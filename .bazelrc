build --workspace_status_command="python ./tools/workspace_status.py"
build --repository_cache=~/.gerritcodereview/bazel-cache/repository
build --action_env=PATH
build --disk_cache=~/.gerritcodereview/bazel-cache/cas
build --java_toolchain=//tools:error_prone_warnings_toolchain_java11

# Enable strict_action_env flag to. For more information on this feature see
# https://groups.google.com/forum/#!topic/bazel-discuss/_VmRfMyyHBk.
# This will be the new default behavior at some point (and the flag was flipped
# shortly in 0.21.0 - https://github.com/bazelbuild/bazel/issues/7026). Remove
# this flag here once flipped in Bazel again.
build --incompatible_strict_action_env

<<<<<<< HEAD
build --announce_rc
=======
# Workaround Bazel worker crash (remove after upgrading to 4.1.0)
# https://github.com/bazelbuild/bazel/issues/13333
build --experimental_worker_multiplex=false
>>>>>>> 9b7c8326

test --build_tests_only
test --test_output=errors
test --java_toolchain=//tools:error_prone_warnings_toolchain_java11

import %workspace%/tools/remote-bazelrc<|MERGE_RESOLUTION|>--- conflicted
+++ resolved
@@ -11,13 +11,11 @@
 # this flag here once flipped in Bazel again.
 build --incompatible_strict_action_env
 
-<<<<<<< HEAD
 build --announce_rc
-=======
+
 # Workaround Bazel worker crash (remove after upgrading to 4.1.0)
 # https://github.com/bazelbuild/bazel/issues/13333
 build --experimental_worker_multiplex=false
->>>>>>> 9b7c8326
 
 test --build_tests_only
 test --test_output=errors
