[alias]
  all = //:all
  api = //:api
<<<<<<< HEAD
  api_deploy = //tools/maven:deploy
  api_install = //tools/maven:install
=======
  api_deploy = //tools/maven:api_deploy
  api_install = //tools/maven:api_install
  war_deploy = //tools/maven:war_deploy
  war_install = //tools/maven:war_install
>>>>>>> 3557ac64
  chrome = //:chrome
  docs = //Documentation:html
  firefox = //:firefox
  gerrit = //:gerrit
  release = //:release
  safari = //:safari
  withdocs = //:withdocs

[buildfile]
  includes = //tools/default.defs

[java]
  src_roots = java, resources

[project]
  ignore = .git

[cache]
  mode = dir
  dir = buck-out/cache<|MERGE_RESOLUTION|>--- conflicted
+++ resolved
@@ -1,15 +1,10 @@
 [alias]
   all = //:all
   api = //:api
-<<<<<<< HEAD
-  api_deploy = //tools/maven:deploy
-  api_install = //tools/maven:install
-=======
   api_deploy = //tools/maven:api_deploy
   api_install = //tools/maven:api_install
   war_deploy = //tools/maven:war_deploy
   war_install = //tools/maven:war_install
->>>>>>> 3557ac64
   chrome = //:chrome
   docs = //Documentation:html
   firefox = //:firefox
