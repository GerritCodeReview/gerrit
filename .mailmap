Adrian Görler <adrian.goerler@sap.com>                                                      Adrian Goerler <adrian.goerler@sap.com>
Ahaan Ugale <ahaanugale@gmail.com>                                                          <augale@codeaurora.org>
Alex Blewitt <alex.blewitt@gmail.com>                                                       <alex.blewitt@gs.com>
Alex Blewitt <alex.blewitt@gmail.com>                                                       <alex.blewitt@credit-suisse.com>
Alex Ryazantsev <alex.ryazantsev@gmail.com>                                                 alex <alex.ryazantsev@gmail.com>
Alex Ryazantsev <alex.ryazantsev@gmail.com>                                                 alex.ryazantsev <alex.ryazantsev@gmail.com>
<<<<<<< HEAD
Alice Kober-Sotzek <aliceks@google.com>                                                     <aliceks@google.com>
=======
Alexandre Philbert <alexandre.philbert@ericsson.com>                                        <alexandre.philbert@hotmail.com>
>>>>>>> e02b0db9
Andrew Bonventre <andybons@chromium.org>                                                    <andybons@google.com>
Becky Siegel <beckysiegel@google.com>                                                       beckysiegel <beckysiegel@google.com>
Ben Rohlfs <brohlfs@google.com>                                                             brohlfs <brohlfs@google.com>
Brad Larson <bklarson@gmail.com>                                                            <brad.larson@garmin.com>
Bruce Zu <bruce.zu.run10@gmail.com>                                                         <bruce.zu@sonyericsson.com>
Bruce Zu <bruce.zu.run10@gmail.com>                                                         <bruce.zu@sonymobile.com>
Carlos Eduardo Baldacin <carloseduardo.baldacin@sonyericsson.com>                           carloseduardo.baldacin <carloseduardo.baldacin@sonyericsson.com>
Chad Horohoe <chorohoe@wikimedia.org>                                                       <chadh@wikimedia.org>
Changcheng Xiao <xchangcheng@google.com>                                                    xchangcheng
Cheng Ke <chengke.info@gmail.com>                                                           <chengke.info@gmail.com>
Dariusz Luksza <dluksza@collab.net>                                                         <dariusz@luksza.org>
Darrien Glasser <darrien@arista.com>                                                        darrien <darrien@arista.com>
Dave Borowitz <dborowitz@google.com>                                                        <dborowitz@google.com>
David Ostrovsky <david@ostrovsky.org>                                                       <d.ostrovsky@gmx.de>
David Ostrovsky <david@ostrovsky.org>                                                       <david.ostrovsky@gmail.com>
David Pursehouse <dpursehouse@collab.net>                                                   <david.pursehouse@sonymobile.com>
Deniz Türkoglu <deniz@spotify.com>                                                          Deniz Türkoglu <deniz@spotify.com>
Deniz Türkoglu <deniz@spotify.com>                                                          Deniz Turkoglu <deniz@spotify.com>
Doug Kelly <dougk.ff7@gmail.com>                                                            <doug.kelly@garmin.com>
Edwin Kempin <ekempin@google.com>                                                           Edwin Kempin <edwin.kempin@gmail.com>
Edwin Kempin <ekempin@google.com>                                                           Edwin Kempin <edwin.kempin@sap.com>
Edwin Kempin <ekempin@google.com>                                                           ekempin <ekempin@google.com>
Eryk Szymanski <eryksz@gmail.com>                                                           <eryksz@google.com>
Fredrik Luthander <fredrik.luthander@sonymobile.com>                                        <fredrik@gandaraj.com>
Fredrik Luthander <fredrik.luthander@sonymobile.com>                                        <fredrik.luthander@sonyericsson.com>
Gerrit Code Review <no-reply@gerritcodereview.com>                                          <noreply-gerritcodereview@google.com>
Gustaf Lundh <gustaflh@axis.com>                                                            <gustaf.lundh@axis.com>
Gustaf Lundh <gustaflh@axis.com>                                                            <gustaf.lundh@sonyericsson.com>
Gustaf Lundh <gustaflh@axis.com>                                                            <gustaf.lundh@sonymobile.com>
Han-Wen Nienhuys <hanwen@google.com>                                                        <hanwen@google.com>
<<<<<<< HEAD
=======
Hector Oswaldo Caballero <hector.caballero@ericsson.com>                                    <hector.caballero@ericsson.com>
>>>>>>> e02b0db9
Hugo Arès <hugo.ares@ericsson.com>                                                          Hugo Ares <hugo.ares@ericsson.com>
Hugo Arès <hugo.ares@ericsson.com>                                                          <hugares@gmail.com>
Jacek Centkowski <jcentkowski@collab.net>                                                   <gemincia.programs@gmail.com>
Jacek Centkowski <jcentkowski@collab.net>                                                   <geminica.programs@gmail.com>
James E. Blair <jeblair@redhat.com>                                                         <jeblair@hp.com>
Jason Huntley <jhuntley@houghtonassociates.com>                                             jhuntley <jhuntley@houghtonassociates.com>
Jiří Engelthaler <EngyCZ@gmail.com>                                                         <engycz@gmail.com>
Joe Onorato <onoratoj@gmail.com>                                                            <joeo@android.com>
Joel Dodge <dodgejoel@gmail.com>                                                            dodgejoel <dodgejoel@gmail.com>
Johan Björk <jbjoerk@gmail.com>                                                             Johan Bjork <phb@spotify.com>
JT Olds <hello@jtolds.com>                                                                  <jtolds@gmail.com>
Kasper Nilsson <kaspern@google.com>                                                         <kaspern@google.com>
Lawrence Dubé <ldube@audiokinetic.com>                                                      <ldube@audiokinetic.com>
Lei Sun <lei.sun01@sap.com>                                                                 LeiSun <lei.sun01@sap.com>
Lincoln Oliveira Campos Do Nascimento <lincoln.oliveiracamposdonascimento@sonyericsson.com> lincoln <lincoln.oliveiracamposdonascimento@sonyericsson.com>
Luca Milanesio <luca.milanesio@gmail.com>                                                   <luca@gitent-scm.com>
Magnus Bäck <magnus.back@axis.com>                                                          <baeck@google.com>
Magnus Bäck <magnus.back@axis.com>                                                          <magnus.back@sonyericsson.com>
Marco Miller <marco.miller@ericsson.com>                                                    <marco.mmiller@gmail.com>
Mark Derricutt <mark.derricutt@smxemail.com>                                                <mark@talios.com>
Martin Fick <mfick@codeaurora.org>                                                          <mogulguy10@gmail.com>
Martin Fick <mfick@codeaurora.org>                                                          <mogulguy@yahoo.com>
Martin Wallgren <martinwa@axis.com>                                                         <martin.wallgren@axis.com>
Matthias Sohn <matthias.sohn@sap.com>                                                       <matthias.sohn@gmail.com>
Maxime Guerreiro <maximeg@google.com>                                                       <maximeg@google.com>
Michael Zhou <moz@google.com>                                                               <zhoumotongxue008@gmail.com>
Monty Taylor <mordred@inaugust.com>                                                         <monty.taylor@gmail.com>
Mônica Dionísio <monica.dionisio@sonyericsson.com>                                          monica.dionisio <monica.dionisio@sonyericsson.com>
Nasser Grainawi <nasser@grainawi.org>                                                       <nasser@codeaurora.org>
Nasser Grainawi <nasser@grainawi.org>                                                       <nasserg@quicinc.com>
Orgad Shaneh <orgads@gmail.com>                                                             <orgad.shaneh@audiocodes.com>
Paladox <thomasmulhall410@yahoo.com>                                                        <thomasmulhall410@yahoo.com>
Patrick Hiesel <hiesel@google.com>                                                          <hiesel@hiesel-macbookpro2.roam.corp.google.com>
Peter Jönsson <peter.joensson@gmail.com>                                                    Peter Jönsson <peter.joensson@gmail.com>
Rafael Rabelo Silva <rafael.rabelosilva@sonyericsson.com>                                   rafael.rabelosilva <rafael.rabelosilva@sonyericsson.com>
Réda Housni Alaoui <reda.housnialaoui@gmail.com>                                            <alaoui.rda@gmail.com>
Richard Möhn <richard.moehn@posteo.de>                                                      <richard.moehn@fu-berlin.de>
Sam Saccone <samccone@google.com>                                                           <samccone@gmail.com>
Sam Saccone <samccone@google.com>                                                           <samccone@google.com>
Saša Živkov <sasa.zivkov@sap.com>                                                           Sasa Zivkov <sasa.zivkov@sap.com>
Saša Živkov <sasa.zivkov@sap.com>                                                           Saša Živkov <zivkov@gmail.com>
Saša Živkov <sasa.zivkov@sap.com>                                                           Sasa Zivkov <zivkov@gmail.com>
Scott Dial <scott@scottdial.com>                                                            <geekmug@gmail.com>
Shawn Pearce <sop@google.com>                                                               Shawn O. Pearce <sop@google.com>
Sixin Li <sixin210@gmail.com>                                                               sixin li <sixin210@gmail.com>
Sven Selberg <svense@axis.com>                                                              <sven.selberg@axis.com>
Sven Selberg <svense@axis.com>                                                              <sven.selberg@sonymobile.com>
Thomas Dräbing <thomas.draebing@sap.com>                                                    <thomas.draebing@sap.com>
Tom Wang <twang10@gmail.com>                                                                Tom <twang10@gmail.com>
Tomas Westling <thomas.westling@sonyericsson.com>                                           thomas.westling <thomas.westling@sonyericsson.com>
Ulrik Sjölin <ulrik.sjolin@sonyericsson.com>                                                <ulrik.sjolin@gmail.com>
Ulrik Sjölin <ulrik.sjolin@sonyericsson.com>                                                Ulrik Sjolin <ulrik.sjolin@gmail.com>
Ulrik Sjölin <ulrik.sjolin@sonyericsson.com>                                                Ulrik Sjölin <ulrik.sjolin@sonyericsson.com>
Ulrik Sjölin <ulrik.sjolin@sonyericsson.com>                                                Ulrik Sjolin <ulrik.sjolin@sonyericsson.com>
Viktar Donich <viktard@google.com>                                                          viktard
Yuxuan 'fishy' Wang <fishywang@google.com>                                                  Yuxuan Wang <fishywang@google.com>
Zalán Blénessy <zalanb@axis.com>                                                            Zalan Blenessy <zalanb@axis.com>
飞 李 <lifei@7v1.net>                                                                       lifei <lifei@7v1.net><|MERGE_RESOLUTION|>--- conflicted
+++ resolved
@@ -4,11 +4,8 @@
 Alex Blewitt <alex.blewitt@gmail.com>                                                       <alex.blewitt@credit-suisse.com>
 Alex Ryazantsev <alex.ryazantsev@gmail.com>                                                 alex <alex.ryazantsev@gmail.com>
 Alex Ryazantsev <alex.ryazantsev@gmail.com>                                                 alex.ryazantsev <alex.ryazantsev@gmail.com>
-<<<<<<< HEAD
 Alice Kober-Sotzek <aliceks@google.com>                                                     <aliceks@google.com>
-=======
 Alexandre Philbert <alexandre.philbert@ericsson.com>                                        <alexandre.philbert@hotmail.com>
->>>>>>> e02b0db9
 Andrew Bonventre <andybons@chromium.org>                                                    <andybons@google.com>
 Becky Siegel <beckysiegel@google.com>                                                       beckysiegel <beckysiegel@google.com>
 Ben Rohlfs <brohlfs@google.com>                                                             brohlfs <brohlfs@google.com>
@@ -39,10 +36,7 @@
 Gustaf Lundh <gustaflh@axis.com>                                                            <gustaf.lundh@sonyericsson.com>
 Gustaf Lundh <gustaflh@axis.com>                                                            <gustaf.lundh@sonymobile.com>
 Han-Wen Nienhuys <hanwen@google.com>                                                        <hanwen@google.com>
-<<<<<<< HEAD
-=======
 Hector Oswaldo Caballero <hector.caballero@ericsson.com>                                    <hector.caballero@ericsson.com>
->>>>>>> e02b0db9
 Hugo Arès <hugo.ares@ericsson.com>                                                          Hugo Ares <hugo.ares@ericsson.com>
 Hugo Arès <hugo.ares@ericsson.com>                                                          <hugares@gmail.com>
 Jacek Centkowski <jcentkowski@collab.net>                                                   <gemincia.programs@gmail.com>
