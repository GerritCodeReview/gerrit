= Gerrit Code Review - Backup

A Gerrit Code Review site contains data that needs to be backed up regularly.
This document describes best practices for backing up review data.

[#mand-backup]
== Data which must be backed up

[#mand-backup-git]
Git repositories::
+
The bare Git repositories managed by Gerrit are typically stored in the
`${SITE}/git` directory. However, the locations can be customized in
`${site}/etc/gerrit.config`. They contain the history of the respective
projects, and since 2.15 if you are using _NoteDb_, and for 3.0 and newer,
also change and review metadata, user accounts and groups.
+

[#mand-backup-db]
SQL database::
+
Gerrit releases in the 2.x series store some data in the database you
have chosen when installing Gerrit. If you are using 2.16 and have
migrated to _NoteDb_ only the schema version is stored in the database.
+
If you are using h2 you need to backup the `.db` files in the folder
`${SITE}/db`.
+
For all other database types refer to their backup documentation.
+
Gerrit release 3.0 and newer store all primary data in _NoteDb_ inside
the git repositories of the Gerrit site. Only the review flag marking in
the UI when you have reviewed a changed file is stored in a relational
database. If you are using h2 this database is named
`account_patch_reviews.h2.db`.

[#optional-backup]
== Data optional to be backed up

[#data-optional-backup-index]
Search index::
+
The _Lucene_ search index is stored in the `${SITE}/index` folder.
It can be recomputed from primary data in the git repositories but
reindexing may take a long time hence backing up the index makes sense
for production installations.
+
If you have chosen to use _Elastic Search_ for indexing,
refer to its
link:https://www.elastic.co/guide/en/elasticsearch/reference/current/modules-snapshots.html[backup documentation,role=external,window=_blank].

[#optional-backup-cache]
Caches::
+
Gerrit uses many caches which populate automatically. Some of the caches
are persisted in the directory `${SITE}/cache` to retain the cached data
across restarts. Since repopulating persistent caches takes time and server
resources it makes sense to include them in backups to avoid unnecessary
higher load and degraded performance when a Gerrit site has been restored
from backup and caches need to be repopulated.

[#optional-backup-config]
Configuration::
+
Gerrit configuration files are located in the directory `${SITE}/etc`
and should be backed up or versioned in a git repository. The `etc`
directory also contains secrets which should be handled separately
+
* `secure.config` contains passwords and `auth.registerEmailPrivateKey`
* public and private SSH host keys
+
You may consider to use the
link:https://gerrit.googlesource.com/plugins/secure-config/[secure-config plugin,role=external,window=_blank]
to encrypt these secrets.

[#optional-backup-plugin-data]
Plugin Data::
+
The `${SITE}/data/` directory is used by plugins storing data like e.g.
the delete-project and the replication plugin.

[#optional-backup-libs]
Libraries::
+
The `${SITE}/lib/` directory contains libraries used as statically loaded
plugin or providing additional dependencies needed by Gerrit plugins.

[#optional-backup-plugins]
Plugins::
+
The `${SITE}/plugins/` directory contains the installed Gerrit plugins.

[#optional-backup-static]
Static Resources::
+
The `${SITE}/static/` directory contains static resources used to customize the
Gerrit UI and email templates.

[#optional-backup-logs]
Logs::
+
The `${SITE}/logs/` directory contains Gerrit server log files. Logs can still
be written when the server is in read-only mode.

[#cons-backup]
== Consistent backups

There are several ways to ensure consistency when backing up primary data.

[#cons-backup-snapshot]
=== Filesystem snapshots

Gerrit 3.0 or newer::
+
* all primary data is stored in git
* Use a file system like lvm, zfs, btrfs or nfs supporting snapshots.
Create a snapshot and then archive the snapshot.

Gerrit 2.x::
+
Gerrit 2.16 can use _NoteDb_ to store almost all this data which
simplifies creating backups since consistency between database and git
repositories is no longer critical. If you migrated to _NoteDb_ you can
follow the backup procedure for 3.0 and higher and additionally take
a backup of the database, which only contains the schema version,
hence consistency between git and database is no longer critical since
the schema version only changes during upgrade. If you didn't migrate
to _NoteDb_ then follow the backup procedure for older 2.x Gerrit versions.
+
Older 2.x Gerrit versions store change meta data, review comments, votes,
accounts and group information in a SQL database. Creating consistent backups
where git repositories and the data stored in the database are backed up
consistently requires to turn the server read-only or to shut it down
while creating the backup since there is no integrated transaction handling
between git repositories and the SQL database. Also crons and currently
running cron jobs (e.g. repacking repositories) which affect the repositories
may need to be shut down.
Use a file system supporting snapshots to keep the period where the gerrit
server is read-only or down as short as possible.

[#cons-backup-read-only]
=== Turn primary server read-only for backup

<<<<<<< HEAD
Make the server read-only before taking the backup. This means read-access
is still available during backup, because only write operations have to be
stopped to ensure consistency. This can be implemented using the
link:https://gerrit.googlesource.com/plugins/readonly/[_readonly_,role=external,window=_blank] plugin.
=======
Make the primary server handling write operations read-only before taking the
backup. This means read-access is still available from replica servers during
backup, because only write operations have to be stopped to ensure consistency.
This can be implemented using the
link:https://gerrit.googlesource.com/plugins/readonly/[_readonly_] plugin.
>>>>>>> f2c5c36d

[#cons-backup-replicate]
=== Replicate data for backup

Replicating the git repositories can backup the most critical repository data
but does not backup repository meta-data such as the project description
file, ref-logs, git configs, and alternate configs.

Replicate all git repositories to another file system using
`git clone --mirror`,
or the
link:https://gerrit.googlesource.com/plugins/replication[replication plugin,role=external,window=_blank]
or the
link:https://gerrit.googlesource.com/plugins/pull-replication[pull-replication plugin,role=external,window=_blank].
Best you use a filesystem supporting snapshots to create a backup archive
of such a replica.

For 2.x Gerrit versions also set up a database replica for the data stored in the
SQL database. If you are using 2.16 and migrated to _NoteDb_ you may consider to
skip setting up a database replica, instead take a backup of the database which only
contains the current schema version in this case.
In addition you need to ensure that no write operations are in flight before you
take the replica offline. Otherwise the database backup might be inconsistent
with the backup of the git repositories.

Do not skip backing up the replica, the replica alone IS NOT a backup.
Imagine someone deleted a project by mistake and this deletion got replicated.
Replication of repository deletions can be switched off using the
link:https://gerrit.googlesource.com/plugins/replication/+/refs/heads/master/src/main/resources/Documentation/config.md[server option,role=external,window=_blank]
`remote.NAME.replicateProjectDeletions`.

If you are using Gerrit replica to offload read traffic you can use one of these
replica for creating backups.

[#cons-backup-offline]
=== Take primary server offline for backup

Shut down the primary server handling write operations before taking a backup.
This is simple but means downtime for the users. Also crons and currently
running cron jobs (e.g. repacking repositories) which affect the repositories
may need to be shut down.

[#backup-methods]
== Backup methods

[#backup-methods-snapshots]
=== Filesystem snapshots

Filesystems supporting copy on write snapshots::
+
Use a file system supporting copy-on-write snapshots like
link:https://btrfs.wiki.kernel.org/index.php/SysadminGuide#Snapshots[btrfs,role=external,window=_blank]
or
https://wiki.debian.org/ZFS#Snapshots[zfs,role=external,window=_blank].


Other filesystems supporting snapshots::
https://wiki.archlinux.org/index.php/LVM#Snapshots[lvm,role=external,window=_blank] or nfs.
+
Create a snapshot and then archive the snapshot to another storage.
+
While snapshots are great for creating high quality backups quickly, they are
not ideal as a format for storing backup data. Snapshots typically depend and
reside on the same storage infrastructure as the original disk images.
Therefore, it’s crucial that you archive these snapshots and store them
elsewhere.

3.0 or newer::
Snapshot the complete site directory

2.x::
Similar, but the data of the database should be stored on the very same volume
on the same machine, so that the snapshot is taken atomically over both
the git data and the database data. Because everything should be ACID, it can safely
crash-recover - as if the power has been plugged and the server got booted up again.
(Actually more safe than that, because the filesystem knows about taking the snapshot,
and also about the pending writes it can sync.)

In addition to that, using filesystem snapshots allows to:

* easy and fast roll back without having to access remote backup data (e.g. to restore
accidental rm -rf git/ back in seconds).
* incremental transfer of consistent snapshots
* save a lot of data while still keeping multiple "known consistent states"

[#backup-methods-other]
=== Other backup methods

To ensure consistent backups these backup methods require to turn the server into
read-only mode while a backup is running.

* create an archive like `tar.gz` to backup the site
* `rsync`
* plain old `cp`

[#backup-methods-test]
== Test backups

Test backups and fire drill restoring backups to ensure the backups aren't
corrupt or incomplete and you can restore a backup quickly.

[#backup-dr]
== Disaster recovery

[#backup-dr-repl]
=== Replicate backup archives

To enable disaster recovery at least replicate backup archives to another data center.
And fire drill restoring a new site using the backup.

[#backup-dr-multi-site]
=== Multi-site setup

Use the https://gerrit.googlesource.com/plugins/multi-site[multi-site plugin,role=external,window=_blank]
to install Gerrit with multiple sites installed in different datacenters
across different regions. This ensures that in case of a severe problem with
one of the sites, the other sites can still serve your repositories.

GERRIT
------
Part of link:index.html[Gerrit Code Review]

SEARCHBOX
---------<|MERGE_RESOLUTION|>--- conflicted
+++ resolved
@@ -141,18 +141,11 @@
 [#cons-backup-read-only]
 === Turn primary server read-only for backup
 
-<<<<<<< HEAD
-Make the server read-only before taking the backup. This means read-access
-is still available during backup, because only write operations have to be
-stopped to ensure consistency. This can be implemented using the
-link:https://gerrit.googlesource.com/plugins/readonly/[_readonly_,role=external,window=_blank] plugin.
-=======
 Make the primary server handling write operations read-only before taking the
 backup. This means read-access is still available from replica servers during
 backup, because only write operations have to be stopped to ensure consistency.
 This can be implemented using the
-link:https://gerrit.googlesource.com/plugins/readonly/[_readonly_] plugin.
->>>>>>> f2c5c36d
+link:https://gerrit.googlesource.com/plugins/readonly/[_readonly_,role=external,window=_blank] plugin.
 
 [#cons-backup-replicate]
 === Replicate data for backup
