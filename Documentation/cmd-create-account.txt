--- conflicted
+++ resolved
@@ -63,19 +63,16 @@
 	Preferred email address for the user account.
 
 --http-password::
-<<<<<<< HEAD
     HTTP password for the user account. (deprecated)
+    **NOTE** The password is limited to 71 characters.
 
 --token::
     Authentication token for the user account.
+    **NOTE** The token is limited to 71 characters.
 
 --token-id::
     ID used for the provided token. If not provided, the token id will
     be generated based on the timestamp.
-=======
-    HTTP password for the user account.
-    **NOTE** The password is limited to 71 characters.
->>>>>>> 11f739f2
 
 == EXAMPLES
 Create a new batch/role access user account called `watcher` in
