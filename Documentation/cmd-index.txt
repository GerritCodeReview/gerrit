--- conflicted
+++ resolved
@@ -58,15 +58,9 @@
 link:cmd-ban-commit.html[gerrit ban-commit]::
 	Bans a commit from a project's repository.
 
-<<<<<<< HEAD
-link:cmd-copy-approvals.html[gerrit copy-approvals]::
-	Copy all inferred approvals labels to the latest patch-set.
-
 link:cmd-check-project-access.html[gerrit check-project-access]::
 	Check if user(s) can read non-config refs of a project
 
-=======
->>>>>>> e7390b3d
 link:cmd-create-branch.html[gerrit create-branch]::
 	Create a new project branch.
 
