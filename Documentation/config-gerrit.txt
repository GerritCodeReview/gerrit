:linkattrs:
= Gerrit Code Review - Configuration

== File `etc/gerrit.config`

The optional file `'$site_path'/etc/gerrit.config` is a Git-style
config file that controls many host specific settings for Gerrit.

[NOTE]
The contents of the `etc/gerrit.config` file are cached at startup
by Gerrit. For most properties, if they are modified in this file, Gerrit
needs to be restarted before it will use the new values. Some properties
support being link:#reloadConfig[`reloaded`] without restart.

Sample `etc/gerrit.config`:
----
[core]
  packedGitLimit = 200 m

[cache]
  directory = /var/cache/gerrit
----

[[reloadConfig]]
=== Reload `etc/gerrit.config`
Some properties support being reloaded without restart when a `reload config`
command is issued through link:cmd-reload-config.html[`SSH`] or the
link:rest-api-config.html#reload-config[`REST API`]. If a property supports
this it is specified in the documentation for the property below.


[[accountPatchReviewDb]]
=== Section accountPatchReviewDb

The AccountPatchReviewDb is a database used to store the user file reviewed
flags.

[[accountPatchReviewDb.url]]accountPatchReviewDb.url::
+
The url of accountPatchReviewDb. Supported types are `CLOUDSPANNER`, `H2`,
`POSTGRESQL`, `MARIADB`, and `MYSQL`. Drop the driver jar in the lib folder of
the site path if the Jdbc driver of the corresponding Database is not yet in
the class path.
+
Default is to create H2 database in the db folder of the site path.
+
Changing this parameter requires to migrate database using the
link:pgm-MigrateAccountPatchReviewDb.html[MigrateAccountPatchReviewDb] program.
Migration cannot be done while the server is running.
+
Also note that the db_name has to be a new db and not reusing an old ReviewDb
database from a former 2.x site, otherwise gerrit's init will remove the table.

----
[accountPatchReviewDb]
  url = jdbc:postgresql://<host>:<port>/<db_name>?user=<user>&password=<password>
----

[[accountPatchReviewDb.poolLimit]]accountPatchReviewDb.poolLimit::
+
Maximum number of open database connections.  If the server needs
more than this number, request processing threads will wait up
to <<accountPatchReviewDb.poolMaxWait, poolMaxWait>> seconds for a
connection to be released before they abort with an exception.
This limit must be several units higher than the total number of
httpd and sshd threads as some request processing code paths may
need multiple connections.
+
Default is <<sshd.threads, sshd.threads>>
 + <<httpd.maxThreads, httpd.maxThreads>> + 2.
+

[[accountPatchReviewDb.poolMinIdle]]database.poolMinIdle::
+
Minimum number of connections to keep idle in the pool.
Default is 4.
+

[[accountPatchReviewDb.poolMaxIdle]]accountPatchReviewDb.poolMaxIdle::
+
Maximum number of connections to keep idle in the pool.  If there
are more idle connections, connections will be closed instead of
being returned back to the pool.
Default is min(<<accountPatchReviewDb.poolLimit, accountPatchReviewDb.poolLimit>>, 16).
+

[[accountPatchReviewDb.poolMaxWait]]accountPatchReviewDb.poolMaxWait::
+
Maximum amount of time a request processing thread will wait to
acquire a database connection from the pool.  If no connection is
released within this time period, the processing thread will abort
its current operations and return an error to the client.
Values should use common unit suffixes to express their setting:
+
* ms, milliseconds
* s, sec, second, seconds
* m, min, minute, minutes
* h, hr, hour, hours

+
If a unit suffix is not specified, `milliseconds` is assumed.
Default is `30 seconds`.

[[accounts]]
=== Section accounts

[[accounts.visibility]]accounts.visibility::
+
Controls visibility of other users' dashboard pages and
completion suggestions to web users.
+
If `ALL`, all users are visible to all other users, even
anonymous users.
+
If `SAME_GROUP`, only users who are also members of a group the
current user is a member of are visible.
+
If `VISIBLE_GROUP`, only users who are members of at least one group
that is visible to the current user are visible.
+
If `NONE`, no users other than the current user are visible.
+
Default is `ALL`.

[[accounts.defaultDisplayName]]accounts.defaultDisplayName::
+
If a user account does not have a display name set, which is the normal
case, then this configuration value chooses the strategy how to choose
the display name. Note that this strategy is not applied by the backend.
If the AccountInfo has the display name unset, then the client has to
apply this strategy.
+
If `FULL_NAME`, then the (full) name of the user is chosen from
link:rest-api-accounts.html#account-info[AccountInfo].
+
If `FIRST_NAME`, then the first word (i.e. everything until first
whitespace character) of the (full) name of the user is chosen from
link:rest-api-accounts.html#account-info[AccountInfo].
+
If `USERNAME`, then the username of the user is chosen from
link:rest-api-accounts.html#account-info[AccountInfo]. If that is not
set, then the (full) name will be used.
+
Default is `FULL_NAME`.

[[addreviewer]]
=== Section addreviewer

[[addreviewer.maxWithoutConfirmation]]addreviewer.maxWithoutConfirmation::
+
The maximum number of reviewers a user can add at once by adding a
group as reviewer without being asked to confirm the operation.
+
If set to 0, the user will never be asked to confirm adding a group
as reviewer.
+
Default is 10.
+
This setting only applies for adding reviewers in the Gerrit Web UI,
but is ignored when adding reviewers with the
link:cmd-set-reviewers.html[set-reviewers] command.
+
This value supports link:#reloadConfig[configuration reloads].

[[addreviewer.maxAllowed]]addreviewer.maxAllowed::
+
The maximum number of reviewers a user can add at once by adding a
group as reviewer.
+
If set to 0, there is no limit for the number of reviewers that can
be added at once by adding a group as reviewer.
+
Default is 20.
+
This value supports link:#reloadConfig[configuration reloads].

[[addReviewer.baseWeight]]addReviewer.baseWeight::
+
The weight that will be applied in the default reviewer ranking algorithm.
This can be increased or decreased to give more or less influence to plugins.
If set to zero, the base ranking will not have any effect. Reviewers will then
be ordered as ranked by the plugins (if there are any).
+
By default 1.

[[auth]]
=== Section auth

See also link:config-sso.html[SSO configuration].

[[auth.type]]auth.type::
+
Type of user authentication employed by Gerrit.  The supported
values are:
+
* `OpenID`
+
The default setting.  Gerrit uses any valid OpenID
provider chosen by the end-user.  For more information see
http://openid.net/[openid.net,role=external,window=_blank].
+
* `OpenID_SSO`
+
Supports OpenID from a single provider.  There is no registration
link, and the "Sign In" link sends the user directly to the provider's
SSO entry point.
+
* `HTTP`
+
Gerrit relies upon data presented in the HTTP request.  This includes
HTTP basic authentication, or some types of commercial single-sign-on
solutions.  With this setting enabled the authentication must
take place in the web server or servlet container, and not from
within Gerrit.
+
* `HTTP_LDAP`
+
Exactly like `HTTP` (above), but additionally Gerrit pre-populates
a user's full name and email address based on information obtained
from the user's account object in LDAP.  The user's group membership
is also pulled from LDAP, making any LDAP groups that a user is a
member of available as groups in Gerrit. Hence the `_LDAP` suffix in
the name of this authentication type. Gerrit does NOT authenticate
the user via LDAP.
+
* `CLIENT_SSL_CERT_LDAP`
+
This authentication type is actually kind of SSO. Gerrit will configure
Jetty's SSL channel to request the client's SSL certificate. For this
authentication to work a Gerrit administrator has to import the root
certificate of the trust chain used to issue the client's certificate
into the <review-site>/etc/keystore.
After the authentication is done Gerrit will obtain basic user
registration (name and email) from LDAP, and some group memberships.
Hence the `_LDAP` suffix in the name of this authentication type.
Gerrit does NOT authenticate the user via LDAP.
This authentication type can only be used under hosted daemon mode, and
the httpd.listenUrl must use https:// as the protocol.
Optionally, certificate revocation list file can be used
at <review-site>/etc/crl.pem. For details, see httpd.sslCrl.
+
* `LDAP`
+
Gerrit prompts the user to enter a username and a password, which
it then verifies by performing a simple bind against the configured
<<ldap.server,ldap.server>>.  In this configuration the web server
is not involved in the user authentication process.
+
The actual username used in the LDAP simple bind request is the
account's full DN, which is discovered by first querying the
directory using either an anonymous request, or the configured
<<ldap.username,ldap.username>> identity. Gerrit can also use kerberos if
<<ldap.authentication,ldap.authentication>> is set to `GSSAPI`.
+
If link:#auth.gitBasicAuthPolicy[`auth.gitBasicAuthPolicy`] is set to `HTTP`,
the randomly generated HTTP password is used for authentication. On the other hand,
if link:#auth.gitBasicAuthPolicy[`auth.gitBasicAuthPolicy`] is set to `HTTP_LDAP`,
the password in the request is first checked against the HTTP password and, if
it does not match, it is then validated against the LDAP password.
Service users that are link:cmd-create-account.html[internal-only] are
authenticated by their HTTP passwords.

* `LDAP_BIND`
+
Gerrit prompts the user to enter a username and a password, which
it then verifies by performing a simple bind against the configured
<<ldap.server,ldap.server>>.  In this configuration the web server
is not involved in the user authentication process.
+
Unlike `LDAP` above, the username used to perform the LDAP simple bind
request is the exact string supplied in the dialog by the user.
The configured <<ldap.username,ldap.username>> identity is not used to obtain
account information.
+
* `OAUTH`
+
OAuth is a protocol that lets external apps request authorization to private
details in a user's account without getting their password. This is
preferred over Basic Authentication because tokens can be limited to specific
types of data, and can be revoked by users at any time.
+
Site owners have to register their application before getting started. Note
that provider specific plugins must be used with this authentication scheme.
+
Git clients may send OAuth 2 access tokens instead of passwords in the Basic
authentication header. Note that provider specific plugins must be installed to
facilitate this authentication scheme. If multiple OAuth 2 provider plugins are
installed one of them must be selected as default with the
`auth.gitOAuthProvider` option.
+
* `DEVELOPMENT_BECOME_ANY_ACCOUNT`
+
*DO NOT USE*.  Only for use in a development environment.
+
When this is the configured authentication method a hyperlink titled
`Become` appears in the top right corner of the page, taking the
user to a form where they can enter the username of any existing
user account, and immediately login as that account, without any
authentication taking place.

+
By default, OpenID.

[[auth.allowedOpenID]]auth.allowedOpenID::
+
List of permitted OpenID providers.  A user may only authenticate
with an OpenID that matches this list.  Only used if `auth.type`
is set to `OpenID` (the default).
+
Patterns may be either a
link:http://download.oracle.com/javase/6/docs/api/java/util/regex/Pattern.html[standard
Java regular expression (java.util.regex),role=external,window=_blank] (start with `^` and
end with `$`) or be a simple prefix (any other string).
+
By default, the list contains two values, `http://` and `https://`,
allowing users to authenticate with any OpenID provider.

[[auth.trustedOpenID]]auth.trustedOpenID::
+
List of trusted OpenID providers.  Only used if `auth.type` is
set to `OpenID` (the default).
+
In order for a user to take advantage of permissions beyond those
granted to the `Anonymous Users` and `Registered Users` groups,
the user account must only have OpenIDs which match at least one
pattern from this list.
+
Patterns may be either a
link:http://download.oracle.com/javase/6/docs/api/java/util/regex/Pattern.html[standard
Java regular expression (java.util.regex),role=external,window=_blank] (start with `^` and
end with `$`) or be a simple prefix (any other string).
+
By default, the list contains two values, `http://` and `https://`,
allowing Gerrit to trust any OpenID it receives.

[[auth.openIdDomain]]auth.openIdDomain::
+
List of allowed OpenID email address domains. Only used if
`auth.type` is set to `OPENID` or `OPENID_SSO`.
+
Domain is case insensitive and must be in the same form as it
appears in the email address, for example, "example.com".
+
By default, any domain is accepted.

[[auth.maxOpenIdSessionAge]]auth.maxOpenIdSessionAge::
+
Time in seconds before an OpenID provider must force the user
to authenticate themselves again before authentication to this
Gerrit server.  Currently this is only a polite request, and users
coming from providers that don't support the PAPE extension will
be accepted anyway.  In the future it may be enforced, rejecting
users coming from providers that don't honor the max session age.
+
If set to 0, the provider will always force the user to authenticate
(e.g. supply their password).  Values should use common unit suffixes
to express their setting:
+
* s, sec, second, seconds
* m, min, minute, minutes
* h, hr, hour, hours
* d, day, days
* w, week, weeks (`1 week` is treated as `7 days`)
* mon, month, months (`1 month` is treated as `30 days`)
* y, year, years (`1 year` is treated as `365 days`)

+
Default is -1, permitting infinite time between authentications.

[[auth.registerEmailPrivateKey]]auth.registerEmailPrivateKey::
+
Private key to use when generating an email verification token.
+
If not set, a random key is generated when running the
link:pgm-init.html[site initialization].

[[auth.maxRegisterEmailTokenAge]]auth.maxRegisterEmailTokenAge::
+
Time in seconds before an email verification token sent to a user in
order to validate their email address expires.
+
* s, sec, second, seconds
* m, min, minute, minutes
* h, hr, hour, hours
* d, day, days
* w, week, weeks (`1 week` is treated as `7 days`)
* mon, month, months (`1 month` is treated as `30 days`)
* y, year, years (`1 year` is treated as `365 days`)

+
Default is 12 hours.

[[auth.openIdSsoUrl]]auth.openIdSsoUrl::
+
The SSO entry point URL.  Only used if `auth.type` is set to
`OpenID_SSO`.
+
The "Sign In" link will send users directly to this URL.

[[auth.httpHeader]]auth.httpHeader::
+
HTTP header to trust the username from, or unset to select HTTP basic
authentication.  Only used if `auth.type` is set to `HTTP`.

[[auth.httpDisplaynameHeader]]auth.httpDisplaynameHeader::
+
HTTP header to retrieve the user's display name from.  Only used if `auth.type`
is set to `HTTP`.
+
If set, Gerrit trusts and enforces the user's full name using the HTTP header
and disables the ability to manually modify the user's full name
from the contact information page.

[[auth.httpEmailHeader]]auth.httpEmailHeader::
+
HTTP header to retrieve the user's e-mail from.  Only used if `auth.type`
is set to `HTTP`.
+
If set, Gerrit trusts and enforces the user's e-mail using the HTTP header
and disables the ability to manually modify or register other e-mails
from the contact information page.

[[auth.httpExternalIdHeader]]auth.httpExternalIdHeader::
+
HTTP header to retrieve the user's external identification token.
Only used if `auth.type` is set to `HTTP`.
+
If set, Gerrit adds the value contained in the HTTP header to the
user's identity. Typical use is with a federated identity token from
an external system (e.g. GitHub OAuth 2.0 authentication) where
the user's auth token exchanged during authentication handshake
needs to be used for authenticated communication to the external
system later on.
+
Example: `auth.httpExternalIdHeader: X-GitHub-OTP`

[[auth.loginUrl]]auth.loginUrl::
+
URL to redirect a browser to after the end-user has clicked on the
login link in the upper right corner. Only used if `auth.type` is set
to `HTTP` or `HTTP_LDAP`.
Organizations using an enterprise single-sign-on solution may want to
redirect the browser to the SSO product's sign-in page for completing the
login process and validate their credentials.
+
If set, Gerrit allows anonymous access until the end-user performs the login
and provides a trusted identity through the HTTP header.
If not set, Gerrit requires the HTTP header with a trusted identity
and returns the error page 'LoginRedirect.html' if such a header is not
present.

[[auth.loginText]]auth.loginText::
+
Text displayed in the loginUrl link. Only used if `auth.loginUrl` is set.
+
If not set, the "Sign In" text is used.

[[auth.registerPageUrl]]auth.registerPageUrl::
+
URL of the registration page to use when a new user logs in to Gerrit for
the first time. Used only when `auth.type` is set to `HTTP`.
+
If not set, the standard Gerrit registration page `/#/register/` is displayed.

[[auth.logoutUrl]]auth.logoutUrl::
+
URL to redirect a browser to after the end-user has clicked on the
"Sign Out" link in the upper right corner.  Organizations using an
enterprise single-sign-on solution may want to redirect the browser
to the SSO product's sign-out page.
+
If not set, the redirect returns to the list of all open changes.

[[auth.registerUrl]]auth.registerUrl::
+
Target for the "Register" link in the upper right corner.  Used only
when `auth.type` is `LDAP`, `LDAP_BIND` or `CUSTOM_EXTENSION`.
+
If not set, no "Register" link is displayed.

[[auth.registerText]]auth.registerText::
+
Text for the "Register" link in the upper right corner.  Used only
when `auth.type` is `LDAP`, `LDAP_BIND` or `CUSTOM_EXTENSION`.
+
If not set, defaults to "Register".

[[auth.editFullNameUrl]]auth.editFullNameUrl::
+
Target for the "Edit" button when the user is allowed to edit their
full name.  Used only when `auth.type` is `LDAP`, `LDAP_BIND` or
`CUSTOM_EXTENSION`.

[[auth.httpPasswordUrl]]auth.httpPasswordUrl::
+
Target for the "Obtain Password" link.  Used only when `auth.type` is
`CUSTOM_EXTENSION`.

[[auth.switchAccountUrl]]auth.switchAccountUrl::
+
URL to switch user identities and login as a different account than
the currently active account.  This is disabled by default except when
`auth.type` is `OPENID` and `DEVELOPMENT_BECOME_ANY_ACCOUNT`.  If set
the "Switch Account" link is displayed next to "Sign Out".
+
When `auth.type` does not normally enable this URL administrators may
set this to `login/`, allowing users to begin a new web session. This value
is used as an href in the Gerrit web app, so absolute URLs like
`https://someotherhost/login` work as well.
+
If a ${path} parameter is included, then the Gerrit web app will substitute the
currently viewed path in the link. Be aware that this path will include
a leading slash, so a value like this might be appropriate: `/login${path}`.

[[auth.cookiePath]]auth.cookiePath::
+
Sets "path" attribute of the authentication cookie.
+
If not set, HTTP request's path is used.

[[auth.cookieDomain]]auth.cookieDomain::
+
Sets "domain" attribute of the authentication cookie.
+
If not set, HTTP request's domain is used.

[[auth.cookieSecure]]auth.cookieSecure::
+
Sets "secure" flag of the authentication cookie.  If true, cookies
will be transmitted only over HTTPS protocol.
+
By default, false.

[[auth.emailFormat]]auth.emailFormat::
+
Optional format string to construct user email addresses out of
user login names.  Only used if `auth.type` is `HTTP`, `HTTP_LDAP`
or `LDAP`.
+
This value can be set to a format string, where `{0}` is replaced
with the login name.  E.g. "\{0\}+gerrit@example.com" with a user
login name of "foo" will produce "foo+gerrit@example.com" during
the first time user "foo" registers.
+
If the site is using `HTTP_LDAP` or `LDAP`, using this option is
discouraged.  Setting `ldap.accountEmailAddress` and importing the
email address from the LDAP directory is generally preferred.

[[auth.contributorAgreements]]auth.contributorAgreements::
+
Controls whether or not the contributor agreement features are
enabled for the Gerrit site.  If enabled a user must complete a
contributor agreement before they can upload changes.
+
If enabled, the admin must also add one or more
link:config-cla.html[contributor-agreement sections]
in project.config and create agreement files under
`'$site_path'/static`, so users can actually complete one or
more agreements.
+
By default this is false (no agreements are used).
+
To enable the actual usage of contributor agreement the project
specific config option in the `project.config` must be set:
link:config-project-config.html#receive.requireContributorAgreement[
receive.requireContributorAgreement].

[[auth.trustContainerAuth]]auth.trustContainerAuth::
+
If true then it is the responsibility of the container hosting
Gerrit to authenticate users. In this case Gerrit will blindly trust
the container.
+
This parameter only affects git over http traffic. If set to false
then Gerrit will do the authentication (using Basic authentication).
+
By default this is set to false.


[[auth.gitBasicAuthPolicy]]auth.gitBasicAuthPolicy::
+
When `auth.type` is `LDAP`, `LDAP_BIND` or `OAUTH`, it allows using either the generated
HTTP password, the LDAP or OAUTH password, or a combination of HTTP and LDAP
authentication, to authenticate Git over HTTP and REST API requests.
The supported values are:
+
*`HTTP`
+
Only the HTTP password is accepted when doing Git over HTTP and REST API requests.
+
*`LDAP`
+
Only the `LDAP` password is allowed when doing Git over HTTP and REST API
requests.
+
*`OAUTH`
+
Only the `OAUTH` authentication is allowed when doing Git over HTTP and REST API
requests.
+
*`HTTP_LDAP`
+
The password in the request is first checked against the HTTP password and, if
it does not match, it is then validated against the `LDAP` password.
+
By default this is set to `LDAP` when link:#auth.type[`auth.type`] is `LDAP`
and `OAUTH` when link:#auth.type[`auth.type`] is `OAUTH`.
Otherwise, the default value is `HTTP`.
+
When gitBasicAuthPolicy is set to `LDAP` or `HTTP_LDAP` and the user
is authenticating with the LDAP username/password, the Git client config
needs to have `http.cookieFile` set to a local file, otherwise every
single call would trigger a full LDAP authentication and groups resolution
which could introduce a noticeable latency on the overall execution
and produce unwanted load to the LDAP server.

[[auth.gitOAuthProvider]]auth.gitOAuthProvider::
+
Selects the OAuth 2 provider to authenticate git over HTTP traffic with.
+
In general there is no way to determine from an access token alone, which
OAuth 2 provider to address to verify that token, and the BasicAuth
scheme does not support amending such details. If multiple OAuth provider
plugins in a system offer support for git over HTTP authentication site
administrators must configure, which one to use as default provider.
In case the provider cannot be determined from a request the access token
will be sent to the default provider for verification.
+
The value of this parameter must be the identifier of an OAuth 2 provider
in the form `plugin-name:provider-name`. Consult the respective plugin
documentation for details.

[[auth.userNameToLowerCase]]auth.userNameToLowerCase::
+
If set the username that is received to authenticate a git operation
is converted to lower case for looking up the user account in Gerrit.
+
By setting this parameter a case insensitive authentication for the
git operations can be achieved, if it is ensured that the usernames in
Gerrit (scheme `username`) are stored in lower case (e.g. if the
parameter link:#ldap.accountSshUserName[ldap.accountSshUserName] is
set to `${sAMAccountName.toLowerCase}`). It is important that for all
existing accounts this username is already in lower case. It is not
possible to convert the usernames of the existing accounts to lower
case because this would break the access to existing per-user
branches and Gerrit provides no tool to do such a conversion. Accounts
created using the REST API or the `create-account` SSH command will
be created with all lowercase characters, when this option is set.
+
Setting this parameter to `true` will prevent all users from login that
have a non-lower-case username.
+
This parameter only affects git over http and git over SSH traffic.
+
By default this is set to false.

[[auth.userNameCaseInsensitive]]auth.userNameCaseInsensitive::
+
If set the username will be handled case insensitively but case preserving,
i.e. a user can login with `johndoe` or `JohnDoe` for the same account
created for `JohnDoe`. The form of the username used during account creation
will be used wherever the username is displayed. Sandbox branches created
for a user can also only be created for this original form.
+
Note, that this does not work for all existing accounts, if they were
not originally created with all lowercase, since the note keys of the
external IDs will not match the new scheme. For more details refer to
the link:config-accounts.html#external-ids[External ID documentation].
+
Gerrit provides the
link:pgm-ChangeExternalIdCaseSensitivity.html[offline]
and the online link:externalid-case-insensitivity.html#online-migration[online]
tools to migrate existing accounts to match the new scheme.
+
Naturally, if there were two accounts only different in capitalization,
e.g. `johndoe` and `JohnDoe`, the account `JohnDoe` will not be able
to authenticate anymore after setting this option. If such duplicate
accounts exist the migration tool will fail, since the newly computed
note name would be identical and thus conflict. These duplicates thus
have to be deleted manually by deleting the respective external ID.
+
For newly initialized sites this option defaults to true.
+
Default is false.

[[auth.userNameCaseInsensitiveMigrationMode]]auth.userNameCaseInsensitiveMigrationMode::
+
Setting migration mode to true allows to fallback to case sensitive
behaviour if the migrated external ID cannot be found. This allows to
trigger the migration while Gerrit process is running.
+
Default is false.

[[auth.enableRunAs]]auth.enableRunAs::
+
If true HTTP REST APIs will accept the `X-Gerrit-RunAs` HTTP request
header from any users granted the link:access-control.html#capability_runAs[Run As]
capability. The header and capability permit the authenticated user
to impersonate another account.
+
If false the feature is disabled and cannot be re-enabled without
editing gerrit.config and restarting the server.
+
Default is true.

[[auth.allowRegisterNewEmail]]auth.allowRegisterNewEmail::
+
Whether users are allowed to register new email addresses.
+
In addition for the HTTP authentication type
link:#auth.httpemailheader[auth.httpemailheader] must *not* be set to
enable registration of new email addresses.
+
By default, true.

[[auth.autoUpdateAccountActiveStatus]]auth.autoUpdateAccountActiveStatus::
+
Whether to allow automatic synchronization of an account's inactive flag upon login.
+
If set to true, upon login, if the authentication back-end reports the account as active,
the account's inactive flag in NoteDb will be updated to be active.
+
If the authentication back-end reports the account as inactive, the account's flag will be
updated to be inactive and the login attempt will be blocked. Users enabling this feature
should ensure that their authentication back-end is supported. Currently, only
strict 'LDAP' authentication is supported.
+
In addition, if this parameter is not set, or false, the corresponding scheduled
task to deactivate inactive Gerrit accounts will also be disabled. If this
parameter is set to true, users should also consider configuring the
link:#accountDeactivation[accountDeactivation] section appropriately.
+
By default, false.

[[auth.skipFullRefEvaluationIfAllRefsAreVisible]]auth.skipFullRefEvaluationIfAllRefsAreVisible::
+
Whether to skip the full ref visibility checks as a performance shortcut when a
user has READ permission for all refs.
+
The full ref filtering would filter out refs for pending edits, private changes
and auto merge commits.
+
By default, true.

[[cache]]
=== Section cache

[[cache.threads]]cache.threads::
+
Number of threads to use when running asynchronous cache tasks.
The threads executor is delegated to when sending removal notifications to listeners,
when asynchronous computations like refresh, refreshAfterWrite are performed, or when
performing periodic maintenance.
+
**NOTE**: Setting it to 0 disables the dedicated thread pool and indexing will be done in the
same thread as the operation. This may result in evictions taking longer because the
listeners are executed in the caller's thread.
+
By default, the JVM common ForkJoinPool is used.

[[cache.directory]]cache.directory::
+
Path to a local directory where Gerrit can write cached entities for
future lookup.  This local disk cache is used to retain potentially
expensive to compute information across restarts.  If the location
does not exist, Gerrit will try to create it.
+
Technically, cached entities are persisted as a set of H2 databases
inside this directory.
+
If not absolute, the path is resolved relative to `$site_path`.
+
Default is unset, no disk cache.

[[cache.enableDiskStatMetrics]]cache.enableDiskStatMetrics::
+
Whether to enable the computation of disk statistics of persistent caches.
This computation is expensive and requires a long time on larger installations.
+
By default, false.

[[cache.h2CacheSize]]cache.h2CacheSize::
+
The size of the in-memory cache for each opened H2 cache database, in bytes.
+
Some caches of Gerrit are persistent and are backed by an H2 database.
H2 uses memory to cache its database content. The parameter `h2CacheSize`
allows to limit the memory used by H2 and thus prevent out-of-memory
caused by the H2 database using too much memory.
+
Technically the H2 cache size is configured using the CACHE_SIZE parameter in
the H2 JDBC connection URL, as described
link:http://www.h2database.com/html/features.html#cache_settings[here,role=external,window=_blank]
+
Default is unset, using up to half of the available memory.
+
H2 will persist this value in the database, so to unset explicitly specify 0.
+
Common unit suffixes of 'k', 'm', or 'g' are supported.

[[cache.h2AutoServer]]cache.h2AutoServer::
+
If set to true, enable H2 autoserver mode for the H2-backed persistent cache
databases.
+
See link:http://www.h2database.com/html/features.html#auto_mixed_mode[here,role=external,window=_blank]
for detail.
+
Default is false.

[[cache.openFiles]]cache.openFiles::
+
The number of file descriptors to add to the limit set by the Gerrit daemon.
+
Persistent caches are stored on the file system and as such participate in the
file descriptors utilization. The number of file descriptors can vary depending
on the cache configuration and the specific backend used.
+
The additional file descriptors required by the cache should be accounted for
via this setting, so that the Gerrit daemon can adjust the ulimit accordingly.
+
If you increase this to a larger setting you may need to also adjust
the ulimit on file descriptors for the host JVM, as Gerrit needs
additional file descriptors available for network sockets and other
repository data manipulation.
+
Default is 0.

[[cache.name.maxAge]]cache.<name>.maxAge::
+
Maximum age to keep an entry in the cache.
Values should use common unit suffixes to express their setting:
+
* s, sec, second, seconds
* m, min, minute, minutes
* h, hr, hour, hours
* d, day, days
* w, week, weeks (`1 week` is treated as `7 days`)
* mon, month, months (`1 month` is treated as `30 days`)
* y, year, years (`1 year` is treated as `365 days`)

+
--
If a unit suffix is not specified, `seconds` is assumed.  If 0 is
supplied, the maximum age is infinite and items are never purged
except when the cache is full.

Default is `0`, meaning store forever with no expire, except:

* `"adv_bases"`: default is `10 minutes`
* `"ldap_groups"`: default is `1 hour`
* `"web_sessions"`: default is `12 hours`
--

[[cache.name.memoryLimit]]cache.<name>.memoryLimit::
+
The total cost of entries to retain in memory. The cost computation
varies by the cache. For most caches where the in-memory size of each
entry is relatively the same, memoryLimit is currently defined to be
the number of entries held by the cache (each entry costs 1).
+
For caches where the size of an entry can vary significantly between individual
entries (notably `"git_modified_files"`, `"modified_files"`, `"git_file_diff"`,
`"gerrit_file_diff"`, `"diff_intraline"`), memoryLimit is an approximation of
the total number of bytes stored by the cache.  Larger entries that represent
bigger patch sets or longer source files will consume a bigger portion of the
memoryLimit. For these caches the memoryLimit should be set to roughly the
amount of RAM (in bytes) the administrator can dedicate to the cache.
+
Default is 1024 for most caches, except:
+
* `"adv_bases"`: default is `4096`
* `"git_modified_files"`: default is `10m` (10 MiB of memory)
* `"modified_files"`: default is `10m` (10 MiB of memory)
* `"git_file_diff"`: default is `10m` (10 MiB of memory)
* `"gerrit_file_diff"`: default is `10m` (10 MiB of memory)
* `"diff_intraline"`: default is `10m` (10 MiB of memory)
* `"diff_summary"`: default is `10m` (10 MiB of memory)
* `"external_ids_map"`: default is `2` and should not be changed
* `"groups"`: default is unlimited
* `"groups_byname"`: default is unlimited
* `"groups_byuuid"`: default is unlimited
* `"groups_byuuid_persisted"`: default is `1g` (1 GiB of disk space)
* `"plugin_resources"`: default is 2m (2 MiB of memory)

+
If set to 0 the cache is disabled; entries are loaded but not stored
in-memory.

+
**NOTE**: When the cache is disabled, there is no locking when accessing
the same key/value, and therefore multiple threads may
load the same value concurrently with a higher memory footprint.
To keep a minimum caching and avoid concurrent loading of the same
key/value, set `memoryLimit` to `1` and `maxAge` to `1`.

[[cache.name.expireFromMemoryAfterAccess]]cache.<name>.expireFromMemoryAfterAccess::
+
Time after last access to automatically expire entries from an in-memory
cache. If 0 or not specified, entries are never expired in this manner.
Values may use unit suffixes as in link:#cache.name.maxAge[maxAge].
+
This option only applies to in-memory caches; persistent cache values are
not expired in this manner, and are only pruned via
link:#cache.name.diskLimit[diskLimit].

[[cache.name.diskLimit]]cache.<name>.diskLimit::
+
Total size in bytes of the keys and values stored on disk. Caches that
have grown bigger than this size are scanned daily at 1 AM local
server time to trim the cache. Entries are removed in least recently
accessed order until the cache fits within this limit.  Caches may
grow larger than this during the day, as the size check is only
performed once every 24 hours.
+
Default is 128 MiB per cache, except:
+
* `"change_notes"`: disk storage is disabled by default
* `"diff_summary"`: default is `1g` (1 GiB of disk space)
* `"external_ids_map"`: disk storage is disabled by default
* `"persisted_projects"`: default is `1g` (1 GiB of disk space)

+
If 0 or negative, disk storage for the cache is disabled.

[[cache.name.refreshAfterWrite]]cache.<name>.refreshAfterWrite::
+
Duration after which we asynchronously refresh the cached value.
+
Values should use common unit suffixes to express their setting:
+
* ms, milliseconds
* s, sec, second, seconds
* m, min, minute, minutes
* h, hr, hour, hours
+
This applies only to these caches that support refreshing:
+
* `"projects"`: Caching project information in-memory. Defaults to 15 minutes.

[[cache.refreshThreadPoolSize]]cache.refreshThreadPoolSize::
+
Number of threads that are available to refresh cached values that became
out of date. This applies only to these caches that support refreshing:
+
* `"projects"`: Caching project information in-memory
+
Refreshes will only be scheduled on this executor if the values are
out of sync.
The check if they are is cheap and always happens on the thread that
inquires for a cached value.
+
Defaults to 2.

==== [[cache_names]]Standard Caches

cache `"accounts"`::
+
Cache entries contain important details of an active user, including
their display name, preferences, and known email addresses. Entry
information is obtained from NoteDb data in the `All-Users` repo.

+
If direct updates are made to `All-Users`, this cache should be flushed.

cache `"adv_bases"`::
+
Used only for push over smart HTTP when branch level access controls
are enabled.  The cache entry contains all commits that are available
for the client to use as potential delta bases.  Push over smart HTTP
requires two HTTP requests, and this cache tries to carry state from
the first request into the second to ensure it can complete.

cache `"default_preferences"`::
+
Caches the server's default general, edit and diff preferences.
+
Default value is 1 to hold only the most current version in-memory.

cache `"changes"`::
+
The size of `memoryLimit` determines the number of projects for which
all changes will be cached. If the cache is set to 1024, this means all
changes for up to 1024 projects can be held in the cache.
+
Default value is 0 (disabled). It is disabled by default due to the fact
that change updates are not communicated between Gerrit servers. Hence
this cache should be disabled in a cluster setup using multiple primary
or multiple replica nodes.
+
The cache should be flushed whenever NoteDb change metadata in a repository is
modified outside of Gerrit.

cache `"changes_by_project"`::
+
Ideally, the memorylimit of this cache is large enough to cover all projects.
This should significantly speed up change ref advertisements and git pushes,
especially for projects with lots of changes, and particularly on replicas
where there is no index.

cache `"git_modified_files"`::
+
Each item caches the list of git modified files between two git trees
corresponding to two different commits. This cache does not read the actual
file contents nor does it include the edits (modified regions) of the files.

cache `"modified_files"`::
+
Each item caches the list of modified files between two commits. This cache
is similar to the `git_modified_files` cache but performs extra logic including
filtering out files that are untouched by both commits because they were purely
modified between the parent commits.

cache `"git_file_diff"`::
+
Each item caches the pure git diff between two git trees for a specific file
path. The diff includes all the file attributes (old/new paths, change/patch
types) as well as the list of edits corresponding to the modified regions in
the file.

cache `"gerrit_file_diff"`::
+
Each item caches the diff between two git commits for a specific file path.
This cache is similar to the `git_file_diff` cache but performs extra logic
including identifying the edits that are due to rebase. The diff for the
"commit message" and "merge list" can also be requested from this cache.
+
Entries in this cache are relatively large, so memoryLimit is an
estimate in bytes of memory used. Administrators should try to target
cache.diff.memoryLimit to fit all changes users will view in a 1 or 2
day span. The same applies for other diff caches: `"git_modified_files"`,
`"modified_files"` and `"git_file_diff"`.

cache `"diff_intraline"`::
+
Each item caches the intraline difference of one file, when compared
between two commits. Gerrit uses this cache to accelerate display of
intraline differences when viewing a file.
+
Entries in this cache are relatively large, so memoryLimit is an
estimate in bytes of memory used. Administrators should try to target
cache.diff.memoryLimit to fit all files users will view in a 1 or 2
day span.

cache `"diff_summary"`::
+
Each item caches list of file paths which are different between two
commits. Gerrit uses this cache to accelerate computing of the list
of paths of changed files.
+
Ideally, disk limit of this cache is large enough to cover all changes.
This should significantly speed up change reindexing, especially
full offline reindexing.

cache `"external_ids_map"`::
+
A singleton cache whose sole entry is a map of the parsed representation
of link:config-accounts.html#external-ids[all current external IDs]. The
cache may temporarily contain 2 entries, but the second one is promptly
expired.
+
It is not recommended to change the in-memory attributes of this cache
away from the defaults. The cache may be persisted by setting
`diskLimit`, which is only recommended if cold start performance is
problematic.

cache `"git_tags"`::
+
If branch or reference level READ access controls are used, this
cache tracks which tags are reachable from the branch tips of a
repository.  Gerrit uses this information to determine the set
of tags that a client may access, derived from which tags are
part of the history of a visible branch.
+
The cache is persisted to disk across server restarts as it can
be expensive to compute (60 or more seconds for a large history
like the Linux kernel repository).

cache `"comment_context"`::
+
Caches the context lines of comments, which are the lines of the source file
highlighted by the user when the comment was written.

cache `"groups"`::
+
Caches the basic group information of internal groups by group ID,
including the group owner, name, and description.
+
For this cache it is important to configure a size that is larger than
the number of internal Gerrit groups, otherwise general Gerrit
performance may be poor. This is why by default this cache is
unlimited.
+
External group membership obtained from LDAP is cached under
`"ldap_groups"`.

cache `"groups_byname"`::
+
Caches the basic group information of internal groups by group name,
including the group owner, name, and description.
+
For this cache it is important to configure a size that is larger than
the number of internal Gerrit groups, otherwise general Gerrit
performance may be poor. This is why by default this cache is
unlimited.
+
External group membership obtained from LDAP is cached under
`"ldap_groups"`.

cache `"groups_byuuid"`::
+
Caches the basic group information of internal groups by group UUID,
including the group owner, name, and description.
+
For this cache it is important to configure a size that is larger than
the number of internal Gerrit groups, otherwise general Gerrit
performance may be poor. This is why by default this cache is
unlimited.
+
External group membership obtained from LDAP is cached under
`"ldap_groups"`.

cache `"groups_byuuid_persisted"`::
+
Caches the basic group information of internal groups by group UUID,
including the group owner, name, and description.
+
This is the persisted version of `groups_byuuid` cache. The intention of this
cache is to have an in-memory size of 0.
+
External group membership obtained from LDAP is cached under
`"ldap_groups"`.

cache `"groups_bymember"`::
+
Caches the groups which contain a specific member (account). If direct
updates are made to the `account_group_members` table, this cache should
be flushed.

cache `"groups_bysubgroups"`::
+
Caches the parent groups of a subgroup.  If direct updates are made
to the `account_group_includes` table, this cache should be flushed.

cache `"groups_external"`::
+
Caches all the external groups available to Gerrit. The cache holds a
single entry which maps to the latest available of all external groups'
UUIDs. This cache uses "groups_external_persisted" to load its value.

cache `"groups_external_persisted"`::
+
Caches all external groups available to Gerrit at some point in history.
The cache key is representation of a specific groups state in NoteDb and
the value is the list of all external groups.
The cache is persisted to enhance performance.

cache `"ldap_groups"`::
+
Caches the LDAP groups that a user belongs to, if LDAP has been
configured on this server.  This cache should be configured with a
low maxAge setting, to ensure LDAP modifications are picked up in
a timely fashion.

cache `"ldap_groups_byinclude"`::
+
Caches the hierarchical structure of LDAP groups.

cache `"ldap_usernames"`::
+
Caches a mapping of LDAP username to Gerrit account identity.  The
cache automatically updates when a user first creates their account
within Gerrit, so the cache expire time is largely irrelevant.

cache `"permission_sort"`::
+
Caches the order in which access control sections must be applied to a
reference.  Sorting the sections can be expensive when regular
expressions are used, so this cache remembers the ordering for
each branch.

cache `"plugin_resources"`::
+
Caches formatted plugin resources, such as plugin documentation that
has been converted from Markdown to HTML. The memoryLimit refers to
the bytes of memory dedicated to storing the documentation.

cache `"persisted_projects"`::
+
Caches the project description records, from the `refs/meta/config`
branch of each project. This is the persisted variant of the
`projects` cache. The intention is for this cache to have an in-memory
size of 0.

cache `"projects"`::
+
Caches the project description records, from the `refs/meta/config`
branch of each project. If a project record is updated or deleted, this
cache should be flushed.  Newly inserted projects do not require
a cache flush, as they will be read upon first reference.

NOTE: This cache should be disabled or set with a low refreshAfterWrite
in a cluster setup using multiple primary or multiple replica nodes.

cache `"prolog_rules"`::
+
Caches parsed `rules.pl` contents for each project. This cache uses the same
size as the `projects` cache when `cache.prolog_rules.memoryLimit` is not set.

cache `"pure_revert"`::
+
Result of checking if one change or commit is a pure/clean revert of
another.

cache `"soy_sauce_compiled_templates"`::
+
Caches compiled soy templates. Stores at most only one key-value pair with
a constant key value and the value is a compiled SoySauce templates. The value
is reloaded automatically every few seconds if there are reads from the cache.
If cache is not used for 1 minute, the item is removed (i.e. emails can be send
with templates which are max 1 minute old).

cache `"sshkeys"`::
+
Caches unpacked versions of user SSH keys, so the internal SSH daemon
can match against them during authentication.  The unit of storage
is per-user, so 1024 items translates to 1024 unique user accounts.
As each individual user account may configure multiple SSH keys,
the total number of keys may be larger than the item count.

NOTE: This cache should be disabled or set with a low refreshAfterWrite
in a cluster setup using multiple primary or multiple replica nodes.

cache `"web_sessions"`::
+
Tracks the live user sessions coming in over HTTP.  Flushing this
cache would cause all users to be signed out immediately, forcing
them to sign-in again.  To avoid breaking active users, this cache
is not flushed automatically by `gerrit flush-caches --all`, but
instead must be explicitly requested.
+
If no disk cache is configured (or `cache.web_sessions.diskLimit`
is set to 0) a server restart will force all users to sign-out,
and need to sign-in again after the restart, as the cache was
unable to persist the session information.  Enabling a disk cache
is strongly recommended.
+
Session storage is relatively inexpensive. The average entry in
this cache is approximately 346 bytes.
+
The `maxAge` configuration is also used for as maximum lifetime
of the HTTP servlet container session.

See also link:cmd-flush-caches.html[gerrit flush-caches].

==== [[cache_options]]Cache Options

[[cache.git_file_diff.timeout]]cache.git_file_diff.timeout::
+
Maximum number of milliseconds to wait for git diff data before giving up and
falling back on a simpler diff algorithm that will not be able to break down
modified regions into smaller ones. This is a work around for an infinite loop
bug in the default difference algorithm implementation.
+
Values should use common unit suffixes to express their setting:
+
* ms, milliseconds
* s, sec, second, seconds
* m, min, minute, minutes
* h, hr, hour, hours

+
--
If a unit suffix is not specified, `milliseconds` is assumed.

Default is 5 seconds.
--

[[cache.diff_intraline.timeout]]cache.diff_intraline.timeout::
+
Maximum number of milliseconds to wait for intraline difference data
before giving up and disabling it for a particular file pair.  This is
a work around for an infinite loop bug in the intraline difference
implementation.
+
If computation takes longer than the timeout, the worker thread is
terminated, an error message is shown, and no intraline difference is
displayed for the file pair.
+
Values should use common unit suffixes to express their setting:
+
* ms, milliseconds
* s, sec, second, seconds
* m, min, minute, minutes
* h, hr, hour, hours

+
--
If a unit suffix is not specified, `milliseconds` is assumed.

Default is 5 seconds.
--

[[cache.diff_intraline.enabled]]cache.diff_intraline.enabled::
+
Boolean to enable or disable the computation of intraline differences
when populating a diff cache entry.  This flag is provided primarily
as a backdoor to disable the intraline difference feature if
necessary.  To maintain backwards compatibility with prior versions,
this setting will fallback to `cache.diff.intraline` if not set in the
configuration.
+
Default is true, enabled.

[[cache.projects.loadOnStartup]]cache.projects.loadOnStartup::
+
If the project cache should be loaded during server startup.
+
The cache is loaded concurrently. Admins should ensure that the cache
size set under <<cache.name.memoryLimit,cache.projects.memoryLimit>>
is not smaller than the number of repos.
+
Default is false, disabled.

[[cache.projects.loadThreads]]cache.projects.loadThreads::
+
Only relevant if <<cache.projects.loadOnStartup,cache.projects.loadOnStartup>>
is true.
+
The number of threads to allocate for loading the cache at startup. These
threads will die out after the cache is loaded.
+
Default is the number of CPUs.

[[cache.project_list.interval]]cache.project_list.interval::
+
The link:#schedule-configuration-interval[interval] for running
the project_list cache warmer.

By default, if `cache.project_list.maxAge` is set, `interval` will be set to
half its value. If `cache.project_list.maxAge` is not set or `interval` is set
to `-1`, it is disabled.

[[cache.project_list.startTime]]cache.project_list.startTime::
+
The link:#schedule-configuration-startTime[start time] for running
the project_list cache warmer.

Default is 00:00 if the project_list cache warmer is enabled.

[[capability]]
=== Section capability

[[capability.administrateServer]]capability.administrateServer::
+
Names of groups of users that are allowed to exercise the
`administrateServer` capability, in addition to those listed in
All-Projects. Configuring this option can be a useful fail-safe
to recover a server in the event an administrator removed all
groups from the `administrateServer` capability, or to ensure that
specific groups always have administration capabilities.
+
----
[capability]
  administrateServer = group Fail Safe Admins
----
+
The configuration file uses group names, not UUIDs.  If a group is
renamed the gerrit.config file must be updated to reflect the new
name. If a group cannot be found for the configured name a warning
is logged and the server will continue normal startup.
+
If not specified (default), only the groups listed by All-Projects
may use the `administrateServer` capability.

[[capability.makeFirstUserAdmin]]capability.makeFirstUserAdmin::
+
Whether the first user that logs in to the Gerrit server should
automatically be added to the administrator group and hence get the
`administrateServer` capability assigned. This is useful to bootstrap
the link:config-accounts.html[account data].
+
Default is true.


[[change]]
=== Section change

[[change.allowBlame]]change.allowBlame::
+
Allow blame on side by side diff. If set to false, blame cannot be used.
+
Default is true.

[[change.cacheAutomerge]]change.cacheAutomerge::
+
When reviewing merge commits, the left-hand side shows the output of the result
of JGit's automatic merge algorithm. This option controls whether this output is
cached in the change repository, or if only the diff is cached in the persistent
diff caches (`"git_modified_files"`, `modified_files`, `"git_file_diff"`,
`"file_diff"`).
+
If true, automerge results are stored in the repository under
`refs/cache-automerge/*`; the results of diffing the change against its
automerge base are stored in the diff caches. If false, no extra data is
stored in the repository, only the diff caches. This can result in slight
performance improvements by reducing the number of refs in the repo.
+
Default is true.

[[change.commentSizeLimit]]change.commentSizeLimit::
+
Maximum allowed size in characters of a regular (non-robot) comment. Comments
which exceed this size will be rejected. Size computation is approximate and may
be off by roughly 1%. Common unit suffixes of 'k', 'm', or 'g' are supported.
The value must be positive.
+
The default limit is 16kiB.

[[change.topicLimit]]change.topicLimit::
+
Maximum allowed number of changes with the same topic. 0 or negative values
mean "unlimited".
+
By default 5,000.

[[change.cumulativeCommentSizeLimit]]change.cumulativeCommentSizeLimit::
+
Maximum allowed size in characters of all comments (including robot comments)
and change messages. Size computation is approximate and may be off by roughly
1%. Common unit suffixes of 'k', 'm', or 'g' are supported.
+
The default limit is 3MiB.

[[change.disablePrivateChanges]]change.disablePrivateChanges::
+
If set to true, users are not allowed to create private changes.
+
The default is false.

[[change.maxComments]]change.maxComments::
+
Maximum number of comments (regular plus robot) allowed per change. Additional
comments are rejected.
+
By default 5,000.

[[change.maxFiles]]change.maxFiles::
+
Maximum number of files allowed per change. Larger changes are rejected and must
be split up. For merge changes we are comparing against the auto-merge commit,
so we allow large merges, if they merge cleanly.
+
By default 100,000.

[[change.maxFileSizeDownload]]change.maxFileSizeDownload::
+
The link:rest-api-changes.html#get-content[GetContent] and
link:rest-api-changes.html#get-safe-content[DownloadContent] REST APIs will
refuse to load files larger than this limit (in bytes). 0 or negative values
mean "unlimited".

+
By default 0 (unlimited).

[[change.maxPatchSets]]change.maxPatchSets::
+
Maximum number of patch sets allowed per change. If this is insufficient,
recreate the change with a new Change-Id, then abandon the old change.
+
By default 1000.

[[change.maxUpdates]]change.maxUpdates::
+
Maximum number of updates to a change. Counts only updates to the main NoteDb
meta ref; draft comments, robot comments, stars, etc. do not count towards the
total.
+
Many NoteDb operations require walking the entire change meta ref and loading
its contents into memory, so changes with arbitrarily many updates may cause
high CPU usage, memory pressure, persistent cache bloat, and other problems.
+
The following operations are allowed even when a change is at the limit:

* Abandon
* Submit
* Submit by push with `%submit`
* Auto-close by pushing directly to the branch
* Fix with link:rest-api-changes.html#fix-input[`expect_merged_as`]

By default 1000.

[[change.mergeabilityComputationBehavior]]change.mergeabilityComputationBehavior::
+
This setting determines when Gerrit computes if a change is mergeable or not.
This computation is expensive, especially when the repository is large or when
there are many open changes.
+
This config can have the following states:
+
* `API_REF_UPDATED_AND_CHANGE_REINDEX`: Gerrit indexes `mergeability` enabling
  the `is:mergeable` predicate in change search and allowing fast retrieval of
  this bit in query responses. Gerrit will always serve `mergeable` in
  link:rest-api-changes.html#change-info[ChangeInfo] objects.
  Gerrit will reindex all open changes when the target ref advances (expensive).
* `REF_UPDATED_AND_CHANGE_REINDEX`: Gerrit indexes `mergeability` enabling the
  `is:mergeable` predicate in change search and allowing fast retrieval of this
  bit in query responses. Gerrit will never serve `mergeable` in
  link:rest-api-changes.html#change-info[ChangeInfo]
  objects. This state can be a final state for instances that only want to
  optimize the read path, but not the write path for speed or serve as an
  intermediary step for instances that want to optimize both and need to migrate
  callers of their API.
  Gerrit will reindex all open changes when the target ref advances (expensive).
* `NEVER`: Gerrit does not index `mergeable`, so `is:mergeable` is disabled as
  query operator. Gerrit does not serve `mergeable` in
  link:rest-api-changes.html#change-info[ChangeInfo].

NOTE: Gerrit would only render conflict changes section on change
screen if `API_REF_UPDATED_AND_CHANGE_REINDEX` value is set.

Default is `NEVER`.

[[change.conflictsPredicateEnabled]]change.conflictsPredicateEnabled::

+
This setting determines when Gerrit renders conflict changes section on change
screen and also supports `conflicts` predicate. This computation is expensive,
computing ConflictsPredicate has a runtime complexity of O(nˆ2) with n number
of open changes on a branch. When set to false GUI will silently ignore the
error message and leave the conflict changes section on change screen empty.
See also implications on rendering of conflict changes section in configuration
section:link:#change.mergeabilityComputationBehavior[change.mergeabilityComputationBehavior].

Default is true.

[[change.maxSubmittableAtOnce]]change.maxSubmittableAtOnce::
+
Maximum number of changes that can be chained together in the same repository
to be submitted at once.
+
Default is 32767.

[[change.move]]change.move::
+
Whether the link:rest-api-changes.html#move-change[Move Change] REST
endpoint is enabled.
+
The move change functionality has some corner cases with undesired side
effects. Hence administrators may decide to disable this functionality.
In particular, if a change that has dependencies on other changes is
moved to a new branch, and the moved change gets submitted to the new
branch, the changes on which the change depends are silently merged
into the new branch, although these changes have not been moved to that
branch (see details in
link:https://issues.gerritcodereview.com/issues/40009784[issue 40009784]).
+
By default true.

[[change.enableRobotComments]]change.enableRobotComments::
+
Are robot comments enabled in the Gerrit UI? This setting allows phasing out
robot comments.
+
By default true.

[[change.propagateSubmitRequirementErrors]]change.propagateSubmitRequirementErrors::
+
If a SubmitRequirement evaluation for a given change results in an
ERROR status, abort the REST response with an HTTP 500 error.
+
The ERROR status can occur if a SubmitRequirement uses a
plugin-provided predicate (and the plugin is not available), due to
bugs, or due to bypassing the validation that normally happens when
updating `refs/meta/config`.
+
Enabling this flag  makes gerrit unusuable under such conditions, so
it is generally not recommended. However, this makes the
application-specific ERROR status into a generic HTTP error, and can
thus be acted on by automated deployment and monitoring infrastructure.

[[change.robotCommentSizeLimit]]change.robotCommentSizeLimit::
+
Maximum allowed size in characters of a robot comment. Robot comments which
exceed this size will be rejected on addition. Size computation is approximate
and may be off by roughly 1%. Common unit suffixes of 'k', 'm', or 'g' are
supported. Zero or negative values allow robot comments of unlimited size.
+
The default limit is 1MiB.

[[change.sendNewPatchsetEmails]]change.sendNewPatchsetEmails::
+
When false, emails will not be sent to owners, reviewers, and cc for
creating a new patchset unless they are project watchers or have starred
the change.
+
Default is true.

[[change.showAssigneeInChangesTable]]change.showAssigneeInChangesTable::
+
Show assignee field in changes table. If set to false, assignees will
not be visible in changes table.
+
Default is false.

[[change.strictLabels]]change.strictLabels::
+
Reject invalid label votes: invalid labels or invalid values. This
configuration option is provided for backwards compatibility and may
be removed in future gerrit versions.
+
Default is false.

[[change.submitLabel]]change.submitLabel::
+
Label name for the submit button.
+
Default is "Submit".

[[change.submitLabelWithParents]]change.submitLabelWithParents::
+
Label name for the submit button if the change has parents which will
be submitted together with this change.
+
Default is "Submit including parents".

[[change.submitTooltip]]change.submitTooltip::
+
Tooltip for the submit button.  Variables available for replacement
include `${patchSet}` for the current patch set number (1, 2, 3),
`${branch}` for the branch name ("master") and `${commit}` for the
abbreviated commit SHA-1 (`c9c0edb`).
+
Default is "Submit patch set ${patchSet} into ${branch}".

[[change.submitTooltipAncestors]]change.submitTooltipAncestors::
+
Tooltip for the submit button if there are ancestors which would
also be submitted by submitting the change. Additionally to the variables
as in link:#change.submitTooltip[change.submitTooltip], there is the
variable `${submitSize}` indicating the number of changes which are
submitted.
+
Default is "Submit all ${topicSize} changes of the same topic (${submitSize}
changes including ancestors and other changes related by topic)".

[[change.submitTopicLabel]]change.submitTopicLabel::
+
If `change.submitWholeTopic` is set and a change has a topic,
the label name for the submit button is given here instead of
the configuration `change.submitLabel`.
+
Defaults to "Submit whole topic"

[[change.submitTopicTooltip]]change.submitTopicTooltip::
+
If `change.submitWholeTopic` is configured to true and a change has a
topic, this configuration determines the tooltip for the submit button
instead of `change.submitTooltip`. The variable `${topicSize}` is available
for the number of changes in the same topic to be submitted. The number of
all changes to be submitted is in the variable `${submitSize}`.
+
Defaults to "Submit all ${topicSize} changes of the same topic
(${submitSize} changes including ancestors and other
changes related by topic)".

[[change.submitWholeTopic]]change.submitWholeTopic::
+
Determines if the submit button submits the whole topic instead of
just the current change.
+
Default is false.

[[change.updateDelay]]change.updateDelay::
+
How often in seconds the web interface should poll for updates to the
currently open change.  The poller relies on the client's browser
cache to use If-Modified-Since and respect `304 Not Modified` HTTP
responses.  This allows for fast polls, often under 8 milliseconds.
+
With a configured 30 second delay a server with 4900 active users will
typically need to dedicate 1 CPU to the update check.  4900 users
divided by an average delay of 30 seconds is 163 requests arriving per
second.  If requests are served at \~6 ms response time, 1 CPU is
necessary to keep up with the update request traffic.  On a smaller
user base of 500 active users, the default 30 second delay is only 17
requests per second and requires ~10% CPU.
+
If 0 the update polling is disabled.
+
Default is 5 minutes.

<<<<<<< HEAD
[[change.diff3ConflictView]]change.diff3ConflictView::
+
Use the diff3 formatter for merge commits with conflicts. With diff3 when
the conflicts are shown in the "Auto Merge" view, the base section from the
common parents will be shown as well.
This setting takes effect when generating the automerge, which happens on upload.
Changing the setting leaves existing changes unaffected.
+
Default is false.

[[change.maxFileSizeDiff]]change.maxFileSizeDiff::
+
The threshold of file sizes in megabytes beyond which a
link:rest-api-changes.html#get-diff[file diff] request will fail.
+
If not set or set to zero, no limits are applied on file sizes.
=======
[[change.skipCurrentRulesEvaluationOnClosedChanges]]
+
If false, Gerrit will always take latest project configuration to
compute submit labels. This means that, closed changes (either merged
or abandoned) will be evaluated against the latest configuration which
may produce different results. Especially for merged changes, they may
look like they didn't meet the submit requirements.
+
When true, evaluation will be skipped and Gerrit will show the
exact status of submit labels when change was submitted. Post-review
votes will only be allowed on labels that were configured when change
was closed.
+
Default it false.
>>>>>>> 0a1a054a

[[changeCleanup]]
=== Section changeCleanup

This section allows to configure change cleanups and schedules them to
run periodically.

[[changeCleanup.abandonAfter]]changeCleanup.abandonAfter::
+
Period of inactivity after which open changes should be abandoned
automatically.
+
By default `0`, never abandon open changes.
+
[WARNING] Auto-Abandoning changes may confuse/annoy users. When
enabling this, make sure to choose a reasonably large grace period and
inform users in advance.
+
The following suffixes are supported to define the time unit:
+
* `d, day, days`
* `w, week, weeks` (`1 week` is treated as `7 days`)
* `mon, month, months` (`1 month` is treated as `30 days`)
* `y, year, years` (`1 year` is treated as `365 days`)

[[changeCleanup.abandonIfMergeable]]changeCleanup.abandonIfMergeable::
+
Whether changes which are mergeable should be auto-abandoned. When set
to `false`, `-is:mergeable` is appended to the query used to find
the changes to auto-abandon.
+
By default `true`, meaning mergeable changes are auto-abandoned.
+
If
link:#change.mergeabilityComputationBehavior[`change.mergeabilityComputationBehavior`]
is set to `NEVER`, setting this option to `false` has no effect and it behaves
as though it were set to `true`.

[[changeCleanup.cleanupAccountPatchReview]]changeCleanup.cleanupAccountPatchReview::
+
Whether accountPatchReview data should be also removed when change
gets auto-abandoned.
+
By default `false`.

[[changeCleanup.abandonMessage]]changeCleanup.abandonMessage::
+
Change message that should be posted when a change is abandoned.
+
'${URL}' can be used as a placeholder for the Gerrit web URL.
+
By default "Auto-Abandoned due to inactivity, see
${URL}Documentation/user-change-cleanup.html#auto-abandon\n\n
If this change is still wanted it should be restored.".

[[changeCleanup.startTime]]changeCleanup.startTime::
+
The link:#schedule-configuration-startTime[start time] for running
change cleanups.

[[changeCleanup.interval]]changeCleanup.interval::
+
The link:#schedule-configuration-interval[interval] for running
change cleanups.

link:#schedule-configuration-examples[Schedule examples] can be found
in the link:#schedule-configuration[Schedule Configuration] section.

[[attentionSet]]
=== Section attentionSet

This section allows to configure readding of change owners and schedules them to
run periodically.

[[attentionSet.readdAfter]]attentionSet.readdAfter::
+
Period of inactivity after which open no-WIP/private changes should have change owner
added to attention-set automatically (if they are not already).
+
By default `0`, never readd change owner.
+
[WARNING] Auto-readding change owners may confuse/annoy users. When
enabling this, make sure to choose a reasonably large grace period and
inform users in advance.
+
The following suffixes are supported to define the time unit:
+
* `d, day, days`
* `w, week, weeks` (`1 week` is treated as `7 days`)
* `mon, month, months` (`1 month` is treated as `30 days`)
* `y, year, years` (`1 year` is treated as `365 days`)

[[attentionSet.readdMessage]]attentionSet.readdMessage::
+
Attention-set message that should be shown as reason when an change owner is readded.
+
'${URL}' can be used as a placeholder for the Gerrit web URL.
+
By default "Owner readded to attention-set due to inactivity, see
${URL}Documentation/user-attention-set.html#auto-readd-owner\n\n
If you do not want to be readded to the attention-set when the timer has counted down.
Set this change as WIP or private.".

[[attentionSet.startTime]]attentionSet.startTime::
+
The link:#schedule-configuration-startTime[start time] for running
readd owner to attention-set.

[[attentionSet.interval]]attentionSet.interval::
+
The link:#schedule-configuration-interval[interval] for running
readd owner to attention-set.

link:#schedule-configuration-examples[Schedule examples] can be found
in the link:#schedule-configuration[Schedule Configuration] section.

[[commentlink]]
=== Section commentlink

Comment links are find/replace strings applied to change descriptions,
patch comments, in-line code comments and approval category value descriptions
to turn set strings into hyperlinks.  One common use is for linking to
bug-tracking systems.

In the following example configuration the 'changeid' comment link
will match typical Gerrit Change-Id values and create a hyperlink
to changes which reference it.  The second configuration 'bugzilla'
will hyperlink terms such as 'bug 42' to an external bug tracker,
supplying the argument record number '42' for display.

commentlinks supports link:#reloadConfig[configuration reloads]. Though a
link:cmd-flush-caches.html[flush-caches] of "projects" is needed for the
commentlinks to be immediately available in the UI.

----
[commentlink "changeid"]
  match = (I[0-9a-f]{8,40})
  link = "/q/$1"

[commentlink "bugzilla"]
  match = "(^|\\s)(bug\\s+#?)(\\d+)($|\\s)"
  link = http://bugs.example.com/show_bug.cgi?id=$3
  prefix = $1
  suffix = $4
  text = $2$3
----

Comment links can also be specified in `project.config` and sections in
children override those in parents.

[[commentlink.name.match]]commentlink.<name>.match::
+
A JavaScript regular expression to match positions to be replaced
with a hyperlink.  Subexpressions of the matched string can be
stored using groups and accessed with `$'n'` syntax, where 'n'
is the group number, starting from 1.
+
The configuration file parser eats one level of backslashes, so the
character class `\s` requires `\\s` in the configuration file.  The
parser also terminates the line at the first `#`, so a match
expression containing # must be wrapped in double quotes.
+
To match case insensitive strings, a character class with both the
upper and lower case character for each position must be used.  For
example, to match the string `bug` in a case insensitive way the match
pattern `[bB][uU][gG]` needs to be used.
+
The commentlink.name.match regular expressions are applied to the raw,
unformatted and unescaped text form. Regex matching against HTML is not
supported. Comment link patterns that are written in this style should
be updated to match text formats.
+
A common pattern to match is `bug\\s+(\\d+)`.
+
In order to better control the visual presentation of the link `prefix`,
`suffix` and `text` is used. With the generated link html looking like:
`prefix<a ...>text</a>suffix`.

[[commentlink.name.link]]commentlink.<name>.link::
+
The URL to direct the user to whenever the regular expression is
matched.  Groups in the match expression may be accessed as `$'n'`.

[[commentlink.name.prefix]]commentlink.<name>.prefix::
+
The text inserted before the link. Groups in the match expression may be
accessed as `$'n'`.

[[commentlink.name.suffix]]commentlink.<name>.suffix::
+
The text inserted after the link. Groups in the match expression may be
accessed as `$'n'`.

[[commentlink.name.text]]commentlink.<name>.text::
+
The text content of the link. Groups in the match expression may be
accessed as `$'n'`.
+
If not specified defaults to `$&` (the matched text).

[[commentlink.name.enabled]]commentlink.<name>.enabled::
+
Whether the comment link is enabled. A child project may override a
section in a parent or the site-wide config that is disabled by
specifying `enabled = true`.
+
By default, true.
+
Note that the names and contents of disabled sections are visible even
to anonymous users via the
link:rest-api-projects.html#get-config[REST API].


[[container]]
=== Section container

These settings are applied only if Gerrit is started as the container
process through Gerrit's 'gerrit.sh' rc.d compatible wrapper script.

[[container.heapLimit]]container.heapLimit::
+
Maximum heap size of the Java process running Gerrit, in bytes.
This property is translated into the '-Xmx' flag for the JVM.
+
Default is platform and JVM specific.
+
Common unit suffixes of 'k', 'm', or 'g' are supported.

[[container.javaHome]]container.javaHome::
+
Path of the JRE/JDK installation to run Gerrit with.  If not set, the
Gerrit startup script will attempt to search your system and guess
a suitable JRE.  Overrides the environment variable 'JAVA_HOME'.

[[container.javaOptions]]container.javaOptions::
+
Additional options to pass along to the Java runtime. May be specified
multiple times to configure multiple values. If multiple values are
configured, they are passed in order on the command line, separated by
spaces.  These options are appended onto 'JAVA_OPTIONS'.
+
For example, it is possible to overwrite Gerrit's default log4j
configuration:
+
----
  javaOptions = -Dlog4j.configuration=file:///home/gerrit/site/etc/log4j.properties
----
+
Gerrit built-in loggers are then ignored: error logger (`error_log` file),
link:#httpd.requestLog[httpd.requestLog] and
link:#sshd.requestLog[sshd.requestLog]. The
link:#log.jsonLogging[log.jsonLogging] and
link:#log.textLogging[log.textLogging] options are also ignored.

[[container.daemonOpt]]container.daemonOpt::
+
Additional options to pass to the daemon (e.g. '--enable-httpd'). If
multiple values are configured, they are passed in that order to the command
line, separated by spaces.
+
Execute `java -jar gerrit.war daemon --help` to see all possible
options.

[[container.replica]]container.replica::
+
Used on Gerrit replica installations. If set to true the Gerrit JVM is
called with the '--replica' switch, enabling replica mode. If no value is
set (or any other value), Gerrit defaults to primary mode enabling write
operations.

[[container.slave]]container.slave::
+
Backward compatibility for link:#container.replica[`container.replica`]
config setting.

[[container.startupTimeout]]container.startupTimeout::
+
The maximum time (in seconds) to wait for a gerrit.sh start command
to run a new Gerrit daemon successfully.  If not set, defaults to
90 seconds.

[[container.user]]container.user::
+
Login name (or UID) of the operating system user the Gerrit JVM
will execute as.  If not set, defaults to the user who launched
the 'gerrit.sh' wrapper script.

[[container.war]]container.war::
+
Path of the JAR file to start daemon execution with.  This should
be the path of the local 'gerrit.war' archive.  Overrides the
environment variable 'GERRIT_WAR'.
+
If not set, defaults to '$site_path/bin/gerrit.war', or to
'$HOME/gerrit.war'.


[[core]]
=== Section core

[NOTE]
The link:#jgitConfig[etc/jgit.config] file supports configuration of all JGit
options.

[[core.packedGitWindowSize]]core.packedGitWindowSize::
+
Number of bytes of a pack file to load into memory in a single
read operation.  This is the "page size" of the JGit buffer cache,
used for all pack access operations.  All disk IO occurs as single
window reads.  Setting this too large may cause the process to load
more data than is required; setting this too small may increase
the frequency of `read()` system calls.
+
Default on JGit is 8 KiB on all platforms.
+
Common unit suffixes of 'k', 'm', or 'g' are supported.

[[core.packedGitLimit]]core.packedGitLimit::
+
Maximum number of bytes to load and cache in memory from pack files.
If JGit needs to access more than this many bytes it will unload less
frequently used windows to reclaim memory space within the process.
As this buffer must be shared with the rest of the JVM heap, it
should be a fraction of the total memory available.
+
Default on JGit is 10 MiB on all platforms.
+
Common unit suffixes of 'k', 'm', or 'g' are supported.

[[core.packedGitUseStrongRefs]]core.packedGitUseStrongRefs::
+
Set to `true` in order to use strong references to reference packfile
pages cached in the WindowCache. Otherwise SoftReferences are used.
If this option is set to `false`, the Java garbage collector will
flush the WindowCache to free memory if the used heap comes close to
the maximum heap size. This has the advantage that it can quickly
reclaim memory which was used by the WindowCache but comes at the
price that the previously cached pack file content needs to be again
copied from the file system cache to the Gerrit process.
Setting this option to `true` prevents flushing the WindowCache
which provides more predictable performance.
+
Default is `false`.

[[core.deltaBaseCaseLimit]]core.deltaBaseCacheLimit::
+
Maximum number of bytes to reserve for caching base objects
that multiple deltafied objects reference.  By storing the entire
decompressed base object in a cache Git is able to avoid unpacking
and decompressing frequently used base objects multiple times.
+
Default on JGit is 10 MiB on all platforms.  You probably do not
need to adjust this value.
+
Common unit suffixes of 'k', 'm', or 'g' are supported.

[[core.packedGitOpenFiles]]core.packedGitOpenFiles::
+
Maximum number of pack files to have open at once.  A pack file
must be opened in order for any of its data to be available in
a cached window.
+
If you increase this to a larger setting you may need to also adjust
the ulimit on file descriptors for the host JVM, as Gerrit needs
additional file descriptors available for network sockets and other
repository data manipulation.
+
Default on JGit is 128 file descriptors on all platforms.

[[core.streamFileThreshold]]core.streamFileThreshold::
+
Largest object size, in bytes, that JGit will allocate as a
contiguous byte array.  Any file revision larger than this threshold
will have to be streamed, typically requiring the use of temporary
files under '$GIT_DIR/objects' to implement pseudo-random access
during delta decompression.
+
Servers with very high traffic should set this to be larger than
the size of their common big files.  For example a server managing
the Android platform typically has to deal with ~10-12 MiB XML
files, so `15 m` would be a reasonable setting in that environment.
Setting this too high may cause the JVM to run out of heap space
when handling very big binary files, such as device firmware or
CD-ROM ISO images.
+
Defaults to 25% of the available JVM heap, limited to 2g.
+
Common unit suffixes of 'k', 'm', or 'g' are supported.

[[core.packedGitMmap]]core.packedGitMmap::
+
When true, JGit will use `mmap()` rather than `malloc()+read()`
to load data from pack files.  The use of mmap can be problematic
on some JVMs as the garbage collector must deduce that a memory
mapped segment is no longer in use before a call to `munmap()`
can be made by the JVM native code.
+
In server applications (such as Gerrit) that need to access many
pack files, setting this to true risks artificially running out
of virtual address space, as the garbage collector cannot reclaim
unused mapped spaces fast enough.
+
Default on JGit is false. Although potentially slower, it yields
much more predictable behavior.

[[core.asyncLoggingBufferSize]]core.asyncLoggingBufferSize::
+
Size of the buffer to store logging events for asynchronous logging.
Putting a larger value can protect threads from stalling when the
AsyncAppender threads are not fast enough to consume the logging events
from the buffer. It also protects from losing log entries in this case.
+
Default is 64 entries.

[[core.useRecursiveMerge]]core.useRecursiveMerge::
+
Use JGit's recursive merger for three-way merges. This only affects
projects that allow content merges.
+
As explained in this
link:http://codicesoftware.blogspot.com/2011/09/merge-recursive-strategy.html[
blog,role=external,window=_blank], the recursive merge produces better results if the two commits
that are merged have more than one common predecessor.
+
Default is true.

[[core.repositoryCacheCleanupDelay]]core.repositoryCacheCleanupDelay::
+
Delay between each periodic cleanup of expired repositories.
+
Values can be specified using standard time unit abbreviations (`ms`, `sec`,
`min`, etc.).
+
Set it to 0 in order to switch off cache expiration. If cache expiration is
switched off, the JVM can still evict cache entries when it is running low
on available heap memory.
+
Set it to -1 to automatically derive cleanup delay from
`core.repositoryCacheExpireAfter` (lowest value between 1/10 of
`core.repositoryCacheExpireAfter` and 10 minutes).
+
Default is -1.

[[core.repositoryCacheExpireAfter]]core.repositoryCacheExpireAfter::
+
Time an unused repository should expire and be evicted from the repository
cache.
+
Values can be specified using standard time unit abbreviations (`ms`, `sec`,
`min`, etc.).
+
Default is 1 hour.

[[core.usePerRequestRefCache]]core.usePerRequestRefCache::
+
Use a per request (currently per request thread) ref cache. The ref
cache uses JGit's SnapshottingRefDirectory to ensure that packed
refs are checked and potentially read at least once per request
(lazily) if needed. This helps reduce the overhead of checking if
the packed-refs file is outdated.
+
Default is true.

[[dashboard]]
=== Section dashboard

[[dashboard.submitRequirementColumns]]dashboard.submitRequirementColumns::
+
The list of submit requirement names that should be displayed as separate
columns in the dashboard.

[[download]]
=== Section download

----
[download]
  command = checkout
  command = cherry_pick
  command = pull
  command = format_patch
  scheme = ssh
  scheme = http
  scheme = anon_http
  scheme = anon_git
  scheme = repo
  hide = ssh
----

The download section configures the allowed download methods.

[[download.command]]download.command::
+
Commands that should be offered to download changes.
+
Multiple commands are supported:
+
* `checkout`
+
Command to fetch and checkout the patch set.
+
* `cherry_pick`
+
Command to fetch the patch set and to cherry-pick it onto the current
commit.
+
* `pull`
+
Command to pull the patch set.
+
* `format_patch`
+
Command to fetch the patch set and to feed it into the `format-patch`
command.

+
If `download.command` is not specified, all download commands are
offered.

[[download.scheme]]download.scheme::
+
Schemes that should be used to download changes.
+
Multiple schemes are supported:
+
* `http`
+
Authenticated HTTP download is allowed.
+
* `ssh`
+
Authenticated SSH download is allowed.
+
* `anon_http`
+
Anonymous HTTP download is allowed.
+
* `anon_git`
+
Anonymous Git download is allowed.  This is not default, it is also
necessary to set <<gerrit.canonicalGitUrl,gerrit.canonicalGitUrl>>
variable.
+
* `repo`
+
Gerrit advertises patch set downloads with the `repo download`
command, assuming that all projects managed by this instance are
generally worked on with the
https://gerrit.googlesource.com/git-repo[repo multi-repository tool].
This is not default, as not all instances will deploy repo.

+
If `download.scheme` is not specified, SSH, HTTP and Anonymous HTTP
downloads are allowed.

[[download.hide]]download.hide::
+
Schemes that can be used to download changes, but will not be advertised
in the UI. This can be any scheme that can be configured in <<download.scheme>>.
+
This is mostly useful in a deprecation scenario during a time where using
a scheme is discouraged, but has to be supported until all clients have
migrated to use a different scheme.
+
By default, no scheme will be hidden in the UI.

[[download.checkForHiddenChangeRefs]]download.checkForHiddenChangeRefs::
+
Whether the download commands should be adapted when the change refs
are hidden.
+
Git has a configuration option to hide refs from the initial
advertisement (`uploadpack.hideRefs`). This option can be used to hide
the change refs from the client. As consequence fetching changes by
change ref does not work anymore. However by setting
`uploadpack.allowTipSha1InWant` to `true` fetching changes by commit ID
is possible. If `download.checkForHiddenChangeRefs` is set to `true`
the git download commands use the commit ID instead of the change ref
when a project is configured like this.
+
Example git configuration on a project:
+
----
[uploadpack]
  hideRefs = refs/changes/
  hideRefs = refs/cache-automerge/
  allowTipSha1InWant = true
----
+
By default `false`.

[[download.archive]]download.archive::
+
Specifies which archive formats, if any, should be offered on the change
screen and supported for `git-upload-archive` operation:
+
----
[download]
  archive = tar
  archive = tbz2
  archive = tgz
  archive = txz
  archive = zip
----

If `download.archive` is not specified defaults to all archive
commands. Set to `off` or empty string to disable.

Zip is not supported because it may be interpreted by a Java plugin as a
valid JAR file, whose code would have access to cookies on the domain.
For this reason `zip` format is always excluded from formats offered
through the `Download` drop down or accessible in the REST API.

[[gc]]
=== Section gc

This section allows to configure the git garbage collection and schedules it
to run periodically. It will be triggered and executed sequentially for all
projects.

[[gc.aggressive]]gc.aggressive::
+
Determines if scheduled garbage collections and garbage collections triggered
through Web-UI should run in aggressive mode or not. Aggressive garbage
collections are more expensive but may lead to significantly smaller
repositories.
+
Valid values are "true" and "false," default is "false".

[[gc.startTime]]gc.startTime::
+
The link:#schedule-configuration-startTime[start time] for running the
git garbage collection.

[[gc.interval]]gc.interval::
+
The link:#schedule-configuration-interval[interval] for running the
git garbage collection.

link:#schedule-configuration-examples[Schedule examples] can be found
in the link:#schedule-configuration[Schedule Configuration] section.

[[gerrit]]
=== Section gerrit

[[gerrit.basePath]]gerrit.basePath::
+
Local filesystem directory holding all Git repositories that
Gerrit knows about and can process changes for.  A project
entity in Gerrit maps to a local Git repository by creating
the path string `"${basePath}/${project_name}.git"`.
+
If relative, the path is resolved relative to `'$site_path'`.

[[gerrit.allProjects]]gerrit.allProjects::
+
Name of the permissions-only project defining global server
access controls and settings. These are inherited into every
other project managed by the running server. The name is
relative to `gerrit.basePath`.
+
The link:#cache_names[persisted_projects cache] must be
flushed after this setting is changed.
+
Defaults to `All-Projects` if not set.

[[gerrit.defaultBranch]]gerrit.defaultBranch::
+
Name of the link:project-configuration.html#default-branch[default branch]
to use on the project creation, if no other branches were specified in the input.
+
Defaults to `refs/heads/master` if not set.

[[gerrit.allUsers]]gerrit.allUsers::
+
Name of the project in which meta data of all users is stored.
The name is relative to `gerrit.basePath`.
+
Defaults to `All-Users` if not set.

[[gerrit.canonicalWebUrl]]gerrit.canonicalWebUrl::
+
The default URL for Gerrit to be accessed through.
+
Typically this would be set to something like "http://review.example.com/"
or "http://example.com:8080/gerrit/" so Gerrit can output links that point
back to itself.
+
Setting this is highly recommended, as it is necessary for the upload
code invoked by "git push" or "repo upload" to output hyperlinks
to the newly uploaded changes.

[[gerrit.canonicalGitUrl]]gerrit.canonicalGitUrl::
+
Optional base URL for repositories available over the anonymous git
protocol.  For example, set this to `git://mirror.example.com/base/`
to have Gerrit display patch set download URLs in the UI.  Gerrit
automatically appends the project name onto the end of the URL.
+
By default unset, as the git daemon must be configured externally
by the system administrator, and might not even be running on the
same host as Gerrit.

[[gerrit.docUrl]]gerrit.docUrl::
+
Optional base URL for documentation, under which one can find
"index.html", "rest-api.html", etc. Used as the base for the fixed set
of links in the "Documentation" tab. A slash is implicitly appended.
(For finer control over the top menu, consider writing a
link:dev-plugins.html#top-menu-extensions[plugin].)
+
If unset or empty, the documentation tab will only be shown if
`/Documentation/index.html` can be reached by the browser at app load
time.

[[gerrit.editGpgKeys]]gerrit.editGpgKeys::
+
If enabled and server-side signed push validation is also
link:#receive.enableSignedPush[enabled], enable the
link:rest-api-accounts.html#list-gpg-keys[REST API endpoints] and web UI
for editing GPG keys. If disabled, GPG keys can only be added by
administrators with direct git access to All-Users.
+
Defaults to true.

[[gerrit.installCommitMsgHookCommand]]gerrit.installCommitMsgHookCommand::
+
Optional command to install the `commit-msg` hook. Typically of the
form:
+
----
fetch-cmd some://url/to/commit-msg .git/hooks/commit-msg ; chmod +x .git/hooks/commit-msg
----
+
By default unset; falls back to using scp from the canonical SSH host,
or curl from the canonical HTTP URL for the server.  Only necessary if a
proxy or other server/network configuration prevents clients from
fetching from the default location.

[[gerrit.gitHttpUrl]]gerrit.gitHttpUrl::
+
Optional base URL for repositories available over the HTTP
protocol.  For example, set this to `http://mirror.example.com/base/`
to have Gerrit display URLs from this server, rather than itself.
+
By default unset, as the HTTP daemon must be configured externally
by the system administrator, and might not even be running on the
same host as Gerrit.

[[gerrit.installBatchModule]]gerrit.installBatchModule::
+
Repeatable list of class name of additional Guice modules to load as
override to the batchInjector's modules during the init phases.
Classes are resolved using the primary Gerrit class loader, hence the
class needs to be either declared in Gerrit or an additional JAR
located under the `/lib` directory.
+
By default unset.

[[gerrit.installDbModule]]gerrit.installDbModule::
+
Repeatable list of class name of additional Guice modules to load at
Gerrit startup as part of the dbInjector.
Classes are resolved using the primary Gerrit class loader, hence the
class needs to be either declared in Gerrit or an additional JAR
located under the `/lib` directory.
+
By default unset.

[[gerrit.installIndexModule]]gerrit.installIndexModule::
+
Class name of the Guice modules to load as alternate implementation
for the Gerrit indexes backend.
Classes are resolved using the primary Gerrit class loader, hence the
class needs to be either declared in Gerrit or an additional JAR
located under the `/lib` directory.
+
NOTE: The `gerrit.installIndexModule` has precedence over the
`index.type`.
+
By default unset.
+
Example:
----
[gerrit]
  installIndexModule = com.google.gerrit.elasticsearch.ElasticIndexModule
----

[[gerrit.installModule]]gerrit.installModule::
+
Repeatable list of class name of additional Guice modules to load at
Gerrit startup as part of the sysInjector.
Classes are resolved using the primary Gerrit class loader, hence the
class needs to be either declared in Gerrit or an additional JAR
located under the `/lib` directory.
+
By default unset.
+
Example:
----
[gerrit]
  installModule = com.googlesource.gerrit.libmodule.MyModule
  installModule = com.example.abc.OurSpecialSauceModule
  installDbModule = com.example.def.OurCustomProvider
  installBatchModule = com.example.ghi.CustomBatchInitModule
----

[[gerrit.listProjectsFromIndex]]gerrit.listProjectsFromIndex::
+
Enable rendering of project list from the secondary index instead
of purely relying on the in-memory cache.
+
By default false.
+
[NOTE]
The in-memory cache (set to false) rendering provides an **unlimited list** as a result
of the list project API, causing the full list of projects to be
returned as a result of the link:rest-api-projects.html[/projects/] REST API
or the link:cmd-ls-projects.html[gerrit ls-projects] SSH command.
When the rendering from the secondary index (set to true),
the **list is limited** by the global capability
link:access-control.html#capability_queryLimit[queryLimit]
which is defaulted to 500 entries.

[[gerrit.primaryWeblinkName]]gerrit.primaryWeblinkName::
+
Name of the link:dev-plugins.html#links-to-external-tools[Weblink] that should
be chosen in cases where only one Weblink can be used in the UI, for example in
inline links.
+
By default unset, meaning that the UI is responsible for trying to identify
a weblink to be used in these cases, most likely weblinks that links to code
browsers with known integrations with Gerrit (like Gitiles and Gitweb).
+
Example:
----
[gerrit]
  primaryWeblinkName = gitiles
----

[[gerrit.reportBugUrl]]gerrit.reportBugUrl::
+
URL to direct users to when they need to report a bug.
+
By default unset, meaning no bug report URL will be displayed. Administrators
should set this to the URL of their issue tracker, if necessary.

[[gerrit.enablePeerIPInReflogRecord]]gerrit.enablePeerIPInReflogRecord::

Record actual peer IP address in ref log entry for identified user.

Defaults to false.

[[gerrit.secureStoreClass]]gerrit.secureStoreClass::
+
Use the secure store implementation from a specified class.
+
If specified, must be the fully qualified class name of a class that implements
the `com.google.gerrit.server.securestore.SecureStore` interface, and the jar
file containing the class must be placed in the `$site_path/lib` folder.
+
If not specified, the default no-op implementation is used.

[[gerrit.canLoadInIFrame]]gerrit.canLoadInIFrame::
+
For security reasons Gerrit will always jump out of iframe.
Setting this option to true will prevent this behavior.
+
By default false.

[[gerrit.xframeOption]]gerrit.xframeOption::
+
Add link:https://tools.ietf.org/html/rfc7034[`X-Frame-Options`] header to all HTTP
responses. The `X-Frame-Options` HTTP response header can be used to indicate
whether or not a browser should be allowed to render a page in a
`<frame>`, `<iframe>`, `<embed>` or `<object>`.
+
Available values:
+
1. ALLOW - The page can be displayed in a frame.
2. SAMEORIGIN - The page can only be displayed in a frame on the same origin as the page itself.
+
If link:#gerrit.canLoadInIFrame is set to false this option is ignored and the
`X-Frame-Options` header is always set to `DENY`.
Setting this option to `ALLOW` will cause the `X-Frame-Options` header to be omitted
the the page can be displayed in a frame.
+
By default SAMEORIGIN.

[[gerrit.cdnPath]]gerrit.cdnPath::
+
Path prefix for Gerrit's static resources if using a CDN.

[[gerrit.faviconPath]]gerrit.faviconPath::
+
Path for Gerrit's favicon after link:#gerrit.canonicalWebUrl[default URL],
including icon name and extension (.ico should be used).

[[gerrit.instanceId]]gerrit.instanceId::
+
Optional identifier for this Gerrit instance.
Used to identify a specific instance within a group of Gerrit instances with the
same `serverId` (i.e.: a Gerrit cluster).
Unlike `instanceName` this value is not available in the email templates.

The instance ID can also be configured by setting the Java system property
`gerrit.instanceId` on startup. This will override the configuration in the
gerrit.config.

[[gerrit.instanceName]]gerrit.instanceName::
+
Short identifier for this Gerrit instance.
A good name should be short but precise enough so that users can identify the instance among others.
+
Defaults to the full hostname of the Gerrit server.

[[gerrit.experimentalRollingUpgrade]]gerrit.experimentalRollingUpgrade::
+
Enable Gerrit rolling upgrade to the next version.
For example if Gerrit v3.2 is version N (All-Projects:refs/meta/version=183)
then its next version N+1 is v3.3 (All-Projects:refs/meta/version=184).
Allow Gerrit to start even if the underlying schema version has been bumped to
the next Gerrit version.
+
Set to true if Gerrit is installed in
[high-availability configuration](https://gerrit.googlesource.com/plugins/high-availability/+/refs/heads/master/README.md)
during the rolling upgrade to the next version.
+
By default false.
+
The rolling upgrade process, at high level, assumes that Gerrit is installed
on two or more nodes sharing the repositories over NFS. The upgrade is composed
of the following steps:
+
1. Set gerrit.experimentalRollingUpgrade to true on all Gerrit masters
2. Set the first master unhealthy
3. Shutdown the first master and [upgrade](install.html#init) to the next version
4. Startup the first master, wait for the online reindex to complete (where applicable)
5. Verify the the first master upgrade is successful and online reindex is complete
6. Set the first master healthy
7. Repeat steps 2. to 6. for all the other Gerrit nodes
+
[WARNING]
Rolling upgrade may or may not be possible depending on the changes introduced
by the target version of the upgrade. Refer to the release notes and check whether
the rolling upgrade is possible or not and the associated constraints.

[[gerrit.importedServerId]]gerrit.importedServerId::
+
ServerId of the repositories imported from other Gerrit servers. Changes coming
associated with the imported serverIds are indexed and displayed in the UI
but they are not searchable by `changeNumber` therefore the
`index.cacheQueryResultsByChangeNum` must also be set to false.
Imported changes are still discoverable in any other ways, for example:

  project:someproject branch:main changeId:I78a7add1fe2597cad788c833d8f771f09b54cf33
+
Specify multiple `gerrit.importedServerId` for allowing the import from multiple
Gerrit servers with different serverIds.
+
[NOTE]
The account-ids referenced in the imported changes are used for looking up the
associated account-id locally, using the `imported:` external-id.
Example: the account-id 1000 from the imported server-id 59a4964e-6376-4ed9-beef
will be looked up in the local accounts using the `imported:1000@59a4964e-6376-4ed9-beef`
external-id.
+
If this value is not set, all changes imported from other Gerrit servers will be
ignored.
+
By default empty.

[[gerrit.serverId]]gerrit.serverId::
+
Used by NoteDb to, amongst other things, identify author identities from
per-server specific account IDs.
+
If this value is not set on startup it is automatically set to a random UUID.
+
[NOTE]
If this value doesn't match the serverId used when creating an already existing
NoteDb, Gerrit will not be able to use that instance of NoteDb. The serverId
used to create the NoteDb will show in the resulting exception message in case
the value differs.

[[gitweb]]
=== Section gitweb

Gerrit can forward requests to either an internally managed gitweb
(which allows Gerrit to enforce some access controls), or to an
externally managed gitweb (where the web server manages access).
See also link:config-gitweb.html[Gitweb Integration].

[[gitweb.cgi]]gitweb.cgi::
+
Path to the locally installed `gitweb.cgi` executable.  This CGI will
be called by Gerrit Code Review when the URL `/gitweb` is accessed.
Project level access controls are enforced prior to calling the CGI.
+
Defaults to `/usr/lib/cgi-bin/gitweb.cgi` if `gitweb.url` is not set.

[[gitweb.url]]gitweb.url::
+
Optional URL of an affiliated gitweb service.  Defines the
web location where a `gitweb.cgi` is installed to browse
`gerrit.basePath` and the repositories it contains.
+
Gerrit appends any necessary query arguments onto the end of this URL.
For example, `?p=$project.git;h=$commit`.

[[gitweb.type]]gitweb.type::
+
Optional type of affiliated gitweb service. This allows using
alternatives to gitweb, such as cgit.
+
Valid values are `gitweb`, `cgit`, `disabled` or `custom`.
+
If not set, or set to `disabled`, there is no gitweb hyperlinking
support.

[[gitweb.revision]]gitweb.revision::
+
Optional pattern to use for constructing the gitweb URL when pointing
at a specific commit when `gitweb.type` is set to `custom`.
+
Valid replacements are `${project}` for the project name in Gerrit
and `${commit}` for the SHA-1 hash for the commit.

[[gitweb.project]]gitweb.project::
+
Optional pattern to use for constructing the gitweb URL when pointing
at a specific project when `gitweb.type` is set to `custom`.
+
Valid replacements are `${project}` for the project name in Gerrit.

[[gitweb.branch]]gitweb.branch::
+
Optional pattern to use for constructing the gitweb URL when pointing
at a specific branch when `gitweb.type` is set to `custom`.
+
Valid replacements are `${project}` for the project name in Gerrit
and `${branch}` for the name of the branch.

[[gitweb.tag]]gitweb.tag::
+
Optional pattern to use for constructing the gitweb URL when pointing
at a specific tag when `gitweb.type` is set to `custom`.
+
Valid replacements are `${project}` for the project name in Gerrit
and `${tag}` for the name of the tag.

[[gitweb.roottree]]gitweb.roottree::
+
Optional pattern to use for constructing the gitweb URL when pointing
at the contents of the root tree in a specific commit when `gitweb.type`
is set to `custom`.
+
Valid replacements are `${project}` for the project name in Gerrit
and `${commit}` for the SHA-1 hash for the commit.

[[gitweb.file]]gitweb.file::
+
Optional pattern to use for constructing the gitweb URL when pointing
at the contents of a file in a specific commit when `gitweb.type` is
set to `custom`.
+
Valid replacements are `${project}` for the project name in Gerrit,
`${file}` for the file name, `${hash}` for the SHA-1 hash for the commit,
and `${commit}` for the change ref or SHA-1 of the commit if no base
patch set.

[[gitweb.filehistory]]gitweb.filehistory::
+
Optional pattern to use for constructing the gitweb URL when pointing
at the history of a file in a specific branch when when `gitweb.type`
is set to `custom`.
+
Valid replacements are `${project}` for the project name in Gerrit,
`${file}` for the file name and `${branch}` for the name of the
branch.

[[gitweb.linkname]]gitweb.linkname::
+
Optional setting for modifying the link name presented to the user
in the Gerrit web-UI.
+
The default linkname for custom type is `gitweb`.

[[gitweb.pathSeparator]]gitweb.pathSeparator::
+
Optional character to substitute the standard path separator (slash) in
project names and branch names.
+
By default, Gerrit will use hexadecimal encoding for slashes in project and
branch names. Some web servers, such as Tomcat, reject this hexadecimal
encoding in the URL.
+
Some alternative gitweb services, such as link:http://gitblit.com[Gitblit,role=external,window=_blank],
allow using an alternative path separator character. In Gitblit, this can be
configured through the property link:http://gitblit.com/properties.html[web.forwardSlashCharacter,role=external,window=_blank].
In Gerrit, the alternative path separator can be configured correspondingly
using the property `gitweb.pathSeparator`.
+
Valid values are the characters `*`, `(` and `)`.

[[gitweb.urlEncode]]gitweb.urlEncode::
+
Whether or not Gerrit should encode the generated viewer URL.
+
Gerrit composes the viewer URL using information about the project, branch, file
or commit of the target object to be displayed. Typically viewers such as CGit
and gitweb do need those parts to be encoded, including the `/` in project's name,
for being correctly parsed.
However other viewers could instead require an unencoded URL (e.g. GitHub web
based viewer).
+
Valid values are `true` and `false`. The default is `true`.

[[groups]]
=== Section groups

[[groups.auditLog.ignoreRecordsFromUnidentifiedUsers]]groups.auditLog.ignoreRecordsFromUnidentifiedUsers::
+
Controls whether AuditLogReader should ignore commits created by unidentified users.
If true, then AuditLogReader ignores commits in the refs/groups/* made by unidentified users (i.e.
when the author of a commit can't be parsed as account id).
+
The current version of Gerrit writes identified users as authors for new refs/groups/* commits.
However, some old versions used a server identity as the author (e.g. "Gerrit Code Review
<server@googlesource.com>") for such commits. Such string can't be converted to account id but
usually the commit shouldn't be ignored.
+
By default, false.
+
Setting it to true may lead to some unexpected results in audit log and must be set carefully.

[[groups.includeExternalUsersInRegisteredUsersGroup]]groups.includeExternalUsersInRegisteredUsersGroup::
+
Controls whether external users (these are users we have sufficient
knowledge about but who don't yet have a Gerrit account) are considered
to be members of the `REGISTERED_USERS` group.
+
This setting only makes sense if you run custom code (e.g. from a plugin
or a custom authentication backend). By default, Gerrit core always requires
users to register and doesn't use external users.
+
By default, true.

[[groups.newGroupsVisibleToAll]]groups.newGroupsVisibleToAll::
+
Controls whether newly created groups should be by default visible to
all registered users.
+
By default, false.

[[groups.uuid.name]]groups.<uuid>.name::
+
Display name for group with the given UUID.
+
This option is only supported for system groups (scheme 'global').
+
E.g. this parameter can be used to configure another name for the
`Anonymous Users` group:
+
----
[groups "global:Anonymous-Users"]
  name = All Users
----
+
When setting this parameter it should be verified that there is no
existing group with the same name (case-insensitive). Configuring an
ambiguous name makes Gerrit fail on startup. Once set Gerrit ensures
that it is not possible to create a group with this name. Gerrit also
keeps the default name reserved so that it cannot be used for new
groups either. This means there is no danger of ambiguous group names
when this parameter is removed and the system group uses the default
name again.

[[groups.relevantGroup]]groups.relevantGroup::
+
UUID of an external group that should always be considered as relevant
when checking whether an account is visible.
+
This setting is only relevant for external group backends and only if
the link:#accounts.visibility[account visibility] is set to
`SAME_GROUP` or `VISIBLE_GROUP`.
+
If the link:#accounts.visibility[account visibility] is set to
`SAME_GROUP` or `VISIBLE_GROUP` users should see all accounts that are
a member of a group that contains themselves or that is visible to
them. Checking this would require getting all groups of the current
user and all groups of the accounts for which the visibility is being
checked, but since getting all groups that a user is a member of is
expensive for external group backends Gerrit doesn't query these groups
but instead guesses the relevant groups. Guessing relevant groups
limits the inspected groups to all groups that are mentioned in the
ACLs of the projects that are currently cached (i.e. all groups that
are listed in the link:config-project-config.html#file-groups[groups]
files of the cached projects). This is not very reliable since it
depends on which groups are mentioned in the ACLs and which projects
are currently cached. To make this more reliable this configuration
parameter allows to configure external groups that should always be
considered as relevant.
+
As said this setting is only relevant for external group backends. In
Gerrit core this is only the LDAP backend, but it may apply to further
group backends that are added by plugins.
+
This parameter may be added multiple times to specify multiple relevant
groups.

[[has-operand-alias]]
=== Section has operand alias

'has' operand aliasing allows global aliases to be defined for query
'has' operands. Currently only change queries are supported. The alias
name is the git config key name, and the 'has' operand being aliased
is the git config value.

For example:

----
[has-operand-alias "change"]
  oldtopic = topic
----

This section is particularly useful to alias 'has' operands (which may
be long and clunky as they include a plugin name in them) to shorter
operands without the plugin name. Admins should take care to choose
shorter operands that are unique and unlikely to conflict in the future.

Aliases are resolved dynamically at invocation time to the currently
loaded version of plugins. If a referenced plugin is not loaded, or
does not define the command, "unsupported operand" is returned to the
user.

Aliases will override existing 'has' operands. In case of multiple
aliases with same name, the last one defined will be used.

When the target of an alias does not exist, the 'has' operand with the
name of the alias will be used (if present). This enables an admin to
configure the system to override a core 'has' operand with an operand
provided by a plugin when present and otherwise fall back to the 'has'
operand provided by core.

[[http]]
=== Section http

[[http.proxy]]http.proxy::
+
URL of the proxy server when making outgoing HTTP
connections for OpenID login transactions.  Syntax
should be `http://`'hostname'`:`'port'.

[[http.proxyUsername]]http.proxyUsername::
+
Optional username to authenticate to the HTTP proxy with.
This property is honored only if the username does not
appear in the http.proxy property above.

[[http.proxyPassword]]http.proxyPassword::
+
Optional password to authenticate to the HTTP proxy with.
This property is honored only if the password does not
appear in the http.proxy property above.

[[http.addUserAsRequestAttribute]]http.addUserAsRequestAttribute::
+
If true, 'User' attribute will be added to the request attributes so it
can be accessed outside the request scope (will be set to username or id
if username not configured).
+
This attribute can be used by the servlet container to log user in the
http access log.
+
When running the embedded servlet container, this attribute is used to
print user in the httpd_log.
+
* `%{User}r`
+
Pattern to print user in Tomcat AccessLog.

+
Default value is true.

[[http.addUserAsResponseHeader]]http.addUserAsResponseHeader::
+
If true, the header 'User' will be added to the list of response headers so it
can be accessed from a reverse proxy for logging purposes.

+
Default value is false.

[[httpd]]
=== Section httpd

The httpd section configures the embedded servlet container.

[[httpd.listenUrl]]httpd.listenUrl::
+
Configuration for the listening sockets of the internal HTTP daemon.
Each entry of `listenUrl` combines the following options for a
listening socket: protocol, network address, port and context path.
+
_Protocol_ can be either `http://`, `https://`, `proxy-http://` or
`proxy-https://`. The latter two are special forms of `http://` with
awareness of a reverse proxy (see below). _Network address_ selects
the interface and/or scope of the listening socket. For notes
examples, see below. _Port_ is the TCP port number and is optional
(default value depends on the protocol). _Context path_ is the
optional "base URI" for the Gerrit Code Review as application to
serve on.
+
**Protocol** schemes:
+
* `http://`
+
Plain-text HTTP protocol.  If port is not supplied, defaults to 80,
the standard HTTP port.
+
* `https://`
+
SSL encrypted HTTP protocol.  If port is not supplied, defaults to
443, the standard HTTPS port.
+
For configuration of the certificate and private key, see
<<httpd.sslKeyStore,httpd.sslKeyStore>>.
+
[NOTE]
SSL/TLS configuration capabilities of Gerrit internal HTTP daemon
are very limited. Externally facing production sites are strongly
encouraged to use a reverse proxy configuration to handle SSL/TLS
and use a `proxy-https://` scheme here (below) for security and
performance reasons.
+
* `proxy-http://`
+
Plain-text HTTP relayed from a reverse proxy.  If port is not
supplied, defaults to 8080.
+
Like `http://`, but additional header parsing features are
enabled to honor `X-Forwarded-For`, `X-Forwarded-Host` and
`X-Forwarded-Server`.  These headers are typically set by Apache's
link:https://httpd.apache.org/docs/2.4/mod/mod_proxy.html#x-headers[mod_proxy,role=external,window=_blank].
+
[NOTE]
--
For secruity reasons, make sure to only allow connections from a
trusted reverse proxy in your network, as clients could otherwise
easily spoof these headers and thus spoof their originating IP
address effectively. If the reverse proxy is running on the same
machine as Gerrit daemon, the use of a _loopback_ network address
to bind to (see below) is strongly recommended to mitigate this.

If not using Apache's mod_proxy, validate that your reverse proxy
sets these headers on all requests. If not, either configure it to
sanitize them from the origin, or use the `http://` scheme instead.
--
+
* `proxy-https://`
+
Plain-text HTTP relayed from a reverse proxy that has already
handled the SSL encryption/decryption.  If port is not supplied,
defaults to 8080.
+
Behaves exactly like `proxy-http://`, but also sets the scheme to
assume `https://` is the proper URL back to the server.

+
--
**Network address** forms:

* Loopback (localhost): `127.0.0.1` (IPv4) or `[::1]` (IPv6).
* All (unspecified): `0.0.0.0` (IPv4), `[::]` (IPv6) or `*`
  (IPv4 and IPv6)
* Interface IP address, e.g. `1.2.3.4` (IPv4) or
  `[2001:db8::a00:20ff:fea7:ccea]` (IPv6)
* Hostname, resolved at startup time to an address.

**Context path** is the local part of the URL to be used to access
Gerrit on ('base URL'). E.g. `/gerrit/` to serve Gerrit on that URI
as base. If set, consider to align this with the
<<gerrit.canonicalWebUrl,gerrit.canonicalWebUrl>> setting. Correct
settings may depend on the reverse proxy configuration as well. By
default, this is `/` so that Gerrit serves requests on the root.

If multiple values are supplied, the daemon will listen on all
of them.

Examples:

----
[httpd]
    listenUrl = proxy-https://127.0.0.1:9999/gerrit/
[gerrit]
    # Reverse proxy is configured to serve with SSL/TLS on
    # example.com and to relay requests on /gerrit/ onto
    # http://127.0.0.1:9999/gerrit/
    canonicalWebUrl = https://example.com/gerrit/
----

----
[httpd]
    # Listen on specific external interface with plaintext
    # HTTP on IPv6.
    listenUrl = http://[2001:db8::a00:20ff:fea7:ccea]

    # Also listen on specific internal interface for use with
    # reverse proxy run on another host.
    listenUrl = proxy-https://192.168.100.123
----

See also the page on link:config-reverseproxy.html[reverse proxy]
configuration.

By default, `\http://*:8080`.
--

[[httpd.reuseAddress]]httpd.reuseAddress::
+
If true, permits the daemon to bind to the port even if the port
is already in use.  If false, the daemon ensures the port is not
in use before starting.  Busy sites may need to set this to true
to permit fast restarts.
+
By default, true.

[[httpd.gracefulStopTimeout]]httpd.gracefulStopTimeout::
+
Set a graceful stop time. If set, the daemon ensures that all incoming
calls are preserved for a maximum period of time, before starting
the graceful shutdown process. Sites behind a workload balancer such as
HAProxy would need this to be set for avoiding serving errors during
rolling restarts.
+
Values should use common unit suffixes to express their setting:
+
* s, sec, second, seconds
* m, min, minute, minutes
+
By default, 0 seconds (immediate shutdown).

[[httpd.inheritChannel]]httpd.inheritChannel::
+
If true, permits the daemon to inherit its server socket channel
from fd0/1(stdin/stdout). When set to true, the server can be socket
activated via systemd or xinetd.
+
By default, false.

[[httpd.requestHeaderSize]]httpd.requestHeaderSize::
+
Size, in bytes, of the buffer used to parse the HTTP headers of an
incoming HTTP request.  The entire request headers, including any
cookies sent by the browser, must fit within this buffer, otherwise
the server aborts with the response '413 Request Entity Too Large'.
+
One buffer of this size is allocated per active connection.
Allocating a buffer that is too large wastes memory that cannot be
reclaimed, allocating a buffer that is too small may cause unexpected
errors caused by very long Referer URLs or large cookie values.
+
By default, 16384 (16 K), which is sufficient for most OpenID and
other web-based single-sign-on integrations.

[[httpd.sslCrl]]httpd.sslCrl::
+
Path of the certificate revocation list file in PEM format. This
crl file is optional, and available for CLIENT_SSL_CERT_LDAP
authentication.
+
To create and view a crl using openssl:
+
----
openssl ca -gencrl -out crl.pem
openssl crl -in crl.pem -text
----
+
If not absolute, the path is resolved relative to `$site_path`.
+
By default, `$site_path/etc/crl.pem`.

[[httpd.sslKeyStore]]httpd.sslKeyStore::
+
Path of the Java keystore containing the server's SSL certificate
and private key.  This keystore is required for `https://` in URL.
+
To create a self-signed certificate for simple internal usage:
+
----
keytool -keystore keystore -alias jetty -genkey -keyalg RSA
chmod 600 keystore
----
+
If not absolute, the path is resolved relative to `$site_path`.
+
By default, `$site_path/etc/keystore`.

[[httpd.sslKeyPassword]]httpd.sslKeyPassword::
+
Password used to decrypt the private portion of the sslKeyStore.
Java keystores require a password, even if the administrator
doesn't want to enable one.
+
If set to the empty string the embedded server will prompt for the
password during startup.
+
By default, `gerrit`.

[[httpd.requestLog]]httpd.requestLog::
+
Enable (or disable) the `'$site_path'/logs/httpd_log` request log.
If enabled, an NCSA combined log format request log file is written
out by the internal HTTP daemon. The httpd log format is documented
link:logs.html#_httpd_log[here].
+
`log4j.appender` with the name `httpd_log` can be configured to overwrite
programmatic configuration.
+
By default, true if httpd.listenUrl uses http:// or https://,
and false if httpd.listenUrl uses proxy-http:// or proxy-https://.

[[httpd.acceptorThreads]]httpd.acceptorThreads::
+
Number of worker threads dedicated to accepting new incoming TCP
connections and allocating them connection-specific resources.
+
By default, 2, which should be suitable for most high-traffic sites.

[[httpd.minThreads]]httpd.minThreads::
+
Minimum number of spare threads to keep in the worker thread pool.
This number must be at least 1 larger than httpd.acceptorThreads
multiplied by the number of httpd.listenUrls configured.
+
By default, 5, suitable for most lower-volume traffic sites.

[[httpd.maxThreads]]httpd.maxThreads::
+
Maximum number of threads to permit in the worker thread pool.
+
By default 25, suitable for most lower-volume traffic sites.
+
[NOTE]
Unless SSH daemon is disabled, see <<sshd.listenAddress, sshd.listenAddress>>,
the max number of concurrent Git requests over HTTP and SSH together is
defined by the <<sshd.threads, sshd.threads>> and
<<sshd.batchThreads, sshd.batchThreads>>.

[[httpd.maxQueued]]httpd.maxQueued::
+
Maximum number of client connections which can enter the worker
thread pool waiting for a worker thread to become available.
0 sets the queue size to the Integer.MAX_VALUE.
+
By default 200.

[[httpd.maxWait]]httpd.maxWait::
+
Maximum amount of time a client will wait for an available
thread to handle a project clone, fetch or push request over the
smart HTTP transport.
+
Values should use common unit suffixes to express their setting:
+
* s, sec, second, seconds
* m, min, minute, minutes
* h, hr, hour, hours
* d, day, days
* w, week, weeks (`1 week` is treated as `7 days`)
* mon, month, months (`1 month` is treated as `30 days`)
* y, year, years (`1 year` is treated as `365 days`)

+
--
If a unit suffix is not specified, `minutes` is assumed.  If 0
is supplied, the maximum age is infinite and connections will not
abort until the client disconnects.

By default, 5 minutes.
--

[[httpd.filterClass]]httpd.filterClass::
+
Class that implements the javax.servlet.Filter interface
for filtering any HTTP related traffic going through the Gerrit
HTTP protocol.
Class is loaded and configured in the Gerrit Jetty container
and run in front of all Gerrit URL handlers, allowing the filter
to inspect, modify, allow or reject each request.
It needs to be provided as JAR library
under $GERRIT_SITE/lib as it is resolved using the default Gerrit class
loader and cannot be dynamically loaded by a plugin.
+
Failing to load the Filter class would result in a Gerrit start-up
failure, as this class is supposed to provide mandatory filtering
in front of Gerrit HTTP protocol.
+
Typical usage is in conjunction with the `auth.type=HTTP` as replacement
of an Apache HTTP proxy layer as security enforcement on top of Gerrit
by returning a trusted username as HTTP Header.
+
Allow multiple values to install multiple servlet filters.
+
Example of using a security library secure.jar under $GERRIT_SITE/lib
that provides a org.anyorg.MySecureHeaderFilter Servlet Filter that enforces
a trusted username in the `TRUSTED_USER` HTTP Header and
org.anyorg.MySecureIPFilter that performs source IP security filtering:
+
----
[auth]
	type = HTTP
	httpHeader = TRUSTED_USER

[httpd]
	filterClass = org.anyorg.MySecureHeaderFilter
	filterClass = org.anyorg.MySecureIPFilter
----

[[filterClass.className.initParam]]filterClass.<className>.initParam::
+
Gerrit supports customized pluggable HTTP filters as `filterClass`. This
option allows to pass extra initialization parameters to the filter. It
allows for multiple key/value pairs to be passed in this pattern:
+
----
initParam = <key>=<value>
----
For a comprehensive example:
+
----
[httpd]
	filterClass = org.anyorg.AFilter
	filterClass = org.anyorg.BFilter
[filterClass "org.anyorg.AFilter"]
	key1 = value1
	key2 = value2
[filterClass "org.anyorg.BFilter"]
	key3 = value3
----

[[httpd.idleTimeout]]httpd.idleTimeout::
+
Maximum idle time for a connection, which roughly translates to the
TCP socket `SO_TIMEOUT`.
+
This value is interpreted as the maximum time between some progress
being made on the connection. So if a single byte is read or written,
then the timeout is reset.
+
The max idle time is applied:
+
* When waiting for a new message to be received on a connection
* When waiting for a new message to be sent on a connection

+
By default, 30 seconds.

[[httpd.robotsFile]]httpd.robotsFile::
+
Location of an external robots.txt file to be used instead of the one
bundled with the .war of the application.
+
If not absolute, the path is resolved relative to `$site_path`.
+
If the file doesn't exist or can't be read the default robots.txt file
bundled with the .war will be used instead.

[[httpd.registerMBeans]]httpd.registerMBeans::
+
Enable (or disable) registration of Jetty MBeans for Java JMX.
+
By default, false.

[[index]]
=== Section index

The index section configures the secondary index.

Note that after enabling the secondary index, the index must be built
using the link:pgm-reindex.html[reindex program] before restarting the
Gerrit server.

[[index.type]]index.type::
+
*(DEPRECATED)* The only supported value is `LUCENE`, which is the default,
that means a link:http://lucene.apache.org/[Lucene]
index is used.
+
For using other indexing backends (e.g. ElasticSearch), refer to
`gerrit.installIndexModule` setting.
+
[[index.threads]]index.threads::
+
Number of threads to use for indexing in normal interactive operations. Setting
it to 0 disables the dedicated thread pool and indexing will be done in the same
thread as the operation.
+
If not set or set to a zero, defaults to the number of logical CPUs as returned
by the JVM. If set to a negative value, defaults to a direct executor.

[[index.batchThreads]]index.batchThreads::
+
Number of threads to use for indexing in background operations, such as
online schema upgrades, and also the default for offline reindexing.
+
If not set or set to a zero, defaults to the number of logical CPUs as returned
by the JVM. If set to a negative value, defaults to a direct executor.

[[index.cacheQueryResultsByChangeNum]]index.cacheQueryResultsByChangeNum::
+
Allow to cache and reuse the change JSON elements by their Change number.
This improves the performance of queries that are returning Changes duplicates.
It needs to be turned off when having Changes imported from other servers
because of the potential conflicts of change numbers.
+
Defaults to true.

[[index.onlineUpgrade]]index.onlineUpgrade::
+
Whether to upgrade to new index schema versions while the server is
running. This is recommended as it prevents additional downtime during
Gerrit version upgrades (avoiding the need for an offline reindex step
using Reindex), but can add additional server load during the upgrade.
+
If set to false, there is no way to upgrade the index schema to take
advantage of new search features without restarting the server.
+
Defaults to true.

[[index.excludeProjectFromChangeReindex]]index.excludeProjectFromChangeReindex::
+
A list of projects that will be excluded from reindexing. This can be used
to exclude projects which are expensive to reindex to prioritize the other
projects.
+
Excluded projects can later be reindexed by for example using the
link:cmd-index-changes-in-project.html[index changes in project command].

[[index.paginationType]]index.paginationType::
+
The pagination type to use when index queries are repeated to
obtain the next set of results. Supported values are:
+
* `OFFSET`
+
Index queries are repeated with a non-zero offset to obtain the
next set of results.
_Note: Results may be inaccurate if the data-set is changing during the query
execution._
+
* `SEARCH_AFTER`
+
Index queries are repeated using a search-after object. Index
backends can provide their custom implementations for search-after.
Note that, `SEARCH_AFTER` does not impact using offsets in Gerrit
query APIs.
_Note: Depending on the index backend and its settings, results may be
inaccurate if the data-set is changing during the query execution._
+
* `NONE`
+
Index queries are executed returning all results, without internal
pagination.
_Note: Since the entire set of indexing results is kept in memory
during the API execution, this option may lead to higher memory utilisation
and overall reduced performance.
Bear in mind that some indexing backends may not support unbounded queries;
therefore, the NONE option is unavailable._
+
Defaults to `OFFSET`.

[[index.defaultLimit]]index.defaultLimit::
+
Default limit, if the user does not provide a limit. If this is not set or set
to 0, then index queries are executed with the maximum permitted limit for the
user, which may be really high and cause too much load on the index. Thus
setting this default limit to something smaller like 100 allows you to control
the load, while not taking away any permission from the user. If the user
provides a limit themselves, then `defaultLimit` is ignored.

[[index.maxLimit]]index.maxLimit::
+
Maximum limit to allow for search queries. Requesting results above this
limit will truncate the list (but will still set `_more_changes` on
result lists). Set to 0 for no limit.
+
When `index.type` is set to `LUCENE`, defaults to no limit.

[[index.maxPages]]index.maxPages::
+
Maximum number of pages of search results to allow, as index
implementations may have to scan through large numbers of skipped
results when searching with an offset. Requesting results starting past
this threshold times the requested limit will result in an error. Set to
0 for no limit.
+
Defaults to no limit.

[[index.pageSizeMultiplier]]index.pageSizeMultiplier::
+
When index queries are repeated to obtain more results, this multiplier
will be used to determine the limit for the next query. Using a page
multiplier allows queries to start off small and thus provide good
latency for queries which may end up only having very few results, and
then scaling up to have better throughput to handle queries with larger
result sets without incurring the overhead of making as many queries as
would be required with a smaller limit. This strategy of using a multiplier
attempts to create a balance between latency and throughput by dynamically
adjusting the query size to the number of results being returned by each
query in the pagination.
+
The larger the multiplier, the better the throughput on large queries, and
it also improves latency on large queries by scaling up quickly. However, a
larger multiplier can hurt latencies a bit by making the "last" query in a
series longer than needed. The impact of this depends on how much the backend
latency goes up when specifying a large limit and few results are returned.
Setting link:#index.maxPageSize[index.maxPageSize] that isn't too large, can
likely help reduce the impacts of this.
+
For example, if the limit of the previous query was 500 and pageSizeMultiplier
is configured to 5, the next query will have a limit of 2500.
+
_Note: ignored when paginationType is `NONE`_
+
Defaults to 1 which effectively turns this feature off.

[[index.maxPageSize]]index.maxPageSize::
+
Maximum size to allow when index queries are repeated to obtain more results. Note
that, link:#index.maxLimit[index.maxLimit] will be used to limit page size if it
is configured to a value lower than maxPageSize.
+
For example, if the limit of previous query was 500, pageSizeMultiplier is
configured to 5 and maxPageSize to 2000, the next query will have a limit of
2000 (instead of 2500).
+
_Note: ignored when paginationType is `NONE`_
+
Defaults to no limit.

[[index.maxTerms]]index.maxTerms::
+
Maximum number of leaf terms to allow in a query. Too-large queries may
perform poorly, so setting this option causes query parsing to fail fast
before attempting to send them to the secondary index.
+
When the index type is `LUCENE`, also sets the maximum number of clauses
permitted per BooleanQuery. This is so that all enforced query limits
are the same.
+
Defaults to 1024.

[[index.autoReindexIfStale]]index.autoReindexIfStale::
+
Whether to automatically check if a document became stale in the index
immediately after indexing it. If false, there is a race condition during two
simultaneous writes that may cause one of the writes to not be reflected in the
index. The check to avoid this does consume some resources.
+
Defaults to false.

[[index.indexChangesAsync]]index.indexChangesAsync::
+
On BatchUpdate, do not await indexing completion before returning the request
to the user (WEB_BROWSER requests only).
This has an advantage of faster UI (because indexing latency does not contribute
to the write request latency) and disadvantage that the indexing result might not be
immediately available after the write request.
+
Defaults to false.

[[index.scheduledIndexer]]
==== Subsection index.scheduledIndexer

This section configures periodic indexing. Periodic indexing is
intended to run only on replicas and only updates the group index.
Replication to replicas happens on Git level so that Gerrit is not aware
of incoming replication events. But replicas need an updated group index
to resolve memberships of users for ACL validation. To keep the group
index in replicas up-to-date the Gerrit replica periodically scans the
group refs in the All-Users repository to reindex groups if they are
stale.

The scheduled reindexer is not able to detect group deletions that
happened while the replica was offline, but since group deletions are not
supported this should never happen. If nevertheless groups refs were
deleted while a replica was offline a full offline link:pgm-reindex.html[
reindex] must be performed.

This section is only used if Gerrit runs in replica mode, otherwise it is
ignored.

[[index.scheduledIndexer.runOnStartup]]index.scheduledIndexer.runOnStartup::
+
Whether the scheduled indexer should run once immediately on startup.
If set to `true` the replica startup is blocked until all stale groups
were reindexed. Enabling this allows to prevent that replicas that were
offline for a longer period of time run with outdated group information
until the first scheduled indexing is done.
+
Defaults to `true`.

[[index.scheduledIndexer.enabled]]index.scheduledIndexer.enabled::
+
Whether the scheduled indexer is enabled. If the scheduled indexer is
disabled you must implement other means to keep the group index for the
replica up-to-date.
+
Defaults to `true`.

[[index.scheduledIndexer.startTime]]index.scheduledIndexer.startTime::
+
The link:#schedule-configuration-startTime[start time] for running
the scheduled indexer.
+
Defaults to `00:00`.

[[index.scheduledIndexer.interval]]index.scheduledIndexer.interval::
+
The link:#schedule-configuration-interval[interval] for running
the scheduled indexer.
+
Defaults to `5m`.

link:#schedule-configuration-examples[Schedule examples] can be found
in the link:#schedule-configuration[Schedule Configuration] section.

==== Lucene configuration

Open and closed changes are indexed in separate indexes named
'open' and 'closed' respectively.

The following settings are only used when the index type is `LUCENE`.

[[index.name.ramBufferSize]]index.name.ramBufferSize::
+
Determines the amount of RAM that may be used for buffering added documents
and deletions before they are flushed to the index.  See the
link:http://lucene.apache.org/core/4_6_0/core/org/apache/lucene/index/LiveIndexWriterConfig.html#setRAMBufferSizeMB(double)[
Lucene documentation,role=external,window=_blank] for further details.
+
Defaults to 16M.

[[index.name.maxBufferedDocs]]index.name.maxBufferedDocs::
+
Determines the minimal number of documents required before the buffered
in-memory documents are flushed to the index. Large values generally
give faster indexing.  See the
link:http://lucene.apache.org/core/4_6_0/core/org/apache/lucene/index/LiveIndexWriterConfig.html#setMaxBufferedDocs(int)[
Lucene documentation,role=external,window=_blank] for further details.
+
Defaults to -1, meaning no maximum is set and the writer will flush
according to RAM usage.

[[index.name.commitWithin]]index.name.commitWithin::
+
Determines the period at which changes are automatically committed to
stable store on disk. This is a costly operation and may block
additional index writes, so lower with caution.
+
If zero, changes are committed after every write. This is very costly
but may be useful if offline reindexing is infeasible, or for development
servers.
+
Values can be specified using standard time unit abbreviations (`ms`, `sec`,
`min`, etc.).
+
If negative, `commitWithin` is disabled. Changes are flushed to disk when
the in-memory buffer fills, but only committed and guaranteed to be synced
to disk when the process finishes.
+
Defaults to 300000 ms (5 minutes).


[[index.name.maxMergeCount]]index.name.maxMergeCount::
+
Determines the max number of simultaneous merges that are allowed. If a merge
is necessary yet we already have this many threads running, the incoming thread
(that is calling add/updateDocument) will block until a merge thread has
completed.  Note that Lucene will only run the smallest maxThreadCount merges
at a time. See the
link:https://lucene.apache.org/core/5_5_0/core/org/apache/lucene/index/ConcurrentMergeScheduler.html#setDefaultMaxMergesAndThreads(boolean)[
Lucene documentation,role=external,window=_blank] for further details.
+
Defaults to -1 for (auto detection).


[[index.name.maxThreadCount]]index.name.maxThreadCount::
+
Determines the max number of simultaneous Lucene merge threads that should be running at
once. This must be less than or equal to maxMergeCount. See the
link:https://lucene.apache.org/core/5_5_0/core/org/apache/lucene/index/ConcurrentMergeScheduler.html#setDefaultMaxMergesAndThreads(boolean)[
Lucene documentation,role=external,window=_blank] for further details.
+
For further details on Lucene index configuration (auto detection) which
affects maxThreadCount and maxMergeCount settings.
See the
link:https://lucene.apache.org/core/5_5_0/core/org/apache/lucene/index/ConcurrentMergeScheduler.html#AUTO_DETECT_MERGES_AND_THREADS[
Lucene documentation,role=external,window=_blank]
+
Defaults to -1 for (auto detection).

[[index.name.enableAutoIOThrottle]]index.name.enableAutoIOThrottle::
+
Allows the control of whether automatic IO throttling is enabled and used by
default in the lucene merge queue.  Automatic dynamic IO throttling, which when
on is used to adaptively rate limit writes bytes/sec to the minimal rate necessary
so merges do not fall behind. See the
link:https://lucene.apache.org/core/5_5_0/core/org/apache/lucene/index/ConcurrentMergeScheduler.html#enableAutoIOThrottle()[
Lucene documentation,role=external,window=_blank] for further details.
+
Defaults to true (throttling enabled).

During offline reindexing, setting ramBufferSize greater than the size
of index (size of specific index folder under <site_dir>/index) and
maxBufferedDocs as -1 avoids unnecessary flushes and triggers only a
single flush at the end of the process.

Sample Lucene index configuration:
----
[index]
  type = LUCENE

[index "changes_open"]
  ramBufferSize = 60 m
  maxBufferedDocs = 3000
  maxThreadCount = 5
  maxMergeCount = 50


[index "changes_closed"]
  ramBufferSize = 20 m
  maxBufferedDocs = 500
  maxThreadCount = 10
  maxMergeCount = 100
  enableIOThrottle = false

----

[[event]]
=== Section event

[[event.payload.listChangeOptions]]events.payload.listChangeOptions::
+
List of options that Gerrit applies when rendering the payload of an
internal event. This is the same set of options that are documented
link:rest-api-changes.html#query-options[here].
+
Depending on the setup, these events might get serialized using stream
events.
+
This can be set to the set of minimal options that consumers of Gerrit's
events need. A minimal set would be (`SKIP_DIFFSTAT`).
+
Every option that gets added here will have a performance impact. The
general recommendation is therefore to set this to a minimal set of
required options.
+
Defaults to all available options minus `CHANGE_ACTIONS`,
`CURRENT_ACTIONS` and `CHECK`. This is a rich default to make sure the
config is backwards compatible with what the default was before the config
was added.

[[event.comment-added.publishPatchSetLevelComment]]event.comment-added.publishPatchSetLevelComment::
+
Add patch set level comment as event comment. Without this option, patch set
level comment will not be included in the event comment attribute. Given that
currently patch set level, file and robot comments are not exposed in the
`comment-added` event type, those comments will be lost. One particular use
case is to re-trigger CI build from the change screen by adding a comment with
specific content, e.g.: `recheck`. Jenkins Gerrit Trigger plugin and Zuul CI
depend on this feature to trigger change verification.
+
By default, true.

[[event.stream-events.enableRefUpdatedEvents]]event.stream-events.enableRefUpdatedEvents::
+
Enable streaming of `ref-updated` event which represents a single ref update operation.
Batch ref updates are represented as a series of `ref-updated` events.
This allows event listeners to react on a ref update.
Please consider switching to `batch-ref-updated` event which provides better control on grouping and
preserving order of the ref updates.
+
By default, true.

[[event.stream-events.enableBatchRefUpdatedEvents]]event.stream-events.enableBatchRefUpdatedEvents::
+
Enable streaming of `batch-ref-updated` event which represents group of
refs updated during a single batch ref update operation.
Single ref updates are also streamed as a `batch-ref-updated` events with a single ref specified.
This allows event listeners to react on all ref updated events and disable individual `ref-updated`
events by setting <<event.stream-events.enableRefUpdatedEvents, event.stream-events.enableRefUpdatedEvents>> to false.
+
By default, false.

[[event.stream-events.enableDraftCommentEvents]]event.stream-events.enableDraftCommentEvents::
+
Enable streaming of `ref-updated` events for `refs/draft-comments` refs.
Enable this flag in case listeners in your system are supposed to react on draft operations.
+
NOTE: Due to the nature of drafts, the amount of `ref-updated` events created on draft operations could be high.
The extra amount of events depends on the usage pattern of the installation. It is worth evaluating
the amount of extra events produced before enabling this flag by counting the calls to the draft APIs.
+
By default, false.

[[experiments]]
=== Section experiments

This section covers experimental new features. Gerrit uses experiments
to research new behavior in frontend and core backend. Once the research is done, the experimental
feature either stays and the experimentation flag gets removed, or the feature as a whole
gets removed

[[experiments.enabled]]experiments.enabled::
+
List of experiments that are currently enabled. The release notes contain currently
available experiments.
+
We will not remove experiments in stable patch releases. They are likely to be
removed in the next stable version.

----
[experiments]
  enabled = ExperimentKey
----

[[experiments.disabled]]experiments.disabled::
+
List of experiments that are currently disabled. The release notes contain currently
available experiments. This list disables experiments with the given key that are
either enabled by default or explicitly in the config.

----
[experiments]
  disabled = ExperimentKey
----

[[ldap]]
=== Section ldap

LDAP integration is only enabled if `auth.type` is set to
`HTTP_LDAP`, `LDAP` or `CLIENT_SSL_CERT_LDAP`.  See above for a
detailed description of the `auth.type` settings and their
implications.

An example LDAP configuration follows, and then discussion of
the parameters introduced here.  Suitable defaults for most
parameters are automatically guessed based on the type of server
detected during startup.  The guessed defaults support
link:http://www.ietf.org/rfc/rfc2307.txt[RFC 2307,role=external,window=_blank], Active
Directory and link:https://www.freeipa.org[FreeIPA,role=external,window=_blank].

----
[ldap]
  server = ldap://ldap.example.com

  accountBase = ou=people,dc=example,dc=com
  accountPattern = (&(objectClass=person)(uid=${username}))
  accountFullName = displayName
  accountEmailAddress = mail

  groupBase = ou=groups,dc=example,dc=com
  groupMemberPattern = (&(objectClass=group)(member=${dn}))
----

[[ldap.guessRelevantGroups]]ldap.guessRelevantGroups::
+
Filter the groups found in LDAP by guessing the ones relevant to
Gerrit and removing the others from list completions and ACL evaluations.
The guess is based on two elements: the projects most recently
accessed in the cache and the list of LDAP groups included in their ACLs.
+
Please note that projects rarely used and thus not cached may be
temporarily inaccessible by users even with LDAP membership and grants
referenced in the ACLs.
+
By default, true.

[[ldap.server]]ldap.server::
+
URL of the organization's LDAP server to query for user information
and group membership from.  Must be of the form `ldap://host` or
`ldaps://host` to bind with either a plaintext or SSL connection.
+
If `auth.type` is `LDAP` this setting should use `ldaps://` to
ensure the end user's plaintext password is transmitted only over
an encrypted connection.
+
If you want to configure multiple ldap servers you can try to put
multiple ldap urls separated by a space:
`server = ldaps://ldap1 ldaps://ldap2`
See https://issues.gerritcodereview.com/issues/40010644[issue 40010644].

[[ldap.startTls]]ldap.startTls::
+
If true, Gerrit will perform StartTLS extended operation.
+
By default, false, StartTLS will not be enabled.

[[ldap.supportAnonymous]]ldap.supportAnonymous::
+
If false, Gerrit will provide credentials only at connection open, this is
required for some `LDAP` implementations that do not allow anonymous bind
for StartTLS or for reauthentication.
+
By default, true.

[[ldap.sslVerify]]ldap.sslVerify::
+
If false and ldap.server is an `ldaps://` style URL or `ldap.startTls`
is true, Gerrit will not verify the server certificate when it connects
to perform a query.
+
By default, true, requiring the certificate to be verified.

[[ldap.groupsVisibleToAll]]ldap.groupsVisibleToAll::
+
If true, LDAP groups are visible to all registered users.
+
By default, false, LDAP groups are visible only to administrators and
group members.

[[ldap.username]]ldap.username::
+
_(Optional)_ Username to bind to the LDAP server with.  If not set,
an anonymous connection to the LDAP server is attempted.

[[ldap.password]]ldap.password::
+
_(Optional)_ Password for the user identified by `ldap.username`.
If not set, an anonymous (or passwordless) connection to the LDAP
server is attempted.

[[ldap.referral]]ldap.referral::
+
_(Optional)_ How an LDAP referral should be handled if it is
encountered during directory traversal.  Set to `follow` to
automatically follow any referrals, or `ignore` to ignore the
referrals.
+
By default, `ignore`.

[[ldap.readTimeout]]ldap.readTimeout::
+
_(Optional)_ The read timeout for an LDAP operation. The value is
in the usual time-unit format like "1 s", "100 ms", etc...
A timeout can be used to avoid blocking all of the SSH command start
threads in case the LDAP server becomes slow.
+
By default there is no timeout and Gerrit will wait for the LDAP
server to respond until the TCP connection times out.

[[ldap.accountBase]]ldap.accountBase::
+
Root of the tree containing all user accounts.  This is typically
of the form `ou=people,dc=example,dc=com`.
+
This setting may be added multiple times to specify more than
one root.

[[ldap.accountScope]]ldap.accountScope::
+
Scope of the search performed for accounts.  Must be one of:
+
* `one`: Search only one level below accountBase, but not recursive
* `sub` or `subtree`: Search recursively below accountBase
* `base` or `object`: Search exactly accountBase; probably not desired

+
Default is `subtree` as many directories have several levels.

[[ldap.accountPattern]]ldap.accountPattern::
+
Query pattern to use when searching for a user account.  This may be
any valid LDAP query expression, including the standard `(&...)` and
`(|...)` operators.  If `auth.type` is `HTTP_LDAP` then the variable
`${username}` is replaced with a parameter set to the username
that was supplied by the HTTP server.  If `auth.type` is `LDAP` then
the variable `${username}` is replaced by the string entered by
the end user.
+
This pattern is used to search the objects contained directly under
the `ldap.accountBase` tree.  A typical setting for this parameter
is `(uid=${username})` or `(cn=${username})`, but the proper
setting depends on the LDAP schema used by the directory server.
+
Default is `(uid=${username})` for FreeIPA and RFC 2307 servers,
and `(&(objectClass=user)(sAMAccountName=${username}))`
for Active Directory.

[[ldap.accountFullName]]ldap.accountFullName::
+
_(Optional)_ Name of an attribute on the user account object which
contains the initial value for the user's full name field in Gerrit.
Typically this is the `displayName` property in LDAP, but could
also be `legalName` or `cn`.
+
Attribute values may be concatenated with literal strings.  For
example to join given name and surname together, use the pattern
`${givenName} ${SN}`.
+
Default is `displayName` for FreeIPA and RFC 2307 servers,
and `${givenName} ${sn}` for Active Directory.
+
A non-empty or default value prevents users from modifying their full
name field.  To allow edits to the full name field, set to the empty
string.

[[ldap.accountEmailAddress]]ldap.accountEmailAddress::
+
_(Optional)_ Name of an attribute on the user account object which
contains the user's Internet email address, as defined by this
LDAP server.
+
Attribute values may be concatenated with literal strings,
for example to set the email address to the lowercase form
of sAMAccountName followed by a constant domain name, use
`${sAMAccountName.toLowerCase}@example.com`.
+
If set, the preferred email address will be prefilled from LDAP,
but users may still be able to register additional email addresses,
and select a different preferred email address.
+
Default is `mail`.

[[ldap.accountSshUserName]]ldap.accountSshUserName::
+
_(Optional)_ Name of an attribute on the user account object which
contains the initial value for the user's SSH username field in
Gerrit.  Typically this is the `uid` property in LDAP, but could
also be `cn`.  Administrators should prefer to match the attribute
corresponding to the user's workstation username, as this is what
SSH clients will default to.
+
Attribute values may also be forced to lowercase, or to uppercase in
an expression.  For example, `${sAMAccountName.toLowerCase}` will
force the value of sAMAccountName, if defined, to be all lowercase.
The suffix `.toUpperCase` can be used for the other direction.
The suffix `.localPart` can be used to split attribute values of
the form 'user@example.com' and return only the left hand side, for
example `${userPrincipalName.localPart}` would provide only 'user'.
+
If set, users will be unable to modify their SSH username field, as
Gerrit will populate it only from the LDAP data. Note that once the
username has been set it cannot be changed, therefore it is
recommended not to make changes to this setting that would cause the
value to differ, as this will prevent users from logging in.
+
Default is `uid` for FreeIPA and RFC 2307 servers,
and `${sAMAccountName.toLowerCase}` for Active Directory.

[[ldap.accountMemberField]]ldap.accountMemberField::
+
_(Optional)_ Name of an attribute on the user account object which
contains the groups the user is part of. Typically used for Active
Directory and FreeIPA servers.
+
Default is unset for RFC 2307 servers (disabled)
and `memberOf` for Active Directory and FreeIPA.

[[ldap.accountMemberExpandGroups]]ldap.accountMemberExpandGroups::
+
_(Optional)_ Whether to expand nested groups recursively. This
setting is used only if `ldap.accountMemberField` is set.
+
Default is unset for FreeIPA and `true` for RFC 2307 servers
and Active Directory.

[[ldap.fetchMemberOfEagerly]]ldap.fetchMemberOfEagerly::
+
_(Optional)_ Whether to fetch the `memberOf` account attribute on
login. Setups which use LDAP for user authentication but don't make
use of the LDAP groups may benefit from setting this option to `false`
as this will result in a much faster LDAP login.
+
Default is unset for RFC 2307 servers (disabled) and `true` for
Active Directory and FreeIPA.

[[ldap.groupBase]]ldap.groupBase::
+
Root of the tree containing all group objects.  This is typically
of the form `ou=groups,dc=example,dc=com`.
+
This setting may be added multiple times to specify more than
one root.

[[ldap.groupScope]]ldap.groupScope::
+
Scope of the search performed for group objects.  Must be one of:
+
* `one`: Search only one level below groupBase, but not recursive
* `sub` or `subtree`: Search recursively below groupBase
* `base` or `object`: Search exactly groupBase; probably not desired

+
Default is `subtree` as many directories have several levels.

[[ldap.groupPattern]]ldap.groupPattern::
+
Query pattern used when searching for an LDAP group to connect
to a Gerrit group.  This may be any valid LDAP query expression,
including the standard `(&...)` and `(|...)` operators.  The variable
`${groupname}` is replaced with the search term supplied by the
group owner.
+
Default is `(cn=${groupname})` for FreeIPA and RFC 2307 servers,
and `(&(objectClass=group)(cn=${groupname}))` for Active Directory.

[[ldap.groupMemberPattern]]ldap.groupMemberPattern::
+
Query pattern to use when searching for the groups that a user
account is currently a member of.  This may be any valid LDAP query
expression, including the standard `(&...)` and `(|...)` operators.
+
If `auth.type` is `HTTP_LDAP` then the variable `${username}` is
replaced with a parameter set to the username that was supplied
by the HTTP server.  Other variables appearing in the pattern,
such as `${fooBarAttribute}`, are replaced with the value of the
corresponding attribute (in this case, `fooBarAttribute`) as read
from the user's account object matched under `ldap.accountBase`.
Attributes such as `${dn}` or `${uidNumber}` may be useful.
+
Default is `(|(memberUid=${username})(gidNumber=${gidNumber}))` for
RFC 2307, and unset (disabled) for Active Directory and FreeIPA.

[[ldap.groupName]]ldap.groupName::
+
_(Optional)_ Name of the attribute on the group object which contains
the value to use as the group name in Gerrit.
+
Typically the attribute name is `cn` for RFC 2307 and Active Directory
servers.  For other servers the attribute name may differ, for example
`apple-group-realname` on Apple MacOS X Server.
+
It is also possible to specify a literal string containing a pattern of
attribute values.  For example to create a Gerrit group name consisting of
LDAP group name and group ID, use the pattern `${cn} (${gidNumber})`.
+
Default is `cn`.

[[ldap.mandatoryGroup]]ldap.mandatoryGroup::
+
All users must be a member of this group to allow account creation or
authentication.
+
For example, setting to `ldap/gerritaccess` limits account creation or
authentication to members of the ldap group `gerritaccess`.
+
Setting mandatoryGroup implies enabling of `ldap.fetchMemberOfEagerly`
+
By default, unset.

[[ldap.localUsernameToLowerCase]]ldap.localUsernameToLowerCase::
+
Converts the local username, that is used to login into the Gerrit
Web UI, to lower case before doing the LDAP authentication. By setting
this parameter to true, a case insensitive login to the Gerrit Web UI
can be achieved.
+
If set, it must be ensured that the local usernames for all existing
accounts are converted to lower case, otherwise a user that has a
local username that contains upper case characters will not be able to login
anymore. The local usernames for the existing accounts can be
converted to lower case by running the server program
link:pgm-LocalUsernamesToLowerCase.html[LocalUsernamesToLowerCase].
Please be aware that the conversion of the local usernames to lower
case can't be undone. For newly created accounts the local username
will be directly stored in lower case.
+
By default, unset/false.

[[ldap.authentication]]ldap.authentication::
+
Defines how Gerrit authenticates with the server. When set to `GSSAPI`
Gerrit will use Kerberos. To use kerberos the
`java.security.auth.login.config` system property must point to a
login to a JAAS configuration file and, if Java 6 is used, the system
property `java.security.krb5.conf` must point to the appropriate
krb5.ini file with references to the KDC.

Typical jaas.conf.

----
KerberosLogin {
    com.sun.security.auth.module.Krb5LoginModule
            required
            useTicketCache=true
            doNotPrompt=true
            renewTGT=true;
};
----

See Java documentation on how to create the krb5.ini file.

Note the `renewTGT` property to make sure the TGT does not expire,
and `useTicketCache` to use the TGT supplied by the operating system. As
the whole point of using GSSAPI is to have passwordless authentication
to the LDAP service, this option does not acquire a new TGT on its own.

On Windows servers the registry key `HKEY_LOCAL_MACHINE\System\CurrentControlSet\Control\Lsa\Kerberos\Parameters`
must have the DWORD value `allowtgtsessionkey` set to 1 and the account must not
have local administrator privileges.

[[ldap.useConnectionPooling]]ldap.useConnectionPooling::
+
_(Optional)_ Enable the LDAP connection pooling or not.
+
If it is true, the LDAP service provider maintains a pool of (possibly)
previously used connections and assigns them to a Context instance as
needed. When a Context instance is done with a connection (closed or
garbage collected), the connection is returned to the pool for future use.
+
For details, see link:http://docs.oracle.com/javase/tutorial/jndi/ldap/pool.html[
LDAP connection management (Pool),role=external,window=_blank] and link:http://docs.oracle.com/javase/tutorial/jndi/ldap/config.html[
LDAP connection management (Configuration),role=external,window=_blank]
+
By default, false.

[[ldap.connectTimeout]]ldap.connectTimeout::
+
_(Optional)_ Timeout period for establishment of an LDAP connection.
+
The value is in the usual time-unit format like "1 s", "100 ms",
etc...
+
By default there is no timeout and Gerrit will wait indefinitely.

[[ldap-connection-pooling]]
==== LDAP Connection Pooling
Once LDAP connection pooling is enabled by setting the link:#ldap.useConnectionPooling[
ldap.useConnectionPooling] configuration property to `true`, the connection pool
can be configured using JVM system properties as explained in the
link:http://docs.oracle.com/javase/7/docs/technotes/guides/jndi/jndi-ldap.html#POOL[
Java SE Documentation,role=external,window=_blank].

For standalone Gerrit (running with the embedded Jetty), JVM system properties
are specified in the link:#container[container section]:

----
  javaOptions = -Dcom.sun.jndi.ldap.connect.pool.maxsize=20
  javaOptions = -Dcom.sun.jndi.ldap.connect.pool.prefsize=10
  javaOptions = -Dcom.sun.jndi.ldap.connect.pool.timeout=300000
----

[[lfs]]
=== Section lfs

[[lfs.plugin]]lfs.plugin::
+
The name of a plugin which serves the
link:https://github.com/github/git-lfs/blob/master/docs/api/v1/http-v1-batch.md[
LFS protocol,role=external,window=_blank] on the `<project-name>/info/lfs/objects/batch` endpoint. When
not configured Gerrit will respond with `501 Not Implemented` on LFS protocol
requests.
+
By default unset.

[[log]]
=== Section log

[[log.jsonLogging]]log.jsonLogging::
+
If set to true, enables error, ssh and http logging in JSON format (file names:
`logs/error_log.json`, `logs/sshd_log.json` and `logs/httpd_log.json`).
+
The option only applies to Gerrit built-in loggers. It is ignored when a log4j
configuration is specified via
link:#container.javaOptions[container.javaOptions], for example
`-Dlog4j.configuration=file://etc/log4j.properties`.
+
Defaults to false.

[[log.textLogging]]log.textLogging::
+
If set to true, enables error logging in regular plain text format. Can only be disabled
if `jsonLogging` is enabled.
+
The option only applies to Gerrit built-in loggers. It is ignored when a log4j
configuration is specified via
link:#container.javaOptions[container.javaOptions], for example
`-Dlog4j.configuration=file://etc/log4j.properties`.
+
Defaults to true.

[[log.compress]]log.compress::
+
If set to true, log files are compressed at server startup and then daily at 11pm
(in the server's local time zone).
+
Defaults to true.

[[log.rotate]]log.rotate::
+
If set to true, log files are rotated daily at midnight (GMT).
+
Defaults to true.

[[metrics]]
=== Section metrics

[[metrics.reservoir]]metrics.reservoir::
+
The type of data reservoir used by the metrics system to calculate the percentile
values for timers and histograms.
It can be set to one of the following values:
+
* ExponentiallyDecaying: An exponentially-decaying random reservoir based on
  Cormode et al's forward-decaying priority reservoir sampling method to produce
  a statistically representative sampling reservoir, exponentially biased towards
  newer entries.
* SlidingTimeWindowArray: A sliding window that stores only the measurements made
  in the last window using chunks of 512 samples.
* SlidingTimeWindow: A sliding window that stores only the measurements made in
  the last window using a skip list.
* SlidingWindow: A sliding window that stores only the last measurements.
* Uniform: A random sampling reservoir that uses Vitter's Algorithm R to produce
  a statistically representative sample.
+
Defaults to ExponentiallyDecaying.

[[metrics.ExponentiallyDecaying.alpha]]metrics.ExponentiallyDecaying.alpha::
+
The exponential decay factor; the higher this is, the more biased the reservoir
will be towards newer values.

[[metrics.reservoirType.size]]metrics.<reservoirType>.size::
+
The number of samples to keep in the reservoir. Applies to all reservoir types
except the sliding time-based ones.
+
Defaults to 1028.

[[metrics.reservoirType.window]]metrics.<reservoirType>.window::
+
The window of time for keeping data in the reservoir. It only applies to sliding
time-based reservoir types.

[[mimetype]]
=== Section mimetype

[[mimetype.name.safe]]mimetype.<name>.safe::
+
If set to true, files with the MIME type `<name>` will be sent as
direct downloads to the user's browser, rather than being wrapped up
inside of zipped archives.  The type name may be a complete type
name, e.g. `image/gif`, a generic media type, e.g. `+image/*+`,
or the wildcard `+*/*+` to match all types.
+
By default, false for all MIME types.

Common examples:
----
[mimetype "image/*"]
  safe = true

[mimetype "application/pdf"]
  safe = true

[mimetype "application/msword"]
  safe = true

[mimetype "application/vnd.ms-excel"]
  safe = true
----

[[note-db]]
=== Section noteDb

NoteDb is the Git-based database storage backend for Gerrit. For more
information, including how to migrate data from an older Gerrit version, see the
link:note-db.html[documentation].

[[notedb.accounts.sequenceBatchSize]]notedb.accounts.sequenceBatchSize::
+
The next available account sequence number is stored as UTF-8 text in a
blob pointed to by the `refs/sequences/accounts` ref in the `All-Users`
repository. Multiple processes share the same sequence by incrementing
the counter using normal git ref updates. To amortize the cost of these
ref updates, processes increment the counter by a larger number and
hand out numbers from that range in memory until they run out. This
configuration parameter controls the size of the account ID batch that
each process retrieves at once.
+
By default, 1.

[[notedb.changes.sequenceBatchSize]]notedb.changes.sequenceBatchSize::
+
The next available change sequence number is stored as UTF-8 text in a
blob pointed to by the `refs/sequences/changes` ref in the `All-Projects`
repository. Multiple processes share the same sequence by incrementing
the counter using normal git ref updates. To amortize the cost of these
ref updates, processes increment the counter by a larger number and
hand out numbers from that range in memory until they run out. This
configuration parameter controls the size of the change ID batch that
each process retrieves at once.
+
By default, 20.

[[oauth]]
=== Section oauth

OAuth integration is only enabled if `auth.type` is set to `OAUTH`. See
link:#auth.type[above] for a detailed description of the `auth.type` settings
and their implications.

By default, contact information, like the full name and email address,
is retrieved from the selected OAuth provider when a user account is created,
or when a user requests to reload that information in the settings UI. If
that is not supported by the OAuth provider, users can be allowed to edit
their contact information manually.

[[oauth.allowEditFullName]]oauth.allowEditFullName::
+
If true, the full name can be edited in the contact information.
+
Default is false.

[[oauth.allowRegisterNewEmail]]oauth.allowRegisterNewEmail::
+
If true, additional email addresses can be registered in the contact
information.
+
Default is false.

[[operator-alias]]
=== Section operator alias

Operator aliasing allows global aliases to be defined for query operators.
Currently only change queries are supported. The alias name is the git
config key name, and the operator being aliased is the git config value.

For example:

----
[operator-alias "change"]
  oldage = age
  number = change
----

This section is particularly useful to alias operator names which may be
long and clunky because they include a plugin name in them to a shorter
name without the plugin name.

Aliases are resolved dynamically at invocation time to any currently
loaded versions of plugins. If the alias points to an operator provided
by a plugin which is not currently loaded, or the plugin does not define
the operator, then "unsupported operator" is returned to the user.

Aliases will override existing operators. In the case of multiple aliases
with the same name, the last one defined will be used.

When the target of an alias doesn't exist, the operator with the name
of the alias will be used (if present). This enables an admin to config
the system to override a core operator with an operator provided by a
plugin when present and otherwise fall back to the operator provided by
core.

[[pack]]
=== Section pack

Global settings controlling how Gerrit Code Review creates pack
streams for Git clients running clone, fetch, or pull.  Most of these
variables are per-client request, and thus should be carefully set
given the expected concurrent request load and available CPU and
memory resources.

[[pack.deltacompression]]pack.deltacompression::
+
If true, delta compression between objects is enabled.  This may
result in a smaller overall transfer for the client, but requires
more server memory and CPU time.
+
False (off) by default, matching Gerrit Code Review 2.1.4.

[[pack.threads]]pack.threads::
+
Maximum number of threads to use for delta compression (if enabled).
This is per-client request.  If set to 0 then the number of CPUs is
auto-detected and one thread per CPU is used, per client request.
+
By default, 1.


[[plugins]]
=== Section plugins

[[plugins.checkFrequency]]plugins.checkFrequency::
+
How often plugins should be examined for new plugins to load, removed
plugins to be unloaded, or updated plugins to be reloaded.  Values can
be specified using standard time unit abbreviations ('ms', 'sec',
'min', etc.).
+
If set to 0, automatic plugin reloading is disabled.  Administrators
may force reloading with link:cmd-plugin-reload.html[gerrit plugin reload].
+
Default is 1 minute.

[[plugins.allowRemoteAdmin]]plugins.allowRemoteAdmin::
+
Enable remote installation, enable and disable of plugins over HTTP
and SSH.  If set to true Administrators can install new plugins
remotely, or disable existing plugins.  Defaults to false.

[[plugins.mandatory]]plugins.mandatory::
+
List of mandatory plugins. If a plugin from this list does not load,
Gerrit will fail to start.
+
Disabling and restarting of a mandatory plugin is rejected, but reloading
of a mandatory plugin is still possible.

[[plugins.jsLoadTimeout]]plugins.jsLoadTimeout::
+
Set the timeout value for loading JavaScript plugins in Gerrit UI.
Values can be specified using standard time unit abbreviations ('ms',
'sec', 'min', etc.).
+
Default is 5 seconds. Negative values will be converted to 0.

[[plugins.transitionalPushOptions]]plugins.transitionalPushOptions::
+
Additional push options which should be accepted by gerrit as valid
options even if they are not registered by any plugin(e.g. "myplugin~foo").
+
This config can be used when gerrit migrates from a deprecated plugin to the new one. The new plugin
can (temporary) accept push options of the old plugin without registering such options.

[[receive]]
=== Section receive

This section is used to configure behavior of the 'receive-pack'
handler, which responds to 'git push' requests.

[[receive.allowGroup]]receive.allowGroup::
+
Name of the groups of users that are allowed to execute
'receive-pack' on the server. One or more groups can be set.
+
If no groups are added, any user will be allowed to execute
'receive-pack' on the server.

[[receive.certNonceSeed]]receive.certNonceSeed::
+
If set to a non-empty value and server-side signed push validation is
link:#receive.enableSignedPush[enabled], use this value as the seed to
the HMAC SHA-1 nonce generator. If unset, a 64-byte random seed will be
generated at server startup.
+
As this is used as the seed of a cryptographic algorithm, it is
recommended to be placed in link:#secure-config[`secure.config`].
+
Defaults to unset.

[[receive.certNonceSlop]]receive.certNonceSlop::
+
When validating the nonce passed as part of the signed push protocol,
accept valid nonces up to this many seconds old. This allows
certificate verification to work over HTTP where there is a lag between
the HTTP response providing the nonce to sign and the next request
containing the signed nonce. This can be significant on large
repositories, since the lag also includes the time to count objects on
the client.
+
Default is 5 minutes.

[[receive.checkMagicRefs]]receive.checkMagicRefs::
+
If true, Gerrit will verify the destination repository has
no references under the magic 'refs/for' branch namespace. Names under
these locations confuse clients when trying to upload code reviews so
Gerrit requires them to be empty.
+
If false Gerrit skips the sanity check and assumes administrators
have ensured the repository does not contain any magic references.
Setting to false to skip the check can decrease latency during push.
+
Default is true.

[[receive.allowProjectOwnersToChangeParent]]receive.allowProjectOwnersToChangeParent::
+
If true, Gerrit will allow project owners to change the parent of a project.
+
By default only Gerrit administrators are allowed to change the parent
of a project. By allowing project owners to change parents, it may
allow the owner to circumvent certain enforced rules (like important
BLOCK rules).
+
Default is false.
+
This value supports configuration reloads:
link:cmd-reload-config.html[reload-config]

[[receive.checkReferencedObjectsAreReachable]]receive.checkReferencedObjectsAreReachable::
+
If set to true, Gerrit will validate that all referenced objects that
are not included in the received pack are reachable by the user.
+
Carrying out this check on gits with many refs and commits can be a
very CPU-heavy operation. For non public Gerrit-servers this check may
be overkill.
+
Only disable this check if you trust the clients not to forge SHA-1
references to access commits intended to be hidden from the user.
+
Default is true.

[[receive.enableInMemoryRefCache]]receive.enableInMemoryRefCache::
+
If true, Gerrit will cache all refs advertised during push in memory and
base later receive operations on that cache.
+
Turning this cache off is considered experimental.
+
This cache provides value when the ref database is slow and/or does not
offer an inverse lookup of object ID to ref name. When RefTable is used,
this cache can be turned off (experimental) to get speed improvements.
+
Default is true.

[[receive.enableSignedPush]]receive.enableSignedPush::
+
If true, server-side signed push validation is enabled.
+
When a client pushes with `git push --signed`, this ensures that the
push certificate is valid and signed with a valid public key stored in
the `refs/meta/gpg-keys` branch of `All-Users`.
+
Defaults to false.

[[receive.maxBatchChanges]]receive.maxBatchChanges::
+
The maximum number of changes that Gerrit allows to be pushed
in a batch for review. When this number is exceeded Gerrit rejects
the push with an error message.
+
May be overridden for certain groups by specifying a limit in the
link:access-control.html#capability_batchChangesLimit['Batch Changes Limit']
global capability.
+
This setting can be used to prevent users from uploading large
number of changes for review by mistake.
+
Default is zero, no limit.

[[receive.maxBatchCommits]]receive.maxBatchCommits::
+
The maximum number of commits that Gerrit allows to be pushed in a batch
directly to a branch when link:user-upload.html#bypass_review[bypassing review].
This limit can be bypassed if a user link:user-upload.html#skip_validation[skips
validation].
+
Default is 10000.

[[receive.maxObjectSizeLimit]]receive.maxObjectSizeLimit::
+
Maximum allowed Git object size that 'receive-pack' will accept.
If an object is larger than the given size the pack-parsing will abort
and the push operation will fail. If set to zero then there is no
limit.
+
Gerrit administrators can use this setting to prevent developers
from pushing objects which are too large to Gerrit.
+
This setting can also be set in the `project.config`
(link:config-project-config.html[receive.maxObjectSizeLimit]) in order
to further reduce the global setting. The project specific setting is
only honored when it further reduces the global limit.
+
Default is zero.
+
Common unit suffixes of 'k', 'm', or 'g' are supported.

[[receive.inheritProjectMaxObjectSizeLimit]]receive.inheritProjectMaxObjectSizeLimit::
+
Controls whether the project-level link:config-project-config.html[`receive.maxObjectSizeLimit`]
value is inherited from the parent project. When `true`, the value is
inherited, otherwise it is not inherited.
+
Default is false, the value is not inherited.

[[receive.maxTrustDepth]]receive.maxTrustDepth::
+
If signed push validation is link:#receive.enableSignedPush[enabled],
set to the maximum depth to search when checking if a key is
link:#receive.trustedKey[trusted].
+
Default is 0, meaning only explicitly trusted keys are allowed.

[[receive.threadPoolSize]]receive.threadPoolSize::
+
Maximum size of the thread pool in which the change data in received packs is
processed.
+
Defaults to the number of available CPUs according to the Java runtime.

[[receive.timeout]]receive.timeout::
+
Overall timeout on the time taken to process the change data in
received packs. Only includes the time processing Gerrit changes
and updating references, not the time to index the pack. Values can
be specified using standard time unit abbreviations ('ms', 'sec',
'min', etc.).
+
After the timeout is exceeded the task processing the receive gets a
cancellation signal that allows the tast to finish gracefully.
link:#receive.cancellationTimeout[receive.cancellationTimeout]
defines how much time the task has to react to the cancellation signal
before it is focefully cancelled.
+
The receive timeout cannot be overriden by setting a higher
link:user-upload.html#deadline[deadline] on the git push request.
+
Default is 4 minutes. If no unit is specified, milliseconds
is assumed.

[[receive.cancellationTimeout]]receive.cancellationTimeout::
+
Defines the time that a receive task has to react to a cancellation
signal and finish gracefully after link:#receive.timeout[receive.timeout]
is exceeded. If the receive task is still not terminated after the
cancellation timeout is exceeded the task is forcefully cancelled.
Values can be specified using standard time unit abbreviations ('ms',
'sec', 'min', etc.).
+
Default is 5 seconds. If no unit is specified, milliseconds is assumed.

[[receive.trustedKey]]receive.trustedKey::
+
List of GPG key fingerprints that should be considered trust roots by
the server when signed push validation is
link:#receive.enableSignedPush[enabled]. A key is trusted by the server
if it is either in this list, or a path of trust signatures leads from
the key to a configured trust root. The maximum length of the path is
determined by link:#receive.maxTrustDepth[`receive.maxTrustDepth`].
+
Key fingerprints can be displayed with `gpg --list-keys
--with-fingerprint`.
+
Trust signatures can be added to a key using the `tsign` command to
link:https://www.gnupg.org/documentation/manuals/gnupg/OpenPGP-Key-Management.html[
`gpg --edit-key`,role=external,window=_blank], after which the signed key should be re-uploaded.
+
If no keys are specified, web-of-trust checks are disabled. This is the
default behavior.

[[receive.enableChangeIdLinkFooters]]receive.enableChangeIdLinkFooters::
+
Enables a `Link` footer to be used as an alternative change ID footer.
+
In some projects it may be desirable for the footer to contain a link to
the Gerrit review page so that it is convenient to access the review
page starting from the commit message. The `Link` footer is a standard
footer used for inserting links in the commit message (e.g. used by the
Linux kernel).
+
This option makes Gerrit interoperate well with `Link` footers. If
change ID `Link` footers are enabled Gerrit recognizes footers of the
form:
+
----
  Link: https://<host>/id/<change-ID>
----
+
Example:
----
  Link: https://gerrit-review.googlesource.com/id/I78e884a944cedb5144f661a057e4829c8f84e933
----
+
For Gerrit to recognize the change ID, the part of the URL before the
'/id/' part must match with the link:#gerrit.canonicalWebUrl[canonical
web URL].
+
Default is `true`.

[[repository]]
=== Section repository

Repositories in this sense are the same as projects.

In the following example configuration `Registered Users` is set
to be the default owner of new projects.

----
[repository "*"]
  ownerGroup = Registered Users
----

The only matching patterns supported are exact match or wildcard matching which
can be specified by ending the name with a `*`. If a project matches more than one
repository configuration, then the configuration from the more precise match
will be used. In the following example, the default submit type for a project
named `project/plugins/a` would be `CHERRY_PICK`.

----
[repository "project/*"]
  defaultSubmitType = MERGE_IF_NECESSARY
[repository "project/plugins/*"]
  defaultSubmitType = CHERRY_PICK
----

[NOTE]
All properties are used from the matching repository configuration. In
the previous example, all properties will be used from `project/plugins/\*`
section and no properties will be inherited nor overridden from `project/*`.

[[repository.name.basePath]]repository.<name>.basePath::
+
Alternate to <<gerrit.basePath,gerrit.basePath>>. The repository will be created
and used from this location instead: ${alternateBasePath}/${projectName}.git.
+
If configuring the basePath for an existing project in gerrit, make sure to stop
gerrit, move the repository in the alternate basePath, configure basePath for
this repository and then start Gerrit.
+
Path must be absolute.

[[repository.name.defaultSubmitType]]repository.<name>.defaultSubmitType::
+
The default submit type for newly created projects. Supported values
are `INHERIT`, `MERGE_IF_NECESSARY`, `FAST_FORWARD_ONLY`, `REBASE_IF_NECESSARY`,
`REBASE_ALWAYS`, `MERGE_ALWAYS` and `CHERRY_PICK`.
+
For more details see link:config-project-config.html#submit-type[Submit Types].
+
Default is link:config-project-config.html#submit_type_inherit[`INHERIT`].
+
This submit type is only applied at project creation time if a submit type is
omitted from the link:rest-api-projects.html#project-input[ProjectInput]. If the
submit type is unset in the project config at runtime, for backwards
compatibility purposes, it defaults to
link:project-configuration.html#merge_if_necessary[`MERGE_IF_NECESSARY`] rather
than `INHERIT`.

[[repository.name.ownerGroup]]repository.<name>.ownerGroup::
+
A name of a link:config-groups.html[group] which exists. Zero, one or many
groups are allowed.  Each on its own line.  Groups which don't exist are ignored.

[[retry]]
=== Section retry

[[retry.maxWait]]retry.maxWait::
+
Maximum time to wait between attempts to retry an operations when one attempt
fails (e.g. on NoteDb updates due to contention, aka lock failure, on the
underlying ref storage). Operations are retried with exponential backoff, plus
some random jitter, until the interval reaches this limit. After that, retries
continue to occur after a fixed timeout (plus jitter), up to
link:#retry.timeout[`retry.timeout`].
+
Defaults to 5 seconds; unit suffixes are supported, and assumes milliseconds if
not specified.

[[retry.timeout]]retry.timeout::
+
Total timeout for retrying operations when one attempt fails.
+
It is possible to overwrite this default timeout based on operation types by
setting link:#retry.operationType.timeout[`retry.<operationType>.timeout`].
+
Defaults to 20 seconds; unit suffixes are supported, and assumes milliseconds if
not specified.

[[retry.operationType.timeout]]retry.<operationType>.timeout::
+
Total timeout for retrying operations of type `<operationType>` when one
attempt fails. `<operationType>` can be `ACCOUNT_UPDATE`, `CHANGE_UPDATE`,
`GROUP_UPDATE` and `INDEX_QUERY`.
+
Defaults to link:#retry.timeout[`retry.timeout`]; unit suffixes are supported,
and assumes milliseconds if not specified.

[[retry.retryWithTraceOnFailure]]retry.retryWithTraceOnFailure::
+
Whether Gerrit should automatically retry operations on failure with tracing
enabled. The automatically generated traces can help with debugging.
+
By default this is set to false.

[[rules]]
=== Section rules

[[rules.enable]]rules.enable::
+
If true, Gerrit will load and execute 'rules.pl' files in each
project's refs/meta/config branch, if present. When set to false,
only the default internal rules will be used.
+
Default is true, to execute project specific rules.

[[rules.reductionLimit]]rules.reductionLimit::
+
Maximum number of Prolog reductions that can be performed when
evaluating rules for a single change. Each function call made
in user rule code, internal Gerrit Prolog code, or the Prolog
interpreter counts against this limit.
+
Sites using very complex rules that need many reductions should
compile Prolog to Java bytecode with link:pgm-rulec.html[rulec].
This eliminates the dynamic Prolog interpreter from charging its
own reductions against the limit, enabling more logic to execute
within the same bounds.
+
A reductionLimit of 0 is nearly infinite, implemented by setting
the internal limit to 2^31-1.
+
Default is 100,000 reductions (about 14 ms on Intel Core i7 CPU).

[[rules.compileReductionLimit]]rules.compileReductionLimit::
+
Maximum number of Prolog reductions that can be performed when
compiling source code to internal Prolog machine code.
+
Default is 10x reductionLimit (1,000,000).

[[rules.maxSourceBytes]]rules.maxSourceBytes::
+
Maximum input size (in bytes) of a Prolog rules.pl file.  Larger
source files may need a larger rules.compileReductionLimit.  Consider
using link:pgm-rulec.html[rulec] to precompile larger rule files.
+
A size of 0 bytes disables rules, same as rules.enable = false.
+
Common unit suffixes of 'k', 'm', or 'g' are supported.
+
Default is 128 KiB.

[[rules.maxPrologDatabaseSize]]rules.maxPrologDatabaseSize::
+
Number of predicate clauses allowed to be defined in the Prolog
database by project rules.  Very complex rules may need more than the
default 256 limit, but cost more memory and may need more time to
evaluate.  Consider using link:pgm-rulec.html[rulec] to precompile
larger rule files.
+
Default is 256.

[[execution]]
=== Section execution

[[execution.defaultThreadPoolSize]]execution.defaultThreadPoolSize::
+
The default size of the background execution thread pool in
which miscellaneous tasks are handled.
+
Default and minimum is 2 so that a single, potentially longer executing
task (e.g. GC), is not blocking the entire execution.

[[execution.fanOutThreadPoolSize]]execution.fanOutThreadPoolSize::
+
Maximum size of thread pool to on which a serving thread can fan-out
work to parallelize it.
+
When set to 0, a direct executor will be used.
+
By default, 25 which means that formatting happens in the caller thread.

[[receiveemail]]
=== Section receiveemail

[[receiveemail.protocol]]receiveemail.protocol::
+
Specifies the protocol used for receiving emails. Valid options are
'POP3', 'IMAP' and 'NONE'. Note that Gerrit will automatically switch between
POP3 and POP3s as well as IMAP and IMAPS depending on the specified
link:#receiveemail.encryption[encryption].
+
Defaults to 'NONE' which means that receiving emails is disabled.

[[receiveemail.host]]receiveemail.host::
+
The hostname of the mailserver. Example: 'imap.gmail.com'.
+
Defaults to an empty string which means that receiving emails is disabled.

[[receiveemail.port]]receiveemail.port::
+
The port the email server exposes for receiving emails.
+
Defaults to the industry standard for a given protocol and encryption:
POP3: 110; POP3S: 995; IMAP: 143; IMAPS: 993.

[[receiveemail.username]]receiveemail.username::
+
Username used for authenticating with the email server.
+
Defaults to an empty string.

[[receiveemail.password]]receiveemail.password::
+
Password used for authenticating with the email server.
+
Defaults to an empty string.

[[receiveemail.encryption]]receiveemail.encryption::
+
Encryption standard used for transport layer security between Gerrit and the
email server. Possible values include 'NONE', 'SSL' and 'TLS'.
+
Defaults to 'NONE'.

[[receiveemail.fetchInterval]]receiveemail.fetchInterval::
+
Time between two consecutive fetches from the email server. Communication with
the email server is not kept alive. Examples: 60s, 10m, 1h.
+
Defaults to 60 seconds.

[[receiveemail.enableImapIdle]]receiveemail.enableImapIdle::
+
If the IMAP protocol is used for retrieving emails, IMAPv4 IDLE can be used to
keep the connection with the email server alive and receive a push when a new
email is delivered to the inbox. In this case, Gerrit will process the email
immediately and will not have a fetch delay.
+
Defaults to false.

[[receiveemail.filter.mode]]receiveemail.filter.mode::
+
An allow and block filter to filter incoming emails.
+
If `OFF`, emails are not filtered by the list filter.
+
If `ALLOW`, only emails where a pattern from
<<receiveemail.filter.patterns,receiveemail.filter.patterns>>
matches 'From' will be processed.
+
If `BLOCK`, only emails where no pattern from
<<receiveemail.filter.patterns,receiveemail.filter.patterns>>
matches 'From' will be processed.
+
Defaults to `OFF`.
+
The previous filter-names 'BLACKLIST' and 'WHITELIST' have been deprecated
since they may be considered disrespectful and there's no technical or
practical reason to use these exact terms for the filters.
For backwards compatibility they are still supported but support for these
deprecated terms will be removed in future releases.

[[receiveemail.filter.patterns]]receiveemail.filter.patterns::
+
A list of regular expressions to match the email sender against. This can also
be a list of addresses when regular expression characters are escaped.

[[sendemail]]
=== Section sendemail

[[sendemail.enable]]sendemail.enable::
+
If false Gerrit will not send email messages, for any reason,
and all other properties of section sendemail are ignored.
+
By default, true, allowing notifications to be sent.

[[sendemail.html]]sendemail.html::
+
If false, Gerrit will only send plain-text emails.
If true, Gerrit will send multi-part emails with an HTML and
plain text part.
+
By default, true, allowing HTML in the emails Gerrit sends.

[[sendemail.connectTimeout]]sendemail.connectTimeout::
+
The connection timeout of opening a socket connected to a
remote SMTP server.
+
Values can be specified using standard time unit abbreviations
('ms', 'sec', 'min', etc.).
If no unit is specified, milliseconds is assumed.
+
Default is 0. A timeout of zero is interpreted as an infinite
timeout. The connection will then block until established or
an error occurs.

[[sendemail.threadPoolSize]]sendemail.threadPoolSize::
+
Maximum size of thread pool in which the review comments
notifications are sent out asynchronously.
+
By default, 1.

[[sendemail.from]]sendemail.from::
+
Designates what name and address Gerrit will place in the From
field of any generated email messages.  The supported values are:
+
* `USER`
+
Gerrit will set the From header to use the current user's
Full Name and Preferred Email.  This may cause messages to be
classified as spam if the user's domain has SPF or DKIM enabled
and <<sendemail.smtpServer,sendemail.smtpServer>> is not a trusted
relay for that domain. You can specify
<<sendemail.allowedDomain,sendemail.allowedDomain>> to instruct Gerrit to only
send as USER if USER is from those domains.
+
* `MIXED`
+
Shorthand for `${user} (Code Review) <review@example.com>` where
`review@example.com` is the same as <<user.email,user.email>>.
See below for a description of how the replacement is handled.
+
* `SERVER`
+
Gerrit will set the From header to the same name and address
it records in any commits Gerrit creates.  This is set by
<<user.name,user.name>> and <<user.email,user.email>>, or guessed
from the local operating system.
+
* `Code Review <review@example.com>`
+
If set to a name and email address in brackets, Gerrit will use
this name and email address for any messages, overriding the name
that may have been selected for commits by user.name and user.email.
Optionally, the name portion may contain the placeholder `${user}`,
which is replaced by the Full Name of the current user.

+
By default, MIXED.

[[sendemail.allowedDomain]]sendemail.allowedDomain::
+
Only used when `sendemail.from` is set to `USER`.
List of allowed domains. If user's email matches one of the domains, emails will
be sent as USER, otherwise as MIXED mode. Wildcards may be specified by
including `\*` to match any number of characters, for example `*.example.com`
matches any subdomain of `example.com`.
+
By default, `*`.

[[sendemail.smtpServer]]sendemail.smtpServer::
+
Hostname (or IP address) of a SMTP server that will relay
messages generated by Gerrit to end users.
+
By default, 127.0.0.1 (aka localhost).

[[sendemail.smtpServerPort]]sendemail.smtpServerPort::
+
Port number of the SMTP server in sendemail.smtpserver.
+
By default, 25, or 465 if smtpEncryption is 'ssl'.

[[sendemail.smtpEncryption]]sendemail.smtpEncryption::
+
Specify the encryption to use, either 'ssl' or 'tls'.
+
By default, 'none', indicating no encryption is used.

[[sendemail.sslVerify]]sendemail.sslVerify::
+
If false and sendemail.smtpEncryption is 'ssl' or 'tls', Gerrit
will not verify the server certificate when it connects to send
an email message.
+
By default, true, requiring the certificate to be verified.

[[sendemail.smtpUser]]sendemail.smtpUser::
+
User name to authenticate with, if required for relay.

[[sendemail.smtpPass]]sendemail.smtpPass::
+
Password for the account named by sendemail.smtpUser.

[[sendemail.allowrcpt]]sendemail.allowrcpt::
+
If present, each value adds one entry to the list of allowed email
addresses that Gerrit can send emails to.  If set to a complete
email address, that one address is added to the list of allowed
emails.
If set to a domain name, any address at that domain can receive
email from Gerrit.
+
If allowrcpt is configured, The set of allowed recipients is:
`allowrcpt - denyrcpt`.
+
By default, unset, permitting delivery to any email address.

[[sendemail.denyrcpt]]sendemail.denyrcpt::
+
If present, each value adds one entry to the list of email
addresses that Gerrit can't send emails to.  If set to a complete
email address, that one address is added to the list of blocked
emails.
If set to a domain name, any address at that domain can *not* receive
email from Gerrit.
+
By default, unset, permitting delivery to any email address.

[[sendemail.includeDiff]]sendemail.includeDiff::
+
If true, new change emails and merged change emails from Gerrit
will include the complete unified diff of the change.
Variable maxmimumDiffSize places an upper limit on how large the
email can get when this option is enabled.
+
By default, false.

[[sendemail.maximumDiffSize]]sendemail.maximumDiffSize::
+
Largest size of unified diff output to include in an email. When
the diff exceeds this size the file paths will be listed instead.
Standard byte unit suffixes are supported.
+
By default, 256 KiB.

[[sendemail.importance]]sendemail.importance::
+
If present, emails sent from Gerrit will have the given level
of importance. Valid values include 'high' and 'low', which
email clients will render in different ways.
+
By default, unset, so no Importance header is generated.

[[sendemail.expiryDays]]sendemail.expiryDays::
+
If present, emails sent from Gerrit will expire after the given
number of days. This will add the Expiry-Date header and
email clients may expire or expunge mails whose Expiry-Date
header is in the past. This should be a positive non-zero
number indicating how many days in the future the mails
should expire.
+
By default, unset, so no Expiry-Date header is generated.

[[sendemail.replyToAddress]]sendemail.replyToAddress::
+
A custom Reply-To address should only be provided if Gerrit is set up to
receive emails and the inbound address differs from
<<sendemail.from,sendemail.from>>.
It will be set as Reply-To header on all types of outgoing email where
Gerrit can parse back a user's reply.
+
Defaults to an empty string which adds <<sendemail.from,sendemail.from>> as
Reply-To if inbound email is enabled and the review's author otherwise.

[[sendemail.allowTLD]]sendemail.allowTLD::
+
List of custom TLDs to allow sending emails to in addition to those specified
in the link:http://data.iana.org/TLD/[IANA list,role=external,window=_blank].
+
Defaults to an empty list, meaning no additional TLDs are allowed.


[[sendemail.addInstanceNameInSubject]]sendemail.addInstanceNameInSubject::
+
When set to true, Gerrit will add its short name to the email subject, allowing recipients to quickly identify
what Gerrit instance the email came from.
+
The short name can be customized via the gerrit.instanceName option.
+
Defaults to false.


[[site]]
=== Section site

[[site.allowOriginRegex]]site.allowOriginRegex::
+
List of regular expressions matching origins that should be permitted
to use the full Gerrit REST API.  These should be trusted applications,
as the sites may be able to use the user's credentials. Applies to
all requests, including state changing methods (PUT, DELETE, POST).
+
Expressions should not require trailing slash. For example a valid
pattern might be `https://build-status[.]example[.]com`.
+
By default, unset, denying all cross-origin requests.

[[site.refreshHeaderFooter]]site.refreshHeaderFooter::
+
If true the server checks the site header, footer and CSS files for
updated versions. If false, a server restart is required to change
any of these resources. Default is true, allowing automatic reloads.

[[ssh-alias]]
=== Section ssh-alias

Variables in section ssh-alias permit the site administrator to alias
another command from Gerrit or a plugin into the `gerrit` command
namespace. To alias `replication start` to `gerrit replicate`:

----
[ssh-alias]
  replicate = replication start
----

[[sshd]]
=== Section sshd

[[sshd.enableCompression]]sshd.enableCompression::
+
In the general case, we want to disable transparent compression, since
the majority of our data transfer is highly compressed Git pack files
and we cannot make them any smaller than they already are.
+
However, if there are CPU in abundance and the server is reachable
through slow networks, gits with huge amount of refs can benefit from
SSH-compression since git does not compress the ref announcement during
handshake.
+
Compression can be especially useful when Gerrit replicas are being used
for the larger clones and fetches and the primary server mostly takes
small receive-packs.
+
By default, `false`.

[[sshd.backend]]sshd.backend::
+
Starting from version 0.9.0 Apache SSHD project added support for NIO2
IoSession. To use the old MINA session the `backend` option must be set
to `MINA`.
+
By default, `NIO2`.

[[sshd.listenAddress]]sshd.listenAddress::
+
Specifies the local addresses the internal SSHD should listen
for connections on.  The following forms may be used to specify
an address.  In any form, `:'port'` may be omitted to use the
default of `29418`.
+
* `'hostname':'port'` (for example `review.example.com:29418`)
* `'IPv4':'port'` (for example `10.0.0.1:29418`)
* `['IPv6']:'port'` (for example `[ff02::1]:29418`)
* `+*:'port'+` (for example `+*:29418+`)

+
--
If multiple values are supplied, the daemon will listen on all
of them.

To disable the internal SSHD, set listenAddress to `off`.

By default, `*:29418`.
--

[[sshd.advertisedAddress]]sshd.advertisedAddress::
+
Specifies the addresses clients should be told to connect to.
This may differ from sshd.listenAddress if a firewall based port
redirector is being used, making Gerrit appear to answer on port
22. The following forms may be used to specify an address.  In any
form, `:'port'` may be omitted to use the default SSH port of 22.

* `'hostname':'port'` (for example `review.example.com:22`)
* `'IPv4':'port'` (for example `10.0.0.1:29418`)
* `['IPv6']:'port'` (for example `[ff02::1]:29418`)

+
--
If multiple values are supplied, the daemon will advertise all
of them.

By default uses the value of `sshd.listenAddress`.
--

[[sshd.tcpKeepAlive]]sshd.tcpKeepAlive::
+
If true, enables TCP keepalive messages to the other side, so
the daemon can terminate connections if the peer disappears.
+
Only effective when `sshd.backend` is set to `MINA`.
+
By default, `true`.

[[sshd.threads]]sshd.threads::
+
Number of threads to use when executing SSH command requests.
If additional requests are received while all threads are busy they
are queued and serviced in a first-come-first-served order.
+
By default, 2x the number of CPUs available to the JVM (but at least 4
threads).
+
[NOTE]
When SSH daemon is enabled then this setting also defines the max number of
concurrent Git requests for interactive users over SSH and HTTP together.

[[sshd.batchThreads]]sshd.batchThreads::
+
Number of threads to allocate for SSH command requests from
link:access-control.html#service_users[service users].
If equals to 0, then all non-interactive requests are executed in the same
queue as interactive requests.
+
Any other value will remove the number of threads from the queue
allocated to interactive users, and create a separate thread pool
of the requested size, which will be used to run commands from
service users.
+
If the number of threads requested for service users is larger
than the total number of threads allocated in sshd.threads, then the
value of sshd.threads is increased to accommodate the requested value.
+
By default is 1 on single core node, 2 otherwise.
+
[NOTE]
When SSH daemon is enabled then this setting also defines the max number of
concurrent Git requests for batch users over SSH and HTTP together.

[[sshd.streamThreads]]sshd.streamThreads::
+
Number of threads to use when formatting events to asynchronous
streaming clients.  Event formatting is multiplexed onto this thread
pool by a simple FIFO scheduling system.
+
By default, 1 plus the number of CPUs available to the JVM.

[[sshd.commandStartThreads]]sshd.commandStartThreads::
+
Number of threads used to parse a command line submitted by a client
over SSH for execution, create the internal data structures used by
that command, and schedule it for execution on another thread.
+
By default, 2.

[[sshd.maxAuthTries]]sshd.maxAuthTries::
+
Maximum number of authentication attempts before the server
disconnects the client.  Each public key that a client has loaded
into its local agent counts as one auth request.  Users can work
around the server's limit by loading less keys into their agent,
or selecting a specific key in their `~/.ssh/config` file with
the `IdentityFile` option.
+
By default, 6.

[[sshd.loginGraceTime]]sshd.loginGraceTime::
+
Time in seconds that a client has to authenticate before the server
automatically terminates their connection.  Values should use common
unit suffixes to express their setting:
+
* s, sec, second, seconds
* m, min, minute, minutes
* h, hr, hour, hours
* d, day, days

+
By default, 2 minutes.

[[sshd.idleTimeout]]sshd.idleTimeout::
+
Time in seconds after which the server automatically terminates idle
connections (or 0 to disable closing of idle connections) not waiting for
any server operation to complete.
Values should use common unit suffixes to express their setting:
+
* s, sec, second, seconds
* m, min, minute, minutes
* h, hr, hour, hours
* d, day, days

+
By default, 0.

[[sshd.waitTimeout]]sshd.waitTimeout::
+
Time in seconds after which the server automatically terminates
connections waiting for a server operation to complete, like for instance
cloning a very large repo with lots of refs.
Values should use common unit suffixes to express their setting:
+
* s, sec, second, seconds
* m, min, minute, minutes
* h, hr, hour, hours
* d, day, days

+
By default, 30s.

[[sshd.gracefulStopTimeout]]sshd.gracefulStopTimeout::
+
Set a graceful stop time. If set, Gerrit ensures that all open SSH
sessions are preserved for a maximum period of time, before forcing the
shutdown of the SSH daemon. During this period, no new requests
will be accepted. This option is meant to be used in setups performing
rolling restarts.
+
Values should use common unit suffixes to express their setting:
+
* s, sec, second, seconds
* m, min, minute, minutes
+
By default, 0 seconds (immediate shutdown).

[[sshd.maxConnectionsPerUser]]sshd.maxConnectionsPerUser::
+
Maximum number of concurrent SSH sessions that a user account
may open at one time.  This is the number of distinct SSH logins
that each user may have active at one time, and is not related to
the number of commands a user may issue over a single connection.
If set to 0, there is no limit.
+
By default, 64.

[[sshd.cipher]]sshd.cipher::
+
Available ciphers.  To permit multiple ciphers, specify multiple
`sshd.cipher` keys in the configuration file, one cipher name
per key.  Cipher names starting with `+` are enabled in addition
to the default ciphers, cipher names starting with `-` are removed
from the default cipher set.
+
Supported ciphers:
+
* `aes128-cbc`
* `aes128-ctr`
* `aes128-gcm@openssh.com`
* `aes192-cbc`
* `aes192-ctr`
* `aes256-cbc`
* `aes256-ctr`
* `aes256-gcm@openssh.com`
* `arcfour128`
* `arcfour256`
* `blowfish-cbc`
* `chacha20-poly1305@openssh.com`
* `3des-cbc`
* `none`
+
If your setup allows for it, it's recommended to disable all ciphers except
the AES-CTR modes.
+
See also link:https://github.com/apache/mina-sshd/tree/master#ciphers[ciphers,role=external,window=_blank].
+
By default, all supported ciphers except `none` are available.

[[sshd.mac]]sshd.mac::
+
Available MAC (message authentication code) algorithms.  To permit
multiple algorithms, specify multiple `sshd.mac` keys in the
configuration file, one MAC per key.  MAC names starting with `+`
are enabled in addition to the default MACs, MAC names starting with
`-` are removed from the default MACs.
+
Supported MACs:
+
* `hmac-md5`
* `hmac-md5-96`
* `hmac-sha1`
* `hmac-sha1-96`
* `hmac-sha2-256`
* `hmac-sha2-512`
* `hmac-sha1-etm@openssh.com`
* `hmac-sha2-256-etm@openssh.com`
* `hmac-sha2-512-etm@openssh.com`
+
See also link:https://github.com/apache/mina-sshd/tree/master#macs[macs,role=external,window=_blank].
+
By default, all supported MACs are available.

[[sshd.enableDeprecatedKexAlgorithms]]sshd.enableDeprecatedKexAlgorithms::
+
Enable deprecated kex algorithms:
+
* `diffie-hellman-group1-sha1`
* `diffie-hellman-group14-sha1`
* `diffie-hellman-group-exchange-sha1`

By default, the deprecated kex algorithms are disabled.

[[sshd.kex]]sshd.kex::
+
--
Available key exchange algorithms. To permit multiple algorithms,
specify multiple `sshd.kex` keys in the configuration file, one key
exchange algorithm per key.  Key exchange algorithm names starting
with `+` are enabled in addition to the default key exchange
algorithms, key exchange algorithm names starting with `-` are
removed from the default key exchange algorithms.

Supported key exchange algorithms:

* `ecdh-sha2-nistp521`
* `ecdh-sha2-nistp384`
* `ecdh-sha2-nistp256`
* `curve25519-sha256`
* `curve25519-sha256@libssh.org`
* `curve448-sha512`
* `diffie-hellman-group-exchange-sha256`
* `diffie-hellman-group18-sha512`
* `diffie-hellman-group17-sha512`
* `diffie-hellman-group16-sha512`
* `diffie-hellman-group15-sha512`
* `diffie-hellman-group14-sha256`

See link:#sshd.enableDeprecatedKexAlgorithms[sshd.enableDeprecatedKexAlgorithms]
for deprecated key algorithms and how to enable them.

It is strongly recommended to disable at least `diffie-hellman-group1-sha1`
as it's known to be vulnerable (logjam attack). Additionally, if your setup
allows for it, it is recommended to disable the remaining two `sha1` key
exchange algorithms.

See also link:https://github.com/apache/mina-sshd/tree/master#key-exchange[key exchange,role=external,window=_blank].

By default, all supported key exchange algorithms are available.
--

[[sshd.kerberosKeytab]]sshd.kerberosKeytab::
+
Enable kerberos authentication for SSH connections.  To permit
kerberos authentication, the server must have a host principal
(see `sshd.kerberosPrincipal`) which is acquired from a keytab.
This must be provisioned by the kerberos administrators, and is
typically installed into `/etc/krb5.keytab` on host machines.
+
The keytab must contain at least one `host/` principal, typically
using the host's canonical name. If it does not use the
canonical name, the `sshd.kerberosPrincipal` should be configured
with the correct name.
+
By default, not set and so kerberos authentication is not enabled.

[[sshd.kerberosPrincipal]]sshd.kerberosPrincipal::
+
If kerberos authentication is enabled with `sshd.kerberosKeytab`,
instead use the given principal name instead of the default.
If the principal does not begin with `host/` a warning message is
printed and may prevent successful authentication.
+
This may be useful if the host is behind an IP load balancer or
other SSH forwarding systems, since the principal name is constructed
by the client and must match for kerberos authentication to work.
+
By default, `host/canonical.host.name`

[[sshd.requestLog]]sshd.requestLog::
+
Enable (or disable) the `'$site_path'/logs/sshd_log` request log.
If enabled, a request log file is written out by the SSH daemon.
The sshd log format is documented link:logs.html#_sshd_log[here].
+
`log4j.appender` with the name `sshd_log` can be configured to overwrite
programmatic configuration.
+
By default, `true`.
+
This value supports link:#reloadConfig[configuration reloads].

[[sshd.rekeyBytesLimit]]sshd.rekeyBytesLimit::
+
The SSH daemon will issue a rekeying after a certain amount of data.
This configuration option allows you to tweak that setting.
+
By default, 1073741824 (bytes, 1GB).
+
The `rekeyBytesLimit` cannot be set to lower than 32.

[[sshd.rekeyTimeLimit]]sshd.rekeyTimeLimit::
+
The SSH daemon will issue a rekeying after a certain amount of time.
This configuration option allows you to tweak that setting.
+
By default, 1h.
+
Set to 0 to disable this check.

[[suggest]]
=== Section suggest

[[suggest.maxSuggestedReviewers]]suggest.maxSuggestedReviewers::
+
The maximum numbers of reviewers suggested.
+
By default 10.
+
This value supports link:#reloadConfig[configuration reloads].

[[suggest.from]]suggest.from::
+
The number of characters that a user must have typed before suggestions
are provided. If set to 0, suggestions are always provided. This is only
used for suggesting accounts when adding members to a group.
+
By default 0.

[[suggest.relevantChanges]]suggest.relevantChanges::
+
When suggesting reviewers, we go over recent changes of the user, and
give priority to users that are present as reviewers in any of those
changes. The number of changes we go over is `sugggest.relevantChanges`.
+
This nubmer is a tradeoff between speed and accuracy.
A high number would be accurate but slow, and a low number would be
fast but inaccurate.
+
By default 50.

[[suggest.skipServiceUsers]]suggest.skipServiceUsers::
+
If link:access-control.html#service_users[service users] should be skipped when
suggesting reviewers.
+
By default true.

[[tracing]]
=== Section tracing

[[tracing.performanceLogging]]tracing.performanceLogging::
+
Whether performance logging is enabled.
+
When performance logging is enabled, performance events for some
operations are collected in memory while a request is running. At the
end of the request the performance events are handed over to the
link:dev-plugins.html#performance-logger[PerformanceLogger] plugins.
This means if performance logging is enabled, the memory footprint of
requests can be markedly increased.
In one recorded case the impact was an overall heap increase of 40%
(using the metrics-reporter-graphite plugin), in other instances the
heap increase wasn't nearly as dramatic and the impact is most likely
dependent on which plugin is used.
+
By default, false.

[[tracing.traceid]]
==== Subsection tracing.<trace-id>

There can be multiple `tracing.<trace-id>` subsections to configure
automatic tracing of requests. To be traced a request must match all
conditions of one `tracing.<trace-id>` subsection. The subsection name
is used as trace ID. Using this trace ID administrators can find
matching log entries.

[[tracing.traceid.requestType]]tracing.<trace-id>.requestType::
+
Type of request for which request tracing should be always enabled (can
be `GIT_RECEIVE`, `GIT_UPLOAD`, `REST` and `SSH`).
+
May be specified multiple times.
+
By default, unset (all request types are matched).

[[tracing.traceid.requestUriPattern]]tracing.<trace-id>.requestUriPattern::
+
Regular expression to match request URIs for which request tracing
should be enabled except if they match
link:tracing.traceid.excludedRequestUriPattern[excludedRequestUriPattern].
Request URIs are only available for REST requests. Request URIs never include
the '/a' prefix.
+
May be specified multiple times.
+
By default, unset (all request URIs are matched).

[[tracing.traceid.excludedRequestUriPattern]]tracing.<trace-id>.excludedRequestUriPattern::
+
Regular expression to match request URIs for which request tracing
should not be enabled even if they match
link:#tracing.traceid.requestUriPattern[requestUriPattern].
Request URIs are only available for REST requests. Request URIs never include
the '/a' prefix and don't contain the query string with the request parameters.
+
May be specified multiple times.
+
By default, unset (no request URIs are excluded).

[[tracing.traceid.requestQueryStringPattern]]tracing.<trace-id>.requestQueryStringPattern::
+
Regular expression to match request query strings for which request tracing
should be enabled. The query string is the portion of the URL that contains
the request parameters.
+
May be specified multiple times.
+
Example:
----
  requestQueryStringPattern = .*limit=.*
----
+
By default, unset (all request query strings are matched).

[[tracing.traceid.headerPattern]]tracing.<trace-id>.headerPattern::
+
Regular expression to match headers for which request tracing should be
enabled. The regular expression is matched against the headers in the
format '<header-name>=<header-value>'.
+
May be specified multiple times.
+
Example:
----
  requestQueryStringPattern = User-Agent=foo-.*
----
+
By default, unset (all headers are matched).

[[tracing.traceid.account]]tracing.<trace-id>.account::
+
Account ID of an account for which request tracing should be always
enabled.
+
May be specified multiple times.
+
By default, unset (all accounts are matched).

[[tracing.traceid.projectPattern]]tracing.<trace-id>.projectPattern::
+
Regular expression to match project names for which request tracing
should be always enabled.
+
May be specified multiple times.
+
By default, unset (all projects are matched).

[[deadline.id]]
==== Subsection deadline.<id>

There can be multiple `deadline.<id>` subsections to configure deadlines for
request executions. For a deadline to apply all conditions of the
`deadline.<id>` subsection must match. The subsection name is the ID of the
deadline configuration and allows to track back an applied deadline to its
configuration.

Clients can override the deadlines that are configured here by setting a
deadline on the request.

Deadlines are only supported for `REST`, `SSH` and `GIT_RECEIVE` requests, but
not for `GIT_UPLOAD` requests.

[[deadline.id.timeout]]deadline.<id>.timeout::
+
Timeout after which matching requests should be cancelled.
+
Values must be specified using standard time unit abbreviations ('ms', 'sec',
'min', etc.).
+
For some requests additional timeout configurations may apply, e.g.
link:#receive.timeout[receive.timeout] for git pushes.
+
By default, unset.

[[deadline.id.isAdvisory]]deadline.<id>.isAdvisory::
+
Whether this deadline is an advisory deadline. Advisory deadlines do not cause
requests to be aborted when they are exceeded. Instead, if an advisory deadline
is exceeded, only the `cancellation/advisory_deadline_count` metrics is
incremented and a log is written. This is useful to test how many requests would
be affected by a new deadline configuration.
+
By default, `false`.

[[deadline.id.requestType]]deadline.<id>.requestType::
+
Type of request to which the deadline applies (can be `GIT_RECEIVE`, `REST` and
`SSH`).
+
May be specified multiple times.
+
By default, unset (all request types are matched).

[[deadline.id.requestUriPattern]]deadline.<id>.requestUriPattern::
+
Regular expression to match request URIs to which the deadline applies except if
they match
link:#deadline.id.excludedRequestUriPattern[excludedRequestUriPattern]. Request
URIs are only available for REST requests. Request URIs never include the '/a'
prefix.
+
May be specified multiple times.
+
By default, unset (all request URIs are matched).

[[deadline.id.excludedRequestUriPattern]]deadline.<id>.excludedRequestUriPattern::
+
Regular expression to match request URIs to which the deadline should not be
applied even if they match
link:#deadline.id.requestUriPattern[requestUriPattern]. Request URIs are only
available for REST requests. Request URIs never include the '/a' prefix.
+
May be specified multiple times.
+
By default, unset (no request URIs are excluded).

[[deadline.id.account]]deadline.<id>.account::
+
Account ID of an account to which the deadline applies.
+
May be specified multiple times.
+
By default, unset (all accounts are matched).

[[deadline.id.projectPattern]]deadline.<id>.projectPattern::
+
Regular expression to match project names to which the deadline applies.
+
May be specified multiple times.
+
By default, unset (all projects are matched).

[[trackingid]]
=== Section trackingid

Tagged footer lines containing references to external
tracking systems, parsed out of the commit message and
saved in Gerrit's secondary index.

After making changes to this section, existing changes
must be reindexed with link:pgm-reindex.html[reindex].

The tracking ids are searchable using tr:<tracking id> or
bug:<tracking id>.

----
[trackingid "jira-bug"]
  footer = Bugfix:
  footer = Bug:
  match = JRA\\d{2,8}
  system = JIRA

[trackingid "jira-feature"]
  footer = Feature
  match = JRA(\\d{2,8})
  system = JIRA
----

[[trackingid.name.footer]]trackingid.<name>.footer::
+
A prefix tag that identifies the footer line to parse for tracking ids.
+
Several trackingid entries can have the same footer tag, and a single trackingid
entry can have multiple footer tags.
+
If multiple footer tags are specified, each tag will be parsed separately and
duplicates will be ignored.
+
The trailing ":" is optional.

[[trackingid.name.match]]trackingid.<name>.match::
+
A link:http://download.oracle.com/javase/6/docs/api/java/util/regex/Pattern.html[standard
Java regular expression (java.util.regex),role=external,window=_blank] used to match the
external tracking id part of the footer line. The match can
result in several entries in the DB.  If grouping is used in the
regex the first group will be interpreted as the tracking id.
Tracking ids longer than 32 characters will be ignored.
+
The configuration file parser eats one level of backslashes, so the
character class `\s` requires `\\s` in the configuration file.  The
parser also terminates the line at the first `#`, so a match
expression containing # must be wrapped in double quotes.

[[trackingid.name.system]]trackingid.<name>.system::
+
The name of the external tracking system (maximum 20 characters).
It is possible to have several trackingid entries for the same
tracking system.

[[transfer]]
=== Section transfer

[[transfer.timeout]]transfer.timeout::
+
Number of seconds to wait for a single network read or write
to complete before giving up and declaring the remote side is
not responding.  If 0, there is no timeout, and this server will
wait indefinitely for a transfer to finish.
+
A timeout should be large enough to mostly transfer the objects to
the other side.  1 second may be too small for larger projects,
especially over a WAN link, while 10-30 seconds is a much more
reasonable timeout value.
+
Defaults to 0 seconds, wait indefinitely.


[[upload]]
=== Section upload

Options to control the behavior of `upload-pack` on the server side,
which handles a user's fetch, clone, or repo sync command.

----
[upload]
  allowGroup = GROUP_ALLOWED_TO_EXECUTE
  allowGroup = YET_ANOTHER_GROUP_ALLOWED_TO_EXECUTE
----

[[upload.allowGroup]]upload.allowGroup::
+
Name of the groups of users that are allowed to execute 'upload-pack'.
One or more groups can be set.
+
If no groups are added, any user will be allowed to execute
'upload-pack' on the server.

[[accountDeactivation]]
=== Section accountDeactivation

Configures the parameters for the scheduled task to sweep and deactivate Gerrit
accounts according to their status reported by the auth backend. Currently only
supported for LDAP backends.

[[accountDeactivation.startTime]]accountDeactivation.startTime::
+
The link:#schedule-configuration-startTime[start time] for running
account deactivations.

[[accountDeactivation.interval]]accountDeactivation.interval::
+
The link:#schedule-configuration-interval[interval] for running
account deactivations.

Note that the task will only be scheduled if the
link:#autoUpdateAccountActiveStatus[auth.autoUpdateAccountActiveStatus]
is set to true.

link:#schedule-configuration-examples[Schedule examples] can be found
in the link:#schedule-configuration[Schedule Configuration] section.

[[submodule]]
=== Section submodule

[[submodule.verbosesuperprojectupdate]]submodule.verboseSuperprojectUpdate::
+
When using link:user-submodules.html#automatic_update[automatic superproject updates]
this option will determine how the submodule commit messages are included into
the commit message of the superproject update.
+
If `FALSE`, will not include any commit messages for the gitlink update.
+
If `SUBJECT_ONLY`, will include only the commit subjects.
+
If `TRUE`, will include full commit messages.
+
By default this is `TRUE`.

[[submodule.enableSuperProjectSubscriptions]]submodule.enableSuperProjectSubscriptions::
+
This allows to enable the superproject subscription mechanism.
+
By default this is true.

[[submodule.maxCombinedCommitMessageSize]]submodule.maxCombinedCommitMessageSize::
+
This allows to limit the length of the commit message for a submodule.
+
By default this is 262144 (256 KiB).
+
Common unit suffixes of k, m, or g are supported.

[[submodule.maxCommitMessages]]submodule.maxCommitMessages::
+
This allows to limit the number of commit messages that should be combined when creating
a commit message for a submodule.
+
By default this is 1000.

[[user]]
=== Section user

[[user.name]]user.name::
+
Name that Gerrit calls itself in Git when it creates a new Git
commit, such as a merge during change submission.
+
By default this is "Gerrit Code Review".

[[user.email]]user.email::
+
Email address that Gerrit refers to itself as when it creates a
new Git commit, such as a merge commit during change submission.
+
If not set, Gerrit generates this as "gerrit@``hostname``", where
`hostname` is the hostname of the system Gerrit is running on.
+
By default, not set, generating the value at startup.

[[user.anonymousCoward]]user.anonymousCoward::
+
Username that is displayed in the Gerrit Web UI and in e-mail
notifications if the full name of the user is not set.
+
By default "Name of user not set" is used.

[[schedule-configuration]]
=== Schedule Configuration

Schedule configurations are used for running periodic background jobs.

A schedule configuration consists of two parameters:

[[schedule-configuration-interval]]
* `interval`:
Interval for running the periodic background job. The interval must be
larger than zero. The following suffixes are supported to define the
time unit for the interval:
** `s`, `sec`, `second`, `seconds`
** `m`, `min`, `minute`, `minutes`
** `h`, `hr`, `hour`, `hours`
** `d`, `day`, `days`
** `w`, `week`, `weeks` (`1 week` is treated as `7 days`)
** `mon`, `month`, `months` (`1 month` is treated as `30 days`)
** `y`, `year`, `years` (`1 year` is treated as `365 days`)

[[schedule-configuration-startTime]]
* `startTime`:
The start time defines the first execution of the periodic background
job. If the configured `interval` is shorter than `startTime - now` the
start time will be preponed by the maximum integral multiple of
`interval` so that the start time is still in the future. `startTime`
must have one of the following formats:

** `<day of week> <hours>:<minutes>`
** `<hours>:<minutes>`

+
The placeholders can have the following values:

*** `<day of week>`:
`Mon`, `Tue`, `Wed`, `Thu`, `Fri`, `Sat`, `Sun`
*** `<hours>`:
`00`-`23`
*** `<minutes>`:
`00`-`59`

+
The time zone cannot be specified but is always the system default
time zone. Hours must be zero-padded, i.e. `06:00` rather than `6:00`.

The section (and optionally the subsection) in which the `interval` and
`startTime` keys must be set depends on the background job for which a
schedule should be configured. E.g. for the change cleanup job the keys
must be set in the link:#changeCleanup[changeCleanup] section:

----
  [changeCleanup]
    startTime = Fri 10:30
    interval  = 2 days
----

[[schedule-configuration-examples]]
Examples for a schedule configuration:

* Example 1:
+
----
  startTime = Fri 10:30
  interval  = 2 days
----
+
Assuming that the server is started on `Mon 07:00` then
`startTime - now` is `4 days 3:30 hours`. This is larger than the
interval hence the start time is preponed by the maximum integral
multiple of the interval so that start time is still in the future,
i.e. preponed by 4 days. This yields a start time of `Mon 10:30`, next
executions are `Wed 10:30`, `Fri 10:30`. etc.

* Example 2:
+
----
  startTime = 06:00
  interval = 1 day
----
+
Assuming that the server is started on `Mon 07:00` then this yields the
first run on Tuesday at 06:00 and a repetition interval of 1 day.

[[All-Projects-project.config]]
== File `etc/All-Projects/project.config`

The optional file `'$site_path'/etc/All-Projects/project.config` provides
defaults for configuration read from
link:config-project-config.html[`project.config`] in the
`All-Projects` repo. Unlike `gerrit.config`, this file contains project-type
configuration rather than server-type configuration.

Most administrators will not need this file, and should instead make commits to
`All-Projects` to modify global config. However, a separate file can be useful
when managing multiple Gerrit servers, since pushing changes to defaults using
Puppet or a similar tool can be easier than scripting git updates to
`All-Projects`.

The contents of the file are loaded each time the `All-Projects` project is
reloaded. Updating the file requires either evicting the project cache or
restarting the server.

Caveats:

* The path from which the file is read corresponds to the name of the repo,
  which is link:#gerrit.allProjects[configurable].
* Although the file lives in a directory that shares a name with a repository,
  this directory is not a Git repository.
* Only the file `project.config` is read from this directory to provide
  defaults; any other files in this directory, such as `rules.pl`, are ignored.
  (This behavior may change in the future.)
* Group names listed in the access config in this file are resolved to UUIDs
  using the `groups` file in the repository, not in the config directory. As a
  result, setting ACLs in this file is not recommended.

[[secure.config]]
== File `etc/secure.config`

The optional file `'$site_path'/etc/secure.config` overrides (or
supplements) the settings supplied by `'$site_path'/etc/gerrit.config`.
The file should be readable only by the daemon process and can be
used to contain private configuration entries that wouldn't normally
be exposed to everyone.

Sample `etc/secure.config`:
----
[auth]
  registerEmailPrivateKey = 2zHNrXE2bsoylzUqDxZp0H1cqUmjgWb6

[ldap]
  password = l3tm3srch

[httpd]
  sslKeyPassword = g3rr1t

[sendemail]
  smtpPass = sp@m

[remote "bar"]
  password = s3kr3t
----

== File `etc/peer_keys`

The optional file `'$site_path'/etc/peer_keys` controls who can
login as the 'Gerrit Code Review' user, required for the link:cmd-suexec.html[suexec]
command.

The format is one Base-64 encoded public key per line with optional comment, e.g.:
----
# Comments allowed at start of line
AAAAC3...51R== john@example.net
# Another comment
AAAAB5...21S== jane@example.net
----

=== Configurable Parameters

site_path::
+
Local filesystem directory holding the site customization assets.
Placing this directory under version control and/or backup is a
good idea.
+
Files in this directory provide additional configuration.
+
Other files support site customization.
+
* link:config-themes.html[Themes]

[[jgitConfig]]
== File `etc/jgit.config`

Gerrit uses the `$site_path/etc/jgit.config` file instead of the
system-wide and user-global Git configuration for its runtime JGit
configuration.

Sample `etc/jgit.config` file:
----
[core]
  trustFolderStat = false
----

[[jgit-gc]]
=== Section gc

Options in section gc are used when command link:cmd-gc.html[gerrit gc] is used
or scheduled via options link:cmd-gc.html#gc.startTime[gc.startTime] and
link:cmd-gc.html#gc.interval[gc.interval].

[[gc.auto]]gc.auto::
+
When there are approximately more than this many loose objects in the repository,
auto gc will pack them. Some commands use this command to perform a light-weight
garbage collection from time to time. The default value is 6700.
+
Setting this to 0 disables not only automatic packing based on the number of
loose objects, but any other heuristic auto gc will otherwise use to determine
if there’s work to do, such as link:#gc.autoPackLimit[gc.autoPackLimit].

[[gc.autodetach]]gc.autodetach::
+
Makes auto gc run in a background thread. Default is `true`.

[[gc.autopacklimit]]gc.autopacklimit::
+
When there are more than this many packs that are not marked with `*.keep` file
in the repository, auto gc consolidates them into one larger pack. The
default value is 50. Setting this to 0 disables it. Setting `gc.auto` to 0 will
also disable this.

[[gc.packRefs]]gc.packRefs::
+
This variable determines whether gc runs git pack-refs. The default is `true`.

[[gc.reflogExpire]]gc.reflogExpire::
+
Removes reflog entries older than this time; defaults to 90 days. The value "now"
expires all entries immediately, and "never" suppresses expiration altogether.

[[gc.reflogExpireUnreachable]]gc.reflogExpireUnreachable::
+
Removes reflog entries older than this time and not reachable from the
current tip; defaults to 30 days. The value "now" expires all entries immediately,
and "never" suppresses expiration altogether.

[[jgit-protocol]]
=== Section protocol

[[protocol.version]]protocol.version::
+
If set, the server will accept requests from a client attempting to communicate
using the specified protocol version. Default is `2`. If set in file
`etc/jgit.config` this option will be used for all repositories of the site.
It can be overridden for a given repository by configuring a different value in
the repository's `config` file.
+
Supported versions:
0:: the original wire protocol.
1:: the original wire protocol with the addition of a version string in the initial response from the server.
2:: wire protocol version 2. Speeds up fetches from repositories with many refs by allowing the client
    to specify which refs to list before the server lists them.

[[jgit-receive]]
=== Section receive

[[receive.autogc]]receive.autogc::
+
By default, up to Gerrit 3.2 `git-receive-pack` will run auto gc after receiving data from git-push and updating refs.
You can stop it by setting this variable to `false`. This is recommended in gerrit to avoid the
additional load this creates. Instead schedule gc using link:cmd-gc.html#gc.startTime[gc.startTime]
and link:cmd-gc.html#gc.interval[gc.interval] or e.g. in a cron job that runs gc in a separate process.
Since Gerrit 3.3 the init command will auto-configure `git-receive-pack = false` in `etc/jgit.config` if
it wasn't set manually and show a warning if it was set to `true` manually.

GERRIT
------
Part of link:index.html[Gerrit Code Review]

SEARCHBOX
---------<|MERGE_RESOLUTION|>--- conflicted
+++ resolved
@@ -1690,7 +1690,6 @@
 +
 Default is 5 minutes.
 
-<<<<<<< HEAD
 [[change.diff3ConflictView]]change.diff3ConflictView::
 +
 Use the diff3 formatter for merge commits with conflicts. With diff3 when
@@ -1707,7 +1706,7 @@
 link:rest-api-changes.html#get-diff[file diff] request will fail.
 +
 If not set or set to zero, no limits are applied on file sizes.
-=======
+
 [[change.skipCurrentRulesEvaluationOnClosedChanges]]
 +
 If false, Gerrit will always take latest project configuration to
@@ -1722,7 +1721,6 @@
 was closed.
 +
 Default it false.
->>>>>>> 0a1a054a
 
 [[changeCleanup]]
 === Section changeCleanup
