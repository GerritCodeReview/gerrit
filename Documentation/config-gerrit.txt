:linkattrs:
= Gerrit Code Review - Configuration

== File `etc/gerrit.config`

The optional file `'$site_path'/etc/gerrit.config` is a Git-style
config file that controls many host specific settings for Gerrit.

[NOTE]
The contents of the `etc/gerrit.config` file are cached at startup
by Gerrit. For most properties, if they are modified in this file, Gerrit
needs to be restarted before it will use the new values. Some properties
support being link:#reloadConfig[`reloaded`] without restart.

Sample `etc/gerrit.config`:
----
[core]
  packedGitLimit = 200 m

[cache]
  directory = /var/cache/gerrit
----

[[reloadConfig]]
=== Reload `etc/gerrit.config`
Some properties support being reloaded without restart when a `reload config`
command is issued through link:cmd-reload-config.html[`SSH`] or the
link:rest-api-config.html#reload-config[`REST API`]. If a property supports
this it is specified in the documentation for the property below.


[[accountPatchReviewDb]]
=== Section accountPatchReviewDb

The AccountPatchReviewDb is a database used to store the user file reviewed
flags.

[[accountPatchReviewDb.url]]accountPatchReviewDb.url::
+
The url of accountPatchReviewDb. Supported types are `CLOUDSPANNER`, `H2`,
`POSTGRESQL`, `MARIADB`, and `MYSQL`. Drop the driver jar in the lib folder of
the site path if the Jdbc driver of the corresponding Database is not yet in
the class path.
+
Default is to create H2 database in the db folder of the site path.
+
Changing this parameter requires to migrate database using the
link:pgm-MigrateAccountPatchReviewDb.html[MigrateAccountPatchReviewDb] program.
Migration cannot be done while the server is running.
+
Also note that the db_name has to be a new db and not reusing an old ReviewDb
database from a former 2.x site, otherwise gerrit's init will remove the table.

----
[accountPatchReviewDb]
  url = jdbc:postgresql://<host>:<port>/<db_name>?user=<user>&password=<password>
----

[[accountPatchReviewDb.poolLimit]]accountPatchReviewDb.poolLimit::
+
Maximum number of open database connections.  If the server needs
more than this number, request processing threads will wait up
to <<accountPatchReviewDb.poolMaxWait, poolMaxWait>> seconds for a
connection to be released before they abort with an exception.
This limit must be several units higher than the total number of
httpd and sshd threads as some request processing code paths may
need multiple connections.
+
Default is <<sshd.threads, sshd.threads>>
 + <<httpd.maxThreads, httpd.maxThreads>> + 2.
+

[[accountPatchReviewDb.poolMinIdle]]database.poolMinIdle::
+
Minimum number of connections to keep idle in the pool.
Default is 4.
+

[[accountPatchReviewDb.poolMaxIdle]]accountPatchReviewDb.poolMaxIdle::
+
Maximum number of connections to keep idle in the pool.  If there
are more idle connections, connections will be closed instead of
being returned back to the pool.
Default is min(<<accountPatchReviewDb.poolLimit, accountPatchReviewDb.poolLimit>>, 16).
+

[[accountPatchReviewDb.poolMaxWait]]accountPatchReviewDb.poolMaxWait::
+
Maximum amount of time a request processing thread will wait to
acquire a database connection from the pool.  If no connection is
released within this time period, the processing thread will abort
its current operations and return an error to the client.
Values should use common unit suffixes to express their setting:
+
* ms, milliseconds
* s, sec, second, seconds
* m, min, minute, minutes
* h, hr, hour, hours

+
If a unit suffix is not specified, `milliseconds` is assumed.
Default is `30 seconds`.

[[accounts]]
=== Section accounts

[[accounts.visibility]]accounts.visibility::
+
Controls visibility of other users' dashboard pages and
completion suggestions to web users.
+
If `ALL`, all users are visible to all other users, even
anonymous users.
+
If `SAME_GROUP`, only users who are also members of a group the
current user is a member of are visible.
+
If `VISIBLE_GROUP`, only users who are members of at least one group
that is visible to the current user are visible. To make an account
visible to all users (e.g. because it is a service account) when
`VISIBLE_GROUP` is used, create a `Public Users` group that has the
`Make group visible to all registered users` option enabled and add the
account as a group member.
+
If `NONE`, no users other than the current user are visible.
+
Default is `ALL`.

[[accounts.defaultDisplayName]]accounts.defaultDisplayName::
+
If a user account does not have a display name set, which is the normal
case, then this configuration value chooses the strategy how to choose
the display name. Note that this strategy is not applied by the backend.
If the AccountInfo has the display name unset, then the client has to
apply this strategy.
+
If `FULL_NAME`, then the (full) name of the user is chosen from
link:rest-api-accounts.html#account-info[AccountInfo].
+
If `FIRST_NAME`, then the first word (i.e. everything until first
whitespace character) of the (full) name of the user is chosen from
link:rest-api-accounts.html#account-info[AccountInfo].
+
If `USERNAME`, then the username of the user is chosen from
link:rest-api-accounts.html#account-info[AccountInfo]. If that is not
set, then the (full) name will be used.
+
Default is `FULL_NAME`.

[[addreviewer]]
=== Section addreviewer

[[addreviewer.maxWithoutConfirmation]]addreviewer.maxWithoutConfirmation::
+
The maximum number of reviewers a user can add at once by adding a
group as reviewer without being asked to confirm the operation.
+
If set to 0, the user will never be asked to confirm adding a group
as reviewer.
+
Default is 10.
+
This setting only applies for adding reviewers in the Gerrit Web UI,
but is ignored when adding reviewers with the
link:cmd-set-reviewers.html[set-reviewers] command.
+
This value supports link:#reloadConfig[configuration reloads].

[[addreviewer.maxAllowed]]addreviewer.maxAllowed::
+
The maximum number of reviewers a user can add at once by adding a
group as reviewer.
+
If set to 0, there is no limit for the number of reviewers that can
be added at once by adding a group as reviewer.
+
Default is 20.
+
This value supports link:#reloadConfig[configuration reloads].

[[addReviewer.baseWeight]]addReviewer.baseWeight::
+
The weight that will be applied in the default reviewer ranking algorithm.
This can be increased or decreased to give more or less influence to plugins.
If set to zero, the base ranking will not have any effect. Reviewers will then
be ordered as ranked by the plugins (if there are any).
+
By default 1.

[[auth]]
=== Section auth

See also link:config-sso.html[SSO configuration].

[[auth.type]]auth.type::
+
Type of user authentication employed by Gerrit.  The supported
values are:
+
* `OpenID`
+
The default setting.  Gerrit uses any valid OpenID
provider chosen by the end-user.  For more information see
http://openid.net/[openid.net,role=external,window=_blank].
+
* `OpenID_SSO`
+
Supports OpenID from a single provider.  There is no registration
link, and the "Sign In" link sends the user directly to the provider's
SSO entry point.
+
* `HTTP`
+
Gerrit relies upon data presented in the HTTP request.  This includes
HTTP basic authentication, or some types of commercial single-sign-on
solutions.  With this setting enabled the authentication must
take place in the web server or servlet container, and not from
within Gerrit.
+
* `HTTP_LDAP`
+
Exactly like `HTTP` (above), but additionally Gerrit pre-populates
a user's full name and email address based on information obtained
from the user's account object in LDAP.  The user's group membership
is also pulled from LDAP, making any LDAP groups that a user is a
member of available as groups in Gerrit. Hence the `_LDAP` suffix in
the name of this authentication type. Gerrit does NOT authenticate
the user via LDAP.
+
* `CLIENT_SSL_CERT_LDAP`
+
This authentication type is actually kind of SSO. Gerrit will configure
Jetty's SSL channel to request the client's SSL certificate. For this
authentication to work a Gerrit administrator has to import the root
certificate of the trust chain used to issue the client's certificate
into the <review-site>/etc/keystore.
After the authentication is done Gerrit will obtain basic user
registration (name and email) from LDAP, and some group memberships.
Hence the `_LDAP` suffix in the name of this authentication type.
Gerrit does NOT authenticate the user via LDAP.
This authentication type can only be used under hosted daemon mode, and
the httpd.listenUrl must use https:// as the protocol.
Optionally, certificate revocation list file can be used
at <review-site>/etc/crl.pem. For details, see httpd.sslCrl.
+
* `LDAP`
+
Gerrit prompts the user to enter a username and a password, which
it then verifies by performing a simple bind against the configured
<<ldap.server,ldap.server>>.  In this configuration the web server
is not involved in the user authentication process.
+
The actual username used in the LDAP simple bind request is the
account's full DN, which is discovered by first querying the
directory using either an anonymous request, or the configured
<<ldap.username,ldap.username>> identity. Gerrit can also use kerberos if
<<ldap.authentication,ldap.authentication>> is set to `GSSAPI`.
+
If link:#auth.gitBasicAuthPolicy[`auth.gitBasicAuthPolicy`] is set to `HTTP`,
the randomly generated HTTP password is used for authentication. On the other hand,
if link:#auth.gitBasicAuthPolicy[`auth.gitBasicAuthPolicy`] is set to `HTTP_LDAP`,
the password in the request is first checked against the HTTP password and, if
it does not match, it is then validated against the LDAP password.
Service users that are link:cmd-create-account.html[internal-only] are
authenticated by their HTTP passwords.

* `LDAP_BIND`
+
Gerrit prompts the user to enter a username and a password, which
it then verifies by performing a simple bind against the configured
<<ldap.server,ldap.server>>.  In this configuration the web server
is not involved in the user authentication process.
+
Unlike `LDAP` above, the username used to perform the LDAP simple bind
request is the exact string supplied in the dialog by the user.
The configured <<ldap.username,ldap.username>> identity is not used to obtain
account information.
+
* `OAUTH`
+
OAuth is a protocol that lets external apps request authorization to private
details in a user's account without getting their password. This is
preferred over Basic Authentication because tokens can be limited to specific
types of data, and can be revoked by users at any time.
+
Site owners have to register their application before getting started. Note
that provider specific plugins must be used with this authentication scheme.
+
Git clients may send OAuth 2 access tokens instead of passwords in the Basic
authentication header. Note that provider specific plugins must be installed to
facilitate this authentication scheme. If multiple OAuth 2 provider plugins are
installed one of them must be selected as default with the
`auth.gitOAuthProvider` option.
+
* `DEVELOPMENT_BECOME_ANY_ACCOUNT`
+
*DO NOT USE*.  Only for use in a development environment.
+
When this is the configured authentication method a hyperlink titled
`Become` appears in the top right corner of the page, taking the
user to a form where they can enter the username of any existing
user account, and immediately login as that account, without any
authentication taking place.

+
By default, OpenID.

[[auth.allowedOpenID]]auth.allowedOpenID::
+
List of permitted OpenID providers.  A user may only authenticate
with an OpenID that matches this list.  Only used if `auth.type`
is set to `OpenID` (the default).
+
Patterns may be either a
link:http://download.oracle.com/javase/6/docs/api/java/util/regex/Pattern.html[standard
Java regular expression (java.util.regex),role=external,window=_blank] (start with `^` and
end with `$`) or be a simple prefix (any other string).
+
By default, the list contains two values, `http://` and `https://`,
allowing users to authenticate with any OpenID provider.

[[auth.trustedOpenID]]auth.trustedOpenID::
+
List of trusted OpenID providers.  Only used if `auth.type` is
set to `OpenID` (the default).
+
In order for a user to take advantage of permissions beyond those
granted to the `Anonymous Users` and `Registered Users` groups,
the user account must only have OpenIDs which match at least one
pattern from this list.
+
Patterns may be either a
link:http://download.oracle.com/javase/6/docs/api/java/util/regex/Pattern.html[standard
Java regular expression (java.util.regex),role=external,window=_blank] (start with `^` and
end with `$`) or be a simple prefix (any other string).
+
By default, the list contains two values, `http://` and `https://`,
allowing Gerrit to trust any OpenID it receives.

[[auth.openIdDomain]]auth.openIdDomain::
+
List of allowed OpenID email address domains. Only used if
`auth.type` is set to `OPENID` or `OPENID_SSO`.
+
Domain is case insensitive and must be in the same form as it
appears in the email address, for example, "example.com".
+
By default, any domain is accepted.

[[auth.maxOpenIdSessionAge]]auth.maxOpenIdSessionAge::
+
Time in seconds before an OpenID provider must force the user
to authenticate themselves again before authentication to this
Gerrit server.  Currently this is only a polite request, and users
coming from providers that don't support the PAPE extension will
be accepted anyway.  In the future it may be enforced, rejecting
users coming from providers that don't honor the max session age.
+
If set to 0, the provider will always force the user to authenticate
(e.g. supply their password).  Values should use common unit suffixes
to express their setting:
+
* s, sec, second, seconds
* m, min, minute, minutes
* h, hr, hour, hours
* d, day, days
* w, week, weeks (`1 week` is treated as `7 days`)
* mon, month, months (`1 month` is treated as `30 days`)
* y, year, years (`1 year` is treated as `365 days`)

+
Default is -1, permitting infinite time between authentications.

[[auth.registerEmailPrivateKey]]auth.registerEmailPrivateKey::
+
Private key to use when generating an email verification token.
+
If not set, a random key is generated when running the
link:pgm-init.html[site initialization].

[[auth.maxRegisterEmailTokenAge]]auth.maxRegisterEmailTokenAge::
+
Time in seconds before an email verification token sent to a user in
order to validate their email address expires.
+
* s, sec, second, seconds
* m, min, minute, minutes
* h, hr, hour, hours
* d, day, days
* w, week, weeks (`1 week` is treated as `7 days`)
* mon, month, months (`1 month` is treated as `30 days`)
* y, year, years (`1 year` is treated as `365 days`)

+
Default is 12 hours.

[[auth.openIdSsoUrl]]auth.openIdSsoUrl::
+
The SSO entry point URL.  Only used if `auth.type` is set to
`OpenID_SSO`.
+
The "Sign In" link will send users directly to this URL.

[[auth.httpHeader]]auth.httpHeader::
+
HTTP header to trust the username from, or unset to select HTTP basic
authentication.  Only used if `auth.type` is set to `HTTP`.

[[auth.httpDisplaynameHeader]]auth.httpDisplaynameHeader::
+
HTTP header to retrieve the user's display name from.  Only used if `auth.type`
is set to `HTTP`.
+
If set, Gerrit trusts and enforces the user's full name using the HTTP header
and disables the ability to manually modify the user's full name
from the contact information page.

[[auth.httpEmailHeader]]auth.httpEmailHeader::
+
HTTP header to retrieve the user's e-mail from.  Only used if `auth.type`
is set to `HTTP`.
+
If set, Gerrit trusts and enforces the user's e-mail using the HTTP header
and disables the ability to manually modify or register other e-mails
from the contact information page.

[[auth.httpExternalIdHeader]]auth.httpExternalIdHeader::
+
HTTP header to retrieve the user's external identification token.
Only used if `auth.type` is set to `HTTP`.
+
If set, Gerrit adds the value contained in the HTTP header to the
user's identity. Typical use is with a federated identity token from
an external system (e.g. GitHub OAuth 2.0 authentication) where
the user's auth token exchanged during authentication handshake
needs to be used for authenticated communication to the external
system later on.
+
Example: `auth.httpExternalIdHeader: X-GitHub-OTP`

[[auth.loginUrl]]auth.loginUrl::
+
URL to redirect a browser to after the end-user has clicked on the
login link in the upper right corner. Only used if `auth.type` is set
to `HTTP` or `HTTP_LDAP`.
Organizations using an enterprise single-sign-on solution may want to
redirect the browser to the SSO product's sign-in page for completing the
login process and validate their credentials.
+
If set, Gerrit allows anonymous access until the end-user performs the login
and provides a trusted identity through the HTTP header.
If not set, Gerrit requires the HTTP header with a trusted identity
and returns the error page 'LoginRedirect.html' if such a header is not
present.

[[auth.loginText]]auth.loginText::
+
Text displayed in the loginUrl link. Only used if `auth.loginUrl` is set.
+
If not set, the "Sign In" text is used.

[[auth.registerPageUrl]]auth.registerPageUrl::
+
URL of the registration page to use when a new user logs in to Gerrit for
the first time. Used only when `auth.type` is set to `HTTP`.
+
If not set, the standard Gerrit registration page `/#/register/` is displayed.

[[auth.logoutUrl]]auth.logoutUrl::
+
URL to redirect a browser to after the end-user has clicked on the
"Sign Out" link in the upper right corner.  Organizations using an
enterprise single-sign-on solution may want to redirect the browser
to the SSO product's sign-out page.
+
If not set, the redirect returns to the list of all open changes.

[[auth.registerUrl]]auth.registerUrl::
+
Target for the "Register" link in the upper right corner.  Used only
when `auth.type` is `LDAP`, `LDAP_BIND` or `CUSTOM_EXTENSION`.
+
If not set, no "Register" link is displayed.

[[auth.registerText]]auth.registerText::
+
Text for the "Register" link in the upper right corner.  Used only
when `auth.type` is `LDAP`, `LDAP_BIND` or `CUSTOM_EXTENSION`.
+
If not set, defaults to "Register".

[[auth.editFullNameUrl]]auth.editFullNameUrl::
+
Target for the "Edit" button when the user is allowed to edit their
full name.  Used only when `auth.type` is `LDAP`, `LDAP_BIND` or
`CUSTOM_EXTENSION`.

[[auth.httpPasswordUrl]]auth.httpPasswordUrl::
+
Target for the "Obtain Password" link.  Used only when `auth.type` is
`CUSTOM_EXTENSION`.

[[auth.switchAccountUrl]]auth.switchAccountUrl::
+
URL to switch user identities and login as a different account than
the currently active account.  This is disabled by default except when
`auth.type` is `OPENID` and `DEVELOPMENT_BECOME_ANY_ACCOUNT`.  If set
the "Switch Account" link is displayed next to "Sign Out".
+
When `auth.type` does not normally enable this URL administrators may
set this to `login/`, allowing users to begin a new web session. This value
is used as an href in the Gerrit web app, so absolute URLs like
`https://someotherhost/login` work as well.
+
If a ${path} parameter is included, then the Gerrit web app will substitute the
currently viewed path in the link. Be aware that this path will include
a leading slash, so a value like this might be appropriate: `/login${path}`.

[[auth.cookiePath]]auth.cookiePath::
+
Sets "path" attribute of the authentication cookie.
+
If not set, HTTP request's path is used.

[[auth.cookieDomain]]auth.cookieDomain::
+
Sets "domain" attribute of the authentication cookie.
+
If not set, HTTP request's domain is used.

[[auth.cookieSecure]]auth.cookieSecure::
+
Sets "secure" flag of the authentication cookie.  If `true`, cookies
will be transmitted only over HTTPS protocol.
+
By default, `false`.

<<<<<<< HEAD
[[auth.cookieHttpOnly]]auth.cookieHttpOnly::
+
Sets "httpOnly" flag of the authentication cookie. If `true`, cookie
values can't be accessed by client side scripts.
+
By default, `true`.
=======
[[auth.externalIdsRefExpiry]]auth.externalIdsRefExpiry::
+
Define TTL value for memoizing the refs/meta/external-ids sha1 rather than opening
the All-Users repo. This allows faster external-ids refs lookup.
+
Values should use common unit suffixes to express their setting:
+
* s, sec, second, seconds
* m, min, minute, minutes
+
+ Setting this to `0` disables memoization.
+
**Note** during the memoization time exterenal-ids modification are not visible by Gerrit.
+
By default `0`.
>>>>>>> 00f11fd1

[[auth.emailFormat]]auth.emailFormat::
+
Optional format string to construct user email addresses out of
user login names.  Only used if `auth.type` is `HTTP`, `HTTP_LDAP`
or `LDAP`.
+
This value can be set to a format string, where `{0}` is replaced
with the login name.  E.g. "\{0\}+gerrit@example.com" with a user
login name of "foo" will produce "foo+gerrit@example.com" during
the first time user "foo" registers.
+
If the site is using `HTTP_LDAP` or `LDAP`, using this option is
discouraged.  Setting `ldap.accountEmailAddress` and importing the
email address from the LDAP directory is generally preferred.

[[auth.contributorAgreements]]auth.contributorAgreements::
+
Controls whether or not the contributor agreement features are
enabled for the Gerrit site.  If enabled a user must complete a
contributor agreement before they can upload changes.
+
If enabled, the admin must also add one or more
link:config-cla.html[contributor-agreement sections]
in project.config and create agreement files under
`'$site_path'/static`, so users can actually complete one or
more agreements.
+
By default this is `false` (no agreements are used).
+
To enable the actual usage of contributor agreement the project
specific config option in the `project.config` must be set:
link:config-project-config.html#receive.requireContributorAgreement[
receive.requireContributorAgreement].

[[auth.trustContainerAuth]]auth.trustContainerAuth::
+
If `true` then it is the responsibility of the container hosting
Gerrit to authenticate users. In this case Gerrit will blindly trust
the container.
+
This parameter only affects git over http traffic. If set to false
then Gerrit will do the authentication (using Basic authentication).
+
By default this is set to `false`.


[[auth.gitBasicAuthPolicy]]auth.gitBasicAuthPolicy::
+
When `auth.type` is `LDAP`, `LDAP_BIND` or `OAUTH`, it allows using either the generated
HTTP password, the LDAP or OAUTH password, or a combination of HTTP and LDAP
authentication, to authenticate Git over HTTP and REST API requests.
The supported values are:
+
*`HTTP`
+
Only the HTTP password is accepted when doing Git over HTTP and REST API requests.
+
*`LDAP`
+
Only the `LDAP` password is allowed when doing Git over HTTP and REST API
requests.
+
*`OAUTH`
+
Only the `OAUTH` authentication is allowed when doing Git over HTTP and REST API
requests.
+
*`HTTP_LDAP`
+
The password in the request is first checked against the HTTP password and, if
it does not match, it is then validated against the `LDAP` password.
+
By default this is set to `LDAP` when link:#auth.type[`auth.type`] is `LDAP`
and `OAUTH` when link:#auth.type[`auth.type`] is `OAUTH`.
Otherwise, the default value is `HTTP`.
+
When gitBasicAuthPolicy is set to `LDAP` or `HTTP_LDAP` and the user
is authenticating with the LDAP username/password, the Git client config
needs to have `http.cookieFile` set to a local file, otherwise every
single call would trigger a full LDAP authentication and groups resolution
which could introduce a noticeable latency on the overall execution
and produce unwanted load to the LDAP server.

[[auth.gitOAuthProvider]]auth.gitOAuthProvider::
+
Selects the OAuth 2 provider to authenticate git over HTTP traffic with.
+
In general there is no way to determine from an access token alone, which
OAuth 2 provider to address to verify that token, and the BasicAuth
scheme does not support amending such details. If multiple OAuth provider
plugins in a system offer support for git over HTTP authentication site
administrators must configure, which one to use as default provider.
In case the provider cannot be determined from a request the access token
will be sent to the default provider for verification.
+
The value of this parameter must be the identifier of an OAuth 2 provider
in the form `plugin-name:provider-name`. Consult the respective plugin
documentation for details.

[[auth.userNameToLowerCase]]auth.userNameToLowerCase::
+
If set the username that is received to authenticate a git operation
is converted to lower case for looking up the user account in Gerrit.
+
By setting this parameter a case insensitive authentication for the
git operations can be achieved, if it is ensured that the usernames in
Gerrit (scheme `username`) are stored in lower case (e.g. if the
parameter link:#ldap.accountSshUserName[ldap.accountSshUserName] is
set to `${sAMAccountName.toLowerCase}`). It is important that for all
existing accounts this username is already in lower case. It is not
possible to convert the usernames of the existing accounts to lower
case because this would break the access to existing per-user
branches and Gerrit provides no tool to do such a conversion. Accounts
created using the REST API or the `create-account` SSH command will
be created with all lowercase characters, when this option is set.
+
Setting this parameter to `true` will prevent all users from login that
have a non-lower-case username.
+
This parameter only affects git over http and git over SSH traffic.
+
By default this is set to `false`.

[[auth.userNameCaseInsensitive]]auth.userNameCaseInsensitive::
+
If set the username will be handled case insensitively but case preserving,
i.e. a user can login with `johndoe` or `JohnDoe` for the same account
created for `JohnDoe`. The form of the username used during account creation
will be used wherever the username is displayed. Sandbox branches created
for a user can also only be created for this original form.
+
Note, that this does not work for all existing accounts, if they were
not originally created with all lowercase, since the note keys of the
external IDs will not match the new scheme. For more details refer to
the link:config-accounts.html#external-ids[External ID documentation].
+
Gerrit provides the
link:pgm-ChangeExternalIdCaseSensitivity.html[offline]
and the online link:externalid-case-insensitivity.html#online-migration[online]
tools to migrate existing accounts to match the new scheme.
+
Naturally, if there were two accounts only different in capitalization,
e.g. `johndoe` and `JohnDoe`, the account `JohnDoe` will not be able
to authenticate anymore after setting this option. If such duplicate
accounts exist the migration tool will fail, since the newly computed
note name would be identical and thus conflict. These duplicates thus
have to be deleted manually by deleting the respective external ID.
+
For newly initialized sites this option defaults to `true`.
+
Default is `false`.

[[auth.userNameCaseInsensitiveMigrationMode]]auth.userNameCaseInsensitiveMigrationMode::
+
Setting migration mode to `true` allows to fallback to case sensitive
behaviour if the migrated external ID cannot be found. This allows to
trigger the migration while Gerrit process is running.
+
Default is `false`.

[[auth.enableRunAs]]auth.enableRunAs::
+
If `true` HTTP REST APIs will accept the `X-Gerrit-RunAs` HTTP request
header from any users granted the link:access-control.html#capability_runAs[Run As]
capability. The header and capability permit the authenticated user
to impersonate another account.
+
If `false` the feature is disabled and cannot be re-enabled without
editing gerrit.config and restarting the server.
+
Default is `true`.

[[auth.allowRegisterNewEmail]]auth.allowRegisterNewEmail::
+
Whether users are allowed to register new email addresses.
+
In addition for the HTTP authentication type
link:#auth.httpemailheader[auth.httpemailheader] must *not* be set to
enable registration of new email addresses.
+
By default, `true`.

[[auth.autoUpdateAccountActiveStatus]]auth.autoUpdateAccountActiveStatus::
+
Whether to allow automatic synchronization of an account's inactive flag upon login.
+
If set to `true`, upon login, if the authentication back-end reports the account as active,
the account's inactive flag in NoteDb will be updated to be active.
+
If the authentication back-end reports the account as inactive, the account's flag will be
updated to be inactive and the login attempt will be blocked. Users enabling this feature
should ensure that their authentication back-end is supported. Currently, only
strict 'LDAP' authentication is supported.
+
In addition, if this parameter is not set, or `false`, the corresponding scheduled
task to deactivate inactive Gerrit accounts will also be disabled. If this
parameter is set to `true`, users should also consider configuring the
link:#accountDeactivation[accountDeactivation] section appropriately.
+
By default, `false`.

[[auth.skipFullRefEvaluationIfAllRefsAreVisible]]auth.skipFullRefEvaluationIfAllRefsAreVisible::
+
Whether to skip the full ref visibility checks as a performance shortcut when a
user has READ permission for all refs.
+
The full ref filtering would filter out refs for pending edits, private changes
and auto merge commits.
+
By default, `true`.

[[cache]]
=== Section cache

[[cache.threads]]cache.threads::
+
Number of threads to use when running asynchronous cache tasks.
The threads executor is delegated to when sending removal notifications to listeners,
when asynchronous computations like refresh, refreshAfterWrite are performed, or when
performing periodic maintenance.
+
**NOTE**: Setting it to 0 disables the dedicated thread pool and indexing will be done in the
same thread as the operation. This may result in evictions taking longer because the
listeners are executed in the caller's thread.
+
By default, the JVM common ForkJoinPool is used.

[[cache.directory]]cache.directory::
+
Path to a local directory where Gerrit can write cached entities for
future lookup.  This local disk cache is used to retain potentially
expensive to compute information across restarts.  If the location
does not exist, Gerrit will try to create it.
+
Technically, cached entities are persisted as a set of H2 databases
inside this directory.
+
If not absolute, the path is resolved relative to `$site_path`.
+
Default is unset, no disk cache.

[[cache.enableDiskStatMetrics]]cache.enableDiskStatMetrics::
+
Whether to enable the computation of disk statistics of persistent caches.
This computation is expensive and requires a long time on larger installations.
+
By default, `false`.

[[cache.h2CacheSize]]cache.h2CacheSize::
+
The size of the in-memory cache for each opened H2 cache database, in bytes.
+
Some caches of Gerrit are persistent and are backed by an H2 database.
H2 uses memory to cache its database content. The parameter `h2CacheSize`
allows to limit the memory used by H2 and thus prevent out-of-memory
caused by the H2 database using too much memory.
+
Technically the H2 cache size is configured using the CACHE_SIZE parameter in
the H2 JDBC connection URL, as described
link:http://www.h2database.com/html/features.html#cache_settings[here,role=external,window=_blank]
+
Default is unset, using up to half of the available memory.
+
H2 will persist this value in the database, so to unset explicitly specify 0.
+
Common unit suffixes of 'k', 'm', or 'g' are supported.

[[cache.h2AutoServer]]cache.h2AutoServer::
+
If set to `true`, enable H2 autoserver mode for the H2-backed persistent cache
databases.
+
See link:http://www.h2database.com/html/features.html#auto_mixed_mode[here,role=external,window=_blank]
for detail.
+
Default is `false`.

[[cache.openFiles]]cache.openFiles::
+
The number of file descriptors to add to the limit set by the Gerrit daemon.
+
Persistent caches are stored on the file system and as such participate in the
file descriptors utilization. The number of file descriptors can vary depending
on the cache configuration and the specific backend used.
+
The additional file descriptors required by the cache should be accounted for
via this setting, so that the Gerrit daemon can adjust the ulimit accordingly.
+
If you increase this to a larger setting you may need to also adjust
the ulimit on file descriptors for the host JVM, as Gerrit needs
additional file descriptors available for network sockets and other
repository data manipulation.
+
Default is 0.

[[cache.name.maxAge]]cache.<name>.maxAge::
+
Maximum age to keep an entry in the cache.
Values should use common unit suffixes to express their setting:
+
* s, sec, second, seconds
* m, min, minute, minutes
* h, hr, hour, hours
* d, day, days
* w, week, weeks (`1 week` is treated as `7 days`)
* mon, month, months (`1 month` is treated as `30 days`)
* y, year, years (`1 year` is treated as `365 days`)

+
--
If a unit suffix is not specified, `seconds` is assumed.  If 0 is
supplied, the maximum age is infinite and items are never purged
except when the cache is full.

Default is `0`, meaning store forever with no expire, except:

* `"adv_bases"`: default is `10 minutes`
* `"ldap_groups"`: default is `1 hour`
* `"web_sessions"`: default is `12 hours`
--

[[cache.name.memoryLimit]]cache.<name>.memoryLimit::
+
The total cost of entries to retain in memory. The cost computation
varies by the cache. For most caches where the in-memory size of each
entry is relatively the same, memoryLimit is currently defined to be
the number of entries held by the cache (each entry costs 1).
+
For caches where the size of an entry can vary significantly between individual
entries (notably `"git_modified_files"`, `"modified_files"`, `"git_file_diff"`,
`"gerrit_file_diff"`, `"diff_intraline"`), memoryLimit is an approximation of
the total number of bytes stored by the cache.  Larger entries that represent
bigger patch sets or longer source files will consume a bigger portion of the
memoryLimit. For these caches the memoryLimit should be set to roughly the
amount of RAM (in bytes) the administrator can dedicate to the cache.
+
Default is 1024 for most caches, except:
+
* `"adv_bases"`: default is `4096`
* `"git_modified_files"`: default is `10m` (10 MiB of memory)
* `"modified_files"`: default is `10m` (10 MiB of memory)
* `"git_file_diff"`: default is `10m` (10 MiB of memory)
* `"gerrit_file_diff"`: default is `10m` (10 MiB of memory)
* `"diff_intraline"`: default is `10m` (10 MiB of memory)
* `"diff_summary"`: default is `10m` (10 MiB of memory)
* `"external_ids_map"`: default is `2` and should not be changed
* `"groups"`: default is unlimited
* `"groups_byname"`: default is unlimited
* `"groups_byuuid"`: default is unlimited
* `"groups_byuuid_persisted"`: default is `1g` (1 GiB of disk space)
* `"plugin_resources"`: default is 2m (2 MiB of memory)

+
If set to 0 the cache is disabled; entries are loaded but not stored
in-memory.

+
**NOTE**: When the cache is disabled, there is no locking when accessing
the same key/value, and therefore multiple threads may
load the same value concurrently with a higher memory footprint.
To keep a minimum caching and avoid concurrent loading of the same
key/value, set `memoryLimit` to `1` and `maxAge` to `1`.

[[cache.name.expireFromMemoryAfterAccess]]cache.<name>.expireFromMemoryAfterAccess::
+
Time after last access to automatically expire entries from an in-memory
cache. If 0 or not specified, entries are never expired in this manner.
Values may use unit suffixes as in link:#cache.name.maxAge[maxAge].
+
This option only applies to in-memory caches; persistent cache values are
not expired in this manner, and are only pruned via
link:#cache.name.diskLimit[diskLimit].

[[cache.name.diskLimit]]cache.<name>.diskLimit::
+
Total size in bytes of the keys and values stored on disk. Caches that
have grown bigger than this size are scanned daily at 1 AM local
server time to trim the cache. Entries are removed in least recently
accessed order until the cache fits within this limit.  Caches may
grow larger than this during the day, as the size check is only
performed once every 24 hours.
+
Default is 128 MiB per cache, except:
+
* `"change_notes"`: disk storage is disabled by default
* `"diff_summary"`: default is `1g` (1 GiB of disk space)
* `"external_ids_map"`: disk storage is disabled by default
* `"persisted_projects"`: default is `1g` (1 GiB of disk space)

+
If 0 or negative, disk storage for the cache is disabled.

[[cache.name.refreshAfterWrite]]cache.<name>.refreshAfterWrite::
+
Duration after which we asynchronously refresh the cached value.
+
Values should use common unit suffixes to express their setting:
+
* ms, milliseconds
* s, sec, second, seconds
* m, min, minute, minutes
* h, hr, hour, hours
+
This applies only to these caches that support refreshing:
+
* `"projects"`: Caching project information in-memory. Defaults to 15 minutes.

[[cache.refreshThreadPoolSize]]cache.refreshThreadPoolSize::
+
Number of threads that are available to refresh cached values that became
out of date. This applies only to these caches that support refreshing:
+
* `"projects"`: Caching project information in-memory
+
Refreshes will only be scheduled on this executor if the values are
out of sync.
The check if they are is cheap and always happens on the thread that
inquires for a cached value.
+
Defaults to 2.

==== [[cache_names]]Standard Caches

cache `"accounts"`::
+
Cache entries contain important details of an active user, including
their display name, preferences, and known email addresses. Entry
information is obtained from NoteDb data in the `All-Users` repo.

+
If direct updates are made to `All-Users`, this cache should be flushed.

cache `"adv_bases"`::
+
Used only for push over smart HTTP when branch level access controls
are enabled.  The cache entry contains all commits that are available
for the client to use as potential delta bases.  Push over smart HTTP
requires two HTTP requests, and this cache tries to carry state from
the first request into the second to ensure it can complete.

cache `"default_preferences"`::
+
Caches the server's default general, edit and diff preferences.
+
Default value is 1 to hold only the most current version in-memory.

cache `"changes"`::
+
The size of `memoryLimit` determines the number of projects for which
all changes will be cached. If the cache is set to 1024, this means all
changes for up to 1024 projects can be held in the cache.
+
Default value is 0 (disabled). It is disabled by default due to the fact
that change updates are not communicated between Gerrit servers. Hence
this cache should be disabled in a cluster setup using multiple primary
or multiple replica nodes.
+
The cache should be flushed whenever NoteDb change metadata in a repository is
modified outside of Gerrit.

cache `"changes_by_project"`::
+
Ideally, the memorylimit of this cache is large enough to cover all projects.
This should significantly speed up change ref advertisements and git pushes,
especially for projects with lots of changes, and particularly on replicas
where there is no index.

cache `"git_modified_files"`::
+
Each item caches the list of git modified files between two git trees
corresponding to two different commits. This cache does not read the actual
file contents nor does it include the edits (modified regions) of the files.

cache `"modified_files"`::
+
Each item caches the list of modified files between two commits. This cache
is similar to the `git_modified_files` cache but performs extra logic including
filtering out files that are untouched by both commits because they were purely
modified between the parent commits.

cache `"git_file_diff"`::
+
Each item caches the pure git diff between two git trees for a specific file
path. The diff includes all the file attributes (old/new paths, change/patch
types) as well as the list of edits corresponding to the modified regions in
the file.

cache `"gerrit_file_diff"`::
+
Each item caches the diff between two git commits for a specific file path.
This cache is similar to the `git_file_diff` cache but performs extra logic
including identifying the edits that are due to rebase. The diff for the
"commit message" and "merge list" can also be requested from this cache.
+
Entries in this cache are relatively large, so memoryLimit is an
estimate in bytes of memory used. Administrators should try to target
cache.diff.memoryLimit to fit all changes users will view in a 1 or 2
day span. The same applies for other diff caches: `"git_modified_files"`,
`"modified_files"` and `"git_file_diff"`.

cache `"diff_intraline"`::
+
Each item caches the intraline difference of one file, when compared
between two commits. Gerrit uses this cache to accelerate display of
intraline differences when viewing a file.
+
Entries in this cache are relatively large, so memoryLimit is an
estimate in bytes of memory used. Administrators should try to target
cache.diff.memoryLimit to fit all files users will view in a 1 or 2
day span.

cache `"diff_summary"`::
+
Each item caches list of file paths which are different between two
commits. Gerrit uses this cache to accelerate computing of the list
of paths of changed files.
+
Ideally, disk limit of this cache is large enough to cover all changes.
This should significantly speed up change reindexing, especially
full offline reindexing.

cache `"external_ids_map"`::
+
A singleton cache whose sole entry is a map of the parsed representation
of link:config-accounts.html#external-ids[all current external IDs]. The
cache may temporarily contain 2 entries, but the second one is promptly
expired.
+
It is not recommended to change the in-memory attributes of this cache
away from the defaults. The cache may be persisted by setting
`diskLimit`, which is only recommended if cold start performance is
problematic.

cache `"git_tags"`::
+
If branch or reference level READ access controls are used, this
cache tracks which tags are reachable from the branch tips of a
repository.  Gerrit uses this information to determine the set
of tags that a client may access, derived from which tags are
part of the history of a visible branch.
+
The cache is persisted to disk across server restarts as it can
be expensive to compute (60 or more seconds for a large history
like the Linux kernel repository).

cache `"comment_context"`::
+
Caches the context lines of comments, which are the lines of the source file
highlighted by the user when the comment was written.

cache `"groups"`::
+
Caches the basic group information of internal groups by group ID,
including the group owner, name, and description.
+
For this cache it is important to configure a size that is larger than
the number of internal Gerrit groups, otherwise general Gerrit
performance may be poor. This is why by default this cache is
unlimited.
+
External group membership obtained from LDAP is cached under
`"ldap_groups"`.

cache `"groups_byname"`::
+
Caches the basic group information of internal groups by group name,
including the group owner, name, and description.
+
For this cache it is important to configure a size that is larger than
the number of internal Gerrit groups, otherwise general Gerrit
performance may be poor. This is why by default this cache is
unlimited.
+
External group membership obtained from LDAP is cached under
`"ldap_groups"`.

cache `"groups_byuuid"`::
+
Caches the basic group information of internal groups by group UUID,
including the group owner, name, and description.
+
For this cache it is important to configure a size that is larger than
the number of internal Gerrit groups, otherwise general Gerrit
performance may be poor. This is why by default this cache is
unlimited.
+
External group membership obtained from LDAP is cached under
`"ldap_groups"`.

cache `"groups_byuuid_persisted"`::
+
Caches the basic group information of internal groups by group UUID,
including the group owner, name, and description.
+
This is the persisted version of `groups_byuuid` cache. The intention of this
cache is to have an in-memory size of 0.
+
External group membership obtained from LDAP is cached under
`"ldap_groups"`.

cache `"groups_bymember"`::
+
Caches the groups which contain a specific member (account). If direct
updates are made to the `account_group_members` table, this cache should
be flushed.

cache `"groups_bysubgroups"`::
+
Caches the parent groups of a subgroup.  If direct updates are made
to the `account_group_includes` table, this cache should be flushed.

cache `"groups_external"`::
+
Caches all the external groups available to Gerrit. The cache holds a
single entry which maps to the latest available of all external groups'
UUIDs. This cache uses "groups_external_persisted" to load its value.

cache `"groups_external_persisted"`::
+
Caches all external groups available to Gerrit at some point in history.
The cache key is representation of a specific groups state in NoteDb and
the value is the list of all external groups.
The cache is persisted to enhance performance.

cache `"ldap_groups"`::
+
Caches the LDAP groups that a user belongs to, if LDAP has been
configured on this server.  This cache should be configured with a
low maxAge setting, to ensure LDAP modifications are picked up in
a timely fashion.

cache `"ldap_groups_byinclude"`::
+
Caches the hierarchical structure of LDAP groups.

cache `"ldap_usernames"`::
+
Caches a mapping of LDAP username to Gerrit account identity.  The
cache automatically updates when a user first creates their account
within Gerrit, so the cache expire time is largely irrelevant.

cache `"permission_sort"`::
+
Caches the order in which access control sections must be applied to a
reference.  Sorting the sections can be expensive when regular
expressions are used, so this cache remembers the ordering for
each branch.

cache `"plugin_resources"`::
+
Caches formatted plugin resources, such as plugin documentation that
has been converted from Markdown to HTML. The memoryLimit refers to
the bytes of memory dedicated to storing the documentation.

cache `"persisted_projects"`::
+
Caches the project description records, from the `refs/meta/config`
branch of each project. This is the persisted variant of the
`projects` cache. The intention is for this cache to have an in-memory
size of 0.

cache `"projects"`::
+
Caches the project description records, from the `refs/meta/config`
branch of each project. If a project record is updated or deleted, this
cache should be flushed.  Newly inserted projects do not require
a cache flush, as they will be read upon first reference.

NOTE: This cache should be disabled or set with a low refreshAfterWrite
in a cluster setup using multiple primary or multiple replica nodes.

cache `"prolog_rules"`::
+
Caches parsed `rules.pl` contents for each project. This cache uses the same
size as the `projects` cache when `cache.prolog_rules.memoryLimit` is not set.

cache `"pure_revert"`::
+
Result of checking if one change or commit is a pure/clean revert of
another.

cache `"soy_sauce_compiled_templates"`::
+
Caches compiled soy templates. Stores at most only one key-value pair with
a constant key value and the value is a compiled SoySauce templates. The value
is reloaded automatically every few seconds if there are reads from the cache.
If cache is not used for 1 minute, the item is removed (i.e. emails can be send
with templates which are max 1 minute old).

cache `"sshkeys"`::
+
Caches unpacked versions of user SSH keys, so the internal SSH daemon
can match against them during authentication.  The unit of storage
is per-user, so 1024 items translates to 1024 unique user accounts.
As each individual user account may configure multiple SSH keys,
the total number of keys may be larger than the item count.

NOTE: This cache should be disabled or set with a low refreshAfterWrite
in a cluster setup using multiple primary or multiple replica nodes.

cache `"web_sessions"`::
+
Tracks the live user sessions coming in over HTTP.  Flushing this
cache would cause all users to be signed out immediately, forcing
them to sign-in again.  To avoid breaking active users, this cache
is not flushed automatically by `gerrit flush-caches --all`, but
instead must be explicitly requested.
+
If no disk cache is configured (or `cache.web_sessions.diskLimit`
is set to 0) a server restart will force all users to sign-out,
and need to sign-in again after the restart, as the cache was
unable to persist the session information.  Enabling a disk cache
is strongly recommended.
+
Session storage is relatively inexpensive. The average entry in
this cache is approximately 346 bytes.
+
The `maxAge` configuration is also used for as maximum lifetime
of the HTTP servlet container session.

See also link:cmd-flush-caches.html[gerrit flush-caches].

==== [[cache_options]]Cache Options

[[cache.git_file_diff.timeout]]cache.git_file_diff.timeout::
+
Maximum number of milliseconds to wait for git diff data before giving up and
falling back on a simpler diff algorithm that will not be able to break down
modified regions into smaller ones. This is a work around for an infinite loop
bug in the default difference algorithm implementation.
+
Values should use common unit suffixes to express their setting:
+
* ms, milliseconds
* s, sec, second, seconds
* m, min, minute, minutes
* h, hr, hour, hours

+
--
If a unit suffix is not specified, `milliseconds` is assumed.

Default is 5 seconds.
--

[[cache.diff_intraline.timeout]]cache.diff_intraline.timeout::
+
Maximum number of milliseconds to wait for intraline difference data
before giving up and disabling it for a particular file pair.  This is
a work around for an infinite loop bug in the intraline difference
implementation.
+
If computation takes longer than the timeout, the worker thread is
terminated, an error message is shown, and no intraline difference is
displayed for the file pair.
+
Values should use common unit suffixes to express their setting:
+
* ms, milliseconds
* s, sec, second, seconds
* m, min, minute, minutes
* h, hr, hour, hours

+
--
If a unit suffix is not specified, `milliseconds` is assumed.

Default is 5 seconds.
--

[[cache.diff_intraline.enabled]]cache.diff_intraline.enabled::
+
Boolean to enable or disable the computation of intraline differences
when populating a diff cache entry.  This flag is provided primarily
as a backdoor to disable the intraline difference feature if
necessary.  To maintain backwards compatibility with prior versions,
this setting will fallback to `cache.diff.intraline` if not set in the
configuration.
+
Default is `true`, enabled.

[[cache.projects.loadOnStartup]]cache.projects.loadOnStartup::
+
If the project cache should be loaded during server startup.
+
The cache is loaded concurrently. Admins should ensure that the cache
size set under <<cache.name.memoryLimit,cache.projects.memoryLimit>>
is not smaller than the number of repos.
+
Default is `false`, disabled.

[[cache.projects.loadThreads]]cache.projects.loadThreads::
+
Only relevant if <<cache.projects.loadOnStartup,cache.projects.loadOnStartup>>
is `true`.
+
The number of threads to allocate for loading the cache at startup. These
threads will die out after the cache is loaded.
+
Default is the number of CPUs.

[[cache.project_list.interval]]cache.project_list.interval::
+
The link:#schedule-configuration-interval[interval] for running
the project_list cache warmer.

By default, if `cache.project_list.maxAge` is set, `interval` will be set to
half its value. If `cache.project_list.maxAge` is not set or `interval` is set
to `-1`, it is disabled.

[[cache.project_list.startTime]]cache.project_list.startTime::
+
The link:#schedule-configuration-startTime[start time] for running
the project_list cache warmer.

Default is 00:00 if the project_list cache warmer is enabled.

[[cachePruning]]
=== Section cachePruning

[[cachePruning.pruneOnStartup]]cachePruning.pruneOnStartup::
+
Whether to asynchronously prune all cache when starting Gerrit.
+
Defaults to `true`.

[[cachePruning.startTime]]cachePruning.startTime::
+
The link:#schedule-configuration-startTime[start time] for running
cache pruning.
+
Defaults to `01:00`.

[[cachePruning.interval]]cachePruning.interval::
+
The link:#schedule-configuration-interval[interval] for running
cache pruning.
+
Defaults to `1d`.

link:#schedule-configuration-examples[Schedule examples] can be found
in the link:#schedule-configuration[Schedule Configuration] section.


[[capability]]
=== Section capability

[[capability.administrateServer]]capability.administrateServer::
+
Names of groups of users that are allowed to exercise the
`administrateServer` capability, in addition to those listed in
All-Projects. Configuring this option can be a useful fail-safe
to recover a server in the event an administrator removed all
groups from the `administrateServer` capability, or to ensure that
specific groups always have administration capabilities.
+
----
[capability]
  administrateServer = group Fail Safe Admins
----
+
The configuration file uses group names, not UUIDs.  If a group is
renamed the gerrit.config file must be updated to reflect the new
name. If a group cannot be found for the configured name a warning
is logged and the server will continue normal startup.
+
If not specified (default), only the groups listed by All-Projects
may use the `administrateServer` capability.

[[capability.makeFirstUserAdmin]]capability.makeFirstUserAdmin::
+
Whether the first user that logs in to the Gerrit server should
automatically be added to the administrator group and hence get the
`administrateServer` capability assigned. This is useful to bootstrap
the link:config-accounts.html[account data].
+
Default is `true`.


[[change]]
=== Section change

[[change.allowBlame]]change.allowBlame::
+
Allow blame on side by side diff. If set to `false`, blame cannot be used.
+
Default is `true`.

[[change.cacheAutomerge]]change.cacheAutomerge::
+
When reviewing merge commits, the left-hand side shows the output of the result
of JGit's automatic merge algorithm. This option controls whether this output is
cached in the change repository, or if only the diff is cached in the persistent
diff caches (`"git_modified_files"`, `modified_files`, `"git_file_diff"`,
`"file_diff"`).
+
If `true`, automerge results are stored in the repository under
`refs/cache-automerge/*`; the results of diffing the change against its
automerge base are stored in the diff caches. If `false`, no extra data is
stored in the repository, only the diff caches. This can result in slight
performance improvements by reducing the number of refs in the repo.
+
Default is `true`.

[[change.commentSizeLimit]]change.commentSizeLimit::
+
Maximum allowed size in characters of a regular (non-robot) comment. Comments
which exceed this size will be rejected. Size computation is approximate and may
be off by roughly 1%. Common unit suffixes of 'k', 'm', or 'g' are supported.
The value must be positive.
+
The default limit is 16kiB.

[[change.topicLimit]]change.topicLimit::
+
Maximum allowed number of changes with the same topic. 0 or negative values
mean "unlimited".
+
By default 5,000.

[[change.cumulativeCommentSizeLimit]]change.cumulativeCommentSizeLimit::
+
Maximum allowed size in characters of all comments (including robot comments)
and change messages. Size computation is approximate and may be off by roughly
1%. Common unit suffixes of 'k', 'm', or 'g' are supported.
+
The default limit is 3MiB.

[[change.disablePrivateChanges]]change.disablePrivateChanges::
+
If set to `true`, users are not allowed to create private changes.
+
The default is `false`.

[[change.maxComments]]change.maxComments::
+
Maximum number of comments (regular plus robot) allowed per change. Additional
comments are rejected.
+
By default 5,000.

[[change.maxFiles]]change.maxFiles::
+
Maximum number of files allowed per change. Larger changes are rejected and must
be split up. For merge changes we are comparing against the auto-merge commit,
so we allow large merges, if they merge cleanly.
+
By default 100,000.

[[change.maxFileSizeDownload]]change.maxFileSizeDownload::
+
The link:rest-api-changes.html#get-content[GetContent] and
link:rest-api-changes.html#get-safe-content[DownloadContent] REST APIs will
refuse to load files larger than this limit (in bytes). 0 or negative values
mean "unlimited".

+
By default 0 (unlimited).

[[change.maxPatchSets]]change.maxPatchSets::
+
Maximum number of patch sets allowed per change. If this is insufficient,
recreate the change with a new Change-Id, then abandon the old change.
+
By default 1000.

[[change.maxUpdates]]change.maxUpdates::
+
Maximum number of updates to a change. Counts only updates to the main NoteDb
meta ref; draft comments, robot comments, stars, etc. do not count towards the
total.
+
Many NoteDb operations require walking the entire change meta ref and loading
its contents into memory, so changes with arbitrarily many updates may cause
high CPU usage, memory pressure, persistent cache bloat, and other problems.
+
The following operations are allowed even when a change is at the limit:

* Abandon
* Submit
* Submit by push with `%submit`
* Auto-close by pushing directly to the branch
* Fix with link:rest-api-changes.html#fix-input[`expect_merged_as`]

By default 1000.

[[change.mergeabilityComputationBehavior]]change.mergeabilityComputationBehavior::
+
This setting determines when Gerrit computes if a change is mergeable or not.
This computation is expensive, especially when the repository is large or when
there are many open changes.
+
This config can have the following states:
+
* `API_REF_UPDATED_AND_CHANGE_REINDEX`: Gerrit indexes `mergeability` enabling
  the `is:mergeable` predicate in change search and allowing fast retrieval of
  this bit in query responses. Gerrit will always serve `mergeable` in
  link:rest-api-changes.html#change-info[ChangeInfo] objects.
  Gerrit will reindex all open changes when the target ref advances (expensive).
* `REF_UPDATED_AND_CHANGE_REINDEX`: Gerrit indexes `mergeability` enabling the
  `is:mergeable` predicate in change search and allowing fast retrieval of this
  bit in query responses. Gerrit will never serve `mergeable` in
  link:rest-api-changes.html#change-info[ChangeInfo]
  objects. This state can be a final state for instances that only want to
  optimize the read path, but not the write path for speed or serve as an
  intermediary step for instances that want to optimize both and need to migrate
  callers of their API.
  Gerrit will reindex all open changes when the target ref advances (expensive).
* `NEVER`: Gerrit does not index `mergeable`, so `is:mergeable` is disabled as
  query operator. Gerrit does not serve `mergeable` in
  link:rest-api-changes.html#change-info[ChangeInfo].

NOTE: Gerrit would only render conflict changes section on change
screen if `API_REF_UPDATED_AND_CHANGE_REINDEX` value is set.

Default is `NEVER`.

[[change.conflictsPredicateEnabled]]change.conflictsPredicateEnabled::

+
This setting determines when Gerrit renders conflict changes section on change
screen and also supports `conflicts` predicate. This computation is expensive,
computing ConflictsPredicate has a runtime complexity of O(nˆ2) with n number
of open changes on a branch. When set to `false` GUI will silently ignore the
error message and leave the conflict changes section on change screen empty.
See also implications on rendering of conflict changes section in configuration
section:link:#change.mergeabilityComputationBehavior[change.mergeabilityComputationBehavior].

Default is `true`.

[[change.maxSubmittableAtOnce]]change.maxSubmittableAtOnce::
+
Maximum number of changes that can be chained together in the same repository
to be submitted at once.
+
Default is 32767.

[[change.move]]change.move::
+
Whether the link:rest-api-changes.html#move-change[Move Change] REST
endpoint is enabled.
+
The move change functionality has some corner cases with undesired side
effects. Hence administrators may decide to disable this functionality.
In particular, if a change that has dependencies on other changes is
moved to a new branch, and the moved change gets submitted to the new
branch, the changes on which the change depends are silently merged
into the new branch, although these changes have not been moved to that
branch (see details in
link:https://issues.gerritcodereview.com/issues/40009784[issue 40009784]).
+
By default `true`.

[[change.enableRobotComments]]change.enableRobotComments::
+
Are robot comments enabled in the Gerrit UI? This setting allows phasing out
robot comments.
+
By default `true`.

[[change.propagateSubmitRequirementErrors]]change.propagateSubmitRequirementErrors::
+
If set, requests that access the submit requirements of a change fail with an
HTTP 500 error if the change has a submit requirement with a non-parseable
expression that would otherwise result in an
link:config-submit-requirements#status-error[ERROR] status for the submit
requirement.
+
Submit requirement expressions can become non-parseable due to bypassing the
validation that normally happens when updating the project configuration in
the `refs/meta/config` branch, or due to bugs in Gerrit.
+
A special case are expressions that use plugin-provided predicates. If any
plugin that provides a predicate fails to load (e.g. due to an error in the
plugin) the predicate can no longer be resolved and expressions that are using
it can no longer be parsed. This is an error that requires the attention of the
team that operates Gerrit, but in order to get notified when this happens the
operation team would need to setup custom monitoring that observes whether
link:config-submit-requirements#status-error[ERROR] statuses are returned for
submit requirements. Instead this config option can be used to make
non-parseable submit requirement expressions cause HTTP 500 errors which
triggers the automatic alerting for errors that Gerrit operation teams usually
have in place. This allows the operation team to react quickly when this
happens.
+
The drawback of enabling this option is that it causes requests to fail rather
than handling parsing errors gracefully, which can make Gerrit for impacted
users unusable.

[[change.robotCommentSizeLimit]]change.robotCommentSizeLimit::
+
Maximum allowed size in characters of a robot comment. Robot comments which
exceed this size will be rejected on addition. Size computation is approximate
and may be off by roughly 1%. Common unit suffixes of 'k', 'm', or 'g' are
supported. Zero or negative values allow robot comments of unlimited size.
+
The default limit is 1MiB.

[[change.sendNewPatchsetEmails]]change.sendNewPatchsetEmails::
+
When `false`, emails will not be sent to owners, reviewers, and cc for
creating a new patchset unless they are project watchers or have starred
the change.
+
Default is `true`.

[[change.strictLabels]]change.strictLabels::
+
Reject invalid label votes: invalid labels or invalid values. This
configuration option is provided for backwards compatibility and may
be removed in future gerrit versions.
+
Default is `false`.

[[change.submitLabel]]change.submitLabel::
+
Label name for the submit button.
+
Default is "Submit".

[[change.submitLabelWithParents]]change.submitLabelWithParents::
+
Label name for the submit button if the change has parents which will
be submitted together with this change.
+
Default is "Submit including parents".

[[change.submitTooltip]]change.submitTooltip::
+
Tooltip for the submit button.  Variables available for replacement
include `${patchSet}` for the current patch set number (1, 2, 3),
`${branch}` for the branch name ("master") and `${commit}` for the
abbreviated commit SHA-1 (`c9c0edb`).
+
Default is "Submit patch set ${patchSet} into ${branch}".

[[change.submitTooltipAncestors]]change.submitTooltipAncestors::
+
Tooltip for the submit button if there are ancestors which would
also be submitted by submitting the change. Additionally to the variables
as in link:#change.submitTooltip[change.submitTooltip], there is the
variable `${submitSize}` indicating the number of changes which are
submitted.
+
Default is "Submit all ${topicSize} changes of the same topic (${submitSize}
changes including ancestors and other changes related by topic)".

[[change.submitTopicLabel]]change.submitTopicLabel::
+
If `change.submitWholeTopic` is set and a change has a topic,
the label name for the submit button is given here instead of
the configuration `change.submitLabel`.
+
Defaults to "Submit whole topic"

[[change.submitTopicTooltip]]change.submitTopicTooltip::
+
If `change.submitWholeTopic` is configured to `true` and a change has a
topic, this configuration determines the tooltip for the submit button
instead of `change.submitTooltip`. The variable `${topicSize}` is available
for the number of changes in the same topic to be submitted. The number of
all changes to be submitted is in the variable `${submitSize}`.
+
Defaults to "Submit all ${topicSize} changes of the same topic
(${submitSize} changes including ancestors and other
changes related by topic)".

[[change.submitWholeTopic]]change.submitWholeTopic::
+
Determines if the submit button submits the whole topic instead of
just the current change.
+
Default is `false`.

[[change.updateDelay]]change.updateDelay::
+
How often in seconds the web interface should poll for updates to the
currently open change.  The poller relies on the client's browser
cache to use If-Modified-Since and respect `304 Not Modified` HTTP
responses.  This allows for fast polls, often under 8 milliseconds.
+
With a configured 30 second delay a server with 4900 active users will
typically need to dedicate 1 CPU to the update check.  4900 users
divided by an average delay of 30 seconds is 163 requests arriving per
second.  If requests are served at ~6 ms response time, 1 CPU is
necessary to keep up with the update request traffic.  On a smaller
user base of 500 active users, the default 30 second delay is only 17
requests per second and requires ~10% CPU.
+
If 0 the update polling is disabled.
+
Default is 5 minutes.

[[change.diff3ConflictView]]change.diff3ConflictView::
+
Use the diff3 formatter for merge, rebase and cherry-picking commits with conflicts.
+
For merge commits with diff3 when the conflicts are shown in the "Auto Merge" view,
the base section from the common parents will be shown as well.
This setting takes effect when generating the automerge, which happens on upload.
Also the setting takes effect when using rebase or cherry-picking in Gerrit Web UI.
Changing the setting leaves existing changes unaffected.
+
Default is `false`.

[[change.maxFileSizeDiff]]change.maxFileSizeDiff::
+
The threshold of file sizes in megabytes beyond which a
link:rest-api-changes.html#get-diff[file diff] request will fail.
+
If not set or set to zero, no limits are applied on file sizes.

[[change.skipCurrentRulesEvaluationOnClosedChanges]]change.skipCurrentRulesEvaluationOnClosedChanges::
+
If `false`, Gerrit will always take latest project configuration to
compute submit labels. This means that, closed changes (either merged
or abandoned) will be evaluated against the latest configuration which
may produce different results. Especially for merged changes, they may
look like they didn't meet the submit requirements.
+
When `true`, evaluation will be skipped and Gerrit will show the
exact status of submit labels when change was submitted. Post-review
votes will only be allowed on labels that were configured when change
was closed.
+
Default is `false`.

[[changeCleanup]]
=== Section changeCleanup

This section allows to configure change cleanups and schedules them to
run periodically.

[[changeCleanup.abandonAfter]]changeCleanup.abandonAfter::
+
Period of inactivity after which open changes should be abandoned
automatically.
+
By default `0`, never abandon open changes.
+
[WARNING] Auto-Abandoning changes may confuse/annoy users. When
enabling this, make sure to choose a reasonably large grace period and
inform users in advance.
+
The following suffixes are supported to define the time unit:
+
* `d, day, days`
* `w, week, weeks` (`1 week` is treated as `7 days`)
* `mon, month, months` (`1 month` is treated as `30 days`)
* `y, year, years` (`1 year` is treated as `365 days`)

[[changeCleanup.abandonIfMergeable]]changeCleanup.abandonIfMergeable::
+
Whether changes which are mergeable should be auto-abandoned. When set
to `false`, `-is:mergeable` is appended to the query used to find
the changes to auto-abandon.
+
By default `true`, meaning mergeable changes are auto-abandoned.
+
If
link:#change.mergeabilityComputationBehavior[`change.mergeabilityComputationBehavior`]
is set to `NEVER`, setting this option to `false` has no effect and it behaves
as though it were set to `true`.

[[changeCleanup.cleanupAccountPatchReview]]changeCleanup.cleanupAccountPatchReview::
+
Whether accountPatchReview data should be also removed when change
gets auto-abandoned.
+
By default `false`.

[[changeCleanup.abandonMessage]]changeCleanup.abandonMessage::
+
Change message that should be posted when a change is abandoned.
+
'${URL}' can be used as a placeholder for the Gerrit web URL.
+
By default "Auto-Abandoned due to inactivity, see
${URL}Documentation/user-change-cleanup.html#auto-abandon\n\n
If this change is still wanted it should be restored.".

[[changeCleanup.startTime]]changeCleanup.startTime::
+
The link:#schedule-configuration-startTime[start time] for running
change cleanups.

[[changeCleanup.interval]]changeCleanup.interval::
+
The link:#schedule-configuration-interval[interval] for running
change cleanups.

link:#schedule-configuration-examples[Schedule examples] can be found
in the link:#schedule-configuration[Schedule Configuration] section.

[[attentionSet]]
=== Section attentionSet

This section allows to configure readding of change owners and schedules them to
run periodically.

[[attentionSet.readdAfter]]attentionSet.readdAfter::
+
Period of inactivity after which open no-WIP/private changes should have change owner
added to attention-set automatically (if they are not already).
+
By default `0`, never readd change owner.
+
[WARNING] Auto-readding change owners may confuse/annoy users. When
enabling this, make sure to choose a reasonably large grace period and
inform users in advance.
+
The following suffixes are supported to define the time unit:
+
* `d, day, days`
* `w, week, weeks` (`1 week` is treated as `7 days`)
* `mon, month, months` (`1 month` is treated as `30 days`)
* `y, year, years` (`1 year` is treated as `365 days`)

[[attentionSet.readdMessage]]attentionSet.readdMessage::
+
Attention-set message that should be shown as reason when an change owner is readded.
+
'${URL}' can be used as a placeholder for the Gerrit web URL.
+
By default "Owner readded to attention-set due to inactivity, see
${URL}Documentation/user-attention-set.html#auto-readd-owner\n\n
If you do not want to be readded to the attention-set when the timer has counted down.
Set this change as WIP or private.".

[[attentionSet.startTime]]attentionSet.startTime::
+
The link:#schedule-configuration-startTime[start time] for running
readd owner to attention-set.

[[attentionSet.interval]]attentionSet.interval::
+
The link:#schedule-configuration-interval[interval] for running
readd owner to attention-set.

link:#schedule-configuration-examples[Schedule examples] can be found
in the link:#schedule-configuration[Schedule Configuration] section.

[[commentlink]]
=== Section commentlink

Comment links are find/replace strings applied to change descriptions,
patch comments, in-line code comments and approval category value descriptions
to turn set strings into hyperlinks.  One common use is for linking to
bug-tracking systems.

In the following example configuration the 'changeid' comment link
will match typical Gerrit Change-Id values and create a hyperlink
to changes which reference it.  The second configuration 'bugzilla'
will hyperlink terms such as 'bug 42' to an external bug tracker,
supplying the argument record number '42' for display.

Before matching is done the relevant contents are html-escaped. If 'match' needs
to contain `&`, `<`, `>`, `"` or  `'`, replace them with `&amp;`, `&gt;`,
`&lt;`, `&quot;` and `&apos;` respectively.

commentlinks supports link:#reloadConfig[configuration reloads]. Though a
link:cmd-flush-caches.html[flush-caches] of "projects" is needed for the
commentlinks to be immediately available in the UI.

----
[commentlink "changeid"]
  match = (I[0-9a-f]{8,40})
  link = "/q/$1"

[commentlink "bugzilla"]
  match = "(^|\\s)(bug\\s+#?)(\\d+)($|\\s)"
  link = http://bugs.example.com/show_bug.cgi?id=$3
  prefix = $1
  suffix = $4
  text = $2$3
----

Comment links can also be specified in `project.config` and sections in
children override those in parents.

[[commentlink.name.match]]commentlink.<name>.match::
+
A JavaScript regular expression to match positions to be replaced
with a hyperlink.  Subexpressions of the matched string can be
stored using groups and accessed with `$'n'` syntax, where 'n'
is the group number, starting from 1.
+
The configuration file parser eats one level of backslashes, so the
character class `\s` requires `\\s` in the configuration file.  The
parser also terminates the line at the first `#`, so a match
expression containing # must be wrapped in double quotes.
+
To match case insensitive strings, a character class with both the
upper and lower case character for each position must be used.  For
example, to match the string `bug` in a case insensitive way the match
pattern `[bB][uU][gG]` needs to be used.
+
The commentlink.name.match regular expressions are applied to the raw,
unformatted and unescaped text form. Regex matching against HTML is not
supported. Comment link patterns that are written in this style should
be updated to match text formats.
+
A common pattern to match is `bug\\s+(\\d+)`.
+
In order to better control the visual presentation of the link `prefix`,
`suffix` and `text` is used. With the generated link html looking like:
`prefix<a ...>text</a>suffix`.

[[commentlink.name.link]]commentlink.<name>.link::
+
The URL to direct the user to whenever the regular expression is
matched.  Groups in the match expression may be accessed as `$'n'`.

[[commentlink.name.prefix]]commentlink.<name>.prefix::
+
The text inserted before the link. Groups in the match expression may be
accessed as `$'n'`.

[[commentlink.name.suffix]]commentlink.<name>.suffix::
+
The text inserted after the link. Groups in the match expression may be
accessed as `$'n'`.

[[commentlink.name.text]]commentlink.<name>.text::
+
The text content of the link. Groups in the match expression may be
accessed as `$'n'`.
+
If not specified defaults to `$&` (the matched text).

[[commentlink.name.enabled]]commentlink.<name>.enabled::
+
Whether the comment link is enabled. A child project may override a
section in a parent or the site-wide config that is disabled by
specifying `enabled = true`.
+
By default, `true`.
+
Note that the names and contents of disabled sections are visible even
to anonymous users via the
link:rest-api-projects.html#get-config[REST API].


[[container]]
=== Section container

These settings are applied only if Gerrit is started as the container
process through Gerrit's 'gerrit.sh' rc.d compatible wrapper script.

[[container.heapLimit]]container.heapLimit::
+
Maximum heap size of the Java process running Gerrit, in bytes.
This property is translated into the '-Xmx' flag for the JVM.
+
Default is platform and JVM specific.
+
Common unit suffixes of 'k', 'm', or 'g' are supported.

[[container.javaHome]]container.javaHome::
+
Path of the JRE/JDK installation to run Gerrit with.  If not set, the
Gerrit startup script will attempt to search your system and guess
a suitable JRE.  Overrides the environment variable 'JAVA_HOME'.

[[container.javaOptions]]container.javaOptions::
+
Additional options to pass along to the Java runtime. May be specified
multiple times to configure multiple values. If multiple values are
configured, they are passed in order on the command line, separated by
spaces.  These options are appended onto 'JAVA_OPTIONS'.
+
For example, it is possible to overwrite Gerrit's default log4j
configuration:
+
----
  javaOptions = -Dlog4j.configuration=file:///home/gerrit/site/etc/log4j.properties
----
+
Gerrit built-in loggers are then ignored: error logger (`error_log` file),
link:#httpd.requestLog[httpd.requestLog] and
link:#sshd.requestLog[sshd.requestLog]. The
link:#log.jsonLogging[log.jsonLogging] and
link:#log.textLogging[log.textLogging] options are also ignored.

[[container.daemonOpt]]container.daemonOpt::
+
Additional options to pass to the daemon (e.g. '--enable-httpd'). If
multiple values are configured, they are passed in that order to the command
line, separated by spaces.
+
Execute `java -jar gerrit.war daemon --help` to see all possible
options.

[[container.replica]]container.replica::
+
Used on Gerrit replica installations. If set to `true` the Gerrit JVM is
called with the '--replica' switch, enabling replica mode. If no value is
set (or any other value), Gerrit defaults to primary mode enabling write
operations.

[[container.slave]]container.slave::
+
Backward compatibility for link:#container.replica[`container.replica`]
config setting.

[[container.startupTimeout]]container.startupTimeout::
+
The maximum time (in seconds) to wait for a gerrit.sh start command
to run a new Gerrit daemon successfully.  If not set, defaults to
90 seconds.

[[container.shutdownTimeout]]container.shutdownTimeout::
+
The maximum time (in seconds) to wait for a gerrit.sh stop command.
This is added to the highest value between either 'sshd.gracefulStopTimeout'
or 'httpd.gracefulStopTimeout'. If not set, defaults to
30 seconds

[[container.user]]container.user::
+
Login name (or UID) of the operating system user the Gerrit JVM
will execute as.  If not set, defaults to the user who launched
the 'gerrit.sh' wrapper script.

[[container.war]]container.war::
+
Path of the JAR file to start daemon execution with.  This should
be the path of the local 'gerrit.war' archive.  Overrides the
environment variable 'GERRIT_WAR'.
+
If not set, defaults to '$site_path/bin/gerrit.war', or to
'$HOME/gerrit.war'.


[[core]]
=== Section core

[NOTE]
The link:#jgitConfig[etc/jgit.config] file supports configuration of all JGit
options.

[[core.packedGitWindowSize]]core.packedGitWindowSize::
+
Number of bytes of a pack file to load into memory in a single
read operation.  This is the "page size" of the JGit buffer cache,
used for all pack access operations.  All disk IO occurs as single
window reads.  Setting this too large may cause the process to load
more data than is required; setting this too small may increase
the frequency of `read()` system calls.
+
Default on JGit is 8 KiB on all platforms.
+
Common unit suffixes of 'k', 'm', or 'g' are supported.

[[core.packedGitLimit]]core.packedGitLimit::
+
Maximum number of bytes to load and cache in memory from pack files.
If JGit needs to access more than this many bytes it will unload less
frequently used windows to reclaim memory space within the process.
As this buffer must be shared with the rest of the JVM heap, it
should be a fraction of the total memory available.
+
Default on JGit is 10 MiB on all platforms.
+
Common unit suffixes of 'k', 'm', or 'g' are supported.

[[core.packedGitUseStrongRefs]]core.packedGitUseStrongRefs::
+
Set to `true` in order to use strong references to reference packfile
pages cached in the WindowCache. Otherwise SoftReferences are used.
If this option is set to `false`, the Java garbage collector will
flush the WindowCache to free memory if the used heap comes close to
the maximum heap size. This has the advantage that it can quickly
reclaim memory which was used by the WindowCache but comes at the
price that the previously cached pack file content needs to be again
copied from the file system cache to the Gerrit process.
Setting this option to `true` prevents flushing the WindowCache
which provides more predictable performance.
+
Default is `false`.

[[core.deltaBaseCaseLimit]]core.deltaBaseCacheLimit::
+
Maximum number of bytes to reserve for caching base objects
that multiple deltafied objects reference.  By storing the entire
decompressed base object in a cache Git is able to avoid unpacking
and decompressing frequently used base objects multiple times.
+
Default on JGit is 10 MiB on all platforms.  You probably do not
need to adjust this value.
+
Common unit suffixes of 'k', 'm', or 'g' are supported.

[[core.packedGitOpenFiles]]core.packedGitOpenFiles::
+
Maximum number of pack files to have open at once.  A pack file
must be opened in order for any of its data to be available in
a cached window.
+
If you increase this to a larger setting you may need to also adjust
the ulimit on file descriptors for the host JVM, as Gerrit needs
additional file descriptors available for network sockets and other
repository data manipulation.
+
Default on JGit is 128 file descriptors on all platforms.

[[core.streamFileThreshold]]core.streamFileThreshold::
+
Largest object size, in bytes, that JGit will allocate as a
contiguous byte array.  Any file revision larger than this threshold
will have to be streamed, typically requiring the use of temporary
files under '$GIT_DIR/objects' to implement pseudo-random access
during delta decompression.
+
Servers with very high traffic should set this to be larger than
the size of their common big files.  For example a server managing
the Android platform typically has to deal with ~10-12 MiB XML
files, so `15 m` would be a reasonable setting in that environment.
Setting this too high may cause the JVM to run out of heap space
when handling very big binary files, such as device firmware or
CD-ROM ISO images.
+
Defaults to 25% of the available JVM heap, limited to 2g.
+
Common unit suffixes of 'k', 'm', or 'g' are supported.

[[core.packedGitMmap]]core.packedGitMmap::
+
When `true`, JGit will use `mmap()` rather than `malloc()+read()`
to load data from pack files.  The use of mmap can be problematic
on some JVMs as the garbage collector must deduce that a memory
mapped segment is no longer in use before a call to `munmap()`
can be made by the JVM native code.
+
In server applications (such as Gerrit) that need to access many
pack files, setting this to `true` risks artificially running out
of virtual address space, as the garbage collector cannot reclaim
unused mapped spaces fast enough.
+
Default on JGit is `false`. Although potentially slower, it yields
much more predictable behavior.

[[core.asyncLoggingBufferSize]]core.asyncLoggingBufferSize::
+
Size of the buffer to store logging events for asynchronous logging.
Putting a larger value can protect threads from stalling when the
AsyncAppender threads are not fast enough to consume the logging events
from the buffer. It also protects from losing log entries in this case.
+
Default is 64 entries.

[[core.useRecursiveMerge]]core.useRecursiveMerge::
+
Use JGit's recursive merger for three-way merges. This only affects
projects that allow content merges.
+
As explained in this
link:http://codicesoftware.blogspot.com/2011/09/merge-recursive-strategy.html[
blog,role=external,window=_blank], the recursive merge produces better results if the two commits
that are merged have more than one common predecessor.
+
Default is `true`.

[[core.repositoryCacheCleanupDelay]]core.repositoryCacheCleanupDelay::
+
Delay between each periodic cleanup of expired repositories.
+
Values can be specified using standard time unit abbreviations (`ms`, `sec`,
`min`, etc.).
+
Set it to 0 in order to switch off cache expiration. If cache expiration is
switched off, the JVM can still evict cache entries when it is running low
on available heap memory.
+
Set it to -1 to automatically derive cleanup delay from
`core.repositoryCacheExpireAfter` (lowest value between 1/10 of
`core.repositoryCacheExpireAfter` and 10 minutes).
+
Default is -1.

[[core.repositoryCacheExpireAfter]]core.repositoryCacheExpireAfter::
+
Time an unused repository should expire and be evicted from the repository
cache.
+
Values can be specified using standard time unit abbreviations (`ms`, `sec`,
`min`, etc.).
+
Default is 1 hour.

[[core.usePerRequestRefCache]]core.usePerRequestRefCache::
+
Use a per request (currently per request thread) ref cache. The ref
cache uses JGit's SnapshottingRefDirectory to ensure that packed
refs are checked and potentially read at least once per request
(lazily) if needed. This helps reduce the overhead of checking if
the packed-refs file is outdated.
+
Default is `true`.

[[core.useFileKeyByProjectCache]]core.useFileKeyByProjectCache::
+
Use an in-memory global Project's file-key cache.
This helps reduce the overhead of checking if the Git repository associated
with the Project's file-key exists on the underlying repository.
+
On local filesystems with SSD storage the file-key cache has a marginal
benefit and it can be disabled for allowing the automatic detection of
filesystem changes like projects removals without having to restart
Gerrit.
+
Default is `true`.

[[dashboard]]
=== Section dashboard

[[dashboard.submitRequirementColumns]]dashboard.submitRequirementColumns::
+
The list of submit requirement names that should be displayed as separate
columns in the dashboard.

[[download]]
=== Section download

----
[download]
  command = checkout
  command = cherry_pick
  command = pull
  command = format_patch
  scheme = ssh
  scheme = http
  scheme = anon_http
  scheme = anon_git
  scheme = repo
  hide = ssh
----

The download section configures the allowed download methods.

[[download.command]]download.command::
+
Commands that should be offered to download changes.
+
Multiple commands are supported:
+
* `checkout`
+
Command to fetch and checkout the patch set.
+
* `cherry_pick`
+
Command to fetch the patch set and to cherry-pick it onto the current
commit.
+
* `pull`
+
Command to pull the patch set.
+
* `format_patch`
+
Command to fetch the patch set and to feed it into the `format-patch`
command.

+
If `download.command` is not specified, all download commands are
offered.

[[download.scheme]]download.scheme::
+
Schemes that should be used to download changes.
+
Multiple schemes are supported:
+
* `http`
+
Authenticated HTTP download is allowed.
+
* `ssh`
+
Authenticated SSH download is allowed.
+
* `anon_http`
+
Anonymous HTTP download is allowed.
+
* `anon_git`
+
Anonymous Git download is allowed.  This is not default, it is also
necessary to set <<gerrit.canonicalGitUrl,gerrit.canonicalGitUrl>>
variable.
+
* `repo`
+
Gerrit advertises patch set downloads with the `repo download`
command, assuming that all projects managed by this instance are
generally worked on with the
https://gerrit.googlesource.com/git-repo[repo multi-repository tool].
This is not default, as not all instances will deploy repo.

+
If `download.scheme` is not specified, SSH, HTTP and Anonymous HTTP
downloads are allowed.

[[download.hide]]download.hide::
+
Schemes that can be used to download changes, but will not be advertised
in the UI. This can be any scheme that can be configured in <<download.scheme>>.
+
This is mostly useful in a deprecation scenario during a time where using
a scheme is discouraged, but has to be supported until all clients have
migrated to use a different scheme.
+
By default, no scheme will be hidden in the UI.

[[download.checkForHiddenChangeRefs]]download.checkForHiddenChangeRefs::
+
Whether the download commands should be adapted when the change refs
are hidden.
+
Git has a configuration option to hide refs from the initial
advertisement (`uploadpack.hideRefs`). This option can be used to hide
the change refs from the client. As consequence fetching changes by
change ref does not work anymore. However by setting
`uploadpack.allowTipSha1InWant` to `true` fetching changes by commit ID
is possible. If `download.checkForHiddenChangeRefs` is set to `true`
the git download commands use the commit ID instead of the change ref
when a project is configured like this.
+
Example git configuration on a project:
+
----
[uploadpack]
  hideRefs = refs/changes/
  hideRefs = refs/cache-automerge/
  allowTipSha1InWant = true
----
+
By default `false`.

[[download.archive]]download.archive::
+
Specifies which archive formats, if any, should be offered on the change
screen and supported for `git-upload-archive` operation:
+
----
[download]
  archive = tar
  archive = tbz2
  archive = tgz
  archive = txz
  archive = zip
----

If `download.archive` is not specified defaults to all archive
commands. Set to `off` or empty string to disable.

Zip is not supported because it may be interpreted by a Java plugin as a
valid JAR file, whose code would have access to cookies on the domain.
For this reason `zip` format is always excluded from formats offered
through the `Download` drop down or accessible in the REST API.

[[gc]]
=== Section gc

This section allows to configure the git garbage collection and schedules it
to run periodically. It will be triggered and executed sequentially for all
projects.

[[gc.aggressive]]gc.aggressive::
+
Determines if scheduled garbage collections and garbage collections triggered
through Web-UI should run in aggressive mode or not. Aggressive garbage
collections are more expensive but may lead to significantly smaller
repositories.
+
Valid values are "`true`" and "`false`," default is "`false`".

[[gc.startTime]]gc.startTime::
+
The link:#schedule-configuration-startTime[start time] for running the
git garbage collection.

[[gc.interval]]gc.interval::
+
The link:#schedule-configuration-interval[interval] for running the
git garbage collection.

link:#schedule-configuration-examples[Schedule examples] can be found
in the link:#schedule-configuration[Schedule Configuration] section.

[[gerrit]]
=== Section gerrit

[[gerrit.basePath]]gerrit.basePath::
+
Local filesystem directory holding all Git repositories that
Gerrit knows about and can process changes for.  A project
entity in Gerrit maps to a local Git repository by creating
the path string `"${basePath}/${project_name}.git"`.
+
If relative, the path is resolved relative to `'$site_path'`.

[[gerrit.allProjects]]gerrit.allProjects::
+
Name of the permissions-only project defining global server
access controls and settings. These are inherited into every
other project managed by the running server. The name is
relative to `gerrit.basePath`.
+
The link:#cache_names[persisted_projects cache] must be
flushed after this setting is changed.
+
Defaults to `All-Projects` if not set.

[[gerrit.defaultBranch]]gerrit.defaultBranch::
+
Name of the link:project-configuration.html#default-branch[default branch]
to use on the project creation, if no other branches were specified in the input.
+
Defaults to `refs/heads/master` if not set.

[[gerrit.allUsers]]gerrit.allUsers::
+
Name of the project in which meta data of all users is stored.
The name is relative to `gerrit.basePath`.
+
Defaults to `All-Users` if not set.

[[gerrit.canonicalWebUrl]]gerrit.canonicalWebUrl::
+
The default URL for Gerrit to be accessed through.
+
Typically this would be set to something like "http://review.example.com/"
or "http://example.com:8080/gerrit/" so Gerrit can output links that point
back to itself.
+
Setting this is highly recommended, as it is necessary for the upload
code invoked by "git push" or "repo upload" to output hyperlinks
to the newly uploaded changes.

[[gerrit.canonicalGitUrl]]gerrit.canonicalGitUrl::
+
Optional base URL for repositories available over the anonymous git
protocol.  For example, set this to `git://mirror.example.com/base/`
to have Gerrit display patch set download URLs in the UI.  Gerrit
automatically appends the project name onto the end of the URL.
+
By default unset, as the git daemon must be configured externally
by the system administrator, and might not even be running on the
same host as Gerrit.

[[gerrit.docUrl]]gerrit.docUrl::
+
Optional base URL for documentation, under which one can find
"index.html", "rest-api.html", etc. Used as the base for the fixed set
of links in the "Documentation" tab. A slash is implicitly appended.
(For finer control over the top menu, consider writing a
link:dev-plugins.html#top-menu-extensions[plugin].)
+
If unset or empty, the documentation tab will only be shown if
`/Documentation/index.html` can be reached by the browser at app load
time.

[[gerrit.editGpgKeys]]gerrit.editGpgKeys::
+
If enabled and server-side signed push validation is also
link:#receive.enableSignedPush[enabled], enable the
link:rest-api-accounts.html#list-gpg-keys[REST API endpoints] and web UI
for editing GPG keys. If disabled, GPG keys can only be added by
administrators with direct git access to All-Users.
+
Defaults to `true`.

[[gerrit.installCommitMsgHookCommand]]gerrit.installCommitMsgHookCommand::
+
Optional command to install the `commit-msg` hook. Typically of the
form:
+
----
fetch-cmd some://url/to/commit-msg .git/hooks/commit-msg ; chmod +x .git/hooks/commit-msg
----
+
By default unset; falls back to using scp from the canonical SSH host,
or curl from the canonical HTTP URL for the server.  Only necessary if a
proxy or other server/network configuration prevents clients from
fetching from the default location.

[[gerrit.gitHttpUrl]]gerrit.gitHttpUrl::
+
Optional base URL for repositories available over the HTTP
protocol.  For example, set this to `http://mirror.example.com/base/`
to have Gerrit display URLs from this server, rather than itself.
+
By default unset, as the HTTP daemon must be configured externally
by the system administrator, and might not even be running on the
same host as Gerrit.

[[gerrit.installBatchModule]]gerrit.installBatchModule::
+
Repeatable list of class name of additional Guice modules to load as
override to the batchInjector's modules during the init phases.
Classes are resolved using the primary Gerrit class loader, hence the
class needs to be either declared in Gerrit or an additional JAR
located under the `/lib` directory.
+
By default unset.

[[gerrit.installDbModule]]gerrit.installDbModule::
+
Repeatable list of class name of additional Guice modules to load at
Gerrit startup as part of the dbInjector.
Classes are resolved using the primary Gerrit class loader, hence the
class needs to be either declared in Gerrit or an additional JAR
located under the `/lib` directory.
+
By default unset.

[[gerrit.installIndexModule]]gerrit.installIndexModule::
+
Class name of the Guice modules to load as alternate implementation
for the Gerrit indexes backend.
Classes are resolved using the primary Gerrit class loader, hence the
class needs to be either declared in Gerrit or an additional JAR
located under the `/lib` directory.
+
NOTE: The `gerrit.installIndexModule` has precedence over the
`index.type`.
+
By default unset.
+
Example:
----
[gerrit]
  installIndexModule = com.google.gerrit.elasticsearch.ElasticIndexModule
----

[[gerrit.installModule]]gerrit.installModule::
+
Repeatable list of class name of additional Guice modules to load at
Gerrit startup as part of the sysInjector.
Classes are resolved using the primary Gerrit class loader, hence the
class needs to be either declared in Gerrit or an additional JAR
located under the `/lib` directory.
+
By default unset.
+
Example:
----
[gerrit]
  installModule = com.googlesource.gerrit.libmodule.MyModule
  installModule = com.example.abc.OurSpecialSauceModule
  installDbModule = com.example.def.OurCustomProvider
  installBatchModule = com.example.ghi.CustomBatchInitModule
----

[[gerrit.listProjectsFromIndex]]gerrit.listProjectsFromIndex::
+
Enable rendering of project list from the secondary index instead
of purely relying on the in-memory cache.
+
By default `false`.
+
[NOTE]
The in-memory cache (set to `false`) rendering provides an **unlimited list** as a result
of the list project API, causing the full list of projects to be
returned as a result of the link:rest-api-projects.html[/projects/] REST API
or the link:cmd-ls-projects.html[gerrit ls-projects] SSH command.
When the rendering from the secondary index (set to `true`),
the **list is limited** by the global capability
link:access-control.html#capability_queryLimit[queryLimit]
which is defaulted to 500 entries.

[[gerrit.projectStatePredicateEnabled]]
+
Indicates whether the link:rest-api-projects.html[/projects/] REST API endpoint
supports filtering projects by state. The value is exposed in
link:rest-api-config.html[/config/server/info] REST API endpoint.
+
Instances having a custom implementation of ProjectQueryBuilder might have
disabled the `state` predicate in which case the setting should be set to
`false`.
+
Default: `true`.

[[gerrit.primaryWeblinkName]]gerrit.primaryWeblinkName::
+
Name of the link:dev-plugins.html#links-to-external-tools[Weblink] that should
be chosen in cases where only one Weblink can be used in the UI, for example in
inline links.
+
By default unset, meaning that the UI is responsible for trying to identify
a weblink to be used in these cases, most likely weblinks that links to code
browsers with known integrations with Gerrit (like Gitiles and Gitweb).
+
Example:
----
[gerrit]
  primaryWeblinkName = gitiles
----

[[gerrit.reportBugUrl]]gerrit.reportBugUrl::
+
URL to direct users to when they need to report a bug.
+
By default unset, meaning no bug report URL will be displayed. Administrators
should set this to the URL of their issue tracker, if necessary.

[[gerrit.enablePeerIPInReflogRecord]]gerrit.enablePeerIPInReflogRecord::

Record actual peer IP address in ref log entry for identified user.

Defaults to `false`.

[[gerrit.secureStoreClass]]gerrit.secureStoreClass::
+
Use the secure store implementation from a specified class.
+
If specified, must be the fully qualified class name of a class that implements
the `com.google.gerrit.server.securestore.SecureStore` interface, and the jar
file containing the class must be placed in the `$site_path/lib` folder.
+
If not specified, the default no-op implementation is used.

[[gerrit.canLoadInIFrame]]gerrit.canLoadInIFrame::
+
For security reasons Gerrit will always jump out of iframe.
Setting this option to `true` will prevent this behavior.
+
By default `false`.

[[gerrit.xframeOption]]gerrit.xframeOption::
+
Add link:https://tools.ietf.org/html/rfc7034[`X-Frame-Options`] header to all HTTP
responses. The `X-Frame-Options` HTTP response header can be used to indicate
whether or not a browser should be allowed to render a page in a
`<frame>`, `<iframe>`, `<embed>` or `<object>`.
+
Available values:
+
1. ALLOW - The page can be displayed in a frame.
2. SAMEORIGIN - The page can only be displayed in a frame on the same origin as the page itself.
+
If link:#gerrit.canLoadInIFrame is set to `false` this option is ignored and the
`X-Frame-Options` header is always set to `DENY`.
Setting this option to `ALLOW` will cause the `X-Frame-Options` header to be omitted
the the page can be displayed in a frame.
+
By default SAMEORIGIN.

[[gerrit.cdnPath]]gerrit.cdnPath::
+
Path prefix for Gerrit's static resources if using a CDN.

[[gerrit.faviconPath]]gerrit.faviconPath::
+
Path for Gerrit's favicon after link:#gerrit.canonicalWebUrl[default URL],
including icon name and extension (.ico should be used).

[[gerrit.instanceId]]gerrit.instanceId::
+
Optional identifier for this Gerrit instance.
Used to identify a specific instance within a group of Gerrit instances with the
same `serverId` (i.e.: a Gerrit cluster).
Unlike `instanceName` this value is not available in the email templates.

The instance ID can also be configured by setting the Java system property
`gerrit.instanceId` on startup. This will override the configuration in the
gerrit.config.

[[gerrit.instanceName]]gerrit.instanceName::
+
Short identifier for this Gerrit instance.
A good name should be short but precise enough so that users can identify the instance among others.
+
Defaults to the full hostname of the Gerrit server.

[[gerrit.experimentalRollingUpgrade]]gerrit.experimentalRollingUpgrade::
+
Enable Gerrit rolling upgrade to the next version.
For example if Gerrit v3.2 is version N (All-Projects:refs/meta/version=183)
then its next version N+1 is v3.3 (All-Projects:refs/meta/version=184).
Allow Gerrit to start even if the underlying schema version has been bumped to
the next Gerrit version.
+
Set to `true` if Gerrit is installed in
[high-availability configuration](https://gerrit.googlesource.com/plugins/high-availability/+/refs/heads/master/README.md)
during the rolling upgrade to the next version.
+
By default `false`.
+
The rolling upgrade process, at high level, assumes that Gerrit is installed
on two or more nodes sharing the repositories over NFS. The upgrade is composed
of the following steps:
+
1. Set gerrit.experimentalRollingUpgrade to `true` on all Gerrit masters
2. Set the first master unhealthy
3. Shutdown the first master and [upgrade](install.html#init) to the next version
4. Startup the first master, wait for the online reindex to complete (where applicable)
5. Verify the the first master upgrade is successful and online reindex is complete
6. Set the first master healthy
7. Repeat steps 2. to 6. for all the other Gerrit nodes
+
[WARNING]
Rolling upgrade may or may not be possible depending on the changes introduced
by the target version of the upgrade. Refer to the release notes and check whether
the rolling upgrade is possible or not and the associated constraints.

[[gerrit.importedServerId]]gerrit.importedServerId::
+
ServerId of the repositories imported from other Gerrit servers. Changes coming
associated with the imported serverIds are indexed and displayed in the UI
but they are not searchable by `changeNumber` therefore the
`index.cacheQueryResultsByChangeNum` must also be set to `false`.
Imported changes are still discoverable in any other ways, for example:

  project:someproject branch:main changeId:I78a7add1fe2597cad788c833d8f771f09b54cf33
+
Specify multiple `gerrit.importedServerId` for allowing the import from multiple
Gerrit servers with different serverIds.
+
[NOTE]
The account-ids referenced in the imported changes are used for looking up the
associated account-id locally, using the `imported:` external-id.
Example: the account-id 1000 from the imported server-id 59a4964e-6376-4ed9-beef
will be looked up in the local accounts using the `imported:1000@59a4964e-6376-4ed9-beef`
external-id.
+
If this value is not set, all changes imported from other Gerrit servers will be
ignored.
+
By default empty.

[[gerrit.requireChangeForConfigUpdate]]gerrit.requireChangeForConfigUpdate::
+
If true, all attempts to update a project config directly using any REST API are rejected.
Instead, users should always use APIs which create a config change (for review).
+
By default `false`.

[[gerrit.serverId]]gerrit.serverId::
+
Used by NoteDb to, amongst other things, identify author identities from
per-server specific account IDs.
+
If this value is not set on startup it is automatically set to a random UUID.
+
[NOTE]
If this value doesn't match the serverId used when creating an already existing
NoteDb, Gerrit will not be able to use that instance of NoteDb. The serverId
used to create the NoteDb will show in the resulting exception message in case
the value differs.

[[gitweb]]
=== Section gitweb

Gerrit can forward requests to either an internally managed gitweb
(which allows Gerrit to enforce some access controls), or to an
externally managed gitweb (where the web server manages access).
See also link:config-gitweb.html[Gitweb Integration].

[[gitweb.cgi]]gitweb.cgi::
+
Path to the locally installed `gitweb.cgi` executable.  This CGI will
be called by Gerrit Code Review when the URL `/gitweb` is accessed.
Project level access controls are enforced prior to calling the CGI.
+
Defaults to `/usr/lib/cgi-bin/gitweb.cgi` if `gitweb.url` is not set.

[[gitweb.url]]gitweb.url::
+
Optional URL of an affiliated gitweb service.  Defines the
web location where a `gitweb.cgi` is installed to browse
`gerrit.basePath` and the repositories it contains.
+
Gerrit appends any necessary query arguments onto the end of this URL.
For example, `?p=$project.git;h=$commit`.

[[gitweb.type]]gitweb.type::
+
Optional type of affiliated gitweb service. This allows using
alternatives to gitweb, such as cgit.
+
Valid values are `gitweb`, `cgit`, `disabled` or `custom`.
+
If not set, or set to `disabled`, there is no gitweb hyperlinking
support.

[[gitweb.revision]]gitweb.revision::
+
Optional pattern to use for constructing the gitweb URL when pointing
at a specific commit when `gitweb.type` is set to `custom`.
+
Valid replacements are `${project}` for the project name in Gerrit
and `${commit}` for the SHA-1 hash for the commit.

[[gitweb.project]]gitweb.project::
+
Optional pattern to use for constructing the gitweb URL when pointing
at a specific project when `gitweb.type` is set to `custom`.
+
Valid replacements are `${project}` for the project name in Gerrit.

[[gitweb.branch]]gitweb.branch::
+
Optional pattern to use for constructing the gitweb URL when pointing
at a specific branch when `gitweb.type` is set to `custom`.
+
Valid replacements are `${project}` for the project name in Gerrit
and `${branch}` for the name of the branch.

[[gitweb.tag]]gitweb.tag::
+
Optional pattern to use for constructing the gitweb URL when pointing
at a specific tag when `gitweb.type` is set to `custom`.
+
Valid replacements are `${project}` for the project name in Gerrit
and `${tag}` for the name of the tag.

[[gitweb.roottree]]gitweb.roottree::
+
Optional pattern to use for constructing the gitweb URL when pointing
at the contents of the root tree in a specific commit when `gitweb.type`
is set to `custom`.
+
Valid replacements are `${project}` for the project name in Gerrit
and `${commit}` for the SHA-1 hash for the commit.

[[gitweb.file]]gitweb.file::
+
Optional pattern to use for constructing the gitweb URL when pointing
at the contents of a file in a specific commit when `gitweb.type` is
set to `custom`.
+
Valid replacements are `${project}` for the project name in Gerrit,
`${file}` for the file name, `${hash}` for the SHA-1 hash for the commit,
and `${commit}` for the change ref or SHA-1 of the commit if no base
patch set.

[[gitweb.filehistory]]gitweb.filehistory::
+
Optional pattern to use for constructing the gitweb URL when pointing
at the history of a file in a specific branch when when `gitweb.type`
is set to `custom`.
+
Valid replacements are `${project}` for the project name in Gerrit,
`${file}` for the file name and `${branch}` for the name of the
branch.

[[gitweb.linkname]]gitweb.linkname::
+
Optional setting for modifying the link name presented to the user
in the Gerrit web-UI.
+
The default linkname for custom type is `gitweb`.

[[gitweb.pathSeparator]]gitweb.pathSeparator::
+
Optional character to substitute the standard path separator (slash) in
project names and branch names.
+
By default, Gerrit will use hexadecimal encoding for slashes in project and
branch names. Some web servers, such as Tomcat, reject this hexadecimal
encoding in the URL.
+
Some alternative gitweb services, such as link:http://gitblit.com[Gitblit,role=external,window=_blank],
allow using an alternative path separator character. In Gitblit, this can be
configured through the property link:http://gitblit.com/properties.html[web.forwardSlashCharacter,role=external,window=_blank].
In Gerrit, the alternative path separator can be configured correspondingly
using the property `gitweb.pathSeparator`.
+
Valid values are the characters `*`, `(` and `)`.

[[gitweb.urlEncode]]gitweb.urlEncode::
+
Whether or not Gerrit should encode the generated viewer URL.
+
Gerrit composes the viewer URL using information about the project, branch, file
or commit of the target object to be displayed. Typically viewers such as CGit
and gitweb do need those parts to be encoded, including the `/` in project's name,
for being correctly parsed.
However other viewers could instead require an unencoded URL (e.g. GitHub web
based viewer).
+
Valid values are `true` and `false`. The default is `true`.

[[groups]]
=== Section groups

[[groups.auditLog.ignoreRecordsFromUnidentifiedUsers]]groups.auditLog.ignoreRecordsFromUnidentifiedUsers::
+
Controls whether AuditLogReader should ignore commits created by unidentified users.
If `true`, then AuditLogReader ignores commits in the refs/groups/* made by unidentified users (i.e.
when the author of a commit can't be parsed as account id).
+
The current version of Gerrit writes identified users as authors for new refs/groups/* commits.
However, some old versions used a server identity as the author (e.g. "Gerrit Code Review
<server@googlesource.com>") for such commits. Such string can't be converted to account id but
usually the commit shouldn't be ignored.
+
By default, `false`.
+
Setting it to `true` may lead to some unexpected results in audit log and must be set carefully.

[[groups.includeExternalUsersInRegisteredUsersGroup]]groups.includeExternalUsersInRegisteredUsersGroup::
+
Controls whether external users (these are users we have sufficient
knowledge about but who don't yet have a Gerrit account) are considered
to be members of the `REGISTERED_USERS` group.
+
This setting only makes sense if you run custom code (e.g. from a plugin
or a custom authentication backend). By default, Gerrit core always requires
users to register and doesn't use external users.
+
By default, `true`.

[[groups.newGroupsVisibleToAll]]groups.newGroupsVisibleToAll::
+
Controls whether newly created groups should be by default visible to
all registered users.
+
By default, `false`.

[[groups.uuid.name]]groups.<uuid>.name::
+
Display name for group with the given UUID.
+
This option is only supported for system groups (scheme 'global').
+
E.g. this parameter can be used to configure another name for the
`Anonymous Users` group:
+
----
[groups "global:Anonymous-Users"]
  name = All Users
----
+
When setting this parameter it should be verified that there is no
existing group with the same name (case-insensitive). Configuring an
ambiguous name makes Gerrit fail on startup. Once set Gerrit ensures
that it is not possible to create a group with this name. Gerrit also
keeps the default name reserved so that it cannot be used for new
groups either. This means there is no danger of ambiguous group names
when this parameter is removed and the system group uses the default
name again.

[[groups.relevantGroup]]groups.relevantGroup::
+
UUID of an external group that should always be considered as relevant
when checking whether an account is visible.
+
This setting is only relevant for external group backends and only if
the link:#accounts.visibility[account visibility] is set to
`SAME_GROUP` or `VISIBLE_GROUP`.
+
If the link:#accounts.visibility[account visibility] is set to
`SAME_GROUP` or `VISIBLE_GROUP` users should see all accounts that are
a member of a group that contains themselves or that is visible to
them. Checking this would require getting all groups of the current
user and all groups of the accounts for which the visibility is being
checked, but since getting all groups that a user is a member of is
expensive for external group backends Gerrit doesn't query these groups
but instead guesses the relevant groups. Guessing relevant groups
limits the inspected groups to all groups that are mentioned in the
ACLs of the projects that are currently cached (i.e. all groups that
are listed in the link:config-project-config.html#file-groups[groups]
files of the cached projects). This is not very reliable since it
depends on which groups are mentioned in the ACLs and which projects
are currently cached. To make this more reliable this configuration
parameter allows to configure external groups that should always be
considered as relevant.
+
As said this setting is only relevant for external group backends. In
Gerrit core this is only the LDAP backend, but it may apply to further
group backends that are added by plugins.
+
This parameter may be added multiple times to specify multiple relevant
groups.

[[has-operand-alias]]
=== Section has operand alias

'has' operand aliasing allows global aliases to be defined for query
'has' operands. Currently only change queries are supported. The alias
name is the git config key name, and the 'has' operand being aliased
is the git config value.

For example:

----
[has-operand-alias "change"]
  oldtopic = topic
----

This section is particularly useful to alias 'has' operands (which may
be long and clunky as they include a plugin name in them) to shorter
operands without the plugin name. Admins should take care to choose
shorter operands that are unique and unlikely to conflict in the future.

Aliases are resolved dynamically at invocation time to the currently
loaded version of plugins. If a referenced plugin is not loaded, or
does not define the command, "unsupported operand" is returned to the
user.

Aliases will override existing 'has' operands. In case of multiple
aliases with same name, the last one defined will be used.

When the target of an alias does not exist, the 'has' operand with the
name of the alias will be used (if present). This enables an admin to
configure the system to override a core 'has' operand with an operand
provided by a plugin when present and otherwise fall back to the 'has'
operand provided by core.

[[http]]
=== Section http

[[http.proxy]]http.proxy::
+
URL of the proxy server when making outgoing HTTP
connections for OpenID login transactions.  Syntax
should be `http://`'hostname'`:`'port'.

[[http.proxyUsername]]http.proxyUsername::
+
Optional username to authenticate to the HTTP proxy with.
This property is honored only if the username does not
appear in the http.proxy property above.

[[http.proxyPassword]]http.proxyPassword::
+
Optional password to authenticate to the HTTP proxy with.
This property is honored only if the password does not
appear in the http.proxy property above.

[[http.addUserAsRequestAttribute]]http.addUserAsRequestAttribute::
+
If `true`, 'User' attribute will be added to the request attributes so it
can be accessed outside the request scope (will be set to username or id
if username not configured).
+
This attribute can be used by the servlet container to log user in the
http access log.
+
When running the embedded servlet container, this attribute is used to
print user in the httpd_log.
+
* `%{User}r`
+
Pattern to print user in Tomcat AccessLog.

+
Default value is `true`.

[[http.addUserAsResponseHeader]]http.addUserAsResponseHeader::
+
If `true`, the header 'User' will be added to the list of response headers so it
can be accessed from a reverse proxy for logging purposes.

+
Default value is `false`.

[[httpd]]
=== Section httpd

The httpd section configures the embedded servlet container.

[[httpd.listenUrl]]httpd.listenUrl::
+
Configuration for the listening sockets of the internal HTTP daemon.
Each entry of `listenUrl` combines the following options for a
listening socket: protocol, network address, port and context path.
+
_Protocol_ can be either `http://`, `https://`, `proxy-http://` or
`proxy-https://`. The latter two are special forms of `http://` with
awareness of a reverse proxy (see below). _Network address_ selects
the interface and/or scope of the listening socket. For notes
examples, see below. _Port_ is the TCP port number and is optional
(default value depends on the protocol). _Context path_ is the
optional "base URI" for the Gerrit Code Review as application to
serve on.
+
**Protocol** schemes:
+
* `http://`
+
Plain-text HTTP protocol.  If port is not supplied, defaults to 80,
the standard HTTP port.
+
* `https://`
+
SSL encrypted HTTP protocol.  If port is not supplied, defaults to
443, the standard HTTPS port.
+
For configuration of the certificate and private key, see
<<httpd.sslKeyStore,httpd.sslKeyStore>>.
+
[NOTE]
SSL/TLS configuration capabilities of Gerrit internal HTTP daemon
are very limited. Externally facing production sites are strongly
encouraged to use a reverse proxy configuration to handle SSL/TLS
and use a `proxy-https://` scheme here (below) for security and
performance reasons.
+
* `proxy-http://`
+
Plain-text HTTP relayed from a reverse proxy.  If port is not
supplied, defaults to 8080.
+
Like `http://`, but additional header parsing features are
enabled to honor `X-Forwarded-For`, `X-Forwarded-Host` and
`X-Forwarded-Server`.  These headers are typically set by Apache's
link:https://httpd.apache.org/docs/2.4/mod/mod_proxy.html#x-headers[mod_proxy,role=external,window=_blank].
+
[NOTE]
--
For secruity reasons, make sure to only allow connections from a
trusted reverse proxy in your network, as clients could otherwise
easily spoof these headers and thus spoof their originating IP
address effectively. If the reverse proxy is running on the same
machine as Gerrit daemon, the use of a _loopback_ network address
to bind to (see below) is strongly recommended to mitigate this.

If not using Apache's mod_proxy, validate that your reverse proxy
sets these headers on all requests. If not, either configure it to
sanitize them from the origin, or use the `http://` scheme instead.
--
+
* `proxy-https://`
+
Plain-text HTTP relayed from a reverse proxy that has already
handled the SSL encryption/decryption.  If port is not supplied,
defaults to 8080.
+
Behaves exactly like `proxy-http://`, but also sets the scheme to
assume `https://` is the proper URL back to the server.

+
--
**Network address** forms:

* Loopback (localhost): `127.0.0.1` (IPv4) or `[::1]` (IPv6).
* All (unspecified): `0.0.0.0` (IPv4), `[::]` (IPv6) or `*`
  (IPv4 and IPv6)
* Interface IP address, e.g. `1.2.3.4` (IPv4) or
  `[2001:db8::a00:20ff:fea7:ccea]` (IPv6)
* Hostname, resolved at startup time to an address.

**Context path** is the local part of the URL to be used to access
Gerrit on ('base URL'). E.g. `/gerrit/` to serve Gerrit on that URI
as base. If set, consider to align this with the
<<gerrit.canonicalWebUrl,gerrit.canonicalWebUrl>> setting. Correct
settings may depend on the reverse proxy configuration as well. By
default, this is `/` so that Gerrit serves requests on the root.

If multiple values are supplied, the daemon will listen on all
of them.

Examples:

----
[httpd]
    listenUrl = proxy-https://127.0.0.1:9999/gerrit/
[gerrit]
    # Reverse proxy is configured to serve with SSL/TLS on
    # example.com and to relay requests on /gerrit/ onto
    # http://127.0.0.1:9999/gerrit/
    canonicalWebUrl = https://example.com/gerrit/
----

----
[httpd]
    # Listen on specific external interface with plaintext
    # HTTP on IPv6.
    listenUrl = http://[2001:db8::a00:20ff:fea7:ccea]

    # Also listen on specific internal interface for use with
    # reverse proxy run on another host.
    listenUrl = proxy-https://192.168.100.123
----

See also the page on link:config-reverseproxy.html[reverse proxy]
configuration.

By default, `\http://*:8080`.
--

[[httpd.reuseAddress]]httpd.reuseAddress::
+
If `true`, permits the daemon to bind to the port even if the port
is already in use.  If `false`, the daemon ensures the port is not
in use before starting.  Busy sites may need to set this to true
to permit fast restarts.
+
By default, `true`.

[[httpd.gracefulStopTimeout]]httpd.gracefulStopTimeout::
+
Set a graceful stop time. If set, the daemon ensures that all incoming
calls are preserved for a maximum period of time, before starting
the graceful shutdown process. Sites behind a workload balancer such as
HAProxy would need this to be set for avoiding serving errors during
rolling restarts.
+
Values should use common unit suffixes to express their setting:
+
* s, sec, second, seconds
* m, min, minute, minutes
+
By default, 0 seconds (immediate shutdown).

[[httpd.inheritChannel]]httpd.inheritChannel::
+
If `true`, permits the daemon to inherit its server socket channel
from fd0/1(stdin/stdout). When set to `true`, the server can be socket
activated via systemd or xinetd.
+
By default, `false`.

[[httpd.requestHeaderSize]]httpd.requestHeaderSize::
+
Size, in bytes, of the buffer used to parse the HTTP headers of an
incoming HTTP request.  The entire request headers, including any
cookies sent by the browser, must fit within this buffer, otherwise
the server aborts with the response '413 Request Entity Too Large'.
+
One buffer of this size is allocated per active connection.
Allocating a buffer that is too large wastes memory that cannot be
reclaimed, allocating a buffer that is too small may cause unexpected
errors caused by very long Referer URLs or large cookie values.
+
By default, 16384 (16 K), which is sufficient for most OpenID and
other web-based single-sign-on integrations.

[[httpd.sslCrl]]httpd.sslCrl::
+
Path of the certificate revocation list file in PEM format. This
crl file is optional, and available for CLIENT_SSL_CERT_LDAP
authentication.
+
To create and view a crl using openssl:
+
----
openssl ca -gencrl -out crl.pem
openssl crl -in crl.pem -text
----
+
If not absolute, the path is resolved relative to `$site_path`.
+
By default, `$site_path/etc/crl.pem`.

[[httpd.sslKeyStore]]httpd.sslKeyStore::
+
Path of the Java keystore containing the server's SSL certificate
and private key.  This keystore is required for `https://` in URL.
+
To create a self-signed certificate for simple internal usage:
+
----
keytool -keystore keystore -alias jetty -genkey -keyalg RSA
chmod 600 keystore
----
+
If not absolute, the path is resolved relative to `$site_path`.
+
By default, `$site_path/etc/keystore`.

[[httpd.sslKeyPassword]]httpd.sslKeyPassword::
+
Password used to decrypt the private portion of the sslKeyStore.
Java keystores require a password, even if the administrator
doesn't want to enable one.
+
If set to the empty string the embedded server will prompt for the
password during startup.
+
By default, `gerrit`.

[[httpd.requestLog]]httpd.requestLog::
+
Enable (or disable) the `'$site_path'/logs/httpd_log` request log.
If enabled, an NCSA combined log format request log file is written
out by the internal HTTP daemon. The httpd log format is documented
link:logs.html#_httpd_log[here].
+
`log4j.appender` with the name `httpd_log` can be configured to overwrite
programmatic configuration.
+
By default, `true` if httpd.listenUrl uses http:// or https://,
and `false` if httpd.listenUrl uses proxy-http:// or proxy-https://.

[[httpd.acceptorThreads]]httpd.acceptorThreads::
+
Number of worker threads dedicated to accepting new incoming TCP
connections and allocating them connection-specific resources.
+
By default, 2, which should be suitable for most high-traffic sites.

[[httpd.minThreads]]httpd.minThreads::
+
Minimum number of spare threads to keep in the worker thread pool.
This number must be at least 1 larger than httpd.acceptorThreads
multiplied by the number of httpd.listenUrls configured.
+
By default, 5, suitable for most lower-volume traffic sites.

[[httpd.maxThreads]]httpd.maxThreads::
+
Maximum number of threads to permit in the worker thread pool.
+
By default 25, suitable for most lower-volume traffic sites.
+
[NOTE]
Unless SSH daemon is disabled, see <<sshd.listenAddress, sshd.listenAddress>>,
the max number of concurrent Git requests over HTTP and SSH together is
defined by the <<sshd.threads, sshd.threads>> and
<<sshd.batchThreads, sshd.batchThreads>>.

[[httpd.maxQueued]]httpd.maxQueued::
+
Maximum number of client connections which can enter the worker
thread pool waiting for a worker thread to become available.
0 sets the queue size to the Integer.MAX_VALUE.
+
By default 200.

[[httpd.maxWait]]httpd.maxWait::
+
Maximum amount of time a client will wait for an available
thread to handle a project clone, fetch or push request over the
smart HTTP transport.
+
Values should use common unit suffixes to express their setting:
+
* s, sec, second, seconds
* m, min, minute, minutes
* h, hr, hour, hours
* d, day, days
* w, week, weeks (`1 week` is treated as `7 days`)
* mon, month, months (`1 month` is treated as `30 days`)
* y, year, years (`1 year` is treated as `365 days`)

+
--
If a unit suffix is not specified, `minutes` is assumed.  If 0
is supplied, the maximum age is infinite and connections will not
abort until the client disconnects.

By default, 5 minutes.
--

[[httpd.filterClass]]httpd.filterClass::
+
Class that implements the javax.servlet.Filter interface
for filtering any HTTP related traffic going through the Gerrit
HTTP protocol.
Class is loaded and configured in the Gerrit Jetty container
and run in front of all Gerrit URL handlers, allowing the filter
to inspect, modify, allow or reject each request.
It needs to be provided as JAR library
under $GERRIT_SITE/lib as it is resolved using the default Gerrit class
loader and cannot be dynamically loaded by a plugin.
+
Failing to load the Filter class would result in a Gerrit start-up
failure, as this class is supposed to provide mandatory filtering
in front of Gerrit HTTP protocol.
+
Typical usage is in conjunction with the `auth.type=HTTP` as replacement
of an Apache HTTP proxy layer as security enforcement on top of Gerrit
by returning a trusted username as HTTP Header.
+
Allow multiple values to install multiple servlet filters.
+
Example of using a security library secure.jar under $GERRIT_SITE/lib
that provides a org.anyorg.MySecureHeaderFilter Servlet Filter that enforces
a trusted username in the `TRUSTED_USER` HTTP Header and
org.anyorg.MySecureIPFilter that performs source IP security filtering:
+
----
[auth]
	type = HTTP
	httpHeader = TRUSTED_USER

[httpd]
	filterClass = org.anyorg.MySecureHeaderFilter
	filterClass = org.anyorg.MySecureIPFilter
----

[[filterClass.className.initParam]]filterClass.<className>.initParam::
+
Gerrit supports customized pluggable HTTP filters as `filterClass`. This
option allows to pass extra initialization parameters to the filter. It
allows for multiple key/value pairs to be passed in this pattern:
+
----
initParam = <key>=<value>
----
For a comprehensive example:
+
----
[httpd]
	filterClass = org.anyorg.AFilter
	filterClass = org.anyorg.BFilter
[filterClass "org.anyorg.AFilter"]
	key1 = value1
	key2 = value2
[filterClass "org.anyorg.BFilter"]
	key3 = value3
----

[[httpd.idleTimeout]]httpd.idleTimeout::
+
Maximum idle time for a connection, which roughly translates to the
TCP socket `SO_TIMEOUT`.
+
This value is interpreted as the maximum time between some progress
being made on the connection. So if a single byte is read or written,
then the timeout is reset.
+
The max idle time is applied:
+
* When waiting for a new message to be received on a connection
* When waiting for a new message to be sent on a connection

+
By default, 30 seconds.

[[httpd.robotsFile]]httpd.robotsFile::
+
Location of an external robots.txt file to be used instead of the one
bundled with the .war of the application.
+
If not absolute, the path is resolved relative to `$site_path`.
+
If the file doesn't exist or can't be read the default robots.txt file
bundled with the .war will be used instead.

[[httpd.registerMBeans]]httpd.registerMBeans::
+
Enable (or disable) registration of Jetty MBeans for Java JMX.
+
By default, `false`.

[[index]]
=== Section index

The index section configures the secondary index.

Note that after enabling the secondary index, the index must be built
using the link:pgm-reindex.html[reindex program] before restarting the
Gerrit server.

[[index.type]]index.type::
+
*(DEPRECATED)* The only supported value is `LUCENE`, which is the default,
that means a link:http://lucene.apache.org/[Lucene]
index is used.
+
For using other indexing backends (e.g. ElasticSearch), refer to
`gerrit.installIndexModule` setting.
+
[[index.threads]]index.threads::
+
Number of threads to use for indexing in normal interactive operations. Setting
it to 0 disables the dedicated thread pool and indexing will be done in the same
thread as the operation.
+
If not set or set to a zero, defaults to the number of logical CPUs as returned
by the JVM. If set to a negative value, defaults to a direct executor.

[[index.batchThreads]]index.batchThreads::
+
Number of threads to use for indexing in background operations, such as
online schema upgrades, and also the default for offline reindexing.
+
If not set or set to a zero, defaults to the number of logical CPUs as returned
by the JVM. If set to a negative value, defaults to a direct executor.

[[index.cacheQueryResultsByChangeNum]]index.cacheQueryResultsByChangeNum::
+
Allow to cache and reuse the change JSON elements by their Change number.
This improves the performance of queries that are returning Changes duplicates.
It needs to be turned off when having Changes imported from other servers
because of the potential conflicts of change numbers.
+
Defaults to `true`.

[[index.onlineUpgrade]]index.onlineUpgrade::
+
Whether to upgrade to new index schema versions while the server is
running. This is recommended as it prevents additional downtime during
Gerrit version upgrades (avoiding the need for an offline reindex step
using Reindex), but can add additional server load during the upgrade.
+
If set to `false`, there is no way to upgrade the index schema to take
advantage of new search features without restarting the server.
+
Defaults to `true`.

[[index.excludeProjectFromChangeReindex]]index.excludeProjectFromChangeReindex::
+
A list of projects that will be excluded from reindexing. This can be used
to exclude projects which are expensive to reindex to prioritize the other
projects.
+
Excluded projects can later be reindexed by for example using the
link:cmd-index-changes-in-project.html[index changes in project command].

[[index.reuseExistingDocuments]]index.reuseExistingDocuments::
+
Whether to reuse index documents that already exist during reindexing.
+
Currently, only supported by the changes index.
+
This feature is useful, if the Gerrit server has to be restarted
during an ongoing index online upgrade, since this would cause
a complete reindexing otherwise that might take an extensive time.
+
Each existing document in the index will be checked for staleness
and reindexed if found to be stale.
+
Defaults to false.

[[index.paginationType]]index.paginationType::
+
The pagination type to use when index queries are repeated to
obtain the next set of results. Supported values are:
+
* `OFFSET`
+
Index queries are repeated with a non-zero offset to obtain the
next set of results.
_Note: Results may be inaccurate if the data-set is changing during the query
execution._
+
* `SEARCH_AFTER`
+
Index queries are repeated using a search-after object. Index
backends can provide their custom implementations for search-after.
Note that, `SEARCH_AFTER` does not impact using offsets in Gerrit
query APIs.
_Note: Depending on the index backend and its settings, results may be
inaccurate if the data-set is changing during the query execution._
+
* `NONE`
+
Index queries are executed returning all results, without internal
pagination.
_Note: Since the entire set of indexing results is kept in memory
during the API execution, this option may lead to higher memory utilisation
and overall reduced performance.
Bear in mind that some indexing backends may not support unbounded queries;
therefore, the NONE option is unavailable._
+
Defaults to `OFFSET`.

[[index.defaultLimit]]index.defaultLimit::
+
Default limit, if the user does not provide a limit. If this is not set or set
to 0, then index queries are executed with the maximum permitted limit for the
user, which may be really high and cause too much load on the index. Thus
setting this default limit to something smaller like 100 allows you to control
the load, while not taking away any permission from the user. If the user
provides a limit themselves, then `defaultLimit` is ignored.

[[index.maxLimit]]index.maxLimit::
+
Maximum limit to allow for search queries. Requesting results above this
limit will truncate the list (but will still set `_more_changes` on
result lists). Set to 0 for no limit.
+
When `index.type` is set to `LUCENE`, defaults to no limit.

[[index.maxPages]]index.maxPages::
+
Maximum number of pages of search results to allow, as index
implementations may have to scan through large numbers of skipped
results when searching with an offset. Requesting results starting past
this threshold times the requested limit will result in an error. Set to
0 for no limit.
+
Defaults to no limit.

[[index.pageSizeMultiplier]]index.pageSizeMultiplier::
+
When index queries are repeated to obtain more results, this multiplier
will be used to determine the limit for the next query. Using a page
multiplier allows queries to start off small and thus provide good
latency for queries which may end up only having very few results, and
then scaling up to have better throughput to handle queries with larger
result sets without incurring the overhead of making as many queries as
would be required with a smaller limit. This strategy of using a multiplier
attempts to create a balance between latency and throughput by dynamically
adjusting the query size to the number of results being returned by each
query in the pagination.
+
The larger the multiplier, the better the throughput on large queries, and
it also improves latency on large queries by scaling up quickly. However, a
larger multiplier can hurt latencies a bit by making the "last" query in a
series longer than needed. The impact of this depends on how much the backend
latency goes up when specifying a large limit and few results are returned.
Setting link:#index.maxPageSize[index.maxPageSize] that isn't too large, can
likely help reduce the impacts of this.
+
For example, if the limit of the previous query was 500 and pageSizeMultiplier
is configured to 5, the next query will have a limit of 2500.
+
_Note: ignored when paginationType is `NONE`_
+
Defaults to 1 which effectively turns this feature off.

[[index.maxPageSize]]index.maxPageSize::
+
Maximum size to allow when index queries are repeated to obtain more results. Note
that, link:#index.maxLimit[index.maxLimit] will be used to limit page size if it
is configured to a value lower than maxPageSize.
+
For example, if the limit of previous query was 500, pageSizeMultiplier is
configured to 5 and maxPageSize to 2000, the next query will have a limit of
2000 (instead of 2500).
+
_Note: ignored when paginationType is `NONE`_
+
Defaults to no limit.

[[index.maxTerms]]index.maxTerms::
+
Maximum number of leaf terms to allow in a query. Too-large queries may
perform poorly, so setting this option causes query parsing to fail fast
before attempting to send them to the secondary index.
+
When the index type is `LUCENE`, also sets the maximum number of clauses
permitted per BooleanQuery. This is so that all enforced query limits
are the same.
+
Defaults to 1024.

[[index.autoReindexIfStale]]index.autoReindexIfStale::
+
Whether to automatically check if a document became stale in the index
immediately after indexing it. If `false`, there is a race condition during two
simultaneous writes that may cause one of the writes to not be reflected in the
index. The check to avoid this does consume some resources.
+
Defaults to `false`.

[[index.indexChangesAsync]]index.indexChangesAsync::
+
On BatchUpdate, do not await indexing completion before returning the request
to the user (WEB_BROWSER requests only).
This has an advantage of faster UI (because indexing latency does not contribute
to the write request latency) and disadvantage that the indexing result might not be
immediately available after the write request.
+
Defaults to `false`.

[[scheduledIndexer]]
=== Section scheduledIndexer

This section configures periodic indexing. Periodic indexing can be run
on both primaries and replicas.

Scheduled indexer is currently supported for projects and groups indexes.

The default values for the following options may be different for the groups
index on replicas. Check the
link:#scheduledIndexer.groups[scheduledIndexer.groups] section for more info.

[[scheduledIndexer.name.runOnStartup]]scheduledIndexer.<name>.runOnStartup::
+
Whether the scheduled indexer should run once immediately on startup.
If set to `true` the server startup is blocked until indexing finishes.
+
Defaults to `false`.

[[scheduledIndexer.name.enabled]]scheduledIndexer.<name>.enabled::
+
Whether the periodic scheduled indexer is enabled.
+
Defaults to `false`.

[[scheduledIndexer.name.startTime]]scheduledIndexer.<name>.startTime::
+
The link:#schedule-configuration-startTime[start time] for running
the scheduled indexer.
+
Defaults to `00:00`.

[[scheduledIndexer.name.interval]]scheduledIndexer.<name>.interval::
+
The link:#schedule-configuration-interval[interval] for running
the scheduled indexer.
+
Defaults to `5m`.

link:#schedule-configuration-examples[Schedule examples] can be found
in the link:#schedule-configuration[Schedule Configuration] section.


[[scheduledIndexer.groups]]
==== Subsection scheduledIndexer.groups

Periodic groups reindexing will be scheduled by default on replicas if there is
no explicit `scheduledIndexer.groups` configuration.

Replication to replicas happens on Git level so that Gerrit is not aware
of incoming replication events. But replicas need an updated group index
to resolve memberships of users for ACL validation. To keep the group
index in replicas up-to-date the Gerrit replica periodically scans the
group refs in the All-Users repository to reindex groups if they are
stale.

[[scheduledIndexer.groups.enabled]]scheduledIndexer.groups.enabled::
+
Whether the scheduled indexer is enabled. If the scheduled indexer is disabled
you may need to implement other means to keep the groups index on replicas
up-to-date.
Whether the periodic scheduled indexer is enabled.
+
Defaults to `true` for replicas, `false` for primaries.


[[index.scheduledIndexer]]
==== Subsection index.scheduledIndexer

*(DEPRECATED)* Use the link:#scheduledIndexer[scheduledIndexer section] instead.

This section configures periodic indexing. Periodic indexing is
intended to run only on replicas and only updates the group index.
Replication to replicas happens on Git level so that Gerrit is not aware
of incoming replication events. But replicas need an updated group index
to resolve memberships of users for ACL validation. To keep the group
index in replicas up-to-date the Gerrit replica periodically scans the
group refs in the All-Users repository to reindex groups if they are
stale.

The scheduled reindexer is not able to detect group deletions that
happened while the replica was offline, but since group deletions are not
supported this should never happen. If nevertheless groups refs were
deleted while a replica was offline a full offline link:pgm-reindex.html[
reindex] must be performed.

This section is only used if Gerrit runs in replica mode, otherwise it is
ignored.

[[index.scheduledIndexer.runOnStartup]]index.scheduledIndexer.runOnStartup::
+
Whether the scheduled indexer should run once immediately on startup.
If set to `true` the replica startup is blocked until all stale groups
were reindexed. Enabling this allows to prevent that replicas that were
offline for a longer period of time run with outdated group information
until the first scheduled indexing is done.
+
Defaults to `true`.

[[index.scheduledIndexer.enabled]]index.scheduledIndexer.enabled::
+
Whether the scheduled indexer is enabled. If the scheduled indexer is
disabled you must implement other means to keep the group index for the
replica up-to-date.
+
Defaults to `true`.

[[index.scheduledIndexer.startTime]]index.scheduledIndexer.startTime::
+
The link:#schedule-configuration-startTime[start time] for running
the scheduled indexer.
+
Defaults to `00:00`.

[[index.scheduledIndexer.interval]]index.scheduledIndexer.interval::
+
The link:#schedule-configuration-interval[interval] for running
the scheduled indexer.
+
Defaults to `5m`.

link:#schedule-configuration-examples[Schedule examples] can be found
in the link:#schedule-configuration[Schedule Configuration] section.

==== Lucene configuration

Open and closed changes are indexed in separate indexes named
'open' and 'closed' respectively.

The following settings are only used when the index type is `LUCENE`.

[[index.name.ramBufferSize]]index.name.ramBufferSize::
+
Determines the amount of RAM that may be used for buffering added documents
and deletions before they are flushed to the index.  See the
link:http://lucene.apache.org/core/4_6_0/core/org/apache/lucene/index/LiveIndexWriterConfig.html#setRAMBufferSizeMB(double)[
Lucene documentation,role=external,window=_blank] for further details.
+
Defaults to 16M.

[[index.name.maxBufferedDocs]]index.name.maxBufferedDocs::
+
Determines the minimal number of documents required before the buffered
in-memory documents are flushed to the index. Large values generally
give faster indexing.  See the
link:http://lucene.apache.org/core/4_6_0/core/org/apache/lucene/index/LiveIndexWriterConfig.html#setMaxBufferedDocs(int)[
Lucene documentation,role=external,window=_blank] for further details.
+
Defaults to -1, meaning no maximum is set and the writer will flush
according to RAM usage.

[[index.name.commitWithin]]index.name.commitWithin::
+
Determines the period at which changes are automatically committed to
stable store on disk. This is a costly operation and may block
additional index writes, so lower with caution.
+
If zero, changes are committed after every write. This is very costly
but may be useful if offline reindexing is infeasible, or for development
servers.
+
Values can be specified using standard time unit abbreviations (`ms`, `sec`,
`min`, etc.).
+
If negative, `commitWithin` is disabled. Changes are flushed to disk when
the in-memory buffer fills, but only committed and guaranteed to be synced
to disk when the process finishes.
+
Defaults to 300000 ms (5 minutes).


[[index.name.maxMergeCount]]index.name.maxMergeCount::
+
Determines the max number of simultaneous merges that are allowed. If a merge
is necessary yet we already have this many threads running, the incoming thread
(that is calling add/updateDocument) will block until a merge thread has
completed.  Note that Lucene will only run the smallest maxThreadCount merges
at a time. See the
link:https://lucene.apache.org/core/5_5_0/core/org/apache/lucene/index/ConcurrentMergeScheduler.html#setDefaultMaxMergesAndThreads(boolean)[
Lucene documentation,role=external,window=_blank] for further details.
+
Defaults to -1 for (auto detection).


[[index.name.maxThreadCount]]index.name.maxThreadCount::
+
Determines the max number of simultaneous Lucene merge threads that should be running at
once. This must be less than or equal to maxMergeCount. See the
link:https://lucene.apache.org/core/5_5_0/core/org/apache/lucene/index/ConcurrentMergeScheduler.html#setDefaultMaxMergesAndThreads(boolean)[
Lucene documentation,role=external,window=_blank] for further details.
+
For further details on Lucene index configuration (auto detection) which
affects maxThreadCount and maxMergeCount settings.
See the
link:https://lucene.apache.org/core/5_5_0/core/org/apache/lucene/index/ConcurrentMergeScheduler.html#AUTO_DETECT_MERGES_AND_THREADS[
Lucene documentation,role=external,window=_blank]
+
Defaults to -1 for (auto detection).

[[index.name.enableAutoIOThrottle]]index.name.enableAutoIOThrottle::
+
Allows the control of whether automatic IO throttling is enabled and used by
default in the lucene merge queue.  Automatic dynamic IO throttling, which when
on is used to adaptively rate limit writes bytes/sec to the minimal rate necessary
so merges do not fall behind. See the
link:https://lucene.apache.org/core/5_5_0/core/org/apache/lucene/index/ConcurrentMergeScheduler.html#enableAutoIOThrottle()[
Lucene documentation,role=external,window=_blank] for further details.
+
Defaults to `true` (throttling enabled).

During offline reindexing, setting ramBufferSize greater than the size
of index (size of specific index folder under <site_dir>/index) and
maxBufferedDocs as -1 avoids unnecessary flushes and triggers only a
single flush at the end of the process.

Sample Lucene index configuration:
----
[index]
  type = LUCENE

[index "changes_open"]
  ramBufferSize = 60 m
  maxBufferedDocs = 3000
  maxThreadCount = 5
  maxMergeCount = 50


[index "changes_closed"]
  ramBufferSize = 20 m
  maxBufferedDocs = 500
  maxThreadCount = 10
  maxMergeCount = 100
  enableIOThrottle = false

----

[[event]]
=== Section event

[[event.payload.listChangeOptions]]events.payload.listChangeOptions::
+
List of options that Gerrit applies when rendering the payload of an
internal event. This is the same set of options that are documented
link:rest-api-changes.html#query-options[here].
+
Depending on the setup, these events might get serialized using stream
events.
+
This can be set to the set of minimal options that consumers of Gerrit's
events need. A minimal set would be (`SKIP_DIFFSTAT`).
+
Every option that gets added here will have a performance impact. The
general recommendation is therefore to set this to a minimal set of
required options.
+
Defaults to all available options minus `CHANGE_ACTIONS`,
`CURRENT_ACTIONS` and `CHECK`. This is a rich default to make sure the
config is backwards compatible with what the default was before the config
was added.

[[event.comment-added.publishPatchSetLevelComment]]event.comment-added.publishPatchSetLevelComment::
+
Add patch set level comment as event comment. Without this option, patch set
level comment will not be included in the event comment attribute. Given that
currently patch set level, file and robot comments are not exposed in the
`comment-added` event type, those comments will be lost. One particular use
case is to re-trigger CI build from the change screen by adding a comment with
specific content, e.g.: `recheck`. Jenkins Gerrit Trigger plugin and Zuul CI
depend on this feature to trigger change verification.
+
By default, `true`.

[[event.stream-events.enableRefUpdatedEvents]]event.stream-events.enableRefUpdatedEvents::
+
Enable streaming of `ref-updated` event which represents a single ref update operation.
Batch ref updates are represented as a series of `ref-updated` events.
This allows event listeners to react on a ref update.
Please consider switching to `batch-ref-updated` event which provides better control on grouping and
preserving order of the ref updates.
+
By default, `true`.

[[event.stream-events.enableBatchRefUpdatedEvents]]event.stream-events.enableBatchRefUpdatedEvents::
+
Enable streaming of `batch-ref-updated` event which represents group of
refs updated during a single batch ref update operation.
Single ref updates are also streamed as a `batch-ref-updated` events with a single ref specified.
This allows event listeners to react on all ref updated events and disable individual `ref-updated`
events by setting <<event.stream-events.enableRefUpdatedEvents, event.stream-events.enableRefUpdatedEvents>> to `false`.
+
By default, `false`.

[[event.stream-events.enableDraftCommentEvents]]event.stream-events.enableDraftCommentEvents::
+
Enable streaming of `ref-updated` events for `refs/draft-comments` refs.
Enable this flag in case listeners in your system are supposed to react on draft operations.
+
NOTE: Due to the nature of drafts, the amount of `ref-updated` events created on draft operations could be high.
The extra amount of events depends on the usage pattern of the installation. It is worth evaluating
the amount of extra events produced before enabling this flag by counting the calls to the draft APIs.
+
By default, `false`.

[[experiments]]
=== Section experiments

This section covers experimental new features. Gerrit uses experiments
to research new behavior in frontend and core backend. Once the research is done, the experimental
feature either stays and the experimentation flag gets removed, or the feature as a whole
gets removed

[[experiments.enabled]]experiments.enabled::
+
List of experiments that are currently enabled. The release notes contain currently
available experiments.
+
We will not remove experiments in stable patch releases. They are likely to be
removed in the next stable version.

----
[experiments]
  enabled = ExperimentKey
----

[[experiments.disabled]]experiments.disabled::
+
List of experiments that are currently disabled. The release notes contain currently
available experiments. This list disables experiments with the given key that are
either enabled by default or explicitly in the config.

----
[experiments]
  disabled = ExperimentKey
----

[[ldap]]
=== Section ldap

LDAP integration is only enabled if `auth.type` is set to
`HTTP_LDAP`, `LDAP` or `CLIENT_SSL_CERT_LDAP`.  See above for a
detailed description of the `auth.type` settings and their
implications.

An example LDAP configuration follows, and then discussion of
the parameters introduced here.  Suitable defaults for most
parameters are automatically guessed based on the type of server
detected during startup.  The guessed defaults support
link:http://www.ietf.org/rfc/rfc2307.txt[RFC 2307,role=external,window=_blank], Active
Directory and link:https://www.freeipa.org[FreeIPA,role=external,window=_blank].

----
[ldap]
  server = ldap://ldap.example.com

  accountBase = ou=people,dc=example,dc=com
  accountPattern = (&(objectClass=person)(uid=${username}))
  accountFullName = displayName
  accountEmailAddress = mail

  groupBase = ou=groups,dc=example,dc=com
  groupMemberPattern = (&(objectClass=group)(member=${dn}))
----

[[ldap.guessRelevantGroups]]ldap.guessRelevantGroups::
+
Filter the groups found in LDAP by guessing the ones relevant to
Gerrit and removing the others from list completions and ACL evaluations.
The guess is based on two elements: the projects most recently
accessed in the cache and the list of LDAP groups included in their ACLs.
+
Please note that projects rarely used and thus not cached may be
temporarily inaccessible by users even with LDAP membership and grants
referenced in the ACLs.
+
By default, `true`.

[[ldap.server]]ldap.server::
+
URL of the organization's LDAP server to query for user information
and group membership from.  Must be of the form `ldap://host` or
`ldaps://host` to bind with either a plaintext or SSL connection.
+
If `auth.type` is `LDAP` this setting should use `ldaps://` to
ensure the end user's plaintext password is transmitted only over
an encrypted connection.
+
If you want to configure multiple ldap servers you can try to put
multiple ldap urls separated by a space:
`server = ldaps://ldap1 ldaps://ldap2`
See https://issues.gerritcodereview.com/issues/40010644[issue 40010644].

[[ldap.startTls]]ldap.startTls::
+
If `true`, Gerrit will perform StartTLS extended operation.
+
By default, `false`, StartTLS will not be enabled.

[[ldap.supportAnonymous]]ldap.supportAnonymous::
+
If `false`, Gerrit will provide credentials only at connection open, this is
required for some `LDAP` implementations that do not allow anonymous bind
for StartTLS or for reauthentication.
+
By default, `true`.

[[ldap.sslVerify]]ldap.sslVerify::
+
If `false` and ldap.server is an `ldaps://` style URL or `ldap.startTls`
is `true`, Gerrit will not verify the server certificate when it connects
to perform a query.
+
By default, `true`, requiring the certificate to be verified.

[[ldap.groupsVisibleToAll]]ldap.groupsVisibleToAll::
+
If `true`, LDAP groups are visible to all registered users.
+
By default, `false`, LDAP groups are visible only to administrators and
group members.

[[ldap.username]]ldap.username::
+
_(Optional)_ Username to bind to the LDAP server with.  If not set,
an anonymous connection to the LDAP server is attempted.

[[ldap.password]]ldap.password::
+
_(Optional)_ Password for the user identified by `ldap.username`.
If not set, an anonymous (or passwordless) connection to the LDAP
server is attempted.

[[ldap.referral]]ldap.referral::
+
_(Optional)_ How an LDAP referral should be handled if it is
encountered during directory traversal.  Set to `follow` to
automatically follow any referrals, or `ignore` to ignore the
referrals.
+
By default, `ignore`.

[[ldap.readTimeout]]ldap.readTimeout::
+
_(Optional)_ The read timeout for an LDAP operation. The value is
in the usual time-unit format like "1 s", "100 ms", etc...
A timeout can be used to avoid blocking all of the SSH command start
threads in case the LDAP server becomes slow.
+
By default there is no timeout and Gerrit will wait for the LDAP
server to respond until the TCP connection times out.

[[ldap.accountBase]]ldap.accountBase::
+
Root of the tree containing all user accounts.  This is typically
of the form `ou=people,dc=example,dc=com`.
+
This setting may be added multiple times to specify more than
one root.

[[ldap.accountScope]]ldap.accountScope::
+
Scope of the search performed for accounts.  Must be one of:
+
* `one`: Search only one level below accountBase, but not recursive
* `sub` or `subtree`: Search recursively below accountBase
* `base` or `object`: Search exactly accountBase; probably not desired

+
Default is `subtree` as many directories have several levels.

[[ldap.accountPattern]]ldap.accountPattern::
+
Query pattern to use when searching for a user account.  This may be
any valid LDAP query expression, including the standard `(&...)` and
`(|...)` operators.  If `auth.type` is `HTTP_LDAP` then the variable
`${username}` is replaced with a parameter set to the username
that was supplied by the HTTP server.  If `auth.type` is `LDAP` then
the variable `${username}` is replaced by the string entered by
the end user.
+
This pattern is used to search the objects contained directly under
the `ldap.accountBase` tree.  A typical setting for this parameter
is `(uid=${username})` or `(cn=${username})`, but the proper
setting depends on the LDAP schema used by the directory server.
+
Default is `(uid=${username})` for FreeIPA and RFC 2307 servers,
and `(&(objectClass=user)(sAMAccountName=${username}))`
for Active Directory.

[[ldap.accountFullName]]ldap.accountFullName::
+
_(Optional)_ Name of an attribute on the user account object which
contains the initial value for the user's full name field in Gerrit.
Typically this is the `displayName` property in LDAP, but could
also be `legalName` or `cn`.
+
Attribute values may be concatenated with literal strings.  For
example to join given name and surname together, use the pattern
`${givenName} ${SN}`.
+
Default is `displayName` for FreeIPA and RFC 2307 servers,
and `${givenName} ${sn}` for Active Directory.
+
A non-empty or default value prevents users from modifying their full
name field.  To allow edits to the full name field, set to the empty
string.

[[ldap.accountEmailAddress]]ldap.accountEmailAddress::
+
_(Optional)_ Name of an attribute on the user account object which
contains the user's Internet email address, as defined by this
LDAP server.
+
Attribute values may be concatenated with literal strings,
for example to set the email address to the lowercase form
of sAMAccountName followed by a constant domain name, use
`${sAMAccountName.toLowerCase}@example.com`.
+
If set, the preferred email address will be prefilled from LDAP,
but users may still be able to register additional email addresses,
and select a different preferred email address.
+
Default is `mail`.

[[ldap.accountSshUserName]]ldap.accountSshUserName::
+
_(Optional)_ Name of an attribute on the user account object which
contains the initial value for the user's SSH username field in
Gerrit.  Typically this is the `uid` property in LDAP, but could
also be `cn`.  Administrators should prefer to match the attribute
corresponding to the user's workstation username, as this is what
SSH clients will default to.
+
Attribute values may also be forced to lowercase, or to uppercase in
an expression.  For example, `${sAMAccountName.toLowerCase}` will
force the value of sAMAccountName, if defined, to be all lowercase.
The suffix `.toUpperCase` can be used for the other direction.
The suffix `.localPart` can be used to split attribute values of
the form 'user@example.com' and return only the left hand side, for
example `${userPrincipalName.localPart}` would provide only 'user'.
+
If set, users will be unable to modify their SSH username field, as
Gerrit will populate it only from the LDAP data. Note that once the
username has been set it cannot be changed, therefore it is
recommended not to make changes to this setting that would cause the
value to differ, as this will prevent users from logging in.
+
Default is `uid` for FreeIPA and RFC 2307 servers,
and `${sAMAccountName.toLowerCase}` for Active Directory.

[[ldap.accountMemberField]]ldap.accountMemberField::
+
_(Optional)_ Name of an attribute on the user account object which
contains the groups the user is part of. Typically used for Active
Directory and FreeIPA servers.
+
Default is unset for RFC 2307 servers (disabled)
and `memberOf` for Active Directory and FreeIPA.

[[ldap.accountMemberExpandGroups]]ldap.accountMemberExpandGroups::
+
_(Optional)_ Whether to expand nested groups recursively. This
setting is used only if `ldap.accountMemberField` is set.
+
Default is unset for FreeIPA and `true` for RFC 2307 servers
and Active Directory.

[[ldap.fetchMemberOfEagerly]]ldap.fetchMemberOfEagerly::
+
_(Optional)_ Whether to fetch the `memberOf` account attribute on
login. Setups which use LDAP for user authentication but don't make
use of the LDAP groups may benefit from setting this option to `false`
as this will result in a much faster LDAP login.
+
Default is unset for RFC 2307 servers (disabled) and `true` for
Active Directory and FreeIPA.

[[ldap.groupBase]]ldap.groupBase::
+
Root of the tree containing all group objects.  This is typically
of the form `ou=groups,dc=example,dc=com`.
+
This setting may be added multiple times to specify more than
one root.

[[ldap.groupScope]]ldap.groupScope::
+
Scope of the search performed for group objects.  Must be one of:
+
* `one`: Search only one level below groupBase, but not recursive
* `sub` or `subtree`: Search recursively below groupBase
* `base` or `object`: Search exactly groupBase; probably not desired

+
Default is `subtree` as many directories have several levels.

[[ldap.groupPattern]]ldap.groupPattern::
+
Query pattern used when searching for an LDAP group to connect
to a Gerrit group.  This may be any valid LDAP query expression,
including the standard `(&...)` and `(|...)` operators.  The variable
`${groupname}` is replaced with the search term supplied by the
group owner.
+
Default is `(cn=${groupname})` for FreeIPA and RFC 2307 servers,
and `(&(objectClass=group)(cn=${groupname}))` for Active Directory.

[[ldap.groupMemberPattern]]ldap.groupMemberPattern::
+
Query pattern to use when searching for the groups that a user
account is currently a member of.  This may be any valid LDAP query
expression, including the standard `(&...)` and `(|...)` operators.
+
If `auth.type` is `HTTP_LDAP` then the variable `${username}` is
replaced with a parameter set to the username that was supplied
by the HTTP server.  Other variables appearing in the pattern,
such as `${fooBarAttribute}`, are replaced with the value of the
corresponding attribute (in this case, `fooBarAttribute`) as read
from the user's account object matched under `ldap.accountBase`.
Attributes such as `${dn}` or `${uidNumber}` may be useful.
+
Default is `(|(memberUid=${username})(gidNumber=${gidNumber}))` for
RFC 2307, and unset (disabled) for Active Directory and FreeIPA.

[[ldap.groupName]]ldap.groupName::
+
_(Optional)_ Name of the attribute on the group object which contains
the value to use as the group name in Gerrit.
+
Typically the attribute name is `cn` for RFC 2307 and Active Directory
servers.  For other servers the attribute name may differ, for example
`apple-group-realname` on Apple MacOS X Server.
+
It is also possible to specify a literal string containing a pattern of
attribute values.  For example to create a Gerrit group name consisting of
LDAP group name and group ID, use the pattern `${cn} (${gidNumber})`.
+
Default is `cn`.

[[ldap.mandatoryGroup]]ldap.mandatoryGroup::
+
All users must be a member of this group to allow account creation or
authentication.
+
For example, setting to `ldap/gerritaccess` limits account creation or
authentication to members of the ldap group `gerritaccess`.
+
Setting mandatoryGroup implies enabling of `ldap.fetchMemberOfEagerly`
+
By default, unset.

[[ldap.localUsernameToLowerCase]]ldap.localUsernameToLowerCase::
+
Converts the local username, that is used to login into the Gerrit
Web UI, to lower case before doing the LDAP authentication. By setting
this parameter to `true`, a case insensitive login to the Gerrit Web UI
can be achieved.
+
If set, it must be ensured that the local usernames for all existing
accounts are converted to lower case, otherwise a user that has a
local username that contains upper case characters will not be able to login
anymore. The local usernames for the existing accounts can be
converted to lower case by running the server program
link:pgm-LocalUsernamesToLowerCase.html[LocalUsernamesToLowerCase].
Please be aware that the conversion of the local usernames to lower
case can't be undone. For newly created accounts the local username
will be directly stored in lower case.
+
By default, unset/`false`.

[[ldap.authentication]]ldap.authentication::
+
Defines how Gerrit authenticates with the server. When set to `GSSAPI`
Gerrit will use Kerberos. To use kerberos the
`java.security.auth.login.config` system property must point to a
login to a JAAS configuration file and, if Java 6 is used, the system
property `java.security.krb5.conf` must point to the appropriate
krb5.ini file with references to the KDC.

Typical jaas.conf.

----
KerberosLogin {
    com.sun.security.auth.module.Krb5LoginModule
            required
            useTicketCache=true
            doNotPrompt=true
            renewTGT=`true`;
};
----

See Java documentation on how to create the krb5.ini file.

Note the `renewTGT` property to make sure the TGT does not expire,
and `useTicketCache` to use the TGT supplied by the operating system. As
the whole point of using GSSAPI is to have passwordless authentication
to the LDAP service, this option does not acquire a new TGT on its own.

On Windows servers the registry key `HKEY_LOCAL_MACHINE\System\CurrentControlSet\Control\Lsa\Kerberos\Parameters`
must have the DWORD value `allowtgtsessionkey` set to 1 and the account must not
have local administrator privileges.

**NOTE**: Windows is not recommended as a server-side platform for
running Gerrit Code Review, because of the lack of adoption from the Gerrit Community,
incomplete functional validation and lack of security testing. Gerrit on
Windows Server is not actively supported even though it may still be
fully or partially functioning as expected.

[[ldap.useConnectionPooling]]ldap.useConnectionPooling::
+
_(Optional)_ Enable the LDAP connection pooling or not.
+
If it is `true`, the LDAP service provider maintains a pool of (possibly)
previously used connections and assigns them to a Context instance as
needed. When a Context instance is done with a connection (closed or
garbage collected), the connection is returned to the pool for future use.
+
For details, see link:http://docs.oracle.com/javase/tutorial/jndi/ldap/pool.html[
LDAP connection management (Pool),role=external,window=_blank] and link:http://docs.oracle.com/javase/tutorial/jndi/ldap/config.html[
LDAP connection management (Configuration),role=external,window=_blank]
+
By default, `false`.

[[ldap.connectTimeout]]ldap.connectTimeout::
+
_(Optional)_ Timeout period for establishment of an LDAP connection.
+
The value is in the usual time-unit format like "1 s", "100 ms",
etc...
+
By default there is no timeout and Gerrit will wait indefinitely.

[[ldap-connection-pooling]]
==== LDAP Connection Pooling
Once LDAP connection pooling is enabled by setting the link:#ldap.useConnectionPooling[
ldap.useConnectionPooling] configuration property to `true`, the connection pool
can be configured using JVM system properties as explained in the
link:http://docs.oracle.com/javase/7/docs/technotes/guides/jndi/jndi-ldap.html#POOL[
Java SE Documentation,role=external,window=_blank].

For standalone Gerrit (running with the embedded Jetty), JVM system properties
are specified in the link:#container[container section]:

----
  javaOptions = -Dcom.sun.jndi.ldap.connect.pool.maxsize=20
  javaOptions = -Dcom.sun.jndi.ldap.connect.pool.prefsize=10
  javaOptions = -Dcom.sun.jndi.ldap.connect.pool.timeout=300000
----

[[lfs]]
=== Section lfs

[[lfs.plugin]]lfs.plugin::
+
The name of a plugin which serves the
link:https://github.com/github/git-lfs/blob/master/docs/api/v1/http-v1-batch.md[
LFS protocol,role=external,window=_blank] on the `<project-name>/info/lfs/objects/batch` endpoint. When
not configured Gerrit will respond with `501 Not Implemented` on LFS protocol
requests.
+
By default unset.

[[log]]
=== Section log

[[log.jsonLogging]]log.jsonLogging::
+
If set to `true`, enables error, ssh and http logging in JSON format (file names:
`logs/error_log.json`, `logs/sshd_log.json` and `logs/httpd_log.json`).
+
The option only applies to Gerrit built-in loggers. It is ignored when a log4j
configuration is specified via
link:#container.javaOptions[container.javaOptions], for example
`-Dlog4j.configuration=file://etc/log4j.properties`.
+
Defaults to `false`.

[[log.textLogging]]log.textLogging::
+
If set to `true`, enables error logging in regular plain text format. Can only be disabled
if `jsonLogging` is enabled.
+
The option only applies to Gerrit built-in loggers. It is ignored when a log4j
configuration is specified via
link:#container.javaOptions[container.javaOptions], for example
`-Dlog4j.configuration=file://etc/log4j.properties`.
+
Defaults to `true`.

[[log.compress]]log.compress::
+
If set to `true`, log files are compressed at server startup and then daily at 11pm
(in the server's local time zone).
+
Defaults to `true`.

[[log.rotate]]log.rotate::
+
If set to `true`, log files are rotated daily at midnight (GMT).
+
Defaults to `true`.

[[log.daysToKeep]]log.timeToKeep::
+
Time that logs should be kept until they are being deleted. Values should use common
suffixes to express their setting:
+
* d, day, days
* w, week, weeks (`1 week` is treated as `7 days`)
* mon, month, months (`1 month` is treated as `30 days`)
* y, year, years (`1 year` is treated as `365 days`)
+
The minimum granularity is days. Using a smaller time unit will result in deletion of
all old logs, as if `0d` would have been configured.
+
Actively used logs will never be deleted. Thus, this feature only works in combination
with enabled link:#log.rotate[log.rotate]. Log deletion happens at server startup and
then daily at 11pm (in the server's local time zone).
+
Depending on the filesystem the following file times will be used, in order of priority:
+
* Time of file creation
* Time when the file was last modified
* Date added to the filename as part of log file rotation. Time will be set to `00:00:00Z`.
+
If none of the above is available, the log file won't be deleted.
+
Defaults to `-1`, i.e. being disabled.

[[metrics]]
=== Section metrics

[[metrics.reservoir]]metrics.reservoir::
+
The type of data reservoir used by the metrics system to calculate the percentile
values for timers and histograms.
It can be set to one of the following values:
+
* ExponentiallyDecaying: An exponentially-decaying random reservoir based on
  Cormode et al's forward-decaying priority reservoir sampling method to produce
  a statistically representative sampling reservoir, exponentially biased towards
  newer entries.
* SlidingTimeWindowArray: A sliding window that stores only the measurements made
  in the last window using chunks of 512 samples.
* SlidingTimeWindow: A sliding window that stores only the measurements made in
  the last window using a skip list.
* SlidingWindow: A sliding window that stores only the last measurements.
* Uniform: A random sampling reservoir that uses Vitter's Algorithm R to produce
  a statistically representative sample.
+
Defaults to ExponentiallyDecaying.

[[metrics.ExponentiallyDecaying.alpha]]metrics.ExponentiallyDecaying.alpha::
+
The exponential decay factor; the higher this is, the more biased the reservoir
will be towards newer values.

[[metrics.reservoirType.size]]metrics.<reservoirType>.size::
+
The number of samples to keep in the reservoir. Applies to all reservoir types
except the sliding time-based ones.
+
Defaults to 1028.

[[metrics.reservoirType.window]]metrics.<reservoirType>.window::
+
The window of time for keeping data in the reservoir. It only applies to sliding
time-based reservoir types.

[[mimetype]]
=== Section mimetype

[[mimetype.name.safe]]mimetype.<name>.safe::
+
If set to `true`, files with the MIME type `<name>` will be sent as
direct downloads to the user's browser, rather than being wrapped up
inside of zipped archives.  The type name may be a complete type
name, e.g. `image/gif`, a generic media type, e.g. `+image/*+`,
or the wildcard `+*/*+` to match all types.
+
By default, `false` for all MIME types.

Common examples:
----
[mimetype "image/*"]
  safe = true

[mimetype "application/pdf"]
  safe = true

[mimetype "application/msword"]
  safe = true

[mimetype "application/vnd.ms-excel"]
  safe = true
----

[[note-db]]
=== Section noteDb

NoteDb is the Git-based database storage backend for Gerrit. For more
information, including how to migrate data from an older Gerrit version, see the
link:note-db.html[documentation].

[[notedb.accounts.sequenceBatchSize]]notedb.accounts.sequenceBatchSize::
+
The next available account sequence number is stored as UTF-8 text in a
blob pointed to by the `refs/sequences/accounts` ref in the `All-Users`
repository. Multiple processes share the same sequence by incrementing
the counter using normal git ref updates. To amortize the cost of these
ref updates, processes increment the counter by a larger number and
hand out numbers from that range in memory until they run out. This
configuration parameter controls the size of the account ID batch that
each process retrieves at once.
+
By default, 1.

[[notedb.changes.sequenceBatchSize]]notedb.changes.sequenceBatchSize::
+
The next available change sequence number is stored as UTF-8 text in a
blob pointed to by the `refs/sequences/changes` ref in the `All-Projects`
repository. Multiple processes share the same sequence by incrementing
the counter using normal git ref updates. To amortize the cost of these
ref updates, processes increment the counter by a larger number and
hand out numbers from that range in memory until they run out. This
configuration parameter controls the size of the change ID batch that
each process retrieves at once.
+
By default, 20.

[[oauth]]
=== Section oauth

OAuth integration is only enabled if `auth.type` is set to `OAUTH`. See
link:#auth.type[above] for a detailed description of the `auth.type` settings
and their implications.

By default, contact information, like the full name and email address,
is retrieved from the selected OAuth provider when a user account is created,
or when a user requests to reload that information in the settings UI. If
that is not supported by the OAuth provider, users can be allowed to edit
their contact information manually.

[[oauth.allowEditFullName]]oauth.allowEditFullName::
+
If `true`, the full name can be edited in the contact information.
+
Default is `false`.

[[oauth.allowRegisterNewEmail]]oauth.allowRegisterNewEmail::
+
If `true`, additional email addresses can be registered in the contact
information.
+
Default is `false`.

[[operator-alias]]
=== Section operator alias

Operator aliasing allows global aliases to be defined for query operators.
Currently only change queries are supported. The alias name is the git
config key name, and the operator being aliased is the git config value.

For example:

----
[operator-alias "change"]
  oldage = age
  number = change
----

This section is particularly useful to alias operator names which may be
long and clunky because they include a plugin name in them to a shorter
name without the plugin name.

Aliases are resolved dynamically at invocation time to any currently
loaded versions of plugins. If the alias points to an operator provided
by a plugin which is not currently loaded, or the plugin does not define
the operator, then "unsupported operator" is returned to the user.

Aliases will override existing operators. In the case of multiple aliases
with the same name, the last one defined will be used.

When the target of an alias doesn't exist, the operator with the name
of the alias will be used (if present). This enables an admin to config
the system to override a core operator with an operator provided by a
plugin when present and otherwise fall back to the operator provided by
core.

[[pack]]
=== Section pack

Global settings controlling how Gerrit Code Review creates pack
streams for Git clients running clone, fetch, or pull.  Most of these
variables are per-client request, and thus should be carefully set
given the expected concurrent request load and available CPU and
memory resources.

[[pack.deltacompression]]pack.deltacompression::
+
If `true`, delta compression between objects is enabled.  This may
result in a smaller overall transfer for the client, but requires
more server memory and CPU time.
+
False (off) by default, matching Gerrit Code Review 2.1.4.

[[pack.threads]]pack.threads::
+
Maximum number of threads to use for delta compression (if enabled).
This is per-client request.  If set to 0 then the number of CPUs is
auto-detected and one thread per CPU is used, per client request.
+
By default, 1.


[[plugins]]
=== Section plugins

[[plugins.checkFrequency]]plugins.checkFrequency::
+
How often plugins should be examined for new plugins to load, removed
plugins to be unloaded, or updated plugins to be reloaded.  Values can
be specified using standard time unit abbreviations ('ms', 'sec',
'min', etc.).
+
If set to 0, automatic plugin reloading is disabled.  Administrators
may force reloading with link:cmd-plugin-reload.html[gerrit plugin reload].
+
Default is 1 minute.

[[plugins.allowRemoteAdmin]]plugins.allowRemoteAdmin::
+
Enable remote installation, enable and disable of plugins over HTTP
and SSH.  If set to `true` Administrators can install new plugins
remotely, or disable existing plugins.  Defaults to `false`.

[[plugins.mandatory]]plugins.mandatory::
+
List of mandatory plugins. If a plugin from this list does not load,
Gerrit will fail to start.
+
Disabling and restarting of a mandatory plugin is rejected, but reloading
of a mandatory plugin is still possible.

[[plugins.jsLoadTimeout]]plugins.jsLoadTimeout::
+
Set the timeout value for loading JavaScript plugins in Gerrit UI.
Values can be specified using standard time unit abbreviations ('ms',
'sec', 'min', etc.).
+
Default is 5 seconds. Negative values will be converted to 0.

[[plugins.transitionalPushOptions]]plugins.transitionalPushOptions::
+
Additional push options which should be accepted by gerrit as valid
options even if they are not registered by any plugin(e.g. "myplugin~foo").
+
This config can be used when gerrit migrates from a deprecated plugin to the new one. The new plugin
can (temporary) accept push options of the old plugin without registering such options.

[[plugins.loadPriority]]plugins.loadPriority::
+
List of `pluginName`s required to have a specific loading order during Gerrit startup.
+
Each entry should contain a plugin name defined in the `MANIFEST.MF` under
`Gerrit-PluginName` or a plugin JAR file name. During the Gerrit startup
the `loadPriority` will influence the loading sequence of the JAR plugins.
+
NOTE: Non-JAR plugins (e.g. Scripting, PolyGerrit plugins, ApiModule) are not
influenced by this setting.
+
Gerrit will always load plugins defining `Gerrit-ApiModule` in their
`MANIFEST.MF` first. Then will load other plugins according to:

 * the order of `plugins.loadPriority` in `gerrit.config`,
 * the natural order of plugin JAR file names in `plugins/` directory.
+
Example:
Assuming we have three plugins: `a-plugin.jar`, `b-plugin.jar`, `c-plugin.jar`
deployed to `plugins/` directory. By default Gerrit will load them in the same order
as they are listed above, as that follows the _natural storing order_. Now assume
the below configuration

----
[plugins]
  loadPriority = c-plugin
  loadPriority = a-plugin
----

Gerrit will load `c-plugin` first, followed-up by `a-plugin` and `b-plugin` last.

[[receive]]
=== Section receive

This section is used to configure behavior of the 'receive-pack'
handler, which responds to 'git push' requests.

[[receive.allowGroup]]receive.allowGroup::
+
Name of the groups of users that are allowed to execute
'receive-pack' on the server. One or more groups can be set.
+
If no groups are added, any user will be allowed to execute
'receive-pack' on the server.

[[receive.certNonceSeed]]receive.certNonceSeed::
+
If set to a non-empty value and server-side signed push validation is
link:#receive.enableSignedPush[enabled], use this value as the seed to
the HMAC SHA-1 nonce generator. If unset, a 64-byte random seed will be
generated at server startup.
+
As this is used as the seed of a cryptographic algorithm, it is
recommended to be placed in link:#secure-config[`secure.config`].
+
Defaults to unset.

[[receive.certNonceSlop]]receive.certNonceSlop::
+
When validating the nonce passed as part of the signed push protocol,
accept valid nonces up to this many seconds old. This allows
certificate verification to work over HTTP where there is a lag between
the HTTP response providing the nonce to sign and the next request
containing the signed nonce. This can be significant on large
repositories, since the lag also includes the time to count objects on
the client.
+
Default is 5 minutes.

[[receive.checkMagicRefs]]receive.checkMagicRefs::
+
If `true`, Gerrit will verify the destination repository has
no references under the magic 'refs/for' branch namespace. Names under
these locations confuse clients when trying to upload code reviews so
Gerrit requires them to be empty.
+
If `false` Gerrit skips the sanity check and assumes administrators
have ensured the repository does not contain any magic references.
Setting to `false` to skip the check can decrease latency during push.
+
Default is `true`.

[[receive.allowProjectOwnersToChangeParent]]receive.allowProjectOwnersToChangeParent::
+
If `true`, Gerrit will allow project owners to change the parent of a project.
+
By default only Gerrit administrators are allowed to change the parent
of a project. By allowing project owners to change parents, it may
allow the owner to circumvent certain enforced rules (like important
BLOCK rules).
+
Default is `false`.
+
This value supports configuration reloads:
link:cmd-reload-config.html[reload-config]

[[receive.checkReferencedObjectsAreReachable]]receive.checkReferencedObjectsAreReachable::
+
If set to `true`, Gerrit will validate that all referenced objects that
are not included in the received pack are reachable by the user.
+
Carrying out this check on gits with many refs and commits can be a
very CPU-heavy operation. For non public Gerrit-servers this check may
be overkill.
+
Only disable this check if you trust the clients not to forge SHA-1
references to access commits intended to be hidden from the user.
+
Default is `true`.

[[receive.enableInMemoryRefCache]]receive.enableInMemoryRefCache::
+
If `true`, Gerrit will cache all refs advertised during push in memory and
base later receive operations on that cache.
+
Turning this cache off is considered experimental.
+
This cache provides value when the ref database is slow and/or does not
offer an inverse lookup of object ID to ref name. When RefTable is used,
this cache can be turned off (experimental) to get speed improvements.
+
Default is `true`.

[[receive.enableSignedPush]]receive.enableSignedPush::
+
If `true`, server-side signed push validation is enabled.
+
When a client pushes with `git push --signed`, this ensures that the
push certificate is valid and signed with a valid public key stored in
the `refs/meta/gpg-keys` branch of `All-Users`.
+
Defaults to `false`.

[[receive.maxBatchChanges]]receive.maxBatchChanges::
+
The maximum number of changes that Gerrit allows to be pushed
in a batch for review. When this number is exceeded Gerrit rejects
the push with an error message.
+
May be overridden for certain groups by specifying a limit in the
link:access-control.html#capability_batchChangesLimit['Batch Changes Limit']
global capability.
+
This setting can be used to prevent users from uploading large
number of changes for review by mistake.
+
Default is zero, no limit.

[[receive.maxBatchCommits]]receive.maxBatchCommits::
+
The maximum number of commits that Gerrit allows to be pushed in a batch
directly to a branch when link:user-upload.html#bypass_review[bypassing review].
This limit can be bypassed if a user link:user-upload.html#skip_validation[skips
validation].
+
Default is 10000.

[[receive.maxObjectSizeLimit]]receive.maxObjectSizeLimit::
+
Maximum allowed Git object size that 'receive-pack' will accept.
If an object is larger than the given size the pack-parsing will abort
and the push operation will fail. If set to zero then there is no
limit.
+
Gerrit administrators can use this setting to prevent developers
from pushing objects which are too large to Gerrit.
+
This setting can also be set in the `project.config`
(link:config-project-config.html[receive.maxObjectSizeLimit]) in order
to further reduce the global setting. The project specific setting is
only honored when it further reduces the global limit.
+
Default is zero.
+
Common unit suffixes of 'k', 'm', or 'g' are supported.

[[receive.inheritProjectMaxObjectSizeLimit]]receive.inheritProjectMaxObjectSizeLimit::
+
Controls whether the project-level link:config-project-config.html[`receive.maxObjectSizeLimit`]
value is inherited from the parent project. When `true`, the value is
inherited, otherwise it is not inherited.
+
Default is `false`, the value is not inherited.

[[receive.maxTrustDepth]]receive.maxTrustDepth::
+
If signed push validation is link:#receive.enableSignedPush[enabled],
set to the maximum depth to search when checking if a key is
link:#receive.trustedKey[trusted].
+
Default is 0, meaning only explicitly trusted keys are allowed.

[[receive.threadPoolSize]]receive.threadPoolSize::
+
Maximum size of the thread pool in which the change data in received packs is
processed.
+
Defaults to the number of available CPUs according to the Java runtime.

[[receive.timeout]]receive.timeout::
+
Overall timeout on the time taken to process the change data in
received packs. Only includes the time processing Gerrit changes
and updating references, not the time to index the pack. Values can
be specified using standard time unit abbreviations ('ms', 'sec',
'min', etc.).
+
After the timeout is exceeded the task processing the receive gets a
cancellation signal that allows the task to finish gracefully.
link:#receive.cancellationTimeout[receive.cancellationTimeout]
defines how much time the task has to react to the cancellation signal
before it is focefully cancelled.
+
The receive timeout cannot be overriden by setting a higher
link:user-upload.html#deadline[deadline] on the git push request.
+
Default is 4 minutes. If no unit is specified, milliseconds
is assumed.

[[receive.cancellationTimeout]]receive.cancellationTimeout::
+
Defines the time that a receive task has to react to a cancellation
signal and finish gracefully after link:#receive.timeout[receive.timeout]
is exceeded. If the receive task is still not terminated after the
cancellation timeout is exceeded the task is forcefully cancelled.
Values can be specified using standard time unit abbreviations ('ms',
'sec', 'min', etc.).
+
Default is 5 seconds. If no unit is specified, milliseconds is assumed.

[[receive.trustedKey]]receive.trustedKey::
+
List of GPG key fingerprints that should be considered trust roots by
the server when signed push validation is
link:#receive.enableSignedPush[enabled]. A key is trusted by the server
if it is either in this list, or a path of trust signatures leads from
the key to a configured trust root. The maximum length of the path is
determined by link:#receive.maxTrustDepth[`receive.maxTrustDepth`].
+
Key fingerprints can be displayed with `gpg --list-keys
--with-fingerprint`.
+
Trust signatures can be added to a key using the `tsign` command to
link:https://www.gnupg.org/documentation/manuals/gnupg/OpenPGP-Key-Management.html[
`gpg --edit-key`,role=external,window=_blank], after which the signed key should be re-uploaded.
+
If no keys are specified, web-of-trust checks are disabled. This is the
default behavior.

[[receive.enableChangeIdLinkFooters]]receive.enableChangeIdLinkFooters::
+
Enables a `Link` footer to be used as an alternative change ID footer.
+
In some projects it may be desirable for the footer to contain a link to
the Gerrit review page so that it is convenient to access the review
page starting from the commit message. The `Link` footer is a standard
footer used for inserting links in the commit message (e.g. used by the
Linux kernel).
+
This option makes Gerrit interoperate well with `Link` footers. If
change ID `Link` footers are enabled Gerrit recognizes footers of the
form:
+
----
  Link: https://<host>/id/<change-ID>
----
+
Example:
----
  Link: https://gerrit-review.googlesource.com/id/I78e884a944cedb5144f661a057e4829c8f84e933
----
+
For Gerrit to recognize the change ID, the part of the URL before the
'/id/' part must match with the link:#gerrit.canonicalWebUrl[canonical
web URL].
+
Default is `true`.

[[repository]]
=== Section repository

Repositories in this sense are the same as projects.

In the following example configuration `Registered Users` is set
to be the default owner of new projects.

----
[repository "*"]
  ownerGroup = Registered Users
----

The only matching patterns supported are exact match or wildcard matching which
can be specified by ending the name with a `*`. If a project matches more than one
repository configuration, then the configuration from the more precise match
will be used. In the following example, the default submit type for a project
named `project/plugins/a` would be `CHERRY_PICK`.

----
[repository "project/*"]
  defaultSubmitType = MERGE_IF_NECESSARY
[repository "project/plugins/*"]
  defaultSubmitType = CHERRY_PICK
----

[NOTE]
All properties are used from the matching repository configuration. In
the previous example, all properties will be used from `project/plugins/\*`
section and no properties will be inherited nor overridden from `project/*`.

[[repository.name.basePath]]repository.<name>.basePath::
+
Alternate to <<gerrit.basePath,gerrit.basePath>>. The repository will be created
and used from this location instead: ${alternateBasePath}/${projectName}.git.
+
If configuring the basePath for an existing project in gerrit, make sure to stop
gerrit, move the repository in the alternate basePath, configure basePath for
this repository and then start Gerrit.
+
Path must be absolute.

[[repository.name.defaultSubmitType]]repository.<name>.defaultSubmitType::
+
The default submit type for newly created projects. Supported values
are `INHERIT`, `MERGE_IF_NECESSARY`, `FAST_FORWARD_ONLY`, `REBASE_IF_NECESSARY`,
`REBASE_ALWAYS`, `MERGE_ALWAYS` and `CHERRY_PICK`.
+
For more details see link:config-project-config.html#submit-type[Submit Types].
+
Default is link:config-project-config.html#submit_type_inherit[`INHERIT`].
+
This submit type is only applied at project creation time if a submit type is
omitted from the link:rest-api-projects.html#project-input[ProjectInput]. If the
submit type is unset in the project config at runtime, for backwards
compatibility purposes, it defaults to
link:project-configuration.html#merge_if_necessary[`MERGE_IF_NECESSARY`] rather
than `INHERIT`.

[[repository.name.ownerGroup]]repository.<name>.ownerGroup::
+
A name of a link:config-groups.html[group] which exists. Zero, one or many
groups are allowed.  Each on its own line.  Groups which don't exist are ignored.

[[retry]]
=== Section retry

[[retry.maxWait]]retry.maxWait::
+
Maximum time to wait between attempts to retry an operations when one attempt
fails (e.g. on NoteDb updates due to contention, aka lock failure, on the
underlying ref storage). Operations are retried with exponential backoff, plus
some random jitter, until the interval reaches this limit. After that, retries
continue to occur after a fixed timeout (plus jitter), up to
link:#retry.timeout[`retry.timeout`].
+
Defaults to 5 seconds; unit suffixes are supported, and assumes milliseconds if
not specified.

[[retry.timeout]]retry.timeout::
+
Total timeout for retrying operations when one attempt fails.
+
It is possible to overwrite this default timeout based on operation types by
setting link:#retry.operationType.timeout[`retry.<operationType>.timeout`].
+
Defaults to 20 seconds; unit suffixes are supported, and assumes milliseconds if
not specified.

[[retry.operationType.timeout]]retry.<operationType>.timeout::
+
Total timeout for retrying operations of type `<operationType>` when one
attempt fails. `<operationType>` can be `ACCOUNT_UPDATE`, `CHANGE_UPDATE`,
`GROUP_UPDATE` and `INDEX_QUERY`.
+
Defaults to link:#retry.timeout[`retry.timeout`]; unit suffixes are supported,
and assumes milliseconds if not specified.

[[retry.retryWithTraceOnFailure]]retry.retryWithTraceOnFailure::
+
Whether Gerrit should automatically retry operations on failure with tracing
enabled. The automatically generated traces can help with debugging.
+
By default this is set to `false`.

[[rules]]
=== Section rules

[[rules.enable]]rules.enable::
+
If `true`, Gerrit will load and execute 'rules.pl' files in each
project's refs/meta/config branch, if present. When set to `false`,
only the default internal rules will be used.
+
Default is `true`, to execute project specific rules.

[[rules.reductionLimit]]rules.reductionLimit::
+
Maximum number of Prolog reductions that can be performed when
evaluating rules for a single change. Each function call made
in user rule code, internal Gerrit Prolog code, or the Prolog
interpreter counts against this limit.
+
Sites using very complex rules that need many reductions should
compile Prolog to Java bytecode with link:pgm-rulec.html[rulec].
This eliminates the dynamic Prolog interpreter from charging its
own reductions against the limit, enabling more logic to execute
within the same bounds.
+
A reductionLimit of 0 is nearly infinite, implemented by setting
the internal limit to 2^31-1.
+
Default is 100,000 reductions (about 14 ms on Intel Core i7 CPU).

[[rules.compileReductionLimit]]rules.compileReductionLimit::
+
Maximum number of Prolog reductions that can be performed when
compiling source code to internal Prolog machine code.
+
Default is 10x reductionLimit (1,000,000).

[[rules.maxSourceBytes]]rules.maxSourceBytes::
+
Maximum input size (in bytes) of a Prolog rules.pl file.  Larger
source files may need a larger rules.compileReductionLimit.  Consider
using link:pgm-rulec.html[rulec] to precompile larger rule files.
+
A size of 0 bytes disables rules, same as rules.enable = `false`.
+
Common unit suffixes of 'k', 'm', or 'g' are supported.
+
Default is 128 KiB.

[[rules.maxPrologDatabaseSize]]rules.maxPrologDatabaseSize::
+
Number of predicate clauses allowed to be defined in the Prolog
database by project rules.  Very complex rules may need more than the
default 256 limit, but cost more memory and may need more time to
evaluate.  Consider using link:pgm-rulec.html[rulec] to precompile
larger rule files.
+
Default is 256.

[[execution]]
=== Section execution

[[execution.defaultThreadPoolSize]]execution.defaultThreadPoolSize::
+
The default size of the background execution thread pool in
which miscellaneous tasks are handled.
+
Default and minimum is 2 so that a single, potentially longer executing
task (e.g. GC), is not blocking the entire execution.

[[execution.fanOutThreadPoolSize]]execution.fanOutThreadPoolSize::
+
Maximum size of thread pool to on which a serving thread can fan-out
work to parallelize it.
+
When set to 0, a direct executor will be used.
+
By default, 25 which means that formatting happens in the caller thread.

[[performance]]
=== Section performance

[[performance.metric]]
==== Subsection performance.metric

Section to control for which operations latency and counts should be recorded
in the link:metrics.html#performance[performance metrics].

[[performance.metric.operation]]performance.metric.operation::
+
Name of a Gerrit operation for which latency and counts should be recorded in
the link:metrics.html#performance[performance metrics].
+
The operation name must match the operation name that is used with TraceTimer.

[[receiveemail]]
=== Section receiveemail

[[receiveemail.protocol]]receiveemail.protocol::
+
Specifies the protocol used for receiving emails. Valid options are
'POP3', 'IMAP' and 'NONE'. Note that Gerrit will automatically switch between
POP3 and POP3s as well as IMAP and IMAPS depending on the specified
link:#receiveemail.encryption[encryption].
+
Defaults to 'NONE' which means that receiving emails is disabled.

[[receiveemail.host]]receiveemail.host::
+
The hostname of the mailserver. Example: 'imap.gmail.com'.
+
Defaults to an empty string which means that receiving emails is disabled.

[[receiveemail.port]]receiveemail.port::
+
The port the email server exposes for receiving emails.
+
Defaults to the industry standard for a given protocol and encryption:
POP3: 110; POP3S: 995; IMAP: 143; IMAPS: 993.

[[receiveemail.username]]receiveemail.username::
+
Username used for authenticating with the email server.
+
Defaults to an empty string.

[[receiveemail.password]]receiveemail.password::
+
Password used for authenticating with the email server.
+
Defaults to an empty string.

[[receiveemail.encryption]]receiveemail.encryption::
+
Encryption standard used for transport layer security between Gerrit and the
email server. Possible values include 'NONE', 'SSL' and 'TLS'.
+
Defaults to 'NONE'.

[[receiveemail.fetchInterval]]receiveemail.fetchInterval::
+
Time between two consecutive fetches from the email server. Communication with
the email server is not kept alive. Examples: 60s, 10m, 1h.
+
Defaults to 60 seconds.

[[receiveemail.enableImapIdle]]receiveemail.enableImapIdle::
+
If the IMAP protocol is used for retrieving emails, IMAPv4 IDLE can be used to
keep the connection with the email server alive and receive a push when a new
email is delivered to the inbox. In this case, Gerrit will process the email
immediately and will not have a fetch delay.
+
Defaults to `false`.

[[receiveemail.filter.mode]]receiveemail.filter.mode::
+
An allow and block filter to filter incoming emails.
+
If `OFF`, emails are not filtered by the list filter.
+
If `ALLOW`, only emails where a pattern from
<<receiveemail.filter.patterns,receiveemail.filter.patterns>>
matches 'From' will be processed.
+
If `BLOCK`, only emails where no pattern from
<<receiveemail.filter.patterns,receiveemail.filter.patterns>>
matches 'From' will be processed.
+
Defaults to `OFF`.
+
The previous filter-names 'BLACKLIST' and 'WHITELIST' have been deprecated
since they may be considered disrespectful and there's no technical or
practical reason to use these exact terms for the filters.
For backwards compatibility they are still supported but support for these
deprecated terms will be removed in future releases.

[[receiveemail.filter.patterns]]receiveemail.filter.patterns::
+
A list of regular expressions to match the email sender against. This can also
be a list of addresses when regular expression characters are escaped.

[[sendemail]]
=== Section sendemail

[[sendemail.enable]]sendemail.enable::
+
If `false` Gerrit will not send email messages, for any reason,
and all other properties of section sendemail are ignored.
+
By default, `true`, allowing notifications to be sent.

[[sendemail.html]]sendemail.html::
+
If `false`, Gerrit will only send plain-text emails.
If `true`, Gerrit will send multi-part emails with an HTML and
plain text part.
+
By default, `true`, allowing HTML in the emails Gerrit sends.

[[sendemail.connectTimeout]]sendemail.connectTimeout::
+
The connection timeout of opening a socket connected to a
remote SMTP server.
+
Values can be specified using standard time unit abbreviations
('ms', 'sec', 'min', etc.).
If no unit is specified, milliseconds is assumed.
+
Default is 0. A timeout of zero is interpreted as an infinite
timeout. The connection will then block until established or
an error occurs.

[[sendemail.socketTimeout]]sendemail.socketTimeout::
+
The socket timeout of opening a socket connected to a
remote SMTP server.
+
Values can be specified using standard time unit abbreviations
('ms', 'sec', 'min', etc.).
If no unit is specified, milliseconds is assumed.
+
Default is 0. A timeout of zero is interpreted as an infinite
timeout. With this config value set to a non-zero timeout,
a read() call on the InputStream associated with this Socket
will block for only this amount of time. Hence administrators
may decide to set a value (greater than 0, for example set to
'60s') according to the actual situation.

[[sendemail.threadPoolSize]]sendemail.threadPoolSize::
+
Maximum size of thread pool in which the review comments
notifications are sent out asynchronously.
+
By default, 1.

[[sendemail.from]]sendemail.from::
+
Designates what name and address Gerrit will place in the From
field of any generated email messages.  The supported values are:
+
* `USER`
+
Gerrit will set the From header to use the current user's
Full Name and Preferred Email.  This may cause messages to be
classified as spam if the user's domain has SPF or DKIM enabled
and <<sendemail.smtpServer,sendemail.smtpServer>> is not a trusted
relay for that domain. You can specify
<<sendemail.allowedDomain,sendemail.allowedDomain>> to instruct Gerrit to only
send as USER if USER is from those domains.
+
* `MIXED`
+
Shorthand for `${user} (Code Review) <review@example.com>` where
`review@example.com` is the same as <<user.email,user.email>>.
See below for a description of how the replacement is handled.
+
* `SERVER`
+
Gerrit will set the From header to the same name and address
it records in any commits Gerrit creates.  This is set by
<<user.name,user.name>> and <<user.email,user.email>>, or guessed
from the local operating system.
+
* `Code Review <review@example.com>`
+
If set to a name and email address in brackets, Gerrit will use
this name and email address for any messages, overriding the name
that may have been selected for commits by user.name and user.email.
Optionally, the name portion may contain the placeholder `${user}`,
which is replaced by the Full Name of the current user.

+
By default, MIXED.

[[sendemail.allowedDomain]]sendemail.allowedDomain::
+
Only used when `sendemail.from` is set to `USER`.
List of allowed domains. If user's email matches one of the domains, emails will
be sent as USER, otherwise as MIXED mode. Wildcards may be specified by
including `\*` to match any number of characters, for example `*.example.com`
matches any subdomain of `example.com`.
+
By default, `*`.

[[sendemail.smtpServer]]sendemail.smtpServer::
+
Hostname (or IP address) of a SMTP server that will relay
messages generated by Gerrit to end users.
+
By default, 127.0.0.1 (aka localhost).

[[sendemail.smtpServerPort]]sendemail.smtpServerPort::
+
Port number of the SMTP server in sendemail.smtpserver.
+
By default, 25, or 465 if smtpEncryption is 'ssl'.

[[sendemail.smtpEncryption]]sendemail.smtpEncryption::
+
Specify the encryption to use, either 'ssl' or 'tls'.
+
By default, 'none', indicating no encryption is used.

[[sendemail.sslVerify]]sendemail.sslVerify::
+
If `false` and sendemail.smtpEncryption is 'ssl' or 'tls', Gerrit
will not verify the server certificate when it connects to send
an email message.
+
By default, `true`, requiring the certificate to be verified.

[[sendemail.smtpUser]]sendemail.smtpUser::
+
User name to authenticate with, if required for relay.

[[sendemail.smtpPass]]sendemail.smtpPass::
+
Password for the account named by sendemail.smtpUser.

[[sendemail.allowrcpt]]sendemail.allowrcpt::
+
If present, each value adds one entry to the list of allowed email
addresses that Gerrit can send emails to.  If set to a complete
email address, that one address is added to the list of allowed
emails.
If set to a domain name, any address at that domain can receive
email from Gerrit.
+
If allowrcpt is configured, The set of allowed recipients is:
`allowrcpt - denyrcpt`.
+
By default, unset, permitting delivery to any email address.

[[sendemail.denyrcpt]]sendemail.denyrcpt::
+
If present, each value adds one entry to the list of email
addresses that Gerrit can't send emails to.  If set to a complete
email address, that one address is added to the list of blocked
emails.
If set to a domain name, any address at that domain can *not* receive
email from Gerrit.
+
By default, unset, permitting delivery to any email address.

[[sendemail.includeDiff]]sendemail.includeDiff::
+
If `true`, new change emails and merged change emails from Gerrit
will include the complete unified diff of the change.
Variable maxmimumDiffSize places an upper limit on how large the
email can get when this option is enabled.
+
By default, `false`.

[[sendemail.maximumDiffSize]]sendemail.maximumDiffSize::
+
Largest size of unified diff output to include in an email. When
the diff exceeds this size the file paths will be listed instead.
Standard byte unit suffixes are supported.
+
By default, 256 KiB.

[[sendemail.importance]]sendemail.importance::
+
If present, emails sent from Gerrit will have the given level
of importance. Valid values include 'high' and 'low', which
email clients will render in different ways.
+
By default, unset, so no Importance header is generated.

[[sendemail.expiryDays]]sendemail.expiryDays::
+
If present, emails sent from Gerrit will expire after the given
number of days. This will add the Expiry-Date header and
email clients may expire or expunge mails whose Expiry-Date
header is in the past. This should be a positive non-zero
number indicating how many days in the future the mails
should expire.
+
By default, unset, so no Expiry-Date header is generated.

[[sendemail.replyToAddress]]sendemail.replyToAddress::
+
A custom Reply-To address should only be provided if Gerrit is set up to
receive emails and the inbound address differs from
<<sendemail.from,sendemail.from>>.
It will be set as Reply-To header on all types of outgoing email where
Gerrit can parse back a user's reply.
+
Defaults to an empty string which adds <<sendemail.from,sendemail.from>> as
Reply-To if inbound email is enabled and the review's author otherwise.

[[sendemail.allowTLD]]sendemail.allowTLD::
+
List of custom TLDs to allow sending emails to in addition to those specified
in the link:http://data.iana.org/TLD/[IANA list,role=external,window=_blank].
+
Defaults to an empty list, meaning no additional TLDs are allowed.

[[sendemail.addInstanceNameInSubject]]sendemail.addInstanceNameInSubject::
+
When set to `true`, Gerrit will add its short name to the email subject, allowing recipients to quickly identify
what Gerrit instance the email came from.
+
The short name can be customized via the gerrit.instanceName option.
+
Defaults to `false`.

[[sendemail.includeThreadIndexHeader]]sendemail.includeThreadIndexHeader::
+
When set to `true`, Gerrit will add the `Thread-Index` header to change emails
the same as it does with the `References` header. The `Thread-Index` header is
used by Microsoft email clients, so it's recommended to keep this `true` when
users read emails from Gerrit using those clients.
+
Defaults to `true`.


[[site]]
=== Section site

[[site.allowOriginRegex]]site.allowOriginRegex::
+
List of regular expressions matching origins that should be permitted
to use the full Gerrit REST API.  These should be trusted applications,
as the sites may be able to use the user's credentials. Applies to
all requests, including state changing methods (PUT, DELETE, POST).
+
Expressions should not require trailing slash. For example a valid
pattern might be `https://build-status[.]example[.]com`.
+
By default, unset, denying all cross-origin requests.

[[site.refreshHeaderFooter]]site.refreshHeaderFooter::
+
If `true` the server checks the site header, footer and CSS files for
updated versions. If `false`, a server restart is required to change
any of these resources. Default is `true`, allowing automatic reloads.

[[ssh-alias]]
=== Section ssh-alias

Variables in section ssh-alias permit the site administrator to alias
another command from Gerrit or a plugin into the `gerrit` command
namespace. To alias `replication start` to `gerrit replicate`:

----
[ssh-alias]
  replicate = replication start
----

[[sshd]]
=== Section sshd

[[sshd.enableCompression]]sshd.enableCompression::
+
In the general case, we want to disable transparent compression, since
the majority of our data transfer is highly compressed Git pack files
and we cannot make them any smaller than they already are.
+
However, if there are CPU in abundance and the server is reachable
through slow networks, gits with huge amount of refs can benefit from
SSH-compression since git does not compress the ref announcement during
handshake.
+
Compression can be especially useful when Gerrit replicas are being used
for the larger clones and fetches and the primary server mostly takes
small receive-packs.
+
By default, `false`.

[[sshd.backend]]sshd.backend::
+
Starting from version 0.9.0 Apache SSHD project added support for NIO2
IoSession. To use the old MINA session the `backend` option must be set
to `MINA`.
+
By default, `NIO2`.

[[sshd.listenAddress]]sshd.listenAddress::
+
Specifies the local addresses the internal SSHD should listen
for connections on.  The following forms may be used to specify
an address.  In any form, `:'port'` may be omitted to use the
default of `29418`.
+
* `'hostname':'port'` (for example `review.example.com:29418`)
* `'IPv4':'port'` (for example `10.0.0.1:29418`)
* `['IPv6']:'port'` (for example `[ff02::1]:29418`)
* `+*:'port'+` (for example `+*:29418+`)

+
--
If multiple values are supplied, the daemon will listen on all
of them.

To disable the internal SSHD, set listenAddress to `off`.

By default, `*:29418`.
--

[[sshd.advertisedAddress]]sshd.advertisedAddress::
+
Specifies the addresses clients should be told to connect to.
This may differ from sshd.listenAddress if a firewall based port
redirector is being used, making Gerrit appear to answer on port
22. The following forms may be used to specify an address.  In any
form, `:'port'` may be omitted to use the default SSH port of 22.

* `'hostname':'port'` (for example `review.example.com:22`)
* `'IPv4':'port'` (for example `10.0.0.1:29418`)
* `['IPv6']:'port'` (for example `[ff02::1]:29418`)

+
--
If multiple values are supplied, the daemon will advertise all
of them.

By default uses the value of `sshd.listenAddress`.
--

[[sshd.tcpKeepAlive]]sshd.tcpKeepAlive::
+
If `true`, enables TCP keepalive messages to the other side, so
the daemon can terminate connections if the peer disappears.
+
Only effective when `sshd.backend` is set to `MINA`.
+
By default, `true`.

[[sshd.threads]]sshd.threads::
+
Number of threads to use when executing SSH command requests.
If additional requests are received while all threads are busy they
are queued and serviced in a first-come-first-served order.
+
By default, 2x the number of CPUs available to the JVM (but at least 4
threads).
+
[NOTE]
When SSH daemon is enabled then this setting also defines the max number of
concurrent Git requests for interactive users over SSH and HTTP together.

[[sshd.batchThreads]]sshd.batchThreads::
+
Number of threads to allocate for SSH command requests from
link:access-control.html#service_users[service users].
If equals to 0, then all non-interactive requests are executed in the same
queue as interactive requests.
+
Any other value will remove the number of threads from the queue
allocated to interactive users, and create a separate thread pool
of the requested size, which will be used to run commands from
service users.
+
If the number of threads requested for service users is larger
than the total number of threads allocated in sshd.threads, then the
value of sshd.threads is increased to accommodate the requested value.
+
By default is 1 on single core node, 2 otherwise.
+
[NOTE]
When SSH daemon is enabled then this setting also defines the max number of
concurrent Git requests for batch users over SSH and HTTP together.

[[sshd.streamThreads]]sshd.streamThreads::
+
Number of threads to use when formatting events to asynchronous
streaming clients.  Event formatting is multiplexed onto this thread
pool by a simple FIFO scheduling system.
+
By default, 1 plus the number of CPUs available to the JVM.

[[sshd.commandStartThreads]]sshd.commandStartThreads::
+
Number of threads used to parse a command line submitted by a client
over SSH for execution, create the internal data structures used by
that command, and schedule it for execution on another thread.
+
By default, 2.

[[sshd.maxAuthTries]]sshd.maxAuthTries::
+
Maximum number of authentication attempts before the server
disconnects the client.  Each public key that a client has loaded
into its local agent counts as one auth request.  Users can work
around the server's limit by loading less keys into their agent,
or selecting a specific key in their `~/.ssh/config` file with
the `IdentityFile` option.
+
By default, 6.

[[sshd.loginGraceTime]]sshd.loginGraceTime::
+
Time in seconds that a client has to authenticate before the server
automatically terminates their connection.  Values should use common
unit suffixes to express their setting:
+
* s, sec, second, seconds
* m, min, minute, minutes
* h, hr, hour, hours
* d, day, days

+
By default, 2 minutes.

[[sshd.idleTimeout]]sshd.idleTimeout::
+
Time in seconds after which the server automatically terminates idle
connections (or 0 to disable closing of idle connections) not waiting for
any server operation to complete.
Values should use common unit suffixes to express their setting:
+
* s, sec, second, seconds
* m, min, minute, minutes
* h, hr, hour, hours
* d, day, days

+
By default, 0.

[[sshd.waitTimeout]]sshd.waitTimeout::
+
Time in seconds after which the server automatically terminates
connections waiting for a server operation to complete, like for instance
cloning a very large repo with lots of refs.
Values should use common unit suffixes to express their setting:
+
* s, sec, second, seconds
* m, min, minute, minutes
* h, hr, hour, hours
* d, day, days

+
By default, 30s.

[[sshd.gracefulStopTimeout]]sshd.gracefulStopTimeout::
+
Set a graceful stop time. If set, Gerrit ensures that all open SSH
sessions are preserved for a maximum period of time, before forcing the
shutdown of the SSH daemon. During this period, no new requests
will be accepted. This option is meant to be used in setups performing
rolling restarts.
+
Values should use common unit suffixes to express their setting:
+
* s, sec, second, seconds
* m, min, minute, minutes
+
By default, 0 seconds (immediate shutdown).

[[sshd.maxConnectionsPerUser]]sshd.maxConnectionsPerUser::
+
Maximum number of concurrent SSH sessions that a user account
may open at one time.  This is the number of distinct SSH logins
that each user may have active at one time, and is not related to
the number of commands a user may issue over a single connection.
If set to 0, there is no limit.
+
By default, 64.

[[sshd.cipher]]sshd.cipher::
+
Available ciphers.  To permit multiple ciphers, specify multiple
`sshd.cipher` keys in the configuration file, one cipher name
per key.  Cipher names starting with `+` are enabled in addition
to the default ciphers, cipher names starting with `-` are removed
from the default cipher set.
+
Supported ciphers:
+
* `aes128-cbc`
* `aes128-ctr`
* `aes128-gcm@openssh.com`
* `aes192-cbc`
* `aes192-ctr`
* `aes256-cbc`
* `aes256-ctr`
* `aes256-gcm@openssh.com`
* `arcfour128`
* `arcfour256`
* `blowfish-cbc`
* `chacha20-poly1305@openssh.com`
* `3des-cbc`
* `none`
+
If your setup allows for it, it's recommended to disable all ciphers except
the AES-CTR modes.
+
See also link:https://github.com/apache/mina-sshd/tree/master#ciphers[ciphers,role=external,window=_blank].
+
By default, all supported ciphers except `none` are available.

[[sshd.mac]]sshd.mac::
+
Available MAC (message authentication code) algorithms.  To permit
multiple algorithms, specify multiple `sshd.mac` keys in the
configuration file, one MAC per key.  MAC names starting with `+`
are enabled in addition to the default MACs, MAC names starting with
`-` are removed from the default MACs.
+
Supported MACs:
+
* `hmac-md5`
* `hmac-md5-96`
* `hmac-sha1`
* `hmac-sha1-96`
* `hmac-sha2-256`
* `hmac-sha2-512`
* `hmac-sha1-etm@openssh.com`
* `hmac-sha2-256-etm@openssh.com`
* `hmac-sha2-512-etm@openssh.com`
+
See also link:https://github.com/apache/mina-sshd/tree/master#macs[macs,role=external,window=_blank].
+
By default, all supported MACs are available.

[[sshd.enableDeprecatedKexAlgorithms]]sshd.enableDeprecatedKexAlgorithms::
+
Enable deprecated kex algorithms:
+
* `diffie-hellman-group1-sha1`
* `diffie-hellman-group14-sha1`
* `diffie-hellman-group-exchange-sha1`

By default, the deprecated kex algorithms are disabled.

[[sshd.kex]]sshd.kex::
+
--
Available key exchange algorithms. To permit multiple algorithms,
specify multiple `sshd.kex` keys in the configuration file, one key
exchange algorithm per key.  Key exchange algorithm names starting
with `+` are enabled in addition to the default key exchange
algorithms, key exchange algorithm names starting with `-` are
removed from the default key exchange algorithms.

Supported key exchange algorithms:

* `ecdh-sha2-nistp521`
* `ecdh-sha2-nistp384`
* `ecdh-sha2-nistp256`
* `curve25519-sha256`
* `curve25519-sha256@libssh.org`
* `curve448-sha512`
* `diffie-hellman-group-exchange-sha256`
* `diffie-hellman-group18-sha512`
* `diffie-hellman-group17-sha512`
* `diffie-hellman-group16-sha512`
* `diffie-hellman-group15-sha512`
* `diffie-hellman-group14-sha256`

See link:#sshd.enableDeprecatedKexAlgorithms[sshd.enableDeprecatedKexAlgorithms]
for deprecated key algorithms and how to enable them.

It is strongly recommended to disable at least `diffie-hellman-group1-sha1`
as it's known to be vulnerable (logjam attack). Additionally, if your setup
allows for it, it is recommended to disable the remaining two `sha1` key
exchange algorithms.

See also link:https://github.com/apache/mina-sshd/tree/master#key-exchange[key exchange,role=external,window=_blank].

By default, all supported key exchange algorithms are available.
--

[[sshd.kerberosKeytab]]sshd.kerberosKeytab::
+
Enable kerberos authentication for SSH connections.  To permit
kerberos authentication, the server must have a host principal
(see `sshd.kerberosPrincipal`) which is acquired from a keytab.
This must be provisioned by the kerberos administrators, and is
typically installed into `/etc/krb5.keytab` on host machines.
+
The keytab must contain at least one `host/` principal, typically
using the host's canonical name. If it does not use the
canonical name, the `sshd.kerberosPrincipal` should be configured
with the correct name.
+
By default, not set and so kerberos authentication is not enabled.

[[sshd.kerberosPrincipal]]sshd.kerberosPrincipal::
+
If kerberos authentication is enabled with `sshd.kerberosKeytab`,
this principal name is used instead of the default.
If the principal does not begin with `host/` a warning message is
printed and may prevent successful authentication.
+
This may be useful if the host is behind an IP load balancer or
other SSH forwarding systems, since the principal name is constructed
by the client and must match for kerberos authentication to work.
+
By default, `host/canonical.host.name`

[[sshd.requestLog]]sshd.requestLog::
+
Enable (or disable) the `'$site_path'/logs/sshd_log` request log.
If enabled, a request log file is written out by the SSH daemon.
The sshd log format is documented link:logs.html#_sshd_log[here].
+
`log4j.appender` with the name `sshd_log` can be configured to overwrite
programmatic configuration.
+
By default, `true`.
+
This value supports link:#reloadConfig[configuration reloads].

[[sshd.rekeyBytesLimit]]sshd.rekeyBytesLimit::
+
The SSH daemon will issue a rekeying after a certain amount of data.
This configuration option allows you to tweak that setting.
+
By default, 1073741824 (bytes, 1GB).
+
The `rekeyBytesLimit` cannot be set to lower than 32.

[[sshd.rekeyTimeLimit]]sshd.rekeyTimeLimit::
+
The SSH daemon will issue a rekeying after a certain amount of time.
This configuration option allows you to tweak that setting.
+
By default, 1h.
+
Set to 0 to disable this check.

[[suggest]]
=== Section suggest

[[suggest.maxSuggestedReviewers]]suggest.maxSuggestedReviewers::
+
The maximum numbers of reviewers suggested.
+
By default 10.
+
This value supports link:#reloadConfig[configuration reloads].

[[suggest.from]]suggest.from::
+
The number of characters that a user must have typed before suggestions
are provided. If set to 0, suggestions are always provided. This is only
used for suggesting accounts when adding members to a group.
+
By default 0.

[[suggest.relevantChanges]]suggest.relevantChanges::
+
When suggesting reviewers, we go over recent changes of the user, and
give priority to users that are present as reviewers in any of those
changes. The number of changes we go over is `sugggest.relevantChanges`.
+
This nubmer is a tradeoff between speed and accuracy.
A high number would be accurate but slow, and a low number would be
fast but inaccurate.
+
By default 50.

[[suggest.skipServiceUsers]]suggest.skipServiceUsers::
+
If link:access-control.html#service_users[service users] should be skipped when
suggesting reviewers.
+
By default `true`.

[[tracing]]
=== Section tracing

[[tracing.performanceLogging]]tracing.performanceLogging::
+
Whether performance logging is enabled.
+
When performance logging is enabled, performance events for some
operations are collected in memory while a request is running. At the
end of the request the performance events are handed over to the
link:dev-plugins.html#performance-logger[PerformanceLogger] plugins.
This means if performance logging is enabled, the memory footprint of
requests can be markedly increased.
In one recorded case the impact was an overall heap increase of 40%
(using the metrics-reporter-graphite plugin), in other instances the
heap increase wasn't nearly as dramatic and the impact is most likely
dependent on which plugin is used.
+
By default, `false`.

[[tracing.traceid]]
==== Subsection tracing.<trace-id>

There can be multiple `tracing.<trace-id>` subsections to configure
automatic tracing of requests. To be traced a request must match all
conditions of one `tracing.<trace-id>` subsection. A `tracing.<trace-id>`
subsection must specify at least one of `requestUriPattern`, `account` and
`projectPattern`, or otherwise it is ignored. The subsection name is used as
trace ID. Using this trace ID administrators can find matching log entries.

[WARNING] Tracing requests can make them more expensive. To avoid performance
issues trace configs should match as little requests as possible and only be
added temporarily. Enabling tracing for too many requests can severely impact
the performance and the availability of the server.

[[tracing.traceid.requestType]]tracing.<trace-id>.requestType::
+
Type of request for which request tracing should be always enabled (can
be `GIT_RECEIVE`, `GIT_UPLOAD`, `REST` and `SSH`).
+
May be specified multiple times.
+
By default, unset (all request types are matched).

[[tracing.traceid.requestUriPattern]]tracing.<trace-id>.requestUriPattern::
+
Regular expression to match request URIs for which request tracing
should be enabled except if they match
link:tracing.traceid.excludedRequestUriPattern[excludedRequestUriPattern].
Request URIs are only available for REST requests. Request URIs never include
the '/a' prefix.
+
May be specified multiple times.
+
By default, unset (all request URIs are matched).

[[tracing.traceid.excludedRequestUriPattern]]tracing.<trace-id>.excludedRequestUriPattern::
+
Regular expression to match request URIs for which request tracing
should not be enabled even if they match
link:#tracing.traceid.requestUriPattern[requestUriPattern].
Request URIs are only available for REST requests. Request URIs never include
the '/a' prefix and don't contain the query string with the request parameters.
+
May be specified multiple times.
+
By default, unset (no request URIs are excluded).

[[tracing.traceid.requestQueryStringPattern]]tracing.<trace-id>.requestQueryStringPattern::
+
Regular expression to match request query strings for which request tracing
should be enabled. The query string is the portion of the URL that contains
the request parameters.
+
May be specified multiple times.
+
Example:
----
  requestQueryStringPattern = .*limit=.*
----
+
By default, unset (all request query strings are matched).

[[tracing.traceid.headerPattern]]tracing.<trace-id>.headerPattern::
+
Regular expression to match headers for which request tracing should be
enabled. The regular expression is matched against the headers in the
format '<header-name>=<header-value>'.
+
May be specified multiple times.
+
Example:
----
  requestQueryStringPattern = User-Agent=foo-.*
----
+
By default, unset (all headers are matched).

[[tracing.traceid.account]]tracing.<trace-id>.account::
+
Account ID of an account for which request tracing should be always
enabled.
+
May be specified multiple times.
+
By default, unset (all accounts are matched).

[[tracing.traceid.projectPattern]]tracing.<trace-id>.projectPattern::
+
Regular expression to match project names for which request tracing
should be always enabled.
+
May be specified multiple times.
+
By default, unset (all projects are matched).

[[deadline.id]]
==== Subsection deadline.<id>

There can be multiple `deadline.<id>` subsections to configure deadlines for
request executions. For a deadline to apply all conditions of the
`deadline.<id>` subsection must match. The subsection name is the ID of the
deadline configuration and allows to track back an applied deadline to its
configuration.

Clients can override the deadlines that are configured here by setting a
deadline on the request.

Deadlines are only supported for `REST`, `SSH` and `GIT_RECEIVE` requests, but
not for `GIT_UPLOAD` requests.

[[deadline.id.timeout]]deadline.<id>.timeout::
+
Timeout after which matching requests should be cancelled.
+
Values must be specified using standard time unit abbreviations ('ms', 'sec',
'min', etc.).
+
For some requests additional timeout configurations may apply, e.g.
link:#receive.timeout[receive.timeout] for git pushes.
+
By default, unset.

[[deadline.id.isAdvisory]]deadline.<id>.isAdvisory::
+
Whether this deadline is an advisory deadline. Advisory deadlines do not cause
requests to be aborted when they are exceeded. Instead, if an advisory deadline
is exceeded, only the `cancellation/advisory_deadline_count` metrics is
incremented and a log is written. This is useful to test how many requests would
be affected by a new deadline configuration.
+
By default, `false`.

[[deadline.id.requestType]]deadline.<id>.requestType::
+
Type of request to which the deadline applies (can be `GIT_RECEIVE`, `REST` and
`SSH`).
+
May be specified multiple times.
+
By default, unset (all request types are matched).

[[deadline.id.requestUriPattern]]deadline.<id>.requestUriPattern::
+
Regular expression to match request URIs to which the deadline applies except if
they match
link:#deadline.id.excludedRequestUriPattern[excludedRequestUriPattern]. Request
URIs are only available for REST requests. Request URIs never include the '/a'
prefix.
+
May be specified multiple times.
+
By default, unset (all request URIs are matched).

[[deadline.id.excludedRequestUriPattern]]deadline.<id>.excludedRequestUriPattern::
+
Regular expression to match request URIs to which the deadline should not be
applied even if they match
link:#deadline.id.requestUriPattern[requestUriPattern]. Request URIs are only
available for REST requests. Request URIs never include the '/a' prefix.
+
May be specified multiple times.
+
By default, unset (no request URIs are excluded).

[[deadline.id.account]]deadline.<id>.account::
+
Account ID of an account to which the deadline applies.
+
May be specified multiple times.
+
By default, unset (all accounts are matched).

[[deadline.id.projectPattern]]deadline.<id>.projectPattern::
+
Regular expression to match project names to which the deadline applies.
+
May be specified multiple times.
+
By default, unset (all projects are matched).

[[trackingid]]
=== Section trackingid

Tagged footer lines containing references to external
tracking systems, parsed out of the commit message and
saved in Gerrit's secondary index.

After making changes to this section, existing changes
must be reindexed with link:pgm-reindex.html[reindex].

The tracking ids are searchable using tr:<tracking id> or
bug:<tracking id>.

----
[trackingid "jira-bug"]
  footer = Bugfix:
  footer = Bug:
  match = JRA\\d{2,8}
  system = JIRA

[trackingid "jira-feature"]
  footer = Feature
  match = JRA(\\d{2,8})
  system = JIRA
----

[[trackingid.name.footer]]trackingid.<name>.footer::
+
A prefix tag that identifies the footer line to parse for tracking ids.
+
Several trackingid entries can have the same footer tag, and a single trackingid
entry can have multiple footer tags.
+
If multiple footer tags are specified, each tag will be parsed separately and
duplicates will be ignored.
+
The trailing ":" is optional.

[[trackingid.name.match]]trackingid.<name>.match::
+
A link:http://download.oracle.com/javase/6/docs/api/java/util/regex/Pattern.html[standard
Java regular expression (java.util.regex),role=external,window=_blank] used to match the
external tracking id part of the footer line. The match can
result in several entries in the DB.  If grouping is used in the
regex the first group will be interpreted as the tracking id.
Tracking ids longer than 32 characters will be ignored.
+
The configuration file parser eats one level of backslashes, so the
character class `\s` requires `\\s` in the configuration file.  The
parser also terminates the line at the first `#`, so a match
expression containing # must be wrapped in double quotes.

[[trackingid.name.system]]trackingid.<name>.system::
+
The name of the external tracking system (maximum 20 characters).
It is possible to have several trackingid entries for the same
tracking system.

[[transfer]]
=== Section transfer

[[transfer.timeout]]transfer.timeout::
+
Number of seconds to wait for a single network read or write
to complete before giving up and declaring the remote side is
not responding.  If 0, there is no timeout, and this server will
wait indefinitely for a transfer to finish.
+
A timeout should be large enough to mostly transfer the objects to
the other side.  1 second may be too small for larger projects,
especially over a WAN link, while 10-30 seconds is a much more
reasonable timeout value.
+
Defaults to 0 seconds, wait indefinitely.


[[upload]]
=== Section upload

Options to control the behavior of `upload-pack` on the server side,
which handles a user's fetch, clone, or repo sync command.

----
[upload]
  allowGroup = GROUP_ALLOWED_TO_EXECUTE
  allowGroup = YET_ANOTHER_GROUP_ALLOWED_TO_EXECUTE
----

[[upload.allowGroup]]upload.allowGroup::
+
Name of the groups of users that are allowed to execute 'upload-pack'.
One or more groups can be set.
+
If no groups are added, any user will be allowed to execute
'upload-pack' on the server.

[[accountDeactivation]]
=== Section accountDeactivation

Configures the parameters for the scheduled task to sweep and deactivate Gerrit
accounts according to their status reported by the auth backend. Currently only
supported for LDAP backends.

[[accountDeactivation.startTime]]accountDeactivation.startTime::
+
The link:#schedule-configuration-startTime[start time] for running
account deactivations.

[[accountDeactivation.interval]]accountDeactivation.interval::
+
The link:#schedule-configuration-interval[interval] for running
account deactivations.

Note that the task will only be scheduled if the
link:#auth.autoUpdateAccountActiveStatus[auth.autoUpdateAccountActiveStatus]
is set to `true`.

link:#schedule-configuration-examples[Schedule examples] can be found
in the link:#schedule-configuration[Schedule Configuration] section.

[[submodule]]
=== Section submodule

[[submodule.verbosesuperprojectupdate]]submodule.verboseSuperprojectUpdate::
+
When using link:user-submodules.html#automatic_update[automatic superproject updates]
this option will determine how the submodule commit messages are included into
the commit message of the superproject update.
+
If `FALSE`, will not include any commit messages for the gitlink update.
+
If `SUBJECT_ONLY`, will include only the commit subjects.
+
If `TRUE`, will include full commit messages.
+
By default this is `TRUE`.

[[submodule.enableSuperProjectSubscriptions]]submodule.enableSuperProjectSubscriptions::
+
This allows to enable the superproject subscription mechanism.
+
By default this is `true`.

[[submodule.maxCombinedCommitMessageSize]]submodule.maxCombinedCommitMessageSize::
+
This allows to limit the length of the commit message for a submodule.
+
By default this is 262144 (256 KiB).
+
Common unit suffixes of k, m, or g are supported.

[[submodule.maxCommitMessages]]submodule.maxCommitMessages::
+
This allows to limit the number of commit messages that should be combined when creating
a commit message for a submodule.
+
By default this is 1000.

[[user]]
=== Section user

[[user.name]]user.name::
+
Name that Gerrit calls itself in Git when it creates a new Git
commit, such as a merge during change submission.
+
By default this is "Gerrit Code Review".

[[user.email]]user.email::
+
Email address that Gerrit refers to itself as when it creates a
new Git commit, such as a merge commit during change submission.
+
If not set, Gerrit generates this as "gerrit@``hostname``", where
`hostname` is the hostname of the system Gerrit is running on.
+
By default, not set, generating the value at startup.

[[user.anonymousCoward]]user.anonymousCoward::
+
Username that is displayed in the Gerrit Web UI and in e-mail
notifications if the full name of the user is not set.
+
By default "Name of user not set" is used.

[[schedule-configuration]]
=== Schedule Configuration

Schedule configurations are used for running periodic background jobs.

A schedule configuration consists of two parameters:

[[schedule-configuration-interval]]
* `interval`:
Interval for running the periodic background job. The interval must be
larger than zero. The following suffixes are supported to define the
time unit for the interval:
** `s`, `sec`, `second`, `seconds`
** `m`, `min`, `minute`, `minutes`
** `h`, `hr`, `hour`, `hours`
** `d`, `day`, `days`
** `w`, `week`, `weeks` (`1 week` is treated as `7 days`)
** `mon`, `month`, `months` (`1 month` is treated as `30 days`)
** `y`, `year`, `years` (`1 year` is treated as `365 days`)

[[schedule-configuration-startTime]]
* `startTime`:
The start time defines the first execution of the periodic background
job. If the configured `interval` is shorter than `startTime - now` the
start time will be preponed by the maximum integral multiple of
`interval` so that the start time is still in the future. `startTime`
must have one of the following formats:

** `<day of week> <hours>:<minutes>`
** `<hours>:<minutes>`

+
The placeholders can have the following values:

*** `<day of week>`:
`Mon`, `Tue`, `Wed`, `Thu`, `Fri`, `Sat`, `Sun`
*** `<hours>`:
`00`-`23`
*** `<minutes>`:
`00`-`59`

+
The time zone cannot be specified but is always the system default
time zone. Hours must be zero-padded, i.e. `06:00` rather than `6:00`.

The section (and optionally the subsection) in which the `interval` and
`startTime` keys must be set depends on the background job for which a
schedule should be configured. E.g. for the change cleanup job the keys
must be set in the link:#changeCleanup[changeCleanup] section:

----
  [changeCleanup]
    startTime = Fri 10:30
    interval  = 2 days
----

[[schedule-configuration-examples]]
Examples for a schedule configuration:

* Example 1:
+
----
  startTime = Fri 10:30
  interval  = 2 days
----
+
Assuming that the server is started on `Mon 07:00` then
`startTime - now` is `4 days 3:30 hours`. This is larger than the
interval hence the start time is preponed by the maximum integral
multiple of the interval so that start time is still in the future,
i.e. preponed by 4 days. This yields a start time of `Mon 10:30`, next
executions are `Wed 10:30`, `Fri 10:30`. etc.

* Example 2:
+
----
  startTime = 06:00
  interval = 1 day
----
+
Assuming that the server is started on `Mon 07:00` then this yields the
first run on Tuesday at 06:00 and a repetition interval of 1 day.

[[All-Projects-project.config]]
== File `etc/All-Projects/project.config`

The optional file `'$site_path'/etc/All-Projects/project.config` provides
defaults for configuration read from
link:config-project-config.html[`project.config`] in the
`All-Projects` repo. Unlike `gerrit.config`, this file contains project-type
configuration rather than server-type configuration.

Most administrators will not need this file, and should instead make commits to
`All-Projects` to modify global config. However, a separate file can be useful
when managing multiple Gerrit servers, since pushing changes to defaults using
Puppet or a similar tool can be easier than scripting git updates to
`All-Projects`.

The contents of the file are loaded each time the `All-Projects` project is
reloaded. Updating the file requires either evicting the project cache or
restarting the server.

Caveats:

* The path from which the file is read corresponds to the name of the repo,
  which is link:#gerrit.allProjects[configurable].
* Although the file lives in a directory that shares a name with a repository,
  this directory is not a Git repository.
* Only the file `project.config` is read from this directory to provide
  defaults; any other files in this directory, such as `rules.pl`, are ignored.
  (This behavior may change in the future.)
* Group names listed in the access config in this file are resolved to UUIDs
  using the `groups` file in the repository, not in the config directory. As a
  result, setting ACLs in this file is not recommended.

[[secure.config]]
== File `etc/secure.config`

The optional file `'$site_path'/etc/secure.config` overrides (or
supplements) the settings supplied by `'$site_path'/etc/gerrit.config`.
The file should be readable only by the daemon process and can be
used to contain private configuration entries that wouldn't normally
be exposed to everyone.

Sample `etc/secure.config`:
----
[auth]
  registerEmailPrivateKey = 2zHNrXE2bsoylzUqDxZp0H1cqUmjgWb6

[ldap]
  password = l3tm3srch

[httpd]
  sslKeyPassword = g3rr1t

[sendemail]
  smtpPass = sp@m

[remote "bar"]
  password = s3kr3t
----

== File `etc/peer_keys`

The optional file `'$site_path'/etc/peer_keys` controls who can
login as the 'Gerrit Code Review' user, required for the link:cmd-suexec.html[suexec]
command.

The format is one Base-64 encoded public key per line with optional comment, e.g.:
----
# Comments allowed at start of line
AAAAC3...51R== john@example.net
# Another comment
AAAAB5...21S== jane@example.net
----

=== Configurable Parameters

site_path::
+
Local filesystem directory holding the site customization assets.
Placing this directory under version control and/or backup is a
good idea.
+
Files in this directory provide additional configuration.
+
Other files support site customization.
+
* link:config-themes.html[Themes]

[[jgitConfig]]
== File `etc/jgit.config`

Gerrit uses the `$site_path/etc/jgit.config` file instead of the
system-wide and user-global Git configuration for its runtime JGit
configuration.

Sample `etc/jgit.config` file:
----
[core]
  trustFolderStat = false
----

[[jgit-gc]]
=== Section gc

Options in section gc are used when command link:cmd-gc.html[gerrit gc] is used
or scheduled via options link:cmd-gc.html#gc.startTime[gc.startTime] and
link:cmd-gc.html#gc.interval[gc.interval].

[[gc.auto]]gc.auto::
+
When there are approximately more than this many loose objects in the repository,
auto gc will pack them. Some commands use this command to perform a light-weight
garbage collection from time to time. The default value is 6700.
+
Setting this to 0 disables not only automatic packing based on the number of
loose objects, but any other heuristic auto gc will otherwise use to determine
if there’s work to do, such as link:#gc.autoPackLimit[gc.autoPackLimit].

[[gc.autodetach]]gc.autodetach::
+
Makes auto gc run in a background thread. Default is `true`.

[[gc.autopacklimit]]gc.autopacklimit::
+
When there are more than this many packs that are not marked with `*.keep` file
in the repository, auto gc consolidates them into one larger pack. The
default value is 50. Setting this to 0 disables it. Setting `gc.auto` to 0 will
also disable this.

[[gc.packRefs]]gc.packRefs::
+
This variable determines whether gc runs git pack-refs. The default is `true`.

[[gc.reflogExpire]]gc.reflogExpire::
+
Removes reflog entries older than this time; defaults to 90 days. The value "now"
expires all entries immediately, and "never" suppresses expiration altogether.

[[gc.reflogExpireUnreachable]]gc.reflogExpireUnreachable::
+
Removes reflog entries older than this time and not reachable from the
current tip; defaults to 30 days. The value "now" expires all entries immediately,
and "never" suppresses expiration altogether.

[[jgit-protocol]]
=== Section protocol

[[protocol.version]]protocol.version::
+
If set, the server will accept requests from a client attempting to communicate
using the specified protocol version. Default is `2`. If set in file
`etc/jgit.config` this option will be used for all repositories of the site.
It can be overridden for a given repository by configuring a different value in
the repository's `config` file.
+
Supported versions:
0:: the original wire protocol.
1:: the original wire protocol with the addition of a version string in the initial response from the server.
2:: wire protocol version 2. Speeds up fetches from repositories with many refs by allowing the client
    to specify which refs to list before the server lists them.

[[jgit-receive]]
=== Section receive

[[receive.autogc]]receive.autogc::
+
By default, up to Gerrit 3.2 `git-receive-pack` will run auto gc after receiving data from git-push and updating refs.
You can stop it by setting this variable to `false`. This is recommended in gerrit to avoid the
additional load this creates. Instead schedule gc using link:cmd-gc.html#gc.startTime[gc.startTime]
and link:cmd-gc.html#gc.interval[gc.interval] or e.g. in a cron job that runs gc in a separate process.
Since Gerrit 3.3 the init command will auto-configure `git-receive-pack = false` in `etc/jgit.config` if
it wasn't set manually and show a warning if it was set to `true` manually.

GERRIT
------
Part of link:index.html[Gerrit Code Review]

SEARCHBOX
---------<|MERGE_RESOLUTION|>--- conflicted
+++ resolved
@@ -535,14 +535,13 @@
 +
 By default, `false`.
 
-<<<<<<< HEAD
 [[auth.cookieHttpOnly]]auth.cookieHttpOnly::
 +
 Sets "httpOnly" flag of the authentication cookie. If `true`, cookie
 values can't be accessed by client side scripts.
 +
 By default, `true`.
-=======
+
 [[auth.externalIdsRefExpiry]]auth.externalIdsRefExpiry::
 +
 Define TTL value for memoizing the refs/meta/external-ids sha1 rather than opening
@@ -558,7 +557,6 @@
 **Note** during the memoization time exterenal-ids modification are not visible by Gerrit.
 +
 By default `0`.
->>>>>>> 00f11fd1
 
 [[auth.emailFormat]]auth.emailFormat::
 +
