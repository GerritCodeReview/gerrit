= Gerrit Code Review - Configuration

== File `etc/gerrit.config`

The optional file `'$site_path'/etc/gerrit.config` is a Git-style
config file that controls many host specific settings for Gerrit.

[NOTE]
The contents of the `etc/gerrit.config` file are cached at startup
by Gerrit.  If you modify any properties in this file, Gerrit needs
to be restarted before it will use the new values.

Sample `etc/gerrit.config`:
----
[core]
  packedGitLimit = 200 m

[cache]
  directory = /var/cache/gerrit2
----

[[accounts]]
=== Section accounts

[[accounts.visibility]]accounts.visibility::
+
Controls visibility of other users' dashboard pages and
completion suggestions to web users.
+
If `ALL`, all users are visible to all other users, even
anonymous users.
+
If `SAME_GROUP`, only users who are also members of a group the
current user is a member of are visible.
+
If `VISIBLE_GROUP`, only users who are members of at least one group
that is visible to the current user are visible.
+
If `NONE`, no users other than the current user are visible.
+
Default is `ALL`.

[[addreviewer]]
=== Section addreviewer

[[addreviewer.maxWithoutConfirmation]]addreviewer.maxWithoutConfirmation::
+
The maximum number of reviewers a user can add at once by adding a
group as reviewer without being asked to confirm the operation.
+
If set to 0, the user will never be asked to confirm adding a group
as reviewer.
+
Default is 10.
+
This setting only applies for adding reviewers in the Gerrit WebUI,
but is ignored when adding reviewers with the
link:cmd-set-reviewers.html[set-reviewers] command.

[[addreviewer.maxAllowed]]addreviewer.maxAllowed::
+
The maximum number of reviewers a user can add at once by adding a
group as reviewer.
+
If set to 0, there is no limit for the number of reviewers that can
be added at once by adding a group as reviewer.
+
Default is 20.

[[auth]]
=== Section auth

See also link:config-sso.html[SSO configuration].

[[auth.type]]auth.type::
+
Type of user authentication employed by Gerrit.  The supported
values are:
+
* `OpenID`
+
The default setting.  Gerrit uses any valid OpenID
provider chosen by the end-user.  For more information see
http://openid.net/[openid.net].
+
* `OpenID_SSO`
+
Supports OpenID from a single provider.  There is no registration
link, and the "Sign In" link sends the user directly to the provider's
SSO entry point.
+
* `HTTP`
+
Gerrit relies upon data presented in the HTTP request.  This includes
HTTP basic authentication, or some types of commercial single-sign-on
solutions.  With this setting enabled the authentication must
take place in the web server or servlet container, and not from
within Gerrit.
+
* `HTTP_LDAP`
+
Exactly like `HTTP` (above), but additionally Gerrit pre-populates
a user's full name and email address based on information obtained
from the user's account object in LDAP.  The user's group membership
is also pulled from LDAP, making any LDAP groups that a user is a
member of available as groups in Gerrit.
+
* `CLIENT_SSL_CERT_LDAP`
+
This authentication type is actually kind of SSO. Gerrit will configure
Jetty's SSL channel to request the client's SSL certificate. For this
authentication to work a Gerrit administrator has to import the root
certificate of the trust chain used to issue the client's certificate
into the <review-site>/etc/keystore.
After the authentication is done Gerrit will obtain basic user
registration (name and email) from LDAP, and some group memberships.
Therefore, the "_LDAP" suffix in the name of this authentication type.
This authentication type can only be used under hosted daemon mode, and
the httpd.listenUrl must use https:// as the protocol.
Optionally, certificate revocation list file can be used
at <review-site>/etc/crl.pem. For details, see httpd.sslCrl.
+
* `LDAP`
+
Gerrit prompts the user to enter a username and a password, which
it then verifies by performing a simple bind against the configured
<<ldap.server,ldap.server>>.  In this configuration the web server
is not involved in the user authentication process.
+
The actual username used in the LDAP simple bind request is the
account's full DN, which is discovered by first querying the
directory using either an anonymous request, or the configured
<<ldap.username,ldap.username>> identity. Gerrit can also use kerberos if
<<ldap.authentication,ldap.authentication>> is set to `GSSAPI`.

* `LDAP_BIND`
+
Gerrit prompts the user to enter a username and a password, which
it then verifies by performing a simple bind against the configured
<<ldap.server,ldap.server>>.  In this configuration the web server
is not involved in the user authentication process.
+
Unlike `LDAP` above, the username used to perform the LDAP simple bind
request is the exact string supplied in the dialog by the user.
The configured <<ldap.username,ldap.username>> identity is not used to obtain
account information.
+
* `DEVELOPMENT_BECOME_ANY_ACCOUNT`
+
*DO NOT USE*.  Only for use in a development environment.
+
When this is the configured authentication method a hyperlink titled
`Become` appears in the top right corner of the page, taking the
user to a form where they can enter the username of any existing
user account, and immediately login as that account, without any
authentication taking place.  This form of authentication is only
useful for the GWT hosted mode shell, where OpenID authentication
redirects might be risky to the developer's host computer, and HTTP
authentication is not possible.

+
By default, OpenID.

[[auth.allowedOpenID]]auth.allowedOpenID::
+
List of permitted OpenID providers.  A user may only authenticate
with an OpenID that matches this list.  Only used if `auth.type`
is set to `OpenID` (the default).
+
Patterns may be either a
link:http://download.oracle.com/javase/6/docs/api/java/util/regex/Pattern.html[standard
Java regular expression (java.util.regex)] (start with `^` and
end with `$`) or be a simple prefix (any other string).
+
By default, the list contains two values, `http://` and `https://`,
allowing users to authenticate with any OpenID provider.

[[auth.trustedOpenID]]auth.trustedOpenID::
+
List of trusted OpenID providers.  Only used if `auth.type` is
set to `OpenID` (the default).
+
In order for a user to take advantage of permissions beyond those
granted to the `Anonymous Users` and `Registered Users` groups,
the user account must only have OpenIDs which match at least one
pattern from this list.
+
Patterns may be either a
link:http://download.oracle.com/javase/6/docs/api/java/util/regex/Pattern.html[standard
Java regular expression (java.util.regex)] (start with `^` and
end with `$`) or be a simple prefix (any other string).
+
By default, the list contains two values, `http://` and `https://`,
allowing Gerrit to trust any OpenID it receives.

[[auth.openIdDomain]]auth.openIdDomain::
+
List of allowed OpenID email address domains. Only used if
`auth.type` is set to `OPENID` or `OPENID_SSO`.
+
Domain is case insensitive and must be in the same form as it
appears in the email address, for example, "example.com".
+
By default, any domain is accepted.

[[auth.maxOpenIdSessionAge]]auth.maxOpenIdSessionAge::
+
Time in seconds before an OpenID provider must force the user
to authenticate themselves again before authentication to this
Gerrit server.  Currently this is only a polite request, and users
coming from providers that don't support the PAPE extension will
be accepted anyway.  In the future it may be enforced, rejecting
users coming from providers that don't honor the max session age.
+
If set to 0, the provider will always force the user to authenticate
(e.g. supply their password).  Values should use common unit suffixes
to express their setting:
+
* s, sec, second, seconds
* m, min, minute, minutes
* h, hr, hour, hours
* d, day, days
* w, week, weeks (`1 week` is treated as `7 days`)
* mon, month, months (`1 month` is treated as `30 days`)
* y, year, years (`1 year` is treated as `365 days`)

+
Default is -1, permitting infinite time between authentications.

[[auth.maxRegisterEmailTokenAge]]auth.maxRegisterEmailTokenAge::
+
Time in seconds before an email verification token sent to a user in
order to validate their email address expires.
+
* s, sec, second, seconds
* m, min, minute, minutes
* h, hr, hour, hours
* d, day, days
* w, week, weeks (`1 week` is treated as `7 days`)
* mon, month, months (`1 month` is treated as `30 days`)
* y, year, years (`1 year` is treated as `365 days`)

+
Default is 12 hours.

[[auth.openIdSsoUrl]]auth.openIdSsoUrl::
+
The SSO entry point URL.  Only used if `auth.type` is set to
`OpenID_SSO`.
+
The "Sign In" link will send users directly to this URL.

[[auth.httpHeader]]auth.httpHeader::
+
HTTP header to trust the username from, or unset to select HTTP basic
or digest authentication.  Only used if `auth.type` is set to `HTTP`.

[[auth.httpDisplaynameHeader]]auth.httpDisplaynameHeader::
+
HTTP header to retrieve the user's display name from.  Only used if `auth.type`
is set to `HTTP`.
+
If set, Gerrit trusts and enforces the user's full name using the HTTP header
and disables the ability to manually modify the user's full name
from the contact information page.

[[auth.httpEmailHeader]]auth.httpEmailHeader::
+
HTTP header to retrieve the user's e-mail from.  Only used if `auth.type`
is set to `HTTP`.
+
If set, Gerrit trusts and enforces the user's e-mail using the HTTP header
and disables the ability to manually modify or register other e-mails
from the contact information page.

[[auth.loginUrl]]auth.loginUrl::
+
URL to redirect a browser to after the end-user has clicked on the
login link in the upper right corner. Only used if `auth.type` is set
to `HTTP` or `HTTP_LDAP`.
Organizations using an enterprise single-sign-on solution may want to
redirect the browser to the SSO product's sign-in page for completing the
login process and validate their credentials.
+
If set, Gerrit allows anonymous access until the end-user performs the login
and provides a trusted identity through the HTTP header.
If not set, Gerrit requires the HTTP header with a trusted identity
and returns the error page 'LoginRedirect.html' if such a header is not
present.

[[auth.loginText]]auth.loginText::
+
Text displayed in the loginUrl link. Only used if `auth.loginUrl` is set.
+
If not set, the "Sign In" text is used.

[[auth.registerPageUrl]]auth.registerPageUrl::
+
URL of the registration page to use when a new user logs in to Gerrit for
the first time. Used only when `auth.type` is set to `HTTP`.
+
If not set, the standard Gerrit registration page `/#/register/` is displayed.

[[auth.logoutUrl]]auth.logoutUrl::
+
URL to redirect a browser to after the end-user has clicked on the
"Sign Out" link in the upper right corner.  Organizations using an
enterprise single-sign-on solution may want to redirect the browser
to the SSO product's sign-out page.
+
If not set, the redirect returns to the list of all open changes.

[[auth.registerUrl]]auth.registerUrl::
+
Target for the "Register" link in the upper right corner.  Used only
when `auth.type` is `LDAP`.
+
If not set, no "Register" link is displayed.

[[auth.registerText]]auth.registerText::
+
Text for the "Register" link in the upper right corner.  Used only
when `auth.type` is `LDAP`.
+
If not set, defaults to "Register".

[[auth.editFullNameUrl]]auth.editFullNameUrl::
+
Target for the "Edit" button when the user is allowed to edit their
full name.

[[auth.httpPasswordUrl]]auth.httpPasswordUrl::
+
Target for the "Obtain Password" link.  Used only when `auth.type` is
`LDAP`, `LDAP_BIND` or `CUSTOM_EXTENSION`.

[[auth.switchAccountUrl]]auth.switchAccountUrl::
+
URL to switch user identities and login as a different account than
the currently active account.  This is disabled by default except when
`auth.type` is `OPENID` and `DEVELOPMENT_BECOME_ANY_ACCOUNT`.  If set
the "Switch Account" link is displayed next to "Sign Out".
+
When `auth.type` does not normally enable this URL administrators may
set this to `login/` or `$canonicalWebUrl/login`, allowing users to
begin a new web session.

[[auth.cookiePath]]auth.cookiePath::
+
Sets "path" attribute of the authentication cookie.
+
If not set, HTTP request's path is used.

[[auth.cookieSecure]]auth.cookieSecure::
+
Sets "secure" flag of the authentication cookie.  If true, cookies
will be transmitted only over HTTPS protocol.
+
By default, false.

[[auth.emailFormat]]auth.emailFormat::
+
Optional format string to construct user email addresses out of
user login names.  Only used if `auth.type` is `HTTP`, `HTTP_LDAP`
or `LDAP`.
+
This value can be set to a format string, where `{0}` is replaced
with the login name.  E.g. "\{0\}+gerrit@example.com" with a user
login name of "foo" will produce "foo+gerrit@example.com" during
the first time user "foo" registers.
+
If the site is using `HTTP_LDAP` or `LDAP`, using this option is
discouraged.  Setting `ldap.accountEmailAddress` and importing the
email address from the LDAP directory is generally preferred.

[[auth.contributorAgreements]]auth.contributorAgreements::
+
Controls whether or not the contributor agreement features are
enabled for the Gerrit site.  If enabled a user must complete a
contributor agreement before they can upload changes.
+
If enabled, the admin must also add one or more
link:config-cla.html[contributor-agreement sections]
in project.config and create agreement files under
`'$site_path'/static`, so users can actually complete one or
more agreements.
+
By default this is false (no agreements are used).
+
To enable the actual usage of contributor agreement the project
specific config option in the `project.config` must be set:
link:config-project-config.html[receive.requireContributorAgreement].

auth.allowGoogleAccountUpgrade::
+
Allows Google Account users to automatically update their Gerrit
account when/if their Google Account OpenID identity token changes.
Identity tokens can change if the server changes hostnames, or
for other reasons known only to Google.  The upgrade path works
by matching users by email address if the identity is not present,
and then changing the identity.
+
This setting also permits old Gerrit 1.x users to seamlessly upgrade
from Google Accounts on Google App Engine to OpenID authentication.
+
Having this enabled incurs an extra database query when Google
Account users register with the Gerrit server.
+
By default, unset/false.

[[auth.trustContainerAuth]]auth.trustContainerAuth::
+
If true then it is the responsibility of the container hosting
Gerrit to authenticate users. In this case Gerrit will blindly trust
the container.
+
This parameter only affects git over http traffic. If set to false
then Gerrit will do the authentication (using DIGEST authentication).
+
By default this is set to false.

[[auth.gitBasicAuth]]auth.gitBasicAuth::
+
If true then Git over HTTP and HTTP/S traffic is authenticated using
standard BasicAuth and credentials validated using the same auth
method configured for Gerrit Web UI.
+
This parameter only affects git over http traffic. If set to false
then Gerrit will authenticate through DIGEST authentication and
the randomly generated HTTP password in Gerrit DB.
+
By default this is set to false.

[[auth.userNameToLowerCase]]auth.userNameToLowerCase::
+
If set the username that is received to authenticate a git operation
is converted to lower case for looking up the user account in Gerrit.
+
By setting this parameter a case insensitive authentication for the
git operations can be achieved, if it is ensured that the usernames in
Gerrit (scheme `username`) are stored in lower case (e.g. if the
parameter link:#ldap.accountSshUserName[ldap.accountSshUserName] is
set to `${sAMAccountName.toLowerCase}`). It is important that for all
existing accounts this username is already in lower case. It is not
possible to convert the usernames of the existing accounts to lower
case because this would break the access to existing per-user
branches.
+
This parameter only affects git over http and git over SSH traffic.
+
By default this is set to false.

[[auth.enableRunAs]]auth.enableRunAs::
+
If true HTTP REST APIs will accept the `X-Gerrit-RunAs` HTTP request
header from any users granted the link:access-control.html#capability_runAs[Run As]
capability. The header and capability permit the authenticated user
to impersonate another account.
+
If false the feature is disabled and cannot be re-enabled without
editing gerrit.config and restarting the server.
+
Default is true.

[[cache]]
=== Section cache

[[cache.directory]]cache.directory::
+
Path to a local directory where Gerrit can write cached entities for
future lookup.  This local disk cache is used to retain potentially
expensive to compute information across restarts.  If the location
does not exist, Gerrit will try to create it.
+
If not absolute, the path is resolved relative to `$site_path`.
+
Default is unset, no disk cache.

[[cache.name.maxAge]]cache.<name>.maxAge::
+
Maximum age to keep an entry in the cache. Entries are removed from
the cache and refreshed from source data every maxAge interval.
Values should use common unit suffixes to express their setting:
+
* s, sec, second, seconds
* m, min, minute, minutes
* h, hr, hour, hours
* d, day, days
* w, week, weeks (`1 week` is treated as `7 days`)
* mon, month, months (`1 month` is treated as `30 days`)
* y, year, years (`1 year` is treated as `365 days`)

+
If a unit suffix is not specified, `seconds` is assumed.  If 0 is
supplied, the maximum age is infinite and items are never purged
except when the cache is full.
+
Default is `0`, meaning store forever with no expire, except:
+
* `"adv_bases"`: default is `10 minutes`
* `"ldap_groups"`: default is `1 hour`
* `"web_sessions"`: default is `12 hours`

[[cache.name.memoryLimit]]cache.<name>.memoryLimit::
+
The total cost of entries to retain in memory. The cost computation
varies by the cache. For most caches where the in-memory size of each
entry is relatively the same, memoryLimit is currently defined to be
the number of entries held by the cache (each entry costs 1).
+
For caches where the size of an entry can vary significantly between
individual entries (notably `"diff"`, `"diff_intraline"`), memoryLimit
is an approximation of the total number of bytes stored by the cache.
Larger entries that represent bigger patch sets or longer source files
will consume a bigger portion of the memoryLimit. For these caches the
memoryLimit should be set to roughly the amount of RAM (in bytes) the
administrator can dedicate to the cache.
+
Default is 1024 for most caches, except:
+
* `"adv_bases"`: default is `4096`
* `"diff"`: default is `10m` (10 MiB of memory)
* `"diff_intraline"`: default is `10m` (10 MiB of memory)
* `"plugin_resources"`: default is 2m (2 MiB of memory)

+
If set to 0 the cache is disabled. Entries are removed immediately
after being stored by the cache. This is primarily useful for testing.

[[cache.name.diskLimit]]cache.<name>.diskLimit::
+
Total size in bytes of the keys and values stored on disk. Caches that
have grown bigger than this size are scanned daily at 1 AM local
server time to trim the cache. Entries are removed in least recently
accessed order until the cache fits within this limit.  Caches may
grow larger than this during the day, as the size check is only
performed once every 24 hours.
+
Default is 128 MiB per cache.
+
If 0, disk storage for the cache is disabled.

==== [[cache_names]]Standard Caches

cache `"accounts"`::
+
Cache entries contain important details of an active user, including
their display name, preferences, known email addresses, and group
memberships.  Entry information is obtained from the following
database tables:
+
* `accounts`
+
* `account_group_members`
+
* `account_external_ids`

+
If direct updates are made to any of these database tables, this
cache should be flushed.

cache `"accounts_byemail"`::
+
Caches account identities keyed by email address, which is scanned
from the `account_external_ids` database table.  If updates are
made to this table, this cache should be flushed.

cache `"adv_bases"`::
+
Used only for push over smart HTTP when branch level access controls
are enabled.  The cache entry contains all commits that are available
for the client to use as potential delta bases.  Push over smart HTTP
requires two HTTP requests, and this cache tries to carry state from
the first request into the second to ensure it can complete.

cache `"changes"`::
+
The size of `memoryLimit` determines the number of projects for which
all changes will be cached. If the cache is set to 1024, this means all
changes for up to 1024 projects can be held in the cache.
+
Default value is 0 (disabled). It is disabled by default due to the fact
that change updates are not communicated between Gerrit servers. Hence
this cache should be disabled in an multi-master/multi-slave setup.
+
The cache should be flushed whenever the database changes table is modified
outside of Gerrit.

cache `"diff"`::
+
Each item caches the differences between two commits, at both the
directory and file levels.  Gerrit uses this cache to accelerate
the display of affected file names, as well as file contents.
+
Entries in this cache are relatively large, so memoryLimit is an
estimate in bytes of memory used. Administrators should try to target
cache.diff.memoryLimit to fit all changes users will view in a 1 or 2
day span.

cache `"diff_intraline"`::
+
Each item caches the intraline difference of one file, when compared
between two commits. Gerrit uses this cache to accelerate display of
intraline differences when viewing a file.
+
Entries in this cache are relatively large, so memoryLimit is an
estimate in bytes of memory used. Administrators should try to target
cache.diff.memoryLimit to fit all files users will view in a 1 or 2
day span.

cache `"git_tags"`::
+
If branch or reference level READ access controls are used, this
cache tracks which tags are reachable from the branch tips of a
repository.  Gerrit uses this information to determine the set
of tags that a client may access, derived from which tags are
part of the history of a visible branch.
+
The cache is persisted to disk across server restarts as it can
be expensive to compute (60 or more seconds for a large history
like the Linux kernel repository).

cache `"groups"`::
+
Caches the basic group information from the `account_groups` table,
including the group owner, name, and description.
+
Gerrit group membership obtained from the `account_group_members`
table is cached under the `"accounts"` cache, above.  External group
membership obtained from LDAP is cached under `"ldap_groups"`.

cache `"groups_byinclude"`::
+
Caches group inclusions in other groups.  If direct updates are made
to the `account_group_includes` table, this cache should be flushed.

cache `"ldap_groups"`::
+
Caches the LDAP groups that a user belongs to, if LDAP has been
configured on this server.  This cache should be configured with a
low maxAge setting, to ensure LDAP modifications are picked up in
a timely fashion.

cache `"ldap_groups_byinclude"`::
+
Caches the hierarchical structure of LDAP groups.

cache `"ldap_usernames"`::
+
Caches a mapping of LDAP username to Gerrit account identity.  The
cache automatically updates when a user first creates their account
within Gerrit, so the cache expire time is largely irrelevant.

cache `"permission_sort"`::
+
Caches the order in which access control sections must be applied to a
reference.  Sorting the sections can be expensive when regular
expressions are used, so this cache remembers the ordering for
each branch.

cache `"plugin_resources"`::
+
Caches formatted plugin resources, such as plugin documentation that
has been converted from Markdown to HTML. The memoryLimit refers to
the bytes of memory dedicated to storing the documentation.

cache `"projects"`::
+
Caches the project description records, from the `projects` table
in the database.  If a project record is updated or deleted, this
cache should be flushed.  Newly inserted projects do not require
a cache flush, as they will be read upon first reference.

cache `"sshkeys"`::
+
Caches unpacked versions of user SSH keys, so the internal SSH daemon
can match against them during authentication.  The unit of storage
is per-user, so 1024 items translates to 1024 unique user accounts.
As each individual user account may configure multiple SSH keys,
the total number of keys may be larger than the item count.
+
This cache is based off the `account_ssh_keys` table and the
`accounts.ssh_user_name` column in the database.  If either is
modified directly, this cache should be flushed.

cache `"web_sessions"`::
+
Tracks the live user sessions coming in over HTTP.  Flushing this
cache would cause all users to be signed out immediately, forcing
them to sign-in again.  To avoid breaking active users, this cache
is not flushed automatically by `gerrit flush-caches --all`, but
instead must be explicitly requested.
+
If no disk cache is configured (or `cache.web_sessions.diskLimit`
is set to 0) a server restart will force all users to sign-out,
and need to sign-in again after the restart, as the cache was
unable to persist the session information.  Enabling a disk cache
is strongly recommended.
+
Session storage is relatively inexpensive. The average entry in
this cache is approximately 346 bytes.

See also link:cmd-flush-caches.html[gerrit flush-caches].

==== [[cache_options]]Cache Options

[[cache.diff_intraline.maxIdleWorkers]]cache.diff_intraline.maxIdleWorkers::
+
Number of idle worker threads to maintain for the intraline difference
computations.  There is no upper bound on how many concurrent requests
can occur at once, if additional threads are started to handle a peak
load, only this many will remain idle afterwards.
+
Default is 1.5x number of available CPUs.

[[cache.diff_intraline.timeout]]cache.diff_intraline.timeout::
+
Maximum number of milliseconds to wait for intraline difference data
before giving up and disabling it for a particular file pair.  This is
a work around for an infinite loop bug in the intraline difference
implementation.
+
If computation takes longer than the timeout, the worker thread is
terminated, an error message is shown, and no intraline difference is
displayed for the file pair.
+
Values should use common unit suffixes to express their setting:
+
* ms, milliseconds
* s, sec, second, seconds
* m, min, minute, minutes
* h, hr, hour, hours

+
If a unit suffix is not specified, `milliseconds` is assumed.
+
Default is 5 seconds.

[[cache.diff_intraline.enabled]]cache.diff_intraline.enabled::
+
Boolean to enable or disable the computation of intraline differences
when populating a diff cache entry.  This flag is provided primarily
as a backdoor to disable the intraline difference feature if
necessary.  To maintain backwards compatibility with prior versions,
this setting will fallback to `cache.diff.intraline` if not set in the
configuration.
+
Default is true, enabled.

[[cache.projects.checkFrequency]]cache.projects.checkFrequency::
+
How often project configuration should be checked for update from Git.
Gerrit Code Review caches project access rules and configuration in
memory, checking the refs/meta/config branch every checkFrequency
minutes to see if a new revision should be loaded and used for future
access. Values can be specified using standard time unit abbreviations
('ms', 'sec', 'min', etc.).
+
If set to 0, checks occur every time, which may slow down operations.
If set to 'disabled' or 'off', no check will ever be done.
Administrators may force the cache to flush with
link:cmd-flush-caches.html[gerrit flush-caches].
+
Default is 5 minutes.

[[change]]
=== Section change

[[change.largeChange]]change.largeChange::
+
Number of changed lines from which on a change is considered as a large
change. The number of changed lines of a change is the sum of the lines
that were inserted and deleted in the change.
+
The specified value is used to visualize the change sizes in the web UI
in change tables and user dashboards.
+
By default 500.

[[change.updateDelay]]change.updateDelay::
+
How often in seconds the web interface should poll for updates to the
currently open change.  The poller relies on the client's browser
cache to use If-Modified-Since and respect `304 Not Modified` HTTP
responses.  This allows for fast polls, often under 8 milliseconds.
+
With a configured 30 second delay a server with 4900 active users will
typically need to dedicate 1 CPU to the update check.  4900 users
divided by an average delay of 30 seconds is 163 requests arriving per
second.  If requests are served at ~6 ms response time, 1 CPU is
necessary to keep up with the update request traffic.  On a smaller
user base of 500 active users, the default 30 second delay is only 17
requests per second and requires ~10% CPU.
+
If 0 the update polling is disabled.
+
Default is 30 seconds.

[[change.allowDrafts]]change.allowDrafts::
+
Allow drafts workflow. If set to false, drafts cannot be created,
deleted or published.
+
Default is true.

[[changeMerge]]
=== Section changeMerge

[[changeMerge.checkFrequency]]changeMerge.checkFrequency::
+
How often the database should be rescanned for changes that have been
submitted but not merged due to transient errors. Values can be
specified using standard time unit abbreviations ('ms', 'sec', 'min',
etc.). Set to 0 to disable periodic rescanning, only scanning once on
master node startup.
+
Default is 300 seconds (5 minutes).

[[changeMerge.threadPoolSize]]changeMerge.threadPoolSize::
+
Maximum size of the thread pool in which the mergeability flag of open
changes is updated.
+
Default is 1.

[[changeMerge.interactiveThreadPoolSize]]changeMerge.interactiveThreadPoolSize::
+
Maximum size of the thread pool in which the mergeability flag of open
changes is updated, when processing interactive user requests (e.g.
pushes to refs/for/*). Set to 0 or negative to share the pool for
background mergeability checks.
+
Default is 1.

[[commentlink]]
=== Section commentlink

Comment links are find/replace strings applied to change descriptions,
patch comments, in-line code comments and approval category value descriptions
to turn set strings into hyperlinks.  One common use is for linking to
bug-tracking systems.

In the following example configuration the 'changeid' comment link
will match typical Gerrit Change-Id values and create a hyperlink
to changes which reference it.  The second configuration 'bugzilla'
will hyperlink terms such as 'bug 42' to an external bug tracker,
supplying the argument record number '42' for display.  The third
configuration 'tracker' uses raw HTML to more precisely control
how the replacement is displayed to the user.

----
[commentlink "changeid"]
  match = (I[0-9a-f]{8,40})
  link = "#q,$1"

[commentlink "bugzilla"]
  match = "(bug\\s+#?)(\\d+)"
  link = http://bugs.example.com/show_bug.cgi?id=$2

[commentlink "tracker"]
  match = ([Bb]ug:\\s+)(\\d+)
  html = $1<a href=\"http://trak.example.com/$2\">$2</a>
----

Comment links can also be specified in `project.config` and sections in
children override those in parents. The only restriction is that to
avoid injecting arbitrary user-supplied HTML in the page, comment links
defined in `project.config` may only supply `link`, not `html`.

[[commentlink.name.match]]commentlink.<name>.match::
+
A JavaScript regular expression to match positions to be replaced
with a hyperlink.  Subexpressions of the matched string can be
stored using groups and accessed with `$'n'` syntax, where 'n'
is the group number, starting from 1.
+
The configuration file parser eats one level of backslashes, so the
character class `\s` requires `\\s` in the configuration file.  The
parser also terminates the line at the first `#`, so a match
expression containing # must be wrapped in double quotes.
+
To match case insensitive strings, a character class with both the
upper and lower case character for each position must be used.  For
example, to match the string `bug` in a case insensitive way the match
pattern `[bB][uU][gG]` needs to be used.
+
A common pattern to match is `bug\\s+(\\d+)`.

[[commentlink.name.link]]commentlink.<name>.link::
+
The URL to direct the user to whenever the regular expression is
matched.  Groups in the match expression may be accessed as `$'n'`.
+
The link property is used only when the html property is not present.

[[commentlink.name.html]]commentlink.<name>.html::
+
HTML to replace the entire matched string with.  If present,
this property overrides the link property above.  Groups in the
match expression may be accessed as `$'n'`.
+
The configuration file eats double quotes, so escaping them as
`\"` is necessary to protect them from the parser.

[[commentlink.name.enabled]]commentlink.<name>.enabled::
+
Whether the comment link is enabled. A child project may override a
section in a parent or the site-wide config that is disabled by
specifying `enabled = true`.
+
Disabling sections in `gerrit.config` can be used by site administrators
to create a library of comment links with `html` set that are not
user-supplied and thus can be verified to be XSS-free, but are only
enabled for a subset of projects.
+
By default, true.
+
Note that the names and contents of disabled sections are visible even
to anonymous users via the
link:rest-api-projects.html#get-config[REST API].


[[contactstore]]
=== Section contactstore

[[contactstore.url]]contactstore.url::
+
URL of the web based contact store Gerrit will send any offline
contact information to when it collects the data from users as part
of a contributor agreement.
+
See link:config-contact.html[Contact Information].

[[contactstore.appsec]]contactstore.appsec::
+
Shared secret of the web based contact store.


[[container]]
=== Section container

These settings are applied only if Gerrit is started as the container
process through Gerrit's 'gerrit.sh' rc.d compatible wrapper script.

[[container.heapLimit]]container.heapLimit::
+
Maximum heap size of the Java process running Gerrit, in bytes.
This property is translated into the '-Xmx' flag for the JVM.
+
Default is platform and JVM specific.
+
Common unit suffixes of 'k', 'm', or 'g' are supported.

[[container.javaHome]]container.javaHome::
+
Path of the JRE/JDK installation to run Gerrit with.  If not set, the
Gerrit startup script will attempt to search your system and guess
a suitable JRE.  Overrides the environment variable 'JAVA_HOME'.

[[container.javaOptions]]container.javaOptions::
+
Additional options to pass along to the Java runtime.  If multiple
values are configured, they are passed in order on the command line,
separated by spaces.  These options are appended onto 'JAVA_OPTIONS'.

For example, it is possible to overwrite Gerrit's default log4j
configuration:

----
  javaOptions = -Dlog4j.configuration=file:///home/gerrit/site/etc/log4j.properties
----

[[container.slave]]container.slave::
+
Used on Gerrit slave installations. If set to true the Gerrit JVM is
called with the '--slave' switch, enabling slave mode. If no value is
set (or any other value), Gerrit defaults to master mode.

[[container.user]]container.user::
+
Login name (or UID) of the operating system user the Gerrit JVM
will execute as.  If not set, defaults to the user who launched
the 'gerrit.sh' wrapper script.

[[container.war]]container.war::
+
Path of the JAR file to start daemon execution with.  This should
be the path of the local 'gerrit.war' archive.  Overrides the
environment variable 'GERRIT_WAR'.
+
If not set, defaults to '$site_path/bin/gerrit.war', or to
'$HOME/gerrit.war'.


[[core]]
=== Section core

[[core.packedGitWindowSize]]core.packedGitWindowSize::
+
Number of bytes of a pack file to load into memory in a single
read operation.  This is the "page size" of the JGit buffer cache,
used for all pack access operations.  All disk IO occurs as single
window reads.  Setting this too large may cause the process to load
more data than is required; setting this too small may increase
the frequency of `read()` system calls.
+
Default on JGit is 8 KiB on all platforms.
+
Common unit suffixes of 'k', 'm', or 'g' are supported.

[[core.packedGitLimit]]core.packedGitLimit::
+
Maximum number of bytes to load and cache in memory from pack files.
If JGit needs to access more than this many bytes it will unload less
frequently used windows to reclaim memory space within the process.
As this buffer must be shared with the rest of the JVM heap, it
should be a fraction of the total memory available.
+
Default on JGit is 10 MiB on all platforms.
+
Common unit suffixes of 'k', 'm', or 'g' are supported.

[[core.deltaBaseCaseLimit]]core.deltaBaseCacheLimit::
+
Maximum number of bytes to reserve for caching base objects
that multiple deltafied objects reference.  By storing the entire
decompressed base object in a cache Git is able to avoid unpacking
and decompressing frequently used base objects multiple times.
+
Default on JGit is 10 MiB on all platforms.  You probably do not
need to adjust this value.
+
Common unit suffixes of 'k', 'm', or 'g' are supported.

[[core.packedGitOpenFiles]]core.packedGitOpenFiles::
+
Maximum number of pack files to have open at once.  A pack file
must be opened in order for any of its data to be available in
a cached window.
+
If you increase this to a larger setting you may need to also adjust
the ulimit on file descriptors for the host JVM, as Gerrit needs
additional file descriptors available for network sockets and other
repository data manipulation.
+
Default on JGit is 128 file descriptors on all platforms.

[[core.streamFileThreshold]]core.streamFileThreshold::
+
Largest object size, in bytes, that JGit will allocate as a
contiguous byte array.  Any file revision larger than this threshold
will have to be streamed, typically requiring the use of temporary
files under '$GIT_DIR/objects' to implement pseudo-random access
during delta decompression.
+
Servers with very high traffic should set this to be larger than
the size of their common big files.  For example a server managing
the Android platform typically has to deal with ~10-12 MiB XML
files, so `15 m` would be a reasonable setting in that environment.
Setting this too high may cause the JVM to run out of heap space
when handling very big binary files, such as device firmware or
CD-ROM ISO images.
+
Default is 50 MiB on all platforms.  Prior to Gerrit 2.1.6,
this value was effectively 2047 MiB.
+
Common unit suffixes of 'k', 'm', or 'g' are supported.

[[core.packedGitMmap]]core.packedGitMmap::
+
When true, JGit will use `mmap()` rather than `malloc()+read()`
to load data from pack files.  The use of mmap can be problematic
on some JVMs as the garbage collector must deduce that a memory
mapped segment is no longer in use before a call to `munmap()`
can be made by the JVM native code.
+
In server applications (such as Gerrit) that need to access many
pack files, setting this to true risks artificially running out
of virtual address space, as the garbage collector cannot reclaim
unused mapped spaces fast enough.
+
Default on JGit is false. Although potentially slower, it yields
much more predictable behavior.

[[core.asyncLoggingBufferSize]]core.asyncLoggingBufferSize::
+
Size of the buffer to store logging events for asynchronous logging.
Putting a larger value can protect threads from stalling when the
AsyncAppender threads are not fast enough to consume the logging events
from the buffer. It also protects from loosing log entries in this case.
+
Default is 64 entries.

[[core.useRecursiveMerge]]core.useRecursiveMerge::
+
Use JGit's new, experimental recursive merger for three-way merges.
This only affects projects configured to automatically resolve
conflicts.
+
Default is false, but in a future release may default to true.

[[database]]
=== Section database

The database section configures where Gerrit stores its metadata
records about user accounts and change reviews.

----
[database]
  type = POSTGRESQL
  hostname = localhost
  database = reviewdb
  username = gerrit2
  password = s3kr3t
----

[[database.type]]database.type::
+
Type of database server to connect to.  If set this value will be
used to automatically create correct database.driver and database.url
values to open the connection.
+
* `POSTGRESQL`
+
Connect to a PostgreSQL database server.
+
* `H2`
+
Connect to a local embedded H2 database.
+
* `MYSQL`
+
Connect to a MySQL database server.
+
* `JDBC`
+
Connect using a JDBC driver class name and URL.

+
If not specified, database.driver and database.url are used as-is,
and if they are also not specified, defaults to H2.

[[database.hostname]]database.hostname::
+
Hostname of the database server.  Defaults to 'localhost'.

[[database.port]]database.port::
+
Port number of the database server.  Defaults to the default port
of the server named by database.type.

[[database.database]]database.database::
+
For POSTGRESQL or MYSQL, the name of the database on the server.
+
For H2, this is the path to the database, and if not absolute is
relative to `'$site_path'`.

[[database.username]]database.username::
+
Username to connect to the database server as.

[[database.password]]database.password::
+
Password to authenticate to the database server with.

[[database.driver]]database.driver::
+
Name of the JDBC driver class to connect to the database with.
Setting this usually isn't necessary as it can be derived from
database.type or database.url for any supported database.

[[database.url]]database.url::
+
'jdbc:' URL for the database.  Setting this variable usually
isn't necessary as it can be constructed from the all of the
above properties.

[[database.connectionPool]]database.connectionPool::
+
If true, use connection pooling for database connections. Otherwise, a
new database connection is opened for each request.
+
Default is false for MySQL, and true for other database backends.

[[database.poolLimit]]database.poolLimit::
+
Maximum number of open database connections.  If the server needs
more than this number, request processing threads will wait up
to <<database.poolMaxWait, poolMaxWait>> seconds for a
connection to be released before they abort with an exception.
This limit must be several units higher than the total number of
httpd and sshd threads as some request processing code paths may
need multiple connections.
+
Default is 8.
+
This setting only applies if
<<database.connectionPool,database.connectionPool>> is true.

[[database.poolMinIdle]]database.poolMinIdle::
+
Minimum number of connections to keep idle in the pool.
Default is 4.
+
This setting only applies if
<<database.connectionPool,database.connectionPool>> is true.

[[database.poolMaxIdle]]database.poolMaxIdle::
+
Maximum number of connections to keep idle in the pool.  If there
are more idle connections, connections will be closed instead of
being returned back to the pool.
Default is 4.
+
This setting only applies if
<<database.connectionPool,database.connectionPool>> is true.

[[database.poolMaxWait]]database.poolMaxWait::
+
Maximum amount of time a request processing thread will wait to
acquire a database connection from the pool.  If no connection is
released within this time period, the processing thread will abort
its current operations and return an error to the client.
Values should use common unit suffixes to express their setting:
+
* ms, milliseconds
* s, sec, second, seconds
* m, min, minute, minutes
* h, hr, hour, hours

+
If a unit suffix is not specified, `milliseconds` is assumed.
+
Default is `30 seconds`.
+
This setting only applies if
<<database.connectionPool,database.connectionPool>> is true.

[[database.dataSourceInterceptorClass]]database.dataSourceInterceptorClass::

Class that implements DataSourceInterceptor interface to monitor SQL activity.
This class must have default constructor and be available on Gerrit's bootstrap
classpath, e. g. in `$gerrit_site/lib` directory. Example implementation of
SQL monitoring can be found in javamelody-plugin.

[[download]]
=== Section download

----
[download]
  command = checkout
  command = cherry_pick
  command = pull
  command = format_patch
  scheme = ssh
  scheme = http
  scheme = anon_http
  scheme = anon_git
  scheme = repo_download
----

The download section configures the allowed download methods.

[[download.command]]download.command::
+
Commands that should be offered to download changes.
+
Multiple commands are supported:
+
* `checkout`
+
Command to fetch and checkout the patch set.
+
* `cherry_pick`
+
Command to fetch the patch set and to cherry-pick it onto the current
commit.
+
* `pull`
+
Command to pull the patch set.
+
* `format_patch`
+
Command to fetch the patch set and to feed it into the `format-patch`
command.

+
If `download.command` is not specified, all download commands are
offered.

[[download.scheme]]download.scheme::
+
Schemes that should be used to download changes.
+
Multiple schemes are supported:
+
* `http`
+
Authenticated HTTP download is allowed.
+
* `ssh`
+
Authenticated SSH download is allowed.
+
* `anon_http`
+
Anonymous HTTP download is allowed.
+
* `anon_git`
+
Anonymous Git download is allowed.  This is not default, it is also
necessary to set <<gerrit.canonicalGitUrl,gerrit.canonicalGitUrl>>
variable.
+
* `repo_download`
+
Gerrit advertises patch set downloads with the `repo download`
command, assuming that all projects managed by this instance are
generally worked on with the repo multi-repository tool.  This is
not default, as not all instances will deploy repo.

+
If `download.scheme` is not specified, SSH, HTTP and Anonymous HTTP
downloads are allowed.

[[gerrit]]
=== Section gerrit

[[gerrit.basePath]]gerrit.basePath::
+
Local filesystem directory holding all Git repositories that
Gerrit knows about and can process changes for.  A project
entity in Gerrit maps to a local Git repository by creating
the path string `"${basePath}/${project_name}.git"`.
+
If relative, the path is resolved relative to `'$site_path'`.

[[gerrit.allProjects]]gerrit.allProjects::
+
Name of the permissions-only project defining global server
access controls and settings. These are inherited into every
other project managed by the running server. The name is
relative to `gerrit.basePath`.
+
Defaults to `All-Projects` if not set.

[[gerrit.canonicalWebUrl]]gerrit.canonicalWebUrl::
+
The default URL for Gerrit to be accessed through.
+
Typically this would be set to "http://review.example.com/" or
"http://example.com/gerrit/" so Gerrit can output links that point
back to itself.
+
Setting this is highly recommended, as its necessary for the upload
code invoked by "git push" or "repo upload" to output hyperlinks
to the newly uploaded changes.

[[gerrit.canonicalGitUrl]]gerrit.canonicalGitUrl::
+
Optional base URL for repositories available over the anonymous git
protocol.  For example, set this to `git://mirror.example.com/base/`
to have Gerrit display patch set download URLs in the UI.  Gerrit
automatically appends the project name onto the end of the URL.
+
By default unset, as the git daemon must be configured externally
by the system administrator, and might not even be running on the
same host as Gerrit.

[[gerrit.installCommitMsgHookCommand]]gerrit.installCommitMsgHookCommand::
+
Optional command to install the `commit-msg` hook. Typically of the
form:
----
fetch-cmd some://url/to/commit-msg .git/hooks/commit-msg ; chmod +x .git/hooks/commit-msg
----

+
By default unset; falls back to using scp from the canonical SSH host,
or curl from the canonical HTTP URL for the server.  Only necessary if a
proxy or other server/network configuration prevents clients from
fetching from the default location.

[[gerrit.gitHttpUrl]]gerrit.gitHttpUrl::
+
Optional base URL for repositories available over the HTTP
protocol.  For example, set this to `http://mirror.example.com/base/`
to have Gerrit display URLs from this server, rather than itself.
+
By default unset, as the HTTP daemon must be configured externally
by the system administrator, and might not even be running on the
same host as Gerrit.

[[gerrit.reportBugUrl]]gerrit.reportBugUrl::
+
URL to direct users to when they need to report a bug about the
Gerrit service. By default this links to the upstream Gerrit
Code Review's own bug tracker but could be directed to the system
administrator's ticket queue.

[[gerrit.reportBugText]]gerrit.reportBugText::
+
Text to be displayed in the link to the bug report URL.
+
Defaults to "Report Bug".

[[gerrit.changeScreen]]gerrit.changeScreen::
+
Default change screen UI to direct users to. Valid values are
`OLD_UI` and `CHANGE_SCREEN2`. Default is `CHANGE_SCREEN2`.

[[gitweb]]
=== Section gitweb

Gerrit can forward requests to either an internally managed gitweb
(which allows Gerrit to enforce some access controls), or to an
externally managed gitweb (where the web server manages access).
See also link:config-gitweb.html[Gitweb Integration].

[[gitweb.cgi]]gitweb.cgi::
+
Path to the locally installed `gitweb.cgi` executable.  This CGI will
be called by Gerrit Code Review when the URL `/gitweb` is accessed.
Project level access controls are enforced prior to calling the CGI.
+
Defaults to `/usr/lib/cgi-bin/gitweb.cgi` if gitweb.url is not set.

[[gitweb.url]]gitweb.url::
+
Optional URL of an affiliated gitweb service.  Defines the
web location where a `gitweb.cgi` is installed to browse
gerrit.basePath and the repositories it contains.
+
Gerrit appends any necessary query arguments onto the end of this URL.
For example, "?p=$project.git;h=$commit".

[[gitweb.type]]gitweb.type::
+
Optional type of affiliated gitweb service. This allows using
alternatives to gitweb, such as cgit. If set to disabled there
is no gitweb hyperlinking support.
+
Valid values are `gitweb`, `cgit`, `disabled` or `custom`.

[[gitweb.revision]]gitweb.revision::
+
Optional pattern to use for constructing the gitweb URL when pointing
at a specific commit when `custom` is used above.
+
Valid replacements are `${project}` for the project name in Gerrit
and `${commit}` for the SHA1 hash for the commit.

[[gitweb.project]]gitweb.project::
+
Optional pattern to use for constructing the gitweb URL when pointing
at a specific project when `custom` is used above.
+
Valid replacements are `${project}` for the project name in Gerrit.

[[gitweb.branch]]gitweb.branch::
+
Optional pattern to use for constructing the gitweb URL when pointing
at a specific branch when `custom` is used above.
+
Valid replacements are `${project}` for the project name in Gerrit
and `${branch}` for the name of the branch.

[[gitweb.roottree]]gitweb.roottree::
+
Optional pattern to use for constructing the gitweb URL when pointing
at the contents of the root tree in a specific commit when `custom` is
used above.
+
Valid replacements are `${project}` for the project name in Gerrit
and `${commit}` for the SHA1 hash for the commit.

[[gitweb.file]]gitweb.file::
+
Optional pattern to use for constructing the gitweb URL when pointing
at the contents of a file in a specific commit when `custom` is used
above.
+
Valid replacements are `${project}` for the project name in Gerrit,
`${file}` for the file name and `${commit}` for the SHA1 hash for
the commit.

[[gitweb.filehistory]]gitweb.filehistory::
+
Optional pattern to use for constructing the gitweb URL when pointing
at the history of a file in a specific branch when `custom` is used
above.
+
Valid replacements are `${project}` for the project name in Gerrit,
`${file}` for the file name and `${branch}` for the name of the
branch.

[[gitweb.linkname]]gitweb.linkname::
+
Optional setting for modifying the link name presented to the user
in the Gerrit web-UI.
+
Default linkname for custom type is "gitweb".

[[gitweb.pathSeparator]]gitweb.pathSeparator::
+
Optional character to substitute the standard path separator (slash) in
project names and branch names.
+
By default, Gerrit will use hexadecimal encoding for slashes in project and
branch names. Some web servers, such as Tomcat, reject this hexadecimal
encoding in the URL.
+
Some alternative gitweb services, such as link:http://gitblit.com[Gitblit],
allow using an alternative path separator character. In Gitblit, this can be
configured through the property link:http://gitblit.com/properties.html[web.forwardSlashCharacter].
In Gerrit, the alternative path separator can be configured correspondingly
using the property 'gitweb.pathSeparator'.
+
Valid values are the characters '*', '(' and ')'.

[[gitweb.linkDrafts]]gitweb.urlEncode::
+
Whether or not Gerrit should encode the generated viewer URL.
+
Gerrit composes the viewer URL using information about the project, branch, file
or commit of the target object to be displayed. Typically viewers such as CGit
and GitWeb do need those parts to be encoded, including the '/' in project's name,
for being correctly parsed.
However other viewers could instead require an unencoded URL (e.g. GitHub web
based viewer)
+
Valid values are "true" and "false," default is "true."

[[gitweb.linkDrafts]]gitweb.linkDrafts::
+
Whether or not Gerrit should provide links to gitweb on draft patch sets.
+
By default, Gerrit will show links to gitweb on all patch sets. If gitweb
only allows publicly viewable references, set this to false to remove
the links to draft patch sets from the change review screen.
+
Valid values are "true" and "false," default is "true".

[[groups]]
=== Section groups

[[groups.newGroupsVisibleToAll]]groups.newGroupsVisibleToAll::
+
Controls whether newly created groups should be by default visible to
all registered users.
+
By default, false.

[[hooks]]
=== Section hooks

See also link:config-hooks.html[Hooks].

[[hooks.path]]hooks.path::
+
Optional path to hooks, if not specified then `'$site_path'/hooks` will be used.

[[hooks.patchsetCreatedHook]]hooks.patchsetCreatedHook::
+
Optional filename for the patchset created hook, if not specified then
`patchset-created` will be used.

[[hooks.draftPublishedHook]]hooks.draftPublishedHook::
+
Optional filename for the draft published hook, if not specified then
`draft-published` will be used.

[[hooks.commentAddedHook]]hooks.commentAddedHook::
+
Optional filename for the comment added hook, if not specified then
`comment-added` will be used.

[[hooks.changeMergedHook]]hooks.changeMergedHook::
+
Optional filename for the change merged hook, if not specified then
`change-merged` will be used.

[[hooks.mergeFailedHook]]hooks.mergeFailedHook::
+
Optional filename for the merge failed hook, if not specified then
`merge-failed` will be used.

[[hooks.changeAbandonedHook]]hooks.changeAbandonedHook::
+
Optional filename for the change abandoned hook, if not specified then
`change-abandoned` will be used.

[[hooks.changeRestoredHook]]hooks.changeRestoredHook::
+
Optional filename for the change restored hook, if not specified then
`change-restored` will be used.

[[hooks.refUpdatedHook]]hooks.refUpdatedHook::
+
Optional filename for the ref updated hook, if not specified then
`ref-updated` will be used.

[[hooks.reviewerAddedHook]]hooks.reviewerAddedHook::
+
Optional filename for the reviewer added hook, if not specified then
`reviewer-added` will be used.

[[hooks.topicChangedHook]]hooks.topicChangedHook::
+
Optional filename for the topic changed hook, if not specified then
`topic-changed` will be used.

[[hooks.claSignedHook]]hooks.claSignedHook::
+
Optional filename for the CLA signed hook, if not specified then
`cla-signed` will be used.

[[hooks.refUpdateHook]]hooks.refUpdateHook::
+
Optional filename for the ref update hook, if not specified then
`ref-update` will be used.

[[hooks.syncHookTimeout]]hooks.syncHookTimeout::
+
Optional timeout value in seconds for synchronous hooks, if not specified
then 30 seconds will be used.

[[http]]
=== Section http

[[http.proxy]]http.proxy::
+
URL of the proxy server when making outgoing HTTP
connections for OpenID login transactions.  Syntax
should be `http://`'hostname'`:`'port'.

[[http.proxyUsername]]http.proxyUsername::
+
Optional username to authenticate to the HTTP proxy with.
This property is honored only if the username does not
appear in the http.proxy property above.

[[http.proxyPassword]]http.proxyPassword::
+
Optional password to authenticate to the HTTP proxy with.
This property is honored only if the password does not
appear in the http.proxy property above.


[[httpd]]
=== Section httpd

The httpd section configures the embedded servlet container.

[[httpd.listenUrl]]httpd.listenUrl::
+
Specifies the URLs the internal HTTP daemon should listen for
connections on.  The special hostname '*' may be used to listen
on all local addresses.  A context path may optionally be included,
placing Gerrit Code Review's web address within a subdirectory of
the server.
+
Multiple protocol schemes are supported:
+
* `http://`'hostname'`:`'port'
+
Plain-text HTTP protocol.  If port is not supplied, defaults to 80,
the standard HTTP port.
+
* `https://`'hostname'`:`'port'
+
SSL encrypted HTTP protocol.  If port is not supplied, defaults to
443, the standard HTTPS port.
+
Externally facing production sites are encouraged to use a reverse
proxy configuration and `proxy-https://` (below), rather than using
the embedded servlet container to implement the SSL processing.
The proxy server with SSL support is probably easier to configure,
provides more configuration options to control cipher usage, and
is likely using natively compiled encryption algorithms, resulting
in higher throughput.
+
* `proxy-http://`'hostname'`:`'port'
+
Plain-text HTTP relayed from a reverse proxy.  If port is not
supplied, defaults to 8080.
+
Like http, but additional header parsing features are
enabled to honor X-Forwarded-For, X-Forwarded-Host and
X-Forwarded-Server.  These headers are typically set by Apache's
link:http://httpd.apache.org/docs/2.2/mod/mod_proxy.html#x-headers[mod_proxy].
+
* `proxy-https://`'hostname'`:`'port'
+
Plain text HTTP relayed from a reverse proxy that has already
handled the SSL encryption/decryption.  If port is not supplied,
defaults to 8080.
+
Behaves exactly like proxy-http, but also sets the scheme to assume
'https://' is the proper URL back to the server.

+
If multiple values are supplied, the daemon will listen on all
of them.
+
By default, http://*:8080.

[[httpd.reuseAddress]]httpd.reuseAddress::
+
If true, permits the daemon to bind to the port even if the port
is already in use.  If false, the daemon ensures the port is not
in use before starting.  Busy sites may need to set this to true
to permit fast restarts.
+
By default, true.

[[httpd.requestHeaderSize]]httpd.requestHeaderSize::
+
Size, in bytes, of the buffer used to parse the HTTP headers of an
incoming HTTP request.  The entire request headers, including any
cookies sent by the browser, must fit within this buffer, otherwise
the server aborts with the response '413 Request Entity Too Large'.
+
One buffer of this size is allocated per active connection.
Allocating a buffer that is too large wastes memory that cannot be
reclaimed, allocating a buffer that is too small may cause unexpected
errors caused by very long Referer URLs or large cookie values.
+
By default, 16384 (16 K), which is sufficient for most OpenID and
other web-based single-sign-on integrations.

[[httpd.sslCrl]]httpd.sslCrl::
+
Path of the certificate revocation list file in PEM format. This
crl file is optional, and available for CLIENT_SSL_CERT_LDAP
authentication.
+
To create and view a crl using openssl:
+
----
openssl ca -gencrl -out crl.pem
openssl crl -in crl.pem -text
----
+
If not absolute, the path is resolved relative to `$site_path`.
+
By default, `$site_path/etc/crl.pem`.

[[httpd.sslKeyStore]]httpd.sslKeyStore::
+
Path of the Java keystore containing the server's SSL certificate
and private key.  This keystore is required for `https://` in URL.
+
To create a self-signed certificate for simple internal usage:
+
----
keytool -keystore keystore -alias jetty -genkey -keyalg RSA
chmod 600 keystore
----
+
If not absolute, the path is resolved relative to `$site_path`.
+
By default, `$site_path/etc/keystore`.

[[httpd.sslKeyPassword]]httpd.sslKeyPassword::
+
Password used to decrypt the private portion of the sslKeyStore.
Java keystores require a password, even if the administrator
doesn't want to enable one.
+
If set to the empty string the embedded server will prompt for the
password during startup.
+
By default, `gerrit`.

[[httpd.requestLog]]httpd.requestLog::
+
Enable (or disable) the `'$site_path'/logs/httpd_log` request log.
If enabled, an NCSA combined log format request log file is written
out by the internal HTTP daemon.
+
`log4j.appender` with the name `httpd_log` can be configured to overwrite
programmatic configuration.
+
By default, true if httpd.listenUrl uses http:// or https://,
and false if httpd.listenUrl uses proxy-http:// or proxy-https://.

[[httpd.acceptorThreads]]httpd.acceptorThreads::
+
Number of worker threads dedicated to accepting new incoming TCP
connections and allocating them connection-specific resources.
+
By default, 2, which should be suitable for most high-traffic sites.

[[httpd.minThreads]]httpd.minThreads::
+
Minimum number of spare threads to keep in the worker thread pool.
This number must be at least 1 larger than httpd.acceptorThreads
multiplied by the number of httpd.listenUrls configured.
+
By default, 5, suitable for most lower-volume traffic sites.

[[httpd.maxThreads]]httpd.maxThreads::
+
Maximum number of threads to permit in the worker thread pool.
+
By default 25, suitable for most lower-volume traffic sites.

[[httpd.maxQueued]]httpd.maxQueued::
+
Maximum number of client connections which can enter the worker
thread pool waiting for a worker thread to become available.
0 sets the queue size to the Integer.MAX_VALUE.
+
By default 50.

[[httpd.maxWait]]httpd.maxWait::
+
Maximum amount of time a client will wait for an available
thread to handle a project clone, fetch or push request over the
smart HTTP transport.
+
Values should use common unit suffixes to express their setting:
+
* s, sec, second, seconds
* m, min, minute, minutes
* h, hr, hour, hours
* d, day, days
* w, week, weeks (`1 week` is treated as `7 days`)
* mon, month, months (`1 month` is treated as `30 days`)
* y, year, years (`1 year` is treated as `365 days`)

+
If a unit suffix is not specified, `minutes` is assumed.  If 0
is supplied, the maximum age is infinite and connections will not
abort until the client disconnects.
+
By default, 5 minutes.

[[httpd.filterClass]]httpd.filterClass::
+
Class that implements the javax.servlet.Filter interface
for filtering any HTTP related traffic going through the Gerrit
HTTP protocol.
Class is loaded and configured in the Gerrit Jetty container
and run in front of all Gerrit URL handlers, allowing the filter
to inspect, modify, allow or reject each request.
It needs to be provided as JAR library
under $GERRIT_SITE/lib as it is resolved using the default Gerrit class
loader and cannot be dynamically loaded by a plugin.
+
Failing to load the Filter class would result in a Gerrit start-up
failure, as this class is supposed to provide mandatory filtering
in front of Gerrit HTTP protocol.
+
Typical usage is in conjunction with the `auth.type=HTTP` as replacement
of an Apache HTTP proxy layer as security enforcement on top of Gerrit
by returning a trusted username as HTTP Header.
+
Example of using a security library secure.jar under $GERRIT_SITE/lib
that provides a org.anyorg.MySecureFilter Servlet Filter that enforces
a trusted username in the `TRUSTED_USER` HTTP Header:

----
[auth]
	type = HTTP
	httpHeader = TRUSTED_USER

[http]
	filterClass = org.anyorg.MySecureFilter
----

[[httpd.robotsFile]]httpd.robotsFile::
+
Location of an external robots.txt file to be used instead of the one
bundled with the .war of the application.
+
If not absolute, the path is resolved relative to `$site_path`.
+
If the file doesn't exist or can't be read the default robots.txt file
bundled with the .war will be used instead.

[[index]]
=== Section index

The index section configures the secondary index.

Note that after enabling the secondary index, the index must be built
using the link:pgm-reindex.html[reindex program] before restarting the
Gerrit server.

Open and closed changes are indexed in separate indexes named
'changes_open' and 'changes_closed' respectively.

[[index.type]]index.type::
+
Type of secondary indexing employed by Gerrit.  The supported
values are:
+
* `LUCENE`
+
A link:http://lucene.apache.org/[Lucene] index is used.
+
* `SOLR`
+
A link:https://cwiki.apache.org/confluence/display/solr/SolrCloud[
SolrCloud] index is used.

+
By default, `LUCENE`.

[[index.threads]]index.threads::
+
Determines the number of threads to use for indexing.
+
Defaults to 1 if not set, or set to a negative value.

[[index.url]]index.url::
+
Only used when the type is `SOLR`.
+
URL of the index server.

[[index.name.ramBufferSize]]index.name.ramBufferSize::
+
Only used when the type is `LUCENE`.
+
Determines the amount of RAM that may be used for buffering added documents
and deletions before they are flushed to the index.  See the
link:http://lucene.apache.org/core/4_6_0/core/org/apache/lucene/index/LiveIndexWriterConfig.html#setRAMBufferSizeMB(double)[
Lucene documentation] for further details.
+
Defaults to 16M.

[[index.name.maxBufferedDocs]]index.name.maxBufferedDocs::
+
Only used when the type is `LUCENE`.
+
Determines the minimal number of documents required before the buffered
in-memory documents are flushed to the index. Large values generally
give faster indexing.  See the
link:http://lucene.apache.org/core/4_6_0/core/org/apache/lucene/index/LiveIndexWriterConfig.html#setMaxBufferedDocs(int)[
Lucene documentation] for further details.
+
Defaults to -1, meaning no maximum is set and the writer will flush
according to RAM usage.

[[index.name.commitWithin]]index.name.commitWithin::
+
Only used when the type is `LUCENE`.
+
Determines the period at which changes are automatically committed to
stable store on disk. This is a costly operation and may block
additional index writes, so lower with caution.
+
If zero, changes are committed after every write. This is very costly
but may be useful if offline reindexing is infeasible, or for development
servers.
+
Values can be specified using standard time unit abbreviations (`ms`, `sec`,
`min`, etc.).
+
If negative, `commitWithin` is disabled. Changes are flushed to disk when
the in-memory buffer fills, but only committed and guaranteed to be synced
to disk when the process finishes.

Defaults to 300000 ms (5 minutes).

Sample index configuration:
----
[index]
  type = LUCENE

[index "changes_open"]
  ramBufferSize = 60 m
  maxBufferedDocs = 3000

[index "changes_closed"]
  ramBufferSize = 20 m
  maxBufferedDocs = 500
----

[[ldap]]
=== Section ldap

LDAP integration is only enabled if `auth.type` is set to
`HTTP_LDAP`, `LDAP` or `CLIENT_SSL_CERT_LDAP`.  See above for a
detailed description of the `auth.type` settings and their
implications.

An example LDAP configuration follows, and then discussion of
the parameters introduced here.  Suitable defaults for most
parameters are automatically guessed based on the type of server
detected during startup.  The guessed defaults support both
link:http://www.ietf.org/rfc/rfc2307.txt[RFC 2307] and Active
Directory.

----
[ldap]
  server = ldap://ldap.example.com

  accountBase = ou=people,dc=example,dc=com
  accountPattern = (&(objectClass=person)(uid=${username}))
  accountFullName = displayName
  accountEmailAddress = mail

  groupBase = ou=groups,dc=example,dc=com
  groupMemberPattern = (&(objectClass=group)(member=${dn}))
----

[[ldap.server]]ldap.server::
+
URL of the organization's LDAP server to query for user information
and group membership from.  Must be of the form `ldap://host` or
`ldaps://host` to bind with either a plaintext or SSL connection.
+
If `auth.type` is `LDAP` this setting should use `ldaps://` to
ensure the end user's plaintext password is transmitted only over
an encrypted connection.

[[ldap.sslVerify]]ldap.sslVerify::
+
If false and ldap.server is an `ldaps://` style URL, Gerrit
will not verify the server certificate when it connects to
perform a query.
+
By default, true, requiring the certificate to be verified.

[[ldap.username]]ldap.username::
+
_(Optional)_ Username to bind to the LDAP server with.  If not set,
an anonymous connection to the LDAP server is attempted.

[[ldap.password]]ldap.password::
+
_(Optional)_ Password for the user identified by `ldap.username`.
If not set, an anonymous (or passwordless) connection to the LDAP
server is attempted.

[[ldap.referral]]ldap.referral::
+
_(Optional)_ How an LDAP referral should be handled if it is
encountered during directory traversal.  Set to `follow` to
automatically follow any referrals, or `ignore` to ignore the
referrals.
+
By default, `ignore`.

[[ldap.readTimeout]]ldap.readTimeout::
+
_(Optional)_ The read timeout for an LDAP operation. The value is
in the usual time-unit format like "1 s", "100 ms", etc...
A timeout can be used to avoid blocking all of the SSH command start
threads in case the LDAP server becomes slow.
+
By default there is no timeout and Gerrit will wait for the LDAP
server to respond until the TCP connection times out.

[[ldap.accountBase]]ldap.accountBase::
+
Root of the tree containing all user accounts.  This is typically
of the form `ou=people,dc=example,dc=com`.

[[ldap.accountScope]]ldap.accountScope::
+
Scope of the search performed for accounts.  Must be one of:
+
* `one`: Search only one level below accountBase, but not recursive
* `sub` or `subtree`: Search recursively below accountBase
* `base` or `object`: Search exactly accountBase; probably not desired

+
Default is `subtree` as many directories have several levels.

[[ldap.accountPattern]]ldap.accountPattern::
+
Query pattern to use when searching for a user account.  This may be
any valid LDAP query expression, including the standard `(&...)` and
`(|...)` operators.  If `auth.type` is `HTTP_LDAP` then the variable
`${username}` is replaced with a parameter set to the username
that was supplied by the HTTP server.  If `auth.type` is `LDAP` then
the variable `${username}` is replaced by the string entered by
the end user.
+
This pattern is used to search the objects contained directly under
the `ldap.accountBase` tree.  A typical setting for this parameter
is `(uid=${username})` or `(cn=${username})`, but the proper
setting depends on the LDAP schema used by the directory server.
+
Default is `(uid=${username})` for RFC 2307 servers,
and `(&(objectClass=user)(sAMAccountName=${username}))`
for Active Directory.

[[ldap.accountFullName]]ldap.accountFullName::
+
_(Optional)_ Name of an attribute on the user account object which
contains the initial value for the user's full name field in Gerrit.
Typically this is the `displayName` property in LDAP, but could
also be `legalName` or `cn`.
+
Attribute values may be concatenated with literal strings.  For
example to join given name and surname together, use the pattern
`${givenName} ${SN}`.
+
If set, users will be unable to modify their full name field, as
Gerrit will populate it only from the LDAP data.
+
Default is `displayName` for RFC 2307 servers,
and `${givenName} ${sn}` for Active Directory.

[[ldap.accountEmailAddress]]ldap.accountEmailAddress::
+
_(Optional)_ Name of an attribute on the user account object which
contains the user's Internet email address, as defined by this
LDAP server.
+
Attribute values may be concatenated with literal strings,
for example to set the email address to the lowercase form
of sAMAccountName followed by a constant domain name, use
`${sAMAccountName.toLowerCase}@example.com`.
+
If set, the preferred email address will be prefilled from LDAP,
but users may still be able to register additional email addresses,
and select a different preferred email address.
+
Default is `mail`.

[[ldap.accountSshUserName]]ldap.accountSshUserName::
+
_(Optional)_ Name of an attribute on the user account object which
contains the initial value for the user's SSH username field in
Gerrit.  Typically this is the `uid` property in LDAP, but could
also be `cn`.  Administrators should prefer to match the attribute
corresponding to the user's workstation username, as this is what
SSH clients will default to.
+
Attribute values may also be forced to lowercase, or to uppercase in
an expression.  For example, `${sAMAccountName.toLowerCase}` will
force the value of sAMAccountName, if defined, to be all lowercase.
The suffix `.toUpperCase` can be used for the other direction.
The suffix `.localPart` can be used to split attribute values of
the form 'user@example.com' and return only the left hand side, for
example `${userPrincipalName.localPart}` would provide only 'user'.
+
If set, users will be unable to modify their SSH username field, as
Gerrit will populate it only from the LDAP data.
+
Default is `uid` for RFC 2307 servers,
and `${sAMAccountName.toLowerCase}` for Active Directory.

[[ldap.accountMemberField]]ldap.accountMemberField::
+
_(Optional)_ Name of an attribute on the user account object which
contains the groups the user is part of. Typically used for Active
Directory servers.
+
Default is unset for RFC 2307 servers (disabled)
and `memberOf` for Active Directory.

[[ldap.groupBase]]ldap.groupBase::
+
Root of the tree containing all group objects.  This is typically
of the form `ou=groups,dc=example,dc=com`.

[[ldap.groupScope]]ldap.groupScope::
+
Scope of the search performed for group objects.  Must be one of:
+
* `one`: Search only one level below groupBase, but not recursive
* `sub` or `subtree`: Search recursively below groupBase
* `base` or `object`: Search exactly groupBase; probably not desired

+
Default is `subtree` as many directories have several levels.

[[ldap.groupPattern]]ldap.groupPattern::
+
Query pattern used when searching for an LDAP group to connect
to a Gerrit group.  This may be any valid LDAP query expression,
including the standard `(&...)` and `(|...)` operators.  The variable
`${groupname}` is replaced with the search term supplied by the
group owner.
+
Default is `(cn=${groupname})` for RFC 2307,
and `(&(objectClass=group)(cn=${groupname}))` for Active Directory.

[[ldap.groupMemberPattern]]ldap.groupMemberPattern::
+
Query pattern to use when searching for the groups that a user
account is currently a member of.  This may be any valid LDAP query
expression, including the standard `(&...)` and `(|...)` operators.
+
If `auth.type` is `HTTP_LDAP` then the variable `${username}` is
replaced with a parameter set to the username that was supplied
by the HTTP server.  Other variables appearing in the pattern,
such as `${fooBarAttribute}`, are replaced with the value of the
corresponding attribute (in this case, `fooBarAttribute`) as read
from the user's account object matched under `ldap.accountBase`.
Attributes such as `${dn}` or `${uidNumber}` may be useful.
+
Default is `(|(memberUid=${username})(gidNumber=${gidNumber}))` for
RFC 2307, and unset (disabled) for Active Directory.

[[ldap.groupName]]ldap.groupName::
+
_(Optional)_ Name of the attribute on the group object which contains
the value to use as the group name in Gerrit.
+
Typically the attribute name is `cn` for RFC 2307 and Active Directory
servers.  For other servers the attribute name may differ, for example
`apple-group-realname` on Apple MacOS X Server.
+
It is also possible to specify a literal string containing a pattern of
attribute values.  For example to create a Gerrit group name consisting of
LDAP group name and group ID, use the pattern `${cn} (${gidNumber})`.
+
Default is `cn`.

[[ldap.localUsernameToLowerCase]]ldap.localUsernameToLowerCase::
+
Converts the local username, that is used to login into the Gerrit
WebUI, to lower case before doing the LDAP authentication. By setting
this parameter to true, a case insensitive login to the Gerrit WebUI
can be achieved.
+
If set, it must be ensured that the local usernames for all existing
accounts are converted to lower case, otherwise a user that has a
local username that contains upper case characters will not be able to login
anymore. The local usernames for the existing accounts can be
converted to lower case by running the server program
link:pgm-LocalUsernamesToLowerCase.html[LocalUsernamesToLowerCase].
Please be aware that the conversion of the local usernames to lower
case can't be undone. For newly created accounts the local username
will be directly stored in lower case.
+
By default, unset/false.

[[ldap.authentication]]ldap.authentication::
+
Defines how Gerrit authenticates with the server. When set to `GSSAPI`
Gerrit will use Kerberos. To use kerberos the
`java.security.auth.login.config` system property must point to a
login to a JAAS configuration file and, if Java 6 is used, the system
property `java.security.krb5.conf` must point to the appropriate
krb5.ini file with references to the KDC.

Typical jaas.conf.

----
KerberosLogin {
    com.sun.security.auth.module.Krb5LoginModule
            required
            useTicketCache=true
            doNotPrompt=true
            renewTGT=true;
};
----

See Java documentation on how to create the krb5.ini file.

Note the `renewTGT` property to make sure the TGT does not expire,
and `useTicketCache` to use the TGT supplied by the operating system. As
the whole point of using GSSAPI is to have passwordless authentication
to the LDAP service, this option does not acquire a new TGT on its own.

On Windows servers the registry key `HKEY_LOCAL_MACHINE\System\CurrentControlSet\Control\Lsa\Kerberos\Parameters`
must have the DWORD value `allowtgtsessionkey` set to 1 and the account must not
have local administrator privileges.

[[mimetype]]
=== Section mimetype

[[mimetype.name.safe]]mimetype.<name>.safe::
+
If set to true, files with the MIME type `<name>` will be sent as
direct downloads to the user's browser, rather than being wrapped up
inside of zipped archives.  The type name may be a complete type
name, e.g. `image/gif`, a generic media type, e.g. `image/*`,
or the wildcard `*/*` to match all types.
+
By default, false for all MIME types.

Common examples:
----
[mimetype "image/*"]
  safe = true

[mimetype "application/pdf"]
  safe = true

[mimetype "application/msword"]
  safe = true

[mimetype "application/vnd.ms-excel"]
  safe = true
----


[[pack]]
=== Section pack

Global settings controlling how Gerrit Code Review creates pack
streams for Git clients running clone, fetch, or pull.  Most of these
variables are per-client request, and thus should be carefully set
given the expected concurrent request load and available CPU and
memory resources.

[[pack.deltacompression]]pack.deltacompression::
+
If true, delta compression between objects is enabled.  This may
result in a smaller overall transfer for the client, but requires
more server memory and CPU time.
+
False (off) by default, matching Gerrit Code Review 2.1.4.

[[pack.threads]]pack.threads::
+
Maximum number of threads to use for delta compression (if enabled).
This is per-client request.  If set to 0 then the number of CPUs is
auto-detected and one thread per CPU is used, per client request.
+
By default, 1.


[[plugins]]
=== Section plugins

[[plugins.checkFrequency]]plugins.checkFrequency::
+
How often plugins should be examined for new plugins to load, removed
plugins to be unloaded, or updated plugins to be reloaded.  Values can
be specified using standard time unit abbreviations ('ms', 'sec',
'min', etc.).
+
If set to 0, automatic plugin reloading is disabled.  Administrators
may force reloading with link:cmd-plugin.html[gerrit plugin reload].
+
Default is 1 minute.

[[plugins.allowRemoteAdmin]]plugins.allowRemoteAdmin::
+
Enable remote installation, enable and disable of plugins over HTTP
and SSH.  If set to true Administrators can install new plugins
remotely, or disable existing plugins.  Defaults to false.


[[receive]]
=== Section receive

This section is used to set who can execute the 'receive-pack' and
to limit the maximum Git object size that 'receive-pack' will accept.
'receive-pack' is what runs on the server during a user's push or
repo upload command. It also contains some advanced options for tuning the
behavior of Gerrit's 'receive-pack' mechanism.

----
[receive]
  allowGroup = GROUP_ALLOWED_TO_EXECUTE
  allowGroup = YET_ANOTHER_GROUP_ALLOWED_TO_EXECUTE
  maxObjectSizeLimit = 40 m
----

[[receive.checkMagicRefs]]receive.checkMagicRefs::
+
If true, Gerrit will verify the destination repository has
no references under the magic 'refs/drafts', 'refs/for', or
'refs/publish' branch namespaces. Names under these locations
confuse clients when trying to upload code reviews so Gerrit
requires them to be empty.
+
If false Gerrit skips the sanity check and assumes administrators
have ensured the repository does not contain any magic references.
Setting to false to skip the check can decrease latency during push.
+
Default is true.

[[receive.checkReferencedObjectsAreReachable]]receive.checkReferencedObjectsAreReachable::
+
If set to true, Gerrit will validate that all referenced objects that
are not included in the received pack are reachable by the user.
+
Carrying out this check on gits with many refs and commits can be a
very CPU-heavy operation. For non public Gerrit-servers this check may
be overkill.
+
Only disable this check if you trust the clients not to forge SHA1
references to access commits intended to be hidden from the user.
+
Default is true.

[[receive.allowGroup]]receive.allowGroup::
+
Name of the groups of users that are allowed to execute
'receive-pack' on the server. One or more groups can be set.
+
If no groups are added, any user will be allowed to execute
'receive-pack' on the server.

[[receive.maxObjectSizeLimit]]receive.maxObjectSizeLimit::
+
Maximum allowed Git object size that 'receive-pack' will accept.
If an object is larger than the given size the pack-parsing will abort
and the push operation will fail. If set to zero then there is no
limit.
+
Gerrit administrators can use this setting to prevent developers
from pushing objects which are too large to Gerrit.
+
This setting can also be set in the `project.config`
link:config-project-config.html[receive.maxObjectSizeLimit] in order
to further reduce the global setting. The project specific setting is
only honored when it further reduces the global limit.
+
Default is zero.
+
Common unit suffixes of 'k', 'm', or 'g' are supported.

[[receive.threadPoolSize]]receive.threadPoolSize::
+
Maximum size of the thread pool in which the change data in received packs is
processed.
+
Defaults to the number of available CPUs according to the Java runtime.

[[receive.changeUpdateThreads]]receive.changeUpdateThreads::
+
Number of threads to perform change creation or patch set updates
concurrently. Each thread uses its own database connection from
the database connection pool, and if all threads are busy then
main receive thread will also perform a change creation or patch
set update.
+
Defaults to 1, using only the main receive thread. This feature is for
databases with very high latency that can benefit from concurrent
operations when multiple changes are impacted at once.

[[receive.timeout]]receive.timeout::
+
Overall timeout on the time taken to process the change data in
received packs. Only includes the time processing Gerrit changes
and updating references, not the time to index the pack. Values can
be specified using standard time unit abbreviations ('ms', 'sec',
'min', etc.).
+
Default is 2 minutes. If no unit is specified, milliseconds
is assumed.


[[repository]]
=== Section repository

Repositories in this sense are the same as projects.

In the following example configuration `Registered Users` is set
to be the default owner of new projects.

----
[repository "*"]
  ownerGroup = Registered Users
----

[NOTE]
Currently only the repository name `*` is supported.
This is a wildcard designating all repositories.

[[repository.name.defaultSubmitType]]repository.<name>.defaultSubmitType::
+
The default submit type for newly created projects. Supported values
are `MERGE_IF_NECESSARY`, `FAST_FORWARD_ONLY`, `REBASE_IF_NECESSARY`,
`MERGE_ALWAYS` and `CHERRY_PICK`.
+
By default, `MERGE_IF_NECESSARY`.

[[repository.name.ownerGroup]]repository.<name>.ownerGroup::
+
A name of a group which exists in the database. Zero, one or many
groups are allowed.  Each on its own line.  Groups which don't exist
in the database are ignored.

[[rules]]
=== Section rules

[[rules.enable]]rules.enable::
+
If true, Gerrit will load and execute 'rules.pl' files in each
project's refs/meta/config branch, if present. When set to false,
only the default internal rules will be used.
+
Default is true, to execute project specific rules.

<<<<<<< HEAD
[[sendemail]]
=== Section sendemail
=======
[[execution]]Section execution
~~~~~~~~~~~~~~~~~~~~~~~~~~~~~~

[[execution.defaultThreadPoolSize]]execution.defaultThreadPoolSize::
+
The default size of the background execution thread pool in
which miscellaneous tasks are handled.
+
Default is 1.

[[sendemail]]Section sendemail
~~~~~~~~~~~~~~~~~~~~~~~~~~~~~~
>>>>>>> 701218b8

[[sendemail.enable]]sendemail.enable::
+
If false Gerrit will not send email messages, for any reason,
and all other properties of section sendemail are ignored.
+
By default, true, allowing notifications to be sent.

[[sendemail.connectTimeout]]sendemail.connectTimeout::
+
The connection timeout of opening a socket connected to a
remote SMTP server.
+
Values can be specified using standard time unit abbreviations
('ms', 'sec', 'min', etc.).
If no unit is specified, milliseconds is assumed.
+
Default is 0. A timeout of zero is interpreted as an infinite
timeout. The connection will then block until established or
an error occurs.

[[sendemail.threadPoolSize]]sendemail.threadPoolSize::
+
Maximum size of thread pool in which the review comments
notifications are sent out asynchronously.
+
By default, 1.

[[sendemail.from]]sendemail.from::
+
Designates what name and address Gerrit will place in the From
field of any generated email messages.  The supported values are:
+
* `USER`
+
Gerrit will set the From header to use the current user's
Full Name and Preferred Email.  This may cause messages to be
classified as spam if the user's domain has SPF or DKIM enabled
and <<sendemail.smtpServer,sendemail.smtpServer>> is not a trusted
relay for that domain.
+
* `MIXED`
+
Shorthand for `${user} (Code Review) <review@example.com>` where
`review@example.com` is the same as <<user.email,user.email>>.
See below for a description of how the replacement is handled.
+
* `SERVER`
+
Gerrit will set the From header to the same name and address
it records in any commits Gerrit creates.  This is set by
<<user.name,user.name>> and <<user.email,user.email>>, or guessed
from the local operating system.
+
* 'Code Review' `<`'review'`@`'example.com'`>`
+
If set to a name and email address in brackets, Gerrit will use
this name and email address for any messages, overriding the name
that may have been selected for commits by user.name and user.email.
Optionally, the name portion may contain the placeholder `${user}`,
which is replaced by the Full Name of the current user.

+
By default, MIXED.

[[sendemail.smtpServer]]sendemail.smtpServer::
+
Hostname (or IP address) of a SMTP server that will relay
messages generated by Gerrit to end users.
+
By default, 127.0.0.1 (aka localhost).

[[sendemail.smtpServerPort]]sendemail.smtpServerPort::
+
Port number of the SMTP server in sendemail.smtpserver.
+
By default, 25, or 465 if smtpEncryption is 'ssl'.

[[sendemail.smtpEncryption]]sendemail.smtpEncryption::
+
Specify the encryption to use, either 'ssl' or 'tls'.
+
By default, 'none', indicating no encryption is used.

[[sendemail.sslVerify]]sendemail.sslVerify::
+
If false and sendemail.smtpEncryption is 'ssl' or 'tls', Gerrit
will not verify the server certificate when it connects to send
an email message.
+
By default, true, requiring the certificate to be verified.

[[sendemail.smtpUser]]sendemail.smtpUser::
+
User name to authenticate with, if required for relay.

[[sendemail.smtpPass]]sendemail.smtpPass::
+
Password for the account named by sendemail.smtpUser.

[[sendemail.allowrcpt]]sendemail.allowrcpt::
+
If present, each value adds one entry to the whitelist of email
addresses that Gerrit can send email to.  If set to a complete
email address, that one address is added to the white list.
If set to a domain name, any address at that domain can receive
email from Gerrit.
+
By default, unset, permitting delivery to any email address.

[[sendemail.includeDiff]]sendemail.includeDiff::
+
If true, new change emails and merged change emails from Gerrit
will include the complete unified diff of the change.
Variable maxmimumDiffSize places an upper limit on how large the
email can get when this option is enabled.
+
By default, false.

[[sendemail.maximumDiffSize]]sendemail.maximumDiffSize::
+
Largest size of unified diff output to include in an email. When
the diff exceeds this size the file paths will be listed instead.
Standard byte unit suffixes are supported.
+
By default, 256 KiB.

[[sendemail.importance]]sendemail.importance::
+
If present, emails sent from Gerrit will have the given level
of importance. Valid values include 'high' and 'low', which
email clients will render in different ways.
+
By default, unset, so no Importance header is generated.

[[sendemail.expiryDays]]sendemail.expiryDays::
+
If present, emails sent from Gerrit will expire after the given
number of days. This will add the Expiry-Date header and
email clients may expire or expunge mails whose Expiry-Date
header is in the past. This should be a positive non-zero
number indicating how many days in the future the mails
should expire.
+
By default, unset, so no Expiry-Date header is generated.


[[site]]
=== Section site

[[site.refreshHeaderFooter]]site.refreshHeaderFooter::
+
If true the server checks the site header, footer and CSS files for
updated versions. If false, a server restart is required to change
any of these resources. Default is true, allowing automatic reloads.

[[site.enableDeprecatedQuery]]site.enableDeprecatedQuery::
+
If true the deprecated `/query` URL is available to return JSON
and text results for changes. If false, the URL is disabled and
returns 404 to clients. Default is true, enabling `/query`.

[[ssh-alias]]
=== Section ssh-alias

Variables in section ssh-alias permit the site administrator to alias
another command from Gerrit or a plugin into the `gerrit` command
namespace. To alias `replication start` to `gerrit replicate`:

----
[ssh-alias]
  replicate = replication start
----

[[sshd]]
=== Section sshd

[[sshd.listenAddress]]sshd.listenAddress::
+
Specifies the local addresses the internal SSHD should listen
for connections on.  The following forms may be used to specify
an address.  In any form, `:'port'` may be omitted to use the
default of 29418.
+
* 'hostname':'port' (for example `review.example.com:29418`)
* 'IPv4':'port' (for example `10.0.0.1:29418`)
* ['IPv6']:'port' (for example `[ff02::1]:29418`)
* *:'port' (for example `*:29418`)

+
If multiple values are supplied, the daemon will listen on all
of them.
+
To disable the internal SSHD, set listenAddress to `off`.
+
By default, *:29418.

[[sshd.advertisedAddress]]sshd.advertisedAddress::
+
Specifies the addresses clients should be told to connect to.
This may differ from sshd.listenAddress if a firewall based port
redirector is being used, making Gerrit appear to answer on port
22. The following forms may be used to specify an address.  In any
form, `:'port'` may be omitted to use the default SSH port of 22.
+
* 'hostname':'port' (for example `review.example.com:22`)
* 'IPv4':'port' (for example `10.0.0.1:29418`)
* ['IPv6']:'port' (for example `[ff02::1]:29418`)

+
If multiple values are supplied, the daemon will advertise all
of them.
+
By default, sshd.listenAddress.

[[sshd.tcpKeepAlive]]sshd.tcpKeepAlive::
+
If true, enables TCP keepalive messages to the other side, so
the daemon can terminate connections if the peer disappears.
+
Only effective when `sshd.backend` is set to `MINA`.
+
By default, true.

[[sshd.threads]]sshd.threads::
+
Number of threads to use when executing SSH command requests.
If additional requests are received while all threads are busy they
are queued and serviced in a first-come-first-served order.
+
By default, 1.5x the number of CPUs available to the JVM.

[[sshd.batchThreads]]sshd.batchThreads::
+
Number of threads to allocate for SSH command requests from
link:access-control.html#non-interactive_users[non-interactive users].
If equals to 0, then all non-interactive requests are executed in the same
queue as interactive requests.
+
Any other value will remove the number of threads from the queue
allocated to interactive users, and create a separate thread pool
of the requested size, which will be used to run commands from
non-interactive users.
+
If the number of threads requested for non-interactive users is larger
than the total number of threads allocated in sshd.threads, then the
value of sshd.threads is increased to accommodate the requested value.
+
By default, 0.

[[sshd.streamThreads]]sshd.streamThreads::
+
Number of threads to use when formatting events to asynchronous
streaming clients.  Event formatting is multiplexed onto this thread
pool by a simple FIFO scheduling system.
+
By default, 1 plus the number of CPUs available to the JVM.

[[sshd.commandStartThreads]]sshd.commandStartThreads::
+
Number of threads used to parse a command line submitted by a client
over SSH for execution, create the internal data structures used by
that command, and schedule it for execution on another thread.
+
By default, 2.

[[sshd.maxAuthTries]]sshd.maxAuthTries::
+
Maximum number of authentication attempts before the server
disconnects the client.  Each public key that a client has loaded
into its local agent counts as one auth request.  Users can work
around the server's limit by loading less keys into their agent,
or selecting a specific key in their `~/.ssh/config` file with
the `IdentityFile` option.
+
By default, 6.

[[sshd.loginGraceTime]]sshd.loginGraceTime::
+
Time in seconds that a client has to authenticate before the server
automatically terminates their connection.  Values should use common
unit suffixes to express their setting:
+
* s, sec, second, seconds
* m, min, minute, minutes
* h, hr, hour, hours
* d, day, days

+
By default, 2 minutes.

[[sshd.idleTimeout]]sshd.idleTimeout::
+
Time in seconds after which the server automatically terminates idle
connections (or 0 to disable closing of idle connections).  Values
should use common unit suffixes to express their setting:
+
* s, sec, second, seconds
* m, min, minute, minutes
* h, hr, hour, hours
* d, day, days

+
By default, 0.

[[sshd.maxConnectionsPerUser]]sshd.maxConnectionsPerUser::
+
Maximum number of concurrent SSH sessions that a user account
may open at one time.  This is the number of distinct SSH logins
that each user may have active at one time, and is not related to
the number of commands a user may issue over a single connection.
If set to 0, there is no limit.
+
By default, 64.

[[sshd.cipher]]sshd.cipher::
+
Available ciphers.  To permit multiple ciphers, specify multiple
`sshd.cipher` keys in the configuration file, one cipher name
per key.  Cipher names starting with `+` are enabled in addition
to the default ciphers, cipher names starting with `-` are removed
from the default cipher set.
+
Supported ciphers: aes128-cbc, aes128-cbc, aes256-cbc, blowfish-cbc,
3des-cbc, none.
+
By default, all supported ciphers except `none` are available.

[[sshd.mac]]sshd.mac::
+
Available MAC (message authentication code) algorithms.  To permit
multiple algorithms, specify multiple `sshd.mac` keys in the
configuration file, one MAC per key.  MAC names starting with `+`
are enabled in addition to the default MACs, MAC names starting with
`-` are removed from the default MACs.
+
Supported MACs: hmac-md5, hmac-md5-96, hmac-sha1, hmac-sha1-96.
+
By default, all supported MACs are available.

[[sshd.kerberosKeytab]]sshd.kerberosKeytab::
+
Enable kerberos authentication for SSH connections.  To permit
kerberos authentication, the server must have a host principal
(see `sshd.kerberosPrincipal`) which is acquired from a keytab.
This must be provisioned by the kerberos administrators, and is
typically installed into `/etc/krb5.keytab` on host machines.
+
The keytab must contain at least one `host/` principal, typically
using the host's canonical name. If it does not use the
canonical name, the `sshd.kerberosPrincipal` should be configured
with the correct name.
+
By default, not set and so kerberos authentication is not enabled.

[[sshd.kerberosPrincipal]]sshd.kerberosPrincipal::
+
If kerberos authentication is enabled with `sshd.kerberosKeytab`,
instead use the given principal name instead of the default.
If the principal does not begin with `host/` a warning message is
printed and may prevent successful authentication.
+
This may be useful if the host is behind an IP load balancer or
other SSH forwarding systems, since the principal name is constructed
by the client and must match for kerberos authentication to work.
+
By default, `host/canonical.host.name`

[[sshd.requestLog]]sshd.requestLog::
+
Enable (or disable) the `'$site_path'/logs/sshd_log` request log.
If enabled, a request log file is written out by the SSH daemon.
+
`log4j.appender` with the name `sshd_log` can be configured to overwrite
programmatic configuration.
+
By default, true.

[[suggest]]
=== Section suggest

[[suggest.accounts]]suggest.accounts::
+
If `true`, visible user accounts (according to the value of
`accounts.visibility`) will be offered as completion suggestions
when adding a reviewer to a change, or a user to a group.
+
If `false`, account suggestion is disabled.
+
Older configurations may also have one of the `accounts.visibility`
values for this field, including `OFF` as a synonym for `NONE`. If
`accounts.visibility` is also set, that value overrides this one;
otherwise, this value applies to both `suggest.accounts` and
`accounts.visibility`.
+
New configurations should prefer the boolean value for this field
and an enum value for `accounts.visibility`.

[[suggest.from]]suggest.from::
+
The number of characters that a user must have typed before suggestions
are provided. If set to 0, suggestions are always provided.
+
By default 0.

[[theme]]
=== Section theme

[[theme.backgroundColor]]theme.backgroundColor::
+
Background color for the page, and major data tables like the all
open changes table or the account dashboard. The value must be a
valid HTML hex color code, or standard color name.
+
By default white, `FFFFFF`.

[[theme.topMenuColor]]theme.topMenuColor::
+
This is the color of the main menu bar at the top of the page.
The value must be a valid HTML hex color code, or standard color
name.
+
By default white, `FFFFFF`.

[[theme.textColor]]theme.textColor::
+
Text color for the page, and major data tables like the all
open changes table or the account dashboard. The value must be a
valid HTML hex color code, or standard color name.
+
By default dark grey, `353535`.

[[theme.trimColor]]theme.trimColor::
+
Primary color used as a background color behind text.  This is
the color of the main menu bar at the top, of table headers,
and of major UI areas that we want to offset from other portions
of the page.  The value must be a valid HTML hex color code, or
standard color name.
+
By default a light grey, `EEEEEE`.

[[theme.selectionColor]]theme.selectionColor::
+
Background color used within a trimColor area to denote the currently
selected tab, or the background color used in a table to denote the
currently selected row.  The value must be a valid HTML hex color
code, or standard color name.
+
By default a pale blue, `D8EDF9`.

[[theme.changeTableOutdatedColor]]theme.changeTableOutdatedColor::
+
Background color used for patch outdated messages.  The value must be
a valid HTML hex color code, or standard color name.
+
By default a shade of red, `F08080`.

[[theme.tableOddRowColor]]theme.tableOddRowColor::
+
Background color for tables such as lists of open reviews for odd
rows.  This is so you can have a different color for odd and even
rows of the table.  The value must be a valid HTML hex color code,
or standard color name.
+
By default transparent.

[[theme.tableEvenRowColor]]theme.tableEvenRowColor::
+
Background color for tables such as lists of open reviews for even
rows.  This is so you can have a different color for odd and even
rows of the table.  The value must be a valid HTML hex color code,
or standard color name.
+
By default transparent.

A different theme may be used for signed-in vs. signed-out user status
by using the "signed-in" and "signed-out" theme sections. Variables
not specified in a section are inherited from the default theme.

----
[theme]
  backgroundColor = FFFFFF
[theme "signed-in"]
  backgroundColor = C0C0C0
[theme "signed-out"]
  backgroundColor = 00FFFF
----

As example, here is the theme configuration to have the old green look:

----
[theme]
  backgroundColor = FCFEEF
  textColor = 000000
  trimColor = D4E9A9
  selectionColor = FFFFCC
  topMenuColor = D4E9A9
  changeTableOutdatedColor = F08080
[theme "signed-in"]
  backgroundColor = FFFFFF
----

[[trackingid]]
=== Section trackingid

Tagged footer lines containing references to external
tracking systems, parsed out of the commit message and
saved in Gerrit's database.

After making changes to this section, existing changes
must be reindexed with link:pgm-reindex.html[reindex].

The tracking ids are searchable using tr:<tracking id> or
bug:<tracking id>.

----
[trackingid "jira-bug"]
  footer = Bugfix:
  match = JRA\\d{2,8}
  system = JIRA

[trackingid "jira-feature"]
  footer = Feature
  match = JRA(\\d{2,8})
  system = JIRA
----

[[trackingid.name.footer]]trackingid.<name>.footer::
+
A prefix tag that identify the footer line to parse for tracking ids.
Several trackingid entries can have the same footer tag. A single
trackingid entry can have multiple footer tags. If multiple footer
tags are specified, each tag will be parsed separately.
(the trailing ":" is optional)

[[trackingid.name.match]]trackingid.<name>.match::
+
A link:http://download.oracle.com/javase/6/docs/api/java/util/regex/Pattern.html[standard
Java regular expression (java.util.regex)] used to match the
external tracking id part of the footer line. The match can
result in several entries in the DB.  If grouping is used in the
regex the first group will be interpreted as the tracking id.
Tracking ids longer than 32 characters will be ignored.
+
The configuration file parser eats one level of backslashes, so the
character class `\s` requires `\\s` in the configuration file.  The
parser also terminates the line at the first `#`, so a match
expression containing # must be wrapped in double quotes.

[[trackingid.name.system]]trackingid.<name>.system::
+
The name of the external tracking system (maximum 10 characters).
It is possible to have several trackingid entries for the same
tracking system.

[[transfer]]
=== Section transfer

[[transfer.timeout]]transfer.timeout::
+
Number of seconds to wait for a single network read or write
to complete before giving up and declaring the remote side is
not responding.  If 0, there is no timeout, and this server will
wait indefinitely for a transfer to finish.
+
A timeout should be large enough to mostly transfer the objects to
the other side.  1 second may be too small for larger projects,
especially over a WAN link, while 10-30 seconds is a much more
reasonable timeout value.
+
Defaults to 0 seconds, wait indefinitely.


[[upload]]
=== Section upload

Sets the group of users allowed to execute 'upload-pack' on the
server, 'upload-pack' is what runs on the server during a user's
fetch, clone or repo sync command.

----
[upload]
  allowGroup = GROUP_ALLOWED_TO_EXECUTE
  allowGroup = YET_ANOTHER_GROUP_ALLOWED_TO_EXECUTE
----

[[upload.allowGroup]]upload.allowGroup::
+
Name of the groups of users that are allowed to execute 'upload-pack'
on the server. One or more groups can be set.
+
If no groups are added, any user will be allowed to execute
'upload-pack' on the server.


[[user]]
=== Section user

[[user.name]]user.name::
+
Name that Gerrit calls itself in Git when it creates a new Git
commit, such as a merge during change submission.
+
By default this is "Gerrit Code Review".

[[user.email]]user.email::
+
Email address that Gerrit refers to itself as when it creates a
new Git commit, such as a merge commit during change submission.
+
If not set, Gerrit generates this as "gerrit@`hostname`", where
`hostname` is the hostname of the system Gerrit is running on.
+
By default, not set, generating the value at startup.

[[user.anonymousCoward]]user.anonymousCoward::
+
Username that is displayed in the Gerrit WebUI and in e-mail
notifications if the full name of the user is not set.
+
By default "Anonymous Coward" is used.


== File `etc/secure.config`
The optional file `'$site_path'/etc/secure.config` overrides (or
supplements) the settings supplied by `'$site_path'/etc/gerrit.config`.
The file should be readable only by the daemon process and can be
used to contain private configuration entries that wouldn't normally
be exposed to everyone.

Sample `etc/secure.config`:
----
[auth]
  registerEmailPrivateKey = 2zHNrXE2bsoylzUqDxZp0H1cqUmjgWb6
  restTokenPrivateKey = 7e40PzCjlUKOnXATvcBNXH6oyiu+r0dFk2c=

[database]
  username = webuser
  password = s3kr3t

[ldap]
  password = l3tm3srch

[httpd]
  sslKeyPassword = g3rr1t

[sendemail]
  smtpPass = sp@m

[remote "bar"]
  password = s3kr3t
----

== File `etc/peer_keys`

The optional file `'$site_path'/etc/peer_keys` controls who can
login as the 'Gerrit Code Review' user, required for the link:cmd-suexec.html[suexec]
command.

The format is one Base-64 encoded public key per line.


== Database system_config

Several columns in the `system_config` table within the metadata
database may be set to control how Gerrit behaves.

[NOTE]
The contents of the `system_config` table are cached at startup
by Gerrit.  If you modify any columns in this table, Gerrit needs
to be restarted before it will use the new values.

=== Configurable Parameters

site_path::
+
Local filesystem directory holding the site customization assets.
Placing this directory under version control and/or backup is a
good idea.
+
Files in this directory provide additional configuration.
+
Other files support site customization.
+
* link:config-themes.html[Themes]

GERRIT
------
Part of link:index.html[Gerrit Code Review]

SEARCHBOX
---------<|MERGE_RESOLUTION|>--- conflicted
+++ resolved
@@ -2490,10 +2490,9 @@
 +
 Default is true, to execute project specific rules.
 
-<<<<<<< HEAD
 [[sendemail]]
 === Section sendemail
-=======
+
 [[execution]]Section execution
 ~~~~~~~~~~~~~~~~~~~~~~~~~~~~~~
 
@@ -2503,10 +2502,6 @@
 which miscellaneous tasks are handled.
 +
 Default is 1.
-
-[[sendemail]]Section sendemail
-~~~~~~~~~~~~~~~~~~~~~~~~~~~~~~
->>>>>>> 701218b8
 
 [[sendemail.enable]]sendemail.enable::
 +
