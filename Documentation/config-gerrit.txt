= Gerrit Code Review - Configuration

== File `etc/gerrit.config`

The optional file `'$site_path'/etc/gerrit.config` is a Git-style
config file that controls many host specific settings for Gerrit.

[NOTE]
The contents of the `etc/gerrit.config` file are cached at startup
by Gerrit. For most properties, if they are modified in this file, Gerrit
needs to be restarted before it will use the new values. Some properties
support being link:#reloadConfig[`reloaded`]' without restart.

Sample `etc/gerrit.config`:
----
[core]
  packedGitLimit = 200 m

[cache]
  directory = /var/cache/gerrit
----

[[reloadConfig]]
=== Reload `etc/gerrit.config`
Some properties support being reloaded without restart when a `reload config`
command is issued through link:cmd-reload-config.html[`SSH`] or the
link:rest-api-config.html#reload-config[`REST API`]. If a property supports
this it is specified in the documentation for the property below.


[[accountPatchReviewDb]]
=== Section accountPatchReviewDb

The AccountPatchReviewDb is a database used to store the user file reviewed
flags. It co-exists with <<database,ReviewDb>> and link:note-db.html[NoteDb].

[[accountPatchReviewDb.url]]accountPatchReviewDb.url::
+
The url of accountPatchReviewDb. Supported types are `H2`, `POSTGRESQL`,
`MARIADB`, and `MYSQL`. Drop the driver jar in the lib folder of the site path
if the Jdbc driver of the corresponding Database is not yet in the class path.
+
Default is to create H2 database in the db folder of the site path.
+
Changing this parameter requires to migrate database using the
link:pgm-MigrateAccountPatchReviewDb.html[MigrateAccountPatchReviewDb] program.
Migration cannot be done while the server is running.
+
Also note that the db_name has to be a new db and not reusing gerrit's own review database,
otherwise gerrit's init will remove the table.

----
[accountPatchReviewDb]
  url = jdbc:postgresql://<host>:<port>/<db_name>?user=<user>&password=<password>
----

[[accountPatchReviewDb.poolLimit]]accountPatchReviewDb.poolLimit::
+
Maximum number of open database connections.  If the server needs
more than this number, request processing threads will wait up
to <<accountPatchReviewDb.poolMaxWait, poolMaxWait>> seconds for a
connection to be released before they abort with an exception.
This limit must be several units higher than the total number of
httpd and sshd threads as some request processing code paths may
need multiple connections.
+
Default is <<sshd.threads, sshd.threads>>
 + <<httpd.maxThreads, httpd.maxThreads>> + 2.
+

[[accountPatchReviewDb.poolMinIdle]]database.poolMinIdle::
+
Minimum number of connections to keep idle in the pool.
Default is 4.
+

[[accountPatchReviewDb.poolMaxIdle]]accountPatchReviewDb.poolMaxIdle::
+
Maximum number of connections to keep idle in the pool.  If there
are more idle connections, connections will be closed instead of
being returned back to the pool.
Default is min(<<accountPatchReviewDb.poolLimit, accountPatchReviewDb.poolLimit>>, 16).
+

[[accountPatchReviewDb.poolMaxWait]]accountPatchReviewDb.poolMaxWait::
+
Maximum amount of time a request processing thread will wait to
acquire a database connection from the pool.  If no connection is
released within this time period, the processing thread will abort
its current operations and return an error to the client.
Values should use common unit suffixes to express their setting:
+
* ms, milliseconds
* s, sec, second, seconds
* m, min, minute, minutes
* h, hr, hour, hours

+
If a unit suffix is not specified, `milliseconds` is assumed.
Default is `30 seconds`.

[[accounts]]
=== Section accounts

[[accounts.visibility]]accounts.visibility::
+
Controls visibility of other users' dashboard pages and
completion suggestions to web users.
+
If `ALL`, all users are visible to all other users, even
anonymous users.
+
If `SAME_GROUP`, only users who are also members of a group the
current user is a member of are visible.
+
If `VISIBLE_GROUP`, only users who are members of at least one group
that is visible to the current user are visible.
+
If `NONE`, no users other than the current user are visible.
+
Default is `ALL`.

[[addreviewer]]
=== Section addreviewer

[[addreviewer.maxWithoutConfirmation]]addreviewer.maxWithoutConfirmation::
+
The maximum number of reviewers a user can add at once by adding a
group as reviewer without being asked to confirm the operation.
+
If set to 0, the user will never be asked to confirm adding a group
as reviewer.
+
Default is 10.
+
This setting only applies for adding reviewers in the Gerrit Web UI,
but is ignored when adding reviewers with the
link:cmd-set-reviewers.html[set-reviewers] command.
+
This value supports link:#reloadConfig[configuration reloads].

[[addreviewer.maxAllowed]]addreviewer.maxAllowed::
+
The maximum number of reviewers a user can add at once by adding a
group as reviewer.
+
If set to 0, there is no limit for the number of reviewers that can
be added at once by adding a group as reviewer.
+
Default is 20.
+
This value supports link:#reloadConfig[configuration reloads].

[[addReviewer.baseWeight]]addReviewer.baseWeight::
+
The weight that will be applied in the default reviewer ranking algorithm.
This can be increased or decreased to give more or less influence to plugins.
If set to zero, the base ranking will not have any effect. Reviewers will then
be ordered as ranked by the plugins (if there are any).
+
By default 1.

[[auth]]
=== Section auth

See also link:config-sso.html[SSO configuration].

[[auth.type]]auth.type::
+
Type of user authentication employed by Gerrit.  The supported
values are:
+
* `OpenID`
+
The default setting.  Gerrit uses any valid OpenID
provider chosen by the end-user.  For more information see
http://openid.net/[openid.net].
+
* `OpenID_SSO`
+
Supports OpenID from a single provider.  There is no registration
link, and the "Sign In" link sends the user directly to the provider's
SSO entry point.
+
* `HTTP`
+
Gerrit relies upon data presented in the HTTP request.  This includes
HTTP basic authentication, or some types of commercial single-sign-on
solutions.  With this setting enabled the authentication must
take place in the web server or servlet container, and not from
within Gerrit.
+
* `HTTP_LDAP`
+
Exactly like `HTTP` (above), but additionally Gerrit pre-populates
a user's full name and email address based on information obtained
from the user's account object in LDAP.  The user's group membership
is also pulled from LDAP, making any LDAP groups that a user is a
member of available as groups in Gerrit. Hence the `_LDAP` suffix in
the name of this authentication type. Gerrit does NOT authenticate
the user via LDAP.
+
* `CLIENT_SSL_CERT_LDAP`
+
This authentication type is actually kind of SSO. Gerrit will configure
Jetty's SSL channel to request the client's SSL certificate. For this
authentication to work a Gerrit administrator has to import the root
certificate of the trust chain used to issue the client's certificate
into the <review-site>/etc/keystore.
After the authentication is done Gerrit will obtain basic user
registration (name and email) from LDAP, and some group memberships.
Hence the `_LDAP` suffix in the name of this authentication type.
Gerrit does NOT authenticate the user via LDAP.
This authentication type can only be used under hosted daemon mode, and
the httpd.listenUrl must use https:// as the protocol.
Optionally, certificate revocation list file can be used
at <review-site>/etc/crl.pem. For details, see httpd.sslCrl.
+
* `LDAP`
+
Gerrit prompts the user to enter a username and a password, which
it then verifies by performing a simple bind against the configured
<<ldap.server,ldap.server>>.  In this configuration the web server
is not involved in the user authentication process.
+
The actual username used in the LDAP simple bind request is the
account's full DN, which is discovered by first querying the
directory using either an anonymous request, or the configured
<<ldap.username,ldap.username>> identity. Gerrit can also use kerberos if
<<ldap.authentication,ldap.authentication>> is set to `GSSAPI`.
+
If link:#auth.gitBasicAuthPolicy[`auth.gitBasicAuthPolicy`] is set to `HTTP`,
the randomly generated HTTP password is used for authentication. On the other hand,
if link:#auth.gitBasicAuthPolicy[`auth.gitBasicAuthPolicy`] is set to `HTTP_LDAP`,
the password in the request is first checked against the HTTP password and, if
it does not match, it is then validated against the LDAP password.
Service users that only exist in the Gerrit database are authenticated by their
HTTP passwords.

* `LDAP_BIND`
+
Gerrit prompts the user to enter a username and a password, which
it then verifies by performing a simple bind against the configured
<<ldap.server,ldap.server>>.  In this configuration the web server
is not involved in the user authentication process.
+
Unlike `LDAP` above, the username used to perform the LDAP simple bind
request is the exact string supplied in the dialog by the user.
The configured <<ldap.username,ldap.username>> identity is not used to obtain
account information.
+
* `OAUTH`
+
OAuth is a protocol that lets external apps request authorization to private
details in a user's account without getting their password. This is
preferred over Basic Authentication because tokens can be limited to specific
types of data, and can be revoked by users at any time.
+
Site owners have to register their application before getting started. Note
that provider specific plugins must be used with this authentication scheme.
+
Git clients may send OAuth 2 access tokens instead of passwords in the Basic
authentication header. Note that provider specific plugins must be installed to
facilitate this authentication scheme. If multiple OAuth 2 provider plugins are
installed one of them must be selected as default with the
`auth.gitOAuthProvider` option.
+
* `DEVELOPMENT_BECOME_ANY_ACCOUNT`
+
*DO NOT USE*.  Only for use in a development environment.
+
When this is the configured authentication method a hyperlink titled
`Become` appears in the top right corner of the page, taking the
user to a form where they can enter the username of any existing
user account, and immediately login as that account, without any
authentication taking place.

+
By default, OpenID.

[[auth.allowedOpenID]]auth.allowedOpenID::
+
List of permitted OpenID providers.  A user may only authenticate
with an OpenID that matches this list.  Only used if `auth.type`
is set to `OpenID` (the default).
+
Patterns may be either a
link:http://download.oracle.com/javase/6/docs/api/java/util/regex/Pattern.html[standard
Java regular expression (java.util.regex)] (start with `^` and
end with `$`) or be a simple prefix (any other string).
+
By default, the list contains two values, `http://` and `https://`,
allowing users to authenticate with any OpenID provider.

[[auth.trustedOpenID]]auth.trustedOpenID::
+
List of trusted OpenID providers.  Only used if `auth.type` is
set to `OpenID` (the default).
+
In order for a user to take advantage of permissions beyond those
granted to the `Anonymous Users` and `Registered Users` groups,
the user account must only have OpenIDs which match at least one
pattern from this list.
+
Patterns may be either a
link:http://download.oracle.com/javase/6/docs/api/java/util/regex/Pattern.html[standard
Java regular expression (java.util.regex)] (start with `^` and
end with `$`) or be a simple prefix (any other string).
+
By default, the list contains two values, `http://` and `https://`,
allowing Gerrit to trust any OpenID it receives.

[[auth.openIdDomain]]auth.openIdDomain::
+
List of allowed OpenID email address domains. Only used if
`auth.type` is set to `OPENID` or `OPENID_SSO`.
+
Domain is case insensitive and must be in the same form as it
appears in the email address, for example, "example.com".
+
By default, any domain is accepted.

[[auth.maxOpenIdSessionAge]]auth.maxOpenIdSessionAge::
+
Time in seconds before an OpenID provider must force the user
to authenticate themselves again before authentication to this
Gerrit server.  Currently this is only a polite request, and users
coming from providers that don't support the PAPE extension will
be accepted anyway.  In the future it may be enforced, rejecting
users coming from providers that don't honor the max session age.
+
If set to 0, the provider will always force the user to authenticate
(e.g. supply their password).  Values should use common unit suffixes
to express their setting:
+
* s, sec, second, seconds
* m, min, minute, minutes
* h, hr, hour, hours
* d, day, days
* w, week, weeks (`1 week` is treated as `7 days`)
* mon, month, months (`1 month` is treated as `30 days`)
* y, year, years (`1 year` is treated as `365 days`)

+
Default is -1, permitting infinite time between authentications.

[[auth.registerEmailPrivateKey]]auth.registerEmailPrivateKey::
+
Private key to use when generating an email verification token.
+
If not set, a random key is generated when running the
link:pgm-init.html[site initialization].

[[auth.maxRegisterEmailTokenAge]]auth.maxRegisterEmailTokenAge::
+
Time in seconds before an email verification token sent to a user in
order to validate their email address expires.
+
* s, sec, second, seconds
* m, min, minute, minutes
* h, hr, hour, hours
* d, day, days
* w, week, weeks (`1 week` is treated as `7 days`)
* mon, month, months (`1 month` is treated as `30 days`)
* y, year, years (`1 year` is treated as `365 days`)

+
Default is 12 hours.

[[auth.openIdSsoUrl]]auth.openIdSsoUrl::
+
The SSO entry point URL.  Only used if `auth.type` is set to
`OpenID_SSO`.
+
The "Sign In" link will send users directly to this URL.

[[auth.httpHeader]]auth.httpHeader::
+
HTTP header to trust the username from, or unset to select HTTP basic
authentication.  Only used if `auth.type` is set to `HTTP`.

[[auth.httpDisplaynameHeader]]auth.httpDisplaynameHeader::
+
HTTP header to retrieve the user's display name from.  Only used if `auth.type`
is set to `HTTP`.
+
If set, Gerrit trusts and enforces the user's full name using the HTTP header
and disables the ability to manually modify the user's full name
from the contact information page.

[[auth.httpEmailHeader]]auth.httpEmailHeader::
+
HTTP header to retrieve the user's e-mail from.  Only used if `auth.type`
is set to `HTTP`.
+
If set, Gerrit trusts and enforces the user's e-mail using the HTTP header
and disables the ability to manually modify or register other e-mails
from the contact information page.

[[auth.httpExternalIdHeader]]auth.httpExternalIdHeader::
+
HTTP header to retrieve the user's external identification token.
Only used if `auth.type` is set to `HTTP`.
+
If set, Gerrit adds the value contained in the HTTP header to the
user's identity. Typical use is with a federated identity token from
an external system (e.g. GitHub OAuth 2.0 authentication) where
the user's auth token exchanged during authentication handshake
needs to be used for authenticated communication to the external
system later on.
+
Example: `auth.httpExternalIdHeader: X-GitHub-OTP`

[[auth.loginUrl]]auth.loginUrl::
+
URL to redirect a browser to after the end-user has clicked on the
login link in the upper right corner. Only used if `auth.type` is set
to `HTTP` or `HTTP_LDAP`.
Organizations using an enterprise single-sign-on solution may want to
redirect the browser to the SSO product's sign-in page for completing the
login process and validate their credentials.
+
If set, Gerrit allows anonymous access until the end-user performs the login
and provides a trusted identity through the HTTP header.
If not set, Gerrit requires the HTTP header with a trusted identity
and returns the error page 'LoginRedirect.html' if such a header is not
present.

[[auth.loginText]]auth.loginText::
+
Text displayed in the loginUrl link. Only used if `auth.loginUrl` is set.
+
If not set, the "Sign In" text is used.

[[auth.registerPageUrl]]auth.registerPageUrl::
+
URL of the registration page to use when a new user logs in to Gerrit for
the first time. Used only when `auth.type` is set to `HTTP`.
+
If not set, the standard Gerrit registration page `/#/register/` is displayed.

[[auth.logoutUrl]]auth.logoutUrl::
+
URL to redirect a browser to after the end-user has clicked on the
"Sign Out" link in the upper right corner.  Organizations using an
enterprise single-sign-on solution may want to redirect the browser
to the SSO product's sign-out page.
+
If not set, the redirect returns to the list of all open changes.

[[auth.registerUrl]]auth.registerUrl::
+
Target for the "Register" link in the upper right corner.  Used only
when `auth.type` is `LDAP`, `LDAP_BIND` or `CUSTOM_EXTENSION`.
+
If not set, no "Register" link is displayed.

[[auth.registerText]]auth.registerText::
+
Text for the "Register" link in the upper right corner.  Used only
when `auth.type` is `LDAP`, `LDAP_BIND` or `CUSTOM_EXTENSION`.
+
If not set, defaults to "Register".

[[auth.editFullNameUrl]]auth.editFullNameUrl::
+
Target for the "Edit" button when the user is allowed to edit their
full name.  Used only when `auth.type` is `LDAP`, `LDAP_BIND` or
`CUSTOM_EXTENSION`.

[[auth.httpPasswordUrl]]auth.httpPasswordUrl::
+
Target for the "Obtain Password" link.  Used only when `auth.type` is
`CUSTOM_EXTENSION`.

[[auth.switchAccountUrl]]auth.switchAccountUrl::
+
URL to switch user identities and login as a different account than
the currently active account.  This is disabled by default except when
`auth.type` is `OPENID` and `DEVELOPMENT_BECOME_ANY_ACCOUNT`.  If set
the "Switch Account" link is displayed next to "Sign Out".
+
When `auth.type` does not normally enable this URL administrators may
set this to `login/`, allowing users to begin a new web session. This value
is used as an href in PolyGerrit, so absolute URLs like
`https://someotherhost/login` work as well.
+
If a ${path} parameter is included, then PolyGerrit will substitute the
currently viewed path in the link. Be aware that this path will include
a leading slash, so a value like this might be appropriate: `/login${path}`.

[[auth.cookiePath]]auth.cookiePath::
+
Sets "path" attribute of the authentication cookie.
+
If not set, HTTP request's path is used.

[[auth.cookieDomain]]auth.cookieDomain::
+
Sets "domain" attribute of the authentication cookie.
+
If not set, HTTP request's domain is used.

[[auth.cookieSecure]]auth.cookieSecure::
+
Sets "secure" flag of the authentication cookie.  If true, cookies
will be transmitted only over HTTPS protocol.
+
By default, false.

[[auth.emailFormat]]auth.emailFormat::
+
Optional format string to construct user email addresses out of
user login names.  Only used if `auth.type` is `HTTP`, `HTTP_LDAP`
or `LDAP`.
+
This value can be set to a format string, where `{0}` is replaced
with the login name.  E.g. "\{0\}+gerrit@example.com" with a user
login name of "foo" will produce "foo+gerrit@example.com" during
the first time user "foo" registers.
+
If the site is using `HTTP_LDAP` or `LDAP`, using this option is
discouraged.  Setting `ldap.accountEmailAddress` and importing the
email address from the LDAP directory is generally preferred.

[[auth.contributorAgreements]]auth.contributorAgreements::
+
Controls whether or not the contributor agreement features are
enabled for the Gerrit site.  If enabled a user must complete a
contributor agreement before they can upload changes.
+
If enabled, the admin must also add one or more
link:config-cla.html[contributor-agreement sections]
in project.config and create agreement files under
`'$site_path'/static`, so users can actually complete one or
more agreements.
+
By default this is false (no agreements are used).
+
To enable the actual usage of contributor agreement the project
specific config option in the `project.config` must be set:
link:config-project-config.html[receive.requireContributorAgreement].

[[auth.trustContainerAuth]]auth.trustContainerAuth::
+
If true then it is the responsibility of the container hosting
Gerrit to authenticate users. In this case Gerrit will blindly trust
the container.
+
This parameter only affects git over http traffic. If set to false
then Gerrit will do the authentication (using Basic authentication).
+
By default this is set to false.


[[auth.gitBasicAuthPolicy]]auth.gitBasicAuthPolicy::
+
When `auth.type` is `LDAP`, `LDAP_BIND` or `OAUTH`, it allows using either the generated
HTTP password, the LDAP or OAUTH password, or a combination of HTTP and LDAP
authentication, to authenticate Git over HTTP and REST API requests.
The supported values are:
+
*`HTTP`
+
Only the HTTP password is accepted when doing Git over HTTP and REST API requests.
+
*`LDAP`
+
Only the `LDAP` password is allowed when doing Git over HTTP and REST API
requests.
+
*`OAUTH`
+
Only the `OAUTH` authentication is allowed when doing Git over HTTP and REST API
requests.
+
*`HTTP_LDAP`
+
The password in the request is first checked against the HTTP password and, if
it does not match, it is then validated against the `LDAP` password.
+
By default this is set to `LDAP` when link:#auth.type[`auth.type`] is `LDAP`
and `OAUTH` when link:#auth.type[`auth.type`] is `OAUTH`.
Otherwise, the default value is `HTTP`.

[[auth.gitOAuthProvider]]auth.gitOAuthProvider::
+
Selects the OAuth 2 provider to authenticate git over HTTP traffic with.
+
In general there is no way to determine from an access token alone, which
OAuth 2 provider to address to verify that token, and the BasicAuth
scheme does not support amending such details. If multiple OAuth provider
plugins in a system offer support for git over HTTP authentication site
administrators must configure, which one to use as default provider.
In case the provider cannot be determined from a request the access token
will be sent to the default provider for verification.
+
The value of this parameter must be the identifier of an OAuth 2 provider
in the form `plugin-name:provider-name`. Consult the respective plugin
documentation for details.

[[auth.userNameToLowerCase]]auth.userNameToLowerCase::
+
If set the username that is received to authenticate a git operation
is converted to lower case for looking up the user account in Gerrit.
+
By setting this parameter a case insensitive authentication for the
git operations can be achieved, if it is ensured that the usernames in
Gerrit (scheme `username`) are stored in lower case (e.g. if the
parameter link:#ldap.accountSshUserName[ldap.accountSshUserName] is
set to `${sAMAccountName.toLowerCase}`). It is important that for all
existing accounts this username is already in lower case. It is not
possible to convert the usernames of the existing accounts to lower
case because this would break the access to existing per-user
branches and Gerrit provides no tool to do such a conversion.
+
Setting this parameter to `true` will prevent all users from login that
have a non-lower-case username.
+
This parameter only affects git over http and git over SSH traffic.
+
By default this is set to false.

[[auth.enableRunAs]]auth.enableRunAs::
+
If true HTTP REST APIs will accept the `X-Gerrit-RunAs` HTTP request
header from any users granted the link:access-control.html#capability_runAs[Run As]
capability. The header and capability permit the authenticated user
to impersonate another account.
+
If false the feature is disabled and cannot be re-enabled without
editing gerrit.config and restarting the server.
+
Default is true.

[[auth.allowRegisterNewEmail]]auth.allowRegisterNewEmail::
+
Whether users are allowed to register new email addresses.
+
In addition for the HTTP authentication type
link:#auth.httpemailheader[auth.httpemailheader] must *not* be set to
enable registration of new email addresses.
+
By default, true.

[[auth.autoUpdateAccountActiveStatus]]auth.autoUpdateAccountActiveStatus::
+
Whether to allow automatic synchronization of an account's inactive flag upon login.
If set to true, upon login, if the authentication back-end reports the account as active,
the account's inactive flag in the internal Gerrit database will be updated to be active.
If the authentication back-end reports the account as inactive, the account's flag will be
updated to be inactive and the login attempt will be blocked. Users enabling this feature
should ensure that their authentication back-end is supported. Currently, only
strict 'LDAP' authentication is supported.
+
In addition, if this parameter is not set, or false, the corresponding scheduled
task to deactivate inactive Gerrit accounts will also be disabled. If this
parameter is set to true, users should also consider configuring the
link:#accountDeactivation[accountDeactivation] section appropriately.
+
By default, false.

[[auth.skipFullRefEvaluationIfAllRefsAreVisible]]auth.skipFullRefEvaluationIfAllRefsAreVisible::
+
Whether to skip the full ref visibility checks as a performance shortcut when all refs are
visible to a user. Full ref filtering would filter out things like pending edits.
+
By default, true.

[[cache]]
=== Section cache

[[cache.directory]]cache.directory::
+
Path to a local directory where Gerrit can write cached entities for
future lookup.  This local disk cache is used to retain potentially
expensive to compute information across restarts.  If the location
does not exist, Gerrit will try to create it.
+
Technically, cached entities are persisted as a set of H2 databases
inside this directory.
+
If not absolute, the path is resolved relative to `$site_path`.
+
Default is unset, no disk cache.

[[cache.h2CacheSize]]cache.h2CacheSize::
+
The size of the in-memory cache for each opened H2 cache database, in bytes.
+
Some caches of Gerrit are persistent and are backed by an H2 database.
H2 uses memory to cache its database content. The parameter `h2CacheSize`
allows to limit the memory used by H2 and thus prevent out-of-memory
caused by the H2 database using too much memory.
+
See <<database.h2.cacheSize,database.h2.cacheSize>> for a detailed discussion.
+
Default is unset, using up to half of the available memory.
+
H2 will persist this value in the database, so to unset explicitly specify 0.
+
Common unit suffixes of 'k', 'm', or 'g' are supported.

[[cache.h2AutoServer]]cache.h2AutoServer::
+
If set to true, enable H2 autoserver mode for the H2-backed persistent cache
databases.
+
See link:http://www.h2database.com/html/features.html#auto_mixed_mode[here]
for detail.
+
Default is false.

[[cache.name.maxAge]]cache.<name>.maxAge::
+
Maximum age to keep an entry in the cache. Entries are removed from
the cache and refreshed from source data every maxAge interval.
Values should use common unit suffixes to express their setting:
+
* s, sec, second, seconds
* m, min, minute, minutes
* h, hr, hour, hours
* d, day, days
* w, week, weeks (`1 week` is treated as `7 days`)
* mon, month, months (`1 month` is treated as `30 days`)
* y, year, years (`1 year` is treated as `365 days`)

+
--
If a unit suffix is not specified, `seconds` is assumed.  If 0 is
supplied, the maximum age is infinite and items are never purged
except when the cache is full.

Default is `0`, meaning store forever with no expire, except:

* `"adv_bases"`: default is `10 minutes`
* `"ldap_groups"`: default is `1 hour`
* `"web_sessions"`: default is `12 hours`
--

[[cache.name.memoryLimit]]cache.<name>.memoryLimit::
+
The total cost of entries to retain in memory. The cost computation
varies by the cache. For most caches where the in-memory size of each
entry is relatively the same, memoryLimit is currently defined to be
the number of entries held by the cache (each entry costs 1).
+
For caches where the size of an entry can vary significantly between
individual entries (notably `"diff"`, `"diff_intraline"`), memoryLimit
is an approximation of the total number of bytes stored by the cache.
Larger entries that represent bigger patch sets or longer source files
will consume a bigger portion of the memoryLimit. For these caches the
memoryLimit should be set to roughly the amount of RAM (in bytes) the
administrator can dedicate to the cache.
+
Default is 1024 for most caches, except:
+
* `"adv_bases"`: default is `4096`
* `"diff"`: default is `10m` (10 MiB of memory)
* `"diff_intraline"`: default is `10m` (10 MiB of memory)
* `"diff_summary"`: default is `10m` (10 MiB of memory)
* `"external_ids_map"`: default is `2` and should not be changed
* `"groups"`: default is unlimited
* `"groups_byname"`: default is unlimited
* `"groups_byuuid"`: default is unlimited
* `"plugin_resources"`: default is 2m (2 MiB of memory)

+
If set to 0 the cache is disabled. Entries are removed immediately
after being stored by the cache. This is primarily useful for testing.

[[cache.name.expireFromMemoryAfterAccess]]cache.<name>.expireFromMemoryAfterAccess::
+
Time after last access to automatically expire entries from an in-memory
cache. If 0 or not specified, entries are never expired in this manner.
Values may use unit suffixes as in link:#cache.name.maxAge[maxAge].
+
This option only applies to in-memory caches; persistent cache values are
not expired in this manner, and are only pruned via
link:#cache.name.diskLimit[diskLimit].

[[cache.name.diskLimit]]cache.<name>.diskLimit::
+
Total size in bytes of the keys and values stored on disk. Caches that
have grown bigger than this size are scanned daily at 1 AM local
server time to trim the cache. Entries are removed in least recently
accessed order until the cache fits within this limit.  Caches may
grow larger than this during the day, as the size check is only
performed once every 24 hours.
+
Default is 128 MiB per cache, except:
+
* `"change_notes"`: disk storage is disabled by default
* `"diff_summary"`: default is `1g` (1 GiB of disk space)
* `"external_ids_map"`: disk storage is disabled by default

+
If 0 or negative, disk storage for the cache is disabled.

==== [[cache_names]]Standard Caches

cache `"accounts"`::
+
Cache entries contain important details of an active user, including
their display name, preferences, and known email addresses. Entry
information is obtained from the `accounts` database table.

+
If direct updates are made to any of these database tables, this
cache should be flushed.

cache `"adv_bases"`::
+
Used only for push over smart HTTP when branch level access controls
are enabled.  The cache entry contains all commits that are available
for the client to use as potential delta bases.  Push over smart HTTP
requires two HTTP requests, and this cache tries to carry state from
the first request into the second to ensure it can complete.

cache `"changes"`::
+
The size of `memoryLimit` determines the number of projects for which
all changes will be cached. If the cache is set to 1024, this means all
changes for up to 1024 projects can be held in the cache.
+
Default value is 0 (disabled). It is disabled by default due to the fact
that change updates are not communicated between Gerrit servers. Hence
this cache should be disabled in an multi-master/multi-slave setup.
+
The cache should be flushed whenever the database changes table is modified
outside of Gerrit.

cache `"diff"`::
+
Each item caches the differences between two commits, at both the
directory and file levels.  Gerrit uses this cache to accelerate
the display of affected file names, as well as file contents.
+
Entries in this cache are relatively large, so memoryLimit is an
estimate in bytes of memory used. Administrators should try to target
cache.diff.memoryLimit to fit all changes users will view in a 1 or 2
day span.

cache `"diff_intraline"`::
+
Each item caches the intraline difference of one file, when compared
between two commits. Gerrit uses this cache to accelerate display of
intraline differences when viewing a file.
+
Entries in this cache are relatively large, so memoryLimit is an
estimate in bytes of memory used. Administrators should try to target
cache.diff.memoryLimit to fit all files users will view in a 1 or 2
day span.

cache `"diff_summary"`::
+
Each item caches list of file paths which are different between two
commits. Gerrit uses this cache to accelerate computing of the list
of paths of changed files.
+
Ideally, disk limit of this cache is large enough to cover all changes.
This should significantly speed up change reindexing, especially
full offline reindexing.

cache `"external_ids_map"`::
+
A singleton cache whose sole entry is a map of the parsed representation
of link:config-accounts.html#external-ids[all current external IDs]. The
cache may temporarily contain 2 entries, but the second one is promptly
expired.
+
It is not recommended to change the in-memory attributes of this cache
away from the defaults. The cache may be persisted by setting
`diskLimit`, which is only recommended if cold start performance is
problematic.

cache `"git_tags"`::
+
If branch or reference level READ access controls are used, this
cache tracks which tags are reachable from the branch tips of a
repository.  Gerrit uses this information to determine the set
of tags that a client may access, derived from which tags are
part of the history of a visible branch.
+
The cache is persisted to disk across server restarts as it can
be expensive to compute (60 or more seconds for a large history
like the Linux kernel repository).

cache `"groups"`::
+
Caches the basic group information of internal groups by group ID,
including the group owner, name, and description.
+
For this cache it is important to configure a size that is larger than
the number of internal Gerrit groups, otherwise general Gerrit
performance may be poor. This is why by default this cache is
unlimited.
+
External group membership obtained from LDAP is cached under
`"ldap_groups"`.

cache `"groups_byname"`::
+
Caches the basic group information of internal groups by group name,
including the group owner, name, and description.
+
For this cache it is important to configure a size that is larger than
the number of internal Gerrit groups, otherwise general Gerrit
performance may be poor. This is why by default this cache is
unlimited.
+
External group membership obtained from LDAP is cached under
`"ldap_groups"`.

cache `"groups_byuuid"`::
+
Caches the basic group information of internal groups by group UUID,
including the group owner, name, and description.
+
For this cache it is important to configure a size that is larger than
the number of internal Gerrit groups, otherwise general Gerrit
performance may be poor. This is why by default this cache is
unlimited.
+
External group membership obtained from LDAP is cached under
`"ldap_groups"`.

cache `"groups_bymember"`::
+
Caches the groups which contain a specific member (account). If direct
updates are made to the `account_group_members` table, this cache should
be flushed.

cache `"groups_bysubgroups"`::
+
Caches the parent groups of a subgroup.  If direct updates are made
to the `account_group_includes` table, this cache should be flushed.

cache `"ldap_groups"`::
+
Caches the LDAP groups that a user belongs to, if LDAP has been
configured on this server.  This cache should be configured with a
low maxAge setting, to ensure LDAP modifications are picked up in
a timely fashion.

cache `"ldap_groups_byinclude"`::
+
Caches the hierarchical structure of LDAP groups.

cache `"ldap_usernames"`::
+
Caches a mapping of LDAP username to Gerrit account identity.  The
cache automatically updates when a user first creates their account
within Gerrit, so the cache expire time is largely irrelevant.

cache `"permission_sort"`::
+
Caches the order in which access control sections must be applied to a
reference.  Sorting the sections can be expensive when regular
expressions are used, so this cache remembers the ordering for
each branch.

cache `"plugin_resources"`::
+
Caches formatted plugin resources, such as plugin documentation that
has been converted from Markdown to HTML. The memoryLimit refers to
the bytes of memory dedicated to storing the documentation.

cache `"projects"`::
+
Caches the project description records, from the `projects` table
in the database.  If a project record is updated or deleted, this
cache should be flushed.  Newly inserted projects do not require
a cache flush, as they will be read upon first reference.

cache `"prolog_rules"`::
+
Caches parsed `rules.pl` contents for each project. This cache uses the same
size as the `projects` cache, and cannot be configured independently.

cache `"sshkeys"`::
+
Caches unpacked versions of user SSH keys, so the internal SSH daemon
can match against them during authentication.  The unit of storage
is per-user, so 1024 items translates to 1024 unique user accounts.
As each individual user account may configure multiple SSH keys,
the total number of keys may be larger than the item count.

cache `"web_sessions"`::
+
Tracks the live user sessions coming in over HTTP.  Flushing this
cache would cause all users to be signed out immediately, forcing
them to sign-in again.  To avoid breaking active users, this cache
is not flushed automatically by `gerrit flush-caches --all`, but
instead must be explicitly requested.
+
If no disk cache is configured (or `cache.web_sessions.diskLimit`
is set to 0) a server restart will force all users to sign-out,
and need to sign-in again after the restart, as the cache was
unable to persist the session information.  Enabling a disk cache
is strongly recommended.
+
Session storage is relatively inexpensive. The average entry in
this cache is approximately 346 bytes.

See also link:cmd-flush-caches.html[gerrit flush-caches].

==== [[cache_options]]Cache Options

[[cache.diff.timeout]]cache.diff.timeout::
+
Maximum number of milliseconds to wait for diff data before giving up and
falling back on a simpler diff algorithm that will not be able to break down
modified regions into smaller ones. This is a work around for an infinite loop
bug in the default difference algorithm implementation.
+
Values should use common unit suffixes to express their setting:
+
* ms, milliseconds
* s, sec, second, seconds
* m, min, minute, minutes
* h, hr, hour, hours

+
--
If a unit suffix is not specified, `milliseconds` is assumed.

Default is 5 seconds.
--

[[cache.diff_intraline.timeout]]cache.diff_intraline.timeout::
+
Maximum number of milliseconds to wait for intraline difference data
before giving up and disabling it for a particular file pair.  This is
a work around for an infinite loop bug in the intraline difference
implementation.
+
If computation takes longer than the timeout, the worker thread is
terminated, an error message is shown, and no intraline difference is
displayed for the file pair.
+
Values should use common unit suffixes to express their setting:
+
* ms, milliseconds
* s, sec, second, seconds
* m, min, minute, minutes
* h, hr, hour, hours

+
--
If a unit suffix is not specified, `milliseconds` is assumed.

Default is 5 seconds.
--

[[cache.diff_intraline.enabled]]cache.diff_intraline.enabled::
+
Boolean to enable or disable the computation of intraline differences
when populating a diff cache entry.  This flag is provided primarily
as a backdoor to disable the intraline difference feature if
necessary.  To maintain backwards compatibility with prior versions,
this setting will fallback to `cache.diff.intraline` if not set in the
configuration.
+
Default is true, enabled.

[[cache.projects.checkFrequency]]cache.projects.checkFrequency::
+
How often project configuration should be checked for update from Git.
Gerrit Code Review caches project access rules and configuration in
memory, checking the refs/meta/config branch every checkFrequency
minutes to see if a new revision should be loaded and used for future
access. Values can be specified using standard time unit abbreviations
('ms', 'sec', 'min', etc.).
+
If set to 0, checks occur every time, which may slow down operations.
If set to 'disabled' or 'off', no check will ever be done.
Administrators may force the cache to flush with
link:cmd-flush-caches.html[gerrit flush-caches].
+
Default is 5 minutes.

[[cache.projects.loadOnStartup]]cache.projects.loadOnStartup::
+
If the project cache should be loaded during server startup.
+
The cache is loaded concurrently. Admins should ensure that the cache
size set under <<cache.name.memoryLimit,cache.projects.memoryLimit>>
is not smaller than the number of repos.
+
Default is false, disabled.

[[cache.projects.loadThreads]]cache.projects.loadThreads::
+
Only relevant if <<cache.projects.loadOnStartup,cache.projects.loadOnStartup>>
is true.
+
The number of threads to allocate for loading the cache at startup. These
threads will die out after the cache is loaded.
+
Default is the number of CPUs.


[[capability]]
=== Section capability

[[capability.administrateServer]]capability.administrateServer::
+
Names of groups of users that are allowed to exercise the
`administrateServer` capability, in addition to those listed in
All-Projects. Configuring this option can be a useful fail-safe
to recover a server in the event an administrator removed all
groups from the `administrateServer` capability, or to ensure that
specific groups always have administration capabilities.
+
----
[capability]
  administrateServer = group Fail Safe Admins
----
+
The configuration file uses group names, not UUIDs.  If a group is
renamed the gerrit.config file must be updated to reflect the new
name. If a group cannot be found for the configured name a warning
is logged and the server will continue normal startup.
+
If not specified (default), only the groups listed by All-Projects
may use the `administrateServer` capability.

[[capability.makeFirstUserAdmin]]capability.makeFirstUserAdmin::
+
Whether the first user that logs in to the Gerrit server should
automatically be added to the administrator group and hence get the
`administrateServer` capability assigned. This is useful to bootstrap
the authentication database.
+
Default is true.


[[change]]
=== Section change

[[change.largeChange]]change.largeChange::
+
Number of changed lines from which on a change is considered as a large
change. The number of changed lines of a change is the sum of the lines
that were inserted and deleted in the change.
+
The specified value is used to visualize the change sizes in the Web UI
in change tables and user dashboards.
+
By default 500.

[[change.updateDelay]]change.updateDelay::
+
How often in seconds the web interface should poll for updates to the
currently open change.  The poller relies on the client's browser
cache to use If-Modified-Since and respect `304 Not Modified` HTTP
responses.  This allows for fast polls, often under 8 milliseconds.
+
With a configured 30 second delay a server with 4900 active users will
typically need to dedicate 1 CPU to the update check.  4900 users
divided by an average delay of 30 seconds is 163 requests arriving per
second.  If requests are served at \~6 ms response time, 1 CPU is
necessary to keep up with the update request traffic.  On a smaller
user base of 500 active users, the default 30 second delay is only 17
requests per second and requires ~10% CPU.
+
If 0 the update polling is disabled.
+
Default is 5 minutes.

[[change.allowBlame]]change.allowBlame::
+
Allow blame on side by side diff. If set to false, blame cannot be used.
+
Default is true.

[[change.api.allowedIdentifier]]change.api.allowedIdentifier::
+
Change identifier(s) that are allowed on the API. See
link:rest-api-changes.html#change-id[Change Id] for more information.
+
Possible values are `ALL`, `TRIPLET`, `NUMERIC_ID`, `I_HASH`, and
`COMMIT_HASH` or any combination of those as a string list.
`PROJECT_NUMERIC_ID` is always allowed and doesn't need to be listed
explicitly.
+
Default is `ALL`.

[[change.allowDrafts]]change.allowDrafts::
+
Legacy support for drafts workflow. If set to true, pushing a new change
with draft option will create a private change. Pushing with draft option
to an existing change will create change edit.
+
Enabling this option allows to push to the `refs/drafts/branch`. When
disabled any push to `refs/drafts/branch` will be rejected.
+
Default is false.

[[change.cacheAutomerge]]change.cacheAutomerge::
+
When reviewing diff commits, the left-hand side shows the output of the
result of JGit's automatic merge algorithm. This option controls whether
this output is cached in the change repository, or if only the diff is
cached in the persistent `diff` cache.
+
If true, automerge results are stored in the repository under
`refs/cache-automerge/*`; the results of diffing the change against its
automerge base are stored in the diff cache. If false, no extra data is
stored in the repository, only the diff cache. This can result in slight
performance improvements by reducing the number of refs in the repo.
+
Default is true.

[[change.showAssigneeInChangesTable]]change.showAssigneeInChangesTable::
+
Show assignee field in changes table. If set to false, assignees will
not be visible in changes table.
+
Default is false.

[[change.submitLabel]]change.submitLabel::
+
Label name for the submit button.
+
Default is "Submit".

[[change.submitLabelWithParents]]change.submitLabelWithParents::
+
Label name for the submit button if the change has parents which will
be submitted together with this change.
+
Default is "Submit including parents".

[[change.submitTooltip]]change.submitTooltip::
+
Tooltip for the submit button.  Variables available for replacement
include `${patchSet}` for the current patch set number (1, 2, 3),
`${branch}` for the branch name ("master") and `${commit}` for the
abbreviated commit SHA-1 (`c9c0edb`).
+
Default is "Submit patch set ${patchSet} into ${branch}".

[[change.submitTooltipAncestors]]change.submitTooltipAncestors::
+
Tooltip for the submit button if there are ancestors which would
also be submitted by submitting the change. Additionally to the variables
as in link:#change.submitTooltip[change.submitTooltip], there is the
variable `${submitSize}` indicating the number of changes which are
submitted.
+
Default is "Submit all ${topicSize} changes of the same topic (${submitSize}
changes including ancestors and other changes related by topic)".

[[change.submitWholeTopic]]change.submitWholeTopic::
+
Determines if the submit button submits the whole topic instead of
just the current change.
+
Default is false.

[[change.submitTopicLabel]]change.submitTopicLabel::
+
If `change.submitWholeTopic` is set and a change has a topic,
the label name for the submit button is given here instead of
the configuration `change.submitLabel`.
+
Defaults to "Submit whole topic"

[[change.submitTopicTooltip]]change.submitTopicTooltip::
+
If `change.submitWholeTopic` is configured to true and a change has a
topic, this configuration determines the tooltip for the submit button
instead of `change.submitTooltip`. The variable `${topicSize}` is available
for the number of changes in the same topic to be submitted. The number of
all changes to be submitted is in the variable `${submitSize}`.
+
Defaults to "Submit all ${topicSize} changes of the same topic
(${submitSize} changes including ancestors and other
changes related by topic)".

[[change.replyLabel]]change.replyLabel::
+
Label name for the reply button. In the user interface an ellipsis (…)
is appended.
+
Default is "Reply". In the user interface it becomes "Reply…".

[[change.replyTooltip]]change.replyTooltip::
+
Tooltip for the reply button. In the user interface a note about the
keyboard shortcut is appended.
+
Default is "Reply and score". In the user interface it becomes "Reply
and score (Shortcut: a)".

[[change.robotCommentSizeLimit]]change.robotCommentSizeLimit::
+
Maximum allowed size of a robot comment that will be accepted. Robot comments
which exceed the indicated size will be rejected on addition. The specified
value is interpreted as the maximum size in bytes of the JSON representation of
the robot comment. Common unit suffixes of 'k', 'm', or 'g' are supported.
Zero or negative values allow robot comments of unlimited size.
+
The default limit is 1024kB.

[[change.strictLabels]]change.strictLabels::
+
Reject invalid label votes: invalid labels or invalid values. This
configuration option is provided for backwards compaitbility and may
be removed in future gerrit versions.
+
Default is false.

[[change.disablePrivateChanges]]change.disablePrivateChanges::
+
If set to true, users are not allowed to create private changes.
+
The default is false.

[[changeCleanup]]
=== Section changeCleanup

This section allows to configure change cleanups and schedules them to
run periodically.

[[changeCleanup.abandonAfter]]changeCleanup.abandonAfter::
+
Period of inactivity after which open changes should be abandoned
automatically.
+
By default `0`, never abandon open changes.
+
[WARNING] Auto-Abandoning changes may confuse/annoy users. When
enabling this, make sure to choose a reasonably large grace period and
inform users in advance.
+
The following suffixes are supported to define the time unit:
+
* `d, day, days`
* `w, week, weeks` (`1 week` is treated as `7 days`)
* `mon, month, months` (`1 month` is treated as `30 days`)
* `y, year, years` (`1 year` is treated as `365 days`)

[[changeCleanup.abandonIfMergeable]]changeCleanup.abandonIfMergeable::
+
Whether changes which are mergeable should be auto-abandoned.
+
By default `true`.

[[changeCleanup.abandonMessage]]changeCleanup.abandonMessage::
+
Change message that should be posted when a change is abandoned.
+
'${URL}' can be used as a placeholder for the Gerrit web URL.
+
By default "Auto-Abandoned due to inactivity, see
${URL}Documentation/user-change-cleanup.html#auto-abandon\n\n
If this change is still wanted it should be restored.".

[[changeCleanup.startTime]]changeCleanup.startTime::
+
The link:#schedule-configuration-startTime[start time] for running
change cleanups.

[[changeCleanup.interval]]changeCleanup.interval::
+
The link:#schedule-configuration-interval[interval] for running
change cleanups.

link:#schedule-configuration-examples[Schedule examples] can be found
in the link:#schedule-configuration[Schedule Configuration] section.

[[commentlink]]
=== Section commentlink

Comment links are find/replace strings applied to change descriptions,
patch comments, in-line code comments and approval category value descriptions
to turn set strings into hyperlinks.  One common use is for linking to
bug-tracking systems.

In the following example configuration the 'changeid' comment link
will match typical Gerrit Change-Id values and create a hyperlink
to changes which reference it.  The second configuration 'bugzilla'
will hyperlink terms such as 'bug 42' to an external bug tracker,
supplying the argument record number '42' for display.  The third
configuration 'tracker' uses raw HTML to more precisely control
how the replacement is displayed to the user.

commentlinks supports link:#reloadConfig[configuration reloads]. Though a
link:cmd-flush-caches.html[flush-caches] of "projects" is needed for the
commentlinks to be immediately available in the UI.

----
[commentlink "changeid"]
  match = (I[0-9a-f]{8,40})
  link = "#/q/$1"

[commentlink "bugzilla"]
  match = "(bug\\s+#?)(\\d+)"
  link = http://bugs.example.com/show_bug.cgi?id=$2

[commentlink "tracker"]
  match = ([Bb]ug:\\s+)(\\d+)
  html = $1<a href=\"http://trak.example.com/$2\">$2</a>
----

Comment links can also be specified in `project.config` and sections in
children override those in parents. The only restriction is that to
avoid injecting arbitrary user-supplied HTML in the page, comment links
defined in `project.config` may only supply `link`, not `html`.

[[commentlink.name.match]]commentlink.<name>.match::
+
A JavaScript regular expression to match positions to be replaced
with a hyperlink.  Subexpressions of the matched string can be
stored using groups and accessed with `$'n'` syntax, where 'n'
is the group number, starting from 1.
+
The configuration file parser eats one level of backslashes, so the
character class `\s` requires `\\s` in the configuration file.  The
parser also terminates the line at the first `#`, so a match
expression containing # must be wrapped in double quotes.
+
To match case insensitive strings, a character class with both the
upper and lower case character for each position must be used.  For
example, to match the string `bug` in a case insensitive way the match
pattern `[bB][uU][gG]` needs to be used.
+
The commentlink.name.match regular expressions are applied to the raw,
unformatted and unescaped text form. Regex matching against HTML is not
supported. Comment link patterns that are written in this style should
be updated to match text formats.
+
A common pattern to match is `bug\\s+(\\d+)`.

[[commentlink.name.link]]commentlink.<name>.link::
+
The URL to direct the user to whenever the regular expression is
matched.  Groups in the match expression may be accessed as `$'n'`.
+
The link property is used only when the html property is not present.

[[commentlink.name.html]]commentlink.<name>.html::
+
HTML to replace the entire matched string with.  If present,
this property overrides the link property above.  Groups in the
match expression may be accessed as `$'n'`.
+
The configuration file eats double quotes, so escaping them as
`\"` is necessary to protect them from the parser.

[[commentlink.name.enabled]]commentlink.<name>.enabled::
+
Whether the comment link is enabled. A child project may override a
section in a parent or the site-wide config that is disabled by
specifying `enabled = true`.
+
Disabling sections in `gerrit.config` can be used by site administrators
to create a library of comment links with `html` set that are not
user-supplied and thus can be verified to be XSS-free, but are only
enabled for a subset of projects.
+
By default, true.
+
Note that the names and contents of disabled sections are visible even
to anonymous users via the
link:rest-api-projects.html#get-config[REST API].


[[container]]
=== Section container

These settings are applied only if Gerrit is started as the container
process through Gerrit's 'gerrit.sh' rc.d compatible wrapper script.

[[container.heapLimit]]container.heapLimit::
+
Maximum heap size of the Java process running Gerrit, in bytes.
This property is translated into the '-Xmx' flag for the JVM.
+
Default is platform and JVM specific.
+
Common unit suffixes of 'k', 'm', or 'g' are supported.

[[container.javaHome]]container.javaHome::
+
Path of the JRE/JDK installation to run Gerrit with.  If not set, the
Gerrit startup script will attempt to search your system and guess
a suitable JRE.  Overrides the environment variable 'JAVA_HOME'.

[[container.javaOptions]]container.javaOptions::
+
Additional options to pass along to the Java runtime.  If multiple
values are configured, they are passed in order on the command line,
separated by spaces.  These options are appended onto 'JAVA_OPTIONS'.

For example, it is possible to overwrite Gerrit's default log4j
configuration:

----
  javaOptions = -Dlog4j.configuration=file:///home/gerrit/site/etc/log4j.properties
----

[[container.daemonOpt]]container.daemonOpt::
+
Additional options to pass to the daemon (e.g. '--enable-httpd'). If
multiple values are configured, they are passed in that order to the command
line, separated by spaces.
+
Execute `java -jar gerrit.war daemon --help` to see all possible
options.

[[container.slave]]container.slave::
+
Used on Gerrit slave installations. If set to true the Gerrit JVM is
called with the '--slave' switch, enabling slave mode. If no value is
set (or any other value), Gerrit defaults to master mode.

[[container.startupTimeout]]container.startupTimeout::
+
The maximum time (in seconds) to wait for a gerrit.sh start command
to run a new Gerrit daemon successfully.  If not set, defaults to
90 seconds.

[[container.user]]container.user::
+
Login name (or UID) of the operating system user the Gerrit JVM
will execute as.  If not set, defaults to the user who launched
the 'gerrit.sh' wrapper script.

[[container.war]]container.war::
+
Path of the JAR file to start daemon execution with.  This should
be the path of the local 'gerrit.war' archive.  Overrides the
environment variable 'GERRIT_WAR'.
+
If not set, defaults to '$site_path/bin/gerrit.war', or to
'$HOME/gerrit.war'.


[[core]]
=== Section core

[[core.packedGitWindowSize]]core.packedGitWindowSize::
+
Number of bytes of a pack file to load into memory in a single
read operation.  This is the "page size" of the JGit buffer cache,
used for all pack access operations.  All disk IO occurs as single
window reads.  Setting this too large may cause the process to load
more data than is required; setting this too small may increase
the frequency of `read()` system calls.
+
Default on JGit is 8 KiB on all platforms.
+
Common unit suffixes of 'k', 'm', or 'g' are supported.

[[core.packedGitLimit]]core.packedGitLimit::
+
Maximum number of bytes to load and cache in memory from pack files.
If JGit needs to access more than this many bytes it will unload less
frequently used windows to reclaim memory space within the process.
As this buffer must be shared with the rest of the JVM heap, it
should be a fraction of the total memory available.
+
Default on JGit is 10 MiB on all platforms.
+
Common unit suffixes of 'k', 'm', or 'g' are supported.

[[core.deltaBaseCaseLimit]]core.deltaBaseCacheLimit::
+
Maximum number of bytes to reserve for caching base objects
that multiple deltafied objects reference.  By storing the entire
decompressed base object in a cache Git is able to avoid unpacking
and decompressing frequently used base objects multiple times.
+
Default on JGit is 10 MiB on all platforms.  You probably do not
need to adjust this value.
+
Common unit suffixes of 'k', 'm', or 'g' are supported.

[[core.packedGitOpenFiles]]core.packedGitOpenFiles::
+
Maximum number of pack files to have open at once.  A pack file
must be opened in order for any of its data to be available in
a cached window.
+
If you increase this to a larger setting you may need to also adjust
the ulimit on file descriptors for the host JVM, as Gerrit needs
additional file descriptors available for network sockets and other
repository data manipulation.
+
Default on JGit is 128 file descriptors on all platforms.

[[core.streamFileThreshold]]core.streamFileThreshold::
+
Largest object size, in bytes, that JGit will allocate as a
contiguous byte array.  Any file revision larger than this threshold
will have to be streamed, typically requiring the use of temporary
files under '$GIT_DIR/objects' to implement pseudo-random access
during delta decompression.
+
Servers with very high traffic should set this to be larger than
the size of their common big files.  For example a server managing
the Android platform typically has to deal with ~10-12 MiB XML
files, so `15 m` would be a reasonable setting in that environment.
Setting this too high may cause the JVM to run out of heap space
when handling very big binary files, such as device firmware or
CD-ROM ISO images.
+
Defaults to 25% of the available JVM heap, limited to 2048m.
+
Common unit suffixes of 'k', 'm', or 'g' are supported.

[[core.packedGitMmap]]core.packedGitMmap::
+
When true, JGit will use `mmap()` rather than `malloc()+read()`
to load data from pack files.  The use of mmap can be problematic
on some JVMs as the garbage collector must deduce that a memory
mapped segment is no longer in use before a call to `munmap()`
can be made by the JVM native code.
+
In server applications (such as Gerrit) that need to access many
pack files, setting this to true risks artificially running out
of virtual address space, as the garbage collector cannot reclaim
unused mapped spaces fast enough.
+
Default on JGit is false. Although potentially slower, it yields
much more predictable behavior.

[[core.asyncLoggingBufferSize]]core.asyncLoggingBufferSize::
+
Size of the buffer to store logging events for asynchronous logging.
Putting a larger value can protect threads from stalling when the
AsyncAppender threads are not fast enough to consume the logging events
from the buffer. It also protects from losing log entries in this case.
+
Default is 64 entries.

[[core.useRecursiveMerge]]core.useRecursiveMerge::
+
Use JGit's recursive merger for three-way merges. This only affects
projects that allow content merges.
+
As explained in this
link:http://codicesoftware.blogspot.com/2011/09/merge-recursive-strategy.html[
blog], the recursive merge produces better results if the two commits
that are merged have more than one common predecessor.
+
Default is true.

[[core.repositoryCacheCleanupDelay]]core.repositoryCacheCleanupDelay::
+
Delay between each periodic cleanup of expired repositories.
+
Values can be specified using standard time unit abbreviations (`ms`, `sec`,
`min`, etc.).
+
Set it to 0 in order to switch off cache expiration. If cache expiration is
switched off, the JVM can still evict cache entries when it is running low
on available heap memory.
+
Set it to -1 to automatically derive cleanup delay from
`core.repositoryCacheExpireAfter` (lowest value between 1/10 of
`core.repositoryCacheExpireAfter` and 10 minutes).
+
Default is -1.

[[core.repositoryCacheExpireAfter]]core.repositoryCacheExpireAfter::
+
Time an unused repository should expire and be evicted from the repository
cache.
+
Values can be specified using standard time unit abbreviations (`ms`, `sec`,
`min`, etc.).
+
Default is 1 hour.

[[database]]
=== Section database

The database section configures ReviewDb, where Gerrit stores its metadata
records about account groups and change reviews. Starting from 2.15, accounts
are always stored in NoteDb and, optionally, changes too. See the
link:note-db.html[NoteDb documentation] for more information.

Note that user file reviewed flags are stored in a separate database. See the
<<accountPatchReviewDb,accountPatchReviewDb>> section for more information.

----
[database]
  type = POSTGRESQL
  hostname = localhost
  database = reviewdb
  username = gerrit
  password = s3kr3t
----

[[database.type]]database.type::
+
Type of database server to connect to.  If set this value will be
used to automatically create correct database.driver and database.url
values to open the connection.
+
* `DB2`
+
Connect to a DB2 database server.
+
* `DERBY`
+
Connect to an Apache Derby database server.
+
* `H2`
+
Connect to a local embedded H2 database.
+
* `JDBC`
+
Connect using a JDBC driver class name and URL.
+
* `MAXDB`
+
Connect to an SAP MaxDB database server.
+
* `MYSQL`
+
Connect to a MySQL database server.
+
* `MARIADB`
+
Connect to a MariaDB database server.
+
* `ORACLE`
+
Connect to an Oracle database server.
+
* `POSTGRESQL`
+
Connect to a PostgreSQL database server.

+
If not specified, database.driver and database.url are used as-is,
and if they are also not specified, defaults to H2.

[[database.hostname]]database.hostname::
+
Hostname of the database server.  Defaults to 'localhost'.

[[database.port]]database.port::
+
Port number of the database server.  Defaults to the default port
of the server named by database.type.

[[database.database]]database.database::
+
For POSTGRESQL or MYSQL, the name of the database on the server.
+
For H2, this is the path to the database, and if not absolute is
relative to `'$site_path'`.

[[database.username]]database.username::
+
Username to connect to the database server as.

[[database.password]]database.password::
+
Password to authenticate to the database server with.

[[database.driver]]database.driver::
+
Name of the JDBC driver class to connect to the database with.
Setting this usually isn't necessary as it can be derived from
database.type or database.url for any supported database.

[[database.url]]database.url::
+
'jdbc:' URL for the database.  Setting this variable usually
isn't necessary as it can be constructed from the all of the
above properties.

[[database.connectionPool]]database.connectionPool::
+
If true, use connection pooling for database connections. Otherwise, a
new database connection is opened for each request.
+
Default is false for MySQL, and true for other database backends.

[[database.poolLimit]]database.poolLimit::
+
Maximum number of open database connections.  If the server needs
more than this number, request processing threads will wait up
to <<database.poolMaxWait, poolMaxWait>> seconds for a
connection to be released before they abort with an exception.
This limit must be several units higher than the total number of
httpd and sshd threads as some request processing code paths may
need multiple connections.
+
Default is <<sshd.threads, sshd.threads>>
 + <<httpd.maxThreads, httpd.maxThreads>> + 2.
+
This setting only applies if
<<database.connectionPool,database.connectionPool>> is true.

[[database.poolMinIdle]]database.poolMinIdle::
+
Minimum number of connections to keep idle in the pool.
Default is 4.
+
This setting only applies if
<<database.connectionPool,database.connectionPool>> is true.

[[database.poolMaxIdle]]database.poolMaxIdle::
+
Maximum number of connections to keep idle in the pool.  If there
are more idle connections, connections will be closed instead of
being returned back to the pool.
Default is min(<<database.poolLimit, database.poolLimit>>, 16).
+
This setting only applies if
<<database.connectionPool,database.connectionPool>> is true.

[[database.poolMaxWait]]database.poolMaxWait::
+
Maximum amount of time a request processing thread will wait to
acquire a database connection from the pool.  If no connection is
released within this time period, the processing thread will abort
its current operations and return an error to the client.
Values should use common unit suffixes to express their setting:
+
* ms, milliseconds
* s, sec, second, seconds
* m, min, minute, minutes
* h, hr, hour, hours

+
--
If a unit suffix is not specified, `milliseconds` is assumed.

Default is `30 seconds`.

This setting only applies if
<<database.connectionPool,database.connectionPool>> is true.
--

[[database.dataSourceInterceptorClass]]database.dataSourceInterceptorClass::

Class that implements DataSourceInterceptor interface to monitor SQL activity.
This class must have default constructor and be available on Gerrit's bootstrap
classpath, e. g. in `$gerrit_site/lib` directory. Example implementation of
SQL monitoring can be found in javamelody-plugin.

[[database.h2]]database.h2::
+
The settings in this section are used for the reviewdb if the
<<database.type,database.type>> is H2.
+
Additionally gerrit uses H2 for storing reviewed flags on changes.

[[database.h2.cacheSize]]database.h2.cacheSize::
+
The size of the H2 internal database cache, in bytes. The H2 internal cache for
persistent H2-backed caches is controlled by
<<cache.h2CacheSize,cache.h2CacheSize>>.
+
H2 uses memory to cache its database content. The parameter `cacheSize`
allows to limit the memory used by H2 and thus prevent out-of-memory
caused by the H2 database using too much memory.
+
Technically the H2 cache size is configured using the CACHE_SIZE parameter in
the H2 JDBC connection URL, as described
link:http://www.h2database.com/html/features.html#cache_settings[here]
+
Default is unset, using up to half of the available memory.
+
H2 will persist this value in the database, so to unset explicitly specify 0.
+
Common unit suffixes of 'k', 'm', or 'g' are supported.

[[database.h2.autoServer]]database.h2.autoServer::
+
If `true` enable the automatic mixed mode
(see link:http://www.h2database.com/html/features.html#auto_mixed_mode[Automatic Mixed Mode]).
This enables concurrent access to the embedded H2 database from command line
utils (e.g. MigrateToNoteDb).
+
Default is `false`.

[[download]]
=== Section download

----
[download]
  command = checkout
  command = cherry_pick
  command = pull
  command = format_patch
  scheme = ssh
  scheme = http
  scheme = anon_http
  scheme = anon_git
  scheme = repo_download
----

The download section configures the allowed download methods.

[[download.command]]download.command::
+
Commands that should be offered to download changes.
+
Multiple commands are supported:
+
* `checkout`
+
Command to fetch and checkout the patch set.
+
* `cherry_pick`
+
Command to fetch the patch set and to cherry-pick it onto the current
commit.
+
* `pull`
+
Command to pull the patch set.
+
* `format_patch`
+
Command to fetch the patch set and to feed it into the `format-patch`
command.

+
If `download.command` is not specified, all download commands are
offered.

[[download.scheme]]download.scheme::
+
Schemes that should be used to download changes.
+
Multiple schemes are supported:
+
* `http`
+
Authenticated HTTP download is allowed.
+
* `ssh`
+
Authenticated SSH download is allowed.
+
* `anon_http`
+
Anonymous HTTP download is allowed.
+
* `anon_git`
+
Anonymous Git download is allowed.  This is not default, it is also
necessary to set <<gerrit.canonicalGitUrl,gerrit.canonicalGitUrl>>
variable.
+
* `repo_download`
+
Gerrit advertises patch set downloads with the `repo download`
command, assuming that all projects managed by this instance are
generally worked on with the repo multi-repository tool.  This is
not default, as not all instances will deploy repo.

+
If `download.scheme` is not specified, SSH, HTTP and Anonymous HTTP
downloads are allowed.

[[download.checkForHiddenChangeRefs]]download.checkForHiddenChangeRefs::
+
Whether the download commands should be adapted when the change refs
are hidden.
+
Git has a configuration option to hide refs from the initial
advertisement (`uploadpack.hideRefs`). This option can be used to hide
the change refs from the client. As consequence fetching changes by
change ref does not work anymore. However by setting
`uploadpack.allowTipSha1InWant` to `true` fetching changes by commit ID
is possible. If `download.checkForHiddenChangeRefs` is set to `true`
the git download commands use the commit ID instead of the change ref
when a project is configured like this.
+
Example git configuration on a project:
+
----
[uploadpack]
  hideRefs = refs/changes/
  hideRefs = refs/cache-automerge/
  allowTipSha1InWant = true
----
+
By default `false`.

[[download.archive]]download.archive::
+
Specifies which archive formats, if any, should be offered on the change
screen and supported for `git-upload-archive` operation:
+
----
[download]
  archive = tar
  archive = tbz2
  archive = tgz
  archive = txz
  archive = zip
----

If `download.archive` is not specified defaults to all archive
commands. Set to `off` or empty string to disable.

Zip is not supported because it may be interpreted by a Java plugin as a
valid JAR file, whose code would have access to cookies on the domain.
For this reason `zip` format is always excluded from formats offered
through the `Download` drop down or accessible in the REST API.

[[download.maxBundleSize]]download.maxBundleSize::
+
Specifies the maximum size of a bundle in bytes that can be downloaded.
As bundles are kept in memory this setting is to protect the server
from a single request consuming too much heap when generating
a bundle and thereby impacting other users.
+
Defaults to 100MB.

[[gc]]
=== Section gc

This section allows to configure the git garbage collection and schedules it
to run periodically. It will be triggered and executed sequentially for all
projects.

[[gc.aggressive]]gc.aggressive::
+
Determines if scheduled garbage collections and garbage collections triggered
through Web-UI should run in aggressive mode or not. Aggressive garbage
collections are more expensive but may lead to significantly smaller
repositories.
+
Valid values are "true" and "false," default is "false".

[[gc.startTime]]gc.startTime::
+
The link:#schedule-configuration-startTime[start time] for running the
git garbage collection.

[[gc.interval]]gc.interval::
+
The link:#schedule-configuration-interval[interval] for running the
git garbage collection.

link:#schedule-configuration-examples[Schedule examples] can be found
in the link:#schedule-configuration[Schedule Configuration] section.

[[gerrit]]
=== Section gerrit

[[gerrit.basePath]]gerrit.basePath::
+
Local filesystem directory holding all Git repositories that
Gerrit knows about and can process changes for.  A project
entity in Gerrit maps to a local Git repository by creating
the path string `"${basePath}/${project_name}.git"`.
+
If relative, the path is resolved relative to `'$site_path'`.

[[gerrit.allProjects]]gerrit.allProjects::
+
Name of the permissions-only project defining global server
access controls and settings. These are inherited into every
other project managed by the running server. The name is
relative to `gerrit.basePath`.
+
Defaults to `All-Projects` if not set.

[[gerrit.allUsers]]gerrit.allUsers::
+
Name of the project in which meta data of all users is stored.
The name is relative to `gerrit.basePath`.
+
Defaults to `All-Users` if not set.

[[gerrit.canonicalWebUrl]]gerrit.canonicalWebUrl::
+
The default URL for Gerrit to be accessed through.
+
Typically this would be set to something like "http://review.example.com/"
or "http://example.com:8080/gerrit/" so Gerrit can output links that point
back to itself.
+
Setting this is highly recommended, as its necessary for the upload
code invoked by "git push" or "repo upload" to output hyperlinks
to the newly uploaded changes.

[[gerrit.canonicalGitUrl]]gerrit.canonicalGitUrl::
+
Optional base URL for repositories available over the anonymous git
protocol.  For example, set this to `git://mirror.example.com/base/`
to have Gerrit display patch set download URLs in the UI.  Gerrit
automatically appends the project name onto the end of the URL.
+
By default unset, as the git daemon must be configured externally
by the system administrator, and might not even be running on the
same host as Gerrit.

[[gerrit.docUrl]]gerrit.docUrl::
+
Optional base URL for documentation, under which one can find
"index.html", "rest-api.html", etc. Used as the base for the fixed set
of links in the "Documentation" tab. A slash is implicitly appended.
(For finer control over the top menu, consider writing a
link:dev-plugins.html#top-menu-extensions[plugin].)
+
If unset or empty, the documentation tab will only be shown if
`/Documentation/index.html` can be reached by the browser at app load
time.

[[gerrit.editGpgKeys]]gerrit.editGpgKeys::
+
If enabled and server-side signed push validation is also
link:#receive.enableSignedPush[enabled], enable the
link:rest-api-accounts.html#list-gpg-keys[REST API endpoints] and web UI
for editing GPG keys. If disabled, GPG keys can only be added by
administrators with direct git access to All-Users.
+
Defaults to true.

[[gerrit.installCommitMsgHookCommand]]gerrit.installCommitMsgHookCommand::
+
Optional command to install the `commit-msg` hook. Typically of the
form:
+
----
fetch-cmd some://url/to/commit-msg .git/hooks/commit-msg ; chmod +x .git/hooks/commit-msg
----
+
By default unset; falls back to using scp from the canonical SSH host,
or curl from the canonical HTTP URL for the server.  Only necessary if a
proxy or other server/network configuration prevents clients from
fetching from the default location.

[[gerrit.gitHttpUrl]]gerrit.gitHttpUrl::
+
Optional base URL for repositories available over the HTTP
protocol.  For example, set this to `http://mirror.example.com/base/`
to have Gerrit display URLs from this server, rather than itself.
+
By default unset, as the HTTP daemon must be configured externally
by the system administrator, and might not even be running on the
same host as Gerrit.

[[gerrit.installModule]]gerrit.installModule::
+
Repeatable list of class name of additional Guice modules to load at
Gerrit startup and init phases.
Classes are resolved using the primary Gerrit class loader, hence the
class needs to be either declared in Gerrit or an additional JAR
located under the `/lib` directory.
+
By default unset.
+
Example:
----
[gerrit]
  installModule = com.googlesource.gerrit.libmodule.MyModule
  installModule = com.example.abc.OurSpecialSauceModule
----

[[gerrit.reportBugUrl]]gerrit.reportBugUrl::
+
URL to direct users to when they need to report a bug.
+
By default unset, meaning no bug report URL will be displayed. Administrators
should set this to the URL of their issue tracker, if necessary.

[[gerrit.reportBugText]]gerrit.reportBugText::
+
Text to be displayed in the link to the bug report URL.
+
Only used when `gerrit.reportBugUrl` is set.
+
Defaults to "Report Bug".

[[gerrit.disableReverseDnsLookup]]gerrit.disableReverseDnsLookup::
+
Disables reverse DNS lookup during computing ref log entry for identified user.
+
Defaults to false.

[[gerrit.secureStoreClass]]gerrit.secureStoreClass::
+
Use the secure store implementation from a specified class.
+
If specified, must be the fully qualified class name of a class that implements
the `com.google.gerrit.server.securestore.SecureStore` interface, and the jar
file containing the class must be placed in the `$site_path/lib` folder.
+
If not specified, the default no-op implementation is used.

[[gerrit.canLoadInIFrame]]gerrit.canLoadInIFrame::
+
For security reasons Gerrit will always jump out of iframe.
Setting this option to true will prevent this behavior.
+
By default false.

[[gerrit.cdnPath]]gerrit.cdnPath::
+
Path prefix for PolyGerrit's static resources if using a CDN.

[[gerrit.faviconPath]]gerrit.faviconPath::
+
Path for PolyGerrit's favicon after link:#gerrit.canonicalWebUrl[default URL],
including icon name and extension (.ico should be used).


[[gerrit.instanceName]]gerrit.instanceName::
+
Short identifier for this Gerrit instance.
A good name should be short but precise enough so that users can identify the instance among others.
+
Defaults to the full hostname of the Gerrit server.


[[gerrit.serverId]]gerrit.serverId::
+
Used by NoteDb to, amongst other things, identify author identities from
per-server specific account IDs.
+
If this value is not set on startup it is automatically set to a random UUID.
+
[NOTE]
If this value doesn't match the serverId used when creating an already existing
NoteDb, Gerrit will not be able to use that instance of NoteDb. The serverId
used to create the NoteDb will show in the resulting exception message in case
the value differs.

[[gitweb]]
=== Section gitweb

Gerrit can forward requests to either an internally managed gitweb
(which allows Gerrit to enforce some access controls), or to an
externally managed gitweb (where the web server manages access).
See also link:config-gitweb.html[Gitweb Integration].

[[gitweb.cgi]]gitweb.cgi::
+
Path to the locally installed `gitweb.cgi` executable.  This CGI will
be called by Gerrit Code Review when the URL `/gitweb` is accessed.
Project level access controls are enforced prior to calling the CGI.
+
Defaults to `/usr/lib/cgi-bin/gitweb.cgi` if `gitweb.url` is not set.

[[gitweb.url]]gitweb.url::
+
Optional URL of an affiliated gitweb service.  Defines the
web location where a `gitweb.cgi` is installed to browse
`gerrit.basePath` and the repositories it contains.
+
Gerrit appends any necessary query arguments onto the end of this URL.
For example, `?p=$project.git;h=$commit`.

[[gitweb.type]]gitweb.type::
+
Optional type of affiliated gitweb service. This allows using
alternatives to gitweb, such as cgit.
+
Valid values are `gitweb`, `cgit`, `disabled` or `custom`.
+
If not set, or set to `disabled`, there is no gitweb hyperlinking
support.

[[gitweb.revision]]gitweb.revision::
+
Optional pattern to use for constructing the gitweb URL when pointing
at a specific commit when `gitweb.type` is set to `custom`.
+
Valid replacements are `${project}` for the project name in Gerrit
and `${commit}` for the SHA1 hash for the commit.

[[gitweb.project]]gitweb.project::
+
Optional pattern to use for constructing the gitweb URL when pointing
at a specific project when `gitweb.type` is set to `custom`.
+
Valid replacements are `${project}` for the project name in Gerrit.

[[gitweb.branch]]gitweb.branch::
+
Optional pattern to use for constructing the gitweb URL when pointing
at a specific branch when `gitweb.type` is set to `custom`.
+
Valid replacements are `${project}` for the project name in Gerrit
and `${branch}` for the name of the branch.

[[gitweb.tag]]gitweb.tag::
+
Optional pattern to use for constructing the gitweb URL when pointing
at a specific tag when `gitweb.type` is set to `custom`.
+
Valid replacements are `${project}` for the project name in Gerrit
and `${tag}` for the name of the tag.

[[gitweb.roottree]]gitweb.roottree::
+
Optional pattern to use for constructing the gitweb URL when pointing
at the contents of the root tree in a specific commit when `gitweb.type`
is set to `custom`.
+
Valid replacements are `${project}` for the project name in Gerrit
and `${commit}` for the SHA1 hash for the commit.

[[gitweb.file]]gitweb.file::
+
Optional pattern to use for constructing the gitweb URL when pointing
at the contents of a file in a specific commit when `gitweb.type` is
set to `custom`.
+
Valid replacements are `${project}` for the project name in Gerrit,
`${file}` for the file name and `${commit}` for the SHA1 hash for
the commit.

[[gitweb.filehistory]]gitweb.filehistory::
+
Optional pattern to use for constructing the gitweb URL when pointing
at the history of a file in a specific branch when when `gitweb.type`
is set to `custom`.
+
Valid replacements are `${project}` for the project name in Gerrit,
`${file}` for the file name and `${branch}` for the name of the
branch.

[[gitweb.linkname]]gitweb.linkname::
+
Optional setting for modifying the link name presented to the user
in the Gerrit web-UI.
+
The default linkname for custom type is `gitweb`.

[[gitweb.pathSeparator]]gitweb.pathSeparator::
+
Optional character to substitute the standard path separator (slash) in
project names and branch names.
+
By default, Gerrit will use hexadecimal encoding for slashes in project and
branch names. Some web servers, such as Tomcat, reject this hexadecimal
encoding in the URL.
+
Some alternative gitweb services, such as link:http://gitblit.com[Gitblit],
allow using an alternative path separator character. In Gitblit, this can be
configured through the property link:http://gitblit.com/properties.html[web.forwardSlashCharacter].
In Gerrit, the alternative path separator can be configured correspondingly
using the property `gitweb.pathSeparator`.
+
Valid values are the characters `*`, `(` and `)`.

[[gitweb.urlEncode]]gitweb.urlEncode::
+
Whether or not Gerrit should encode the generated viewer URL.
+
Gerrit composes the viewer URL using information about the project, branch, file
or commit of the target object to be displayed. Typically viewers such as CGit
and gitweb do need those parts to be encoded, including the `/` in project's name,
for being correctly parsed.
However other viewers could instead require an unencoded URL (e.g. GitHub web
based viewer).
+
Valid values are `true` and `false`. The default is `true`.

[[groups]]
=== Section groups

[[groups.newGroupsVisibleToAll]]groups.newGroupsVisibleToAll::
+
Controls whether newly created groups should be by default visible to
all registered users.
+
By default, false.

[[groups.uuid.name]]groups.<uuid>.name::
+
Display name for group with the given UUID.
+
This option is only supported for system groups (scheme 'global').
+
E.g. this parameter can be used to configure another name for the
`Anonymous Users` group:
+
----
[groups "global:Anonymous-Users"]
  name = All Users
----
+
When setting this parameter it should be verified that there is no
existing group with the same name (case-insensitive). Configuring an
ambiguous name makes Gerrit fail on startup. Once set Gerrit ensures
that it is not possible to create a group with this name. Gerrit also
keeps the default name reserved so that it cannot be used for new
groups either. This means there is no danger of ambiguous group names
when this parameter is removed and the system group uses the default
name again.

[[http]]
=== Section http

[[http.proxy]]http.proxy::
+
URL of the proxy server when making outgoing HTTP
connections for OpenID login transactions.  Syntax
should be `http://`'hostname'`:`'port'.

[[http.proxyUsername]]http.proxyUsername::
+
Optional username to authenticate to the HTTP proxy with.
This property is honored only if the username does not
appear in the http.proxy property above.

[[http.proxyPassword]]http.proxyPassword::
+
Optional password to authenticate to the HTTP proxy with.
This property is honored only if the password does not
appear in the http.proxy property above.

[[http.addUserAsRequestAttribute]]http.addUserAsRequestAttribute::
+
If true, 'User' attribute will be added to the request attributes so it
can be accessed outside the request scope (will be set to username or id
if username not configured).
+
This attribute can be used by the servlet container to log user in the
http access log.
+
When running the embedded servlet container, this attribute is used to
print user in the httpd_log.
+
* `%{User}r`
+
Pattern to print user in Tomcat AccessLog.

+
Default value is true.

[[http.addUserAsResponseHeader]]http.addUserAsResponseHeader::
+
If true, the header 'User' will be added to the list of response headers so it
can be accessed from a reverse proxy for logging purposes.

+
Default value is false.

[[httpd]]
=== Section httpd

The httpd section configures the embedded servlet container.

[[httpd.listenUrl]]httpd.listenUrl::
+
Specifies the URLs the internal HTTP daemon should listen for
connections on.  The special hostname '*' may be used to listen
on all local addresses.  A context path may optionally be included,
placing Gerrit Code Review's web address within a subdirectory of
the server.
+
Multiple protocol schemes are supported:
+
* `http://`'hostname'`:`'port'
+
Plain-text HTTP protocol.  If port is not supplied, defaults to 80,
the standard HTTP port.
+
* `https://`'hostname'`:`'port'
+
SSL encrypted HTTP protocol.  If port is not supplied, defaults to
443, the standard HTTPS port.
+
Externally facing production sites are encouraged to use a reverse
proxy configuration and `proxy-https://` (below), rather than using
the embedded servlet container to implement the SSL processing.
The proxy server with SSL support is probably easier to configure,
provides more configuration options to control cipher usage, and
is likely using natively compiled encryption algorithms, resulting
in higher throughput.
+
* `proxy-http://`'hostname'`:`'port'
+
Plain-text HTTP relayed from a reverse proxy.  If port is not
supplied, defaults to 8080.
+
Like http, but additional header parsing features are
enabled to honor X-Forwarded-For, X-Forwarded-Host and
X-Forwarded-Server.  These headers are typically set by Apache's
link:http://httpd.apache.org/docs/2.2/mod/mod_proxy.html#x-headers[mod_proxy].
+
* `proxy-https://`'hostname'`:`'port'
+
Plain text HTTP relayed from a reverse proxy that has already
handled the SSL encryption/decryption.  If port is not supplied,
defaults to 8080.
+
Behaves exactly like proxy-http, but also sets the scheme to assume
'https://' is the proper URL back to the server.

+
--
If multiple values are supplied, the daemon will listen on all
of them.

By default, http://*:8080.
--

[[httpd.reuseAddress]]httpd.reuseAddress::
+
If true, permits the daemon to bind to the port even if the port
is already in use.  If false, the daemon ensures the port is not
in use before starting.  Busy sites may need to set this to true
to permit fast restarts.
+
By default, true.

[[httpd.gracefulStopTimeout]]httpd.gracefulStopTimeout::
+
Set a graceful stop time. If set, the daemon ensures that all incoming
calls are preserved for a maximum period of time, before starting
the graceful shutdown process. Sites behind a workload balancer such as
HAProxy would need this to be set for avoiding serving errors during
rolling restarts.
+
Values should use common unit suffixes to express their setting:
+
* s, sec, second, seconds
* m, min, minute, minutes
+
By default, 0 seconds (immediate shutdown).

[[httpd.inheritChannel]]httpd.inheritChannel::
+
If true, permits the daemon to inherit its server socket channel
from fd0/1(stdin/stdout). When set to true, the server can be socket
activated via systemd or xinetd.
+
By default, false.

[[httpd.requestHeaderSize]]httpd.requestHeaderSize::
+
Size, in bytes, of the buffer used to parse the HTTP headers of an
incoming HTTP request.  The entire request headers, including any
cookies sent by the browser, must fit within this buffer, otherwise
the server aborts with the response '413 Request Entity Too Large'.
+
One buffer of this size is allocated per active connection.
Allocating a buffer that is too large wastes memory that cannot be
reclaimed, allocating a buffer that is too small may cause unexpected
errors caused by very long Referer URLs or large cookie values.
+
By default, 16384 (16 K), which is sufficient for most OpenID and
other web-based single-sign-on integrations.

[[httpd.sslCrl]]httpd.sslCrl::
+
Path of the certificate revocation list file in PEM format. This
crl file is optional, and available for CLIENT_SSL_CERT_LDAP
authentication.
+
To create and view a crl using openssl:
+
----
openssl ca -gencrl -out crl.pem
openssl crl -in crl.pem -text
----
+
If not absolute, the path is resolved relative to `$site_path`.
+
By default, `$site_path/etc/crl.pem`.

[[httpd.sslKeyStore]]httpd.sslKeyStore::
+
Path of the Java keystore containing the server's SSL certificate
and private key.  This keystore is required for `https://` in URL.
+
To create a self-signed certificate for simple internal usage:
+
----
keytool -keystore keystore -alias jetty -genkey -keyalg RSA
chmod 600 keystore
----
+
If not absolute, the path is resolved relative to `$site_path`.
+
By default, `$site_path/etc/keystore`.

[[httpd.sslKeyPassword]]httpd.sslKeyPassword::
+
Password used to decrypt the private portion of the sslKeyStore.
Java keystores require a password, even if the administrator
doesn't want to enable one.
+
If set to the empty string the embedded server will prompt for the
password during startup.
+
By default, `gerrit`.

[[httpd.requestLog]]httpd.requestLog::
+
Enable (or disable) the `'$site_path'/logs/httpd_log` request log.
If enabled, an NCSA combined log format request log file is written
out by the internal HTTP daemon.
+
`log4j.appender` with the name `httpd_log` can be configured to overwrite
programmatic configuration.
+
By default, true if httpd.listenUrl uses http:// or https://,
and false if httpd.listenUrl uses proxy-http:// or proxy-https://.

[[httpd.acceptorThreads]]httpd.acceptorThreads::
+
Number of worker threads dedicated to accepting new incoming TCP
connections and allocating them connection-specific resources.
+
By default, 2, which should be suitable for most high-traffic sites.

[[httpd.minThreads]]httpd.minThreads::
+
Minimum number of spare threads to keep in the worker thread pool.
This number must be at least 1 larger than httpd.acceptorThreads
multiplied by the number of httpd.listenUrls configured.
+
By default, 5, suitable for most lower-volume traffic sites.

[[httpd.maxThreads]]httpd.maxThreads::
+
Maximum number of threads to permit in the worker thread pool.
+
By default 25, suitable for most lower-volume traffic sites.
+
[NOTE]
Unless SSH daemon is disabled, see <<sshd.listenAddress, sshd.listenAddress>>,
the max number of concurrent Git requests over HTTP and SSH together is
defined by the <<sshd.threads, sshd.threads>> and
<<sshd.batchThreads, sshd.batchThreads>>.

[[httpd.maxQueued]]httpd.maxQueued::
+
Maximum number of client connections which can enter the worker
thread pool waiting for a worker thread to become available.
0 sets the queue size to the Integer.MAX_VALUE.
+
By default 200.

[[httpd.maxWait]]httpd.maxWait::
+
Maximum amount of time a client will wait for an available
thread to handle a project clone, fetch or push request over the
smart HTTP transport.
+
Values should use common unit suffixes to express their setting:
+
* s, sec, second, seconds
* m, min, minute, minutes
* h, hr, hour, hours
* d, day, days
* w, week, weeks (`1 week` is treated as `7 days`)
* mon, month, months (`1 month` is treated as `30 days`)
* y, year, years (`1 year` is treated as `365 days`)

+
--
If a unit suffix is not specified, `minutes` is assumed.  If 0
is supplied, the maximum age is infinite and connections will not
abort until the client disconnects.

By default, 5 minutes.
--

[[httpd.filterClass]]httpd.filterClass::
+
Class that implements the javax.servlet.Filter interface
for filtering any HTTP related traffic going through the Gerrit
HTTP protocol.
Class is loaded and configured in the Gerrit Jetty container
and run in front of all Gerrit URL handlers, allowing the filter
to inspect, modify, allow or reject each request.
It needs to be provided as JAR library
under $GERRIT_SITE/lib as it is resolved using the default Gerrit class
loader and cannot be dynamically loaded by a plugin.
+
Failing to load the Filter class would result in a Gerrit start-up
failure, as this class is supposed to provide mandatory filtering
in front of Gerrit HTTP protocol.
+
Typical usage is in conjunction with the `auth.type=HTTP` as replacement
of an Apache HTTP proxy layer as security enforcement on top of Gerrit
by returning a trusted username as HTTP Header.
+
Allow multiple values to install multiple servlet filters.
+
Example of using a security library secure.jar under $GERRIT_SITE/lib
that provides a org.anyorg.MySecureHeaderFilter Servlet Filter that enforces
a trusted username in the `TRUSTED_USER` HTTP Header and
org.anyorg.MySecureIPFilter that performs source IP security filtering:

----
[auth]
	type = HTTP
	httpHeader = TRUSTED_USER

[httpd]
	filterClass = org.anyorg.MySecureHeaderFilter
	filterClass = org.anyorg.MySecureIPFilter
----

[[httpd.idleTimeout]]httpd.idleTimeout::
+
Maximum idle time for a connection, which roughly translates to the
TCP socket `SO_TIMEOUT`.
+
This value is interpreted as the maximum time between some progress
being made on the connection. So if a single byte is read or written,
then the timeout is reset.
+
The max idle time is applied:
+
* When waiting for a new message to be received on a connection
* When waiting for a new message to be sent on a connection

+
By default, 30 seconds.

[[httpd.robotsFile]]httpd.robotsFile::
+
Location of an external robots.txt file to be used instead of the one
bundled with the .war of the application.
+
If not absolute, the path is resolved relative to `$site_path`.
+
If the file doesn't exist or can't be read the default robots.txt file
bundled with the .war will be used instead.

[[httpd.registerMBeans]]httpd.registerMBeans::
+
Enable (or disable) registration of Jetty MBeans for Java JMX.
+
By default, false.

[[index]]
=== Section index

The index section configures the secondary index.

Note that after enabling the secondary index, the index must be built
using the link:pgm-reindex.html[reindex program] before restarting the
Gerrit server.

[[index.type]]index.type::
+
Type of secondary indexing employed by Gerrit.  The supported
values are:
+
* `LUCENE`
+
A link:http://lucene.apache.org/[Lucene] index is used.
+
+
* `ELASTICSEARCH` look into link:#elasticsearch[Elasticsearch section]
+
An link:https://www.elastic.co/products/elasticsearch[Elasticsearch] index is
used. Refer to the link:#elasticsearch[Elasticsearch section] for further
configuration details.

+
By default, `LUCENE`.

[[index.threads]]index.threads::
+
Number of threads to use for indexing in normal interactive operations. Setting
it to 0 disables the dedicated thread pool and indexing will be done in the same
thread as the operation.
+
If not set or set to a zero, defaults to the number of logical CPUs as returned
by the JVM. If set to a negative value, defaults to a direct executor.

[[index.batchThreads]]index.batchThreads::
+
Number of threads to use for indexing in background operations, such as
online schema upgrades.
+
If not set or set to a zero, defaults to the number of logical CPUs as returned
by the JVM. If set to a negative value, defaults to a direct executor.

[[index.onlineUpgrade]]index.onlineUpgrade::
+
Whether to upgrade to new index schema versions while the server is
running. This is recommended as it prevents additional downtime during
Gerrit version upgrades (avoiding the need for an offline reindex step
using Reindex), but can add additional server load during the upgrade.
+
If set to false, there is no way to upgrade the index schema to take
advantage of new search features without restarting the server.
+
Defaults to true.

[[index.maxLimit]]index.maxLimit::
+
Maximum limit to allow for search queries. Requesting results above this
limit will truncate the list (but will still set `_more_changes` on
result lists). Set to 0 for no limit.
+
When `index.type` is set to `ELASTICSEARCH`, this value should not exceed
the `index.max_result_window` value configured on the Elasticsearch
server. If a value is not configured during site initialization, defaults to
10000, which is the default value of `index.max_result_window` in Elasticsearch.
+
When `index.type` is set to `LUCENE`, defaults to no limit.

[[index.maxPages]]index.maxPages::
+
Maximum number of pages of search results to allow, as index
implementations may have to scan through large numbers of skipped
results when searching with an offset. Requesting results starting past
this threshold times the requested limit will result in an error. Set to
0 for no limit.
+
Defaults to no limit.

[[index.maxTerms]]index.maxTerms::
+
Maximum number of leaf terms to allow in a query. Too-large queries may
perform poorly, so setting this option causes query parsing to fail fast
before attempting to send them to the secondary index. Should this limit
be reached, database is used instead of index as applicable.
+
When the index type is `LUCENE`, also sets the maximum number of clauses
permitted per BooleanQuery. This is so that all enforced query limits
are the same.
+
Defaults to 1024.

[[index.reindexAfterRefUpdate]]index.reindexAfterRefUpdate::
+
Whether to reindex all affected open changes after a ref is updated. This
includes reindexing all open changes to recompute the "mergeable" bit every time
the destination branch moves, as well as reindexing changes to take into account
new project configuration (e.g. label definitions).
+
Leaving this enabled may result in fresher results, but may cause performance
problems if there are lots of open changes on a project whose branches advance
frequently.
+
Defaults to true.

[[index.autoReindexIfStale]]index.autoReindexIfStale::
+
Whether to automatically check if a document became stale in the index
immediately after indexing it. If false, there is a race condition during two
simultaneous writes that may cause one of the writes to not be reflected in the
index. The check to avoid this does consume some resources.
+
Defaults to false.

[[index.scheduledIndexer]]
==== Subsection index.scheduledIndexer

This section configures periodic indexing. Periodic indexing is
intended to run only on slaves and only updates the group index.
Replication to slaves happens on Git level so that Gerrit is not aware
of incoming replication events. But slaves need an updated group index
to resolve memberships of users for ACL validation. To keep the group
index in slaves up-to-date the Gerrit slave periodically scans the
group refs in the All-Users repository to reindex groups if they are
stale.

The scheduled reindexer is not able to detect group deletions that
happened while the slave was offline, but since group deletions are not
supported this should never happen. If nevertheless groups refs were
deleted while a slave was offline a full offline link:pgm-reindex.html[
reindex] must be performed.

This section is only used if Gerrit runs in slave mode, otherwise it is
ignored.

[[index.scheduledIndexer.runOnStartup]]index.scheduledIndexer.runOnStartup::
+
Whether the scheduled indexer should run once immediately on startup.
If set to `true` the slave startup is blocked until all stale groups
were reindexed. Enabling this allows to prevent that slaves that were
offline for a longer period of time run with outdated group information
until the first scheduled indexing is done.
+
Defaults to `true`.

[[index.scheduledIndexer.enabled]]index.scheduledIndexer.enabled::
+
Whether the scheduled indexer is enabled. If the scheduled indexer is
disabled you must implement other means to keep the group index for the
slave up-to-date (e.g. by using ElasticSearch for the indexes).
+
Defaults to `true`.

[[index.scheduledIndexer.startTime]]index.scheduledIndexer.startTime::
+
The link:#schedule-configuration-startTime[start time] for running
the scheduled indexer.
+
Defaults to `00:00`.

[[index.scheduledIndexer.interval]]index.scheduledIndexer.interval::
+
The link:#schedule-configuration-interval[interval] for running
the scheduled indexer.
+
Defaults to `5m`.

link:#schedule-configuration-examples[Schedule examples] can be found
in the link:#schedule-configuration[Schedule Configuration] section.

==== Lucene configuration

Open and closed changes are indexed in separate indexes named
'open' and 'closed' respectively.

The following settings are only used when the index type is `LUCENE`.

[[index.name.ramBufferSize]]index.name.ramBufferSize::
+
Determines the amount of RAM that may be used for buffering added documents
and deletions before they are flushed to the index.  See the
link:http://lucene.apache.org/core/4_6_0/core/org/apache/lucene/index/LiveIndexWriterConfig.html#setRAMBufferSizeMB(double)[
Lucene documentation] for further details.
+
Defaults to 16M.

[[index.name.maxBufferedDocs]]index.name.maxBufferedDocs::
+
Determines the minimal number of documents required before the buffered
in-memory documents are flushed to the index. Large values generally
give faster indexing.  See the
link:http://lucene.apache.org/core/4_6_0/core/org/apache/lucene/index/LiveIndexWriterConfig.html#setMaxBufferedDocs(int)[
Lucene documentation] for further details.
+
Defaults to -1, meaning no maximum is set and the writer will flush
according to RAM usage.

[[index.name.commitWithin]]index.name.commitWithin::
+
Determines the period at which changes are automatically committed to
stable store on disk. This is a costly operation and may block
additional index writes, so lower with caution.
+
If zero, changes are committed after every write. This is very costly
but may be useful if offline reindexing is infeasible, or for development
servers.
+
Values can be specified using standard time unit abbreviations (`ms`, `sec`,
`min`, etc.).
+
If negative, `commitWithin` is disabled. Changes are flushed to disk when
the in-memory buffer fills, but only committed and guaranteed to be synced
to disk when the process finishes.
+
Defaults to 300000 ms (5 minutes).

Sample Lucene index configuration:
----
[index]
  type = LUCENE

[index "changes_open"]
  ramBufferSize = 60 m
  maxBufferedDocs = 3000

[index "changes_closed"]
  ramBufferSize = 20 m
  maxBufferedDocs = 500
----

[[elasticsearch]]
=== Section elasticsearch

WARNING: Support for Elasticsearch is still experimental and is not recommended
for production use. For compatibility information, please refer to the
link:https://www.gerritcodereview.com/elasticsearch.html[project homepage].

When using Elasticsearch versions 2.4 and 5.6, the open and closed changes are
indexed in a single index, separated into types `open_changes` and `closed_changes`
respectively. When using version 6.2 or later, the open and closed changes are
merged into the default `_doc` type. The latter is also used for the accounts and
groups indices starting with Elasticsearch 6.2.

Note that when Gerrit is configured to use Elasticsearch, the Elasticsearch
server(s) must be reachable during the site initialization.

[[elasticsearch.prefix]]elasticsearch.prefix::
+
This setting can be used to prefix index names to allow multiple Gerrit
instances in a single Elasticsearch cluster. Prefix `gerrit1_` would result in a
change index named `gerrit1_changes_0001`.
+
Not set by default.

[[elasticsearch.server]]elasticsearch.server::
+
Elasticsearch server URI in the form `http[s]://hostname:port`. The `port` is
optional and defaults to `9200` if not specified.
+
At least one server must be specified. May be specified multiple times to
configure multiple Elasticsearch servers.
+
Note that the site initialization program only allows to configure a single
server. To configure multiple servers the `gerrit.config` file must be edited
manually.

[[elasticsearch.maxRetryTimeout]]elasticsearch.maxRetryTimeout::
+
Sets the maximum timeout to honor in case of multiple retries of the same request.
+
The value is in the usual time-unit format like `1 m`, `5 m`.
+
Defaults to `30000 ms`.

==== Elasticsearch Security

When security is enabled in Elasticsearch, the username and password must be provided.
Note that the same username and password are used for all servers.

For further information about Elasticsearch security, please refer to the documentation:

* link:https://www.elastic.co/guide/en/elasticsearch/plugins/2.4/security.html[Elasticsearch 2.4]
* link:https://www.elastic.co/guide/en/x-pack/5.6/security-getting-started.html[Elasticsearch 5.6]
* link:https://www.elastic.co/guide/en/x-pack/6.2/security-getting-started.html[Elasticsearch 6.2]
* link:https://www.elastic.co/guide/en/elastic-stack-overview/6.3/security-getting-started.html[Elasticsearch 6.3]
* link:https://www.elastic.co/guide/en/elastic-stack-overview/6.4/security-getting-started.html[Elasticsearch 6.4]

[[elasticsearch.username]]elasticsearch.username::
+
Username used to connect to Elasticsearch.
+
If a password is set, defaults to `elastic`, otherwise not set by default.

[[elasticsearch.password]]elasticsearch.password::
+
Password used to connect to Elasticsearch.
+
Not set by default.

[[ldap]]
=== Section ldap

LDAP integration is only enabled if `auth.type` is set to
`HTTP_LDAP`, `LDAP` or `CLIENT_SSL_CERT_LDAP`.  See above for a
detailed description of the `auth.type` settings and their
implications.

An example LDAP configuration follows, and then discussion of
the parameters introduced here.  Suitable defaults for most
parameters are automatically guessed based on the type of server
detected during startup.  The guessed defaults support
link:http://www.ietf.org/rfc/rfc2307.txt[RFC 2307], Active
Directory and link:https://www.freeipa.org[FreeIPA].

----
[ldap]
  server = ldap://ldap.example.com

  accountBase = ou=people,dc=example,dc=com
  accountPattern = (&(objectClass=person)(uid=${username}))
  accountFullName = displayName
  accountEmailAddress = mail

  groupBase = ou=groups,dc=example,dc=com
  groupMemberPattern = (&(objectClass=group)(member=${dn}))
----

[[ldap.server]]ldap.server::
+
URL of the organization's LDAP server to query for user information
and group membership from.  Must be of the form `ldap://host` or
`ldaps://host` to bind with either a plaintext or SSL connection.
+
If `auth.type` is `LDAP` this setting should use `ldaps://` to
ensure the end user's plaintext password is transmitted only over
an encrypted connection.

[[ldap.startTls]]ldap.startTls::
+
If true, Gerrit will perform StartTLS extended operation.
+
By default, false, StartTLS will not be enabled.

[[ldap.sslVerify]]ldap.sslVerify::
+
If false and ldap.server is an `ldaps://` style URL or `ldap.startTls`
is true, Gerrit will not verify the server certificate when it connects
to perform a query.
+
By default, true, requiring the certificate to be verified.

[[ldap.groupsVisibleToAll]]ldap.groupsVisibleToAll::
+
If true, LDAP groups are visible to all registered users.
+
By default, false, LDAP groups are visible only to administrators and
group members.

[[ldap.username]]ldap.username::
+
_(Optional)_ Username to bind to the LDAP server with.  If not set,
an anonymous connection to the LDAP server is attempted.

[[ldap.password]]ldap.password::
+
_(Optional)_ Password for the user identified by `ldap.username`.
If not set, an anonymous (or passwordless) connection to the LDAP
server is attempted.

[[ldap.referral]]ldap.referral::
+
_(Optional)_ How an LDAP referral should be handled if it is
encountered during directory traversal.  Set to `follow` to
automatically follow any referrals, or `ignore` to ignore the
referrals.
+
By default, `ignore`.

[[ldap.readTimeout]]ldap.readTimeout::
+
_(Optional)_ The read timeout for an LDAP operation. The value is
in the usual time-unit format like "1 s", "100 ms", etc...
A timeout can be used to avoid blocking all of the SSH command start
threads in case the LDAP server becomes slow.
+
By default there is no timeout and Gerrit will wait for the LDAP
server to respond until the TCP connection times out.

[[ldap.accountBase]]ldap.accountBase::
+
Root of the tree containing all user accounts.  This is typically
of the form `ou=people,dc=example,dc=com`.
+
This setting may be added multiple times to specify more than
one root.

[[ldap.accountScope]]ldap.accountScope::
+
Scope of the search performed for accounts.  Must be one of:
+
* `one`: Search only one level below accountBase, but not recursive
* `sub` or `subtree`: Search recursively below accountBase
* `base` or `object`: Search exactly accountBase; probably not desired

+
Default is `subtree` as many directories have several levels.

[[ldap.accountPattern]]ldap.accountPattern::
+
Query pattern to use when searching for a user account.  This may be
any valid LDAP query expression, including the standard `(&...)` and
`(|...)` operators.  If `auth.type` is `HTTP_LDAP` then the variable
`${username}` is replaced with a parameter set to the username
that was supplied by the HTTP server.  If `auth.type` is `LDAP` then
the variable `${username}` is replaced by the string entered by
the end user.
+
This pattern is used to search the objects contained directly under
the `ldap.accountBase` tree.  A typical setting for this parameter
is `(uid=${username})` or `(cn=${username})`, but the proper
setting depends on the LDAP schema used by the directory server.
+
Default is `(uid=${username})` for FreeIPA and RFC 2307 servers,
and `(&(objectClass=user)(sAMAccountName=${username}))`
for Active Directory.

[[ldap.accountFullName]]ldap.accountFullName::
+
_(Optional)_ Name of an attribute on the user account object which
contains the initial value for the user's full name field in Gerrit.
Typically this is the `displayName` property in LDAP, but could
also be `legalName` or `cn`.
+
Attribute values may be concatenated with literal strings.  For
example to join given name and surname together, use the pattern
`${givenName} ${SN}`.
+
If set, users will be unable to modify their full name field, as
Gerrit will populate it only from the LDAP data.
+
Default is `displayName` for FreeIPA and RFC 2307 servers,
and `${givenName} ${sn}` for Active Directory.

[[ldap.accountEmailAddress]]ldap.accountEmailAddress::
+
_(Optional)_ Name of an attribute on the user account object which
contains the user's Internet email address, as defined by this
LDAP server.
+
Attribute values may be concatenated with literal strings,
for example to set the email address to the lowercase form
of sAMAccountName followed by a constant domain name, use
`${sAMAccountName.toLowerCase}@example.com`.
+
If set, the preferred email address will be prefilled from LDAP,
but users may still be able to register additional email addresses,
and select a different preferred email address.
+
Default is `mail`.

[[ldap.accountSshUserName]]ldap.accountSshUserName::
+
_(Optional)_ Name of an attribute on the user account object which
contains the initial value for the user's SSH username field in
Gerrit.  Typically this is the `uid` property in LDAP, but could
also be `cn`.  Administrators should prefer to match the attribute
corresponding to the user's workstation username, as this is what
SSH clients will default to.
+
Attribute values may also be forced to lowercase, or to uppercase in
an expression.  For example, `${sAMAccountName.toLowerCase}` will
force the value of sAMAccountName, if defined, to be all lowercase.
The suffix `.toUpperCase` can be used for the other direction.
The suffix `.localPart` can be used to split attribute values of
the form 'user@example.com' and return only the left hand side, for
example `${userPrincipalName.localPart}` would provide only 'user'.
+
If set, users will be unable to modify their SSH username field, as
Gerrit will populate it only from the LDAP data. Note that once the
username has been set it cannot be changed, therefore it is
recommended not to make changes to this setting that would cause the
value to differ, as this will prevent users from logging in.
+
Default is `uid` for FreeIPA and RFC 2307 servers,
and `${sAMAccountName.toLowerCase}` for Active Directory.

[[ldap.accountMemberField]]ldap.accountMemberField::
+
_(Optional)_ Name of an attribute on the user account object which
contains the groups the user is part of. Typically used for Active
Directory and FreeIPA servers.
+
Default is unset for RFC 2307 servers (disabled)
and `memberOf` for Active Directory and FreeIPA.

[[ldap.accountMemberExpandGroups]]ldap.accountMemberExpandGroups::
+
_(Optional)_ Whether to expand nested groups recursively. This
setting is used only if `ldap.accountMemberField` is set.
+
Default is unset for FreeIPA and `true` for RFC 2307 servers
and Active Directory.

[[ldap.fetchMemberOfEagerly]]ldap.fetchMemberOfEagerly::
+
_(Optional)_ Whether to fetch the `memberOf` account attribute on
login. Setups which use LDAP for user authentication but don't make
use of the LDAP groups may benefit from setting this option to `false`
as this will result in a much faster LDAP login.
+
Default is unset for RFC 2307 servers (disabled) and `true` for
Active Directory and FreeIPA.

[[ldap.groupBase]]ldap.groupBase::
+
Root of the tree containing all group objects.  This is typically
of the form `ou=groups,dc=example,dc=com`.
+
This setting may be added multiple times to specify more than
one root.

[[ldap.groupScope]]ldap.groupScope::
+
Scope of the search performed for group objects.  Must be one of:
+
* `one`: Search only one level below groupBase, but not recursive
* `sub` or `subtree`: Search recursively below groupBase
* `base` or `object`: Search exactly groupBase; probably not desired

+
Default is `subtree` as many directories have several levels.

[[ldap.groupPattern]]ldap.groupPattern::
+
Query pattern used when searching for an LDAP group to connect
to a Gerrit group.  This may be any valid LDAP query expression,
including the standard `(&...)` and `(|...)` operators.  The variable
`${groupname}` is replaced with the search term supplied by the
group owner.
+
Default is `(cn=${groupname})` for FreeIPA and RFC 2307 servers,
and `(&(objectClass=group)(cn=${groupname}))` for Active Directory.

[[ldap.groupMemberPattern]]ldap.groupMemberPattern::
+
Query pattern to use when searching for the groups that a user
account is currently a member of.  This may be any valid LDAP query
expression, including the standard `(&...)` and `(|...)` operators.
+
If `auth.type` is `HTTP_LDAP` then the variable `${username}` is
replaced with a parameter set to the username that was supplied
by the HTTP server.  Other variables appearing in the pattern,
such as `${fooBarAttribute}`, are replaced with the value of the
corresponding attribute (in this case, `fooBarAttribute`) as read
from the user's account object matched under `ldap.accountBase`.
Attributes such as `${dn}` or `${uidNumber}` may be useful.
+
Default is `(|(memberUid=${username})(gidNumber=${gidNumber}))` for
RFC 2307, and unset (disabled) for Active Directory and FreeIPA.

[[ldap.groupName]]ldap.groupName::
+
_(Optional)_ Name of the attribute on the group object which contains
the value to use as the group name in Gerrit.
+
Typically the attribute name is `cn` for RFC 2307 and Active Directory
servers.  For other servers the attribute name may differ, for example
`apple-group-realname` on Apple MacOS X Server.
+
It is also possible to specify a literal string containing a pattern of
attribute values.  For example to create a Gerrit group name consisting of
LDAP group name and group ID, use the pattern `${cn} (${gidNumber})`.
+
Default is `cn`.

[[ldap.mandatoryGroup]]ldap.mandatoryGroup::
+
All users must be a member of this group to allow account creation or
authentication.
+
Setting mandatoryGroup implies enabling of `ldap.fetchMemberOfEagerly`
+
By default, unset.

[[ldap.localUsernameToLowerCase]]ldap.localUsernameToLowerCase::
+
Converts the local username, that is used to login into the Gerrit
Web UI, to lower case before doing the LDAP authentication. By setting
this parameter to true, a case insensitive login to the Gerrit Web UI
can be achieved.
+
If set, it must be ensured that the local usernames for all existing
accounts are converted to lower case, otherwise a user that has a
local username that contains upper case characters will not be able to login
anymore. The local usernames for the existing accounts can be
converted to lower case by running the server program
link:pgm-LocalUsernamesToLowerCase.html[LocalUsernamesToLowerCase].
Please be aware that the conversion of the local usernames to lower
case can't be undone. For newly created accounts the local username
will be directly stored in lower case.
+
By default, unset/false.

[[ldap.authentication]]ldap.authentication::
+
Defines how Gerrit authenticates with the server. When set to `GSSAPI`
Gerrit will use Kerberos. To use kerberos the
`java.security.auth.login.config` system property must point to a
login to a JAAS configuration file and, if Java 6 is used, the system
property `java.security.krb5.conf` must point to the appropriate
krb5.ini file with references to the KDC.

Typical jaas.conf.

----
KerberosLogin {
    com.sun.security.auth.module.Krb5LoginModule
            required
            useTicketCache=true
            doNotPrompt=true
            renewTGT=true;
};
----

See Java documentation on how to create the krb5.ini file.

Note the `renewTGT` property to make sure the TGT does not expire,
and `useTicketCache` to use the TGT supplied by the operating system. As
the whole point of using GSSAPI is to have passwordless authentication
to the LDAP service, this option does not acquire a new TGT on its own.

On Windows servers the registry key `HKEY_LOCAL_MACHINE\System\CurrentControlSet\Control\Lsa\Kerberos\Parameters`
must have the DWORD value `allowtgtsessionkey` set to 1 and the account must not
have local administrator privileges.

[[ldap.useConnectionPooling]]ldap.useConnectionPooling::
+
_(Optional)_ Enable the LDAP connection pooling or not.
+
If it is true, the LDAP service provider maintains a pool of (possibly)
previously used connections and assigns them to a Context instance as
needed. When a Context instance is done with a connection (closed or
garbage collected), the connection is returned to the pool for future use.
+
For details, see link:http://docs.oracle.com/javase/tutorial/jndi/ldap/pool.html[
LDAP connection management (Pool)] and link:http://docs.oracle.com/javase/tutorial/jndi/ldap/config.html[
LDAP connection management (Configuration)]
+
By default, false.

[[ldap.connectTimeout]]ldap.connectTimeout::
+
_(Optional)_ Timeout period for establishment of an LDAP connection.
+
The value is in the usual time-unit format like "1 s", "100 ms",
etc...
+
By default there is no timeout and Gerrit will wait indefinitely.

[[ldap-connection-pooling]]
==== LDAP Connection Pooling
Once LDAP connection pooling is enabled by setting the link:#ldap.useConnectionPooling[
ldap.useConnectionPooling] configuration property to `true`, the connection pool
can be configured using JVM system properties as explained in the
link:http://docs.oracle.com/javase/7/docs/technotes/guides/jndi/jndi-ldap.html#POOL[
Java SE Documentation].

For standalone Gerrit (running with the embedded Jetty), JVM system properties
are specified in the link:#container[container section]:

----
  javaOptions = -Dcom.sun.jndi.ldap.connect.pool.maxsize=20
  javaOptions = -Dcom.sun.jndi.ldap.connect.pool.prefsize=10
  javaOptions = -Dcom.sun.jndi.ldap.connect.pool.timeout=300000
----

[[lfs]]
=== Section lfs

[[lfs.plugin]]lfs.plugin::
+
The name of a plugin which serves the
link:https://github.com/github/git-lfs/blob/master/docs/api/v1/http-v1-batch.md[
LFS protocol] on the `<project-name>/info/lfs/objects/batch` endpoint. When
not configured Gerrit will respond with `501 Not Implemented` on LFS protocol
requests.
+
By default unset.

[[log]]
=== Section log

[[log.jsonLogging]]log.jsonLogging::
+
If set to true, enables error logging in JSON format (file name: "logs/error_log.json").
+
Defaults to false.

[[log.textLogging]]log.textLogging::
+
If set to true, enables error logging in regular plain text format. Can only be disabled
if `jsonLogging` is enabled.
+
Defaults to true.

[[log.compress]]log.compress::
+
If set to true, log files are compressed at server startup and then daily at 11pm
(in the server's local time zone).
+
Defaults to true.

[[log.rotate]]log.rotate::
+
If set to true, log files are rotated daily at midnight (GMT).
+
Defaults to true.

[[mimetype]]
=== Section mimetype

[[mimetype.name.safe]]mimetype.<name>.safe::
+
If set to true, files with the MIME type `<name>` will be sent as
direct downloads to the user's browser, rather than being wrapped up
inside of zipped archives.  The type name may be a complete type
name, e.g. `image/gif`, a generic media type, e.g. `+image/*+`,
or the wildcard `+*/*+` to match all types.
+
By default, false for all MIME types.

Common examples:
----
[mimetype "image/*"]
  safe = true

[mimetype "application/pdf"]
  safe = true

[mimetype "application/msword"]
  safe = true

[mimetype "application/vnd.ms-excel"]
  safe = true
----

[[note-db]]
=== Section noteDb

NoteDb is the next generation of Gerrit storage backend, currently powering
`googlesource.com`. For more information, including how to migrate your data,
see the link:note-db.html[documentation].

[[notedb.accounts.sequenceBatchSize]]notedb.accounts.sequenceBatchSize::
+
The next available account sequence number is stored as UTF-8 text in a
blob pointed to by the `refs/sequences/accounts` ref in the `All-Users`
repository. Multiple processes share the same sequence by incrementing
the counter using normal git ref updates. To amortize the cost of these
ref updates, processes increment the counter by a larger number and
hand out numbers from that range in memory until they run out. This
configuration parameter controls the size of the account ID batch that
each process retrieves at once.
+
By default, 1.


[[oauth]]
=== Section oauth

OAuth integration is only enabled if `auth.type` is set to `OAUTH`. See
link:#auth.type[above] for a detailed description of the `auth.type` settings
and their implications.

By default, contact information, like the full name and email address,
is retrieved from the selected OAuth provider when a user account is created,
or when a user requests to reload that information in the settings UI. If
that is not supported by the OAuth provider, users can be allowed to edit
their contact information manually.

[[oauth.allowEditFullName]]oauth.allowEditFullName::
+
If true, the full name can be edited in the contact information.
+
Default is false.

[[oauth.allowRegisterNewEmail]]oauth.allowRegisterNewEmail::
+
If true, additional email addresses can be registered in the contact
information.
+
Default is false.

[[pack]]
=== Section pack

Global settings controlling how Gerrit Code Review creates pack
streams for Git clients running clone, fetch, or pull.  Most of these
variables are per-client request, and thus should be carefully set
given the expected concurrent request load and available CPU and
memory resources.

[[pack.deltacompression]]pack.deltacompression::
+
If true, delta compression between objects is enabled.  This may
result in a smaller overall transfer for the client, but requires
more server memory and CPU time.
+
False (off) by default, matching Gerrit Code Review 2.1.4.

[[pack.threads]]pack.threads::
+
Maximum number of threads to use for delta compression (if enabled).
This is per-client request.  If set to 0 then the number of CPUs is
auto-detected and one thread per CPU is used, per client request.
+
By default, 1.


[[plugins]]
=== Section plugins

[[plugins.checkFrequency]]plugins.checkFrequency::
+
How often plugins should be examined for new plugins to load, removed
plugins to be unloaded, or updated plugins to be reloaded.  Values can
be specified using standard time unit abbreviations ('ms', 'sec',
'min', etc.).
+
If set to 0, automatic plugin reloading is disabled.  Administrators
may force reloading with link:cmd-plugin-reload.html[gerrit plugin reload].
+
Default is 1 minute.

[[plugins.allowRemoteAdmin]]plugins.allowRemoteAdmin::
+
Enable remote installation, enable and disable of plugins over HTTP
and SSH.  If set to true Administrators can install new plugins
remotely, or disable existing plugins.  Defaults to false.

[[plugins.jsLoadTimeout]]plugins.jsLoadTimeout::
+
Set the timeout value for loading JavaScript plugins in Gerrit UI.
Values can be specified using standard time unit abbreviations ('ms',
'sec', 'min', etc.).
+
Default is 5 seconds. Negative values will be converted to 0.

[[receive]]
=== Section receive

This section is used to configure behavior of the 'receive-pack'
handler, which responds to 'git push' requests.

[[receive.allowGroup]]receive.allowGroup::
+
Name of the groups of users that are allowed to execute
'receive-pack' on the server. One or more groups can be set.
+
If no groups are added, any user will be allowed to execute
'receive-pack' on the server.

[[receive.allowPushToRefsChanges]]receive.allowPushToRefsChanges::
+
If true, it is possible to push directly to a change using `refs/changes/`.
The possibility to push to `refs/changes/` is deprecated and it might be
removed in future releases.
See link:user-upload.html#manual_replacement_mapping[Manual Replacement Mapping].
+
False means pushing to `refs/changes/` is prohibited.
+
Defaults to false.

[[receive.certNonceSeed]]receive.certNonceSeed::
+
If set to a non-empty value and server-side signed push validation is
link:#receive.enableSignedPush[enabled], use this value as the seed to
the HMAC SHA-1 nonce generator. If unset, a 64-byte random seed will be
generated at server startup.
+
As this is used as the seed of a cryptographic algorithm, it is
recommended to be placed in link:#secure-config[`secure.config`].
+
Defaults to unset.

[[receive.certNonceSlop]]receive.certNonceSlop::
+
When validating the nonce passed as part of the signed push protocol,
accept valid nonces up to this many seconds old. This allows
certificate verification to work over HTTP where there is a lag between
the HTTP response providing the nonce to sign and the next request
containing the signed nonce. This can be significant on large
repositories, since the lag also includes the time to count objects on
the client.
+
Default is 5 minutes.

[[receive.changeUpdateThreads]]receive.changeUpdateThreads::
+
Number of threads to perform change creation or patch set updates
concurrently. Each thread uses its own database connection from
the database connection pool, and if all threads are busy then
main receive thread will also perform a change creation or patch
set update.
+
Defaults to 1, using only the main receive thread. This feature is for
databases with very high latency that can benefit from concurrent
operations when multiple changes are impacted at once.

[[receive.checkMagicRefs]]receive.checkMagicRefs::
+
If true, Gerrit will verify the destination repository has
no references under the magic 'refs/for' branch namespace. Names under
these locations confuse clients when trying to upload code reviews so
Gerrit requires them to be empty.
+
If false Gerrit skips the sanity check and assumes administrators
have ensured the repository does not contain any magic references.
Setting to false to skip the check can decrease latency during push.
+
Default is true.

[[receive.allowProjectOwnersToChangeParent]]receive.allowProjectOwnersToChangeParent::
+
If true, Gerrit will allow project owners to change the parent of a project.
+
By default only Gerrit administrators are allowed to change the parent
of a project. By allowing project owners to change parents, it may
allow the owner to circumvent certain enforced rules (like important
BLOCK rules).
+
Default is false.
+
This value supports configuration reloads:
link:cmd-reload-config.html[reload-config]

[[receive.checkReferencedObjectsAreReachable]]receive.checkReferencedObjectsAreReachable::
+
If set to true, Gerrit will validate that all referenced objects that
are not included in the received pack are reachable by the user.
+
Carrying out this check on gits with many refs and commits can be a
very CPU-heavy operation. For non public Gerrit-servers this check may
be overkill.
+
Only disable this check if you trust the clients not to forge SHA1
references to access commits intended to be hidden from the user.
+
Default is true.

[[receive.enableSignedPush]]receive.enableSignedPush::
+
If true, server-side signed push validation is enabled.
+
When a client pushes with `git push --signed`, this ensures that the
push certificate is valid and signed with a valid public key stored in
the `refs/meta/gpg-keys` branch of `All-Users`.
+
Defaults to false.

[[receive.maxBatchChanges]]receive.maxBatchChanges::
+
The maximum number of changes that Gerrit allows to be pushed
in a batch for review. When this number is exceeded Gerrit rejects
the push with an error message.
+
May be overridden for certain groups by specifying a limit in the
link:access-control.html#capability_batchChangesLimit['Batch Changes Limit']
global capability.
+
This setting can be used to prevent users from uploading large
number of changes for review by mistake.
+
Default is zero, no limit.

[[receive.maxBatchCommits]]receive.maxBatchCommits::
+
The maximum number of commits that Gerrit allows to be pushed in a batch
directly to a branch when link:user-upload.html#bypass_review[bypassing review].
This limit can be bypassed if a user link:user-upload.html#skip_validation[skips
validation].
+
Default is 10000.

[[receive.maxObjectSizeLimit]]receive.maxObjectSizeLimit::
+
Maximum allowed Git object size that 'receive-pack' will accept.
If an object is larger than the given size the pack-parsing will abort
and the push operation will fail. If set to zero then there is no
limit.
+
Gerrit administrators can use this setting to prevent developers
from pushing objects which are too large to Gerrit.
+
This setting can also be set in the `project.config`
(link:config-project-config.html[receive.maxObjectSizeLimit]) in order
to further reduce the global setting. The project specific setting is
only honored when it further reduces the global limit.
+
Default is zero.
+
Common unit suffixes of 'k', 'm', or 'g' are supported.

[[receive.inheritProjectMaxObjectSizeLimit]]receive.inheritProjectMaxObjectSizeLimit::
+
Controls whether the project-level link:config-project-config.html[`receive.maxObjectSizeLimit`]
value is inherited from the parent project. When `true`, the value is
inherited, otherwise it is not inherited.
+
Default is false, the value is not inherited.

[[receive.maxTrustDepth]]receive.maxTrustDepth::
+
If signed push validation is link:#receive.enableSignedPush[enabled],
set to the maximum depth to search when checking if a key is
link:#receive.trustedKey[trusted].
+
Default is 0, meaning only explicitly trusted keys are allowed.

[[receive.threadPoolSize]]receive.threadPoolSize::
+
Maximum size of the thread pool in which the change data in received packs is
processed.
+
Defaults to the number of available CPUs according to the Java runtime.

[[receive.timeout]]receive.timeout::
+
Overall timeout on the time taken to process the change data in
received packs. Only includes the time processing Gerrit changes
and updating references, not the time to index the pack. Values can
be specified using standard time unit abbreviations ('ms', 'sec',
'min', etc.).
+
Default is 4 minutes. If no unit is specified, milliseconds
is assumed.

[[receive.trustedKey]]receive.trustedKey::
+
List of GPG key fingerprints that should be considered trust roots by
the server when signed push validation is
link:#receive.enableSignedPush[enabled]. A key is trusted by the server
if it is either in this list, or a path of trust signatures leads from
the key to a configured trust root. The maximum length of the path is
determined by link:#receive.maxTrustDepth[`receive.maxTrustDepth`].
+
Key fingerprints can be displayed with `gpg --list-keys
--with-fingerprint`.
+
Trust signatures can be added to a key using the `tsign` command to
link:https://www.gnupg.org/documentation/manuals/gnupg/OpenPGP-Key-Management.html[
`gpg --edit-key`], after which the signed key should be re-uploaded.
+
If no keys are specified, web-of-trust checks are disabled. This is the
default behavior.

[[receive.enableProtocolV2]]receive.enableProtocolV2::
+
Enable support for git protocol version 2.
+
When this option is enabled, clients may send upload pack using git
protocol version 2.
+
The repository must also be configured on the server side to use protocol
version 2 by setting `protocol.version = 2` either in the gerrit user's
`~/.gitconfig` file (which will enable it for all repositories) or on
a per repository basis by setting the option in the `.git/config` file
of the repository.
+
Defaults to false, git protocol version 2 is not enabled.

[[repository]]
=== Section repository

Repositories in this sense are the same as projects.

In the following example configuration `Registered Users` is set
to be the default owner of new projects.

----
[repository "*"]
  ownerGroup = Registered Users
----

The only matching patterns supported are exact match or wildcard matching which
can be specified by ending the name with a `*`. If a project matches more than one
repository configuration, then the configuration from the more precise match
will be used. In the following example, the default submit type for a project
named `project/plugins/a` would be `CHERRY_PICK`.

----
[repository "project/*"]
  defaultSubmitType = MERGE_IF_NECESSARY
[repository "project/plugins/*"]
  defaultSubmitType = CHERRY_PICK
----

[NOTE]
All properties are used from the matching repository configuration. In
the previous example, all properties will be used from `project/plugins/\*`
section and no properties will be inherited nor overridden from `project/*`.

[[repository.name.basePath]]repository.<name>.basePath::
+
Alternate to <<gerrit.basePath,gerrit.basePath>>. The repository will be created
and used from this location instead: ${alternateBasePath}/${projectName}.git.
+
If configuring the basePath for an existing project in gerrit, make sure to stop
gerrit, move the repository in the alternate basePath, configure basePath for
this repository and then start Gerrit.
+
Path must be absolute.

[[repository.name.defaultSubmitType]]repository.<name>.defaultSubmitType::
+
The default submit type for newly created projects. Supported values
are `INHERIT`, `MERGE_IF_NECESSARY`, `FAST_FORWARD_ONLY`, `REBASE_IF_NECESSARY`,
`REBASE_ALWAYS`, `MERGE_ALWAYS` and `CHERRY_PICK`.
+
For more details see link:project-configuration.html#submit_type[Submit Types].
+
Default is link:project-configuration.html#submit_type_inherit[`INHERIT`].
+
This submit type is only applied at project creation time if a submit type is
omitted from the link:rest-api-projects.html#project-input[ProjectInput]. If the
submit type is unset in the project config at runtime, for backwards
compatibility purposes, it defaults to
link:project-configuration.html#merge_if_necessary[`MERGE_IF_NECESSARY`] rather
than `INHERIT`.

[[repository.name.ownerGroup]]repository.<name>.ownerGroup::
+
A name of a group which exists in the database. Zero, one or many
groups are allowed.  Each on its own line.  Groups which don't exist
in the database are ignored.

[[retry]]
=== Section retry

[[retry.maxWait]]retry.maxWait::
+
Maximum time to wait between attempts to retry an operations when one attempt
fails (e.g. on NoteDb updates due to contention, aka lock failure, on the
underlying ref storage). Operations are retried with exponential backoff, plus
some random jitter, until the interval reaches this limit. After that, retries
continue to occur after a fixed timeout (plus jitter), up to
link:#retry.timeout[`retry.timeout`].
+
Defaults to 5 seconds; unit suffixes are supported, and assumes milliseconds if
not specified.

[[retry.timeout]]retry.timeout::
+
Total timeout for retrying operations when one attempt fails.
+
It is possible to overwrite this default timeout based on operation types by
setting link:#retry.operationType.timeout[`retry.<operationType>.timeout`].
+
Defaults to 20 seconds; unit suffixes are supported, and assumes milliseconds if
not specified.

[[retry.operationType.timeout]]retry.<operationType>.timeout::
+
Total timeout for retrying operations of type `<operationType>` when one
attempt fails. `<operationType>` can be `ACCOUNT_UPDATE`, `CHANGE_UPDATE`,
`GROUP_UPDATE` and `INDEX_QUERY`.
+
Defaults to link:#retry.timeout[`retry.timeout`]; unit suffixes are supported,
and assumes milliseconds if not specified.

[[rules]]
=== Section rules

[[rules.enable]]rules.enable::
+
If true, Gerrit will load and execute 'rules.pl' files in each
project's refs/meta/config branch, if present. When set to false,
only the default internal rules will be used.
+
Default is true, to execute project specific rules.

[[rules.reductionLimit]]rules.reductionLimit::
+
Maximum number of Prolog reductions that can be performed when
evaluating rules for a single change. Each function call made
in user rule code, internal Gerrit Prolog code, or the Prolog
interpreter counts against this limit.
+
Sites using very complex rules that need many reductions should
compile Prolog to Java bytecode with link:pgm-rulec.html[rulec].
This eliminates the dynamic Prolog interpreter from charging its
own reductions against the limit, enabling more logic to execute
within the same bounds.
+
A reductionLimit of 0 is nearly infinite, implemented by setting
the internal limit to 2^31-1.
+
Default is 100,000 reductions (about 14 ms on Intel Core i7 CPU).

[[rules.compileReductionLimit]]rules.compileReductionLimit::
+
Maximum number of Prolog reductions that can be performed when
compiling source code to internal Prolog machine code.
+
Default is 10x reductionLimit (1,000,000).

[[rules.maxSourceBytes]]rules.maxSourceBytes::
+
Maximum input size (in bytes) of a Prolog rules.pl file.  Larger
source files may need a larger rules.compileReductionLimit.  Consider
using link:pgm-rulec.html[rulec] to precompile larger rule files.
+
A size of 0 bytes disables rules, same as rules.enable = false.
+
Common unit suffixes of 'k', 'm', or 'g' are supported.
+
Default is 128 KiB.

[[rules.maxPrologDatabaseSize]]rules.maxPrologDatabaseSize::
+
Number of predicate clauses allowed to be defined in the Prolog
database by project rules.  Very complex rules may need more than the
default 256 limit, but cost more memory and may need more time to
evaluate.  Consider using link:pgm-rulec.html[rulec] to precompile
larger rule files.
+
Default is 256.

[[execution]]
=== Section execution

[[execution.defaultThreadPoolSize]]execution.defaultThreadPoolSize::
+
The default size of the background execution thread pool in
which miscellaneous tasks are handled.
+
Default is 1.

[[execution.fanOutThreadPoolSize]]execution.fanOutThreadPoolSize::
+
Maximum size of thread pool to on which a serving thread can fan-out
work to parallelize it.
+
When set to 0, a direct executor will be used.
+
By default, 25 which means that formatting happens in the caller thread.

[[receiveemail]]
=== Section receiveemail

[[receiveemail.protocol]]receiveemail.protocol::
+
Specifies the protocol used for receiving emails. Valid options are
'POP3', 'IMAP' and 'NONE'. Note that Gerrit will automatically switch between
POP3 and POP3s as well as IMAP and IMAPS depending on the specified
link:#receiveemail.encryption[encryption].
+
Defaults to 'NONE' which means that receiving emails is disabled.

[[receiveemail.host]]receiveemail.host::
+
The hostname of the mailserver. Example: 'imap.gmail.com'.
+
Defaults to an empty string which means that receiving emails is disabled.

[[receiveemail.port]]receiveemail.port::
+
The port the email server exposes for receiving emails.
+
Defaults to the industry standard for a given protocol and encryption:
POP3: 110; POP3S: 995; IMAP: 143; IMAPS: 993.

[[receiveemail.username]]receiveemail.username::
+
Username used for authenticating with the email server.
+
Defaults to an empty string.

[[receiveemail.password]]receiveemail.password::
+
Password used for authenticating with the email server.
+
Defaults to an empty string.

[[receiveemail.encryption]]receiveemail.encryption::
+
Encryption standard used for transport layer security between Gerrit and the
email server. Possible values include 'NONE', 'SSL' and 'TLS'.
+
Defaults to 'NONE'.

[[receiveemail.fetchInterval]]receiveemail.fetchInterval::
+
Time between two consecutive fetches from the email server. Communication with
the email server is not kept alive. Examples: 60s, 10m, 1h.
+
Defaults to 60 seconds.

[[receiveemail.enableImapIdle]]receiveemail.enableImapIdle::
+
If the IMAP protocol is used for retrieving emails, IMAPv4 IDLE can be used to
keep the connection with the email server alive and receive a push when a new
email is delivered to the inbox. In this case, Gerrit will process the email
immediately and will not have a fetch delay.
+
Defaults to false.

[[receiveemail.filter.mode]]receiveemail.filter.mode::
+
A black- and whitelist filter to filter incoming emails.
+
If `OFF`, emails are not filtered by the list filter.
+
If `WHITELIST`, only emails where a pattern from
<<receiveemail.filter.patterns,receiveemail.filter.patterns>>
matches 'From' will be processed.
+
If `BLACKLIST`, only emails where no pattern from
<<receiveemail.filter.patterns,receiveemail.filter.patterns>>
matches 'From' will be processed.
+
Defaults to `OFF`.

[[receiveemail.filter.patterns]]receiveemail.filter.patterns::
+
A list of regular expressions to match the email sender against. This can also
be a list of addresses when regular expression characters are escaped.

[[sendemail]]
=== Section sendemail

[[sendemail.enable]]sendemail.enable::
+
If false Gerrit will not send email messages, for any reason,
and all other properties of section sendemail are ignored.
+
By default, true, allowing notifications to be sent.

[[sendemail.html]]sendemail.html::
+
If false, Gerrit will only send plain-text emails.
If true, Gerrit will send multi-part emails with an HTML and
plain text part.
+
By default, true, allowing HTML in the emails Gerrit sends.

[[sendemail.connectTimeout]]sendemail.connectTimeout::
+
The connection timeout of opening a socket connected to a
remote SMTP server.
+
Values can be specified using standard time unit abbreviations
('ms', 'sec', 'min', etc.).
If no unit is specified, milliseconds is assumed.
+
Default is 0. A timeout of zero is interpreted as an infinite
timeout. The connection will then block until established or
an error occurs.

[[sendemail.threadPoolSize]]sendemail.threadPoolSize::
+
Maximum size of thread pool in which the review comments
notifications are sent out asynchronously.
+
By default, 1.

[[sendemail.from]]sendemail.from::
+
Designates what name and address Gerrit will place in the From
field of any generated email messages.  The supported values are:
+
* `USER`
+
Gerrit will set the From header to use the current user's
Full Name and Preferred Email.  This may cause messages to be
classified as spam if the user's domain has SPF or DKIM enabled
and <<sendemail.smtpServer,sendemail.smtpServer>> is not a trusted
relay for that domain. You can specify
<<sendemail.allowedDomain,sendemail.allowedDomain>> to instruct Gerrit to only
send as USER if USER is from those domains.
+
* `MIXED`
+
Shorthand for `${user} (Code Review) <review@example.com>` where
`review@example.com` is the same as <<user.email,user.email>>.
See below for a description of how the replacement is handled.
+
* `SERVER`
+
Gerrit will set the From header to the same name and address
it records in any commits Gerrit creates.  This is set by
<<user.name,user.name>> and <<user.email,user.email>>, or guessed
from the local operating system.
+
* `Code Review <review@example.com>`
+
If set to a name and email address in brackets, Gerrit will use
this name and email address for any messages, overriding the name
that may have been selected for commits by user.name and user.email.
Optionally, the name portion may contain the placeholder `${user}`,
which is replaced by the Full Name of the current user.

+
By default, MIXED.

[[sendemail.allowedDomain]]sendemail.allowedDomain::
+
Only used when `sendemail.from` is set to `USER`.
List of allowed domains. If user's email matches one of the domains, emails will
be sent as USER, otherwise as MIXED mode. Wildcards may be specified by
including `\*` to match any number of characters, for example `*.example.com`
matches any subdomain of `example.com`.
+
By default, `*`.

[[sendemail.smtpServer]]sendemail.smtpServer::
+
Hostname (or IP address) of a SMTP server that will relay
messages generated by Gerrit to end users.
+
By default, 127.0.0.1 (aka localhost).

[[sendemail.smtpServerPort]]sendemail.smtpServerPort::
+
Port number of the SMTP server in sendemail.smtpserver.
+
By default, 25, or 465 if smtpEncryption is 'ssl'.

[[sendemail.smtpEncryption]]sendemail.smtpEncryption::
+
Specify the encryption to use, either 'ssl' or 'tls'.
+
By default, 'none', indicating no encryption is used.

[[sendemail.sslVerify]]sendemail.sslVerify::
+
If false and sendemail.smtpEncryption is 'ssl' or 'tls', Gerrit
will not verify the server certificate when it connects to send
an email message.
+
By default, true, requiring the certificate to be verified.

[[sendemail.smtpUser]]sendemail.smtpUser::
+
User name to authenticate with, if required for relay.

[[sendemail.smtpPass]]sendemail.smtpPass::
+
Password for the account named by sendemail.smtpUser.

[[sendemail.allowrcpt]]sendemail.allowrcpt::
+
If present, each value adds one entry to the whitelist of email
addresses that Gerrit can send email to.  If set to a complete
email address, that one address is added to the white list.
If set to a domain name, any address at that domain can receive
email from Gerrit.
+
By default, unset, permitting delivery to any email address.

[[sendemail.includeDiff]]sendemail.includeDiff::
+
If true, new change emails and merged change emails from Gerrit
will include the complete unified diff of the change.
Variable maxmimumDiffSize places an upper limit on how large the
email can get when this option is enabled.
+
By default, false.

[[sendemail.maximumDiffSize]]sendemail.maximumDiffSize::
+
Largest size of unified diff output to include in an email. When
the diff exceeds this size the file paths will be listed instead.
Standard byte unit suffixes are supported.
+
By default, 256 KiB.

[[sendemail.importance]]sendemail.importance::
+
If present, emails sent from Gerrit will have the given level
of importance. Valid values include 'high' and 'low', which
email clients will render in different ways.
+
By default, unset, so no Importance header is generated.

[[sendemail.expiryDays]]sendemail.expiryDays::
+
If present, emails sent from Gerrit will expire after the given
number of days. This will add the Expiry-Date header and
email clients may expire or expunge mails whose Expiry-Date
header is in the past. This should be a positive non-zero
number indicating how many days in the future the mails
should expire.
+
By default, unset, so no Expiry-Date header is generated.

[[sendemail.replyToAddress]]sendemail.replyToAddress::
+
A custom Reply-To address should only be provided if Gerrit is set up to
receive emails and the inbound address differs from
<<sendemail.from,sendemail.from>>.
It will be set as Reply-To header on all types of outgoing email where
Gerrit can parse back a user's reply.
+
Defaults to an empty string which adds <<sendemail.from,sendemail.from>> as
Reply-To if inbound email is enabled and the review's author otherwise.

[[sendemail.allowTLD]]sendemail.allowTLD::
+
List of custom TLDs to allow sending emails to in addition to those specified
in the link:http://data.iana.org/TLD/[IANA list].
+
Defaults to an empty list, meaning no additional TLDs are allowed.


[[sendemail.addInstanceNameInSubject]]sendemail.addInstanceNameInSubject::
+
When set to true, Gerrit will add its short name to the email subject, allowing recipients to quickly identify
what Gerrit instance the email came from.
+
The short name can be customized via the gerrit.instanceName option.
+
Defaults to false.


[[site]]
=== Section site

[[site.allowOriginRegex]]site.allowOriginRegex::
+
List of regular expressions matching origins that should be permitted
to use the full Gerrit REST API.  These should be trusted applications,
as the sites may be able to use the user's credentials. Applies to
all requests, including state changing methods (PUT, DELETE, POST).
+
Expressions should not require trailing slash. For example a valid
pattern might be `https://build-status[.]example[.]com`.
+
By default, unset, denying all cross-origin requests.

[[site.refreshHeaderFooter]]site.refreshHeaderFooter::
+
If true the server checks the site header, footer and CSS files for
updated versions. If false, a server restart is required to change
any of these resources. Default is true, allowing automatic reloads.

[[ssh-alias]]
=== Section ssh-alias

Variables in section ssh-alias permit the site administrator to alias
another command from Gerrit or a plugin into the `gerrit` command
namespace. To alias `replication start` to `gerrit replicate`:

----
[ssh-alias]
  replicate = replication start
----

[[sshd]]
=== Section sshd

[[sshd.enableCompression]]sshd.enableCompression::
+
In the general case, we want to disable transparent compression, since
the majority of our data transfer is highly compressed Git pack files
and we cannot make them any smaller than they already are.
+
However, if there are CPU in abundance and the server is reachable
through slow networks, gits with huge amount of refs can benefit from
SSH-compression since git does not compress the ref announcement during
handshake.
+
Compression can be especially useful when Gerrit slaves are being used
for the larger clones and fetches and the master server mostly takes
small receive-packs.
+
By default, `false`.

[[sshd.backend]]sshd.backend::
+
Starting from version 0.9.0 Apache SSHD project added support for NIO2
IoSession. To use the new NIO2 session the `backend` option must be set
to `NIO2`. Otherwise, this option must be set to `MINA`.
+
By default, `NIO2`.

[[sshd.listenAddress]]sshd.listenAddress::
+
Specifies the local addresses the internal SSHD should listen
for connections on.  The following forms may be used to specify
an address.  In any form, `:'port'` may be omitted to use the
default of `29418`.
+
* `'hostname':'port'` (for example `review.example.com:29418`)
* `'IPv4':'port'` (for example `10.0.0.1:29418`)
* `['IPv6']:'port'` (for example `[ff02::1]:29418`)
* `+*:'port'+` (for example `+*:29418+`)

+
--
If multiple values are supplied, the daemon will listen on all
of them.

To disable the internal SSHD, set listenAddress to `off`.

By default, `*:29418`.
--

[[sshd.advertisedAddress]]sshd.advertisedAddress::
+
Specifies the addresses clients should be told to connect to.
This may differ from sshd.listenAddress if a firewall based port
redirector is being used, making Gerrit appear to answer on port
22. The following forms may be used to specify an address.  In any
form, `:'port'` may be omitted to use the default SSH port of 22.

* `'hostname':'port'` (for example `review.example.com:22`)
* `'IPv4':'port'` (for example `10.0.0.1:29418`)
* `['IPv6']:'port'` (for example `[ff02::1]:29418`)

+
--
If multiple values are supplied, the daemon will advertise all
of them.

By default uses the value of `sshd.listenAddress`.
--

[[sshd.tcpKeepAlive]]sshd.tcpKeepAlive::
+
If true, enables TCP keepalive messages to the other side, so
the daemon can terminate connections if the peer disappears.
+
Only effective when `sshd.backend` is set to `MINA`.
+
By default, `true`.

[[sshd.threads]]sshd.threads::
+
Number of threads to use when executing SSH command requests.
If additional requests are received while all threads are busy they
are queued and serviced in a first-come-first-served order.
+
By default, 2x the number of CPUs available to the JVM.
+
[NOTE]
When SSH daemon is enabled then this setting also defines the max number of
concurrent Git requests for interactive users over SSH and HTTP together.

[[sshd.batchThreads]]sshd.batchThreads::
+
Number of threads to allocate for SSH command requests from
link:access-control.html#non-interactive_users[non-interactive users].
If equals to 0, then all non-interactive requests are executed in the same
queue as interactive requests.
+
Any other value will remove the number of threads from the queue
allocated to interactive users, and create a separate thread pool
of the requested size, which will be used to run commands from
non-interactive users.
+
If the number of threads requested for non-interactive users is larger
than the total number of threads allocated in sshd.threads, then the
value of sshd.threads is increased to accommodate the requested value.
+
By default is 1 on single core node, 2 otherwise.
+
[NOTE]
When SSH daemon is enabled then this setting also defines the max number of
concurrent Git requests for batch users over SSH and HTTP together.

[[sshd.streamThreads]]sshd.streamThreads::
+
Number of threads to use when formatting events to asynchronous
streaming clients.  Event formatting is multiplexed onto this thread
pool by a simple FIFO scheduling system.
+
By default, 1 plus the number of CPUs available to the JVM.

[[sshd.commandStartThreads]]sshd.commandStartThreads::
+
Number of threads used to parse a command line submitted by a client
over SSH for execution, create the internal data structures used by
that command, and schedule it for execution on another thread.
+
By default, 2.

[[sshd.maxAuthTries]]sshd.maxAuthTries::
+
Maximum number of authentication attempts before the server
disconnects the client.  Each public key that a client has loaded
into its local agent counts as one auth request.  Users can work
around the server's limit by loading less keys into their agent,
or selecting a specific key in their `~/.ssh/config` file with
the `IdentityFile` option.
+
By default, 6.

[[sshd.loginGraceTime]]sshd.loginGraceTime::
+
Time in seconds that a client has to authenticate before the server
automatically terminates their connection.  Values should use common
unit suffixes to express their setting:
+
* s, sec, second, seconds
* m, min, minute, minutes
* h, hr, hour, hours
* d, day, days

+
By default, 2 minutes.

[[sshd.idleTimeout]]sshd.idleTimeout::
+
Time in seconds after which the server automatically terminates idle
connections (or 0 to disable closing of idle connections) not waiting for
any server operation to complete.
Values should use common unit suffixes to express their setting:
+
* s, sec, second, seconds
* m, min, minute, minutes
* h, hr, hour, hours
* d, day, days

+
By default, 0.

[[sshd.waitTimeout]]sshd.waitTimeout::
+
Time in seconds after which the server automatically terminates
connections waiting for a server operation to complete, like for instance
cloning a very large repo with lots of refs.
Values should use common unit suffixes to express their setting:
+
* s, sec, second, seconds
* m, min, minute, minutes
* h, hr, hour, hours
* d, day, days

+
By default, 30s.

[[sshd.maxConnectionsPerUser]]sshd.maxConnectionsPerUser::
+
Maximum number of concurrent SSH sessions that a user account
may open at one time.  This is the number of distinct SSH logins
that each user may have active at one time, and is not related to
the number of commands a user may issue over a single connection.
If set to 0, there is no limit.
+
By default, 64.

[[sshd.cipher]]sshd.cipher::
+
Available ciphers.  To permit multiple ciphers, specify multiple
`sshd.cipher` keys in the configuration file, one cipher name
per key.  Cipher names starting with `+` are enabled in addition
to the default ciphers, cipher names starting with `-` are removed
from the default cipher set.
+
Supported ciphers:
+
* `aes128-ctr`
* `aes192-ctr`
* `aes256-ctr`
* `aes128-cbc`
* `aes192-cbc`
* `aes256-cbc`
* `blowfish-cbc`
* `3des-cbc`
* `arcfour128`
* `arcfour256`
* `none`
+
By default, all supported ciphers except `none` are available.
+
If your setup allows for it, it's recommended to disable all ciphers except
the AES-CTR modes.

[[sshd.mac]]sshd.mac::
+
Available MAC (message authentication code) algorithms.  To permit
multiple algorithms, specify multiple `sshd.mac` keys in the
configuration file, one MAC per key.  MAC names starting with `+`
are enabled in addition to the default MACs, MAC names starting with
`-` are removed from the default MACs.
+
Supported MACs:
+
* `hmac-md5`
* `hmac-md5-96`
* `hmac-sha1`
* `hmac-sha1-96`
* `hmac-sha2-256`
* `hmac-sha2-512`
+
By default, all supported MACs are available.

[[sshd.kex]]sshd.kex::
+
--
Available key exchange algorithms. To permit multiple algorithms,
specify multiple `sshd.kex` keys in the configuration file, one key
exchange algorithm per key.  Key exchange algorithm names starting
with `+` are enabled in addition to the default key exchange
algorithms, key exchange algorithm names starting with `-` are
removed from the default key exchange algorithms.

In the following example configuration, support for the 1024-bit
`diffie-hellman-group1-sha1` key exchange is disabled while leaving
all of the other default algorithms enabled:

----
[sshd]
  kex = -diffie-hellman-group1-sha1
----

Supported key exchange algorithms:

* `ecdh-sha2-nistp521`
* `ecdh-sha2-nistp384`
* `ecdh-sha2-nistp256`
* `diffie-hellman-group-exchange-sha256`
* `diffie-hellman-group-exchange-sha1`
* `diffie-hellman-group14-sha1`
* `diffie-hellman-group1-sha1`

By default, all supported key exchange algorithms are available.

It is strongly recommended to disable at least `diffie-hellman-group1-sha1`
as it's known to be vulnerable (logjam attack). Additionally, if your setup
allows for it, it is recommended to disable the remaining two `sha1` key
exchange algorithms.
--

[[sshd.kerberosKeytab]]sshd.kerberosKeytab::
+
Enable kerberos authentication for SSH connections.  To permit
kerberos authentication, the server must have a host principal
(see `sshd.kerberosPrincipal`) which is acquired from a keytab.
This must be provisioned by the kerberos administrators, and is
typically installed into `/etc/krb5.keytab` on host machines.
+
The keytab must contain at least one `host/` principal, typically
using the host's canonical name. If it does not use the
canonical name, the `sshd.kerberosPrincipal` should be configured
with the correct name.
+
By default, not set and so kerberos authentication is not enabled.

[[sshd.kerberosPrincipal]]sshd.kerberosPrincipal::
+
If kerberos authentication is enabled with `sshd.kerberosKeytab`,
instead use the given principal name instead of the default.
If the principal does not begin with `host/` a warning message is
printed and may prevent successful authentication.
+
This may be useful if the host is behind an IP load balancer or
other SSH forwarding systems, since the principal name is constructed
by the client and must match for kerberos authentication to work.
+
By default, `host/canonical.host.name`

[[sshd.requestLog]]sshd.requestLog::
+
Enable (or disable) the `'$site_path'/logs/sshd_log` request log.
If enabled, a request log file is written out by the SSH daemon.
+
`log4j.appender` with the name `sshd_log` can be configured to overwrite
programmatic configuration.
+
By default, `true`.
+
This value supports link:#reloadConfig[configuration reloads].

[[sshd.rekeyBytesLimit]]sshd.rekeyBytesLimit::
+
The SSH daemon will issue a rekeying after a certain amount of data.
This configuration option allows you to tweak that setting.
+
By default, 1073741824 (bytes, 1GB).
+
The `rekeyBytesLimit` cannot be set to lower than 32.

[[sshd.rekeyTimeLimit]]sshd.rekeyTimeLimit::
+
The SSH daemon will issue a rekeying after a certain amount of time.
This configuration option allows you to tweak that setting.
+
By default, 1h.
+
Set to 0 to disable this check.

[[suggest]]
=== Section suggest

[[suggest.maxSuggestedReviewers]]suggest.maxSuggestedReviewers::
+
The maximum numbers of reviewers suggested.
+
By default 10.
+
This value supports link:#reloadConfig[configuration reloads].

[[suggest.from]]suggest.from::
+
The number of characters that a user must have typed before suggestions
are provided. If set to 0, suggestions are always provided. This is only
used for suggesting accounts when adding members to a group.
+
By default 0.

[[theme]]
=== Section theme

[[theme.backgroundColor]]theme.backgroundColor::
+
_(GWT UI only)_ Background color for the page, and major data tables like the all
open changes table or the account dashboard. The value must be a
valid HTML hex color code, or standard color name.
+
By default white, `FFFFFF`.

[[theme.topMenuColor]]theme.topMenuColor::
+
_(GWT UI only)_ This is the color of the main menu bar at the top of the page.
The value must be a valid HTML hex color code, or standard color
name.
+
By default white, `FFFFFF`.

[[theme.textColor]]theme.textColor::
+
_(GWT UI only)_ Text color for the page, and major data tables like the all open
changes table or the account dashboard. The value must be a valid HTML hex color
code, or standard color name.
+
By default dark grey, `353535`.

[[theme.trimColor]]theme.trimColor::
+
_(GWT UI only)_ Primary color used as a background color behind text.  This is
the color of the main menu bar at the top, of table headers, and of major UI
areas that we want to offset from other portions of the page.  The value must be
a valid HTML hex color code, or standard color name.
+
By default a light grey, `EEEEEE`.

[[theme.selectionColor]]theme.selectionColor::
+
_(GWT UI only)_ Background color used within a trimColor area to denote the
currently selected tab, or the background color used in a table to denote the
currently selected row.  The value must be a valid HTML hex color code, or
standard color name.
+
By default a pale blue, `D8EDF9`.

[[theme.changeTableOutdatedColor]]theme.changeTableOutdatedColor::
+
_(GWT UI only)_ Background color used for patch outdated messages.  The value
must be a valid HTML hex color code, or standard color name.
+
By default a shade of red, `F08080`.

[[theme.tableOddRowColor]]theme.tableOddRowColor::
+
_(GWT UI only)_ Background color for tables such as lists of open reviews for
odd rows.  This is so you can have a different color for odd and even rows of
the table.  The value must be a valid HTML hex color code, or standard color
name.
+
By default transparent.

[[theme.tableEvenRowColor]]theme.tableEvenRowColor::
+
_(GWT UI only)_ Background color for tables such as lists of open reviews for
even rows.  This is so you can have a different color for odd and even rows of
the table.  The value must be a valid HTML hex color code, or standard color
name.
+
By default transparent.

A different theme may be used for signed-in vs. signed-out user status
by using the "signed-in" and "signed-out" theme sections. Variables
not specified in a section are inherited from the default theme.

----
[theme]
  backgroundColor = FFFFFF
[theme "signed-in"]
  backgroundColor = C0C0C0
[theme "signed-out"]
  backgroundColor = 00FFFF
----

As example, here is the theme configuration to have the old green look:

----
[theme]
  backgroundColor = FCFEEF
  textColor = 000000
  trimColor = D4E9A9
  selectionColor = FFFFCC
  topMenuColor = D4E9A9
  changeTableOutdatedColor = F08080
[theme "signed-in"]
  backgroundColor = FFFFFF
----

[[trackingid]]
=== Section trackingid

Tagged footer lines containing references to external
tracking systems, parsed out of the commit message and
saved in Gerrit's secondary index.

After making changes to this section, existing changes
must be reindexed with link:pgm-reindex.html[reindex].

The tracking ids are searchable using tr:<tracking id> or
bug:<tracking id>.

----
[trackingid "jira-bug"]
  footer = Bugfix:
  footer = Bug:
  match = JRA\\d{2,8}
  system = JIRA

[trackingid "jira-feature"]
  footer = Feature
  match = JRA(\\d{2,8})
  system = JIRA
----

[[trackingid.name.footer]]trackingid.<name>.footer::
+
A prefix tag that identifies the footer line to parse for tracking ids.
+
Several trackingid entries can have the same footer tag, and a single trackingid
entry can have multiple footer tags.
+
If multiple footer tags are specified, each tag will be parsed separately and
duplicates will be ignored.
+
The trailing ":" is optional.

[[trackingid.name.match]]trackingid.<name>.match::
+
A link:http://download.oracle.com/javase/6/docs/api/java/util/regex/Pattern.html[standard
Java regular expression (java.util.regex)] used to match the
external tracking id part of the footer line. The match can
result in several entries in the DB.  If grouping is used in the
regex the first group will be interpreted as the tracking id.
Tracking ids longer than 32 characters will be ignored.
+
The configuration file parser eats one level of backslashes, so the
character class `\s` requires `\\s` in the configuration file.  The
parser also terminates the line at the first `#`, so a match
expression containing # must be wrapped in double quotes.

[[trackingid.name.system]]trackingid.<name>.system::
+
The name of the external tracking system (maximum 10 characters).
It is possible to have several trackingid entries for the same
tracking system.

[[transfer]]
=== Section transfer

[[transfer.timeout]]transfer.timeout::
+
Number of seconds to wait for a single network read or write
to complete before giving up and declaring the remote side is
not responding.  If 0, there is no timeout, and this server will
wait indefinitely for a transfer to finish.
+
A timeout should be large enough to mostly transfer the objects to
the other side.  1 second may be too small for larger projects,
especially over a WAN link, while 10-30 seconds is a much more
reasonable timeout value.
+
Defaults to 0 seconds, wait indefinitely.


[[upload]]
=== Section upload

Options to control the behavior of `upload-pack` on the server side,
which handles a user's fetch, clone, or repo sync command.

----
[upload]
  allowGroup = GROUP_ALLOWED_TO_EXECUTE
  allowGroup = YET_ANOTHER_GROUP_ALLOWED_TO_EXECUTE
----

[[upload.allowGroup]]upload.allowGroup::
+
Name of the groups of users that are allowed to execute 'upload-pack'.
One or more groups can be set.
+
If no groups are added, any user will be allowed to execute
'upload-pack' on the server.

[[accountDeactivation]]
=== Section accountDeactivation

Configures the parameters for the scheduled task to sweep and deactivate Gerrit
accounts according to their status reported by the auth backend. Currently only
supported for LDAP backends.

[[accountDeactivation.startTime]]accountDeactivation.startTime::
+
The link:#schedule-configuration-startTime[start time] for running
account deactivations.

[[accountDeactivation.interval]]accountDeactivation.interval::
+
The link:#schedule-configuration-interval[interval] for running
account deactivations.

link:#schedule-configuration-examples[Schedule examples] can be found
in the link:#schedule-configuration[Schedule Configuration] section.

[[urlAlias]]
=== Section urlAlias

URL aliases define regular expressions for URL tokens that are mapped
to target URL tokens.

Each URL alias must be specified in its own subsection. The subsection
name should be a descriptive name. It must be unique, but is not
interpreted in any way.

The URL aliases are applied in no particular order. The first matching
URL alias is used and further matches are ignored.

URL aliases can be used to map plugin screens into the Gerrit URL
namespace, or to replace Gerrit screens by plugin screens.

Example:

----
[urlAlias "MyPluginScreen"]
  match = /myscreen/(.*)
  token = /x/myplugin/myscreen/$1
[urlAlias "MyChangeScreen"]
  match = /c/(.*)
  token = /x/myplugin/c/$1
----

[[urlAlias.match]]urlAlias.match::
+
A regular expression for a URL token.
+
The matched URL token is replaced by `urlAlias.token`.

[[urlAlias.token]]urlAlias.token::
+
The target URL token.
+
It can contain placeholders for the groups matched by the
`urlAlias.match` regular expression: `$1` for the first matched group,
`$2` for the second matched group, etc.

[[submodule]]
=== Section submodule

[[submodule.verbosesuperprojectupdate]]submodule.verboseSuperprojectUpdate::
+
When using link:user-submodules.html#automatic_update[automatic superproject updates]
this option will determine how the submodule commit messages are included into
the commit message of the superproject update.
+
If `FALSE`, will not include any commit messages for the gitlink update.
+
If `SUBJECT_ONLY`, will include only the commit subjects.
+
If `TRUE`, will include full commit messages.
+
By default this is `TRUE`.

[[submodule.enableSuperProjectSubscriptions]]submodule.enableSuperProjectSubscriptions::
+
This allows to enable the superproject subscription mechanism.
+
By default this is true.

[[submodule.maxCombinedCommitMessageSize]]submodule.maxCombinedCommitMessageSize::
+
This allows to limit the length of the commit message for a submodule.
+
By default this is 262144 (256 KiB).
+
Common unit suffixes of k, m, or g are supported.

[[submodule.maxCommitMessages]]submodule.maxCommitMessages::
+
This allows to limit the number of commit messages that should be combined when creating
a commit message for a submodule.
+
By default this is 1000.

[[user]]
=== Section user

[[user.name]]user.name::
+
Name that Gerrit calls itself in Git when it creates a new Git
commit, such as a merge during change submission.
+
By default this is "Gerrit Code Review".

[[user.email]]user.email::
+
Email address that Gerrit refers to itself as when it creates a
new Git commit, such as a merge commit during change submission.
+
If not set, Gerrit generates this as "gerrit@`hostname`", where
`hostname` is the hostname of the system Gerrit is running on.
+
By default, not set, generating the value at startup.

[[user.anonymousCoward]]user.anonymousCoward::
+
Username that is displayed in the Gerrit Web UI and in e-mail
notifications if the full name of the user is not set.
+
By default "Name of user not set" is used.

[[schedule-configuration]]
=== Schedule Configuration

Schedule configurations are used for running periodic background jobs.

A schedule configuration consists of two parameters:

[[schedule-configuration-interval]]
* `interval`:
Interval for running the periodic background job. The interval must be
larger than zero. The following suffixes are supported to define the
time unit for the interval:
** `s`, `sec`, `second`, `seconds`
** `m`, `min`, `minute`, `minutes`
** `h`, `hr`, `hour`, `hours`
** `d`, `day`, `days`
** `w`, `week`, `weeks` (`1 week` is treated as `7 days`)
** `mon`, `month`, `months` (`1 month` is treated as `30 days`)
** `y`, `year`, `years` (`1 year` is treated as `365 days`)

[[schedule-configuration-startTime]]
* `startTime`:
The start time defines the first execution of the periodic background
job. If the configured `interval` is shorter than `startTime - now` the
start time will be preponed by the maximum integral multiple of
`interval` so that the start time is still in the future. `startTime`
must have one of the following formats:

** `<day of week> <hours>:<minutes>`
** `<hours>:<minutes>`

+
The placeholders can have the following values:

*** `<day of week>`:
`Mon`, `Tue`, `Wed`, `Thu`, `Fri`, `Sat`, `Sun`
*** `<hours>`:
`00`-`23`
*** `<minutes>`:
`00`-`59`

+
The time zone cannot be specified but is always the system default
time zone.

The section (and optionally the subsection) in which the `interval` and
`startTime` keys must be set depends on the background job for which a
schedule should be configured. E.g. for the change cleanup job the keys
must be set in the link:#changeCleanup[changeCleanup] section:

----
  [changeCleanup]
    startTime = Fri 10:30
    interval  = 2 days
----

[[schedule-configuration-examples]]
Examples for a schedule configuration:

* Example 1:
+
----
  startTime = Fri 10:30
  interval  = 2 days
----
+
Assuming that the server is started on `Mon 07:00` then
`startTime - now` is `4 days 3:30 hours`. This is larger than the
interval hence the start time is preponed by the maximum integral
multiple of the interval so that start time is still in the future,
i.e. preponed by 4 days. This yields a start time of `Mon 10:30`, next
executions are `Wed 10:30`, `Fri 10:30`. etc.

* Example 2:
+
----
  startTime = 06:00
  interval = 1 day
----
+
Assuming that the server is started on `Mon 07:00` then this yields the
first run on Tuesday at 06:00 and a repetition interval of 1 day.

[[secure.config]]
== File `etc/secure.config`

The optional file `'$site_path'/etc/secure.config` overrides (or
supplements) the settings supplied by `'$site_path'/etc/gerrit.config`.
The file should be readable only by the daemon process and can be
used to contain private configuration entries that wouldn't normally
be exposed to everyone.

Sample `etc/secure.config`:
----
[auth]
  registerEmailPrivateKey = 2zHNrXE2bsoylzUqDxZp0H1cqUmjgWb6

[database]
  username = webuser
  password = s3kr3t

[ldap]
  password = l3tm3srch

[httpd]
  sslKeyPassword = g3rr1t

[sendemail]
  smtpPass = sp@m

[remote "bar"]
  password = s3kr3t
----

== File `etc/peer_keys`

The optional file `'$site_path'/etc/peer_keys` controls who can
login as the 'Gerrit Code Review' user, required for the link:cmd-suexec.html[suexec]
command.

The format is one Base-64 encoded public key per line.


<<<<<<< HEAD
== Database system_config

Several columns in the `system_config` table within the metadata
database may be set to control how Gerrit behaves.

[NOTE]
The contents of the `system_config` table are cached at startup
by Gerrit.  If you modify any columns in this table, Gerrit needs
to be restarted before it will use the new values.
=======
== Configuring the Polygerrit UI

Please see link:dev-polygerrit.html[UI] on configuring the Polygerrit UI.
>>>>>>> dc79e148

=== Configurable Parameters

site_path::
+
Local filesystem directory holding the site customization assets.
Placing this directory under version control and/or backup is a
good idea.
+
Files in this directory provide additional configuration.
+
Other files support site customization.
+
* link:config-themes.html[Themes]

GERRIT
------
Part of link:index.html[Gerrit Code Review]

SEARCHBOX
---------<|MERGE_RESOLUTION|>--- conflicted
+++ resolved
@@ -5096,21 +5096,9 @@
 The format is one Base-64 encoded public key per line.
 
 
-<<<<<<< HEAD
-== Database system_config
-
-Several columns in the `system_config` table within the metadata
-database may be set to control how Gerrit behaves.
-
-[NOTE]
-The contents of the `system_config` table are cached at startup
-by Gerrit.  If you modify any columns in this table, Gerrit needs
-to be restarted before it will use the new values.
-=======
 == Configuring the Polygerrit UI
 
 Please see link:dev-polygerrit.html[UI] on configuring the Polygerrit UI.
->>>>>>> dc79e148
 
 === Configurable Parameters
 
