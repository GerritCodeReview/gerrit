:linkattrs:
= Gerrit Code Review - Configuration

== File `etc/gerrit.config`

The optional file `'$site_path'/etc/gerrit.config` is a Git-style
config file that controls many host specific settings for Gerrit.

[NOTE]
The contents of the `etc/gerrit.config` file are cached at startup
by Gerrit. For most properties, if they are modified in this file, Gerrit
needs to be restarted before it will use the new values. Some properties
support being link:#reloadConfig[`reloaded`] without restart.

Sample `etc/gerrit.config`:
----
[core]
  packedGitLimit = 200 m

[cache]
  directory = /var/cache/gerrit
----

[[reloadConfig]]
=== Reload `etc/gerrit.config`
Some properties support being reloaded without restart when a `reload config`
command is issued through link:cmd-reload-config.html[`SSH`] or the
link:rest-api-config.html#reload-config[`REST API`]. If a property supports
this it is specified in the documentation for the property below.


[[accountPatchReviewDb]]
=== Section accountPatchReviewDb

The AccountPatchReviewDb is a database used to store the user file reviewed
flags.

[[accountPatchReviewDb.url]]accountPatchReviewDb.url::
+
The url of accountPatchReviewDb. Supported types are `H2`, `POSTGRESQL`,
`MARIADB`, and `MYSQL`. Drop the driver jar in the lib folder of the site path
if the Jdbc driver of the corresponding Database is not yet in the class path.
+
Default is to create H2 database in the db folder of the site path.
+
Changing this parameter requires to migrate database using the
link:pgm-MigrateAccountPatchReviewDb.html[MigrateAccountPatchReviewDb] program.
Migration cannot be done while the server is running.
+
Also note that the db_name has to be a new db and not reusing an old ReviewDb
database from a former 2.x site, otherwise gerrit's init will remove the table.

----
[accountPatchReviewDb]
  url = jdbc:postgresql://<host>:<port>/<db_name>?user=<user>&password=<password>
----

[[accountPatchReviewDb.poolLimit]]accountPatchReviewDb.poolLimit::
+
Maximum number of open database connections.  If the server needs
more than this number, request processing threads will wait up
to <<accountPatchReviewDb.poolMaxWait, poolMaxWait>> seconds for a
connection to be released before they abort with an exception.
This limit must be several units higher than the total number of
httpd and sshd threads as some request processing code paths may
need multiple connections.
+
Default is <<sshd.threads, sshd.threads>>
 + <<httpd.maxThreads, httpd.maxThreads>> + 2.
+

[[accountPatchReviewDb.poolMinIdle]]database.poolMinIdle::
+
Minimum number of connections to keep idle in the pool.
Default is 4.
+

[[accountPatchReviewDb.poolMaxIdle]]accountPatchReviewDb.poolMaxIdle::
+
Maximum number of connections to keep idle in the pool.  If there
are more idle connections, connections will be closed instead of
being returned back to the pool.
Default is min(<<accountPatchReviewDb.poolLimit, accountPatchReviewDb.poolLimit>>, 16).
+

[[accountPatchReviewDb.poolMaxWait]]accountPatchReviewDb.poolMaxWait::
+
Maximum amount of time a request processing thread will wait to
acquire a database connection from the pool.  If no connection is
released within this time period, the processing thread will abort
its current operations and return an error to the client.
Values should use common unit suffixes to express their setting:
+
* ms, milliseconds
* s, sec, second, seconds
* m, min, minute, minutes
* h, hr, hour, hours

+
If a unit suffix is not specified, `milliseconds` is assumed.
Default is `30 seconds`.

[[accounts]]
=== Section accounts

[[accounts.visibility]]accounts.visibility::
+
Controls visibility of other users' dashboard pages and
completion suggestions to web users.
+
If `ALL`, all users are visible to all other users, even
anonymous users.
+
If `SAME_GROUP`, only users who are also members of a group the
current user is a member of are visible.
+
If `VISIBLE_GROUP`, only users who are members of at least one group
that is visible to the current user are visible.
+
If `NONE`, no users other than the current user are visible.
+
Default is `ALL`.

[[accounts.defaultDisplayName]]accounts.defaultDisplayName::
+
If a user account does not have a display name set, which is the normal
case, then this configuration value chooses the strategy how to choose
the display name. Note that this strategy is not applied by the backend.
If the AccountInfo has the display name unset, then the client has to
apply this strategy.
+
If `FULL_NAME`, then the (full) name of the user is chosen from
link:rest-api-accounts.html#account-info[AccountInfo].
+
If `FIRST_NAME`, then the first word (i.e. everything until first
whitespace character) of the (full) name of the user is chosen from
link:rest-api-accounts.html#account-info[AccountInfo].
+
If `USERNAME`, then the username of the user is chosen from
link:rest-api-accounts.html#account-info[AccountInfo]. If that is not
set, then the (full) name will be used.
+
Default is `FULL_NAME`.

[[addreviewer]]
=== Section addreviewer

[[addreviewer.maxWithoutConfirmation]]addreviewer.maxWithoutConfirmation::
+
The maximum number of reviewers a user can add at once by adding a
group as reviewer without being asked to confirm the operation.
+
If set to 0, the user will never be asked to confirm adding a group
as reviewer.
+
Default is 10.
+
This setting only applies for adding reviewers in the Gerrit Web UI,
but is ignored when adding reviewers with the
link:cmd-set-reviewers.html[set-reviewers] command.
+
This value supports link:#reloadConfig[configuration reloads].

[[addreviewer.maxAllowed]]addreviewer.maxAllowed::
+
The maximum number of reviewers a user can add at once by adding a
group as reviewer.
+
If set to 0, there is no limit for the number of reviewers that can
be added at once by adding a group as reviewer.
+
Default is 20.
+
This value supports link:#reloadConfig[configuration reloads].

[[addReviewer.baseWeight]]addReviewer.baseWeight::
+
The weight that will be applied in the default reviewer ranking algorithm.
This can be increased or decreased to give more or less influence to plugins.
If set to zero, the base ranking will not have any effect. Reviewers will then
be ordered as ranked by the plugins (if there are any).
+
By default 1.

[[auth]]
=== Section auth

See also link:config-sso.html[SSO configuration].

[[auth.type]]auth.type::
+
Type of user authentication employed by Gerrit.  The supported
values are:
+
* `OpenID`
+
The default setting.  Gerrit uses any valid OpenID
provider chosen by the end-user.  For more information see
http://openid.net/[openid.net,role=external,window=_blank].
+
* `OpenID_SSO`
+
Supports OpenID from a single provider.  There is no registration
link, and the "Sign In" link sends the user directly to the provider's
SSO entry point.
+
* `HTTP`
+
Gerrit relies upon data presented in the HTTP request.  This includes
HTTP basic authentication, or some types of commercial single-sign-on
solutions.  With this setting enabled the authentication must
take place in the web server or servlet container, and not from
within Gerrit.
+
* `HTTP_LDAP`
+
Exactly like `HTTP` (above), but additionally Gerrit pre-populates
a user's full name and email address based on information obtained
from the user's account object in LDAP.  The user's group membership
is also pulled from LDAP, making any LDAP groups that a user is a
member of available as groups in Gerrit. Hence the `_LDAP` suffix in
the name of this authentication type. Gerrit does NOT authenticate
the user via LDAP.
+
* `CLIENT_SSL_CERT_LDAP`
+
This authentication type is actually kind of SSO. Gerrit will configure
Jetty's SSL channel to request the client's SSL certificate. For this
authentication to work a Gerrit administrator has to import the root
certificate of the trust chain used to issue the client's certificate
into the <review-site>/etc/keystore.
After the authentication is done Gerrit will obtain basic user
registration (name and email) from LDAP, and some group memberships.
Hence the `_LDAP` suffix in the name of this authentication type.
Gerrit does NOT authenticate the user via LDAP.
This authentication type can only be used under hosted daemon mode, and
the httpd.listenUrl must use https:// as the protocol.
Optionally, certificate revocation list file can be used
at <review-site>/etc/crl.pem. For details, see httpd.sslCrl.
+
* `LDAP`
+
Gerrit prompts the user to enter a username and a password, which
it then verifies by performing a simple bind against the configured
<<ldap.server,ldap.server>>.  In this configuration the web server
is not involved in the user authentication process.
+
The actual username used in the LDAP simple bind request is the
account's full DN, which is discovered by first querying the
directory using either an anonymous request, or the configured
<<ldap.username,ldap.username>> identity. Gerrit can also use kerberos if
<<ldap.authentication,ldap.authentication>> is set to `GSSAPI`.
+
If link:#auth.gitBasicAuthPolicy[`auth.gitBasicAuthPolicy`] is set to `HTTP`,
the randomly generated HTTP password is used for authentication. On the other hand,
if link:#auth.gitBasicAuthPolicy[`auth.gitBasicAuthPolicy`] is set to `HTTP_LDAP`,
the password in the request is first checked against the HTTP password and, if
it does not match, it is then validated against the LDAP password.
Service users that only exist in the Gerrit database are authenticated by their
HTTP passwords.

* `LDAP_BIND`
+
Gerrit prompts the user to enter a username and a password, which
it then verifies by performing a simple bind against the configured
<<ldap.server,ldap.server>>.  In this configuration the web server
is not involved in the user authentication process.
+
Unlike `LDAP` above, the username used to perform the LDAP simple bind
request is the exact string supplied in the dialog by the user.
The configured <<ldap.username,ldap.username>> identity is not used to obtain
account information.
+
* `OAUTH`
+
OAuth is a protocol that lets external apps request authorization to private
details in a user's account without getting their password. This is
preferred over Basic Authentication because tokens can be limited to specific
types of data, and can be revoked by users at any time.
+
Site owners have to register their application before getting started. Note
that provider specific plugins must be used with this authentication scheme.
+
Git clients may send OAuth 2 access tokens instead of passwords in the Basic
authentication header. Note that provider specific plugins must be installed to
facilitate this authentication scheme. If multiple OAuth 2 provider plugins are
installed one of them must be selected as default with the
`auth.gitOAuthProvider` option.
+
* `DEVELOPMENT_BECOME_ANY_ACCOUNT`
+
*DO NOT USE*.  Only for use in a development environment.
+
When this is the configured authentication method a hyperlink titled
`Become` appears in the top right corner of the page, taking the
user to a form where they can enter the username of any existing
user account, and immediately login as that account, without any
authentication taking place.

+
By default, OpenID.

[[auth.allowedOpenID]]auth.allowedOpenID::
+
List of permitted OpenID providers.  A user may only authenticate
with an OpenID that matches this list.  Only used if `auth.type`
is set to `OpenID` (the default).
+
Patterns may be either a
link:http://download.oracle.com/javase/6/docs/api/java/util/regex/Pattern.html[standard
Java regular expression (java.util.regex),role=external,window=_blank] (start with `^` and
end with `$`) or be a simple prefix (any other string).
+
By default, the list contains two values, `http://` and `https://`,
allowing users to authenticate with any OpenID provider.

[[auth.trustedOpenID]]auth.trustedOpenID::
+
List of trusted OpenID providers.  Only used if `auth.type` is
set to `OpenID` (the default).
+
In order for a user to take advantage of permissions beyond those
granted to the `Anonymous Users` and `Registered Users` groups,
the user account must only have OpenIDs which match at least one
pattern from this list.
+
Patterns may be either a
link:http://download.oracle.com/javase/6/docs/api/java/util/regex/Pattern.html[standard
Java regular expression (java.util.regex),role=external,window=_blank] (start with `^` and
end with `$`) or be a simple prefix (any other string).
+
By default, the list contains two values, `http://` and `https://`,
allowing Gerrit to trust any OpenID it receives.

[[auth.openIdDomain]]auth.openIdDomain::
+
List of allowed OpenID email address domains. Only used if
`auth.type` is set to `OPENID` or `OPENID_SSO`.
+
Domain is case insensitive and must be in the same form as it
appears in the email address, for example, "example.com".
+
By default, any domain is accepted.

[[auth.maxOpenIdSessionAge]]auth.maxOpenIdSessionAge::
+
Time in seconds before an OpenID provider must force the user
to authenticate themselves again before authentication to this
Gerrit server.  Currently this is only a polite request, and users
coming from providers that don't support the PAPE extension will
be accepted anyway.  In the future it may be enforced, rejecting
users coming from providers that don't honor the max session age.
+
If set to 0, the provider will always force the user to authenticate
(e.g. supply their password).  Values should use common unit suffixes
to express their setting:
+
* s, sec, second, seconds
* m, min, minute, minutes
* h, hr, hour, hours
* d, day, days
* w, week, weeks (`1 week` is treated as `7 days`)
* mon, month, months (`1 month` is treated as `30 days`)
* y, year, years (`1 year` is treated as `365 days`)

+
Default is -1, permitting infinite time between authentications.

[[auth.registerEmailPrivateKey]]auth.registerEmailPrivateKey::
+
Private key to use when generating an email verification token.
+
If not set, a random key is generated when running the
link:pgm-init.html[site initialization].

[[auth.maxRegisterEmailTokenAge]]auth.maxRegisterEmailTokenAge::
+
Time in seconds before an email verification token sent to a user in
order to validate their email address expires.
+
* s, sec, second, seconds
* m, min, minute, minutes
* h, hr, hour, hours
* d, day, days
* w, week, weeks (`1 week` is treated as `7 days`)
* mon, month, months (`1 month` is treated as `30 days`)
* y, year, years (`1 year` is treated as `365 days`)

+
Default is 12 hours.

[[auth.openIdSsoUrl]]auth.openIdSsoUrl::
+
The SSO entry point URL.  Only used if `auth.type` is set to
`OpenID_SSO`.
+
The "Sign In" link will send users directly to this URL.

[[auth.httpHeader]]auth.httpHeader::
+
HTTP header to trust the username from, or unset to select HTTP basic
authentication.  Only used if `auth.type` is set to `HTTP`.

[[auth.httpDisplaynameHeader]]auth.httpDisplaynameHeader::
+
HTTP header to retrieve the user's display name from.  Only used if `auth.type`
is set to `HTTP`.
+
If set, Gerrit trusts and enforces the user's full name using the HTTP header
and disables the ability to manually modify the user's full name
from the contact information page.

[[auth.httpEmailHeader]]auth.httpEmailHeader::
+
HTTP header to retrieve the user's e-mail from.  Only used if `auth.type`
is set to `HTTP`.
+
If set, Gerrit trusts and enforces the user's e-mail using the HTTP header
and disables the ability to manually modify or register other e-mails
from the contact information page.

[[auth.httpExternalIdHeader]]auth.httpExternalIdHeader::
+
HTTP header to retrieve the user's external identification token.
Only used if `auth.type` is set to `HTTP`.
+
If set, Gerrit adds the value contained in the HTTP header to the
user's identity. Typical use is with a federated identity token from
an external system (e.g. GitHub OAuth 2.0 authentication) where
the user's auth token exchanged during authentication handshake
needs to be used for authenticated communication to the external
system later on.
+
Example: `auth.httpExternalIdHeader: X-GitHub-OTP`

[[auth.loginUrl]]auth.loginUrl::
+
URL to redirect a browser to after the end-user has clicked on the
login link in the upper right corner. Only used if `auth.type` is set
to `HTTP` or `HTTP_LDAP`.
Organizations using an enterprise single-sign-on solution may want to
redirect the browser to the SSO product's sign-in page for completing the
login process and validate their credentials.
+
If set, Gerrit allows anonymous access until the end-user performs the login
and provides a trusted identity through the HTTP header.
If not set, Gerrit requires the HTTP header with a trusted identity
and returns the error page 'LoginRedirect.html' if such a header is not
present.

[[auth.loginText]]auth.loginText::
+
Text displayed in the loginUrl link. Only used if `auth.loginUrl` is set.
+
If not set, the "Sign In" text is used.

[[auth.registerPageUrl]]auth.registerPageUrl::
+
URL of the registration page to use when a new user logs in to Gerrit for
the first time. Used only when `auth.type` is set to `HTTP`.
+
If not set, the standard Gerrit registration page `/#/register/` is displayed.

[[auth.logoutUrl]]auth.logoutUrl::
+
URL to redirect a browser to after the end-user has clicked on the
"Sign Out" link in the upper right corner.  Organizations using an
enterprise single-sign-on solution may want to redirect the browser
to the SSO product's sign-out page.
+
If not set, the redirect returns to the list of all open changes.

[[auth.registerUrl]]auth.registerUrl::
+
Target for the "Register" link in the upper right corner.  Used only
when `auth.type` is `LDAP`, `LDAP_BIND` or `CUSTOM_EXTENSION`.
+
If not set, no "Register" link is displayed.

[[auth.registerText]]auth.registerText::
+
Text for the "Register" link in the upper right corner.  Used only
when `auth.type` is `LDAP`, `LDAP_BIND` or `CUSTOM_EXTENSION`.
+
If not set, defaults to "Register".

[[auth.editFullNameUrl]]auth.editFullNameUrl::
+
Target for the "Edit" button when the user is allowed to edit their
full name.  Used only when `auth.type` is `LDAP`, `LDAP_BIND` or
`CUSTOM_EXTENSION`.

[[auth.httpPasswordUrl]]auth.httpPasswordUrl::
+
Target for the "Obtain Password" link.  Used only when `auth.type` is
`CUSTOM_EXTENSION`.

[[auth.switchAccountUrl]]auth.switchAccountUrl::
+
URL to switch user identities and login as a different account than
the currently active account.  This is disabled by default except when
`auth.type` is `OPENID` and `DEVELOPMENT_BECOME_ANY_ACCOUNT`.  If set
the "Switch Account" link is displayed next to "Sign Out".
+
When `auth.type` does not normally enable this URL administrators may
set this to `login/`, allowing users to begin a new web session. This value
is used as an href in PolyGerrit, so absolute URLs like
`https://someotherhost/login` work as well.
+
If a ${path} parameter is included, then PolyGerrit will substitute the
currently viewed path in the link. Be aware that this path will include
a leading slash, so a value like this might be appropriate: `/login${path}`.

[[auth.cookiePath]]auth.cookiePath::
+
Sets "path" attribute of the authentication cookie.
+
If not set, HTTP request's path is used.

[[auth.cookieDomain]]auth.cookieDomain::
+
Sets "domain" attribute of the authentication cookie.
+
If not set, HTTP request's domain is used.

[[auth.cookieSecure]]auth.cookieSecure::
+
Sets "secure" flag of the authentication cookie.  If true, cookies
will be transmitted only over HTTPS protocol.
+
By default, false.

[[auth.emailFormat]]auth.emailFormat::
+
Optional format string to construct user email addresses out of
user login names.  Only used if `auth.type` is `HTTP`, `HTTP_LDAP`
or `LDAP`.
+
This value can be set to a format string, where `{0}` is replaced
with the login name.  E.g. "\{0\}+gerrit@example.com" with a user
login name of "foo" will produce "foo+gerrit@example.com" during
the first time user "foo" registers.
+
If the site is using `HTTP_LDAP` or `LDAP`, using this option is
discouraged.  Setting `ldap.accountEmailAddress` and importing the
email address from the LDAP directory is generally preferred.

[[auth.contributorAgreements]]auth.contributorAgreements::
+
Controls whether or not the contributor agreement features are
enabled for the Gerrit site.  If enabled a user must complete a
contributor agreement before they can upload changes.
+
If enabled, the admin must also add one or more
link:config-cla.html[contributor-agreement sections]
in project.config and create agreement files under
`'$site_path'/static`, so users can actually complete one or
more agreements.
+
By default this is false (no agreements are used).
+
To enable the actual usage of contributor agreement the project
specific config option in the `project.config` must be set:
link:config-project-config.html[receive.requireContributorAgreement].

[[auth.trustContainerAuth]]auth.trustContainerAuth::
+
If true then it is the responsibility of the container hosting
Gerrit to authenticate users. In this case Gerrit will blindly trust
the container.
+
This parameter only affects git over http traffic. If set to false
then Gerrit will do the authentication (using Basic authentication).
+
By default this is set to false.


[[auth.gitBasicAuthPolicy]]auth.gitBasicAuthPolicy::
+
When `auth.type` is `LDAP`, `LDAP_BIND` or `OAUTH`, it allows using either the generated
HTTP password, the LDAP or OAUTH password, or a combination of HTTP and LDAP
authentication, to authenticate Git over HTTP and REST API requests.
The supported values are:
+
*`HTTP`
+
Only the HTTP password is accepted when doing Git over HTTP and REST API requests.
+
*`LDAP`
+
Only the `LDAP` password is allowed when doing Git over HTTP and REST API
requests.
+
*`OAUTH`
+
Only the `OAUTH` authentication is allowed when doing Git over HTTP and REST API
requests.
+
*`HTTP_LDAP`
+
The password in the request is first checked against the HTTP password and, if
it does not match, it is then validated against the `LDAP` password.
+
By default this is set to `LDAP` when link:#auth.type[`auth.type`] is `LDAP`
and `OAUTH` when link:#auth.type[`auth.type`] is `OAUTH`.
Otherwise, the default value is `HTTP`.

[[auth.gitOAuthProvider]]auth.gitOAuthProvider::
+
Selects the OAuth 2 provider to authenticate git over HTTP traffic with.
+
In general there is no way to determine from an access token alone, which
OAuth 2 provider to address to verify that token, and the BasicAuth
scheme does not support amending such details. If multiple OAuth provider
plugins in a system offer support for git over HTTP authentication site
administrators must configure, which one to use as default provider.
In case the provider cannot be determined from a request the access token
will be sent to the default provider for verification.
+
The value of this parameter must be the identifier of an OAuth 2 provider
in the form `plugin-name:provider-name`. Consult the respective plugin
documentation for details.

[[auth.userNameToLowerCase]]auth.userNameToLowerCase::
+
If set the username that is received to authenticate a git operation
is converted to lower case for looking up the user account in Gerrit.
+
By setting this parameter a case insensitive authentication for the
git operations can be achieved, if it is ensured that the usernames in
Gerrit (scheme `username`) are stored in lower case (e.g. if the
parameter link:#ldap.accountSshUserName[ldap.accountSshUserName] is
set to `${sAMAccountName.toLowerCase}`). It is important that for all
existing accounts this username is already in lower case. It is not
possible to convert the usernames of the existing accounts to lower
case because this would break the access to existing per-user
branches and Gerrit provides no tool to do such a conversion.
+
Setting this parameter to `true` will prevent all users from login that
have a non-lower-case username.
+
This parameter only affects git over http and git over SSH traffic.
+
By default this is set to false.

[[auth.enableRunAs]]auth.enableRunAs::
+
If true HTTP REST APIs will accept the `X-Gerrit-RunAs` HTTP request
header from any users granted the link:access-control.html#capability_runAs[Run As]
capability. The header and capability permit the authenticated user
to impersonate another account.
+
If false the feature is disabled and cannot be re-enabled without
editing gerrit.config and restarting the server.
+
Default is true.

[[auth.allowRegisterNewEmail]]auth.allowRegisterNewEmail::
+
Whether users are allowed to register new email addresses.
+
In addition for the HTTP authentication type
link:#auth.httpemailheader[auth.httpemailheader] must *not* be set to
enable registration of new email addresses.
+
By default, true.

[[auth.autoUpdateAccountActiveStatus]]auth.autoUpdateAccountActiveStatus::
+
Whether to allow automatic synchronization of an account's inactive flag upon login.
If set to true, upon login, if the authentication back-end reports the account as active,
the account's inactive flag in the internal Gerrit database will be updated to be active.
If the authentication back-end reports the account as inactive, the account's flag will be
updated to be inactive and the login attempt will be blocked. Users enabling this feature
should ensure that their authentication back-end is supported. Currently, only
strict 'LDAP' authentication is supported.
+
In addition, if this parameter is not set, or false, the corresponding scheduled
task to deactivate inactive Gerrit accounts will also be disabled. If this
parameter is set to true, users should also consider configuring the
link:#accountDeactivation[accountDeactivation] section appropriately.
+
By default, false.

[[auth.skipFullRefEvaluationIfAllRefsAreVisible]]auth.skipFullRefEvaluationIfAllRefsAreVisible::
+
Whether to skip the full ref visibility checks as a performance shortcut when all refs are
visible to a user. Full ref filtering would filter out things like pending edits.
+
By default, true.

[[cache]]
=== Section cache

[[cache.directory]]cache.directory::
+
Path to a local directory where Gerrit can write cached entities for
future lookup.  This local disk cache is used to retain potentially
expensive to compute information across restarts.  If the location
does not exist, Gerrit will try to create it.
+
Technically, cached entities are persisted as a set of H2 databases
inside this directory.
+
If not absolute, the path is resolved relative to `$site_path`.
+
Default is unset, no disk cache.

[[cache.h2CacheSize]]cache.h2CacheSize::
+
The size of the in-memory cache for each opened H2 cache database, in bytes.
+
Some caches of Gerrit are persistent and are backed by an H2 database.
H2 uses memory to cache its database content. The parameter `h2CacheSize`
allows to limit the memory used by H2 and thus prevent out-of-memory
caused by the H2 database using too much memory.
+
Technically the H2 cache size is configured using the CACHE_SIZE parameter in
the H2 JDBC connection URL, as described
link:http://www.h2database.com/html/features.html#cache_settings[here,role=external,window=_blank]
+
Default is unset, using up to half of the available memory.
+
H2 will persist this value in the database, so to unset explicitly specify 0.
+
Common unit suffixes of 'k', 'm', or 'g' are supported.

[[cache.h2AutoServer]]cache.h2AutoServer::
+
If set to true, enable H2 autoserver mode for the H2-backed persistent cache
databases.
+
See link:http://www.h2database.com/html/features.html#auto_mixed_mode[here,role=external,window=_blank]
for detail.
+
Default is false.

[[cache.name.maxAge]]cache.<name>.maxAge::
+
Maximum age to keep an entry in the cache. Entries are removed from
the cache and refreshed from source data every maxAge interval.
Values should use common unit suffixes to express their setting:
+
* s, sec, second, seconds
* m, min, minute, minutes
* h, hr, hour, hours
* d, day, days
* w, week, weeks (`1 week` is treated as `7 days`)
* mon, month, months (`1 month` is treated as `30 days`)
* y, year, years (`1 year` is treated as `365 days`)

+
--
If a unit suffix is not specified, `seconds` is assumed.  If 0 is
supplied, the maximum age is infinite and items are never purged
except when the cache is full.

Default is `0`, meaning store forever with no expire, except:

* `"adv_bases"`: default is `10 minutes`
* `"ldap_groups"`: default is `1 hour`
* `"web_sessions"`: default is `12 hours`
--

[[cache.name.memoryLimit]]cache.<name>.memoryLimit::
+
The total cost of entries to retain in memory. The cost computation
varies by the cache. For most caches where the in-memory size of each
entry is relatively the same, memoryLimit is currently defined to be
the number of entries held by the cache (each entry costs 1).
+
For caches where the size of an entry can vary significantly between
individual entries (notably `"diff"`, `"diff_intraline"`), memoryLimit
is an approximation of the total number of bytes stored by the cache.
Larger entries that represent bigger patch sets or longer source files
will consume a bigger portion of the memoryLimit. For these caches the
memoryLimit should be set to roughly the amount of RAM (in bytes) the
administrator can dedicate to the cache.
+
Default is 1024 for most caches, except:
+
* `"adv_bases"`: default is `4096`
* `"diff"`: default is `10m` (10 MiB of memory)
* `"diff_intraline"`: default is `10m` (10 MiB of memory)
* `"diff_summary"`: default is `10m` (10 MiB of memory)
* `"external_ids_map"`: default is `2` and should not be changed
* `"groups"`: default is unlimited
* `"groups_byname"`: default is unlimited
* `"groups_byuuid"`: default is unlimited
* `"plugin_resources"`: default is 2m (2 MiB of memory)

+
If set to 0 the cache is disabled. Entries are removed immediately
after being stored by the cache. This is primarily useful for testing.

[[cache.name.expireFromMemoryAfterAccess]]cache.<name>.expireFromMemoryAfterAccess::
+
Time after last access to automatically expire entries from an in-memory
cache. If 0 or not specified, entries are never expired in this manner.
Values may use unit suffixes as in link:#cache.name.maxAge[maxAge].
+
This option only applies to in-memory caches; persistent cache values are
not expired in this manner, and are only pruned via
link:#cache.name.diskLimit[diskLimit].

[[cache.name.diskLimit]]cache.<name>.diskLimit::
+
Total size in bytes of the keys and values stored on disk. Caches that
have grown bigger than this size are scanned daily at 1 AM local
server time to trim the cache. Entries are removed in least recently
accessed order until the cache fits within this limit.  Caches may
grow larger than this during the day, as the size check is only
performed once every 24 hours.
+
Default is 128 MiB per cache, except:
+
* `"change_notes"`: disk storage is disabled by default
* `"diff_summary"`: default is `1g` (1 GiB of disk space)
* `"external_ids_map"`: disk storage is disabled by default

+
If 0 or negative, disk storage for the cache is disabled.

==== [[cache_names]]Standard Caches

cache `"accounts"`::
+
Cache entries contain important details of an active user, including
their display name, preferences, and known email addresses. Entry
information is obtained from NoteDb data in the `All-Users` repo.

+
If direct updates are made to `All-Users`, this cache should be flushed.

cache `"adv_bases"`::
+
Used only for push over smart HTTP when branch level access controls
are enabled.  The cache entry contains all commits that are available
for the client to use as potential delta bases.  Push over smart HTTP
requires two HTTP requests, and this cache tries to carry state from
the first request into the second to ensure it can complete.

cache `"changes"`::
+
The size of `memoryLimit` determines the number of projects for which
all changes will be cached. If the cache is set to 1024, this means all
changes for up to 1024 projects can be held in the cache.
+
Default value is 0 (disabled). It is disabled by default due to the fact
that change updates are not communicated between Gerrit servers. Hence
this cache should be disabled in a cluster setup using multiple primary
or multiple replica nodes.
+
The cache should be flushed whenever the database changes table is modified
outside of Gerrit.

cache `"diff"`::
+
Each item caches the differences between two commits, at both the
directory and file levels.  Gerrit uses this cache to accelerate
the display of affected file names, as well as file contents.
+
Entries in this cache are relatively large, so memoryLimit is an
estimate in bytes of memory used. Administrators should try to target
cache.diff.memoryLimit to fit all changes users will view in a 1 or 2
day span.

cache `"diff_intraline"`::
+
Each item caches the intraline difference of one file, when compared
between two commits. Gerrit uses this cache to accelerate display of
intraline differences when viewing a file.
+
Entries in this cache are relatively large, so memoryLimit is an
estimate in bytes of memory used. Administrators should try to target
cache.diff.memoryLimit to fit all files users will view in a 1 or 2
day span.

cache `"diff_summary"`::
+
Each item caches list of file paths which are different between two
commits. Gerrit uses this cache to accelerate computing of the list
of paths of changed files.
+
Ideally, disk limit of this cache is large enough to cover all changes.
This should significantly speed up change reindexing, especially
full offline reindexing.

cache `"external_ids_map"`::
+
A singleton cache whose sole entry is a map of the parsed representation
of link:config-accounts.html#external-ids[all current external IDs]. The
cache may temporarily contain 2 entries, but the second one is promptly
expired.
+
It is not recommended to change the in-memory attributes of this cache
away from the defaults. The cache may be persisted by setting
`diskLimit`, which is only recommended if cold start performance is
problematic.
+
`external_ids_map` supports computing the new cache value based on a
previously cached state. This applies modifications based on the Git
diff and is almost always faster.
`cache.external_ids_map.enablePartialReloads` turns this behavior on
or off. The default is `true`.

cache `"git_tags"`::
+
If branch or reference level READ access controls are used, this
cache tracks which tags are reachable from the branch tips of a
repository.  Gerrit uses this information to determine the set
of tags that a client may access, derived from which tags are
part of the history of a visible branch.
+
The cache is persisted to disk across server restarts as it can
be expensive to compute (60 or more seconds for a large history
like the Linux kernel repository).

cache `"groups"`::
+
Caches the basic group information of internal groups by group ID,
including the group owner, name, and description.
+
For this cache it is important to configure a size that is larger than
the number of internal Gerrit groups, otherwise general Gerrit
performance may be poor. This is why by default this cache is
unlimited.
+
External group membership obtained from LDAP is cached under
`"ldap_groups"`.

cache `"groups_byname"`::
+
Caches the basic group information of internal groups by group name,
including the group owner, name, and description.
+
For this cache it is important to configure a size that is larger than
the number of internal Gerrit groups, otherwise general Gerrit
performance may be poor. This is why by default this cache is
unlimited.
+
External group membership obtained from LDAP is cached under
`"ldap_groups"`.

cache `"groups_byuuid"`::
+
Caches the basic group information of internal groups by group UUID,
including the group owner, name, and description.
+
For this cache it is important to configure a size that is larger than
the number of internal Gerrit groups, otherwise general Gerrit
performance may be poor. This is why by default this cache is
unlimited.
+
External group membership obtained from LDAP is cached under
`"ldap_groups"`.

cache `"groups_bymember"`::
+
Caches the groups which contain a specific member (account). If direct
updates are made to the `account_group_members` table, this cache should
be flushed.

cache `"groups_bysubgroups"`::
+
Caches the parent groups of a subgroup.  If direct updates are made
to the `account_group_includes` table, this cache should be flushed.

cache `"ldap_groups"`::
+
Caches the LDAP groups that a user belongs to, if LDAP has been
configured on this server.  This cache should be configured with a
low maxAge setting, to ensure LDAP modifications are picked up in
a timely fashion.

cache `"ldap_groups_byinclude"`::
+
Caches the hierarchical structure of LDAP groups.

cache `"ldap_usernames"`::
+
Caches a mapping of LDAP username to Gerrit account identity.  The
cache automatically updates when a user first creates their account
within Gerrit, so the cache expire time is largely irrelevant.

cache `"permission_sort"`::
+
Caches the order in which access control sections must be applied to a
reference.  Sorting the sections can be expensive when regular
expressions are used, so this cache remembers the ordering for
each branch.

cache `"plugin_resources"`::
+
Caches formatted plugin resources, such as plugin documentation that
has been converted from Markdown to HTML. The memoryLimit refers to
the bytes of memory dedicated to storing the documentation.

cache `"projects"`::
+
Caches the project description records, from the `projects` table
in the database.  If a project record is updated or deleted, this
cache should be flushed.  Newly inserted projects do not require
a cache flush, as they will be read upon first reference.

cache `"prolog_rules"`::
+
Caches parsed `rules.pl` contents for each project. This cache uses the same
size as the `projects` cache, and cannot be configured independently.

cache `"pure_revert"`::
+
Result of checking if one change or commit is a pure/clean revert of
another.

cache `"sshkeys"`::
+
Caches unpacked versions of user SSH keys, so the internal SSH daemon
can match against them during authentication.  The unit of storage
is per-user, so 1024 items translates to 1024 unique user accounts.
As each individual user account may configure multiple SSH keys,
the total number of keys may be larger than the item count.

cache `"web_sessions"`::
+
Tracks the live user sessions coming in over HTTP.  Flushing this
cache would cause all users to be signed out immediately, forcing
them to sign-in again.  To avoid breaking active users, this cache
is not flushed automatically by `gerrit flush-caches --all`, but
instead must be explicitly requested.
+
If no disk cache is configured (or `cache.web_sessions.diskLimit`
is set to 0) a server restart will force all users to sign-out,
and need to sign-in again after the restart, as the cache was
unable to persist the session information.  Enabling a disk cache
is strongly recommended.
+
Session storage is relatively inexpensive. The average entry in
this cache is approximately 346 bytes.

See also link:cmd-flush-caches.html[gerrit flush-caches].

==== [[cache_options]]Cache Options

[[cache.diff.timeout]]cache.diff.timeout::
+
Maximum number of milliseconds to wait for diff data before giving up and
falling back on a simpler diff algorithm that will not be able to break down
modified regions into smaller ones. This is a work around for an infinite loop
bug in the default difference algorithm implementation.
+
Values should use common unit suffixes to express their setting:
+
* ms, milliseconds
* s, sec, second, seconds
* m, min, minute, minutes
* h, hr, hour, hours

+
--
If a unit suffix is not specified, `milliseconds` is assumed.

Default is 5 seconds.
--

[[cache.diff_intraline.timeout]]cache.diff_intraline.timeout::
+
Maximum number of milliseconds to wait for intraline difference data
before giving up and disabling it for a particular file pair.  This is
a work around for an infinite loop bug in the intraline difference
implementation.
+
If computation takes longer than the timeout, the worker thread is
terminated, an error message is shown, and no intraline difference is
displayed for the file pair.
+
Values should use common unit suffixes to express their setting:
+
* ms, milliseconds
* s, sec, second, seconds
* m, min, minute, minutes
* h, hr, hour, hours

+
--
If a unit suffix is not specified, `milliseconds` is assumed.

Default is 5 seconds.
--

[[cache.diff_intraline.enabled]]cache.diff_intraline.enabled::
+
Boolean to enable or disable the computation of intraline differences
when populating a diff cache entry.  This flag is provided primarily
as a backdoor to disable the intraline difference feature if
necessary.  To maintain backwards compatibility with prior versions,
this setting will fallback to `cache.diff.intraline` if not set in the
configuration.
+
Default is true, enabled.

[[cache.projects.checkFrequency]]cache.projects.checkFrequency::
+
How often project configuration should be checked for update from Git.
Gerrit Code Review caches project access rules and configuration in
memory, checking the refs/meta/config branch every checkFrequency
minutes to see if a new revision should be loaded and used for future
access. Values can be specified using standard time unit abbreviations
('ms', 'sec', 'min', etc.).
+
If set to 0, checks occur every time, which may slow down operations.
If set to 'disabled' or 'off', no check will ever be done.
Administrators may force the cache to flush with
link:cmd-flush-caches.html[gerrit flush-caches].
+
Default is 5 minutes.

[[cache.projects.loadOnStartup]]cache.projects.loadOnStartup::
+
If the project cache should be loaded during server startup.
+
The cache is loaded concurrently. Admins should ensure that the cache
size set under <<cache.name.memoryLimit,cache.projects.memoryLimit>>
is not smaller than the number of repos.
+
Default is false, disabled.

[[cache.projects.loadThreads]]cache.projects.loadThreads::
+
Only relevant if <<cache.projects.loadOnStartup,cache.projects.loadOnStartup>>
is true.
+
The number of threads to allocate for loading the cache at startup. These
threads will die out after the cache is loaded.
+
Default is the number of CPUs.


[[capability]]
=== Section capability

[[capability.administrateServer]]capability.administrateServer::
+
Names of groups of users that are allowed to exercise the
`administrateServer` capability, in addition to those listed in
All-Projects. Configuring this option can be a useful fail-safe
to recover a server in the event an administrator removed all
groups from the `administrateServer` capability, or to ensure that
specific groups always have administration capabilities.
+
----
[capability]
  administrateServer = group Fail Safe Admins
----
+
The configuration file uses group names, not UUIDs.  If a group is
renamed the gerrit.config file must be updated to reflect the new
name. If a group cannot be found for the configured name a warning
is logged and the server will continue normal startup.
+
If not specified (default), only the groups listed by All-Projects
may use the `administrateServer` capability.

[[capability.makeFirstUserAdmin]]capability.makeFirstUserAdmin::
+
Whether the first user that logs in to the Gerrit server should
automatically be added to the administrator group and hence get the
`administrateServer` capability assigned. This is useful to bootstrap
the authentication database.
+
Default is true.


[[change]]
=== Section change

[[change.allowBlame]]change.allowBlame::
+
Allow blame on side by side diff. If set to false, blame cannot be used.
+
Default is true.

<<<<<<< HEAD
[[change.api.allowedIdentifier]]change.api.allowedIdentifier::
+
Change identifier(s) that are allowed on the API. See
link:rest-api-changes.html#change-id[Change Id] for more information.
+
Possible values are `ALL`, `TRIPLET`, `NUMERIC_ID`, `I_HASH`, and
`COMMIT_HASH` or any combination of those as a string list.
`PROJECT_NUMERIC_ID` is always allowed and doesn't need to be listed
explicitly.
+
Default is `ALL`.
=======
[[change.api.excludeMergeableInChangeInfo]]change.api.excludeMergeableInChangeInfo::
+
If true, the mergeability bit in
link:rest-api-changes.html#change-info[ChangeInfo] will never be set. It can
be requested separately through the
link:rest-api-changes.html#get-mergeable[get-mergeable] endpoint.
+
Default is false.
>>>>>>> 5979ce84

[[change.cacheAutomerge]]change.cacheAutomerge::
+
When reviewing diff commits, the left-hand side shows the output of the
result of JGit's automatic merge algorithm. This option controls whether
this output is cached in the change repository, or if only the diff is
cached in the persistent `diff` cache.
+
If true, automerge results are stored in the repository under
`refs/cache-automerge/*`; the results of diffing the change against its
automerge base are stored in the diff cache. If false, no extra data is
stored in the repository, only the diff cache. This can result in slight
performance improvements by reducing the number of refs in the repo.
+
Default is true.

[[change.commentSizeLimit]]change.commentSizeLimit::
+
Maximum allowed size in characters of a regular (non-robot) comment. Comments
which exceed this size will be rejected. Size computation is approximate and may
be off by roughly 1%. Common unit suffixes of 'k', 'm', or 'g' are supported.
The value must be positive.
+
The default limit is 16kB.

[[change.disablePrivateChanges]]change.disablePrivateChanges::
+
If set to true, users are not allowed to create private changes.
+
The default is false.

[[change.enableAttentionSet]]change.enableAttentionSet::
+
If set to true, then all UI features for using and interacting with the
attention set are enabled.
+
The default is false for now, but will be changed to true in Q2 2020.

[[change.enableAssignee]]change.enableAssignee::
+
If set to true, then all UI features for using and interacting with the
assignee are enabled.
+
The default is true for now, but will be changed to false in Q2 2020.

[[change.largeChange]]change.largeChange::
+
Number of changed lines from which on a change is considered as a large
change. The number of changed lines of a change is the sum of the lines
that were inserted and deleted in the change.
+
The specified value is used to visualize the change sizes in the Web UI
in change tables and user dashboards.
+
By default 500.

[[change.maxComments]]change.maxComments::
+
Maximum number of comments (regular plus robot) allowed per change. Additional
comments are rejected.
+
By default 5,000.

[[change.maxUpdates]]change.maxUpdates::
+
Maximum number of updates to a change. Counts only updates to the main NoteDb
meta ref; draft comments, robot comments, stars, etc. do not count towards the
total.
+
Many NoteDb operations require walking the entire change meta ref and loading
its contents into memory, so changes with arbitrarily many updates may cause
high CPU usage, memory pressure, persistent cache bloat, and other problems.
+
The following operations are allowed even when a change is at the limit:

* Abandon
* Submit
* Submit by push with `%submit`
* Auto-close by pushing directly to the branch
* Fix with link:rest-api-changes.html#fix-input[`expect_merged_as`]

By default 1000.

[[change.mergeabilityComputationBehavior]]change.mergeabilityComputationBehavior::
+
This setting determines when Gerrit computes if a change is mergeable or not.
This computation is expensive, especially when the repository is large or when
there are many open changes.
+
This config can have the following states:
+
* `API_REF_UPDATED_AND_CHANGE_REINDEX`: Gerrit indexes `mergeability` enabling
  the `is:mergeable` predicate in change search and allowing fast retrieval of
  this bit in query responses. Gerrit will always serve `mergeable` in
  link:rest-api-changes.html#change-info[ChangeInfo] objects.
  Gerrit will reindex all open changes when the target ref advances (expensive).
* `REF_UPDATED_AND_CHANGE_REINDEX`: Gerrit indexes `mergeability` enabling the
  `is:mergeable` predicate in change search and allowing fast retrieval of this
  bit in query responses. Gerrit will never serve `mergeable` in
  link:rest-api-changes.html#change-info[ChangeInfo]
  objects. This state can be a final state for instances that only want to
  optimize the read path, but not the write path for speed or serve as an
  intermediary step for instances that want to optimize both and need to migrate
  callers of their API.
  Gerrit will reindex all open changes when the target ref advances (expensive).
* `NEVER`: Gerrit does not index `mergeable`, so `is:mergeable` is disabled as
  query operator. Gerrit does not serve `mergeable` in
  link:rest-api-changes.html#change-info[ChangeInfo].

Default is `REF_UPDATED_AND_CHANGE_REINDEX`.

[[change.move]]change.move::
+
Whether the link:rest-api-changes.html#move-change[Move Change] REST
endpoint is enabled.
+
The move change functionality has some corner cases with undesired side
effects. Hence administrators may decide to disable this functionality.
In particular, if a change that has dependencies on other changes is
moved to a new branch, and the moved change gets submitted to the new
branch, the changes on which the change depends are silently merged
into the new branch, although these changes have not been moved to that
branch (see details in
link:https://bugs.chromium.org/p/gerrit/issues/detail?id=9877[issue
9877]).
+
By default true.

[[change.replyLabel]]change.replyLabel::
+
Label name for the reply button. In the user interface an ellipsis (…)
is appended.
+
Default is "Reply". In the user interface it becomes "Reply…".

[[change.replyTooltip]]change.replyTooltip::
+
Tooltip for the reply button. In the user interface a note about the
keyboard shortcut is appended.
+
Default is "Reply and score". In the user interface it becomes "Reply
and score (Shortcut: a)".

[[change.robotCommentSizeLimit]]change.robotCommentSizeLimit::
+
Maximum allowed size in characters of a robot comment. Robot comments which
exceed this size will be rejected on addition. Size computation is approximate
and may be off by roughly 1%. Common unit suffixes of 'k', 'm', or 'g' are
supported. Zero or negative values allow robot comments of unlimited size.
+
The default limit is 1024kB.

[[change.showAssigneeInChangesTable]]change.showAssigneeInChangesTable::
+
Show assignee field in changes table. If set to false, assignees will
not be visible in changes table.
+
Default is false.

[[change.strictLabels]]change.strictLabels::
+
Reject invalid label votes: invalid labels or invalid values. This
configuration option is provided for backwards compatibility and may
be removed in future gerrit versions.
+
Default is false.

[[change.submitLabel]]change.submitLabel::
+
Label name for the submit button.
+
Default is "Submit".

[[change.submitLabelWithParents]]change.submitLabelWithParents::
+
Label name for the submit button if the change has parents which will
be submitted together with this change.
+
Default is "Submit including parents".

[[change.submitTooltip]]change.submitTooltip::
+
Tooltip for the submit button.  Variables available for replacement
include `${patchSet}` for the current patch set number (1, 2, 3),
`${branch}` for the branch name ("master") and `${commit}` for the
abbreviated commit SHA-1 (`c9c0edb`).
+
Default is "Submit patch set ${patchSet} into ${branch}".

[[change.submitTooltipAncestors]]change.submitTooltipAncestors::
+
Tooltip for the submit button if there are ancestors which would
also be submitted by submitting the change. Additionally to the variables
as in link:#change.submitTooltip[change.submitTooltip], there is the
variable `${submitSize}` indicating the number of changes which are
submitted.
+
Default is "Submit all ${topicSize} changes of the same topic (${submitSize}
changes including ancestors and other changes related by topic)".

[[change.submitTopicLabel]]change.submitTopicLabel::
+
If `change.submitWholeTopic` is set and a change has a topic,
the label name for the submit button is given here instead of
the configuration `change.submitLabel`.
+
Defaults to "Submit whole topic"

[[change.submitTopicTooltip]]change.submitTopicTooltip::
+
If `change.submitWholeTopic` is configured to true and a change has a
topic, this configuration determines the tooltip for the submit button
instead of `change.submitTooltip`. The variable `${topicSize}` is available
for the number of changes in the same topic to be submitted. The number of
all changes to be submitted is in the variable `${submitSize}`.
+
Defaults to "Submit all ${topicSize} changes of the same topic
(${submitSize} changes including ancestors and other
changes related by topic)".

[[change.submitWholeTopic]]change.submitWholeTopic::
+
Determines if the submit button submits the whole topic instead of
just the current change.
+
Default is false.

[[change.updateDelay]]change.updateDelay::
+
How often in seconds the web interface should poll for updates to the
currently open change.  The poller relies on the client's browser
cache to use If-Modified-Since and respect `304 Not Modified` HTTP
responses.  This allows for fast polls, often under 8 milliseconds.
+
With a configured 30 second delay a server with 4900 active users will
typically need to dedicate 1 CPU to the update check.  4900 users
divided by an average delay of 30 seconds is 163 requests arriving per
second.  If requests are served at \~6 ms response time, 1 CPU is
necessary to keep up with the update request traffic.  On a smaller
user base of 500 active users, the default 30 second delay is only 17
requests per second and requires ~10% CPU.
+
If 0 the update polling is disabled.
+
Default is 5 minutes.

[[changeCleanup]]
=== Section changeCleanup

This section allows to configure change cleanups and schedules them to
run periodically.

[[changeCleanup.abandonAfter]]changeCleanup.abandonAfter::
+
Period of inactivity after which open changes should be abandoned
automatically.
+
By default `0`, never abandon open changes.
+
[WARNING] Auto-Abandoning changes may confuse/annoy users. When
enabling this, make sure to choose a reasonably large grace period and
inform users in advance.
+
The following suffixes are supported to define the time unit:
+
* `d, day, days`
* `w, week, weeks` (`1 week` is treated as `7 days`)
* `mon, month, months` (`1 month` is treated as `30 days`)
* `y, year, years` (`1 year` is treated as `365 days`)

[[changeCleanup.abandonIfMergeable]]changeCleanup.abandonIfMergeable::
+
Whether changes which are mergeable should be auto-abandoned. When set
to `false`, `-is:mergeable` is appended to the query used to find
the changes to auto-abandon.
+
By default `true`, meaning mergeable changes are auto-abandoned.
+
If
link:#change.mergeabilityComputationBehavior[`change.mergeabilityComputationBehavior`]
is set to `NEVER`, setting this option to `false` has no effect and it behaves
as though it were set to `true`.

[[changeCleanup.cleanupAccountPatchReview]]changeCleanup.cleanupAccountPatchReview::
+
Whether accountPatchReview data should be also removed when change
gets auto-abandoned.
+
By default `false`.

[[changeCleanup.abandonMessage]]changeCleanup.abandonMessage::
+
Change message that should be posted when a change is abandoned.
+
'${URL}' can be used as a placeholder for the Gerrit web URL.
+
By default "Auto-Abandoned due to inactivity, see
${URL}Documentation/user-change-cleanup.html#auto-abandon\n\n
If this change is still wanted it should be restored.".

[[changeCleanup.startTime]]changeCleanup.startTime::
+
The link:#schedule-configuration-startTime[start time] for running
change cleanups.

[[changeCleanup.interval]]changeCleanup.interval::
+
The link:#schedule-configuration-interval[interval] for running
change cleanups.

link:#schedule-configuration-examples[Schedule examples] can be found
in the link:#schedule-configuration[Schedule Configuration] section.

[[commentlink]]
=== Section commentlink

Comment links are find/replace strings applied to change descriptions,
patch comments, in-line code comments and approval category value descriptions
to turn set strings into hyperlinks.  One common use is for linking to
bug-tracking systems.

In the following example configuration the 'changeid' comment link
will match typical Gerrit Change-Id values and create a hyperlink
to changes which reference it.  The second configuration 'bugzilla'
will hyperlink terms such as 'bug 42' to an external bug tracker,
supplying the argument record number '42' for display.  The third
configuration 'tracker' uses raw HTML to more precisely control
how the replacement is displayed to the user.

commentlinks supports link:#reloadConfig[configuration reloads]. Though a
link:cmd-flush-caches.html[flush-caches] of "projects" is needed for the
commentlinks to be immediately available in the UI.

----
[commentlink "changeid"]
  match = (I[0-9a-f]{8,40})
  link = "#/q/$1"

[commentlink "bugzilla"]
  match = "(bug\\s+#?)(\\d+)"
  link = http://bugs.example.com/show_bug.cgi?id=$2

[commentlink "tracker"]
  match = ([Bb]ug:\\s+)(\\d+)
  html = $1<a href=\"http://trak.example.com/$2\">$2</a>
----

Comment links can also be specified in `project.config` and sections in
children override those in parents. The only restriction is that to
avoid injecting arbitrary user-supplied HTML in the page, comment links
defined in `project.config` may only supply `link`, not `html`.

[[commentlink.name.match]]commentlink.<name>.match::
+
A JavaScript regular expression to match positions to be replaced
with a hyperlink.  Subexpressions of the matched string can be
stored using groups and accessed with `$'n'` syntax, where 'n'
is the group number, starting from 1.
+
The configuration file parser eats one level of backslashes, so the
character class `\s` requires `\\s` in the configuration file.  The
parser also terminates the line at the first `#`, so a match
expression containing # must be wrapped in double quotes.
+
To match case insensitive strings, a character class with both the
upper and lower case character for each position must be used.  For
example, to match the string `bug` in a case insensitive way the match
pattern `[bB][uU][gG]` needs to be used.
+
The commentlink.name.match regular expressions are applied to the raw,
unformatted and unescaped text form. Regex matching against HTML is not
supported. Comment link patterns that are written in this style should
be updated to match text formats.
+
A common pattern to match is `bug\\s+(\\d+)`.

[[commentlink.name.link]]commentlink.<name>.link::
+
The URL to direct the user to whenever the regular expression is
matched.  Groups in the match expression may be accessed as `$'n'`.
+
The link property is used only when the html property is not present.

[[commentlink.name.html]]commentlink.<name>.html::
+
HTML to replace the entire matched string with.  If present,
this property overrides the link property above.  Groups in the
match expression may be accessed as `$'n'`.
+
The configuration file eats double quotes, so escaping them as
`\"` is necessary to protect them from the parser.

[[commentlink.name.enabled]]commentlink.<name>.enabled::
+
Whether the comment link is enabled. A child project may override a
section in a parent or the site-wide config that is disabled by
specifying `enabled = true`.
+
Disabling sections in `gerrit.config` can be used by site administrators
to create a library of comment links with `html` set that are not
user-supplied and thus can be verified to be XSS-free, but are only
enabled for a subset of projects.
+
By default, true.
+
Note that the names and contents of disabled sections are visible even
to anonymous users via the
link:rest-api-projects.html#get-config[REST API].


[[container]]
=== Section container

These settings are applied only if Gerrit is started as the container
process through Gerrit's 'gerrit.sh' rc.d compatible wrapper script.

[[container.heapLimit]]container.heapLimit::
+
Maximum heap size of the Java process running Gerrit, in bytes.
This property is translated into the '-Xmx' flag for the JVM.
+
Default is platform and JVM specific.
+
Common unit suffixes of 'k', 'm', or 'g' are supported.

[[container.javaHome]]container.javaHome::
+
Path of the JRE/JDK installation to run Gerrit with.  If not set, the
Gerrit startup script will attempt to search your system and guess
a suitable JRE.  Overrides the environment variable 'JAVA_HOME'.

[[container.javaOptions]]container.javaOptions::
+
Additional options to pass along to the Java runtime. May be specified
multiple times to configure multiple values. If multiple values are
configured, they are passed in order on the command line, separated by
spaces.  These options are appended onto 'JAVA_OPTIONS'.
+
For example, it is possible to overwrite Gerrit's default log4j
configuration:
+
----
  javaOptions = -Dlog4j.configuration=file:///home/gerrit/site/etc/log4j.properties
----

[[container.daemonOpt]]container.daemonOpt::
+
Additional options to pass to the daemon (e.g. '--enable-httpd'). If
multiple values are configured, they are passed in that order to the command
line, separated by spaces.
+
Execute `java -jar gerrit.war daemon --help` to see all possible
options.

[[container.replica]]container.replica::
+
Used on Gerrit replica installations. If set to true the Gerrit JVM is
called with the '--replica' switch, enabling replica mode. If no value is
set (or any other value), Gerrit defaults to primary mode enabling write
operations.

[[container.slave]]container.slave::
+
Backward compatibility for 'container.slave' config setting.

[[container.startupTimeout]]container.startupTimeout::
+
The maximum time (in seconds) to wait for a gerrit.sh start command
to run a new Gerrit daemon successfully.  If not set, defaults to
90 seconds.

[[container.user]]container.user::
+
Login name (or UID) of the operating system user the Gerrit JVM
will execute as.  If not set, defaults to the user who launched
the 'gerrit.sh' wrapper script.

[[container.war]]container.war::
+
Path of the JAR file to start daemon execution with.  This should
be the path of the local 'gerrit.war' archive.  Overrides the
environment variable 'GERRIT_WAR'.
+
If not set, defaults to '$site_path/bin/gerrit.war', or to
'$HOME/gerrit.war'.


[[core]]
=== Section core

[NOTE]
The link:#jgitConfig[etc/jgit.config] file supports configuration of all JGit
options.

[[core.packedGitWindowSize]]core.packedGitWindowSize::
+
Number of bytes of a pack file to load into memory in a single
read operation.  This is the "page size" of the JGit buffer cache,
used for all pack access operations.  All disk IO occurs as single
window reads.  Setting this too large may cause the process to load
more data than is required; setting this too small may increase
the frequency of `read()` system calls.
+
Default on JGit is 8 KiB on all platforms.
+
Common unit suffixes of 'k', 'm', or 'g' are supported.

[[core.packedGitLimit]]core.packedGitLimit::
+
Maximum number of bytes to load and cache in memory from pack files.
If JGit needs to access more than this many bytes it will unload less
frequently used windows to reclaim memory space within the process.
As this buffer must be shared with the rest of the JVM heap, it
should be a fraction of the total memory available.
+
Default on JGit is 10 MiB on all platforms.
+
Common unit suffixes of 'k', 'm', or 'g' are supported.

[[core.packedGitUseStrongRefs]]core.packedGitUseStrongRefs::
+
Set to `true` in order to use strong references to reference packfile
pages cached in the WindowCache. Otherwise SoftReferences are used.
If this option is set to `false`, the Java garbage collector will
flush the WindowCache to free memory if the used heap comes close to
the maximum heap size. This has the advantage that it can quickly
reclaim memory which was used by the WindowCache but comes at the
price that the previously cached pack file content needs to be again
copied from the file system cache to the Gerrit process.
Setting this option to `true` prevents flushing the WindowCache
which provides more predictable performance.
+
Default is `false`.

[[core.deltaBaseCaseLimit]]core.deltaBaseCacheLimit::
+
Maximum number of bytes to reserve for caching base objects
that multiple deltafied objects reference.  By storing the entire
decompressed base object in a cache Git is able to avoid unpacking
and decompressing frequently used base objects multiple times.
+
Default on JGit is 10 MiB on all platforms.  You probably do not
need to adjust this value.
+
Common unit suffixes of 'k', 'm', or 'g' are supported.

[[core.packedGitOpenFiles]]core.packedGitOpenFiles::
+
Maximum number of pack files to have open at once.  A pack file
must be opened in order for any of its data to be available in
a cached window.
+
If you increase this to a larger setting you may need to also adjust
the ulimit on file descriptors for the host JVM, as Gerrit needs
additional file descriptors available for network sockets and other
repository data manipulation.
+
Default on JGit is 128 file descriptors on all platforms.

[[core.streamFileThreshold]]core.streamFileThreshold::
+
Largest object size, in bytes, that JGit will allocate as a
contiguous byte array.  Any file revision larger than this threshold
will have to be streamed, typically requiring the use of temporary
files under '$GIT_DIR/objects' to implement pseudo-random access
during delta decompression.
+
Servers with very high traffic should set this to be larger than
the size of their common big files.  For example a server managing
the Android platform typically has to deal with ~10-12 MiB XML
files, so `15 m` would be a reasonable setting in that environment.
Setting this too high may cause the JVM to run out of heap space
when handling very big binary files, such as device firmware or
CD-ROM ISO images.
+
Defaults to 25% of the available JVM heap, limited to 2g.
+
Common unit suffixes of 'k', 'm', or 'g' are supported.

[[core.packedGitMmap]]core.packedGitMmap::
+
When true, JGit will use `mmap()` rather than `malloc()+read()`
to load data from pack files.  The use of mmap can be problematic
on some JVMs as the garbage collector must deduce that a memory
mapped segment is no longer in use before a call to `munmap()`
can be made by the JVM native code.
+
In server applications (such as Gerrit) that need to access many
pack files, setting this to true risks artificially running out
of virtual address space, as the garbage collector cannot reclaim
unused mapped spaces fast enough.
+
Default on JGit is false. Although potentially slower, it yields
much more predictable behavior.

[[core.asyncLoggingBufferSize]]core.asyncLoggingBufferSize::
+
Size of the buffer to store logging events for asynchronous logging.
Putting a larger value can protect threads from stalling when the
AsyncAppender threads are not fast enough to consume the logging events
from the buffer. It also protects from losing log entries in this case.
+
Default is 64 entries.

[[core.useRecursiveMerge]]core.useRecursiveMerge::
+
Use JGit's recursive merger for three-way merges. This only affects
projects that allow content merges.
+
As explained in this
link:http://codicesoftware.blogspot.com/2011/09/merge-recursive-strategy.html[
blog,role=external,window=_blank], the recursive merge produces better results if the two commits
that are merged have more than one common predecessor.
+
Default is true.

[[core.repositoryCacheCleanupDelay]]core.repositoryCacheCleanupDelay::
+
Delay between each periodic cleanup of expired repositories.
+
Values can be specified using standard time unit abbreviations (`ms`, `sec`,
`min`, etc.).
+
Set it to 0 in order to switch off cache expiration. If cache expiration is
switched off, the JVM can still evict cache entries when it is running low
on available heap memory.
+
Set it to -1 to automatically derive cleanup delay from
`core.repositoryCacheExpireAfter` (lowest value between 1/10 of
`core.repositoryCacheExpireAfter` and 10 minutes).
+
Default is -1.

[[core.repositoryCacheExpireAfter]]core.repositoryCacheExpireAfter::
+
Time an unused repository should expire and be evicted from the repository
cache.
+
Values can be specified using standard time unit abbreviations (`ms`, `sec`,
`min`, etc.).
+
Default is 1 hour.

[[download]]
=== Section download

----
[download]
  command = checkout
  command = cherry_pick
  command = pull
  command = format_patch
  scheme = ssh
  scheme = http
  scheme = anon_http
  scheme = anon_git
  scheme = repo_download
----

The download section configures the allowed download methods.

[[download.command]]download.command::
+
Commands that should be offered to download changes.
+
Multiple commands are supported:
+
* `checkout`
+
Command to fetch and checkout the patch set.
+
* `cherry_pick`
+
Command to fetch the patch set and to cherry-pick it onto the current
commit.
+
* `pull`
+
Command to pull the patch set.
+
* `format_patch`
+
Command to fetch the patch set and to feed it into the `format-patch`
command.

+
If `download.command` is not specified, all download commands are
offered.

[[download.scheme]]download.scheme::
+
Schemes that should be used to download changes.
+
Multiple schemes are supported:
+
* `http`
+
Authenticated HTTP download is allowed.
+
* `ssh`
+
Authenticated SSH download is allowed.
+
* `anon_http`
+
Anonymous HTTP download is allowed.
+
* `anon_git`
+
Anonymous Git download is allowed.  This is not default, it is also
necessary to set <<gerrit.canonicalGitUrl,gerrit.canonicalGitUrl>>
variable.
+
* `repo_download`
+
Gerrit advertises patch set downloads with the `repo download`
command, assuming that all projects managed by this instance are
generally worked on with the repo multi-repository tool.  This is
not default, as not all instances will deploy repo.

+
If `download.scheme` is not specified, SSH, HTTP and Anonymous HTTP
downloads are allowed.

[[download.checkForHiddenChangeRefs]]download.checkForHiddenChangeRefs::
+
Whether the download commands should be adapted when the change refs
are hidden.
+
Git has a configuration option to hide refs from the initial
advertisement (`uploadpack.hideRefs`). This option can be used to hide
the change refs from the client. As consequence fetching changes by
change ref does not work anymore. However by setting
`uploadpack.allowTipSha1InWant` to `true` fetching changes by commit ID
is possible. If `download.checkForHiddenChangeRefs` is set to `true`
the git download commands use the commit ID instead of the change ref
when a project is configured like this.
+
Example git configuration on a project:
+
----
[uploadpack]
  hideRefs = refs/changes/
  hideRefs = refs/cache-automerge/
  allowTipSha1InWant = true
----
+
By default `false`.

[[download.archive]]download.archive::
+
Specifies which archive formats, if any, should be offered on the change
screen and supported for `git-upload-archive` operation:
+
----
[download]
  archive = tar
  archive = tbz2
  archive = tgz
  archive = txz
  archive = zip
----

If `download.archive` is not specified defaults to all archive
commands. Set to `off` or empty string to disable.

Zip is not supported because it may be interpreted by a Java plugin as a
valid JAR file, whose code would have access to cookies on the domain.
For this reason `zip` format is always excluded from formats offered
through the `Download` drop down or accessible in the REST API.

[[download.maxBundleSize]]download.maxBundleSize::
+
Specifies the maximum size of a bundle in bytes that can be downloaded.
As bundles are kept in memory this setting is to protect the server
from a single request consuming too much heap when generating
a bundle and thereby impacting other users.
+
Defaults to 100MB.

[[gc]]
=== Section gc

This section allows to configure the git garbage collection and schedules it
to run periodically. It will be triggered and executed sequentially for all
projects.

[[gc.aggressive]]gc.aggressive::
+
Determines if scheduled garbage collections and garbage collections triggered
through Web-UI should run in aggressive mode or not. Aggressive garbage
collections are more expensive but may lead to significantly smaller
repositories.
+
Valid values are "true" and "false," default is "false".

[[gc.startTime]]gc.startTime::
+
The link:#schedule-configuration-startTime[start time] for running the
git garbage collection.

[[gc.interval]]gc.interval::
+
The link:#schedule-configuration-interval[interval] for running the
git garbage collection.

link:#schedule-configuration-examples[Schedule examples] can be found
in the link:#schedule-configuration[Schedule Configuration] section.

[[gerrit]]
=== Section gerrit

[[gerrit.basePath]]gerrit.basePath::
+
Local filesystem directory holding all Git repositories that
Gerrit knows about and can process changes for.  A project
entity in Gerrit maps to a local Git repository by creating
the path string `"${basePath}/${project_name}.git"`.
+
If relative, the path is resolved relative to `'$site_path'`.

[[gerrit.allProjects]]gerrit.allProjects::
+
Name of the permissions-only project defining global server
access controls and settings. These are inherited into every
other project managed by the running server. The name is
relative to `gerrit.basePath`.
+
Defaults to `All-Projects` if not set.

[[gerrit.allUsers]]gerrit.allUsers::
+
Name of the project in which meta data of all users is stored.
The name is relative to `gerrit.basePath`.
+
Defaults to `All-Users` if not set.

[[gerrit.canonicalWebUrl]]gerrit.canonicalWebUrl::
+
The default URL for Gerrit to be accessed through.
+
Typically this would be set to something like "http://review.example.com/"
or "http://example.com:8080/gerrit/" so Gerrit can output links that point
back to itself.
+
Setting this is highly recommended, as its necessary for the upload
code invoked by "git push" or "repo upload" to output hyperlinks
to the newly uploaded changes.

[[gerrit.canonicalGitUrl]]gerrit.canonicalGitUrl::
+
Optional base URL for repositories available over the anonymous git
protocol.  For example, set this to `git://mirror.example.com/base/`
to have Gerrit display patch set download URLs in the UI.  Gerrit
automatically appends the project name onto the end of the URL.
+
By default unset, as the git daemon must be configured externally
by the system administrator, and might not even be running on the
same host as Gerrit.

[[gerrit.docUrl]]gerrit.docUrl::
+
Optional base URL for documentation, under which one can find
"index.html", "rest-api.html", etc. Used as the base for the fixed set
of links in the "Documentation" tab. A slash is implicitly appended.
(For finer control over the top menu, consider writing a
link:dev-plugins.html#top-menu-extensions[plugin].)
+
If unset or empty, the documentation tab will only be shown if
`/Documentation/index.html` can be reached by the browser at app load
time.

[[gerrit.editGpgKeys]]gerrit.editGpgKeys::
+
If enabled and server-side signed push validation is also
link:#receive.enableSignedPush[enabled], enable the
link:rest-api-accounts.html#list-gpg-keys[REST API endpoints] and web UI
for editing GPG keys. If disabled, GPG keys can only be added by
administrators with direct git access to All-Users.
+
Defaults to true.

[[gerrit.installCommitMsgHookCommand]]gerrit.installCommitMsgHookCommand::
+
Optional command to install the `commit-msg` hook. Typically of the
form:
+
----
fetch-cmd some://url/to/commit-msg .git/hooks/commit-msg ; chmod +x .git/hooks/commit-msg
----
+
By default unset; falls back to using scp from the canonical SSH host,
or curl from the canonical HTTP URL for the server.  Only necessary if a
proxy or other server/network configuration prevents clients from
fetching from the default location.

[[gerrit.gitHttpUrl]]gerrit.gitHttpUrl::
+
Optional base URL for repositories available over the HTTP
protocol.  For example, set this to `http://mirror.example.com/base/`
to have Gerrit display URLs from this server, rather than itself.
+
By default unset, as the HTTP daemon must be configured externally
by the system administrator, and might not even be running on the
same host as Gerrit.

[[gerrit.installDbModule]]gerrit.installDbModule::
+
Repeatable list of class name of additional Guice modules to load at
Gerrit startup as part of the dbInjector and during the init phases.
Classes are resolved using the primary Gerrit class loader, hence the
class needs to be either declared in Gerrit or an additional JAR
located under the `/lib` directory.
+
By default unset.

[[gerrit.installModule]]gerrit.installModule::
+
Repeatable list of class name of additional Guice modules to load at
Gerrit startup as part of the sysInjector and during the init phases.
Classes are resolved using the primary Gerrit class loader, hence the
class needs to be either declared in Gerrit or an additional JAR
located under the `/lib` directory.
+
By default unset.
+
Example:
----
[gerrit]
  installModule = com.googlesource.gerrit.libmodule.MyModule
  installModule = com.example.abc.OurSpecialSauceModule
  installDbModule = com.example.def.OurCustomProvider
----

[[gerrit.listProjectsFromIndex]]gerrit.listProjectsFromIndex::
+
Enable rendering of project list from the secondary index instead
of purely relying on the in-memory cache.
+
By default false.
+
[NOTE]
The in-memory cache (set to false) rendering provides an **unlimited list** as a result
of the list project API, causing the full list of projects to be
returned as a result of the link:rest-api-projects.html[/projects/] REST API
or the link:cmd-ls-projects.html[gerrit ls-projects] SSH command.
When the rendering from the secondary index (set to true),
the **list is limited** by the global capability
link:access-control.html#capability_queryLimit[queryLimit]
which is defaulted to 500 entries.

[[gerrit.primaryWeblinkName]]gerrit.primaryWeblinkName::
+
Name of the link:dev-plugins.html#links-to-external-tools[Weblink] that should
be chosen in cases where only one Weblink can be used in the UI, for example in
inline links.
+
By default unset, meaning that the UI is responsible for trying to identify
a weblink to be used in these cases, most likely weblinks that links to code
browsers with known integrations with Gerrit (like Gitiles and Gitweb).
+
Example:
----
[gerrit]
  primaryWeblinkName = gitiles
----

[[gerrit.reportBugUrl]]gerrit.reportBugUrl::
+
URL to direct users to when they need to report a bug.
+
By default unset, meaning no bug report URL will be displayed. Administrators
should set this to the URL of their issue tracker, if necessary.

[[gerrit.enableReverseDnsLookup]]gerrit.enableReverseDnsLookup::
+
Enable reverse DNS lookup during computing ref log entry for identified user,
to record the actual hostname of the user's host in the ref log.
+
Enabling reverse DNS lookup can cause performance issues on git push when
the reverse DNS lookup is slow.
+
Defaults to false, reverse DNS lookup is disabled. The user's IP address
will be recorded in the ref log rather than their hostname.

[[gerrit.secureStoreClass]]gerrit.secureStoreClass::
+
Use the secure store implementation from a specified class.
+
If specified, must be the fully qualified class name of a class that implements
the `com.google.gerrit.server.securestore.SecureStore` interface, and the jar
file containing the class must be placed in the `$site_path/lib` folder.
+
If not specified, the default no-op implementation is used.

[[gerrit.canLoadInIFrame]]gerrit.canLoadInIFrame::
+
For security reasons Gerrit will always jump out of iframe.
Setting this option to true will prevent this behavior.
+
By default false.

[[gerrit.cdnPath]]gerrit.cdnPath::
+
Path prefix for PolyGerrit's static resources if using a CDN.

[[gerrit.faviconPath]]gerrit.faviconPath::
+
Path for PolyGerrit's favicon after link:#gerrit.canonicalWebUrl[default URL],
including icon name and extension (.ico should be used).


[[gerrit.instanceName]]gerrit.instanceName::
+
Short identifier for this Gerrit instance.
A good name should be short but precise enough so that users can identify the instance among others.
+
Defaults to the full hostname of the Gerrit server.


[[gerrit.serverId]]gerrit.serverId::
+
Used by NoteDb to, amongst other things, identify author identities from
per-server specific account IDs.
+
If this value is not set on startup it is automatically set to a random UUID.
+
[NOTE]
If this value doesn't match the serverId used when creating an already existing
NoteDb, Gerrit will not be able to use that instance of NoteDb. The serverId
used to create the NoteDb will show in the resulting exception message in case
the value differs.

[[gitweb]]
=== Section gitweb

Gerrit can forward requests to either an internally managed gitweb
(which allows Gerrit to enforce some access controls), or to an
externally managed gitweb (where the web server manages access).
See also link:config-gitweb.html[Gitweb Integration].

[[gitweb.cgi]]gitweb.cgi::
+
Path to the locally installed `gitweb.cgi` executable.  This CGI will
be called by Gerrit Code Review when the URL `/gitweb` is accessed.
Project level access controls are enforced prior to calling the CGI.
+
Defaults to `/usr/lib/cgi-bin/gitweb.cgi` if `gitweb.url` is not set.

[[gitweb.url]]gitweb.url::
+
Optional URL of an affiliated gitweb service.  Defines the
web location where a `gitweb.cgi` is installed to browse
`gerrit.basePath` and the repositories it contains.
+
Gerrit appends any necessary query arguments onto the end of this URL.
For example, `?p=$project.git;h=$commit`.

[[gitweb.type]]gitweb.type::
+
Optional type of affiliated gitweb service. This allows using
alternatives to gitweb, such as cgit.
+
Valid values are `gitweb`, `cgit`, `disabled` or `custom`.
+
If not set, or set to `disabled`, there is no gitweb hyperlinking
support.

[[gitweb.revision]]gitweb.revision::
+
Optional pattern to use for constructing the gitweb URL when pointing
at a specific commit when `gitweb.type` is set to `custom`.
+
Valid replacements are `${project}` for the project name in Gerrit
and `${commit}` for the SHA1 hash for the commit.

[[gitweb.project]]gitweb.project::
+
Optional pattern to use for constructing the gitweb URL when pointing
at a specific project when `gitweb.type` is set to `custom`.
+
Valid replacements are `${project}` for the project name in Gerrit.

[[gitweb.branch]]gitweb.branch::
+
Optional pattern to use for constructing the gitweb URL when pointing
at a specific branch when `gitweb.type` is set to `custom`.
+
Valid replacements are `${project}` for the project name in Gerrit
and `${branch}` for the name of the branch.

[[gitweb.tag]]gitweb.tag::
+
Optional pattern to use for constructing the gitweb URL when pointing
at a specific tag when `gitweb.type` is set to `custom`.
+
Valid replacements are `${project}` for the project name in Gerrit
and `${tag}` for the name of the tag.

[[gitweb.roottree]]gitweb.roottree::
+
Optional pattern to use for constructing the gitweb URL when pointing
at the contents of the root tree in a specific commit when `gitweb.type`
is set to `custom`.
+
Valid replacements are `${project}` for the project name in Gerrit
and `${commit}` for the SHA1 hash for the commit.

[[gitweb.file]]gitweb.file::
+
Optional pattern to use for constructing the gitweb URL when pointing
at the contents of a file in a specific commit when `gitweb.type` is
set to `custom`.
+
Valid replacements are `${project}` for the project name in Gerrit,
`${file}` for the file name and `${commit}` for the SHA1 hash for
the commit.

[[gitweb.filehistory]]gitweb.filehistory::
+
Optional pattern to use for constructing the gitweb URL when pointing
at the history of a file in a specific branch when when `gitweb.type`
is set to `custom`.
+
Valid replacements are `${project}` for the project name in Gerrit,
`${file}` for the file name and `${branch}` for the name of the
branch.

[[gitweb.linkname]]gitweb.linkname::
+
Optional setting for modifying the link name presented to the user
in the Gerrit web-UI.
+
The default linkname for custom type is `gitweb`.

[[gitweb.pathSeparator]]gitweb.pathSeparator::
+
Optional character to substitute the standard path separator (slash) in
project names and branch names.
+
By default, Gerrit will use hexadecimal encoding for slashes in project and
branch names. Some web servers, such as Tomcat, reject this hexadecimal
encoding in the URL.
+
Some alternative gitweb services, such as link:http://gitblit.com[Gitblit,role=external,window=_blank],
allow using an alternative path separator character. In Gitblit, this can be
configured through the property link:http://gitblit.com/properties.html[web.forwardSlashCharacter,role=external,window=_blank].
In Gerrit, the alternative path separator can be configured correspondingly
using the property `gitweb.pathSeparator`.
+
Valid values are the characters `*`, `(` and `)`.

[[gitweb.urlEncode]]gitweb.urlEncode::
+
Whether or not Gerrit should encode the generated viewer URL.
+
Gerrit composes the viewer URL using information about the project, branch, file
or commit of the target object to be displayed. Typically viewers such as CGit
and gitweb do need those parts to be encoded, including the `/` in project's name,
for being correctly parsed.
However other viewers could instead require an unencoded URL (e.g. GitHub web
based viewer).
+
Valid values are `true` and `false`. The default is `true`.

[[groups]]
=== Section groups

[[groups.newGroupsVisibleToAll]]groups.newGroupsVisibleToAll::
+
Controls whether newly created groups should be by default visible to
all registered users.
+
By default, false.

[[groups.uuid.name]]groups.<uuid>.name::
+
Display name for group with the given UUID.
+
This option is only supported for system groups (scheme 'global').
+
E.g. this parameter can be used to configure another name for the
`Anonymous Users` group:
+
----
[groups "global:Anonymous-Users"]
  name = All Users
----
+
When setting this parameter it should be verified that there is no
existing group with the same name (case-insensitive). Configuring an
ambiguous name makes Gerrit fail on startup. Once set Gerrit ensures
that it is not possible to create a group with this name. Gerrit also
keeps the default name reserved so that it cannot be used for new
groups either. This means there is no danger of ambiguous group names
when this parameter is removed and the system group uses the default
name again.

[[http]]
=== Section http

[[http.proxy]]http.proxy::
+
URL of the proxy server when making outgoing HTTP
connections for OpenID login transactions.  Syntax
should be `http://`'hostname'`:`'port'.

[[http.proxyUsername]]http.proxyUsername::
+
Optional username to authenticate to the HTTP proxy with.
This property is honored only if the username does not
appear in the http.proxy property above.

[[http.proxyPassword]]http.proxyPassword::
+
Optional password to authenticate to the HTTP proxy with.
This property is honored only if the password does not
appear in the http.proxy property above.

[[http.addUserAsRequestAttribute]]http.addUserAsRequestAttribute::
+
If true, 'User' attribute will be added to the request attributes so it
can be accessed outside the request scope (will be set to username or id
if username not configured).
+
This attribute can be used by the servlet container to log user in the
http access log.
+
When running the embedded servlet container, this attribute is used to
print user in the httpd_log.
+
* `%{User}r`
+
Pattern to print user in Tomcat AccessLog.

+
Default value is true.

[[http.addUserAsResponseHeader]]http.addUserAsResponseHeader::
+
If true, the header 'User' will be added to the list of response headers so it
can be accessed from a reverse proxy for logging purposes.

+
Default value is false.

[[httpd]]
=== Section httpd

The httpd section configures the embedded servlet container.

[[httpd.listenUrl]]httpd.listenUrl::
+
Configuration for the listening sockets of the internal HTTP daemon.
Each entry of `listenUrl` combines the following options for a
listening socket: protocol, network address, port and context path.
+
_Protocol_ can be either `http://`, `https://`, `proxy-http://` or
`proxy-https://`. The latter two are special forms of `http://` with
awareness of a reverse proxy (see below). _Network address_ selects
the interface and/or scope of the listening socket. For notes
examples, see below. _Port_ is the TCP port number and is optional
(default value depends on the protocol). _Context path_ is the
optional "base URI" for the Gerrit Code Review as application to
serve on.
+
**Protocol** schemes:
+
* `http://`
+
Plain-text HTTP protocol.  If port is not supplied, defaults to 80,
the standard HTTP port.
+
* `https://`
+
SSL encrypted HTTP protocol.  If port is not supplied, defaults to
443, the standard HTTPS port.
+
For configuration of the certificate and private key, see
<<httpd.sslKeyStore,httpd.sslKeyStore>>.
+
[NOTE]
SSL/TLS configuration capabilities of Gerrit internal HTTP daemon
are very limited. Externally facing production sites are strongly
encouraged to use a reverse proxy configuration to handle SSL/TLS
and use a `proxy-https://` scheme here (below) for security and
performance reasons.
+
* `proxy-http://`
+
Plain-text HTTP relayed from a reverse proxy.  If port is not
supplied, defaults to 8080.
+
Like `http://`, but additional header parsing features are
enabled to honor `X-Forwarded-For`, `X-Forwarded-Host` and
`X-Forwarded-Server`.  These headers are typically set by Apache's
link:https://httpd.apache.org/docs/2.4/mod/mod_proxy.html#x-headers[mod_proxy,role=external,window=_blank].
+
[NOTE]
--
For secruity reasons, make sure to only allow connections from a
trusted reverse proxy in your network, as clients could otherwise
easily spoof these headers and thus spoof their originating IP
address effectively. If the reverse proxy is running on the same
machine as Gerrit daemon, the use of a _loopback_ network address
to bind to (see below) is strongly recommended to mitigate this.

If not using Apache's mod_proxy, validate that your reverse proxy
sets these headers on all requests. If not, either configure it to
sanitize them from the origin, or use the `http://` scheme instead.
--
+
* `proxy-https://`
+
Plain-text HTTP relayed from a reverse proxy that has already
handled the SSL encryption/decryption.  If port is not supplied,
defaults to 8080.
+
Behaves exactly like `proxy-http://`, but also sets the scheme to
assume `https://` is the proper URL back to the server.

+
--
**Network address** forms:

* Loopback (localhost): `127.0.0.1` (IPv4) or `[::1]` (IPv6).
* All (unspecified): `0.0.0.0` (IPv4), `[::]` (IPv6) or `*`
  (IPv4 and IPv6)
* Interface IP address, e.g. `1.2.3.4` (IPv4) or
  `[2001:db8::a00:20ff:fea7:ccea]` (IPv6)
* Hostname, resolved at startup time to an address.

**Context path** is the local part of the URL to be used to access
Gerrit on ('base URL'). E.g. `/gerrit/` to serve Gerrit on that URI
as base. If set, consider to align this with the
<<gerrit.canonicalWebUrl,gerrit.canonicalWebUrl>> setting. Correct
settings may depend on the reverse proxy configuration as well. By
default, this is `/` so that Gerrit serves requests on the root.

If multiple values are supplied, the daemon will listen on all
of them.

Examples:

----
[httpd]
    listenUrl = proxy-https://127.0.0.1:9999/gerrit/
[gerrit]
    # Reverse proxy is configured to serve with SSL/TLS on
    # example.com and to relay requests on /gerrit/ onto
    # http://127.0.0.1:9999/gerrit/
    canonicalWebUrl = https://example.com/gerrit/
----

----
[httpd]
    # Listen on specific external interface with plaintext
    # HTTP on IPv6.
    listenUrl = http://[2001:db8::a00:20ff:fea7:ccea]

    # Also listen on specific internal interface for use with
    # reverse proxy run on another host.
    listenUrl = proxy-https://192.168.100.123
----

See also the page on link:config-reverseproxy.html[reverse proxy]
configuration.

By default, `\http://*:8080`.
--

[[httpd.reuseAddress]]httpd.reuseAddress::
+
If true, permits the daemon to bind to the port even if the port
is already in use.  If false, the daemon ensures the port is not
in use before starting.  Busy sites may need to set this to true
to permit fast restarts.
+
By default, true.

[[httpd.gracefulStopTimeout]]httpd.gracefulStopTimeout::
+
Set a graceful stop time. If set, the daemon ensures that all incoming
calls are preserved for a maximum period of time, before starting
the graceful shutdown process. Sites behind a workload balancer such as
HAProxy would need this to be set for avoiding serving errors during
rolling restarts.
+
Values should use common unit suffixes to express their setting:
+
* s, sec, second, seconds
* m, min, minute, minutes
+
By default, 0 seconds (immediate shutdown).

[[httpd.inheritChannel]]httpd.inheritChannel::
+
If true, permits the daemon to inherit its server socket channel
from fd0/1(stdin/stdout). When set to true, the server can be socket
activated via systemd or xinetd.
+
By default, false.

[[httpd.requestHeaderSize]]httpd.requestHeaderSize::
+
Size, in bytes, of the buffer used to parse the HTTP headers of an
incoming HTTP request.  The entire request headers, including any
cookies sent by the browser, must fit within this buffer, otherwise
the server aborts with the response '413 Request Entity Too Large'.
+
One buffer of this size is allocated per active connection.
Allocating a buffer that is too large wastes memory that cannot be
reclaimed, allocating a buffer that is too small may cause unexpected
errors caused by very long Referer URLs or large cookie values.
+
By default, 16384 (16 K), which is sufficient for most OpenID and
other web-based single-sign-on integrations.

[[httpd.sslCrl]]httpd.sslCrl::
+
Path of the certificate revocation list file in PEM format. This
crl file is optional, and available for CLIENT_SSL_CERT_LDAP
authentication.
+
To create and view a crl using openssl:
+
----
openssl ca -gencrl -out crl.pem
openssl crl -in crl.pem -text
----
+
If not absolute, the path is resolved relative to `$site_path`.
+
By default, `$site_path/etc/crl.pem`.

[[httpd.sslKeyStore]]httpd.sslKeyStore::
+
Path of the Java keystore containing the server's SSL certificate
and private key.  This keystore is required for `https://` in URL.
+
To create a self-signed certificate for simple internal usage:
+
----
keytool -keystore keystore -alias jetty -genkey -keyalg RSA
chmod 600 keystore
----
+
If not absolute, the path is resolved relative to `$site_path`.
+
By default, `$site_path/etc/keystore`.

[[httpd.sslKeyPassword]]httpd.sslKeyPassword::
+
Password used to decrypt the private portion of the sslKeyStore.
Java keystores require a password, even if the administrator
doesn't want to enable one.
+
If set to the empty string the embedded server will prompt for the
password during startup.
+
By default, `gerrit`.

[[httpd.requestLog]]httpd.requestLog::
+
Enable (or disable) the `'$site_path'/logs/httpd_log` request log.
If enabled, an NCSA combined log format request log file is written
out by the internal HTTP daemon.
+
`log4j.appender` with the name `httpd_log` can be configured to overwrite
programmatic configuration.
+
By default, true if httpd.listenUrl uses http:// or https://,
and false if httpd.listenUrl uses proxy-http:// or proxy-https://.

[[httpd.acceptorThreads]]httpd.acceptorThreads::
+
Number of worker threads dedicated to accepting new incoming TCP
connections and allocating them connection-specific resources.
+
By default, 2, which should be suitable for most high-traffic sites.

[[httpd.minThreads]]httpd.minThreads::
+
Minimum number of spare threads to keep in the worker thread pool.
This number must be at least 1 larger than httpd.acceptorThreads
multiplied by the number of httpd.listenUrls configured.
+
By default, 5, suitable for most lower-volume traffic sites.

[[httpd.maxThreads]]httpd.maxThreads::
+
Maximum number of threads to permit in the worker thread pool.
+
By default 25, suitable for most lower-volume traffic sites.
+
[NOTE]
Unless SSH daemon is disabled, see <<sshd.listenAddress, sshd.listenAddress>>,
the max number of concurrent Git requests over HTTP and SSH together is
defined by the <<sshd.threads, sshd.threads>> and
<<sshd.batchThreads, sshd.batchThreads>>.

[[httpd.maxQueued]]httpd.maxQueued::
+
Maximum number of client connections which can enter the worker
thread pool waiting for a worker thread to become available.
0 sets the queue size to the Integer.MAX_VALUE.
+
By default 200.

[[httpd.maxWait]]httpd.maxWait::
+
Maximum amount of time a client will wait for an available
thread to handle a project clone, fetch or push request over the
smart HTTP transport.
+
Values should use common unit suffixes to express their setting:
+
* s, sec, second, seconds
* m, min, minute, minutes
* h, hr, hour, hours
* d, day, days
* w, week, weeks (`1 week` is treated as `7 days`)
* mon, month, months (`1 month` is treated as `30 days`)
* y, year, years (`1 year` is treated as `365 days`)

+
--
If a unit suffix is not specified, `minutes` is assumed.  If 0
is supplied, the maximum age is infinite and connections will not
abort until the client disconnects.

By default, 5 minutes.
--

[[httpd.filterClass]]httpd.filterClass::
+
Class that implements the javax.servlet.Filter interface
for filtering any HTTP related traffic going through the Gerrit
HTTP protocol.
Class is loaded and configured in the Gerrit Jetty container
and run in front of all Gerrit URL handlers, allowing the filter
to inspect, modify, allow or reject each request.
It needs to be provided as JAR library
under $GERRIT_SITE/lib as it is resolved using the default Gerrit class
loader and cannot be dynamically loaded by a plugin.
+
Failing to load the Filter class would result in a Gerrit start-up
failure, as this class is supposed to provide mandatory filtering
in front of Gerrit HTTP protocol.
+
Typical usage is in conjunction with the `auth.type=HTTP` as replacement
of an Apache HTTP proxy layer as security enforcement on top of Gerrit
by returning a trusted username as HTTP Header.
+
Allow multiple values to install multiple servlet filters.
+
Example of using a security library secure.jar under $GERRIT_SITE/lib
that provides a org.anyorg.MySecureHeaderFilter Servlet Filter that enforces
a trusted username in the `TRUSTED_USER` HTTP Header and
org.anyorg.MySecureIPFilter that performs source IP security filtering:
+
----
[auth]
	type = HTTP
	httpHeader = TRUSTED_USER

[httpd]
	filterClass = org.anyorg.MySecureHeaderFilter
	filterClass = org.anyorg.MySecureIPFilter
----

[[filterClass.className.initParam]]filterClass.<className>.initParam::
+
Gerrit supports customized pluggable HTTP filters as `filterClass`. This
option allows to pass extra initialization parameters to the filter. It
allows for multiple key/value pairs to be passed in this pattern:
+
----
initParam = <key>=<value>
----
For a comprehensive example:
+
----
[httpd]
	filterClass = org.anyorg.AFilter
	filterClass = org.anyorg.BFilter
[filterClass "org.anyorg.AFilter"]
	key1 = value1
	key2 = value2
[filterClass "org.anyorg.BFilter"]
	key3 = value3
----

[[httpd.idleTimeout]]httpd.idleTimeout::
+
Maximum idle time for a connection, which roughly translates to the
TCP socket `SO_TIMEOUT`.
+
This value is interpreted as the maximum time between some progress
being made on the connection. So if a single byte is read or written,
then the timeout is reset.
+
The max idle time is applied:
+
* When waiting for a new message to be received on a connection
* When waiting for a new message to be sent on a connection

+
By default, 30 seconds.

[[httpd.robotsFile]]httpd.robotsFile::
+
Location of an external robots.txt file to be used instead of the one
bundled with the .war of the application.
+
If not absolute, the path is resolved relative to `$site_path`.
+
If the file doesn't exist or can't be read the default robots.txt file
bundled with the .war will be used instead.

[[httpd.registerMBeans]]httpd.registerMBeans::
+
Enable (or disable) registration of Jetty MBeans for Java JMX.
+
By default, false.

[[index]]
=== Section index

The index section configures the secondary index.

Note that after enabling the secondary index, the index must be built
using the link:pgm-reindex.html[reindex program] before restarting the
Gerrit server.

[[index.type]]index.type::
+
Type of secondary indexing employed by Gerrit.  The supported
values are:
+
* `LUCENE`
+
A link:http://lucene.apache.org/[Lucene] index is used.
+
+
* `ELASTICSEARCH` look into link:#elasticsearch[Elasticsearch section]
+
An link:https://www.elastic.co/products/elasticsearch[Elasticsearch,role=external,window=_blank] index is
used. Refer to the link:#elasticsearch[Elasticsearch section] for further
configuration details.

+
By default, `LUCENE`.

[[index.threads]]index.threads::
+
Number of threads to use for indexing in normal interactive operations. Setting
it to 0 disables the dedicated thread pool and indexing will be done in the same
thread as the operation.
+
If not set or set to a zero, defaults to the number of logical CPUs as returned
by the JVM. If set to a negative value, defaults to a direct executor.

[[index.batchThreads]]index.batchThreads::
+
Number of threads to use for indexing in background operations, such as
online schema upgrades.
+
If not set or set to a zero, defaults to the number of logical CPUs as returned
by the JVM. If set to a negative value, defaults to a direct executor.

[[index.onlineUpgrade]]index.onlineUpgrade::
+
Whether to upgrade to new index schema versions while the server is
running. This is recommended as it prevents additional downtime during
Gerrit version upgrades (avoiding the need for an offline reindex step
using Reindex), but can add additional server load during the upgrade.
+
If set to false, there is no way to upgrade the index schema to take
advantage of new search features without restarting the server.
+
Defaults to true.

[[index.maxLimit]]index.maxLimit::
+
Maximum limit to allow for search queries. Requesting results above this
limit will truncate the list (but will still set `_more_changes` on
result lists). Set to 0 for no limit.
+
When `index.type` is set to `ELASTICSEARCH`, this value should not exceed
the `index.max_result_window` value configured on the Elasticsearch
server. If a value is not configured during site initialization, defaults to
10000, which is the default value of `index.max_result_window` in Elasticsearch.
+
When `index.type` is set to `LUCENE`, defaults to no limit.

[[index.maxPages]]index.maxPages::
+
Maximum number of pages of search results to allow, as index
implementations may have to scan through large numbers of skipped
results when searching with an offset. Requesting results starting past
this threshold times the requested limit will result in an error. Set to
0 for no limit.
+
Defaults to no limit.

[[index.maxTerms]]index.maxTerms::
+
Maximum number of leaf terms to allow in a query. Too-large queries may
perform poorly, so setting this option causes query parsing to fail fast
before attempting to send them to the secondary index.
+
When the index type is `LUCENE`, also sets the maximum number of clauses
permitted per BooleanQuery. This is so that all enforced query limits
are the same.
+
Defaults to 1024.

[[index.autoReindexIfStale]]index.autoReindexIfStale::
+
Whether to automatically check if a document became stale in the index
immediately after indexing it. If false, there is a race condition during two
simultaneous writes that may cause one of the writes to not be reflected in the
index. The check to avoid this does consume some resources.
+
Defaults to false.

[[index.scheduledIndexer]]
==== Subsection index.scheduledIndexer

This section configures periodic indexing. Periodic indexing is
intended to run only on replicas and only updates the group index.
Replication to replicas happens on Git level so that Gerrit is not aware
of incoming replication events. But replicas need an updated group index
to resolve memberships of users for ACL validation. To keep the group
index in replicas up-to-date the Gerrit replica periodically scans the
group refs in the All-Users repository to reindex groups if they are
stale.

The scheduled reindexer is not able to detect group deletions that
happened while the replica was offline, but since group deletions are not
supported this should never happen. If nevertheless groups refs were
deleted while a replica was offline a full offline link:pgm-reindex.html[
reindex] must be performed.

This section is only used if Gerrit runs in replica mode, otherwise it is
ignored.

[[index.scheduledIndexer.runOnStartup]]index.scheduledIndexer.runOnStartup::
+
Whether the scheduled indexer should run once immediately on startup.
If set to `true` the replica startup is blocked until all stale groups
were reindexed. Enabling this allows to prevent that replicas that were
offline for a longer period of time run with outdated group information
until the first scheduled indexing is done.
+
Defaults to `true`.

[[index.scheduledIndexer.enabled]]index.scheduledIndexer.enabled::
+
Whether the scheduled indexer is enabled. If the scheduled indexer is
disabled you must implement other means to keep the group index for the
replica up-to-date (e.g. by using ElasticSearch for the indexes).
+
Defaults to `true`.

[[index.scheduledIndexer.startTime]]index.scheduledIndexer.startTime::
+
The link:#schedule-configuration-startTime[start time] for running
the scheduled indexer.
+
Defaults to `00:00`.

[[index.scheduledIndexer.interval]]index.scheduledIndexer.interval::
+
The link:#schedule-configuration-interval[interval] for running
the scheduled indexer.
+
Defaults to `5m`.

link:#schedule-configuration-examples[Schedule examples] can be found
in the link:#schedule-configuration[Schedule Configuration] section.

==== Lucene configuration

Open and closed changes are indexed in separate indexes named
'open' and 'closed' respectively.

The following settings are only used when the index type is `LUCENE`.

[[index.name.ramBufferSize]]index.name.ramBufferSize::
+
Determines the amount of RAM that may be used for buffering added documents
and deletions before they are flushed to the index.  See the
link:http://lucene.apache.org/core/4_6_0/core/org/apache/lucene/index/LiveIndexWriterConfig.html#setRAMBufferSizeMB(double)[
Lucene documentation,role=external,window=_blank] for further details.
+
Defaults to 16M.

[[index.name.maxBufferedDocs]]index.name.maxBufferedDocs::
+
Determines the minimal number of documents required before the buffered
in-memory documents are flushed to the index. Large values generally
give faster indexing.  See the
link:http://lucene.apache.org/core/4_6_0/core/org/apache/lucene/index/LiveIndexWriterConfig.html#setMaxBufferedDocs(int)[
Lucene documentation,role=external,window=_blank] for further details.
+
Defaults to -1, meaning no maximum is set and the writer will flush
according to RAM usage.

[[index.name.commitWithin]]index.name.commitWithin::
+
Determines the period at which changes are automatically committed to
stable store on disk. This is a costly operation and may block
additional index writes, so lower with caution.
+
If zero, changes are committed after every write. This is very costly
but may be useful if offline reindexing is infeasible, or for development
servers.
+
Values can be specified using standard time unit abbreviations (`ms`, `sec`,
`min`, etc.).
+
If negative, `commitWithin` is disabled. Changes are flushed to disk when
the in-memory buffer fills, but only committed and guaranteed to be synced
to disk when the process finishes.
+
Defaults to 300000 ms (5 minutes).


[[index.name.maxMergeCount]]index.name.maxMergeCount::
+
Determines the max number of simultaneous merges that are allowed. If a merge
is necessary yet we already have this many threads running, the incoming thread
(that is calling add/updateDocument) will block until a merge thread has
completed.  Note that Lucene will only run the smallest maxThreadCount merges
at a time. See the
link:https://lucene.apache.org/core/5_5_0/core/org/apache/lucene/index/ConcurrentMergeScheduler.html#setDefaultMaxMergesAndThreads(boolean)[
Lucene documentation,role=external,window=_blank] for further details.
+
Defaults to -1 for (auto detection).


[[index.name.maxThreadCount]]index.name.maxThreadCount::
+
Determines the max number of simultaneous Lucene merge threads that should be running at
once. This must be less than or equal to maxMergeCount. See the
link:https://lucene.apache.org/core/5_5_0/core/org/apache/lucene/index/ConcurrentMergeScheduler.html#setDefaultMaxMergesAndThreads(boolean)[
Lucene documentation,role=external,window=_blank] for further details.
+
For further details on Lucene index configuration (auto detection) which
affects maxThreadCount and maxMergeCount settings.
See the
link:https://lucene.apache.org/core/5_5_0/core/org/apache/lucene/index/ConcurrentMergeScheduler.html#AUTO_DETECT_MERGES_AND_THREADS[
Lucene documentation,role=external,window=_blank]
+
Defaults to -1 for (auto detection).

[[index.name.enableAutoIOThrottle]]index.name.enableAutoIOThrottle::
+
Allows the control of whether automatic IO throttling is enabled and used by
default in the lucene merge queue.  Automatic dynamic IO throttling, which when
on is used to adaptively rate limit writes bytes/sec to the minimal rate necessary
so merges do not fall behind. See the
link:https://lucene.apache.org/core/5_5_0/core/org/apache/lucene/index/ConcurrentMergeScheduler.html#enableAutoIOThrottle()[
Lucene documentation,role=external,window=_blank] for further details.
+
Defaults to true (throttling enabled).

Sample Lucene index configuration:
----
[index]
  type = LUCENE

[index "changes_open"]
  ramBufferSize = 60 m
  maxBufferedDocs = 3000
  maxThreadCount = 5
  maxMergeCount = 50


[index "changes_closed"]
  ramBufferSize = 20 m
  maxBufferedDocs = 500
  maxThreadCount = 10
  maxMergeCount = 100
  enableIOThrottle = false

----

[[elasticsearch]]
=== Section elasticsearch

WARNING: Support for Elasticsearch is still experimental and is not recommended
for production use. For compatibility information, please refer to the
link:https://www.gerritcodereview.com/elasticsearch.html[project homepage,role=external,window=_blank].

When using Elasticsearch version 5.6, the open and closed changes are
indexed in a single index, separated into types `open_changes` and `closed_changes`
respectively. When using version 6.2 or later, the open and closed changes are
merged into the default `_doc` type. The latter is also used for the accounts and
groups indices starting with Elasticsearch 6.2.

Note that when Gerrit is configured to use Elasticsearch, the Elasticsearch
server(s) must be reachable during the site initialization.

[[elasticsearch.prefix]]elasticsearch.prefix::
+
This setting can be used to prefix index names to allow multiple Gerrit
instances in a single Elasticsearch cluster. Prefix `gerrit1_` would result in a
change index named `gerrit1_changes_0001`.
+
Not set by default.

[[elasticsearch.server]]elasticsearch.server::
+
Elasticsearch server URI in the form `http[s]://hostname:port`. The `port` is
optional and defaults to `9200` if not specified.
+
At least one server must be specified. May be specified multiple times to
configure multiple Elasticsearch servers.
+
Note that the site initialization program only allows to configure a single
server. To configure multiple servers the `gerrit.config` file must be edited
manually.

[[elasticsearch.numberOfShards]]elasticsearch.numberOfShards::
+
Sets the number of shards to use per index. Refer to the
link:https://www.elastic.co/guide/en/elasticsearch/reference/current/getting-started-concepts.html#getting-started-shards-and-replicas[
Elasticsearch documentation,role=external,window=_blank] for details.
+
Defaults to 5 for Elasticsearch versions 5 and 6, and to 1 starting with Elasticsearch 7.

[[elasticsearch.numberOfReplicas]]elasticsearch.numberOfReplicas::
+
Sets the number of replicas to use per index. Refer to the
link:https://www.elastic.co/guide/en/elasticsearch/reference/current/getting-started-concepts.html#getting-started-shards-and-replicas[
Elasticsearch documentation,role=external,window=_blank] for details.
+
Defaults to 1.

==== Elasticsearch Security

When security is enabled in Elasticsearch, the username and password must be provided.
Note that the same username and password are used for all servers.

For further information about Elasticsearch security, please refer to the documentation:

* link:https://www.elastic.co/guide/en/x-pack/5.6/security-getting-started.html[Elasticsearch 5.6,role=external,window=_blank]
* link:https://www.elastic.co/guide/en/x-pack/6.2/security-getting-started.html[Elasticsearch 6.2,role=external,window=_blank]
* link:https://www.elastic.co/guide/en/elastic-stack-overview/6.3/security-getting-started.html[Elasticsearch 6.3,role=external,window=_blank]
* link:https://www.elastic.co/guide/en/elastic-stack-overview/6.4/security-getting-started.html[Elasticsearch 6.4,role=external,window=_blank]
* link:https://www.elastic.co/guide/en/elastic-stack-overview/6.5/security-getting-started.html[Elasticsearch 6.5,role=external,window=_blank]
* link:https://www.elastic.co/guide/en/elastic-stack-overview/6.6/security-getting-started.html[Elasticsearch 6.6,role=external,window=_blank]

[[elasticsearch.username]]elasticsearch.username::
+
Username used to connect to Elasticsearch.
+
If a password is set, defaults to `elastic`, otherwise not set by default.

[[elasticsearch.password]]elasticsearch.password::
+
Password used to connect to Elasticsearch.
+
Not set by default.

[[event]]
=== Section event

[[event.payload.listChangeOptions]]events.payload.listChangeOptions::
+
List of options that Gerrit applies when rendering the payload of an
internal event. This is the same set of options that are documented
link:rest-api-changes.html#query-options[here].
+
Depending on the setup, these events might get serialized using stream
events.
+
This can be set to the set of minimal options that consumers of Gerrit's
events need. A minimal set would be (`SKIP_DIFFSTAT`).
+
Every option that gets added here will have a performance impact. The
general recommendation is therefore to set this to a minimal set of
required options.
+
Defaults to all available options minus `CHANGE_ACTIONS`,
`CURRENT_ACTIONS` and `CHECK`. This is a rich default to make sure the
config is backwards compatible with what the default was before the config
was added.


[[ldap]]
=== Section ldap

LDAP integration is only enabled if `auth.type` is set to
`HTTP_LDAP`, `LDAP` or `CLIENT_SSL_CERT_LDAP`.  See above for a
detailed description of the `auth.type` settings and their
implications.

An example LDAP configuration follows, and then discussion of
the parameters introduced here.  Suitable defaults for most
parameters are automatically guessed based on the type of server
detected during startup.  The guessed defaults support
link:http://www.ietf.org/rfc/rfc2307.txt[RFC 2307,role=external,window=_blank], Active
Directory and link:https://www.freeipa.org[FreeIPA,role=external,window=_blank].

----
[ldap]
  server = ldap://ldap.example.com

  accountBase = ou=people,dc=example,dc=com
  accountPattern = (&(objectClass=person)(uid=${username}))
  accountFullName = displayName
  accountEmailAddress = mail

  groupBase = ou=groups,dc=example,dc=com
  groupMemberPattern = (&(objectClass=group)(member=${dn}))
----

[[ldap.guessRelevantGroups]]ldap.guessRelevantGroups::
+
Filter the groups found in LDAP by guessing the ones relevant to
Gerrit and removing the others from list completions and ACL evaluations.
The guess is based on two elements: the projects most recently
accessed in the cache and the list of LDAP groups included in their ACLs.
+
Please note that projects rarely used and thus not cached may be
temporarily inaccessible by users even with LDAP membership and grants
referenced in the ACLs.
+
By default, true.

[[ldap.server]]ldap.server::
+
URL of the organization's LDAP server to query for user information
and group membership from.  Must be of the form `ldap://host` or
`ldaps://host` to bind with either a plaintext or SSL connection.
+
If `auth.type` is `LDAP` this setting should use `ldaps://` to
ensure the end user's plaintext password is transmitted only over
an encrypted connection.

[[ldap.startTls]]ldap.startTls::
+
If true, Gerrit will perform StartTLS extended operation.
+
By default, false, StartTLS will not be enabled.

[[ldap.supportAnonymous]]ldap.supportAnonymous::
+
If false, Gerrit will provide credentials only at connection open, this is
required for some `LDAP` implementations that do not allow anonymous bind
for StartTLS or for reauthentication.
+
By default, true.

[[ldap.sslVerify]]ldap.sslVerify::
+
If false and ldap.server is an `ldaps://` style URL or `ldap.startTls`
is true, Gerrit will not verify the server certificate when it connects
to perform a query.
+
By default, true, requiring the certificate to be verified.

[[ldap.groupsVisibleToAll]]ldap.groupsVisibleToAll::
+
If true, LDAP groups are visible to all registered users.
+
By default, false, LDAP groups are visible only to administrators and
group members.

[[ldap.username]]ldap.username::
+
_(Optional)_ Username to bind to the LDAP server with.  If not set,
an anonymous connection to the LDAP server is attempted.

[[ldap.password]]ldap.password::
+
_(Optional)_ Password for the user identified by `ldap.username`.
If not set, an anonymous (or passwordless) connection to the LDAP
server is attempted.

[[ldap.referral]]ldap.referral::
+
_(Optional)_ How an LDAP referral should be handled if it is
encountered during directory traversal.  Set to `follow` to
automatically follow any referrals, or `ignore` to ignore the
referrals.
+
By default, `ignore`.

[[ldap.readTimeout]]ldap.readTimeout::
+
_(Optional)_ The read timeout for an LDAP operation. The value is
in the usual time-unit format like "1 s", "100 ms", etc...
A timeout can be used to avoid blocking all of the SSH command start
threads in case the LDAP server becomes slow.
+
By default there is no timeout and Gerrit will wait for the LDAP
server to respond until the TCP connection times out.

[[ldap.accountBase]]ldap.accountBase::
+
Root of the tree containing all user accounts.  This is typically
of the form `ou=people,dc=example,dc=com`.
+
This setting may be added multiple times to specify more than
one root.

[[ldap.accountScope]]ldap.accountScope::
+
Scope of the search performed for accounts.  Must be one of:
+
* `one`: Search only one level below accountBase, but not recursive
* `sub` or `subtree`: Search recursively below accountBase
* `base` or `object`: Search exactly accountBase; probably not desired

+
Default is `subtree` as many directories have several levels.

[[ldap.accountPattern]]ldap.accountPattern::
+
Query pattern to use when searching for a user account.  This may be
any valid LDAP query expression, including the standard `(&...)` and
`(|...)` operators.  If `auth.type` is `HTTP_LDAP` then the variable
`${username}` is replaced with a parameter set to the username
that was supplied by the HTTP server.  If `auth.type` is `LDAP` then
the variable `${username}` is replaced by the string entered by
the end user.
+
This pattern is used to search the objects contained directly under
the `ldap.accountBase` tree.  A typical setting for this parameter
is `(uid=${username})` or `(cn=${username})`, but the proper
setting depends on the LDAP schema used by the directory server.
+
Default is `(uid=${username})` for FreeIPA and RFC 2307 servers,
and `(&(objectClass=user)(sAMAccountName=${username}))`
for Active Directory.

[[ldap.accountFullName]]ldap.accountFullName::
+
_(Optional)_ Name of an attribute on the user account object which
contains the initial value for the user's full name field in Gerrit.
Typically this is the `displayName` property in LDAP, but could
also be `legalName` or `cn`.
+
Attribute values may be concatenated with literal strings.  For
example to join given name and surname together, use the pattern
`${givenName} ${SN}`.
+
If set, users will be unable to modify their full name field, as
Gerrit will populate it only from the LDAP data.
+
Default is `displayName` for FreeIPA and RFC 2307 servers,
and `${givenName} ${sn}` for Active Directory.

[[ldap.accountEmailAddress]]ldap.accountEmailAddress::
+
_(Optional)_ Name of an attribute on the user account object which
contains the user's Internet email address, as defined by this
LDAP server.
+
Attribute values may be concatenated with literal strings,
for example to set the email address to the lowercase form
of sAMAccountName followed by a constant domain name, use
`${sAMAccountName.toLowerCase}@example.com`.
+
If set, the preferred email address will be prefilled from LDAP,
but users may still be able to register additional email addresses,
and select a different preferred email address.
+
Default is `mail`.

[[ldap.accountSshUserName]]ldap.accountSshUserName::
+
_(Optional)_ Name of an attribute on the user account object which
contains the initial value for the user's SSH username field in
Gerrit.  Typically this is the `uid` property in LDAP, but could
also be `cn`.  Administrators should prefer to match the attribute
corresponding to the user's workstation username, as this is what
SSH clients will default to.
+
Attribute values may also be forced to lowercase, or to uppercase in
an expression.  For example, `${sAMAccountName.toLowerCase}` will
force the value of sAMAccountName, if defined, to be all lowercase.
The suffix `.toUpperCase` can be used for the other direction.
The suffix `.localPart` can be used to split attribute values of
the form 'user@example.com' and return only the left hand side, for
example `${userPrincipalName.localPart}` would provide only 'user'.
+
If set, users will be unable to modify their SSH username field, as
Gerrit will populate it only from the LDAP data. Note that once the
username has been set it cannot be changed, therefore it is
recommended not to make changes to this setting that would cause the
value to differ, as this will prevent users from logging in.
+
Default is `uid` for FreeIPA and RFC 2307 servers,
and `${sAMAccountName.toLowerCase}` for Active Directory.

[[ldap.accountMemberField]]ldap.accountMemberField::
+
_(Optional)_ Name of an attribute on the user account object which
contains the groups the user is part of. Typically used for Active
Directory and FreeIPA servers.
+
Default is unset for RFC 2307 servers (disabled)
and `memberOf` for Active Directory and FreeIPA.

[[ldap.accountMemberExpandGroups]]ldap.accountMemberExpandGroups::
+
_(Optional)_ Whether to expand nested groups recursively. This
setting is used only if `ldap.accountMemberField` is set.
+
Default is unset for FreeIPA and `true` for RFC 2307 servers
and Active Directory.

[[ldap.fetchMemberOfEagerly]]ldap.fetchMemberOfEagerly::
+
_(Optional)_ Whether to fetch the `memberOf` account attribute on
login. Setups which use LDAP for user authentication but don't make
use of the LDAP groups may benefit from setting this option to `false`
as this will result in a much faster LDAP login.
+
Default is unset for RFC 2307 servers (disabled) and `true` for
Active Directory and FreeIPA.

[[ldap.groupBase]]ldap.groupBase::
+
Root of the tree containing all group objects.  This is typically
of the form `ou=groups,dc=example,dc=com`.
+
This setting may be added multiple times to specify more than
one root.

[[ldap.groupScope]]ldap.groupScope::
+
Scope of the search performed for group objects.  Must be one of:
+
* `one`: Search only one level below groupBase, but not recursive
* `sub` or `subtree`: Search recursively below groupBase
* `base` or `object`: Search exactly groupBase; probably not desired

+
Default is `subtree` as many directories have several levels.

[[ldap.groupPattern]]ldap.groupPattern::
+
Query pattern used when searching for an LDAP group to connect
to a Gerrit group.  This may be any valid LDAP query expression,
including the standard `(&...)` and `(|...)` operators.  The variable
`${groupname}` is replaced with the search term supplied by the
group owner.
+
Default is `(cn=${groupname})` for FreeIPA and RFC 2307 servers,
and `(&(objectClass=group)(cn=${groupname}))` for Active Directory.

[[ldap.groupMemberPattern]]ldap.groupMemberPattern::
+
Query pattern to use when searching for the groups that a user
account is currently a member of.  This may be any valid LDAP query
expression, including the standard `(&...)` and `(|...)` operators.
+
If `auth.type` is `HTTP_LDAP` then the variable `${username}` is
replaced with a parameter set to the username that was supplied
by the HTTP server.  Other variables appearing in the pattern,
such as `${fooBarAttribute}`, are replaced with the value of the
corresponding attribute (in this case, `fooBarAttribute`) as read
from the user's account object matched under `ldap.accountBase`.
Attributes such as `${dn}` or `${uidNumber}` may be useful.
+
Default is `(|(memberUid=${username})(gidNumber=${gidNumber}))` for
RFC 2307, and unset (disabled) for Active Directory and FreeIPA.

[[ldap.groupName]]ldap.groupName::
+
_(Optional)_ Name of the attribute on the group object which contains
the value to use as the group name in Gerrit.
+
Typically the attribute name is `cn` for RFC 2307 and Active Directory
servers.  For other servers the attribute name may differ, for example
`apple-group-realname` on Apple MacOS X Server.
+
It is also possible to specify a literal string containing a pattern of
attribute values.  For example to create a Gerrit group name consisting of
LDAP group name and group ID, use the pattern `${cn} (${gidNumber})`.
+
Default is `cn`.

[[ldap.mandatoryGroup]]ldap.mandatoryGroup::
+
All users must be a member of this group to allow account creation or
authentication.
+
Setting mandatoryGroup implies enabling of `ldap.fetchMemberOfEagerly`
+
By default, unset.

[[ldap.localUsernameToLowerCase]]ldap.localUsernameToLowerCase::
+
Converts the local username, that is used to login into the Gerrit
Web UI, to lower case before doing the LDAP authentication. By setting
this parameter to true, a case insensitive login to the Gerrit Web UI
can be achieved.
+
If set, it must be ensured that the local usernames for all existing
accounts are converted to lower case, otherwise a user that has a
local username that contains upper case characters will not be able to login
anymore. The local usernames for the existing accounts can be
converted to lower case by running the server program
link:pgm-LocalUsernamesToLowerCase.html[LocalUsernamesToLowerCase].
Please be aware that the conversion of the local usernames to lower
case can't be undone. For newly created accounts the local username
will be directly stored in lower case.
+
By default, unset/false.

[[ldap.authentication]]ldap.authentication::
+
Defines how Gerrit authenticates with the server. When set to `GSSAPI`
Gerrit will use Kerberos. To use kerberos the
`java.security.auth.login.config` system property must point to a
login to a JAAS configuration file and, if Java 6 is used, the system
property `java.security.krb5.conf` must point to the appropriate
krb5.ini file with references to the KDC.

Typical jaas.conf.

----
KerberosLogin {
    com.sun.security.auth.module.Krb5LoginModule
            required
            useTicketCache=true
            doNotPrompt=true
            renewTGT=true;
};
----

See Java documentation on how to create the krb5.ini file.

Note the `renewTGT` property to make sure the TGT does not expire,
and `useTicketCache` to use the TGT supplied by the operating system. As
the whole point of using GSSAPI is to have passwordless authentication
to the LDAP service, this option does not acquire a new TGT on its own.

On Windows servers the registry key `HKEY_LOCAL_MACHINE\System\CurrentControlSet\Control\Lsa\Kerberos\Parameters`
must have the DWORD value `allowtgtsessionkey` set to 1 and the account must not
have local administrator privileges.

[[ldap.useConnectionPooling]]ldap.useConnectionPooling::
+
_(Optional)_ Enable the LDAP connection pooling or not.
+
If it is true, the LDAP service provider maintains a pool of (possibly)
previously used connections and assigns them to a Context instance as
needed. When a Context instance is done with a connection (closed or
garbage collected), the connection is returned to the pool for future use.
+
For details, see link:http://docs.oracle.com/javase/tutorial/jndi/ldap/pool.html[
LDAP connection management (Pool),role=external,window=_blank] and link:http://docs.oracle.com/javase/tutorial/jndi/ldap/config.html[
LDAP connection management (Configuration),role=external,window=_blank]
+
By default, false.

[[ldap.connectTimeout]]ldap.connectTimeout::
+
_(Optional)_ Timeout period for establishment of an LDAP connection.
+
The value is in the usual time-unit format like "1 s", "100 ms",
etc...
+
By default there is no timeout and Gerrit will wait indefinitely.

[[ldap-connection-pooling]]
==== LDAP Connection Pooling
Once LDAP connection pooling is enabled by setting the link:#ldap.useConnectionPooling[
ldap.useConnectionPooling] configuration property to `true`, the connection pool
can be configured using JVM system properties as explained in the
link:http://docs.oracle.com/javase/7/docs/technotes/guides/jndi/jndi-ldap.html#POOL[
Java SE Documentation,role=external,window=_blank].

For standalone Gerrit (running with the embedded Jetty), JVM system properties
are specified in the link:#container[container section]:

----
  javaOptions = -Dcom.sun.jndi.ldap.connect.pool.maxsize=20
  javaOptions = -Dcom.sun.jndi.ldap.connect.pool.prefsize=10
  javaOptions = -Dcom.sun.jndi.ldap.connect.pool.timeout=300000
----

[[lfs]]
=== Section lfs

[[lfs.plugin]]lfs.plugin::
+
The name of a plugin which serves the
link:https://github.com/github/git-lfs/blob/master/docs/api/v1/http-v1-batch.md[
LFS protocol,role=external,window=_blank] on the `<project-name>/info/lfs/objects/batch` endpoint. When
not configured Gerrit will respond with `501 Not Implemented` on LFS protocol
requests.
+
By default unset.

[[log]]
=== Section log

[[log.jsonLogging]]log.jsonLogging::
+
If set to true, enables error, ssh and http logging in JSON format (file name:
"logs/{error|sshd|httpd}_log.json").
+
Defaults to false.

[[log.textLogging]]log.textLogging::
+
If set to true, enables error logging in regular plain text format. Can only be disabled
if `jsonLogging` is enabled.
+
Defaults to true.

[[log.compress]]log.compress::
+
If set to true, log files are compressed at server startup and then daily at 11pm
(in the server's local time zone).
+
Defaults to true.

[[log.rotate]]log.rotate::
+
If set to true, log files are rotated daily at midnight (GMT).
+
Defaults to true.

[[mimetype]]
=== Section mimetype

[[mimetype.name.safe]]mimetype.<name>.safe::
+
If set to true, files with the MIME type `<name>` will be sent as
direct downloads to the user's browser, rather than being wrapped up
inside of zipped archives.  The type name may be a complete type
name, e.g. `image/gif`, a generic media type, e.g. `+image/*+`,
or the wildcard `+*/*+` to match all types.
+
By default, false for all MIME types.

Common examples:
----
[mimetype "image/*"]
  safe = true

[mimetype "application/pdf"]
  safe = true

[mimetype "application/msword"]
  safe = true

[mimetype "application/vnd.ms-excel"]
  safe = true
----

[[note-db]]
=== Section noteDb

NoteDb is the Git-based database storage backend for Gerrit. For more
information, including how to migrate data from an older Gerrit version, see the
link:note-db.html[documentation].

[[notedb.accounts.sequenceBatchSize]]notedb.accounts.sequenceBatchSize::
+
The next available account sequence number is stored as UTF-8 text in a
blob pointed to by the `refs/sequences/accounts` ref in the `All-Users`
repository. Multiple processes share the same sequence by incrementing
the counter using normal git ref updates. To amortize the cost of these
ref updates, processes increment the counter by a larger number and
hand out numbers from that range in memory until they run out. This
configuration parameter controls the size of the account ID batch that
each process retrieves at once.
+
By default, 1.


[[oauth]]
=== Section oauth

OAuth integration is only enabled if `auth.type` is set to `OAUTH`. See
link:#auth.type[above] for a detailed description of the `auth.type` settings
and their implications.

By default, contact information, like the full name and email address,
is retrieved from the selected OAuth provider when a user account is created,
or when a user requests to reload that information in the settings UI. If
that is not supported by the OAuth provider, users can be allowed to edit
their contact information manually.

[[oauth.allowEditFullName]]oauth.allowEditFullName::
+
If true, the full name can be edited in the contact information.
+
Default is false.

[[oauth.allowRegisterNewEmail]]oauth.allowRegisterNewEmail::
+
If true, additional email addresses can be registered in the contact
information.
+
Default is false.

[[operator-alias]]
=== Section operator alias

Operator aliasing allows global aliases to be defined for query operators.
Currently only change queries are supported. The alias name is the git
config key name, and the operator being aliased is the git config value.

For example:

----
[operator-alias "change"]
  oldage = age
  number = change
----

This section is particularly useful to alias operator names which may be
long and clunky because they include a plugin name in them to a shorter
name without the plugin name.

Aliases are resolved dynamically at invocation time to any currently
loaded versions of plugins. If the alias points to an operator provided
by a plugin which is not currently loaded, or the plugin does not define
the operator, then "unsupported operator" is returned to the user.

Aliases will override existing operators. In the case of multiple aliases
with the same name, the last one defined will be used.

When the target of an alias doesn't exist, the operator with the name
of the alias will be used (if present). This enables an admin to config
the system to override a core operator with an operator provided by a
plugin when present and otherwise fall back to the operator provided by
core.

[[pack]]
=== Section pack

Global settings controlling how Gerrit Code Review creates pack
streams for Git clients running clone, fetch, or pull.  Most of these
variables are per-client request, and thus should be carefully set
given the expected concurrent request load and available CPU and
memory resources.

[[pack.deltacompression]]pack.deltacompression::
+
If true, delta compression between objects is enabled.  This may
result in a smaller overall transfer for the client, but requires
more server memory and CPU time.
+
False (off) by default, matching Gerrit Code Review 2.1.4.

[[pack.threads]]pack.threads::
+
Maximum number of threads to use for delta compression (if enabled).
This is per-client request.  If set to 0 then the number of CPUs is
auto-detected and one thread per CPU is used, per client request.
+
By default, 1.


[[plugins]]
=== Section plugins

[[plugins.checkFrequency]]plugins.checkFrequency::
+
How often plugins should be examined for new plugins to load, removed
plugins to be unloaded, or updated plugins to be reloaded.  Values can
be specified using standard time unit abbreviations ('ms', 'sec',
'min', etc.).
+
If set to 0, automatic plugin reloading is disabled.  Administrators
may force reloading with link:cmd-plugin-reload.html[gerrit plugin reload].
+
Default is 1 minute.

[[plugins.allowRemoteAdmin]]plugins.allowRemoteAdmin::
+
Enable remote installation, enable and disable of plugins over HTTP
and SSH.  If set to true Administrators can install new plugins
remotely, or disable existing plugins.  Defaults to false.

[[plugins.mandatory]]plugins.mandatory::
+
List of mandatory plugins. If a plugin from this list does not load,
Gerrit will fail to start.
+
Disabling and restarting of a mandatory plugin is rejected, but reloading
of a mandatory plugin is still possible.

[[plugins.jsLoadTimeout]]plugins.jsLoadTimeout::
+
Set the timeout value for loading JavaScript plugins in Gerrit UI.
Values can be specified using standard time unit abbreviations ('ms',
'sec', 'min', etc.).
+
Default is 5 seconds. Negative values will be converted to 0.

[[receive]]
=== Section receive

This section is used to configure behavior of the 'receive-pack'
handler, which responds to 'git push' requests.

[[receive.allowGroup]]receive.allowGroup::
+
Name of the groups of users that are allowed to execute
'receive-pack' on the server. One or more groups can be set.
+
If no groups are added, any user will be allowed to execute
'receive-pack' on the server.

[[receive.certNonceSeed]]receive.certNonceSeed::
+
If set to a non-empty value and server-side signed push validation is
link:#receive.enableSignedPush[enabled], use this value as the seed to
the HMAC SHA-1 nonce generator. If unset, a 64-byte random seed will be
generated at server startup.
+
As this is used as the seed of a cryptographic algorithm, it is
recommended to be placed in link:#secure-config[`secure.config`].
+
Defaults to unset.

[[receive.certNonceSlop]]receive.certNonceSlop::
+
When validating the nonce passed as part of the signed push protocol,
accept valid nonces up to this many seconds old. This allows
certificate verification to work over HTTP where there is a lag between
the HTTP response providing the nonce to sign and the next request
containing the signed nonce. This can be significant on large
repositories, since the lag also includes the time to count objects on
the client.
+
Default is 5 minutes.

[[receive.changeUpdateThreads]]receive.changeUpdateThreads::
+
Number of threads to perform change creation or patch set updates
concurrently. Each thread uses its own database connection from
the database connection pool, and if all threads are busy then
main receive thread will also perform a change creation or patch
set update.
+
Defaults to 1, using only the main receive thread. This feature is for
databases with very high latency that can benefit from concurrent
operations when multiple changes are impacted at once.

[[receive.checkMagicRefs]]receive.checkMagicRefs::
+
If true, Gerrit will verify the destination repository has
no references under the magic 'refs/for' branch namespace. Names under
these locations confuse clients when trying to upload code reviews so
Gerrit requires them to be empty.
+
If false Gerrit skips the sanity check and assumes administrators
have ensured the repository does not contain any magic references.
Setting to false to skip the check can decrease latency during push.
+
Default is true.

[[receive.allowProjectOwnersToChangeParent]]receive.allowProjectOwnersToChangeParent::
+
If true, Gerrit will allow project owners to change the parent of a project.
+
By default only Gerrit administrators are allowed to change the parent
of a project. By allowing project owners to change parents, it may
allow the owner to circumvent certain enforced rules (like important
BLOCK rules).
+
Default is false.
+
This value supports configuration reloads:
link:cmd-reload-config.html[reload-config]

[[receive.checkReferencedObjectsAreReachable]]receive.checkReferencedObjectsAreReachable::
+
If set to true, Gerrit will validate that all referenced objects that
are not included in the received pack are reachable by the user.
+
Carrying out this check on gits with many refs and commits can be a
very CPU-heavy operation. For non public Gerrit-servers this check may
be overkill.
+
Only disable this check if you trust the clients not to forge SHA1
references to access commits intended to be hidden from the user.
+
Default is true.

[[receive.enableInMemoryRefCache]]receive.enableInMemoryRefCache::
+
If true, Gerrit will cache all refs advertised during push in memory and
base later receive operations on that cache.
+
Turning this cache off is considered experimental.
+
This cache provides value when the ref database is slow and/or does not
offer an inverse lookup of object ID to ref name. When RefTable is used,
this cache can be turned off (experimental) to get speed improvements.
+
Default is true.

[[receive.enableSignedPush]]receive.enableSignedPush::
+
If true, server-side signed push validation is enabled.
+
When a client pushes with `git push --signed`, this ensures that the
push certificate is valid and signed with a valid public key stored in
the `refs/meta/gpg-keys` branch of `All-Users`.
+
Defaults to false.

[[receive.maxBatchChanges]]receive.maxBatchChanges::
+
The maximum number of changes that Gerrit allows to be pushed
in a batch for review. When this number is exceeded Gerrit rejects
the push with an error message.
+
May be overridden for certain groups by specifying a limit in the
link:access-control.html#capability_batchChangesLimit['Batch Changes Limit']
global capability.
+
This setting can be used to prevent users from uploading large
number of changes for review by mistake.
+
Default is zero, no limit.

[[receive.maxBatchCommits]]receive.maxBatchCommits::
+
The maximum number of commits that Gerrit allows to be pushed in a batch
directly to a branch when link:user-upload.html#bypass_review[bypassing review].
This limit can be bypassed if a user link:user-upload.html#skip_validation[skips
validation].
+
Default is 10000.

[[receive.maxObjectSizeLimit]]receive.maxObjectSizeLimit::
+
Maximum allowed Git object size that 'receive-pack' will accept.
If an object is larger than the given size the pack-parsing will abort
and the push operation will fail. If set to zero then there is no
limit.
+
Gerrit administrators can use this setting to prevent developers
from pushing objects which are too large to Gerrit.
+
This setting can also be set in the `project.config`
(link:config-project-config.html[receive.maxObjectSizeLimit]) in order
to further reduce the global setting. The project specific setting is
only honored when it further reduces the global limit.
+
Default is zero.
+
Common unit suffixes of 'k', 'm', or 'g' are supported.

[[receive.inheritProjectMaxObjectSizeLimit]]receive.inheritProjectMaxObjectSizeLimit::
+
Controls whether the project-level link:config-project-config.html[`receive.maxObjectSizeLimit`]
value is inherited from the parent project. When `true`, the value is
inherited, otherwise it is not inherited.
+
Default is false, the value is not inherited.

[[receive.maxTrustDepth]]receive.maxTrustDepth::
+
If signed push validation is link:#receive.enableSignedPush[enabled],
set to the maximum depth to search when checking if a key is
link:#receive.trustedKey[trusted].
+
Default is 0, meaning only explicitly trusted keys are allowed.

[[receive.threadPoolSize]]receive.threadPoolSize::
+
Maximum size of the thread pool in which the change data in received packs is
processed.
+
Defaults to the number of available CPUs according to the Java runtime.

[[receive.timeout]]receive.timeout::
+
Overall timeout on the time taken to process the change data in
received packs. Only includes the time processing Gerrit changes
and updating references, not the time to index the pack. Values can
be specified using standard time unit abbreviations ('ms', 'sec',
'min', etc.).
+
Default is 4 minutes. If no unit is specified, milliseconds
is assumed.

[[receive.trustedKey]]receive.trustedKey::
+
List of GPG key fingerprints that should be considered trust roots by
the server when signed push validation is
link:#receive.enableSignedPush[enabled]. A key is trusted by the server
if it is either in this list, or a path of trust signatures leads from
the key to a configured trust root. The maximum length of the path is
determined by link:#receive.maxTrustDepth[`receive.maxTrustDepth`].
+
Key fingerprints can be displayed with `gpg --list-keys
--with-fingerprint`.
+
Trust signatures can be added to a key using the `tsign` command to
link:https://www.gnupg.org/documentation/manuals/gnupg/OpenPGP-Key-Management.html[
`gpg --edit-key`,role=external,window=_blank], after which the signed key should be re-uploaded.
+
If no keys are specified, web-of-trust checks are disabled. This is the
default behavior.

[[repository]]
=== Section repository

Repositories in this sense are the same as projects.

In the following example configuration `Registered Users` is set
to be the default owner of new projects.

----
[repository "*"]
  ownerGroup = Registered Users
----

The only matching patterns supported are exact match or wildcard matching which
can be specified by ending the name with a `*`. If a project matches more than one
repository configuration, then the configuration from the more precise match
will be used. In the following example, the default submit type for a project
named `project/plugins/a` would be `CHERRY_PICK`.

----
[repository "project/*"]
  defaultSubmitType = MERGE_IF_NECESSARY
[repository "project/plugins/*"]
  defaultSubmitType = CHERRY_PICK
----

[NOTE]
All properties are used from the matching repository configuration. In
the previous example, all properties will be used from `project/plugins/\*`
section and no properties will be inherited nor overridden from `project/*`.

[[repository.name.basePath]]repository.<name>.basePath::
+
Alternate to <<gerrit.basePath,gerrit.basePath>>. The repository will be created
and used from this location instead: ${alternateBasePath}/${projectName}.git.
+
If configuring the basePath for an existing project in gerrit, make sure to stop
gerrit, move the repository in the alternate basePath, configure basePath for
this repository and then start Gerrit.
+
Path must be absolute.

[[repository.name.defaultSubmitType]]repository.<name>.defaultSubmitType::
+
The default submit type for newly created projects. Supported values
are `INHERIT`, `MERGE_IF_NECESSARY`, `FAST_FORWARD_ONLY`, `REBASE_IF_NECESSARY`,
`REBASE_ALWAYS`, `MERGE_ALWAYS` and `CHERRY_PICK`.
+
For more details see link:config-project-config.html#submit-type[Submit Types].
+
Default is link:config-project-config.html#submit_type_inherit[`INHERIT`].
+
This submit type is only applied at project creation time if a submit type is
omitted from the link:rest-api-projects.html#project-input[ProjectInput]. If the
submit type is unset in the project config at runtime, for backwards
compatibility purposes, it defaults to
link:project-configuration.html#merge_if_necessary[`MERGE_IF_NECESSARY`] rather
than `INHERIT`.

[[repository.name.ownerGroup]]repository.<name>.ownerGroup::
+
A name of a group which exists in the database. Zero, one or many
groups are allowed.  Each on its own line.  Groups which don't exist
in the database are ignored.

[[retry]]
=== Section retry

[[retry.maxWait]]retry.maxWait::
+
Maximum time to wait between attempts to retry an operations when one attempt
fails (e.g. on NoteDb updates due to contention, aka lock failure, on the
underlying ref storage). Operations are retried with exponential backoff, plus
some random jitter, until the interval reaches this limit. After that, retries
continue to occur after a fixed timeout (plus jitter), up to
link:#retry.timeout[`retry.timeout`].
+
Defaults to 5 seconds; unit suffixes are supported, and assumes milliseconds if
not specified.

[[retry.timeout]]retry.timeout::
+
Total timeout for retrying operations when one attempt fails.
+
It is possible to overwrite this default timeout based on operation types by
setting link:#retry.operationType.timeout[`retry.<operationType>.timeout`].
+
Defaults to 20 seconds; unit suffixes are supported, and assumes milliseconds if
not specified.

[[retry.operationType.timeout]]retry.<operationType>.timeout::
+
Total timeout for retrying operations of type `<operationType>` when one
attempt fails. `<operationType>` can be `ACCOUNT_UPDATE`, `CHANGE_UPDATE`,
`GROUP_UPDATE` and `INDEX_QUERY`.
+
Defaults to link:#retry.timeout[`retry.timeout`]; unit suffixes are supported,
and assumes milliseconds if not specified.

[[retry.retryWithTraceOnFailure]]retry.retryWithTraceOnFailure::
+
Whether Gerrit should automatically retry operations on failure with tracing
enabled. The automatically generated traces can help with debugging. Please
note that only some of the REST endpoints support automatic retry.
+
By default this is set to false.

[[rules]]
=== Section rules

[[rules.enable]]rules.enable::
+
If true, Gerrit will load and execute 'rules.pl' files in each
project's refs/meta/config branch, if present. When set to false,
only the default internal rules will be used.
+
Default is true, to execute project specific rules.

[[rules.reductionLimit]]rules.reductionLimit::
+
Maximum number of Prolog reductions that can be performed when
evaluating rules for a single change. Each function call made
in user rule code, internal Gerrit Prolog code, or the Prolog
interpreter counts against this limit.
+
Sites using very complex rules that need many reductions should
compile Prolog to Java bytecode with link:pgm-rulec.html[rulec].
This eliminates the dynamic Prolog interpreter from charging its
own reductions against the limit, enabling more logic to execute
within the same bounds.
+
A reductionLimit of 0 is nearly infinite, implemented by setting
the internal limit to 2^31-1.
+
Default is 100,000 reductions (about 14 ms on Intel Core i7 CPU).

[[rules.compileReductionLimit]]rules.compileReductionLimit::
+
Maximum number of Prolog reductions that can be performed when
compiling source code to internal Prolog machine code.
+
Default is 10x reductionLimit (1,000,000).

[[rules.maxSourceBytes]]rules.maxSourceBytes::
+
Maximum input size (in bytes) of a Prolog rules.pl file.  Larger
source files may need a larger rules.compileReductionLimit.  Consider
using link:pgm-rulec.html[rulec] to precompile larger rule files.
+
A size of 0 bytes disables rules, same as rules.enable = false.
+
Common unit suffixes of 'k', 'm', or 'g' are supported.
+
Default is 128 KiB.

[[rules.maxPrologDatabaseSize]]rules.maxPrologDatabaseSize::
+
Number of predicate clauses allowed to be defined in the Prolog
database by project rules.  Very complex rules may need more than the
default 256 limit, but cost more memory and may need more time to
evaluate.  Consider using link:pgm-rulec.html[rulec] to precompile
larger rule files.
+
Default is 256.

[[execution]]
=== Section execution

[[execution.defaultThreadPoolSize]]execution.defaultThreadPoolSize::
+
The default size of the background execution thread pool in
which miscellaneous tasks are handled.
+
Default and minimum is 2 so that a single, potentially longer executing
task (e.g. GC), is not blocking the entire execution.

[[execution.fanOutThreadPoolSize]]execution.fanOutThreadPoolSize::
+
Maximum size of thread pool to on which a serving thread can fan-out
work to parallelize it.
+
When set to 0, a direct executor will be used.
+
By default, 25 which means that formatting happens in the caller thread.

[[receiveemail]]
=== Section receiveemail

[[receiveemail.protocol]]receiveemail.protocol::
+
Specifies the protocol used for receiving emails. Valid options are
'POP3', 'IMAP' and 'NONE'. Note that Gerrit will automatically switch between
POP3 and POP3s as well as IMAP and IMAPS depending on the specified
link:#receiveemail.encryption[encryption].
+
Defaults to 'NONE' which means that receiving emails is disabled.

[[receiveemail.host]]receiveemail.host::
+
The hostname of the mailserver. Example: 'imap.gmail.com'.
+
Defaults to an empty string which means that receiving emails is disabled.

[[receiveemail.port]]receiveemail.port::
+
The port the email server exposes for receiving emails.
+
Defaults to the industry standard for a given protocol and encryption:
POP3: 110; POP3S: 995; IMAP: 143; IMAPS: 993.

[[receiveemail.username]]receiveemail.username::
+
Username used for authenticating with the email server.
+
Defaults to an empty string.

[[receiveemail.password]]receiveemail.password::
+
Password used for authenticating with the email server.
+
Defaults to an empty string.

[[receiveemail.encryption]]receiveemail.encryption::
+
Encryption standard used for transport layer security between Gerrit and the
email server. Possible values include 'NONE', 'SSL' and 'TLS'.
+
Defaults to 'NONE'.

[[receiveemail.fetchInterval]]receiveemail.fetchInterval::
+
Time between two consecutive fetches from the email server. Communication with
the email server is not kept alive. Examples: 60s, 10m, 1h.
+
Defaults to 60 seconds.

[[receiveemail.enableImapIdle]]receiveemail.enableImapIdle::
+
If the IMAP protocol is used for retrieving emails, IMAPv4 IDLE can be used to
keep the connection with the email server alive and receive a push when a new
email is delivered to the inbox. In this case, Gerrit will process the email
immediately and will not have a fetch delay.
+
Defaults to false.

[[receiveemail.filter.mode]]receiveemail.filter.mode::
+
A black- and whitelist filter to filter incoming emails.
+
If `OFF`, emails are not filtered by the list filter.
+
If `WHITELIST`, only emails where a pattern from
<<receiveemail.filter.patterns,receiveemail.filter.patterns>>
matches 'From' will be processed.
+
If `BLACKLIST`, only emails where no pattern from
<<receiveemail.filter.patterns,receiveemail.filter.patterns>>
matches 'From' will be processed.
+
Defaults to `OFF`.

[[receiveemail.filter.patterns]]receiveemail.filter.patterns::
+
A list of regular expressions to match the email sender against. This can also
be a list of addresses when regular expression characters are escaped.

[[sendemail]]
=== Section sendemail

[[sendemail.enable]]sendemail.enable::
+
If false Gerrit will not send email messages, for any reason,
and all other properties of section sendemail are ignored.
+
By default, true, allowing notifications to be sent.

[[sendemail.html]]sendemail.html::
+
If false, Gerrit will only send plain-text emails.
If true, Gerrit will send multi-part emails with an HTML and
plain text part.
+
By default, true, allowing HTML in the emails Gerrit sends.

[[sendemail.connectTimeout]]sendemail.connectTimeout::
+
The connection timeout of opening a socket connected to a
remote SMTP server.
+
Values can be specified using standard time unit abbreviations
('ms', 'sec', 'min', etc.).
If no unit is specified, milliseconds is assumed.
+
Default is 0. A timeout of zero is interpreted as an infinite
timeout. The connection will then block until established or
an error occurs.

[[sendemail.threadPoolSize]]sendemail.threadPoolSize::
+
Maximum size of thread pool in which the review comments
notifications are sent out asynchronously.
+
By default, 1.

[[sendemail.from]]sendemail.from::
+
Designates what name and address Gerrit will place in the From
field of any generated email messages.  The supported values are:
+
* `USER`
+
Gerrit will set the From header to use the current user's
Full Name and Preferred Email.  This may cause messages to be
classified as spam if the user's domain has SPF or DKIM enabled
and <<sendemail.smtpServer,sendemail.smtpServer>> is not a trusted
relay for that domain. You can specify
<<sendemail.allowedDomain,sendemail.allowedDomain>> to instruct Gerrit to only
send as USER if USER is from those domains.
+
* `MIXED`
+
Shorthand for `${user} (Code Review) <review@example.com>` where
`review@example.com` is the same as <<user.email,user.email>>.
See below for a description of how the replacement is handled.
+
* `SERVER`
+
Gerrit will set the From header to the same name and address
it records in any commits Gerrit creates.  This is set by
<<user.name,user.name>> and <<user.email,user.email>>, or guessed
from the local operating system.
+
* `Code Review <review@example.com>`
+
If set to a name and email address in brackets, Gerrit will use
this name and email address for any messages, overriding the name
that may have been selected for commits by user.name and user.email.
Optionally, the name portion may contain the placeholder `${user}`,
which is replaced by the Full Name of the current user.

+
By default, MIXED.

[[sendemail.allowedDomain]]sendemail.allowedDomain::
+
Only used when `sendemail.from` is set to `USER`.
List of allowed domains. If user's email matches one of the domains, emails will
be sent as USER, otherwise as MIXED mode. Wildcards may be specified by
including `\*` to match any number of characters, for example `*.example.com`
matches any subdomain of `example.com`.
+
By default, `*`.

[[sendemail.smtpServer]]sendemail.smtpServer::
+
Hostname (or IP address) of a SMTP server that will relay
messages generated by Gerrit to end users.
+
By default, 127.0.0.1 (aka localhost).

[[sendemail.smtpServerPort]]sendemail.smtpServerPort::
+
Port number of the SMTP server in sendemail.smtpserver.
+
By default, 25, or 465 if smtpEncryption is 'ssl'.

[[sendemail.smtpEncryption]]sendemail.smtpEncryption::
+
Specify the encryption to use, either 'ssl' or 'tls'.
+
By default, 'none', indicating no encryption is used.

[[sendemail.sslVerify]]sendemail.sslVerify::
+
If false and sendemail.smtpEncryption is 'ssl' or 'tls', Gerrit
will not verify the server certificate when it connects to send
an email message.
+
By default, true, requiring the certificate to be verified.

[[sendemail.smtpUser]]sendemail.smtpUser::
+
User name to authenticate with, if required for relay.

[[sendemail.smtpPass]]sendemail.smtpPass::
+
Password for the account named by sendemail.smtpUser.

[[sendemail.allowrcpt]]sendemail.allowrcpt::
+
If present, each value adds one entry to the whitelist of email
addresses that Gerrit can send email to.  If set to a complete
email address, that one address is added to the white list.
If set to a domain name, any address at that domain can receive
email from Gerrit.
+
By default, unset, permitting delivery to any email address.

[[sendemail.includeDiff]]sendemail.includeDiff::
+
If true, new change emails and merged change emails from Gerrit
will include the complete unified diff of the change.
Variable maxmimumDiffSize places an upper limit on how large the
email can get when this option is enabled.
+
By default, false.

[[sendemail.maximumDiffSize]]sendemail.maximumDiffSize::
+
Largest size of unified diff output to include in an email. When
the diff exceeds this size the file paths will be listed instead.
Standard byte unit suffixes are supported.
+
By default, 256 KiB.

[[sendemail.importance]]sendemail.importance::
+
If present, emails sent from Gerrit will have the given level
of importance. Valid values include 'high' and 'low', which
email clients will render in different ways.
+
By default, unset, so no Importance header is generated.

[[sendemail.expiryDays]]sendemail.expiryDays::
+
If present, emails sent from Gerrit will expire after the given
number of days. This will add the Expiry-Date header and
email clients may expire or expunge mails whose Expiry-Date
header is in the past. This should be a positive non-zero
number indicating how many days in the future the mails
should expire.
+
By default, unset, so no Expiry-Date header is generated.

[[sendemail.replyToAddress]]sendemail.replyToAddress::
+
A custom Reply-To address should only be provided if Gerrit is set up to
receive emails and the inbound address differs from
<<sendemail.from,sendemail.from>>.
It will be set as Reply-To header on all types of outgoing email where
Gerrit can parse back a user's reply.
+
Defaults to an empty string which adds <<sendemail.from,sendemail.from>> as
Reply-To if inbound email is enabled and the review's author otherwise.

[[sendemail.allowTLD]]sendemail.allowTLD::
+
List of custom TLDs to allow sending emails to in addition to those specified
in the link:http://data.iana.org/TLD/[IANA list,role=external,window=_blank].
+
Defaults to an empty list, meaning no additional TLDs are allowed.


[[sendemail.addInstanceNameInSubject]]sendemail.addInstanceNameInSubject::
+
When set to true, Gerrit will add its short name to the email subject, allowing recipients to quickly identify
what Gerrit instance the email came from.
+
The short name can be customized via the gerrit.instanceName option.
+
Defaults to false.


[[site]]
=== Section site

[[site.allowOriginRegex]]site.allowOriginRegex::
+
List of regular expressions matching origins that should be permitted
to use the full Gerrit REST API.  These should be trusted applications,
as the sites may be able to use the user's credentials. Applies to
all requests, including state changing methods (PUT, DELETE, POST).
+
Expressions should not require trailing slash. For example a valid
pattern might be `https://build-status[.]example[.]com`.
+
By default, unset, denying all cross-origin requests.

[[site.refreshHeaderFooter]]site.refreshHeaderFooter::
+
If true the server checks the site header, footer and CSS files for
updated versions. If false, a server restart is required to change
any of these resources. Default is true, allowing automatic reloads.

[[ssh-alias]]
=== Section ssh-alias

Variables in section ssh-alias permit the site administrator to alias
another command from Gerrit or a plugin into the `gerrit` command
namespace. To alias `replication start` to `gerrit replicate`:

----
[ssh-alias]
  replicate = replication start
----

[[sshd]]
=== Section sshd

[[sshd.enableCompression]]sshd.enableCompression::
+
In the general case, we want to disable transparent compression, since
the majority of our data transfer is highly compressed Git pack files
and we cannot make them any smaller than they already are.
+
However, if there are CPU in abundance and the server is reachable
through slow networks, gits with huge amount of refs can benefit from
SSH-compression since git does not compress the ref announcement during
handshake.
+
Compression can be especially useful when Gerrit replicas are being used
for the larger clones and fetches and the primary server mostly takes
small receive-packs.
+
By default, `false`.

[[sshd.backend]]sshd.backend::
+
Starting from version 0.9.0 Apache SSHD project added support for NIO2
IoSession. To use the old MINA session the `backend` option must be set
to `MINA`.
+
By default, `NIO2`.

[[sshd.listenAddress]]sshd.listenAddress::
+
Specifies the local addresses the internal SSHD should listen
for connections on.  The following forms may be used to specify
an address.  In any form, `:'port'` may be omitted to use the
default of `29418`.
+
* `'hostname':'port'` (for example `review.example.com:29418`)
* `'IPv4':'port'` (for example `10.0.0.1:29418`)
* `['IPv6']:'port'` (for example `[ff02::1]:29418`)
* `+*:'port'+` (for example `+*:29418+`)

+
--
If multiple values are supplied, the daemon will listen on all
of them.

To disable the internal SSHD, set listenAddress to `off`.

By default, `*:29418`.
--

[[sshd.advertisedAddress]]sshd.advertisedAddress::
+
Specifies the addresses clients should be told to connect to.
This may differ from sshd.listenAddress if a firewall based port
redirector is being used, making Gerrit appear to answer on port
22. The following forms may be used to specify an address.  In any
form, `:'port'` may be omitted to use the default SSH port of 22.

* `'hostname':'port'` (for example `review.example.com:22`)
* `'IPv4':'port'` (for example `10.0.0.1:29418`)
* `['IPv6']:'port'` (for example `[ff02::1]:29418`)

+
--
If multiple values are supplied, the daemon will advertise all
of them.

By default uses the value of `sshd.listenAddress`.
--

[[sshd.tcpKeepAlive]]sshd.tcpKeepAlive::
+
If true, enables TCP keepalive messages to the other side, so
the daemon can terminate connections if the peer disappears.
+
Only effective when `sshd.backend` is set to `MINA`.
+
By default, `true`.

[[sshd.threads]]sshd.threads::
+
Number of threads to use when executing SSH command requests.
If additional requests are received while all threads are busy they
are queued and serviced in a first-come-first-served order.
+
By default, 2x the number of CPUs available to the JVM (but at least 4
threads).
+
[NOTE]
When SSH daemon is enabled then this setting also defines the max number of
concurrent Git requests for interactive users over SSH and HTTP together.

[[sshd.batchThreads]]sshd.batchThreads::
+
Number of threads to allocate for SSH command requests from
link:access-control.html#non-interactive_users[non-interactive users].
If equals to 0, then all non-interactive requests are executed in the same
queue as interactive requests.
+
Any other value will remove the number of threads from the queue
allocated to interactive users, and create a separate thread pool
of the requested size, which will be used to run commands from
non-interactive users.
+
If the number of threads requested for non-interactive users is larger
than the total number of threads allocated in sshd.threads, then the
value of sshd.threads is increased to accommodate the requested value.
+
By default is 1 on single core node, 2 otherwise.
+
[NOTE]
When SSH daemon is enabled then this setting also defines the max number of
concurrent Git requests for batch users over SSH and HTTP together.

[[sshd.streamThreads]]sshd.streamThreads::
+
Number of threads to use when formatting events to asynchronous
streaming clients.  Event formatting is multiplexed onto this thread
pool by a simple FIFO scheduling system.
+
By default, 1 plus the number of CPUs available to the JVM.

[[sshd.commandStartThreads]]sshd.commandStartThreads::
+
Number of threads used to parse a command line submitted by a client
over SSH for execution, create the internal data structures used by
that command, and schedule it for execution on another thread.
+
By default, 2.

[[sshd.maxAuthTries]]sshd.maxAuthTries::
+
Maximum number of authentication attempts before the server
disconnects the client.  Each public key that a client has loaded
into its local agent counts as one auth request.  Users can work
around the server's limit by loading less keys into their agent,
or selecting a specific key in their `~/.ssh/config` file with
the `IdentityFile` option.
+
By default, 6.

[[sshd.loginGraceTime]]sshd.loginGraceTime::
+
Time in seconds that a client has to authenticate before the server
automatically terminates their connection.  Values should use common
unit suffixes to express their setting:
+
* s, sec, second, seconds
* m, min, minute, minutes
* h, hr, hour, hours
* d, day, days

+
By default, 2 minutes.

[[sshd.idleTimeout]]sshd.idleTimeout::
+
Time in seconds after which the server automatically terminates idle
connections (or 0 to disable closing of idle connections) not waiting for
any server operation to complete.
Values should use common unit suffixes to express their setting:
+
* s, sec, second, seconds
* m, min, minute, minutes
* h, hr, hour, hours
* d, day, days

+
By default, 0.

[[sshd.waitTimeout]]sshd.waitTimeout::
+
Time in seconds after which the server automatically terminates
connections waiting for a server operation to complete, like for instance
cloning a very large repo with lots of refs.
Values should use common unit suffixes to express their setting:
+
* s, sec, second, seconds
* m, min, minute, minutes
* h, hr, hour, hours
* d, day, days

+
By default, 30s.

[[sshd.maxConnectionsPerUser]]sshd.maxConnectionsPerUser::
+
Maximum number of concurrent SSH sessions that a user account
may open at one time.  This is the number of distinct SSH logins
that each user may have active at one time, and is not related to
the number of commands a user may issue over a single connection.
If set to 0, there is no limit.
+
By default, 64.

[[sshd.cipher]]sshd.cipher::
+
Available ciphers.  To permit multiple ciphers, specify multiple
`sshd.cipher` keys in the configuration file, one cipher name
per key.  Cipher names starting with `+` are enabled in addition
to the default ciphers, cipher names starting with `-` are removed
from the default cipher set.
+
Supported ciphers:
+
* `aes128-ctr`
* `aes192-ctr`
* `aes256-ctr`
* `aes128-cbc`
* `aes192-cbc`
* `aes256-cbc`
* `blowfish-cbc`
* `3des-cbc`
* `arcfour128`
* `arcfour256`
* `none`
+
By default, all supported ciphers except `none` are available.
+
If your setup allows for it, it's recommended to disable all ciphers except
the AES-CTR modes.

[[sshd.mac]]sshd.mac::
+
Available MAC (message authentication code) algorithms.  To permit
multiple algorithms, specify multiple `sshd.mac` keys in the
configuration file, one MAC per key.  MAC names starting with `+`
are enabled in addition to the default MACs, MAC names starting with
`-` are removed from the default MACs.
+
Supported MACs:
+
* `hmac-md5`
* `hmac-md5-96`
* `hmac-sha1`
* `hmac-sha1-96`
* `hmac-sha2-256`
* `hmac-sha2-512`
+
By default, all supported MACs are available.

[[sshd.kex]]sshd.kex::
+
--
Available key exchange algorithms. To permit multiple algorithms,
specify multiple `sshd.kex` keys in the configuration file, one key
exchange algorithm per key.  Key exchange algorithm names starting
with `+` are enabled in addition to the default key exchange
algorithms, key exchange algorithm names starting with `-` are
removed from the default key exchange algorithms.

In the following example configuration, support for the 1024-bit
`diffie-hellman-group1-sha1` key exchange is disabled while leaving
all of the other default algorithms enabled:

----
[sshd]
  kex = -diffie-hellman-group1-sha1
----

Supported key exchange algorithms:

* `ecdh-sha2-nistp521`
* `ecdh-sha2-nistp384`
* `ecdh-sha2-nistp256`
* `diffie-hellman-group-exchange-sha256`
* `diffie-hellman-group-exchange-sha1`
* `diffie-hellman-group14-sha1`
* `diffie-hellman-group1-sha1`

By default, all supported key exchange algorithms are available.

It is strongly recommended to disable at least `diffie-hellman-group1-sha1`
as it's known to be vulnerable (logjam attack). Additionally, if your setup
allows for it, it is recommended to disable the remaining two `sha1` key
exchange algorithms.
--

[[sshd.kerberosKeytab]]sshd.kerberosKeytab::
+
Enable kerberos authentication for SSH connections.  To permit
kerberos authentication, the server must have a host principal
(see `sshd.kerberosPrincipal`) which is acquired from a keytab.
This must be provisioned by the kerberos administrators, and is
typically installed into `/etc/krb5.keytab` on host machines.
+
The keytab must contain at least one `host/` principal, typically
using the host's canonical name. If it does not use the
canonical name, the `sshd.kerberosPrincipal` should be configured
with the correct name.
+
By default, not set and so kerberos authentication is not enabled.

[[sshd.kerberosPrincipal]]sshd.kerberosPrincipal::
+
If kerberos authentication is enabled with `sshd.kerberosKeytab`,
instead use the given principal name instead of the default.
If the principal does not begin with `host/` a warning message is
printed and may prevent successful authentication.
+
This may be useful if the host is behind an IP load balancer or
other SSH forwarding systems, since the principal name is constructed
by the client and must match for kerberos authentication to work.
+
By default, `host/canonical.host.name`

[[sshd.requestLog]]sshd.requestLog::
+
Enable (or disable) the `'$site_path'/logs/sshd_log` request log.
If enabled, a request log file is written out by the SSH daemon.
+
`log4j.appender` with the name `sshd_log` can be configured to overwrite
programmatic configuration.
+
By default, `true`.
+
This value supports link:#reloadConfig[configuration reloads].

[[sshd.rekeyBytesLimit]]sshd.rekeyBytesLimit::
+
The SSH daemon will issue a rekeying after a certain amount of data.
This configuration option allows you to tweak that setting.
+
By default, 1073741824 (bytes, 1GB).
+
The `rekeyBytesLimit` cannot be set to lower than 32.

[[sshd.rekeyTimeLimit]]sshd.rekeyTimeLimit::
+
The SSH daemon will issue a rekeying after a certain amount of time.
This configuration option allows you to tweak that setting.
+
By default, 1h.
+
Set to 0 to disable this check.

[[suggest]]
=== Section suggest

[[suggest.maxSuggestedReviewers]]suggest.maxSuggestedReviewers::
+
The maximum numbers of reviewers suggested.
+
By default 10.
+
This value supports link:#reloadConfig[configuration reloads].

[[suggest.from]]suggest.from::
+
The number of characters that a user must have typed before suggestions
are provided. If set to 0, suggestions are always provided. This is only
used for suggesting accounts when adding members to a group.
+
By default 0.
[[suggest.relevantChanges]]suggest.relevantChanges::
+
When suggesting reviewers, we go over recent changes of the user, and
give priority to users that are present as reviewers in any of those
changes. The number of changes we go over is `sugggest.relevantChanges`.
+
This nubmer is a tradeoff between speed and accuracy.
A high number would be accurate but slow, and a low number would be
fast but inaccurate.
+
By default 50.

[[tracing]]
=== Section tracing

[[tracing.performanceLogging]]tracing.performanceLogging::
+
Whether performance logging is enabled.
+
When performance logging is enabled, performance events for some
operations are collected in memory while a request is running. At the
end of the request the performance events are handed over to the
link:dev-plugins.html#performance-logger[PerformanceLogger] plugins.
This means if performance logging is enabled, the memory footprint of
requests is slightly increased.
+
This setting has no effect if no
link:dev-plugins.html#performance-logger[PerformanceLogger] plugins are
installed, because then performance logging is always disabled.
+
By default, true.

[[tracing.traceid]]
==== Subsection tracing.<trace-id>

There can be multiple `tracing.<trace-id>` subsections to configure
automatic tracing of requests. To be traced a request must match all
conditions of one `tracing.<trace-id>` subsection. The subsection name
is used as trace ID. Using this trace ID administrators can find
matching log entries.

[[tracing.traceid.requestType]]tracing.<trace-id>.requestType::
+
Type of request for which request tracing should be always enabled (can
be `GIT_RECEIVE`, `GIT_UPLOAD`, `REST` and `SSH`).
+
May be specified multiple times.
+
By default, unset (all request types are matched).

[[tracing.traceid.requestUriPattern]]tracing.<trace-id>.requestUriPattern::
+
Regular expression to match request URIs for which request tracing
should be always enabled. Request URIs are only available for REST
requests. Request URIs never include the '/a' prefix.
+
May be specified multiple times.
+
By default, unset (all request URIs are matched).

[[tracing.traceid.account]]tracing.<trace-id>.account::
+
Account ID of an account for which request tracing should be always
enabled.
+
May be specified multiple times.
+
By default, unset (all accounts are matched).

[[tracing.traceid.projectPattern]]tracing.<trace-id>.projectPattern::
+
Regular expression to match project names for which request tracing
should be always enabled.
+
May be specified multiple times.
+
By default, unset (all projects are matched).

[[trackingid]]
=== Section trackingid

Tagged footer lines containing references to external
tracking systems, parsed out of the commit message and
saved in Gerrit's secondary index.

After making changes to this section, existing changes
must be reindexed with link:pgm-reindex.html[reindex].

The tracking ids are searchable using tr:<tracking id> or
bug:<tracking id>.

----
[trackingid "jira-bug"]
  footer = Bugfix:
  footer = Bug:
  match = JRA\\d{2,8}
  system = JIRA

[trackingid "jira-feature"]
  footer = Feature
  match = JRA(\\d{2,8})
  system = JIRA
----

[[trackingid.name.footer]]trackingid.<name>.footer::
+
A prefix tag that identifies the footer line to parse for tracking ids.
+
Several trackingid entries can have the same footer tag, and a single trackingid
entry can have multiple footer tags.
+
If multiple footer tags are specified, each tag will be parsed separately and
duplicates will be ignored.
+
The trailing ":" is optional.

[[trackingid.name.match]]trackingid.<name>.match::
+
A link:http://download.oracle.com/javase/6/docs/api/java/util/regex/Pattern.html[standard
Java regular expression (java.util.regex),role=external,window=_blank] used to match the
external tracking id part of the footer line. The match can
result in several entries in the DB.  If grouping is used in the
regex the first group will be interpreted as the tracking id.
Tracking ids longer than 32 characters will be ignored.
+
The configuration file parser eats one level of backslashes, so the
character class `\s` requires `\\s` in the configuration file.  The
parser also terminates the line at the first `#`, so a match
expression containing # must be wrapped in double quotes.

[[trackingid.name.system]]trackingid.<name>.system::
+
The name of the external tracking system (maximum 10 characters).
It is possible to have several trackingid entries for the same
tracking system.

[[transfer]]
=== Section transfer

[[transfer.timeout]]transfer.timeout::
+
Number of seconds to wait for a single network read or write
to complete before giving up and declaring the remote side is
not responding.  If 0, there is no timeout, and this server will
wait indefinitely for a transfer to finish.
+
A timeout should be large enough to mostly transfer the objects to
the other side.  1 second may be too small for larger projects,
especially over a WAN link, while 10-30 seconds is a much more
reasonable timeout value.
+
Defaults to 0 seconds, wait indefinitely.


[[upload]]
=== Section upload

Options to control the behavior of `upload-pack` on the server side,
which handles a user's fetch, clone, or repo sync command.

----
[upload]
  allowGroup = GROUP_ALLOWED_TO_EXECUTE
  allowGroup = YET_ANOTHER_GROUP_ALLOWED_TO_EXECUTE
----

[[upload.allowGroup]]upload.allowGroup::
+
Name of the groups of users that are allowed to execute 'upload-pack'.
One or more groups can be set.
+
If no groups are added, any user will be allowed to execute
'upload-pack' on the server.

[[accountDeactivation]]
=== Section accountDeactivation

Configures the parameters for the scheduled task to sweep and deactivate Gerrit
accounts according to their status reported by the auth backend. Currently only
supported for LDAP backends.

[[accountDeactivation.startTime]]accountDeactivation.startTime::
+
The link:#schedule-configuration-startTime[start time] for running
account deactivations.

[[accountDeactivation.interval]]accountDeactivation.interval::
+
The link:#schedule-configuration-interval[interval] for running
account deactivations.

link:#schedule-configuration-examples[Schedule examples] can be found
in the link:#schedule-configuration[Schedule Configuration] section.

[[submodule]]
=== Section submodule

[[submodule.verbosesuperprojectupdate]]submodule.verboseSuperprojectUpdate::
+
When using link:user-submodules.html#automatic_update[automatic superproject updates]
this option will determine how the submodule commit messages are included into
the commit message of the superproject update.
+
If `FALSE`, will not include any commit messages for the gitlink update.
+
If `SUBJECT_ONLY`, will include only the commit subjects.
+
If `TRUE`, will include full commit messages.
+
By default this is `TRUE`.

[[submodule.enableSuperProjectSubscriptions]]submodule.enableSuperProjectSubscriptions::
+
This allows to enable the superproject subscription mechanism.
+
By default this is true.

[[submodule.maxCombinedCommitMessageSize]]submodule.maxCombinedCommitMessageSize::
+
This allows to limit the length of the commit message for a submodule.
+
By default this is 262144 (256 KiB).
+
Common unit suffixes of k, m, or g are supported.

[[submodule.maxCommitMessages]]submodule.maxCommitMessages::
+
This allows to limit the number of commit messages that should be combined when creating
a commit message for a submodule.
+
By default this is 1000.

[[user]]
=== Section user

[[user.name]]user.name::
+
Name that Gerrit calls itself in Git when it creates a new Git
commit, such as a merge during change submission.
+
By default this is "Gerrit Code Review".

[[user.email]]user.email::
+
Email address that Gerrit refers to itself as when it creates a
new Git commit, such as a merge commit during change submission.
+
If not set, Gerrit generates this as "gerrit@`hostname`", where
`hostname` is the hostname of the system Gerrit is running on.
+
By default, not set, generating the value at startup.

[[user.anonymousCoward]]user.anonymousCoward::
+
Username that is displayed in the Gerrit Web UI and in e-mail
notifications if the full name of the user is not set.
+
By default "Name of user not set" is used.

[[schedule-configuration]]
=== Schedule Configuration

Schedule configurations are used for running periodic background jobs.

A schedule configuration consists of two parameters:

[[schedule-configuration-interval]]
* `interval`:
Interval for running the periodic background job. The interval must be
larger than zero. The following suffixes are supported to define the
time unit for the interval:
** `s`, `sec`, `second`, `seconds`
** `m`, `min`, `minute`, `minutes`
** `h`, `hr`, `hour`, `hours`
** `d`, `day`, `days`
** `w`, `week`, `weeks` (`1 week` is treated as `7 days`)
** `mon`, `month`, `months` (`1 month` is treated as `30 days`)
** `y`, `year`, `years` (`1 year` is treated as `365 days`)

[[schedule-configuration-startTime]]
* `startTime`:
The start time defines the first execution of the periodic background
job. If the configured `interval` is shorter than `startTime - now` the
start time will be preponed by the maximum integral multiple of
`interval` so that the start time is still in the future. `startTime`
must have one of the following formats:

** `<day of week> <hours>:<minutes>`
** `<hours>:<minutes>`

+
The placeholders can have the following values:

*** `<day of week>`:
`Mon`, `Tue`, `Wed`, `Thu`, `Fri`, `Sat`, `Sun`
*** `<hours>`:
`00`-`23`
*** `<minutes>`:
`00`-`59`

+
The time zone cannot be specified but is always the system default
time zone. Hours must be zero-padded, i.e. `06:00` rather than `6:00`.

The section (and optionally the subsection) in which the `interval` and
`startTime` keys must be set depends on the background job for which a
schedule should be configured. E.g. for the change cleanup job the keys
must be set in the link:#changeCleanup[changeCleanup] section:

----
  [changeCleanup]
    startTime = Fri 10:30
    interval  = 2 days
----

[[schedule-configuration-examples]]
Examples for a schedule configuration:

* Example 1:
+
----
  startTime = Fri 10:30
  interval  = 2 days
----
+
Assuming that the server is started on `Mon 07:00` then
`startTime - now` is `4 days 3:30 hours`. This is larger than the
interval hence the start time is preponed by the maximum integral
multiple of the interval so that start time is still in the future,
i.e. preponed by 4 days. This yields a start time of `Mon 10:30`, next
executions are `Wed 10:30`, `Fri 10:30`. etc.

* Example 2:
+
----
  startTime = 06:00
  interval = 1 day
----
+
Assuming that the server is started on `Mon 07:00` then this yields the
first run on Tuesday at 06:00 and a repetition interval of 1 day.

[[All-Projects-project.config]]
== File `etc/All-Projects/project.config`

The optional file `'$site_path'/etc/All-Projects/project.config` provides
defaults for configuration read from
link:config-project-config.html[`project.config`] in the
`All-Projects` repo. Unlike `gerrit.config`, this file contains project-type
configuration rather than server-type configuration.

Most administrators will not need this file, and should instead make commits to
`All-Projects` to modify global config. However, a separate file can be useful
when managing multiple Gerrit servers, since pushing changes to defaults using
Puppet or a similar tool can be easier than scripting git updates to
`All-Projects`.

The contents of the file are loaded each time the `All-Projects` project is
reloaded. Updating the file requires either evicting the project cache or
restarting the server.

Caveats:

* The path from which the file is read corresponds to the name of the repo,
  which is link:#gerrit.allProjects[configurable].
* Although the file lives in a directory that shares a name with a repository,
  this directory is not a Git repository.
* Only the file `project.config` is read from this directory to provide
  defaults; any other files in this directory, such as `rules.pl`, are ignored.
  (This behavior may change in the future.)
* Group names listed in the access config in this file are resolved to UUIDs
  using the `groups` file in the repository, not in the config directory. As a
  result, setting ACLs in this file is not recommended.

[[secure.config]]
== File `etc/secure.config`

The optional file `'$site_path'/etc/secure.config` overrides (or
supplements) the settings supplied by `'$site_path'/etc/gerrit.config`.
The file should be readable only by the daemon process and can be
used to contain private configuration entries that wouldn't normally
be exposed to everyone.

Sample `etc/secure.config`:
----
[auth]
  registerEmailPrivateKey = 2zHNrXE2bsoylzUqDxZp0H1cqUmjgWb6

[database]
  username = webuser
  password = s3kr3t

[ldap]
  password = l3tm3srch

[httpd]
  sslKeyPassword = g3rr1t

[sendemail]
  smtpPass = sp@m

[remote "bar"]
  password = s3kr3t
----

== File `etc/peer_keys`

The optional file `'$site_path'/etc/peer_keys` controls who can
login as the 'Gerrit Code Review' user, required for the link:cmd-suexec.html[suexec]
command.

The format is one Base-64 encoded public key per line.

=== Configurable Parameters

site_path::
+
Local filesystem directory holding the site customization assets.
Placing this directory under version control and/or backup is a
good idea.
+
Files in this directory provide additional configuration.
+
Other files support site customization.
+
* link:config-themes.html[Themes]

[[jgitConfig]]
== File `etc/jgit.config`

Gerrit uses the `$site_path/etc/jgit.config` file instead of the
system-wide and user-global Git configuration for its runtime JGit
configuration.

Sample `etc/jgit.config` file:
----
[core]
  trustFolderStat = false
----

GERRIT
------
Part of link:index.html[Gerrit Code Review]

SEARCHBOX
---------<|MERGE_RESOLUTION|>--- conflicted
+++ resolved
@@ -1179,29 +1179,6 @@
 Allow blame on side by side diff. If set to false, blame cannot be used.
 +
 Default is true.
-
-<<<<<<< HEAD
-[[change.api.allowedIdentifier]]change.api.allowedIdentifier::
-+
-Change identifier(s) that are allowed on the API. See
-link:rest-api-changes.html#change-id[Change Id] for more information.
-+
-Possible values are `ALL`, `TRIPLET`, `NUMERIC_ID`, `I_HASH`, and
-`COMMIT_HASH` or any combination of those as a string list.
-`PROJECT_NUMERIC_ID` is always allowed and doesn't need to be listed
-explicitly.
-+
-Default is `ALL`.
-=======
-[[change.api.excludeMergeableInChangeInfo]]change.api.excludeMergeableInChangeInfo::
-+
-If true, the mergeability bit in
-link:rest-api-changes.html#change-info[ChangeInfo] will never be set. It can
-be requested separately through the
-link:rest-api-changes.html#get-mergeable[get-mergeable] endpoint.
-+
-Default is false.
->>>>>>> 5979ce84
 
 [[change.cacheAutomerge]]change.cacheAutomerge::
 +
