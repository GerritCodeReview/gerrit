--- conflicted
+++ resolved
@@ -422,14 +422,8 @@
 [[auth.gitBasicAuth]]auth.gitBasicAuth::
 +
 If true then Git over HTTP and HTTP/S traffic is authenticated using
-<<<<<<< HEAD
-standard BasicAuth and credentials validated against the randomly
-generated HTTP password or against LDAP when it is configured as
-Gerrit Web UI authentication method.
-=======
 standard BasicAuth and the credentials are validated using the same
 auth method as configured for the Gerrit Web UI.
->>>>>>> df71e93f
 +
 This parameter affects git over HTTP traffic and access to the REST
 API. If set to false then Gerrit will authenticate through DIGEST
