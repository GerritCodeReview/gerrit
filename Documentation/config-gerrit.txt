--- conflicted
+++ resolved
@@ -1641,16 +1641,6 @@
 +
 Default is `true`.
 
-<<<<<<< HEAD
-[[change.showAssigneeInChangesTable]]change.showAssigneeInChangesTable::
-+
-Show assignee field in changes table. If set to `false`, assignees will
-not be visible in changes table.
-+
-Default is `false`.
-
-=======
->>>>>>> 51371f81
 [[change.strictLabels]]change.strictLabels::
 +
 Reject invalid label votes: invalid labels or invalid values. This
