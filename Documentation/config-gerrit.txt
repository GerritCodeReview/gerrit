:linkattrs:
= Gerrit Code Review - Configuration

== File `etc/gerrit.config`

The optional file `'$site_path'/etc/gerrit.config` is a Git-style
config file that controls many host specific settings for Gerrit.

[NOTE]
The contents of the `etc/gerrit.config` file are cached at startup
by Gerrit. For most properties, if they are modified in this file, Gerrit
needs to be restarted before it will use the new values. Some properties
support being link:#reloadConfig[`reloaded`] without restart.

Sample `etc/gerrit.config`:
----
[core]
  packedGitLimit = 200 m

[cache]
  directory = /var/cache/gerrit
----

[[reloadConfig]]
=== Reload `etc/gerrit.config`
Some properties support being reloaded without restart when a `reload config`
command is issued through link:cmd-reload-config.html[`SSH`] or the
link:rest-api-config.html#reload-config[`REST API`]. If a property supports
this it is specified in the documentation for the property below.


[[accountPatchReviewDb]]
=== Section accountPatchReviewDb

The AccountPatchReviewDb is a database used to store the user file reviewed
flags.

[[accountPatchReviewDb.url]]accountPatchReviewDb.url::
+
The url of accountPatchReviewDb. Supported types are `H2`, `POSTGRESQL`,
`MARIADB`, and `MYSQL`. Drop the driver jar in the lib folder of the site path
if the Jdbc driver of the corresponding Database is not yet in the class path.
+
Default is to create H2 database in the db folder of the site path.
+
Changing this parameter requires to migrate database using the
link:pgm-MigrateAccountPatchReviewDb.html[MigrateAccountPatchReviewDb] program.
Migration cannot be done while the server is running.
+
Also note that the db_name has to be a new db and not reusing an old ReviewDb
database from a former 2.x site, otherwise gerrit's init will remove the table.

----
[accountPatchReviewDb]
  url = jdbc:postgresql://<host>:<port>/<db_name>?user=<user>&password=<password>
----

[[accountPatchReviewDb.poolLimit]]accountPatchReviewDb.poolLimit::
+
Maximum number of open database connections.  If the server needs
more than this number, request processing threads will wait up
to <<accountPatchReviewDb.poolMaxWait, poolMaxWait>> seconds for a
connection to be released before they abort with an exception.
This limit must be several units higher than the total number of
httpd and sshd threads as some request processing code paths may
need multiple connections.
+
Default is <<sshd.threads, sshd.threads>>
 + <<httpd.maxThreads, httpd.maxThreads>> + 2.
+

[[accountPatchReviewDb.poolMinIdle]]database.poolMinIdle::
+
Minimum number of connections to keep idle in the pool.
Default is 4.
+

[[accountPatchReviewDb.poolMaxIdle]]accountPatchReviewDb.poolMaxIdle::
+
Maximum number of connections to keep idle in the pool.  If there
are more idle connections, connections will be closed instead of
being returned back to the pool.
Default is min(<<accountPatchReviewDb.poolLimit, accountPatchReviewDb.poolLimit>>, 16).
+

[[accountPatchReviewDb.poolMaxWait]]accountPatchReviewDb.poolMaxWait::
+
Maximum amount of time a request processing thread will wait to
acquire a database connection from the pool.  If no connection is
released within this time period, the processing thread will abort
its current operations and return an error to the client.
Values should use common unit suffixes to express their setting:
+
* ms, milliseconds
* s, sec, second, seconds
* m, min, minute, minutes
* h, hr, hour, hours

+
If a unit suffix is not specified, `milliseconds` is assumed.
Default is `30 seconds`.

[[accounts]]
=== Section accounts

[[accounts.visibility]]accounts.visibility::
+
Controls visibility of other users' dashboard pages and
completion suggestions to web users.
+
If `ALL`, all users are visible to all other users, even
anonymous users.
+
If `SAME_GROUP`, only users who are also members of a group the
current user is a member of are visible.
+
If `VISIBLE_GROUP`, only users who are members of at least one group
that is visible to the current user are visible.
+
If `NONE`, no users other than the current user are visible.
+
Default is `ALL`.

[[accounts.defaultDisplayName]]accounts.defaultDisplayName::
+
If a user account does not have a display name set, which is the normal
case, then this configuration value chooses the strategy how to choose
the display name. Note that this strategy is not applied by the backend.
If the AccountInfo has the display name unset, then the client has to
apply this strategy.
+
If `FULL_NAME`, then the (full) name of the user is chosen from
link:rest-api-accounts.html#account-info[AccountInfo].
+
If `FIRST_NAME`, then the first word (i.e. everything until first
whitespace character) of the (full) name of the user is chosen from
link:rest-api-accounts.html#account-info[AccountInfo].
+
If `USERNAME`, then the username of the user is chosen from
link:rest-api-accounts.html#account-info[AccountInfo]. If that is not
set, then the (full) name will be used.
+
Default is `FULL_NAME`.

[[addreviewer]]
=== Section addreviewer

[[addreviewer.maxWithoutConfirmation]]addreviewer.maxWithoutConfirmation::
+
The maximum number of reviewers a user can add at once by adding a
group as reviewer without being asked to confirm the operation.
+
If set to 0, the user will never be asked to confirm adding a group
as reviewer.
+
Default is 10.
+
This setting only applies for adding reviewers in the Gerrit Web UI,
but is ignored when adding reviewers with the
link:cmd-set-reviewers.html[set-reviewers] command.
+
This value supports link:#reloadConfig[configuration reloads].

[[addreviewer.maxAllowed]]addreviewer.maxAllowed::
+
The maximum number of reviewers a user can add at once by adding a
group as reviewer.
+
If set to 0, there is no limit for the number of reviewers that can
be added at once by adding a group as reviewer.
+
Default is 20.
+
This value supports link:#reloadConfig[configuration reloads].

[[addReviewer.baseWeight]]addReviewer.baseWeight::
+
The weight that will be applied in the default reviewer ranking algorithm.
This can be increased or decreased to give more or less influence to plugins.
If set to zero, the base ranking will not have any effect. Reviewers will then
be ordered as ranked by the plugins (if there are any).
+
By default 1.

[[auth]]
=== Section auth

See also link:config-sso.html[SSO configuration].

[[auth.type]]auth.type::
+
Type of user authentication employed by Gerrit.  The supported
values are:
+
* `OpenID`
+
The default setting.  Gerrit uses any valid OpenID
provider chosen by the end-user.  For more information see
http://openid.net/[openid.net,role=external,window=_blank].
+
* `OpenID_SSO`
+
Supports OpenID from a single provider.  There is no registration
link, and the "Sign In" link sends the user directly to the provider's
SSO entry point.
+
* `HTTP`
+
Gerrit relies upon data presented in the HTTP request.  This includes
HTTP basic authentication, or some types of commercial single-sign-on
solutions.  With this setting enabled the authentication must
take place in the web server or servlet container, and not from
within Gerrit.
+
* `HTTP_LDAP`
+
Exactly like `HTTP` (above), but additionally Gerrit pre-populates
a user's full name and email address based on information obtained
from the user's account object in LDAP.  The user's group membership
is also pulled from LDAP, making any LDAP groups that a user is a
member of available as groups in Gerrit. Hence the `_LDAP` suffix in
the name of this authentication type. Gerrit does NOT authenticate
the user via LDAP.
+
* `CLIENT_SSL_CERT_LDAP`
+
This authentication type is actually kind of SSO. Gerrit will configure
Jetty's SSL channel to request the client's SSL certificate. For this
authentication to work a Gerrit administrator has to import the root
certificate of the trust chain used to issue the client's certificate
into the <review-site>/etc/keystore.
After the authentication is done Gerrit will obtain basic user
registration (name and email) from LDAP, and some group memberships.
Hence the `_LDAP` suffix in the name of this authentication type.
Gerrit does NOT authenticate the user via LDAP.
This authentication type can only be used under hosted daemon mode, and
the httpd.listenUrl must use https:// as the protocol.
Optionally, certificate revocation list file can be used
at <review-site>/etc/crl.pem. For details, see httpd.sslCrl.
+
* `LDAP`
+
Gerrit prompts the user to enter a username and a password, which
it then verifies by performing a simple bind against the configured
<<ldap.server,ldap.server>>.  In this configuration the web server
is not involved in the user authentication process.
+
The actual username used in the LDAP simple bind request is the
account's full DN, which is discovered by first querying the
directory using either an anonymous request, or the configured
<<ldap.username,ldap.username>> identity. Gerrit can also use kerberos if
<<ldap.authentication,ldap.authentication>> is set to `GSSAPI`.
+
If link:#auth.gitBasicAuthPolicy[`auth.gitBasicAuthPolicy`] is set to `HTTP`,
the randomly generated HTTP password is used for authentication. On the other hand,
if link:#auth.gitBasicAuthPolicy[`auth.gitBasicAuthPolicy`] is set to `HTTP_LDAP`,
the password in the request is first checked against the HTTP password and, if
it does not match, it is then validated against the LDAP password.
Service users that only exist in the Gerrit database are authenticated by their
HTTP passwords.

* `LDAP_BIND`
+
Gerrit prompts the user to enter a username and a password, which
it then verifies by performing a simple bind against the configured
<<ldap.server,ldap.server>>.  In this configuration the web server
is not involved in the user authentication process.
+
Unlike `LDAP` above, the username used to perform the LDAP simple bind
request is the exact string supplied in the dialog by the user.
The configured <<ldap.username,ldap.username>> identity is not used to obtain
account information.
+
* `OAUTH`
+
OAuth is a protocol that lets external apps request authorization to private
details in a user's account without getting their password. This is
preferred over Basic Authentication because tokens can be limited to specific
types of data, and can be revoked by users at any time.
+
Site owners have to register their application before getting started. Note
that provider specific plugins must be used with this authentication scheme.
+
Git clients may send OAuth 2 access tokens instead of passwords in the Basic
authentication header. Note that provider specific plugins must be installed to
facilitate this authentication scheme. If multiple OAuth 2 provider plugins are
installed one of them must be selected as default with the
`auth.gitOAuthProvider` option.
+
* `DEVELOPMENT_BECOME_ANY_ACCOUNT`
+
*DO NOT USE*.  Only for use in a development environment.
+
When this is the configured authentication method a hyperlink titled
`Become` appears in the top right corner of the page, taking the
user to a form where they can enter the username of any existing
user account, and immediately login as that account, without any
authentication taking place.

+
By default, OpenID.

[[auth.allowedOpenID]]auth.allowedOpenID::
+
List of permitted OpenID providers.  A user may only authenticate
with an OpenID that matches this list.  Only used if `auth.type`
is set to `OpenID` (the default).
+
Patterns may be either a
link:http://download.oracle.com/javase/6/docs/api/java/util/regex/Pattern.html[standard
Java regular expression (java.util.regex),role=external,window=_blank] (start with `^` and
end with `$`) or be a simple prefix (any other string).
+
By default, the list contains two values, `http://` and `https://`,
allowing users to authenticate with any OpenID provider.

[[auth.trustedOpenID]]auth.trustedOpenID::
+
List of trusted OpenID providers.  Only used if `auth.type` is
set to `OpenID` (the default).
+
In order for a user to take advantage of permissions beyond those
granted to the `Anonymous Users` and `Registered Users` groups,
the user account must only have OpenIDs which match at least one
pattern from this list.
+
Patterns may be either a
link:http://download.oracle.com/javase/6/docs/api/java/util/regex/Pattern.html[standard
Java regular expression (java.util.regex),role=external,window=_blank] (start with `^` and
end with `$`) or be a simple prefix (any other string).
+
By default, the list contains two values, `http://` and `https://`,
allowing Gerrit to trust any OpenID it receives.

[[auth.openIdDomain]]auth.openIdDomain::
+
List of allowed OpenID email address domains. Only used if
`auth.type` is set to `OPENID` or `OPENID_SSO`.
+
Domain is case insensitive and must be in the same form as it
appears in the email address, for example, "example.com".
+
By default, any domain is accepted.

[[auth.maxOpenIdSessionAge]]auth.maxOpenIdSessionAge::
+
Time in seconds before an OpenID provider must force the user
to authenticate themselves again before authentication to this
Gerrit server.  Currently this is only a polite request, and users
coming from providers that don't support the PAPE extension will
be accepted anyway.  In the future it may be enforced, rejecting
users coming from providers that don't honor the max session age.
+
If set to 0, the provider will always force the user to authenticate
(e.g. supply their password).  Values should use common unit suffixes
to express their setting:
+
* s, sec, second, seconds
* m, min, minute, minutes
* h, hr, hour, hours
* d, day, days
* w, week, weeks (`1 week` is treated as `7 days`)
* mon, month, months (`1 month` is treated as `30 days`)
* y, year, years (`1 year` is treated as `365 days`)

+
Default is -1, permitting infinite time between authentications.

[[auth.registerEmailPrivateKey]]auth.registerEmailPrivateKey::
+
Private key to use when generating an email verification token.
+
If not set, a random key is generated when running the
link:pgm-init.html[site initialization].

[[auth.maxRegisterEmailTokenAge]]auth.maxRegisterEmailTokenAge::
+
Time in seconds before an email verification token sent to a user in
order to validate their email address expires.
+
* s, sec, second, seconds
* m, min, minute, minutes
* h, hr, hour, hours
* d, day, days
* w, week, weeks (`1 week` is treated as `7 days`)
* mon, month, months (`1 month` is treated as `30 days`)
* y, year, years (`1 year` is treated as `365 days`)

+
Default is 12 hours.

[[auth.openIdSsoUrl]]auth.openIdSsoUrl::
+
The SSO entry point URL.  Only used if `auth.type` is set to
`OpenID_SSO`.
+
The "Sign In" link will send users directly to this URL.

[[auth.httpHeader]]auth.httpHeader::
+
HTTP header to trust the username from, or unset to select HTTP basic
authentication.  Only used if `auth.type` is set to `HTTP`.

[[auth.httpDisplaynameHeader]]auth.httpDisplaynameHeader::
+
HTTP header to retrieve the user's display name from.  Only used if `auth.type`
is set to `HTTP`.
+
If set, Gerrit trusts and enforces the user's full name using the HTTP header
and disables the ability to manually modify the user's full name
from the contact information page.

[[auth.httpEmailHeader]]auth.httpEmailHeader::
+
HTTP header to retrieve the user's e-mail from.  Only used if `auth.type`
is set to `HTTP`.
+
If set, Gerrit trusts and enforces the user's e-mail using the HTTP header
and disables the ability to manually modify or register other e-mails
from the contact information page.

[[auth.httpExternalIdHeader]]auth.httpExternalIdHeader::
+
HTTP header to retrieve the user's external identification token.
Only used if `auth.type` is set to `HTTP`.
+
If set, Gerrit adds the value contained in the HTTP header to the
user's identity. Typical use is with a federated identity token from
an external system (e.g. GitHub OAuth 2.0 authentication) where
the user's auth token exchanged during authentication handshake
needs to be used for authenticated communication to the external
system later on.
+
Example: `auth.httpExternalIdHeader: X-GitHub-OTP`

[[auth.loginUrl]]auth.loginUrl::
+
URL to redirect a browser to after the end-user has clicked on the
login link in the upper right corner. Only used if `auth.type` is set
to `HTTP` or `HTTP_LDAP`.
Organizations using an enterprise single-sign-on solution may want to
redirect the browser to the SSO product's sign-in page for completing the
login process and validate their credentials.
+
If set, Gerrit allows anonymous access until the end-user performs the login
and provides a trusted identity through the HTTP header.
If not set, Gerrit requires the HTTP header with a trusted identity
and returns the error page 'LoginRedirect.html' if such a header is not
present.

[[auth.loginText]]auth.loginText::
+
Text displayed in the loginUrl link. Only used if `auth.loginUrl` is set.
+
If not set, the "Sign In" text is used.

[[auth.registerPageUrl]]auth.registerPageUrl::
+
URL of the registration page to use when a new user logs in to Gerrit for
the first time. Used only when `auth.type` is set to `HTTP`.
+
If not set, the standard Gerrit registration page `/#/register/` is displayed.

[[auth.logoutUrl]]auth.logoutUrl::
+
URL to redirect a browser to after the end-user has clicked on the
"Sign Out" link in the upper right corner.  Organizations using an
enterprise single-sign-on solution may want to redirect the browser
to the SSO product's sign-out page.
+
If not set, the redirect returns to the list of all open changes.

[[auth.registerUrl]]auth.registerUrl::
+
Target for the "Register" link in the upper right corner.  Used only
when `auth.type` is `LDAP`, `LDAP_BIND` or `CUSTOM_EXTENSION`.
+
If not set, no "Register" link is displayed.

[[auth.registerText]]auth.registerText::
+
Text for the "Register" link in the upper right corner.  Used only
when `auth.type` is `LDAP`, `LDAP_BIND` or `CUSTOM_EXTENSION`.
+
If not set, defaults to "Register".

[[auth.editFullNameUrl]]auth.editFullNameUrl::
+
Target for the "Edit" button when the user is allowed to edit their
full name.  Used only when `auth.type` is `LDAP`, `LDAP_BIND` or
`CUSTOM_EXTENSION`.

[[auth.httpPasswordUrl]]auth.httpPasswordUrl::
+
Target for the "Obtain Password" link.  Used only when `auth.type` is
`CUSTOM_EXTENSION`.

[[auth.switchAccountUrl]]auth.switchAccountUrl::
+
URL to switch user identities and login as a different account than
the currently active account.  This is disabled by default except when
`auth.type` is `OPENID` and `DEVELOPMENT_BECOME_ANY_ACCOUNT`.  If set
the "Switch Account" link is displayed next to "Sign Out".
+
When `auth.type` does not normally enable this URL administrators may
set this to `login/`, allowing users to begin a new web session. This value
is used as an href in PolyGerrit, so absolute URLs like
`https://someotherhost/login` work as well.
+
If a ${path} parameter is included, then PolyGerrit will substitute the
currently viewed path in the link. Be aware that this path will include
a leading slash, so a value like this might be appropriate: `/login${path}`.

[[auth.cookiePath]]auth.cookiePath::
+
Sets "path" attribute of the authentication cookie.
+
If not set, HTTP request's path is used.

[[auth.cookieDomain]]auth.cookieDomain::
+
Sets "domain" attribute of the authentication cookie.
+
If not set, HTTP request's domain is used.

[[auth.cookieSecure]]auth.cookieSecure::
+
Sets "secure" flag of the authentication cookie.  If true, cookies
will be transmitted only over HTTPS protocol.
+
By default, false.

[[auth.emailFormat]]auth.emailFormat::
+
Optional format string to construct user email addresses out of
user login names.  Only used if `auth.type` is `HTTP`, `HTTP_LDAP`
or `LDAP`.
+
This value can be set to a format string, where `{0}` is replaced
with the login name.  E.g. "\{0\}+gerrit@example.com" with a user
login name of "foo" will produce "foo+gerrit@example.com" during
the first time user "foo" registers.
+
If the site is using `HTTP_LDAP` or `LDAP`, using this option is
discouraged.  Setting `ldap.accountEmailAddress` and importing the
email address from the LDAP directory is generally preferred.

[[auth.contributorAgreements]]auth.contributorAgreements::
+
Controls whether or not the contributor agreement features are
enabled for the Gerrit site.  If enabled a user must complete a
contributor agreement before they can upload changes.
+
If enabled, the admin must also add one or more
link:config-cla.html[contributor-agreement sections]
in project.config and create agreement files under
`'$site_path'/static`, so users can actually complete one or
more agreements.
+
By default this is false (no agreements are used).
+
To enable the actual usage of contributor agreement the project
specific config option in the `project.config` must be set:
link:config-project-config.html[receive.requireContributorAgreement].

[[auth.trustContainerAuth]]auth.trustContainerAuth::
+
If true then it is the responsibility of the container hosting
Gerrit to authenticate users. In this case Gerrit will blindly trust
the container.
+
This parameter only affects git over http traffic. If set to false
then Gerrit will do the authentication (using Basic authentication).
+
By default this is set to false.


[[auth.gitBasicAuthPolicy]]auth.gitBasicAuthPolicy::
+
When `auth.type` is `LDAP`, `LDAP_BIND` or `OAUTH`, it allows using either the generated
HTTP password, the LDAP or OAUTH password, or a combination of HTTP and LDAP
authentication, to authenticate Git over HTTP and REST API requests.
The supported values are:
+
*`HTTP`
+
Only the HTTP password is accepted when doing Git over HTTP and REST API requests.
+
*`LDAP`
+
Only the `LDAP` password is allowed when doing Git over HTTP and REST API
requests.
+
*`OAUTH`
+
Only the `OAUTH` authentication is allowed when doing Git over HTTP and REST API
requests.
+
*`HTTP_LDAP`
+
The password in the request is first checked against the HTTP password and, if
it does not match, it is then validated against the `LDAP` password.
+
By default this is set to `LDAP` when link:#auth.type[`auth.type`] is `LDAP`
and `OAUTH` when link:#auth.type[`auth.type`] is `OAUTH`.
Otherwise, the default value is `HTTP`.
+
When gitBasicAuthPolicy is set to `LDAP` or `HTTP_LDAP` and the user
is authenticating with the LDAP username/password, the Git client config
needs to have `http.cookieFile` set to a local file, otherwise every
single call would trigger a full LDAP authentication and groups resolution
which could introduce a noticeable latency on the overall execution
and produce unwanted load to the LDAP server.
+
[[auth.gitOAuthProvider]]auth.gitOAuthProvider::
+
Selects the OAuth 2 provider to authenticate git over HTTP traffic with.
+
In general there is no way to determine from an access token alone, which
OAuth 2 provider to address to verify that token, and the BasicAuth
scheme does not support amending such details. If multiple OAuth provider
plugins in a system offer support for git over HTTP authentication site
administrators must configure, which one to use as default provider.
In case the provider cannot be determined from a request the access token
will be sent to the default provider for verification.
+
The value of this parameter must be the identifier of an OAuth 2 provider
in the form `plugin-name:provider-name`. Consult the respective plugin
documentation for details.

[[auth.userNameToLowerCase]]auth.userNameToLowerCase::
+
If set the username that is received to authenticate a git operation
is converted to lower case for looking up the user account in Gerrit.
+
By setting this parameter a case insensitive authentication for the
git operations can be achieved, if it is ensured that the usernames in
Gerrit (scheme `username`) are stored in lower case (e.g. if the
parameter link:#ldap.accountSshUserName[ldap.accountSshUserName] is
set to `${sAMAccountName.toLowerCase}`). It is important that for all
existing accounts this username is already in lower case. It is not
possible to convert the usernames of the existing accounts to lower
case because this would break the access to existing per-user
branches and Gerrit provides no tool to do such a conversion. Accounts
created using the REST API or the `create-account` SSH command will
be created with all lowercase characters, when this option is set.
+
Setting this parameter to `true` will prevent all users from login that
have a non-lower-case username.
+
This parameter only affects git over http and git over SSH traffic.
+
By default this is set to false.

[[auth.enableRunAs]]auth.enableRunAs::
+
If true HTTP REST APIs will accept the `X-Gerrit-RunAs` HTTP request
header from any users granted the link:access-control.html#capability_runAs[Run As]
capability. The header and capability permit the authenticated user
to impersonate another account.
+
If false the feature is disabled and cannot be re-enabled without
editing gerrit.config and restarting the server.
+
Default is true.

[[auth.allowRegisterNewEmail]]auth.allowRegisterNewEmail::
+
Whether users are allowed to register new email addresses.
+
In addition for the HTTP authentication type
link:#auth.httpemailheader[auth.httpemailheader] must *not* be set to
enable registration of new email addresses.
+
By default, true.

[[auth.autoUpdateAccountActiveStatus]]auth.autoUpdateAccountActiveStatus::
+
Whether to allow automatic synchronization of an account's inactive flag upon login.
If set to true, upon login, if the authentication back-end reports the account as active,
the account's inactive flag in the internal Gerrit database will be updated to be active.
If the authentication back-end reports the account as inactive, the account's flag will be
updated to be inactive and the login attempt will be blocked. Users enabling this feature
should ensure that their authentication back-end is supported. Currently, only
strict 'LDAP' authentication is supported.
+
In addition, if this parameter is not set, or false, the corresponding scheduled
task to deactivate inactive Gerrit accounts will also be disabled. If this
parameter is set to true, users should also consider configuring the
link:#accountDeactivation[accountDeactivation] section appropriately.
+
By default, false.

[[auth.skipFullRefEvaluationIfAllRefsAreVisible]]auth.skipFullRefEvaluationIfAllRefsAreVisible::
+
Whether to skip the full ref visibility checks as a performance shortcut when all refs are
visible to a user. Full ref filtering would filter out things like pending edits.
+
By default, true.

[[cache]]
=== Section cache

[[cache.directory]]cache.directory::
+
Path to a local directory where Gerrit can write cached entities for
future lookup.  This local disk cache is used to retain potentially
expensive to compute information across restarts.  If the location
does not exist, Gerrit will try to create it.
+
Technically, cached entities are persisted as a set of H2 databases
inside this directory.
+
If not absolute, the path is resolved relative to `$site_path`.
+
Default is unset, no disk cache.

[[cache.enableDiskStatMetrics]]cache.enableDiskStatMetrics::
+
Whether to enable the computation of disk statistics of persistent caches.
This computation is expensive and requires a long time on larger installations.
+
By default, false.

[[cache.h2CacheSize]]cache.h2CacheSize::
+
The size of the in-memory cache for each opened H2 cache database, in bytes.
+
Some caches of Gerrit are persistent and are backed by an H2 database.
H2 uses memory to cache its database content. The parameter `h2CacheSize`
allows to limit the memory used by H2 and thus prevent out-of-memory
caused by the H2 database using too much memory.
+
Technically the H2 cache size is configured using the CACHE_SIZE parameter in
the H2 JDBC connection URL, as described
link:http://www.h2database.com/html/features.html#cache_settings[here,role=external,window=_blank]
+
Default is unset, using up to half of the available memory.
+
H2 will persist this value in the database, so to unset explicitly specify 0.
+
Common unit suffixes of 'k', 'm', or 'g' are supported.

[[cache.h2AutoServer]]cache.h2AutoServer::
+
If set to true, enable H2 autoserver mode for the H2-backed persistent cache
databases.
+
See link:http://www.h2database.com/html/features.html#auto_mixed_mode[here,role=external,window=_blank]
for detail.
+
Default is false.

[[cache.name.maxAge]]cache.<name>.maxAge::
+
Maximum age to keep an entry in the cache. Entries are removed from
the cache and refreshed from source data every maxAge interval.
Values should use common unit suffixes to express their setting:
+
* s, sec, second, seconds
* m, min, minute, minutes
* h, hr, hour, hours
* d, day, days
* w, week, weeks (`1 week` is treated as `7 days`)
* mon, month, months (`1 month` is treated as `30 days`)
* y, year, years (`1 year` is treated as `365 days`)

+
--
If a unit suffix is not specified, `seconds` is assumed.  If 0 is
supplied, the maximum age is infinite and items are never purged
except when the cache is full.

Default is `0`, meaning store forever with no expire, except:

* `"adv_bases"`: default is `10 minutes`
* `"ldap_groups"`: default is `1 hour`
* `"web_sessions"`: default is `12 hours`
--

[[cache.name.memoryLimit]]cache.<name>.memoryLimit::
+
The total cost of entries to retain in memory. The cost computation
varies by the cache. For most caches where the in-memory size of each
entry is relatively the same, memoryLimit is currently defined to be
the number of entries held by the cache (each entry costs 1).
+
For caches where the size of an entry can vary significantly between
individual entries (notably `"diff"`, `"diff_intraline"`), memoryLimit
is an approximation of the total number of bytes stored by the cache.
Larger entries that represent bigger patch sets or longer source files
will consume a bigger portion of the memoryLimit. For these caches the
memoryLimit should be set to roughly the amount of RAM (in bytes) the
administrator can dedicate to the cache.
+
Default is 1024 for most caches, except:
+
* `"adv_bases"`: default is `4096`
* `"diff"`: default is `10m` (10 MiB of memory)
* `"diff_intraline"`: default is `10m` (10 MiB of memory)
* `"diff_summary"`: default is `10m` (10 MiB of memory)
* `"external_ids_map"`: default is `2` and should not be changed
* `"groups"`: default is unlimited
* `"groups_byname"`: default is unlimited
* `"groups_byuuid"`: default is unlimited
* `"plugin_resources"`: default is 2m (2 MiB of memory)

+
If set to 0 the cache is disabled. Entries are removed immediately
after being stored by the cache. This is primarily useful for testing.

[[cache.name.expireFromMemoryAfterAccess]]cache.<name>.expireFromMemoryAfterAccess::
+
Time after last access to automatically expire entries from an in-memory
cache. If 0 or not specified, entries are never expired in this manner.
Values may use unit suffixes as in link:#cache.name.maxAge[maxAge].
+
This option only applies to in-memory caches; persistent cache values are
not expired in this manner, and are only pruned via
link:#cache.name.diskLimit[diskLimit].

[[cache.name.diskLimit]]cache.<name>.diskLimit::
+
Total size in bytes of the keys and values stored on disk. Caches that
have grown bigger than this size are scanned daily at 1 AM local
server time to trim the cache. Entries are removed in least recently
accessed order until the cache fits within this limit.  Caches may
grow larger than this during the day, as the size check is only
performed once every 24 hours.
+
Default is 128 MiB per cache, except:
+
* `"change_notes"`: disk storage is disabled by default
* `"diff_summary"`: default is `1g` (1 GiB of disk space)
* `"external_ids_map"`: disk storage is disabled by default

+
If 0 or negative, disk storage for the cache is disabled.

==== [[cache_names]]Standard Caches

cache `"accounts"`::
+
Cache entries contain important details of an active user, including
their display name, preferences, and known email addresses. Entry
information is obtained from NoteDb data in the `All-Users` repo.

+
If direct updates are made to `All-Users`, this cache should be flushed.

cache `"adv_bases"`::
+
Used only for push over smart HTTP when branch level access controls
are enabled.  The cache entry contains all commits that are available
for the client to use as potential delta bases.  Push over smart HTTP
requires two HTTP requests, and this cache tries to carry state from
the first request into the second to ensure it can complete.

cache `"default_preferences"`::
+
Caches the server's default general, edit and diff preferences.
+
Default value is 1 to hold only the most current version in-memory.

cache `"changes"`::
+
The size of `memoryLimit` determines the number of projects for which
all changes will be cached. If the cache is set to 1024, this means all
changes for up to 1024 projects can be held in the cache.
+
Default value is 0 (disabled). It is disabled by default due to the fact
that change updates are not communicated between Gerrit servers. Hence
this cache should be disabled in a cluster setup using multiple primary
or multiple replica nodes.
+
The cache should be flushed whenever the database changes table is modified
outside of Gerrit.

cache `"diff"`::
+
Each item caches the differences between two commits, at both the
directory and file levels.  Gerrit uses this cache to accelerate
the display of affected file names, as well as file contents.
+
Entries in this cache are relatively large, so memoryLimit is an
estimate in bytes of memory used. Administrators should try to target
cache.diff.memoryLimit to fit all changes users will view in a 1 or 2
day span.

cache `"diff_intraline"`::
+
Each item caches the intraline difference of one file, when compared
between two commits. Gerrit uses this cache to accelerate display of
intraline differences when viewing a file.
+
Entries in this cache are relatively large, so memoryLimit is an
estimate in bytes of memory used. Administrators should try to target
cache.diff.memoryLimit to fit all files users will view in a 1 or 2
day span.

cache `"diff_summary"`::
+
Each item caches list of file paths which are different between two
commits. Gerrit uses this cache to accelerate computing of the list
of paths of changed files.
+
Ideally, disk limit of this cache is large enough to cover all changes.
This should significantly speed up change reindexing, especially
full offline reindexing.

cache `"external_ids_map"`::
+
A singleton cache whose sole entry is a map of the parsed representation
of link:config-accounts.html#external-ids[all current external IDs]. The
cache may temporarily contain 2 entries, but the second one is promptly
expired.
+
It is not recommended to change the in-memory attributes of this cache
away from the defaults. The cache may be persisted by setting
`diskLimit`, which is only recommended if cold start performance is
problematic.
+
`external_ids_map` supports computing the new cache value based on a
previously cached state. This applies modifications based on the Git
diff and is almost always faster.
`cache.external_ids_map.enablePartialReloads` turns this behavior on
or off. The default is `true`.

cache `"git_tags"`::
+
If branch or reference level READ access controls are used, this
cache tracks which tags are reachable from the branch tips of a
repository.  Gerrit uses this information to determine the set
of tags that a client may access, derived from which tags are
part of the history of a visible branch.
+
The cache is persisted to disk across server restarts as it can
be expensive to compute (60 or more seconds for a large history
like the Linux kernel repository).

cache `"groups"`::
+
Caches the basic group information of internal groups by group ID,
including the group owner, name, and description.
+
For this cache it is important to configure a size that is larger than
the number of internal Gerrit groups, otherwise general Gerrit
performance may be poor. This is why by default this cache is
unlimited.
+
External group membership obtained from LDAP is cached under
`"ldap_groups"`.

cache `"groups_byname"`::
+
Caches the basic group information of internal groups by group name,
including the group owner, name, and description.
+
For this cache it is important to configure a size that is larger than
the number of internal Gerrit groups, otherwise general Gerrit
performance may be poor. This is why by default this cache is
unlimited.
+
External group membership obtained from LDAP is cached under
`"ldap_groups"`.

cache `"groups_byuuid"`::
+
Caches the basic group information of internal groups by group UUID,
including the group owner, name, and description.
+
For this cache it is important to configure a size that is larger than
the number of internal Gerrit groups, otherwise general Gerrit
performance may be poor. This is why by default this cache is
unlimited.
+
External group membership obtained from LDAP is cached under
`"ldap_groups"`.

cache `"groups_bymember"`::
+
Caches the groups which contain a specific member (account). If direct
updates are made to the `account_group_members` table, this cache should
be flushed.

cache `"groups_bysubgroups"`::
+
Caches the parent groups of a subgroup.  If direct updates are made
to the `account_group_includes` table, this cache should be flushed.

cache `"groups_external"`::
+
Caches all the external groups available to Gerrit. The cache holds a
single entry which maps to the latest available of all external groups'
UUIDs. This cache uses "groups_external_persisted" to load its value.

cache `"groups_external_persisted"`::
+
Caches all external groups available to Gerrit at some point in history.
The cache key is representation of a specific groups state in NoteDb and
the value is the list of all external groups.
The cache is persisted to enhance performance.

cache `"ldap_groups"`::
+
Caches the LDAP groups that a user belongs to, if LDAP has been
configured on this server.  This cache should be configured with a
low maxAge setting, to ensure LDAP modifications are picked up in
a timely fashion.

cache `"ldap_groups_byinclude"`::
+
Caches the hierarchical structure of LDAP groups.

cache `"ldap_usernames"`::
+
Caches a mapping of LDAP username to Gerrit account identity.  The
cache automatically updates when a user first creates their account
within Gerrit, so the cache expire time is largely irrelevant.

cache `"permission_sort"`::
+
Caches the order in which access control sections must be applied to a
reference.  Sorting the sections can be expensive when regular
expressions are used, so this cache remembers the ordering for
each branch.

cache `"plugin_resources"`::
+
Caches formatted plugin resources, such as plugin documentation that
has been converted from Markdown to HTML. The memoryLimit refers to
the bytes of memory dedicated to storing the documentation.

cache `"projects"`::
+
Caches the project description records, from the `projects` table
in the database.  If a project record is updated or deleted, this
cache should be flushed.  Newly inserted projects do not require
a cache flush, as they will be read upon first reference.

cache `"prolog_rules"`::
+
Caches parsed `rules.pl` contents for each project. This cache uses the same
size as the `projects` cache, and cannot be configured independently.

cache `"pure_revert"`::
+
Result of checking if one change or commit is a pure/clean revert of
another.

cache `"sshkeys"`::
+
Caches unpacked versions of user SSH keys, so the internal SSH daemon
can match against them during authentication.  The unit of storage
is per-user, so 1024 items translates to 1024 unique user accounts.
As each individual user account may configure multiple SSH keys,
the total number of keys may be larger than the item count.

cache `"web_sessions"`::
+
Tracks the live user sessions coming in over HTTP.  Flushing this
cache would cause all users to be signed out immediately, forcing
them to sign-in again.  To avoid breaking active users, this cache
is not flushed automatically by `gerrit flush-caches --all`, but
instead must be explicitly requested.
+
If no disk cache is configured (or `cache.web_sessions.diskLimit`
is set to 0) a server restart will force all users to sign-out,
and need to sign-in again after the restart, as the cache was
unable to persist the session information.  Enabling a disk cache
is strongly recommended.
+
Session storage is relatively inexpensive. The average entry in
this cache is approximately 346 bytes.

See also link:cmd-flush-caches.html[gerrit flush-caches].

==== [[cache_options]]Cache Options

[[cache.diff.timeout]]cache.diff.timeout::
+
Maximum number of milliseconds to wait for diff data before giving up and
falling back on a simpler diff algorithm that will not be able to break down
modified regions into smaller ones. This is a work around for an infinite loop
bug in the default difference algorithm implementation.
+
Values should use common unit suffixes to express their setting:
+
* ms, milliseconds
* s, sec, second, seconds
* m, min, minute, minutes
* h, hr, hour, hours

+
--
If a unit suffix is not specified, `milliseconds` is assumed.

Default is 5 seconds.
--

[[cache.diff_intraline.timeout]]cache.diff_intraline.timeout::
+
Maximum number of milliseconds to wait for intraline difference data
before giving up and disabling it for a particular file pair.  This is
a work around for an infinite loop bug in the intraline difference
implementation.
+
If computation takes longer than the timeout, the worker thread is
terminated, an error message is shown, and no intraline difference is
displayed for the file pair.
+
Values should use common unit suffixes to express their setting:
+
* ms, milliseconds
* s, sec, second, seconds
* m, min, minute, minutes
* h, hr, hour, hours

+
--
If a unit suffix is not specified, `milliseconds` is assumed.

Default is 5 seconds.
--

[[cache.diff_intraline.enabled]]cache.diff_intraline.enabled::
+
Boolean to enable or disable the computation of intraline differences
when populating a diff cache entry.  This flag is provided primarily
as a backdoor to disable the intraline difference feature if
necessary.  To maintain backwards compatibility with prior versions,
this setting will fallback to `cache.diff.intraline` if not set in the
configuration.
+
Default is true, enabled.

[[cache.projects.checkFrequency]]cache.projects.checkFrequency::
+
How often project configuration should be checked for update from Git.
Gerrit Code Review caches project access rules and configuration in
memory, checking the refs/meta/config branch every checkFrequency
minutes to see if a new revision should be loaded and used for future
access. Values can be specified using standard time unit abbreviations
('ms', 'sec', 'min', etc.).
+
If set to 0, checks occur every time, which may slow down operations.
If set to 'disabled' or 'off', no check will ever be done.
Administrators may force the cache to flush with
link:cmd-flush-caches.html[gerrit flush-caches].
+
Default is 5 minutes.

[[cache.projects.loadOnStartup]]cache.projects.loadOnStartup::
+
If the project cache should be loaded during server startup.
+
The cache is loaded concurrently. Admins should ensure that the cache
size set under <<cache.name.memoryLimit,cache.projects.memoryLimit>>
is not smaller than the number of repos.
+
Default is false, disabled.

[[cache.projects.loadThreads]]cache.projects.loadThreads::
+
Only relevant if <<cache.projects.loadOnStartup,cache.projects.loadOnStartup>>
is true.
+
The number of threads to allocate for loading the cache at startup. These
threads will die out after the cache is loaded.
+
Default is the number of CPUs.


[[capability]]
=== Section capability

[[capability.administrateServer]]capability.administrateServer::
+
Names of groups of users that are allowed to exercise the
`administrateServer` capability, in addition to those listed in
All-Projects. Configuring this option can be a useful fail-safe
to recover a server in the event an administrator removed all
groups from the `administrateServer` capability, or to ensure that
specific groups always have administration capabilities.
+
----
[capability]
  administrateServer = group Fail Safe Admins
----
+
The configuration file uses group names, not UUIDs.  If a group is
renamed the gerrit.config file must be updated to reflect the new
name. If a group cannot be found for the configured name a warning
is logged and the server will continue normal startup.
+
If not specified (default), only the groups listed by All-Projects
may use the `administrateServer` capability.

[[capability.makeFirstUserAdmin]]capability.makeFirstUserAdmin::
+
Whether the first user that logs in to the Gerrit server should
automatically be added to the administrator group and hence get the
`administrateServer` capability assigned. This is useful to bootstrap
the authentication database.
+
Default is true.


[[change]]
=== Section change

[[change.allowBlame]]change.allowBlame::
+
Allow blame on side by side diff. If set to false, blame cannot be used.
+
Default is true.

[[change.cacheAutomerge]]change.cacheAutomerge::
+
When reviewing merge commits, the left-hand side shows the output of the
result of JGit's automatic merge algorithm. This option controls whether
this output is cached in the change repository, or if only the diff is
cached in the persistent `diff` cache.
+
If true, automerge results are stored in the repository under
`refs/cache-automerge/*`; the results of diffing the change against its
automerge base are stored in the diff cache. If false, no extra data is
stored in the repository, only the diff cache. This can result in slight
performance improvements by reducing the number of refs in the repo.
+
Default is true.

[[change.commentSizeLimit]]change.commentSizeLimit::
+
Maximum allowed size in characters of a regular (non-robot) comment. Comments
which exceed this size will be rejected. Size computation is approximate and may
be off by roughly 1%. Common unit suffixes of 'k', 'm', or 'g' are supported.
The value must be positive.
+
The default limit is 16kiB.

[[change.cumulativeCommentSizeLimit]]change.cumulativeCommentSizeLimit::
+
Maximum allowed size in characters of all comments (including robot comments)
and change messages. Size computation is approximate and may be off by roughly
1%. Common unit suffixes of 'k', 'm', or 'g' are supported.
+
The default limit is 3MiB.

[[change.disablePrivateChanges]]change.disablePrivateChanges::
+
If set to true, users are not allowed to create private changes.
+
The default is false.

[[change.enableAttentionSet]]change.enableAttentionSet::
+
If set to true, then all UI features for using and interacting with the
attention set are enabled.
+
The default is false for now, but will be changed to true in Q2 2020.

[[change.enableAssignee]]change.enableAssignee::
+
If set to true, then all UI features for using and interacting with the
assignee are enabled.
+
The default is true for now, but will be changed to false in Q2 2020.

[[change.largeChange]]change.largeChange::
+
Number of changed lines from which on a change is considered as a large
change. The number of changed lines of a change is the sum of the lines
that were inserted and deleted in the change.
+
The specified value is used to visualize the change sizes in the Web UI
in change tables and user dashboards.
+
By default 500.

[[change.maxComments]]change.maxComments::
+
Maximum number of comments (regular plus robot) allowed per change. Additional
comments are rejected.
+
By default 5,000.

[[change.maxUpdates]]change.maxUpdates::
+
Maximum number of updates to a change. Counts only updates to the main NoteDb
meta ref; draft comments, robot comments, stars, etc. do not count towards the
total.
+
Many NoteDb operations require walking the entire change meta ref and loading
its contents into memory, so changes with arbitrarily many updates may cause
high CPU usage, memory pressure, persistent cache bloat, and other problems.
+
The following operations are allowed even when a change is at the limit:

* Abandon
* Submit
* Submit by push with `%submit`
* Auto-close by pushing directly to the branch
* Fix with link:rest-api-changes.html#fix-input[`expect_merged_as`]

By default 1000.

<<<<<<< HEAD
[[change.mergeabilityComputationBehavior]]change.mergeabilityComputationBehavior::
+
This setting determines when Gerrit computes if a change is mergeable or not.
This computation is expensive, especially when the repository is large or when
there are many open changes.
+
This config can have the following states:
+
* `API_REF_UPDATED_AND_CHANGE_REINDEX`: Gerrit indexes `mergeability` enabling
  the `is:mergeable` predicate in change search and allowing fast retrieval of
  this bit in query responses. Gerrit will always serve `mergeable` in
  link:rest-api-changes.html#change-info[ChangeInfo] objects.
  Gerrit will reindex all open changes when the target ref advances (expensive).
* `REF_UPDATED_AND_CHANGE_REINDEX`: Gerrit indexes `mergeability` enabling the
  `is:mergeable` predicate in change search and allowing fast retrieval of this
  bit in query responses. Gerrit will never serve `mergeable` in
  link:rest-api-changes.html#change-info[ChangeInfo]
  objects. This state can be a final state for instances that only want to
  optimize the read path, but not the write path for speed or serve as an
  intermediary step for instances that want to optimize both and need to migrate
  callers of their API.
  Gerrit will reindex all open changes when the target ref advances (expensive).
* `NEVER`: Gerrit does not index `mergeable`, so `is:mergeable` is disabled as
  query operator. Gerrit does not serve `mergeable` in
  link:rest-api-changes.html#change-info[ChangeInfo].

Default is `REF_UPDATED_AND_CHANGE_REINDEX`.
=======
[[change.maxSubmittableAtOnce]]change.maxSubmittableAtOnce::
+
Maximum number of changes that can be chained together in the same repository
to be submitted at once.
+
Default is 32767.
>>>>>>> e551f73e

[[change.move]]change.move::
+
Whether the link:rest-api-changes.html#move-change[Move Change] REST
endpoint is enabled.
+
The move change functionality has some corner cases with undesired side
effects. Hence administrators may decide to disable this functionality.
In particular, if a change that has dependencies on other changes is
moved to a new branch, and the moved change gets submitted to the new
branch, the changes on which the change depends are silently merged
into the new branch, although these changes have not been moved to that
branch (see details in
link:https://bugs.chromium.org/p/gerrit/issues/detail?id=9877[issue
9877]).
+
By default true.

[[change.replyLabel]]change.replyLabel::
+
Label name for the reply button. In the user interface an ellipsis (…)
is appended.
+
Default is "Reply". In the user interface it becomes "Reply…".

[[change.replyTooltip]]change.replyTooltip::
+
Tooltip for the reply button. In the user interface a note about the
keyboard shortcut is appended.
+
Default is "Reply and score". In the user interface it becomes "Reply
and score (Shortcut: a)".

[[change.robotCommentSizeLimit]]change.robotCommentSizeLimit::
+
Maximum allowed size in characters of a robot comment. Robot comments which
exceed this size will be rejected on addition. Size computation is approximate
and may be off by roughly 1%. Common unit suffixes of 'k', 'm', or 'g' are
supported. Zero or negative values allow robot comments of unlimited size.
+
The default limit is 1MiB.

[[change.showAssigneeInChangesTable]]change.showAssigneeInChangesTable::
+
Show assignee field in changes table. If set to false, assignees will
not be visible in changes table.
+
Default is false.

[[change.strictLabels]]change.strictLabels::
+
Reject invalid label votes: invalid labels or invalid values. This
configuration option is provided for backwards compatibility and may
be removed in future gerrit versions.
+
Default is false.

[[change.submitLabel]]change.submitLabel::
+
Label name for the submit button.
+
Default is "Submit".

[[change.submitLabelWithParents]]change.submitLabelWithParents::
+
Label name for the submit button if the change has parents which will
be submitted together with this change.
+
Default is "Submit including parents".

[[change.submitTooltip]]change.submitTooltip::
+
Tooltip for the submit button.  Variables available for replacement
include `${patchSet}` for the current patch set number (1, 2, 3),
`${branch}` for the branch name ("master") and `${commit}` for the
abbreviated commit SHA-1 (`c9c0edb`).
+
Default is "Submit patch set ${patchSet} into ${branch}".

[[change.submitTooltipAncestors]]change.submitTooltipAncestors::
+
Tooltip for the submit button if there are ancestors which would
also be submitted by submitting the change. Additionally to the variables
as in link:#change.submitTooltip[change.submitTooltip], there is the
variable `${submitSize}` indicating the number of changes which are
submitted.
+
Default is "Submit all ${topicSize} changes of the same topic (${submitSize}
changes including ancestors and other changes related by topic)".

[[change.submitTopicLabel]]change.submitTopicLabel::
+
If `change.submitWholeTopic` is set and a change has a topic,
the label name for the submit button is given here instead of
the configuration `change.submitLabel`.
+
Defaults to "Submit whole topic"

[[change.submitTopicTooltip]]change.submitTopicTooltip::
+
If `change.submitWholeTopic` is configured to true and a change has a
topic, this configuration determines the tooltip for the submit button
instead of `change.submitTooltip`. The variable `${topicSize}` is available
for the number of changes in the same topic to be submitted. The number of
all changes to be submitted is in the variable `${submitSize}`.
+
Defaults to "Submit all ${topicSize} changes of the same topic
(${submitSize} changes including ancestors and other
changes related by topic)".

[[change.submitWholeTopic]]change.submitWholeTopic::
+
Determines if the submit button submits the whole topic instead of
just the current change.
+
Default is false.

[[change.updateDelay]]change.updateDelay::
+
How often in seconds the web interface should poll for updates to the
currently open change.  The poller relies on the client's browser
cache to use If-Modified-Since and respect `304 Not Modified` HTTP
responses.  This allows for fast polls, often under 8 milliseconds.
+
With a configured 30 second delay a server with 4900 active users will
typically need to dedicate 1 CPU to the update check.  4900 users
divided by an average delay of 30 seconds is 163 requests arriving per
second.  If requests are served at \~6 ms response time, 1 CPU is
necessary to keep up with the update request traffic.  On a smaller
user base of 500 active users, the default 30 second delay is only 17
requests per second and requires ~10% CPU.
+
If 0 the update polling is disabled.
+
Default is 5 minutes.

[[changeCleanup]]
=== Section changeCleanup

This section allows to configure change cleanups and schedules them to
run periodically.

[[changeCleanup.abandonAfter]]changeCleanup.abandonAfter::
+
Period of inactivity after which open changes should be abandoned
automatically.
+
By default `0`, never abandon open changes.
+
[WARNING] Auto-Abandoning changes may confuse/annoy users. When
enabling this, make sure to choose a reasonably large grace period and
inform users in advance.
+
The following suffixes are supported to define the time unit:
+
* `d, day, days`
* `w, week, weeks` (`1 week` is treated as `7 days`)
* `mon, month, months` (`1 month` is treated as `30 days`)
* `y, year, years` (`1 year` is treated as `365 days`)

[[changeCleanup.abandonIfMergeable]]changeCleanup.abandonIfMergeable::
+
Whether changes which are mergeable should be auto-abandoned. When set
to `false`, `-is:mergeable` is appended to the query used to find
the changes to auto-abandon.
+
By default `true`, meaning mergeable changes are auto-abandoned.
+
If
link:#change.mergeabilityComputationBehavior[`change.mergeabilityComputationBehavior`]
is set to `NEVER`, setting this option to `false` has no effect and it behaves
as though it were set to `true`.

[[changeCleanup.cleanupAccountPatchReview]]changeCleanup.cleanupAccountPatchReview::
+
Whether accountPatchReview data should be also removed when change
gets auto-abandoned.
+
By default `false`.

[[changeCleanup.abandonMessage]]changeCleanup.abandonMessage::
+
Change message that should be posted when a change is abandoned.
+
'${URL}' can be used as a placeholder for the Gerrit web URL.
+
By default "Auto-Abandoned due to inactivity, see
${URL}Documentation/user-change-cleanup.html#auto-abandon\n\n
If this change is still wanted it should be restored.".

[[changeCleanup.startTime]]changeCleanup.startTime::
+
The link:#schedule-configuration-startTime[start time] for running
change cleanups.

[[changeCleanup.interval]]changeCleanup.interval::
+
The link:#schedule-configuration-interval[interval] for running
change cleanups.

link:#schedule-configuration-examples[Schedule examples] can be found
in the link:#schedule-configuration[Schedule Configuration] section.

[[commentlink]]
=== Section commentlink

Comment links are find/replace strings applied to change descriptions,
patch comments, in-line code comments and approval category value descriptions
to turn set strings into hyperlinks.  One common use is for linking to
bug-tracking systems.

In the following example configuration the 'changeid' comment link
will match typical Gerrit Change-Id values and create a hyperlink
to changes which reference it.  The second configuration 'bugzilla'
will hyperlink terms such as 'bug 42' to an external bug tracker,
supplying the argument record number '42' for display.  The third
configuration 'tracker' uses raw HTML to more precisely control
how the replacement is displayed to the user.

commentlinks supports link:#reloadConfig[configuration reloads]. Though a
link:cmd-flush-caches.html[flush-caches] of "projects" is needed for the
commentlinks to be immediately available in the UI.

----
[commentlink "changeid"]
  match = (I[0-9a-f]{8,40})
  link = "#/q/$1"

[commentlink "bugzilla"]
  match = "(bug\\s+#?)(\\d+)"
  link = http://bugs.example.com/show_bug.cgi?id=$2

[commentlink "tracker"]
  match = ([Bb]ug:\\s+)(\\d+)
  html = $1<a href=\"http://trak.example.com/$2\">$2</a>
----

Comment links can also be specified in `project.config` and sections in
children override those in parents. The only restriction is that to
avoid injecting arbitrary user-supplied HTML in the page, comment links
defined in `project.config` may only supply `link`, not `html`.

[[commentlink.name.match]]commentlink.<name>.match::
+
A JavaScript regular expression to match positions to be replaced
with a hyperlink.  Subexpressions of the matched string can be
stored using groups and accessed with `$'n'` syntax, where 'n'
is the group number, starting from 1.
+
The configuration file parser eats one level of backslashes, so the
character class `\s` requires `\\s` in the configuration file.  The
parser also terminates the line at the first `#`, so a match
expression containing # must be wrapped in double quotes.
+
To match case insensitive strings, a character class with both the
upper and lower case character for each position must be used.  For
example, to match the string `bug` in a case insensitive way the match
pattern `[bB][uU][gG]` needs to be used.
+
The commentlink.name.match regular expressions are applied to the raw,
unformatted and unescaped text form. Regex matching against HTML is not
supported. Comment link patterns that are written in this style should
be updated to match text formats.
+
A common pattern to match is `bug\\s+(\\d+)`.

[[commentlink.name.link]]commentlink.<name>.link::
+
The URL to direct the user to whenever the regular expression is
matched.  Groups in the match expression may be accessed as `$'n'`.
+
The link property is used only when the html property is not present.

[[commentlink.name.html]]commentlink.<name>.html::
+
HTML to replace the entire matched string with.  If present,
this property overrides the link property above.  Groups in the
match expression may be accessed as `$'n'`.
+
The configuration file eats double quotes, so escaping them as
`\"` is necessary to protect them from the parser.

[[commentlink.name.enabled]]commentlink.<name>.enabled::
+
Whether the comment link is enabled. A child project may override a
section in a parent or the site-wide config that is disabled by
specifying `enabled = true`.
+
Disabling sections in `gerrit.config` can be used by site administrators
to create a library of comment links with `html` set that are not
user-supplied and thus can be verified to be XSS-free, but are only
enabled for a subset of projects.
+
By default, true.
+
Note that the names and contents of disabled sections are visible even
to anonymous users via the
link:rest-api-projects.html#get-config[REST API].


[[container]]
=== Section container

These settings are applied only if Gerrit is started as the container
process through Gerrit's 'gerrit.sh' rc.d compatible wrapper script.

[[container.heapLimit]]container.heapLimit::
+
Maximum heap size of the Java process running Gerrit, in bytes.
This property is translated into the '-Xmx' flag for the JVM.
+
Default is platform and JVM specific.
+
Common unit suffixes of 'k', 'm', or 'g' are supported.

[[container.javaHome]]container.javaHome::
+
Path of the JRE/JDK installation to run Gerrit with.  If not set, the
Gerrit startup script will attempt to search your system and guess
a suitable JRE.  Overrides the environment variable 'JAVA_HOME'.

[[container.javaOptions]]container.javaOptions::
+
Additional options to pass along to the Java runtime. May be specified
multiple times to configure multiple values. If multiple values are
configured, they are passed in order on the command line, separated by
spaces.  These options are appended onto 'JAVA_OPTIONS'.
+
For example, it is possible to overwrite Gerrit's default log4j
configuration:
+
----
  javaOptions = -Dlog4j.configuration=file:///home/gerrit/site/etc/log4j.properties
----

[[container.daemonOpt]]container.daemonOpt::
+
Additional options to pass to the daemon (e.g. '--enable-httpd'). If
multiple values are configured, they are passed in that order to the command
line, separated by spaces.
+
Execute `java -jar gerrit.war daemon --help` to see all possible
options.

[[container.replica]]container.replica::
+
Used on Gerrit replica installations. If set to true the Gerrit JVM is
called with the '--replica' switch, enabling replica mode. If no value is
set (or any other value), Gerrit defaults to primary mode enabling write
operations.

[[container.slave]]container.slave::
+
Backward compatibility for link:#container.replica[`container.replica`]
config setting.

[[container.startupTimeout]]container.startupTimeout::
+
The maximum time (in seconds) to wait for a gerrit.sh start command
to run a new Gerrit daemon successfully.  If not set, defaults to
90 seconds.

[[container.user]]container.user::
+
Login name (or UID) of the operating system user the Gerrit JVM
will execute as.  If not set, defaults to the user who launched
the 'gerrit.sh' wrapper script.

[[container.war]]container.war::
+
Path of the JAR file to start daemon execution with.  This should
be the path of the local 'gerrit.war' archive.  Overrides the
environment variable 'GERRIT_WAR'.
+
If not set, defaults to '$site_path/bin/gerrit.war', or to
'$HOME/gerrit.war'.


[[core]]
=== Section core

[NOTE]
The link:#jgitConfig[etc/jgit.config] file supports configuration of all JGit
options.

[[core.packedGitWindowSize]]core.packedGitWindowSize::
+
Number of bytes of a pack file to load into memory in a single
read operation.  This is the "page size" of the JGit buffer cache,
used for all pack access operations.  All disk IO occurs as single
window reads.  Setting this too large may cause the process to load
more data than is required; setting this too small may increase
the frequency of `read()` system calls.
+
Default on JGit is 8 KiB on all platforms.
+
Common unit suffixes of 'k', 'm', or 'g' are supported.

[[core.packedGitLimit]]core.packedGitLimit::
+
Maximum number of bytes to load and cache in memory from pack files.
If JGit needs to access more than this many bytes it will unload less
frequently used windows to reclaim memory space within the process.
As this buffer must be shared with the rest of the JVM heap, it
should be a fraction of the total memory available.
+
Default on JGit is 10 MiB on all platforms.
+
Common unit suffixes of 'k', 'm', or 'g' are supported.

[[core.packedGitUseStrongRefs]]core.packedGitUseStrongRefs::
+
Set to `true` in order to use strong references to reference packfile
pages cached in the WindowCache. Otherwise SoftReferences are used.
If this option is set to `false`, the Java garbage collector will
flush the WindowCache to free memory if the used heap comes close to
the maximum heap size. This has the advantage that it can quickly
reclaim memory which was used by the WindowCache but comes at the
price that the previously cached pack file content needs to be again
copied from the file system cache to the Gerrit process.
Setting this option to `true` prevents flushing the WindowCache
which provides more predictable performance.
+
Default is `false`.

[[core.deltaBaseCaseLimit]]core.deltaBaseCacheLimit::
+
Maximum number of bytes to reserve for caching base objects
that multiple deltafied objects reference.  By storing the entire
decompressed base object in a cache Git is able to avoid unpacking
and decompressing frequently used base objects multiple times.
+
Default on JGit is 10 MiB on all platforms.  You probably do not
need to adjust this value.
+
Common unit suffixes of 'k', 'm', or 'g' are supported.

[[core.packedGitOpenFiles]]core.packedGitOpenFiles::
+
Maximum number of pack files to have open at once.  A pack file
must be opened in order for any of its data to be available in
a cached window.
+
If you increase this to a larger setting you may need to also adjust
the ulimit on file descriptors for the host JVM, as Gerrit needs
additional file descriptors available for network sockets and other
repository data manipulation.
+
Default on JGit is 128 file descriptors on all platforms.

[[core.streamFileThreshold]]core.streamFileThreshold::
+
Largest object size, in bytes, that JGit will allocate as a
contiguous byte array.  Any file revision larger than this threshold
will have to be streamed, typically requiring the use of temporary
files under '$GIT_DIR/objects' to implement pseudo-random access
during delta decompression.
+
Servers with very high traffic should set this to be larger than
the size of their common big files.  For example a server managing
the Android platform typically has to deal with ~10-12 MiB XML
files, so `15 m` would be a reasonable setting in that environment.
Setting this too high may cause the JVM to run out of heap space
when handling very big binary files, such as device firmware or
CD-ROM ISO images.
+
Defaults to 25% of the available JVM heap, limited to 2g.
+
Common unit suffixes of 'k', 'm', or 'g' are supported.

[[core.packedGitMmap]]core.packedGitMmap::
+
When true, JGit will use `mmap()` rather than `malloc()+read()`
to load data from pack files.  The use of mmap can be problematic
on some JVMs as the garbage collector must deduce that a memory
mapped segment is no longer in use before a call to `munmap()`
can be made by the JVM native code.
+
In server applications (such as Gerrit) that need to access many
pack files, setting this to true risks artificially running out
of virtual address space, as the garbage collector cannot reclaim
unused mapped spaces fast enough.
+
Default on JGit is false. Although potentially slower, it yields
much more predictable behavior.

[[core.asyncLoggingBufferSize]]core.asyncLoggingBufferSize::
+
Size of the buffer to store logging events for asynchronous logging.
Putting a larger value can protect threads from stalling when the
AsyncAppender threads are not fast enough to consume the logging events
from the buffer. It also protects from losing log entries in this case.
+
Default is 64 entries.

[[core.useRecursiveMerge]]core.useRecursiveMerge::
+
Use JGit's recursive merger for three-way merges. This only affects
projects that allow content merges.
+
As explained in this
link:http://codicesoftware.blogspot.com/2011/09/merge-recursive-strategy.html[
blog,role=external,window=_blank], the recursive merge produces better results if the two commits
that are merged have more than one common predecessor.
+
Default is true.

[[core.repositoryCacheCleanupDelay]]core.repositoryCacheCleanupDelay::
+
Delay between each periodic cleanup of expired repositories.
+
Values can be specified using standard time unit abbreviations (`ms`, `sec`,
`min`, etc.).
+
Set it to 0 in order to switch off cache expiration. If cache expiration is
switched off, the JVM can still evict cache entries when it is running low
on available heap memory.
+
Set it to -1 to automatically derive cleanup delay from
`core.repositoryCacheExpireAfter` (lowest value between 1/10 of
`core.repositoryCacheExpireAfter` and 10 minutes).
+
Default is -1.

[[core.repositoryCacheExpireAfter]]core.repositoryCacheExpireAfter::
+
Time an unused repository should expire and be evicted from the repository
cache.
+
Values can be specified using standard time unit abbreviations (`ms`, `sec`,
`min`, etc.).
+
Default is 1 hour.

[[download]]
=== Section download

----
[download]
  command = checkout
  command = cherry_pick
  command = pull
  command = format_patch
  scheme = ssh
  scheme = http
  scheme = anon_http
  scheme = anon_git
  scheme = repo_download
----

The download section configures the allowed download methods.

[[download.command]]download.command::
+
Commands that should be offered to download changes.
+
Multiple commands are supported:
+
* `checkout`
+
Command to fetch and checkout the patch set.
+
* `cherry_pick`
+
Command to fetch the patch set and to cherry-pick it onto the current
commit.
+
* `pull`
+
Command to pull the patch set.
+
* `format_patch`
+
Command to fetch the patch set and to feed it into the `format-patch`
command.

+
If `download.command` is not specified, all download commands are
offered.

[[download.scheme]]download.scheme::
+
Schemes that should be used to download changes.
+
Multiple schemes are supported:
+
* `http`
+
Authenticated HTTP download is allowed.
+
* `ssh`
+
Authenticated SSH download is allowed.
+
* `anon_http`
+
Anonymous HTTP download is allowed.
+
* `anon_git`
+
Anonymous Git download is allowed.  This is not default, it is also
necessary to set <<gerrit.canonicalGitUrl,gerrit.canonicalGitUrl>>
variable.
+
* `repo_download`
+
Gerrit advertises patch set downloads with the `repo download`
command, assuming that all projects managed by this instance are
generally worked on with the repo multi-repository tool.  This is
not default, as not all instances will deploy repo.

+
If `download.scheme` is not specified, SSH, HTTP and Anonymous HTTP
downloads are allowed.

[[download.checkForHiddenChangeRefs]]download.checkForHiddenChangeRefs::
+
Whether the download commands should be adapted when the change refs
are hidden.
+
Git has a configuration option to hide refs from the initial
advertisement (`uploadpack.hideRefs`). This option can be used to hide
the change refs from the client. As consequence fetching changes by
change ref does not work anymore. However by setting
`uploadpack.allowTipSha1InWant` to `true` fetching changes by commit ID
is possible. If `download.checkForHiddenChangeRefs` is set to `true`
the git download commands use the commit ID instead of the change ref
when a project is configured like this.
+
Example git configuration on a project:
+
----
[uploadpack]
  hideRefs = refs/changes/
  hideRefs = refs/cache-automerge/
  allowTipSha1InWant = true
----
+
By default `false`.

[[download.archive]]download.archive::
+
Specifies which archive formats, if any, should be offered on the change
screen and supported for `git-upload-archive` operation:
+
----
[download]
  archive = tar
  archive = tbz2
  archive = tgz
  archive = txz
  archive = zip
----

If `download.archive` is not specified defaults to all archive
commands. Set to `off` or empty string to disable.

Zip is not supported because it may be interpreted by a Java plugin as a
valid JAR file, whose code would have access to cookies on the domain.
For this reason `zip` format is always excluded from formats offered
through the `Download` drop down or accessible in the REST API.

[[download.maxBundleSize]]download.maxBundleSize::
+
Specifies the maximum size of a bundle in bytes that can be downloaded.
As bundles are kept in memory this setting is to protect the server
from a single request consuming too much heap when generating
a bundle and thereby impacting other users.
+
Defaults to 100MB.

[[gc]]
=== Section gc

This section allows to configure the git garbage collection and schedules it
to run periodically. It will be triggered and executed sequentially for all
projects.

[[gc.aggressive]]gc.aggressive::
+
Determines if scheduled garbage collections and garbage collections triggered
through Web-UI should run in aggressive mode or not. Aggressive garbage
collections are more expensive but may lead to significantly smaller
repositories.
+
Valid values are "true" and "false," default is "false".

[[gc.startTime]]gc.startTime::
+
The link:#schedule-configuration-startTime[start time] for running the
git garbage collection.

[[gc.interval]]gc.interval::
+
The link:#schedule-configuration-interval[interval] for running the
git garbage collection.

link:#schedule-configuration-examples[Schedule examples] can be found
in the link:#schedule-configuration[Schedule Configuration] section.

[[gerrit]]
=== Section gerrit

[[gerrit.basePath]]gerrit.basePath::
+
Local filesystem directory holding all Git repositories that
Gerrit knows about and can process changes for.  A project
entity in Gerrit maps to a local Git repository by creating
the path string `"${basePath}/${project_name}.git"`.
+
If relative, the path is resolved relative to `'$site_path'`.

[[gerrit.allProjects]]gerrit.allProjects::
+
Name of the permissions-only project defining global server
access controls and settings. These are inherited into every
other project managed by the running server. The name is
relative to `gerrit.basePath`.
+
Defaults to `All-Projects` if not set.

[[gerrit.allUsers]]gerrit.allUsers::
+
Name of the project in which meta data of all users is stored.
The name is relative to `gerrit.basePath`.
+
Defaults to `All-Users` if not set.

[[gerrit.canonicalWebUrl]]gerrit.canonicalWebUrl::
+
The default URL for Gerrit to be accessed through.
+
Typically this would be set to something like "http://review.example.com/"
or "http://example.com:8080/gerrit/" so Gerrit can output links that point
back to itself.
+
Setting this is highly recommended, as its necessary for the upload
code invoked by "git push" or "repo upload" to output hyperlinks
to the newly uploaded changes.

[[gerrit.canonicalGitUrl]]gerrit.canonicalGitUrl::
+
Optional base URL for repositories available over the anonymous git
protocol.  For example, set this to `git://mirror.example.com/base/`
to have Gerrit display patch set download URLs in the UI.  Gerrit
automatically appends the project name onto the end of the URL.
+
By default unset, as the git daemon must be configured externally
by the system administrator, and might not even be running on the
same host as Gerrit.

[[gerrit.docUrl]]gerrit.docUrl::
+
Optional base URL for documentation, under which one can find
"index.html", "rest-api.html", etc. Used as the base for the fixed set
of links in the "Documentation" tab. A slash is implicitly appended.
(For finer control over the top menu, consider writing a
link:dev-plugins.html#top-menu-extensions[plugin].)
+
If unset or empty, the documentation tab will only be shown if
`/Documentation/index.html` can be reached by the browser at app load
time.

[[gerrit.editGpgKeys]]gerrit.editGpgKeys::
+
If enabled and server-side signed push validation is also
link:#receive.enableSignedPush[enabled], enable the
link:rest-api-accounts.html#list-gpg-keys[REST API endpoints] and web UI
for editing GPG keys. If disabled, GPG keys can only be added by
administrators with direct git access to All-Users.
+
Defaults to true.

[[gerrit.installCommitMsgHookCommand]]gerrit.installCommitMsgHookCommand::
+
Optional command to install the `commit-msg` hook. Typically of the
form:
+
----
fetch-cmd some://url/to/commit-msg .git/hooks/commit-msg ; chmod +x .git/hooks/commit-msg
----
+
By default unset; falls back to using scp from the canonical SSH host,
or curl from the canonical HTTP URL for the server.  Only necessary if a
proxy or other server/network configuration prevents clients from
fetching from the default location.

[[gerrit.gitHttpUrl]]gerrit.gitHttpUrl::
+
Optional base URL for repositories available over the HTTP
protocol.  For example, set this to `http://mirror.example.com/base/`
to have Gerrit display URLs from this server, rather than itself.
+
By default unset, as the HTTP daemon must be configured externally
by the system administrator, and might not even be running on the
same host as Gerrit.

[[gerrit.installDbModule]]gerrit.installDbModule::
+
Repeatable list of class name of additional Guice modules to load at
Gerrit startup as part of the dbInjector and during the init phases.
Classes are resolved using the primary Gerrit class loader, hence the
class needs to be either declared in Gerrit or an additional JAR
located under the `/lib` directory.
+
By default unset.

[[gerrit.installModule]]gerrit.installModule::
+
Repeatable list of class name of additional Guice modules to load at
Gerrit startup as part of the sysInjector and during the init phases.
Classes are resolved using the primary Gerrit class loader, hence the
class needs to be either declared in Gerrit or an additional JAR
located under the `/lib` directory.
+
By default unset.
+
Example:
----
[gerrit]
  installModule = com.googlesource.gerrit.libmodule.MyModule
  installModule = com.example.abc.OurSpecialSauceModule
  installDbModule = com.example.def.OurCustomProvider
----

[[gerrit.listProjectsFromIndex]]gerrit.listProjectsFromIndex::
+
Enable rendering of project list from the secondary index instead
of purely relying on the in-memory cache.
+
By default false.
+
[NOTE]
The in-memory cache (set to false) rendering provides an **unlimited list** as a result
of the list project API, causing the full list of projects to be
returned as a result of the link:rest-api-projects.html[/projects/] REST API
or the link:cmd-ls-projects.html[gerrit ls-projects] SSH command.
When the rendering from the secondary index (set to true),
the **list is limited** by the global capability
link:access-control.html#capability_queryLimit[queryLimit]
which is defaulted to 500 entries.

[[gerrit.primaryWeblinkName]]gerrit.primaryWeblinkName::
+
Name of the link:dev-plugins.html#links-to-external-tools[Weblink] that should
be chosen in cases where only one Weblink can be used in the UI, for example in
inline links.
+
By default unset, meaning that the UI is responsible for trying to identify
a weblink to be used in these cases, most likely weblinks that links to code
browsers with known integrations with Gerrit (like Gitiles and Gitweb).
+
Example:
----
[gerrit]
  primaryWeblinkName = gitiles
----

[[gerrit.reportBugUrl]]gerrit.reportBugUrl::
+
URL to direct users to when they need to report a bug.
+
By default unset, meaning no bug report URL will be displayed. Administrators
should set this to the URL of their issue tracker, if necessary.

[[gerrit.enableReverseDnsLookup]]gerrit.enableReverseDnsLookup::
+
Enable reverse DNS lookup during computing ref log entry for identified user,
to record the actual hostname of the user's host in the ref log.
+
Enabling reverse DNS lookup can cause performance issues on git push when
the reverse DNS lookup is slow.
+
Defaults to false, reverse DNS lookup is disabled. The user's IP address
will be recorded in the ref log rather than their hostname.

[[gerrit.secureStoreClass]]gerrit.secureStoreClass::
+
Use the secure store implementation from a specified class.
+
If specified, must be the fully qualified class name of a class that implements
the `com.google.gerrit.server.securestore.SecureStore` interface, and the jar
file containing the class must be placed in the `$site_path/lib` folder.
+
If not specified, the default no-op implementation is used.

[[gerrit.canLoadInIFrame]]gerrit.canLoadInIFrame::
+
For security reasons Gerrit will always jump out of iframe.
Setting this option to true will prevent this behavior.
+
By default false.

[[gerrit.xframeOption]]gerrit.xframeOption::
+
Add link:https://tools.ietf.org/html/rfc7034[`X-Frame-Options`] header to all HTTP
responses. The `X-Frame-Options` HTTP response header can be used to indicate
whether or not a browser should be allowed to render a page in a
`<frame>`, `<iframe>`, `<embed>` or `<object>`.
+
Available values:
+
1. ALLOW - The page can be displayed in a frame.
2. SAMEORIGIN - The page can only be displayed in a frame on the same origin as the page itself.
+
If link:#gerrit.canLoadInIFrame is set to false this option is ignored and the
`X-Frame-Options` header is always set to `DENY`.
Setting this option to `ALLOW` will cause the `X-Frame-Options` header to be omitted
the the page can be displayed in a frame.
+
By default SAMEORIGIN.

[[gerrit.cdnPath]]gerrit.cdnPath::
+
Path prefix for PolyGerrit's static resources if using a CDN.

[[gerrit.faviconPath]]gerrit.faviconPath::
+
Path for PolyGerrit's favicon after link:#gerrit.canonicalWebUrl[default URL],
including icon name and extension (.ico should be used).

[[gerrit.instanceId]]gerrit.instanceId::
+
Optional identifier for this Gerrit instance.
Used to identify a specific instance within a group of Gerrit instances with the
same `serverId` (i.e.: a Gerrit cluster).
Unlike `instanceName` this value is not available in the email templates.

[[gerrit.instanceName]]gerrit.instanceName::
+
Short identifier for this Gerrit instance.
A good name should be short but precise enough so that users can identify the instance among others.
+
Defaults to the full hostname of the Gerrit server.

[[gerrit.experimentalRollingUpgrade]]gerrit.experimentalRollingUpgrade::
+
Enable Gerrit rolling upgrade to the next version.
For example if Gerrit v3.1 is version N (All-Projects:refs/meta/version=181)
then its next version N+1 is v3.2 (All-Projects:refs/meta/version=183).
Allow Gerrit to start even if the underlying schema version has been bumped to
the next Gerrit version.
+
Set to true if Gerrit is installed in
[high-availability configuration](https://gerrit.googlesource.com/plugins/high-availability/+/refs/heads/master/README.md)
during the rolling upgrade to the next version.
+
By default false.
+
The rolling upgrade process, at high level, assumes that Gerrit is installed
on two or more nodes sharing the repositories over NFS. The upgrade is composed
of the following steps:
+
1. Set gerrit.experimentalRollingUpgrade to true on all Gerrit masters
2. Set the first master unhealthy
3. Shutdown the first master and [upgrade](install.html#init) to the next version
4. Startup the first master, wait for the online reindex to complete
5. Verify the the first master upgrade is successful and online reindex is complete
6. Set the first master healthy
7. Repeat steps 2. to 6. for all the other Gerrit nodes
+
[WARNING]
Rolling upgrade may or may not be possible depending on the changes introduced
by the target version of the upgrade. Refer to the release notes and check whether
the rolling upgrade is possible or not and the associated constraints.

[[gerrit.serverId]]gerrit.serverId::
+
Used by NoteDb to, amongst other things, identify author identities from
per-server specific account IDs.
+
If this value is not set on startup it is automatically set to a random UUID.
+
[NOTE]
If this value doesn't match the serverId used when creating an already existing
NoteDb, Gerrit will not be able to use that instance of NoteDb. The serverId
used to create the NoteDb will show in the resulting exception message in case
the value differs.

[[gitweb]]
=== Section gitweb

Gerrit can forward requests to either an internally managed gitweb
(which allows Gerrit to enforce some access controls), or to an
externally managed gitweb (where the web server manages access).
See also link:config-gitweb.html[Gitweb Integration].

[[gitweb.cgi]]gitweb.cgi::
+
Path to the locally installed `gitweb.cgi` executable.  This CGI will
be called by Gerrit Code Review when the URL `/gitweb` is accessed.
Project level access controls are enforced prior to calling the CGI.
+
Defaults to `/usr/lib/cgi-bin/gitweb.cgi` if `gitweb.url` is not set.

[[gitweb.url]]gitweb.url::
+
Optional URL of an affiliated gitweb service.  Defines the
web location where a `gitweb.cgi` is installed to browse
`gerrit.basePath` and the repositories it contains.
+
Gerrit appends any necessary query arguments onto the end of this URL.
For example, `?p=$project.git;h=$commit`.

[[gitweb.type]]gitweb.type::
+
Optional type of affiliated gitweb service. This allows using
alternatives to gitweb, such as cgit.
+
Valid values are `gitweb`, `cgit`, `disabled` or `custom`.
+
If not set, or set to `disabled`, there is no gitweb hyperlinking
support.

[[gitweb.revision]]gitweb.revision::
+
Optional pattern to use for constructing the gitweb URL when pointing
at a specific commit when `gitweb.type` is set to `custom`.
+
Valid replacements are `${project}` for the project name in Gerrit
and `${commit}` for the SHA1 hash for the commit.

[[gitweb.project]]gitweb.project::
+
Optional pattern to use for constructing the gitweb URL when pointing
at a specific project when `gitweb.type` is set to `custom`.
+
Valid replacements are `${project}` for the project name in Gerrit.

[[gitweb.branch]]gitweb.branch::
+
Optional pattern to use for constructing the gitweb URL when pointing
at a specific branch when `gitweb.type` is set to `custom`.
+
Valid replacements are `${project}` for the project name in Gerrit
and `${branch}` for the name of the branch.

[[gitweb.tag]]gitweb.tag::
+
Optional pattern to use for constructing the gitweb URL when pointing
at a specific tag when `gitweb.type` is set to `custom`.
+
Valid replacements are `${project}` for the project name in Gerrit
and `${tag}` for the name of the tag.

[[gitweb.roottree]]gitweb.roottree::
+
Optional pattern to use for constructing the gitweb URL when pointing
at the contents of the root tree in a specific commit when `gitweb.type`
is set to `custom`.
+
Valid replacements are `${project}` for the project name in Gerrit
and `${commit}` for the SHA1 hash for the commit.

[[gitweb.file]]gitweb.file::
+
Optional pattern to use for constructing the gitweb URL when pointing
at the contents of a file in a specific commit when `gitweb.type` is
set to `custom`.
+
Valid replacements are `${project}` for the project name in Gerrit,
`${file}` for the file name and `${commit}` for the SHA1 hash for
the commit.

[[gitweb.filehistory]]gitweb.filehistory::
+
Optional pattern to use for constructing the gitweb URL when pointing
at the history of a file in a specific branch when when `gitweb.type`
is set to `custom`.
+
Valid replacements are `${project}` for the project name in Gerrit,
`${file}` for the file name and `${branch}` for the name of the
branch.

[[gitweb.linkname]]gitweb.linkname::
+
Optional setting for modifying the link name presented to the user
in the Gerrit web-UI.
+
The default linkname for custom type is `gitweb`.

[[gitweb.pathSeparator]]gitweb.pathSeparator::
+
Optional character to substitute the standard path separator (slash) in
project names and branch names.
+
By default, Gerrit will use hexadecimal encoding for slashes in project and
branch names. Some web servers, such as Tomcat, reject this hexadecimal
encoding in the URL.
+
Some alternative gitweb services, such as link:http://gitblit.com[Gitblit,role=external,window=_blank],
allow using an alternative path separator character. In Gitblit, this can be
configured through the property link:http://gitblit.com/properties.html[web.forwardSlashCharacter,role=external,window=_blank].
In Gerrit, the alternative path separator can be configured correspondingly
using the property `gitweb.pathSeparator`.
+
Valid values are the characters `*`, `(` and `)`.

[[gitweb.urlEncode]]gitweb.urlEncode::
+
Whether or not Gerrit should encode the generated viewer URL.
+
Gerrit composes the viewer URL using information about the project, branch, file
or commit of the target object to be displayed. Typically viewers such as CGit
and gitweb do need those parts to be encoded, including the `/` in project's name,
for being correctly parsed.
However other viewers could instead require an unencoded URL (e.g. GitHub web
based viewer).
+
Valid values are `true` and `false`. The default is `true`.

[[groups]]
=== Section groups

[[groups.newGroupsVisibleToAll]]groups.newGroupsVisibleToAll::
+
Controls whether newly created groups should be by default visible to
all registered users.
+
By default, false.

[[groups.uuid.name]]groups.<uuid>.name::
+
Display name for group with the given UUID.
+
This option is only supported for system groups (scheme 'global').
+
E.g. this parameter can be used to configure another name for the
`Anonymous Users` group:
+
----
[groups "global:Anonymous-Users"]
  name = All Users
----
+
When setting this parameter it should be verified that there is no
existing group with the same name (case-insensitive). Configuring an
ambiguous name makes Gerrit fail on startup. Once set Gerrit ensures
that it is not possible to create a group with this name. Gerrit also
keeps the default name reserved so that it cannot be used for new
groups either. This means there is no danger of ambiguous group names
when this parameter is removed and the system group uses the default
name again.

[[has-operand-alias]]
=== Section has operand alias

'has' operand aliasing allows global aliases to be defined for query
'has' operands. Currently only change queries are supported. The alias
name is the git config key name, and the 'has' operand being aliased
is the git config value.

For example:

----
[has-operand-alias "change"]
  oldtopic = topic
----

This section is particularly useful to alias 'has' operands (which may
be long and clunky as they include a plugin name in them) to shorter
operands without the plugin name. Admins should take care to choose
shorter operands that are unique and unlikely to conflict in the future.

Aliases are resolved dynamically at invocation time to the currently
loaded version of plugins. If a referenced plugin is not loaded, or
does not define the command, "unsupported operand" is returned to the
user.

Aliases will override existing 'has' operands. In case of multiple
aliases with same name, the last one defined will be used.

When the target of an alias does not exist, the 'has' operand with the
name of the alias will be used (if present). This enables an admin to
configure the system to override a core 'has' operand with an operand
provided by a plugin when present and otherwise fall back to the 'has'
operand provided by core.

[[http]]
=== Section http

[[http.proxy]]http.proxy::
+
URL of the proxy server when making outgoing HTTP
connections for OpenID login transactions.  Syntax
should be `http://`'hostname'`:`'port'.

[[http.proxyUsername]]http.proxyUsername::
+
Optional username to authenticate to the HTTP proxy with.
This property is honored only if the username does not
appear in the http.proxy property above.

[[http.proxyPassword]]http.proxyPassword::
+
Optional password to authenticate to the HTTP proxy with.
This property is honored only if the password does not
appear in the http.proxy property above.

[[http.addUserAsRequestAttribute]]http.addUserAsRequestAttribute::
+
If true, 'User' attribute will be added to the request attributes so it
can be accessed outside the request scope (will be set to username or id
if username not configured).
+
This attribute can be used by the servlet container to log user in the
http access log.
+
When running the embedded servlet container, this attribute is used to
print user in the httpd_log.
+
* `%{User}r`
+
Pattern to print user in Tomcat AccessLog.

+
Default value is true.

[[http.addUserAsResponseHeader]]http.addUserAsResponseHeader::
+
If true, the header 'User' will be added to the list of response headers so it
can be accessed from a reverse proxy for logging purposes.

+
Default value is false.

[[httpd]]
=== Section httpd

The httpd section configures the embedded servlet container.

[[httpd.listenUrl]]httpd.listenUrl::
+
Configuration for the listening sockets of the internal HTTP daemon.
Each entry of `listenUrl` combines the following options for a
listening socket: protocol, network address, port and context path.
+
_Protocol_ can be either `http://`, `https://`, `proxy-http://` or
`proxy-https://`. The latter two are special forms of `http://` with
awareness of a reverse proxy (see below). _Network address_ selects
the interface and/or scope of the listening socket. For notes
examples, see below. _Port_ is the TCP port number and is optional
(default value depends on the protocol). _Context path_ is the
optional "base URI" for the Gerrit Code Review as application to
serve on.
+
**Protocol** schemes:
+
* `http://`
+
Plain-text HTTP protocol.  If port is not supplied, defaults to 80,
the standard HTTP port.
+
* `https://`
+
SSL encrypted HTTP protocol.  If port is not supplied, defaults to
443, the standard HTTPS port.
+
For configuration of the certificate and private key, see
<<httpd.sslKeyStore,httpd.sslKeyStore>>.
+
[NOTE]
SSL/TLS configuration capabilities of Gerrit internal HTTP daemon
are very limited. Externally facing production sites are strongly
encouraged to use a reverse proxy configuration to handle SSL/TLS
and use a `proxy-https://` scheme here (below) for security and
performance reasons.
+
* `proxy-http://`
+
Plain-text HTTP relayed from a reverse proxy.  If port is not
supplied, defaults to 8080.
+
Like `http://`, but additional header parsing features are
enabled to honor `X-Forwarded-For`, `X-Forwarded-Host` and
`X-Forwarded-Server`.  These headers are typically set by Apache's
link:https://httpd.apache.org/docs/2.4/mod/mod_proxy.html#x-headers[mod_proxy,role=external,window=_blank].
+
[NOTE]
--
For secruity reasons, make sure to only allow connections from a
trusted reverse proxy in your network, as clients could otherwise
easily spoof these headers and thus spoof their originating IP
address effectively. If the reverse proxy is running on the same
machine as Gerrit daemon, the use of a _loopback_ network address
to bind to (see below) is strongly recommended to mitigate this.

If not using Apache's mod_proxy, validate that your reverse proxy
sets these headers on all requests. If not, either configure it to
sanitize them from the origin, or use the `http://` scheme instead.
--
+
* `proxy-https://`
+
Plain-text HTTP relayed from a reverse proxy that has already
handled the SSL encryption/decryption.  If port is not supplied,
defaults to 8080.
+
Behaves exactly like `proxy-http://`, but also sets the scheme to
assume `https://` is the proper URL back to the server.

+
--
**Network address** forms:

* Loopback (localhost): `127.0.0.1` (IPv4) or `[::1]` (IPv6).
* All (unspecified): `0.0.0.0` (IPv4), `[::]` (IPv6) or `*`
  (IPv4 and IPv6)
* Interface IP address, e.g. `1.2.3.4` (IPv4) or
  `[2001:db8::a00:20ff:fea7:ccea]` (IPv6)
* Hostname, resolved at startup time to an address.

**Context path** is the local part of the URL to be used to access
Gerrit on ('base URL'). E.g. `/gerrit/` to serve Gerrit on that URI
as base. If set, consider to align this with the
<<gerrit.canonicalWebUrl,gerrit.canonicalWebUrl>> setting. Correct
settings may depend on the reverse proxy configuration as well. By
default, this is `/` so that Gerrit serves requests on the root.

If multiple values are supplied, the daemon will listen on all
of them.

Examples:

----
[httpd]
    listenUrl = proxy-https://127.0.0.1:9999/gerrit/
[gerrit]
    # Reverse proxy is configured to serve with SSL/TLS on
    # example.com and to relay requests on /gerrit/ onto
    # http://127.0.0.1:9999/gerrit/
    canonicalWebUrl = https://example.com/gerrit/
----

----
[httpd]
    # Listen on specific external interface with plaintext
    # HTTP on IPv6.
    listenUrl = http://[2001:db8::a00:20ff:fea7:ccea]

    # Also listen on specific internal interface for use with
    # reverse proxy run on another host.
    listenUrl = proxy-https://192.168.100.123
----

See also the page on link:config-reverseproxy.html[reverse proxy]
configuration.

By default, `\http://*:8080`.
--

[[httpd.reuseAddress]]httpd.reuseAddress::
+
If true, permits the daemon to bind to the port even if the port
is already in use.  If false, the daemon ensures the port is not
in use before starting.  Busy sites may need to set this to true
to permit fast restarts.
+
By default, true.

[[httpd.gracefulStopTimeout]]httpd.gracefulStopTimeout::
+
Set a graceful stop time. If set, the daemon ensures that all incoming
calls are preserved for a maximum period of time, before starting
the graceful shutdown process. Sites behind a workload balancer such as
HAProxy would need this to be set for avoiding serving errors during
rolling restarts.
+
Values should use common unit suffixes to express their setting:
+
* s, sec, second, seconds
* m, min, minute, minutes
+
By default, 0 seconds (immediate shutdown).

[[httpd.inheritChannel]]httpd.inheritChannel::
+
If true, permits the daemon to inherit its server socket channel
from fd0/1(stdin/stdout). When set to true, the server can be socket
activated via systemd or xinetd.
+
By default, false.

[[httpd.requestHeaderSize]]httpd.requestHeaderSize::
+
Size, in bytes, of the buffer used to parse the HTTP headers of an
incoming HTTP request.  The entire request headers, including any
cookies sent by the browser, must fit within this buffer, otherwise
the server aborts with the response '413 Request Entity Too Large'.
+
One buffer of this size is allocated per active connection.
Allocating a buffer that is too large wastes memory that cannot be
reclaimed, allocating a buffer that is too small may cause unexpected
errors caused by very long Referer URLs or large cookie values.
+
By default, 16384 (16 K), which is sufficient for most OpenID and
other web-based single-sign-on integrations.

[[httpd.sslCrl]]httpd.sslCrl::
+
Path of the certificate revocation list file in PEM format. This
crl file is optional, and available for CLIENT_SSL_CERT_LDAP
authentication.
+
To create and view a crl using openssl:
+
----
openssl ca -gencrl -out crl.pem
openssl crl -in crl.pem -text
----
+
If not absolute, the path is resolved relative to `$site_path`.
+
By default, `$site_path/etc/crl.pem`.

[[httpd.sslKeyStore]]httpd.sslKeyStore::
+
Path of the Java keystore containing the server's SSL certificate
and private key.  This keystore is required for `https://` in URL.
+
To create a self-signed certificate for simple internal usage:
+
----
keytool -keystore keystore -alias jetty -genkey -keyalg RSA
chmod 600 keystore
----
+
If not absolute, the path is resolved relative to `$site_path`.
+
By default, `$site_path/etc/keystore`.

[[httpd.sslKeyPassword]]httpd.sslKeyPassword::
+
Password used to decrypt the private portion of the sslKeyStore.
Java keystores require a password, even if the administrator
doesn't want to enable one.
+
If set to the empty string the embedded server will prompt for the
password during startup.
+
By default, `gerrit`.

[[httpd.requestLog]]httpd.requestLog::
+
Enable (or disable) the `'$site_path'/logs/httpd_log` request log.
If enabled, an NCSA combined log format request log file is written
out by the internal HTTP daemon. The httpd log format is documented
link:logs.html#_httpd_log[here].
+
`log4j.appender` with the name `httpd_log` can be configured to overwrite
programmatic configuration.
+
By default, true if httpd.listenUrl uses http:// or https://,
and false if httpd.listenUrl uses proxy-http:// or proxy-https://.

[[httpd.acceptorThreads]]httpd.acceptorThreads::
+
Number of worker threads dedicated to accepting new incoming TCP
connections and allocating them connection-specific resources.
+
By default, 2, which should be suitable for most high-traffic sites.

[[httpd.minThreads]]httpd.minThreads::
+
Minimum number of spare threads to keep in the worker thread pool.
This number must be at least 1 larger than httpd.acceptorThreads
multiplied by the number of httpd.listenUrls configured.
+
By default, 5, suitable for most lower-volume traffic sites.

[[httpd.maxThreads]]httpd.maxThreads::
+
Maximum number of threads to permit in the worker thread pool.
+
By default 25, suitable for most lower-volume traffic sites.
+
[NOTE]
Unless SSH daemon is disabled, see <<sshd.listenAddress, sshd.listenAddress>>,
the max number of concurrent Git requests over HTTP and SSH together is
defined by the <<sshd.threads, sshd.threads>> and
<<sshd.batchThreads, sshd.batchThreads>>.

[[httpd.maxQueued]]httpd.maxQueued::
+
Maximum number of client connections which can enter the worker
thread pool waiting for a worker thread to become available.
0 sets the queue size to the Integer.MAX_VALUE.
+
By default 200.

[[httpd.maxWait]]httpd.maxWait::
+
Maximum amount of time a client will wait for an available
thread to handle a project clone, fetch or push request over the
smart HTTP transport.
+
Values should use common unit suffixes to express their setting:
+
* s, sec, second, seconds
* m, min, minute, minutes
* h, hr, hour, hours
* d, day, days
* w, week, weeks (`1 week` is treated as `7 days`)
* mon, month, months (`1 month` is treated as `30 days`)
* y, year, years (`1 year` is treated as `365 days`)

+
--
If a unit suffix is not specified, `minutes` is assumed.  If 0
is supplied, the maximum age is infinite and connections will not
abort until the client disconnects.

By default, 5 minutes.
--

[[httpd.filterClass]]httpd.filterClass::
+
Class that implements the javax.servlet.Filter interface
for filtering any HTTP related traffic going through the Gerrit
HTTP protocol.
Class is loaded and configured in the Gerrit Jetty container
and run in front of all Gerrit URL handlers, allowing the filter
to inspect, modify, allow or reject each request.
It needs to be provided as JAR library
under $GERRIT_SITE/lib as it is resolved using the default Gerrit class
loader and cannot be dynamically loaded by a plugin.
+
Failing to load the Filter class would result in a Gerrit start-up
failure, as this class is supposed to provide mandatory filtering
in front of Gerrit HTTP protocol.
+
Typical usage is in conjunction with the `auth.type=HTTP` as replacement
of an Apache HTTP proxy layer as security enforcement on top of Gerrit
by returning a trusted username as HTTP Header.
+
Allow multiple values to install multiple servlet filters.
+
Example of using a security library secure.jar under $GERRIT_SITE/lib
that provides a org.anyorg.MySecureHeaderFilter Servlet Filter that enforces
a trusted username in the `TRUSTED_USER` HTTP Header and
org.anyorg.MySecureIPFilter that performs source IP security filtering:
+
----
[auth]
	type = HTTP
	httpHeader = TRUSTED_USER

[httpd]
	filterClass = org.anyorg.MySecureHeaderFilter
	filterClass = org.anyorg.MySecureIPFilter
----

[[filterClass.className.initParam]]filterClass.<className>.initParam::
+
Gerrit supports customized pluggable HTTP filters as `filterClass`. This
option allows to pass extra initialization parameters to the filter. It
allows for multiple key/value pairs to be passed in this pattern:
+
----
initParam = <key>=<value>
----
For a comprehensive example:
+
----
[httpd]
	filterClass = org.anyorg.AFilter
	filterClass = org.anyorg.BFilter
[filterClass "org.anyorg.AFilter"]
	key1 = value1
	key2 = value2
[filterClass "org.anyorg.BFilter"]
	key3 = value3
----

[[httpd.idleTimeout]]httpd.idleTimeout::
+
Maximum idle time for a connection, which roughly translates to the
TCP socket `SO_TIMEOUT`.
+
This value is interpreted as the maximum time between some progress
being made on the connection. So if a single byte is read or written,
then the timeout is reset.
+
The max idle time is applied:
+
* When waiting for a new message to be received on a connection
* When waiting for a new message to be sent on a connection

+
By default, 30 seconds.

[[httpd.robotsFile]]httpd.robotsFile::
+
Location of an external robots.txt file to be used instead of the one
bundled with the .war of the application.
+
If not absolute, the path is resolved relative to `$site_path`.
+
If the file doesn't exist or can't be read the default robots.txt file
bundled with the .war will be used instead.

[[httpd.registerMBeans]]httpd.registerMBeans::
+
Enable (or disable) registration of Jetty MBeans for Java JMX.
+
By default, false.

[[index]]
=== Section index

The index section configures the secondary index.

Note that after enabling the secondary index, the index must be built
using the link:pgm-reindex.html[reindex program] before restarting the
Gerrit server.

[[index.type]]index.type::
+
Type of secondary indexing employed by Gerrit.  The supported
values are:
+
* `LUCENE`
+
A link:http://lucene.apache.org/[Lucene] index is used.
+
+
* `ELASTICSEARCH` look into link:#elasticsearch[Elasticsearch section]
+
An link:https://www.elastic.co/products/elasticsearch[Elasticsearch,role=external,window=_blank] index is
used. Refer to the link:#elasticsearch[Elasticsearch section] for further
configuration details.

+
By default, `LUCENE`.

[[index.threads]]index.threads::
+
Number of threads to use for indexing in normal interactive operations. Setting
it to 0 disables the dedicated thread pool and indexing will be done in the same
thread as the operation.
+
If not set or set to a zero, defaults to the number of logical CPUs as returned
by the JVM. If set to a negative value, defaults to a direct executor.

[[index.batchThreads]]index.batchThreads::
+
Number of threads to use for indexing in background operations, such as
online schema upgrades, and also the default for offline reindexing.
+
If not set or set to a zero, defaults to the number of logical CPUs as returned
by the JVM. If set to a negative value, defaults to a direct executor.

[[index.onlineUpgrade]]index.onlineUpgrade::
+
Whether to upgrade to new index schema versions while the server is
running. This is recommended as it prevents additional downtime during
Gerrit version upgrades (avoiding the need for an offline reindex step
using Reindex), but can add additional server load during the upgrade.
+
If set to false, there is no way to upgrade the index schema to take
advantage of new search features without restarting the server.
+
Defaults to true.

[[index.maxLimit]]index.maxLimit::
+
Maximum limit to allow for search queries. Requesting results above this
limit will truncate the list (but will still set `_more_changes` on
result lists). Set to 0 for no limit.
+
When `index.type` is set to `ELASTICSEARCH`, this value should not exceed
the `index.max_result_window` value configured on the Elasticsearch
server. If a value is not configured during site initialization, defaults to
10000, which is the default value of `index.max_result_window` in Elasticsearch.
+
When `index.type` is set to `LUCENE`, defaults to no limit.

[[index.maxPages]]index.maxPages::
+
Maximum number of pages of search results to allow, as index
implementations may have to scan through large numbers of skipped
results when searching with an offset. Requesting results starting past
this threshold times the requested limit will result in an error. Set to
0 for no limit.
+
Defaults to no limit.

[[index.maxTerms]]index.maxTerms::
+
Maximum number of leaf terms to allow in a query. Too-large queries may
perform poorly, so setting this option causes query parsing to fail fast
before attempting to send them to the secondary index.
+
When the index type is `LUCENE`, also sets the maximum number of clauses
permitted per BooleanQuery. This is so that all enforced query limits
are the same.
+
Defaults to 1024.

[[index.autoReindexIfStale]]index.autoReindexIfStale::
+
Whether to automatically check if a document became stale in the index
immediately after indexing it. If false, there is a race condition during two
simultaneous writes that may cause one of the writes to not be reflected in the
index. The check to avoid this does consume some resources.
+
Defaults to false.

[[index.scheduledIndexer]]
==== Subsection index.scheduledIndexer

This section configures periodic indexing. Periodic indexing is
intended to run only on replicas and only updates the group index.
Replication to replicas happens on Git level so that Gerrit is not aware
of incoming replication events. But replicas need an updated group index
to resolve memberships of users for ACL validation. To keep the group
index in replicas up-to-date the Gerrit replica periodically scans the
group refs in the All-Users repository to reindex groups if they are
stale.

The scheduled reindexer is not able to detect group deletions that
happened while the replica was offline, but since group deletions are not
supported this should never happen. If nevertheless groups refs were
deleted while a replica was offline a full offline link:pgm-reindex.html[
reindex] must be performed.

This section is only used if Gerrit runs in replica mode, otherwise it is
ignored.

[[index.scheduledIndexer.runOnStartup]]index.scheduledIndexer.runOnStartup::
+
Whether the scheduled indexer should run once immediately on startup.
If set to `true` the replica startup is blocked until all stale groups
were reindexed. Enabling this allows to prevent that replicas that were
offline for a longer period of time run with outdated group information
until the first scheduled indexing is done.
+
Defaults to `true`.

[[index.scheduledIndexer.enabled]]index.scheduledIndexer.enabled::
+
Whether the scheduled indexer is enabled. If the scheduled indexer is
disabled you must implement other means to keep the group index for the
replica up-to-date (e.g. by using ElasticSearch for the indexes).
+
Defaults to `true`.

[[index.scheduledIndexer.startTime]]index.scheduledIndexer.startTime::
+
The link:#schedule-configuration-startTime[start time] for running
the scheduled indexer.
+
Defaults to `00:00`.

[[index.scheduledIndexer.interval]]index.scheduledIndexer.interval::
+
The link:#schedule-configuration-interval[interval] for running
the scheduled indexer.
+
Defaults to `5m`.

link:#schedule-configuration-examples[Schedule examples] can be found
in the link:#schedule-configuration[Schedule Configuration] section.

==== Lucene configuration

Open and closed changes are indexed in separate indexes named
'open' and 'closed' respectively.

The following settings are only used when the index type is `LUCENE`.

[[index.name.ramBufferSize]]index.name.ramBufferSize::
+
Determines the amount of RAM that may be used for buffering added documents
and deletions before they are flushed to the index.  See the
link:http://lucene.apache.org/core/4_6_0/core/org/apache/lucene/index/LiveIndexWriterConfig.html#setRAMBufferSizeMB(double)[
Lucene documentation,role=external,window=_blank] for further details.
+
Defaults to 16M.

[[index.name.maxBufferedDocs]]index.name.maxBufferedDocs::
+
Determines the minimal number of documents required before the buffered
in-memory documents are flushed to the index. Large values generally
give faster indexing.  See the
link:http://lucene.apache.org/core/4_6_0/core/org/apache/lucene/index/LiveIndexWriterConfig.html#setMaxBufferedDocs(int)[
Lucene documentation,role=external,window=_blank] for further details.
+
Defaults to -1, meaning no maximum is set and the writer will flush
according to RAM usage.

[[index.name.commitWithin]]index.name.commitWithin::
+
Determines the period at which changes are automatically committed to
stable store on disk. This is a costly operation and may block
additional index writes, so lower with caution.
+
If zero, changes are committed after every write. This is very costly
but may be useful if offline reindexing is infeasible, or for development
servers.
+
Values can be specified using standard time unit abbreviations (`ms`, `sec`,
`min`, etc.).
+
If negative, `commitWithin` is disabled. Changes are flushed to disk when
the in-memory buffer fills, but only committed and guaranteed to be synced
to disk when the process finishes.
+
Defaults to 300000 ms (5 minutes).


[[index.name.maxMergeCount]]index.name.maxMergeCount::
+
Determines the max number of simultaneous merges that are allowed. If a merge
is necessary yet we already have this many threads running, the incoming thread
(that is calling add/updateDocument) will block until a merge thread has
completed.  Note that Lucene will only run the smallest maxThreadCount merges
at a time. See the
link:https://lucene.apache.org/core/5_5_0/core/org/apache/lucene/index/ConcurrentMergeScheduler.html#setDefaultMaxMergesAndThreads(boolean)[
Lucene documentation,role=external,window=_blank] for further details.
+
Defaults to -1 for (auto detection).


[[index.name.maxThreadCount]]index.name.maxThreadCount::
+
Determines the max number of simultaneous Lucene merge threads that should be running at
once. This must be less than or equal to maxMergeCount. See the
link:https://lucene.apache.org/core/5_5_0/core/org/apache/lucene/index/ConcurrentMergeScheduler.html#setDefaultMaxMergesAndThreads(boolean)[
Lucene documentation,role=external,window=_blank] for further details.
+
For further details on Lucene index configuration (auto detection) which
affects maxThreadCount and maxMergeCount settings.
See the
link:https://lucene.apache.org/core/5_5_0/core/org/apache/lucene/index/ConcurrentMergeScheduler.html#AUTO_DETECT_MERGES_AND_THREADS[
Lucene documentation,role=external,window=_blank]
+
Defaults to -1 for (auto detection).

[[index.name.enableAutoIOThrottle]]index.name.enableAutoIOThrottle::
+
Allows the control of whether automatic IO throttling is enabled and used by
default in the lucene merge queue.  Automatic dynamic IO throttling, which when
on is used to adaptively rate limit writes bytes/sec to the minimal rate necessary
so merges do not fall behind. See the
link:https://lucene.apache.org/core/5_5_0/core/org/apache/lucene/index/ConcurrentMergeScheduler.html#enableAutoIOThrottle()[
Lucene documentation,role=external,window=_blank] for further details.
+
Defaults to true (throttling enabled).

During offline reindexing, setting ramBufferSize greater than the size
of index (size of specific index folder under <site_dir>/index) and
maxBufferedDocs as -1 avoids unnecessary flushes and triggers only a
single flush at the end of the process.

Sample Lucene index configuration:
----
[index]
  type = LUCENE

[index "changes_open"]
  ramBufferSize = 60 m
  maxBufferedDocs = 3000
  maxThreadCount = 5
  maxMergeCount = 50


[index "changes_closed"]
  ramBufferSize = 20 m
  maxBufferedDocs = 500
  maxThreadCount = 10
  maxMergeCount = 100
  enableIOThrottle = false

----

[[elasticsearch]]
=== Section elasticsearch

WARNING: Support for Elasticsearch is still experimental and is not recommended
for production use. For compatibility information, please refer to the
link:https://www.gerritcodereview.com/elasticsearch.html[project homepage,role=external,window=_blank].

Note that when Gerrit is configured to use Elasticsearch, the Elasticsearch
server(s) must be reachable during the site initialization.

[[elasticsearch.prefix]]elasticsearch.prefix::
+
This setting can be used to prefix index names to allow multiple Gerrit
instances in a single Elasticsearch cluster. Prefix `gerrit1_` would result in a
change index named `gerrit1_changes_0001`.
+
Not set by default.

[[elasticsearch.server]]elasticsearch.server::
+
Elasticsearch server URI in the form `http[s]://hostname:port`. The `port` is
optional and defaults to `9200` if not specified.
+
At least one server must be specified. May be specified multiple times to
configure multiple Elasticsearch servers.
+
Note that the site initialization program only allows to configure a single
server. To configure multiple servers the `gerrit.config` file must be edited
manually.

[[elasticsearch.numberOfShards]]elasticsearch.numberOfShards::
+
Sets the number of shards to use per index. Refer to the
link:https://www.elastic.co/guide/en/elasticsearch/reference/current/index-modules.html#_static_index_settings[
Elasticsearch documentation,role=external,window=_blank] for details.
+
Defaults to 1.

[[elasticsearch.numberOfReplicas]]elasticsearch.numberOfReplicas::
+
Sets the number of replicas to use per index. Refer to the
link:https://www.elastic.co/guide/en/elasticsearch/reference/current/index-modules.html#dynamic-index-settings[
Elasticsearch documentation,role=external,window=_blank] for details.
+
Defaults to 1.

[[elasticsearch.maxResultWindow]]elasticsearch.maxResultWindow::
+
Sets the maximum value of `from + size` for searches to use per index. Refer to the
link:https://www.elastic.co/guide/en/elasticsearch/reference/current/index-modules.html#dynamic-index-settings[
Elasticsearch documentation,role=external,window=_blank] for details.
+
Defaults to 10000.

==== Elasticsearch Security

When security is enabled in Elasticsearch, the username and password must be provided.
Note that the same username and password are used for all servers.

For further information about Elasticsearch security, please refer to
link:https://www.elastic.co/guide/en/elasticsearch/reference/current/security-getting-started.html[the documentation,role=external,window=_blank].
This is the current documentation link. Select another Elasticsearch version
from the dropdown menu available on that page if need be.

[[elasticsearch.username]]elasticsearch.username::
+
Username used to connect to Elasticsearch.
+
If a password is set, defaults to `elastic`, otherwise not set by default.

[[elasticsearch.password]]elasticsearch.password::
+
Password used to connect to Elasticsearch.
+
Not set by default.

[[event]]
=== Section event

[[event.payload.listChangeOptions]]events.payload.listChangeOptions::
+
List of options that Gerrit applies when rendering the payload of an
internal event. This is the same set of options that are documented
link:rest-api-changes.html#query-options[here].
+
Depending on the setup, these events might get serialized using stream
events.
+
This can be set to the set of minimal options that consumers of Gerrit's
events need. A minimal set would be (`SKIP_DIFFSTAT`).
+
Every option that gets added here will have a performance impact. The
general recommendation is therefore to set this to a minimal set of
required options.
+
Defaults to all available options minus `CHANGE_ACTIONS`,
`CURRENT_ACTIONS` and `CHECK`. This is a rich default to make sure the
config is backwards compatible with what the default was before the config
was added.


[[ldap]]
=== Section ldap

LDAP integration is only enabled if `auth.type` is set to
`HTTP_LDAP`, `LDAP` or `CLIENT_SSL_CERT_LDAP`.  See above for a
detailed description of the `auth.type` settings and their
implications.

An example LDAP configuration follows, and then discussion of
the parameters introduced here.  Suitable defaults for most
parameters are automatically guessed based on the type of server
detected during startup.  The guessed defaults support
link:http://www.ietf.org/rfc/rfc2307.txt[RFC 2307,role=external,window=_blank], Active
Directory and link:https://www.freeipa.org[FreeIPA,role=external,window=_blank].

----
[ldap]
  server = ldap://ldap.example.com

  accountBase = ou=people,dc=example,dc=com
  accountPattern = (&(objectClass=person)(uid=${username}))
  accountFullName = displayName
  accountEmailAddress = mail

  groupBase = ou=groups,dc=example,dc=com
  groupMemberPattern = (&(objectClass=group)(member=${dn}))
----

[[ldap.guessRelevantGroups]]ldap.guessRelevantGroups::
+
Filter the groups found in LDAP by guessing the ones relevant to
Gerrit and removing the others from list completions and ACL evaluations.
The guess is based on two elements: the projects most recently
accessed in the cache and the list of LDAP groups included in their ACLs.
+
Please note that projects rarely used and thus not cached may be
temporarily inaccessible by users even with LDAP membership and grants
referenced in the ACLs.
+
By default, true.

[[ldap.server]]ldap.server::
+
URL of the organization's LDAP server to query for user information
and group membership from.  Must be of the form `ldap://host` or
`ldaps://host` to bind with either a plaintext or SSL connection.
+
If `auth.type` is `LDAP` this setting should use `ldaps://` to
ensure the end user's plaintext password is transmitted only over
an encrypted connection.

[[ldap.startTls]]ldap.startTls::
+
If true, Gerrit will perform StartTLS extended operation.
+
By default, false, StartTLS will not be enabled.

[[ldap.supportAnonymous]]ldap.supportAnonymous::
+
If false, Gerrit will provide credentials only at connection open, this is
required for some `LDAP` implementations that do not allow anonymous bind
for StartTLS or for reauthentication.
+
By default, true.

[[ldap.sslVerify]]ldap.sslVerify::
+
If false and ldap.server is an `ldaps://` style URL or `ldap.startTls`
is true, Gerrit will not verify the server certificate when it connects
to perform a query.
+
By default, true, requiring the certificate to be verified.

[[ldap.groupsVisibleToAll]]ldap.groupsVisibleToAll::
+
If true, LDAP groups are visible to all registered users.
+
By default, false, LDAP groups are visible only to administrators and
group members.

[[ldap.username]]ldap.username::
+
_(Optional)_ Username to bind to the LDAP server with.  If not set,
an anonymous connection to the LDAP server is attempted.

[[ldap.password]]ldap.password::
+
_(Optional)_ Password for the user identified by `ldap.username`.
If not set, an anonymous (or passwordless) connection to the LDAP
server is attempted.

[[ldap.referral]]ldap.referral::
+
_(Optional)_ How an LDAP referral should be handled if it is
encountered during directory traversal.  Set to `follow` to
automatically follow any referrals, or `ignore` to ignore the
referrals.
+
By default, `ignore`.

[[ldap.readTimeout]]ldap.readTimeout::
+
_(Optional)_ The read timeout for an LDAP operation. The value is
in the usual time-unit format like "1 s", "100 ms", etc...
A timeout can be used to avoid blocking all of the SSH command start
threads in case the LDAP server becomes slow.
+
By default there is no timeout and Gerrit will wait for the LDAP
server to respond until the TCP connection times out.

[[ldap.accountBase]]ldap.accountBase::
+
Root of the tree containing all user accounts.  This is typically
of the form `ou=people,dc=example,dc=com`.
+
This setting may be added multiple times to specify more than
one root.

[[ldap.accountScope]]ldap.accountScope::
+
Scope of the search performed for accounts.  Must be one of:
+
* `one`: Search only one level below accountBase, but not recursive
* `sub` or `subtree`: Search recursively below accountBase
* `base` or `object`: Search exactly accountBase; probably not desired

+
Default is `subtree` as many directories have several levels.

[[ldap.accountPattern]]ldap.accountPattern::
+
Query pattern to use when searching for a user account.  This may be
any valid LDAP query expression, including the standard `(&...)` and
`(|...)` operators.  If `auth.type` is `HTTP_LDAP` then the variable
`${username}` is replaced with a parameter set to the username
that was supplied by the HTTP server.  If `auth.type` is `LDAP` then
the variable `${username}` is replaced by the string entered by
the end user.
+
This pattern is used to search the objects contained directly under
the `ldap.accountBase` tree.  A typical setting for this parameter
is `(uid=${username})` or `(cn=${username})`, but the proper
setting depends on the LDAP schema used by the directory server.
+
Default is `(uid=${username})` for FreeIPA and RFC 2307 servers,
and `(&(objectClass=user)(sAMAccountName=${username}))`
for Active Directory.

[[ldap.accountFullName]]ldap.accountFullName::
+
_(Optional)_ Name of an attribute on the user account object which
contains the initial value for the user's full name field in Gerrit.
Typically this is the `displayName` property in LDAP, but could
also be `legalName` or `cn`.
+
Attribute values may be concatenated with literal strings.  For
example to join given name and surname together, use the pattern
`${givenName} ${SN}`.
+
If set, users will be unable to modify their full name field, as
Gerrit will populate it only from the LDAP data.
+
Default is `displayName` for FreeIPA and RFC 2307 servers,
and `${givenName} ${sn}` for Active Directory.

[[ldap.accountEmailAddress]]ldap.accountEmailAddress::
+
_(Optional)_ Name of an attribute on the user account object which
contains the user's Internet email address, as defined by this
LDAP server.
+
Attribute values may be concatenated with literal strings,
for example to set the email address to the lowercase form
of sAMAccountName followed by a constant domain name, use
`${sAMAccountName.toLowerCase}@example.com`.
+
If set, the preferred email address will be prefilled from LDAP,
but users may still be able to register additional email addresses,
and select a different preferred email address.
+
Default is `mail`.

[[ldap.accountSshUserName]]ldap.accountSshUserName::
+
_(Optional)_ Name of an attribute on the user account object which
contains the initial value for the user's SSH username field in
Gerrit.  Typically this is the `uid` property in LDAP, but could
also be `cn`.  Administrators should prefer to match the attribute
corresponding to the user's workstation username, as this is what
SSH clients will default to.
+
Attribute values may also be forced to lowercase, or to uppercase in
an expression.  For example, `${sAMAccountName.toLowerCase}` will
force the value of sAMAccountName, if defined, to be all lowercase.
The suffix `.toUpperCase` can be used for the other direction.
The suffix `.localPart` can be used to split attribute values of
the form 'user@example.com' and return only the left hand side, for
example `${userPrincipalName.localPart}` would provide only 'user'.
+
If set, users will be unable to modify their SSH username field, as
Gerrit will populate it only from the LDAP data. Note that once the
username has been set it cannot be changed, therefore it is
recommended not to make changes to this setting that would cause the
value to differ, as this will prevent users from logging in.
+
Default is `uid` for FreeIPA and RFC 2307 servers,
and `${sAMAccountName.toLowerCase}` for Active Directory.

[[ldap.accountMemberField]]ldap.accountMemberField::
+
_(Optional)_ Name of an attribute on the user account object which
contains the groups the user is part of. Typically used for Active
Directory and FreeIPA servers.
+
Default is unset for RFC 2307 servers (disabled)
and `memberOf` for Active Directory and FreeIPA.

[[ldap.accountMemberExpandGroups]]ldap.accountMemberExpandGroups::
+
_(Optional)_ Whether to expand nested groups recursively. This
setting is used only if `ldap.accountMemberField` is set.
+
Default is unset for FreeIPA and `true` for RFC 2307 servers
and Active Directory.

[[ldap.fetchMemberOfEagerly]]ldap.fetchMemberOfEagerly::
+
_(Optional)_ Whether to fetch the `memberOf` account attribute on
login. Setups which use LDAP for user authentication but don't make
use of the LDAP groups may benefit from setting this option to `false`
as this will result in a much faster LDAP login.
+
Default is unset for RFC 2307 servers (disabled) and `true` for
Active Directory and FreeIPA.

[[ldap.groupBase]]ldap.groupBase::
+
Root of the tree containing all group objects.  This is typically
of the form `ou=groups,dc=example,dc=com`.
+
This setting may be added multiple times to specify more than
one root.

[[ldap.groupScope]]ldap.groupScope::
+
Scope of the search performed for group objects.  Must be one of:
+
* `one`: Search only one level below groupBase, but not recursive
* `sub` or `subtree`: Search recursively below groupBase
* `base` or `object`: Search exactly groupBase; probably not desired

+
Default is `subtree` as many directories have several levels.

[[ldap.groupPattern]]ldap.groupPattern::
+
Query pattern used when searching for an LDAP group to connect
to a Gerrit group.  This may be any valid LDAP query expression,
including the standard `(&...)` and `(|...)` operators.  The variable
`${groupname}` is replaced with the search term supplied by the
group owner.
+
Default is `(cn=${groupname})` for FreeIPA and RFC 2307 servers,
and `(&(objectClass=group)(cn=${groupname}))` for Active Directory.

[[ldap.groupMemberPattern]]ldap.groupMemberPattern::
+
Query pattern to use when searching for the groups that a user
account is currently a member of.  This may be any valid LDAP query
expression, including the standard `(&...)` and `(|...)` operators.
+
If `auth.type` is `HTTP_LDAP` then the variable `${username}` is
replaced with a parameter set to the username that was supplied
by the HTTP server.  Other variables appearing in the pattern,
such as `${fooBarAttribute}`, are replaced with the value of the
corresponding attribute (in this case, `fooBarAttribute`) as read
from the user's account object matched under `ldap.accountBase`.
Attributes such as `${dn}` or `${uidNumber}` may be useful.
+
Default is `(|(memberUid=${username})(gidNumber=${gidNumber}))` for
RFC 2307, and unset (disabled) for Active Directory and FreeIPA.

[[ldap.groupName]]ldap.groupName::
+
_(Optional)_ Name of the attribute on the group object which contains
the value to use as the group name in Gerrit.
+
Typically the attribute name is `cn` for RFC 2307 and Active Directory
servers.  For other servers the attribute name may differ, for example
`apple-group-realname` on Apple MacOS X Server.
+
It is also possible to specify a literal string containing a pattern of
attribute values.  For example to create a Gerrit group name consisting of
LDAP group name and group ID, use the pattern `${cn} (${gidNumber})`.
+
Default is `cn`.

[[ldap.mandatoryGroup]]ldap.mandatoryGroup::
+
All users must be a member of this group to allow account creation or
authentication.
+
Setting mandatoryGroup implies enabling of `ldap.fetchMemberOfEagerly`
+
By default, unset.

[[ldap.localUsernameToLowerCase]]ldap.localUsernameToLowerCase::
+
Converts the local username, that is used to login into the Gerrit
Web UI, to lower case before doing the LDAP authentication. By setting
this parameter to true, a case insensitive login to the Gerrit Web UI
can be achieved.
+
If set, it must be ensured that the local usernames for all existing
accounts are converted to lower case, otherwise a user that has a
local username that contains upper case characters will not be able to login
anymore. The local usernames for the existing accounts can be
converted to lower case by running the server program
link:pgm-LocalUsernamesToLowerCase.html[LocalUsernamesToLowerCase].
Please be aware that the conversion of the local usernames to lower
case can't be undone. For newly created accounts the local username
will be directly stored in lower case.
+
By default, unset/false.

[[ldap.authentication]]ldap.authentication::
+
Defines how Gerrit authenticates with the server. When set to `GSSAPI`
Gerrit will use Kerberos. To use kerberos the
`java.security.auth.login.config` system property must point to a
login to a JAAS configuration file and, if Java 6 is used, the system
property `java.security.krb5.conf` must point to the appropriate
krb5.ini file with references to the KDC.

Typical jaas.conf.

----
KerberosLogin {
    com.sun.security.auth.module.Krb5LoginModule
            required
            useTicketCache=true
            doNotPrompt=true
            renewTGT=true;
};
----

See Java documentation on how to create the krb5.ini file.

Note the `renewTGT` property to make sure the TGT does not expire,
and `useTicketCache` to use the TGT supplied by the operating system. As
the whole point of using GSSAPI is to have passwordless authentication
to the LDAP service, this option does not acquire a new TGT on its own.

On Windows servers the registry key `HKEY_LOCAL_MACHINE\System\CurrentControlSet\Control\Lsa\Kerberos\Parameters`
must have the DWORD value `allowtgtsessionkey` set to 1 and the account must not
have local administrator privileges.

[[ldap.useConnectionPooling]]ldap.useConnectionPooling::
+
_(Optional)_ Enable the LDAP connection pooling or not.
+
If it is true, the LDAP service provider maintains a pool of (possibly)
previously used connections and assigns them to a Context instance as
needed. When a Context instance is done with a connection (closed or
garbage collected), the connection is returned to the pool for future use.
+
For details, see link:http://docs.oracle.com/javase/tutorial/jndi/ldap/pool.html[
LDAP connection management (Pool),role=external,window=_blank] and link:http://docs.oracle.com/javase/tutorial/jndi/ldap/config.html[
LDAP connection management (Configuration),role=external,window=_blank]
+
By default, false.

[[ldap.connectTimeout]]ldap.connectTimeout::
+
_(Optional)_ Timeout period for establishment of an LDAP connection.
+
The value is in the usual time-unit format like "1 s", "100 ms",
etc...
+
By default there is no timeout and Gerrit will wait indefinitely.

[[ldap-connection-pooling]]
==== LDAP Connection Pooling
Once LDAP connection pooling is enabled by setting the link:#ldap.useConnectionPooling[
ldap.useConnectionPooling] configuration property to `true`, the connection pool
can be configured using JVM system properties as explained in the
link:http://docs.oracle.com/javase/7/docs/technotes/guides/jndi/jndi-ldap.html#POOL[
Java SE Documentation,role=external,window=_blank].

For standalone Gerrit (running with the embedded Jetty), JVM system properties
are specified in the link:#container[container section]:

----
  javaOptions = -Dcom.sun.jndi.ldap.connect.pool.maxsize=20
  javaOptions = -Dcom.sun.jndi.ldap.connect.pool.prefsize=10
  javaOptions = -Dcom.sun.jndi.ldap.connect.pool.timeout=300000
----

[[lfs]]
=== Section lfs

[[lfs.plugin]]lfs.plugin::
+
The name of a plugin which serves the
link:https://github.com/github/git-lfs/blob/master/docs/api/v1/http-v1-batch.md[
LFS protocol,role=external,window=_blank] on the `<project-name>/info/lfs/objects/batch` endpoint. When
not configured Gerrit will respond with `501 Not Implemented` on LFS protocol
requests.
+
By default unset.

[[log]]
=== Section log

[[log.jsonLogging]]log.jsonLogging::
+
If set to true, enables error, ssh and http logging in JSON format (file name:
"logs/{error|sshd|httpd}_log.json").
+
Defaults to false.

[[log.textLogging]]log.textLogging::
+
If set to true, enables error logging in regular plain text format. Can only be disabled
if `jsonLogging` is enabled.
+
Defaults to true.

[[log.compress]]log.compress::
+
If set to true, log files are compressed at server startup and then daily at 11pm
(in the server's local time zone).
+
Defaults to true.

[[log.rotate]]log.rotate::
+
If set to true, log files are rotated daily at midnight (GMT).
+
Defaults to true.

[[mimetype]]
=== Section mimetype

[[mimetype.name.safe]]mimetype.<name>.safe::
+
If set to true, files with the MIME type `<name>` will be sent as
direct downloads to the user's browser, rather than being wrapped up
inside of zipped archives.  The type name may be a complete type
name, e.g. `image/gif`, a generic media type, e.g. `+image/*+`,
or the wildcard `+*/*+` to match all types.
+
By default, false for all MIME types.

Common examples:
----
[mimetype "image/*"]
  safe = true

[mimetype "application/pdf"]
  safe = true

[mimetype "application/msword"]
  safe = true

[mimetype "application/vnd.ms-excel"]
  safe = true
----

[[note-db]]
=== Section noteDb

NoteDb is the Git-based database storage backend for Gerrit. For more
information, including how to migrate data from an older Gerrit version, see the
link:note-db.html[documentation].

[[notedb.accounts.sequenceBatchSize]]notedb.accounts.sequenceBatchSize::
+
The next available account sequence number is stored as UTF-8 text in a
blob pointed to by the `refs/sequences/accounts` ref in the `All-Users`
repository. Multiple processes share the same sequence by incrementing
the counter using normal git ref updates. To amortize the cost of these
ref updates, processes increment the counter by a larger number and
hand out numbers from that range in memory until they run out. This
configuration parameter controls the size of the account ID batch that
each process retrieves at once.
+
By default, 1.

[[notedb.changes.sequenceBatchSize]]notedb.changes.sequenceBatchSize::
+
The next available change sequence number is stored as UTF-8 text in a
blob pointed to by the `refs/sequences/changes` ref in the `All-Projects`
repository. Multiple processes share the same sequence by incrementing
the counter using normal git ref updates. To amortize the cost of these
ref updates, processes increment the counter by a larger number and
hand out numbers from that range in memory until they run out. This
configuration parameter controls the size of the change ID batch that
each process retrieves at once.
+
By default, 20.

[[oauth]]
=== Section oauth

OAuth integration is only enabled if `auth.type` is set to `OAUTH`. See
link:#auth.type[above] for a detailed description of the `auth.type` settings
and their implications.

By default, contact information, like the full name and email address,
is retrieved from the selected OAuth provider when a user account is created,
or when a user requests to reload that information in the settings UI. If
that is not supported by the OAuth provider, users can be allowed to edit
their contact information manually.

[[oauth.allowEditFullName]]oauth.allowEditFullName::
+
If true, the full name can be edited in the contact information.
+
Default is false.

[[oauth.allowRegisterNewEmail]]oauth.allowRegisterNewEmail::
+
If true, additional email addresses can be registered in the contact
information.
+
Default is false.

[[operator-alias]]
=== Section operator alias

Operator aliasing allows global aliases to be defined for query operators.
Currently only change queries are supported. The alias name is the git
config key name, and the operator being aliased is the git config value.

For example:

----
[operator-alias "change"]
  oldage = age
  number = change
----

This section is particularly useful to alias operator names which may be
long and clunky because they include a plugin name in them to a shorter
name without the plugin name.

Aliases are resolved dynamically at invocation time to any currently
loaded versions of plugins. If the alias points to an operator provided
by a plugin which is not currently loaded, or the plugin does not define
the operator, then "unsupported operator" is returned to the user.

Aliases will override existing operators. In the case of multiple aliases
with the same name, the last one defined will be used.

When the target of an alias doesn't exist, the operator with the name
of the alias will be used (if present). This enables an admin to config
the system to override a core operator with an operator provided by a
plugin when present and otherwise fall back to the operator provided by
core.

[[pack]]
=== Section pack

Global settings controlling how Gerrit Code Review creates pack
streams for Git clients running clone, fetch, or pull.  Most of these
variables are per-client request, and thus should be carefully set
given the expected concurrent request load and available CPU and
memory resources.

[[pack.deltacompression]]pack.deltacompression::
+
If true, delta compression between objects is enabled.  This may
result in a smaller overall transfer for the client, but requires
more server memory and CPU time.
+
False (off) by default, matching Gerrit Code Review 2.1.4.

[[pack.threads]]pack.threads::
+
Maximum number of threads to use for delta compression (if enabled).
This is per-client request.  If set to 0 then the number of CPUs is
auto-detected and one thread per CPU is used, per client request.
+
By default, 1.


[[plugins]]
=== Section plugins

[[plugins.checkFrequency]]plugins.checkFrequency::
+
How often plugins should be examined for new plugins to load, removed
plugins to be unloaded, or updated plugins to be reloaded.  Values can
be specified using standard time unit abbreviations ('ms', 'sec',
'min', etc.).
+
If set to 0, automatic plugin reloading is disabled.  Administrators
may force reloading with link:cmd-plugin-reload.html[gerrit plugin reload].
+
Default is 1 minute.

[[plugins.allowRemoteAdmin]]plugins.allowRemoteAdmin::
+
Enable remote installation, enable and disable of plugins over HTTP
and SSH.  If set to true Administrators can install new plugins
remotely, or disable existing plugins.  Defaults to false.

[[plugins.mandatory]]plugins.mandatory::
+
List of mandatory plugins. If a plugin from this list does not load,
Gerrit will fail to start.
+
Disabling and restarting of a mandatory plugin is rejected, but reloading
of a mandatory plugin is still possible.

[[plugins.jsLoadTimeout]]plugins.jsLoadTimeout::
+
Set the timeout value for loading JavaScript plugins in Gerrit UI.
Values can be specified using standard time unit abbreviations ('ms',
'sec', 'min', etc.).
+
Default is 5 seconds. Negative values will be converted to 0.

[[receive]]
=== Section receive

This section is used to configure behavior of the 'receive-pack'
handler, which responds to 'git push' requests.

[[receive.allowGroup]]receive.allowGroup::
+
Name of the groups of users that are allowed to execute
'receive-pack' on the server. One or more groups can be set.
+
If no groups are added, any user will be allowed to execute
'receive-pack' on the server.

[[receive.certNonceSeed]]receive.certNonceSeed::
+
If set to a non-empty value and server-side signed push validation is
link:#receive.enableSignedPush[enabled], use this value as the seed to
the HMAC SHA-1 nonce generator. If unset, a 64-byte random seed will be
generated at server startup.
+
As this is used as the seed of a cryptographic algorithm, it is
recommended to be placed in link:#secure-config[`secure.config`].
+
Defaults to unset.

[[receive.certNonceSlop]]receive.certNonceSlop::
+
When validating the nonce passed as part of the signed push protocol,
accept valid nonces up to this many seconds old. This allows
certificate verification to work over HTTP where there is a lag between
the HTTP response providing the nonce to sign and the next request
containing the signed nonce. This can be significant on large
repositories, since the lag also includes the time to count objects on
the client.
+
Default is 5 minutes.

[[receive.changeUpdateThreads]]receive.changeUpdateThreads::
+
Number of threads to perform change creation or patch set updates
concurrently. Each thread uses its own database connection from
the database connection pool, and if all threads are busy then
main receive thread will also perform a change creation or patch
set update.
+
Defaults to 1, using only the main receive thread. This feature is for
databases with very high latency that can benefit from concurrent
operations when multiple changes are impacted at once.

[[receive.checkMagicRefs]]receive.checkMagicRefs::
+
If true, Gerrit will verify the destination repository has
no references under the magic 'refs/for' branch namespace. Names under
these locations confuse clients when trying to upload code reviews so
Gerrit requires them to be empty.
+
If false Gerrit skips the sanity check and assumes administrators
have ensured the repository does not contain any magic references.
Setting to false to skip the check can decrease latency during push.
+
Default is true.

[[receive.allowProjectOwnersToChangeParent]]receive.allowProjectOwnersToChangeParent::
+
If true, Gerrit will allow project owners to change the parent of a project.
+
By default only Gerrit administrators are allowed to change the parent
of a project. By allowing project owners to change parents, it may
allow the owner to circumvent certain enforced rules (like important
BLOCK rules).
+
Default is false.
+
This value supports configuration reloads:
link:cmd-reload-config.html[reload-config]

[[receive.checkReferencedObjectsAreReachable]]receive.checkReferencedObjectsAreReachable::
+
If set to true, Gerrit will validate that all referenced objects that
are not included in the received pack are reachable by the user.
+
Carrying out this check on gits with many refs and commits can be a
very CPU-heavy operation. For non public Gerrit-servers this check may
be overkill.
+
Only disable this check if you trust the clients not to forge SHA1
references to access commits intended to be hidden from the user.
+
Default is true.

[[receive.enableInMemoryRefCache]]receive.enableInMemoryRefCache::
+
If true, Gerrit will cache all refs advertised during push in memory and
base later receive operations on that cache.
+
Turning this cache off is considered experimental.
+
This cache provides value when the ref database is slow and/or does not
offer an inverse lookup of object ID to ref name. When RefTable is used,
this cache can be turned off (experimental) to get speed improvements.
+
Default is true.

[[receive.enableSignedPush]]receive.enableSignedPush::
+
If true, server-side signed push validation is enabled.
+
When a client pushes with `git push --signed`, this ensures that the
push certificate is valid and signed with a valid public key stored in
the `refs/meta/gpg-keys` branch of `All-Users`.
+
Defaults to false.

[[receive.maxBatchChanges]]receive.maxBatchChanges::
+
The maximum number of changes that Gerrit allows to be pushed
in a batch for review. When this number is exceeded Gerrit rejects
the push with an error message.
+
May be overridden for certain groups by specifying a limit in the
link:access-control.html#capability_batchChangesLimit['Batch Changes Limit']
global capability.
+
This setting can be used to prevent users from uploading large
number of changes for review by mistake.
+
Default is zero, no limit.

[[receive.maxBatchCommits]]receive.maxBatchCommits::
+
The maximum number of commits that Gerrit allows to be pushed in a batch
directly to a branch when link:user-upload.html#bypass_review[bypassing review].
This limit can be bypassed if a user link:user-upload.html#skip_validation[skips
validation].
+
Default is 10000.

[[receive.maxObjectSizeLimit]]receive.maxObjectSizeLimit::
+
Maximum allowed Git object size that 'receive-pack' will accept.
If an object is larger than the given size the pack-parsing will abort
and the push operation will fail. If set to zero then there is no
limit.
+
Gerrit administrators can use this setting to prevent developers
from pushing objects which are too large to Gerrit.
+
This setting can also be set in the `project.config`
(link:config-project-config.html[receive.maxObjectSizeLimit]) in order
to further reduce the global setting. The project specific setting is
only honored when it further reduces the global limit.
+
Default is zero.
+
Common unit suffixes of 'k', 'm', or 'g' are supported.

[[receive.inheritProjectMaxObjectSizeLimit]]receive.inheritProjectMaxObjectSizeLimit::
+
Controls whether the project-level link:config-project-config.html[`receive.maxObjectSizeLimit`]
value is inherited from the parent project. When `true`, the value is
inherited, otherwise it is not inherited.
+
Default is false, the value is not inherited.

[[receive.maxTrustDepth]]receive.maxTrustDepth::
+
If signed push validation is link:#receive.enableSignedPush[enabled],
set to the maximum depth to search when checking if a key is
link:#receive.trustedKey[trusted].
+
Default is 0, meaning only explicitly trusted keys are allowed.

[[receive.threadPoolSize]]receive.threadPoolSize::
+
Maximum size of the thread pool in which the change data in received packs is
processed.
+
Defaults to the number of available CPUs according to the Java runtime.

[[receive.timeout]]receive.timeout::
+
Overall timeout on the time taken to process the change data in
received packs. Only includes the time processing Gerrit changes
and updating references, not the time to index the pack. Values can
be specified using standard time unit abbreviations ('ms', 'sec',
'min', etc.).
+
Default is 4 minutes. If no unit is specified, milliseconds
is assumed.

[[receive.trustedKey]]receive.trustedKey::
+
List of GPG key fingerprints that should be considered trust roots by
the server when signed push validation is
link:#receive.enableSignedPush[enabled]. A key is trusted by the server
if it is either in this list, or a path of trust signatures leads from
the key to a configured trust root. The maximum length of the path is
determined by link:#receive.maxTrustDepth[`receive.maxTrustDepth`].
+
Key fingerprints can be displayed with `gpg --list-keys
--with-fingerprint`.
+
Trust signatures can be added to a key using the `tsign` command to
link:https://www.gnupg.org/documentation/manuals/gnupg/OpenPGP-Key-Management.html[
`gpg --edit-key`,role=external,window=_blank], after which the signed key should be re-uploaded.
+
If no keys are specified, web-of-trust checks are disabled. This is the
default behavior.

[[repository]]
=== Section repository

Repositories in this sense are the same as projects.

In the following example configuration `Registered Users` is set
to be the default owner of new projects.

----
[repository "*"]
  ownerGroup = Registered Users
----

The only matching patterns supported are exact match or wildcard matching which
can be specified by ending the name with a `*`. If a project matches more than one
repository configuration, then the configuration from the more precise match
will be used. In the following example, the default submit type for a project
named `project/plugins/a` would be `CHERRY_PICK`.

----
[repository "project/*"]
  defaultSubmitType = MERGE_IF_NECESSARY
[repository "project/plugins/*"]
  defaultSubmitType = CHERRY_PICK
----

[NOTE]
All properties are used from the matching repository configuration. In
the previous example, all properties will be used from `project/plugins/\*`
section and no properties will be inherited nor overridden from `project/*`.

[[repository.name.basePath]]repository.<name>.basePath::
+
Alternate to <<gerrit.basePath,gerrit.basePath>>. The repository will be created
and used from this location instead: ${alternateBasePath}/${projectName}.git.
+
If configuring the basePath for an existing project in gerrit, make sure to stop
gerrit, move the repository in the alternate basePath, configure basePath for
this repository and then start Gerrit.
+
Path must be absolute.

[[repository.name.defaultSubmitType]]repository.<name>.defaultSubmitType::
+
The default submit type for newly created projects. Supported values
are `INHERIT`, `MERGE_IF_NECESSARY`, `FAST_FORWARD_ONLY`, `REBASE_IF_NECESSARY`,
`REBASE_ALWAYS`, `MERGE_ALWAYS` and `CHERRY_PICK`.
+
For more details see link:config-project-config.html#submit-type[Submit Types].
+
Default is link:config-project-config.html#submit_type_inherit[`INHERIT`].
+
This submit type is only applied at project creation time if a submit type is
omitted from the link:rest-api-projects.html#project-input[ProjectInput]. If the
submit type is unset in the project config at runtime, for backwards
compatibility purposes, it defaults to
link:project-configuration.html#merge_if_necessary[`MERGE_IF_NECESSARY`] rather
than `INHERIT`.

[[repository.name.ownerGroup]]repository.<name>.ownerGroup::
+
A name of a group which exists in the database. Zero, one or many
groups are allowed.  Each on its own line.  Groups which don't exist
in the database are ignored.

[[retry]]
=== Section retry

[[retry.maxWait]]retry.maxWait::
+
Maximum time to wait between attempts to retry an operations when one attempt
fails (e.g. on NoteDb updates due to contention, aka lock failure, on the
underlying ref storage). Operations are retried with exponential backoff, plus
some random jitter, until the interval reaches this limit. After that, retries
continue to occur after a fixed timeout (plus jitter), up to
link:#retry.timeout[`retry.timeout`].
+
Defaults to 5 seconds; unit suffixes are supported, and assumes milliseconds if
not specified.

[[retry.timeout]]retry.timeout::
+
Total timeout for retrying operations when one attempt fails.
+
It is possible to overwrite this default timeout based on operation types by
setting link:#retry.operationType.timeout[`retry.<operationType>.timeout`].
+
Defaults to 20 seconds; unit suffixes are supported, and assumes milliseconds if
not specified.

[[retry.operationType.timeout]]retry.<operationType>.timeout::
+
Total timeout for retrying operations of type `<operationType>` when one
attempt fails. `<operationType>` can be `ACCOUNT_UPDATE`, `CHANGE_UPDATE`,
`GROUP_UPDATE` and `INDEX_QUERY`.
+
Defaults to link:#retry.timeout[`retry.timeout`]; unit suffixes are supported,
and assumes milliseconds if not specified.

[[retry.retryWithTraceOnFailure]]retry.retryWithTraceOnFailure::
+
Whether Gerrit should automatically retry operations on failure with tracing
enabled. The automatically generated traces can help with debugging. Please
note that only some of the REST endpoints support automatic retry.
+
By default this is set to false.

[[rules]]
=== Section rules

[[rules.enable]]rules.enable::
+
If true, Gerrit will load and execute 'rules.pl' files in each
project's refs/meta/config branch, if present. When set to false,
only the default internal rules will be used.
+
Default is true, to execute project specific rules.

[[rules.reductionLimit]]rules.reductionLimit::
+
Maximum number of Prolog reductions that can be performed when
evaluating rules for a single change. Each function call made
in user rule code, internal Gerrit Prolog code, or the Prolog
interpreter counts against this limit.
+
Sites using very complex rules that need many reductions should
compile Prolog to Java bytecode with link:pgm-rulec.html[rulec].
This eliminates the dynamic Prolog interpreter from charging its
own reductions against the limit, enabling more logic to execute
within the same bounds.
+
A reductionLimit of 0 is nearly infinite, implemented by setting
the internal limit to 2^31-1.
+
Default is 100,000 reductions (about 14 ms on Intel Core i7 CPU).

[[rules.compileReductionLimit]]rules.compileReductionLimit::
+
Maximum number of Prolog reductions that can be performed when
compiling source code to internal Prolog machine code.
+
Default is 10x reductionLimit (1,000,000).

[[rules.maxSourceBytes]]rules.maxSourceBytes::
+
Maximum input size (in bytes) of a Prolog rules.pl file.  Larger
source files may need a larger rules.compileReductionLimit.  Consider
using link:pgm-rulec.html[rulec] to precompile larger rule files.
+
A size of 0 bytes disables rules, same as rules.enable = false.
+
Common unit suffixes of 'k', 'm', or 'g' are supported.
+
Default is 128 KiB.

[[rules.maxPrologDatabaseSize]]rules.maxPrologDatabaseSize::
+
Number of predicate clauses allowed to be defined in the Prolog
database by project rules.  Very complex rules may need more than the
default 256 limit, but cost more memory and may need more time to
evaluate.  Consider using link:pgm-rulec.html[rulec] to precompile
larger rule files.
+
Default is 256.

[[execution]]
=== Section execution

[[execution.defaultThreadPoolSize]]execution.defaultThreadPoolSize::
+
The default size of the background execution thread pool in
which miscellaneous tasks are handled.
+
Default and minimum is 2 so that a single, potentially longer executing
task (e.g. GC), is not blocking the entire execution.

[[execution.fanOutThreadPoolSize]]execution.fanOutThreadPoolSize::
+
Maximum size of thread pool to on which a serving thread can fan-out
work to parallelize it.
+
When set to 0, a direct executor will be used.
+
By default, 25 which means that formatting happens in the caller thread.

[[receiveemail]]
=== Section receiveemail

[[receiveemail.protocol]]receiveemail.protocol::
+
Specifies the protocol used for receiving emails. Valid options are
'POP3', 'IMAP' and 'NONE'. Note that Gerrit will automatically switch between
POP3 and POP3s as well as IMAP and IMAPS depending on the specified
link:#receiveemail.encryption[encryption].
+
Defaults to 'NONE' which means that receiving emails is disabled.

[[receiveemail.host]]receiveemail.host::
+
The hostname of the mailserver. Example: 'imap.gmail.com'.
+
Defaults to an empty string which means that receiving emails is disabled.

[[receiveemail.port]]receiveemail.port::
+
The port the email server exposes for receiving emails.
+
Defaults to the industry standard for a given protocol and encryption:
POP3: 110; POP3S: 995; IMAP: 143; IMAPS: 993.

[[receiveemail.username]]receiveemail.username::
+
Username used for authenticating with the email server.
+
Defaults to an empty string.

[[receiveemail.password]]receiveemail.password::
+
Password used for authenticating with the email server.
+
Defaults to an empty string.

[[receiveemail.encryption]]receiveemail.encryption::
+
Encryption standard used for transport layer security between Gerrit and the
email server. Possible values include 'NONE', 'SSL' and 'TLS'.
+
Defaults to 'NONE'.

[[receiveemail.fetchInterval]]receiveemail.fetchInterval::
+
Time between two consecutive fetches from the email server. Communication with
the email server is not kept alive. Examples: 60s, 10m, 1h.
+
Defaults to 60 seconds.

[[receiveemail.enableImapIdle]]receiveemail.enableImapIdle::
+
If the IMAP protocol is used for retrieving emails, IMAPv4 IDLE can be used to
keep the connection with the email server alive and receive a push when a new
email is delivered to the inbox. In this case, Gerrit will process the email
immediately and will not have a fetch delay.
+
Defaults to false.

[[receiveemail.filter.mode]]receiveemail.filter.mode::
+
A black- and whitelist filter to filter incoming emails.
+
If `OFF`, emails are not filtered by the list filter.
+
If `WHITELIST`, only emails where a pattern from
<<receiveemail.filter.patterns,receiveemail.filter.patterns>>
matches 'From' will be processed.
+
If `BLACKLIST`, only emails where no pattern from
<<receiveemail.filter.patterns,receiveemail.filter.patterns>>
matches 'From' will be processed.
+
Defaults to `OFF`.

[[receiveemail.filter.patterns]]receiveemail.filter.patterns::
+
A list of regular expressions to match the email sender against. This can also
be a list of addresses when regular expression characters are escaped.

[[sendemail]]
=== Section sendemail

[[sendemail.enable]]sendemail.enable::
+
If false Gerrit will not send email messages, for any reason,
and all other properties of section sendemail are ignored.
+
By default, true, allowing notifications to be sent.

[[sendemail.html]]sendemail.html::
+
If false, Gerrit will only send plain-text emails.
If true, Gerrit will send multi-part emails with an HTML and
plain text part.
+
By default, true, allowing HTML in the emails Gerrit sends.

[[sendemail.connectTimeout]]sendemail.connectTimeout::
+
The connection timeout of opening a socket connected to a
remote SMTP server.
+
Values can be specified using standard time unit abbreviations
('ms', 'sec', 'min', etc.).
If no unit is specified, milliseconds is assumed.
+
Default is 0. A timeout of zero is interpreted as an infinite
timeout. The connection will then block until established or
an error occurs.

[[sendemail.threadPoolSize]]sendemail.threadPoolSize::
+
Maximum size of thread pool in which the review comments
notifications are sent out asynchronously.
+
By default, 1.

[[sendemail.from]]sendemail.from::
+
Designates what name and address Gerrit will place in the From
field of any generated email messages.  The supported values are:
+
* `USER`
+
Gerrit will set the From header to use the current user's
Full Name and Preferred Email.  This may cause messages to be
classified as spam if the user's domain has SPF or DKIM enabled
and <<sendemail.smtpServer,sendemail.smtpServer>> is not a trusted
relay for that domain. You can specify
<<sendemail.allowedDomain,sendemail.allowedDomain>> to instruct Gerrit to only
send as USER if USER is from those domains.
+
* `MIXED`
+
Shorthand for `${user} (Code Review) <review@example.com>` where
`review@example.com` is the same as <<user.email,user.email>>.
See below for a description of how the replacement is handled.
+
* `SERVER`
+
Gerrit will set the From header to the same name and address
it records in any commits Gerrit creates.  This is set by
<<user.name,user.name>> and <<user.email,user.email>>, or guessed
from the local operating system.
+
* `Code Review <review@example.com>`
+
If set to a name and email address in brackets, Gerrit will use
this name and email address for any messages, overriding the name
that may have been selected for commits by user.name and user.email.
Optionally, the name portion may contain the placeholder `${user}`,
which is replaced by the Full Name of the current user.

+
By default, MIXED.

[[sendemail.allowedDomain]]sendemail.allowedDomain::
+
Only used when `sendemail.from` is set to `USER`.
List of allowed domains. If user's email matches one of the domains, emails will
be sent as USER, otherwise as MIXED mode. Wildcards may be specified by
including `\*` to match any number of characters, for example `*.example.com`
matches any subdomain of `example.com`.
+
By default, `*`.

[[sendemail.smtpServer]]sendemail.smtpServer::
+
Hostname (or IP address) of a SMTP server that will relay
messages generated by Gerrit to end users.
+
By default, 127.0.0.1 (aka localhost).

[[sendemail.smtpServerPort]]sendemail.smtpServerPort::
+
Port number of the SMTP server in sendemail.smtpserver.
+
By default, 25, or 465 if smtpEncryption is 'ssl'.

[[sendemail.smtpEncryption]]sendemail.smtpEncryption::
+
Specify the encryption to use, either 'ssl' or 'tls'.
+
By default, 'none', indicating no encryption is used.

[[sendemail.sslVerify]]sendemail.sslVerify::
+
If false and sendemail.smtpEncryption is 'ssl' or 'tls', Gerrit
will not verify the server certificate when it connects to send
an email message.
+
By default, true, requiring the certificate to be verified.

[[sendemail.smtpUser]]sendemail.smtpUser::
+
User name to authenticate with, if required for relay.

[[sendemail.smtpPass]]sendemail.smtpPass::
+
Password for the account named by sendemail.smtpUser.

[[sendemail.allowrcpt]]sendemail.allowrcpt::
+
If present, each value adds one entry to the whitelist of email
addresses that Gerrit can send email to.  If set to a complete
email address, that one address is added to the white list.
If set to a domain name, any address at that domain can receive
email from Gerrit.
+
If allowrcpt is configured, The set of allowed recipients is:
`allowrcpt - denyrcpt`.
+
By default, unset, permitting delivery to any email address.

[[sendemail.denyrcpt]]sendemail.denyrcpt::
+
If present, each value adds one entry to the blacklist of email
addresses that Gerrit can send email to.  If set to a complete
email address, that one address is added to the blacklist.
If set to a domain name, any address at that domain can *not* receive
email from Gerrit.
+
By default, unset, permitting delivery to any email address.

[[sendemail.includeDiff]]sendemail.includeDiff::
+
If true, new change emails and merged change emails from Gerrit
will include the complete unified diff of the change.
Variable maxmimumDiffSize places an upper limit on how large the
email can get when this option is enabled.
+
By default, false.

[[sendemail.maximumDiffSize]]sendemail.maximumDiffSize::
+
Largest size of unified diff output to include in an email. When
the diff exceeds this size the file paths will be listed instead.
Standard byte unit suffixes are supported.
+
By default, 256 KiB.

[[sendemail.importance]]sendemail.importance::
+
If present, emails sent from Gerrit will have the given level
of importance. Valid values include 'high' and 'low', which
email clients will render in different ways.
+
By default, unset, so no Importance header is generated.

[[sendemail.expiryDays]]sendemail.expiryDays::
+
If present, emails sent from Gerrit will expire after the given
number of days. This will add the Expiry-Date header and
email clients may expire or expunge mails whose Expiry-Date
header is in the past. This should be a positive non-zero
number indicating how many days in the future the mails
should expire.
+
By default, unset, so no Expiry-Date header is generated.

[[sendemail.replyToAddress]]sendemail.replyToAddress::
+
A custom Reply-To address should only be provided if Gerrit is set up to
receive emails and the inbound address differs from
<<sendemail.from,sendemail.from>>.
It will be set as Reply-To header on all types of outgoing email where
Gerrit can parse back a user's reply.
+
Defaults to an empty string which adds <<sendemail.from,sendemail.from>> as
Reply-To if inbound email is enabled and the review's author otherwise.

[[sendemail.allowTLD]]sendemail.allowTLD::
+
List of custom TLDs to allow sending emails to in addition to those specified
in the link:http://data.iana.org/TLD/[IANA list,role=external,window=_blank].
+
Defaults to an empty list, meaning no additional TLDs are allowed.


[[sendemail.addInstanceNameInSubject]]sendemail.addInstanceNameInSubject::
+
When set to true, Gerrit will add its short name to the email subject, allowing recipients to quickly identify
what Gerrit instance the email came from.
+
The short name can be customized via the gerrit.instanceName option.
+
Defaults to false.


[[site]]
=== Section site

[[site.allowOriginRegex]]site.allowOriginRegex::
+
List of regular expressions matching origins that should be permitted
to use the full Gerrit REST API.  These should be trusted applications,
as the sites may be able to use the user's credentials. Applies to
all requests, including state changing methods (PUT, DELETE, POST).
+
Expressions should not require trailing slash. For example a valid
pattern might be `https://build-status[.]example[.]com`.
+
By default, unset, denying all cross-origin requests.

[[site.refreshHeaderFooter]]site.refreshHeaderFooter::
+
If true the server checks the site header, footer and CSS files for
updated versions. If false, a server restart is required to change
any of these resources. Default is true, allowing automatic reloads.

[[ssh-alias]]
=== Section ssh-alias

Variables in section ssh-alias permit the site administrator to alias
another command from Gerrit or a plugin into the `gerrit` command
namespace. To alias `replication start` to `gerrit replicate`:

----
[ssh-alias]
  replicate = replication start
----

[[sshd]]
=== Section sshd

[[sshd.enableCompression]]sshd.enableCompression::
+
In the general case, we want to disable transparent compression, since
the majority of our data transfer is highly compressed Git pack files
and we cannot make them any smaller than they already are.
+
However, if there are CPU in abundance and the server is reachable
through slow networks, gits with huge amount of refs can benefit from
SSH-compression since git does not compress the ref announcement during
handshake.
+
Compression can be especially useful when Gerrit replicas are being used
for the larger clones and fetches and the primary server mostly takes
small receive-packs.
+
By default, `false`.

[[sshd.backend]]sshd.backend::
+
Starting from version 0.9.0 Apache SSHD project added support for NIO2
IoSession. To use the old MINA session the `backend` option must be set
to `MINA`.
+
By default, `NIO2`.

[[sshd.listenAddress]]sshd.listenAddress::
+
Specifies the local addresses the internal SSHD should listen
for connections on.  The following forms may be used to specify
an address.  In any form, `:'port'` may be omitted to use the
default of `29418`.
+
* `'hostname':'port'` (for example `review.example.com:29418`)
* `'IPv4':'port'` (for example `10.0.0.1:29418`)
* `['IPv6']:'port'` (for example `[ff02::1]:29418`)
* `+*:'port'+` (for example `+*:29418+`)

+
--
If multiple values are supplied, the daemon will listen on all
of them.

To disable the internal SSHD, set listenAddress to `off`.

By default, `*:29418`.
--

[[sshd.advertisedAddress]]sshd.advertisedAddress::
+
Specifies the addresses clients should be told to connect to.
This may differ from sshd.listenAddress if a firewall based port
redirector is being used, making Gerrit appear to answer on port
22. The following forms may be used to specify an address.  In any
form, `:'port'` may be omitted to use the default SSH port of 22.

* `'hostname':'port'` (for example `review.example.com:22`)
* `'IPv4':'port'` (for example `10.0.0.1:29418`)
* `['IPv6']:'port'` (for example `[ff02::1]:29418`)

+
--
If multiple values are supplied, the daemon will advertise all
of them.

By default uses the value of `sshd.listenAddress`.
--

[[sshd.tcpKeepAlive]]sshd.tcpKeepAlive::
+
If true, enables TCP keepalive messages to the other side, so
the daemon can terminate connections if the peer disappears.
+
Only effective when `sshd.backend` is set to `MINA`.
+
By default, `true`.

[[sshd.threads]]sshd.threads::
+
Number of threads to use when executing SSH command requests.
If additional requests are received while all threads are busy they
are queued and serviced in a first-come-first-served order.
+
By default, 2x the number of CPUs available to the JVM (but at least 4
threads).
+
[NOTE]
When SSH daemon is enabled then this setting also defines the max number of
concurrent Git requests for interactive users over SSH and HTTP together.

[[sshd.batchThreads]]sshd.batchThreads::
+
Number of threads to allocate for SSH command requests from
link:access-control.html#non-interactive_users[non-interactive users].
If equals to 0, then all non-interactive requests are executed in the same
queue as interactive requests.
+
Any other value will remove the number of threads from the queue
allocated to interactive users, and create a separate thread pool
of the requested size, which will be used to run commands from
non-interactive users.
+
If the number of threads requested for non-interactive users is larger
than the total number of threads allocated in sshd.threads, then the
value of sshd.threads is increased to accommodate the requested value.
+
By default is 1 on single core node, 2 otherwise.
+
[NOTE]
When SSH daemon is enabled then this setting also defines the max number of
concurrent Git requests for batch users over SSH and HTTP together.

[[sshd.streamThreads]]sshd.streamThreads::
+
Number of threads to use when formatting events to asynchronous
streaming clients.  Event formatting is multiplexed onto this thread
pool by a simple FIFO scheduling system.
+
By default, 1 plus the number of CPUs available to the JVM.

[[sshd.commandStartThreads]]sshd.commandStartThreads::
+
Number of threads used to parse a command line submitted by a client
over SSH for execution, create the internal data structures used by
that command, and schedule it for execution on another thread.
+
By default, 2.

[[sshd.maxAuthTries]]sshd.maxAuthTries::
+
Maximum number of authentication attempts before the server
disconnects the client.  Each public key that a client has loaded
into its local agent counts as one auth request.  Users can work
around the server's limit by loading less keys into their agent,
or selecting a specific key in their `~/.ssh/config` file with
the `IdentityFile` option.
+
By default, 6.

[[sshd.loginGraceTime]]sshd.loginGraceTime::
+
Time in seconds that a client has to authenticate before the server
automatically terminates their connection.  Values should use common
unit suffixes to express their setting:
+
* s, sec, second, seconds
* m, min, minute, minutes
* h, hr, hour, hours
* d, day, days

+
By default, 2 minutes.

[[sshd.idleTimeout]]sshd.idleTimeout::
+
Time in seconds after which the server automatically terminates idle
connections (or 0 to disable closing of idle connections) not waiting for
any server operation to complete.
Values should use common unit suffixes to express their setting:
+
* s, sec, second, seconds
* m, min, minute, minutes
* h, hr, hour, hours
* d, day, days

+
By default, 0.

[[sshd.waitTimeout]]sshd.waitTimeout::
+
Time in seconds after which the server automatically terminates
connections waiting for a server operation to complete, like for instance
cloning a very large repo with lots of refs.
Values should use common unit suffixes to express their setting:
+
* s, sec, second, seconds
* m, min, minute, minutes
* h, hr, hour, hours
* d, day, days

+
By default, 30s.

[[sshd.gracefulStopTimeout]]sshd.gracefulStopTimeout::
+
Set a graceful stop time. If set, Gerrit ensures that all open SSH
sessions are preserved for a maximum period of time, before forcing the
shutdown of the SSH daemon. During this period, no new requests
will be accepted. This option is meant to be used in setups performing
rolling restarts.
+
Values should use common unit suffixes to express their setting:
+
* s, sec, second, seconds
* m, min, minute, minutes
+
By default, 0 seconds (immediate shutdown).

[[sshd.maxConnectionsPerUser]]sshd.maxConnectionsPerUser::
+
Maximum number of concurrent SSH sessions that a user account
may open at one time.  This is the number of distinct SSH logins
that each user may have active at one time, and is not related to
the number of commands a user may issue over a single connection.
If set to 0, there is no limit.
+
By default, 64.

[[sshd.cipher]]sshd.cipher::
+
Available ciphers.  To permit multiple ciphers, specify multiple
`sshd.cipher` keys in the configuration file, one cipher name
per key.  Cipher names starting with `+` are enabled in addition
to the default ciphers, cipher names starting with `-` are removed
from the default cipher set.
+
Supported ciphers:
+
* `aes128-ctr`
* `aes192-ctr`
* `aes256-ctr`
* `aes128-cbc`
* `aes192-cbc`
* `aes256-cbc`
* `blowfish-cbc`
* `3des-cbc`
* `arcfour128`
* `arcfour256`
* `none`
+
By default, all supported ciphers except `none` are available.
+
If your setup allows for it, it's recommended to disable all ciphers except
the AES-CTR modes.

[[sshd.mac]]sshd.mac::
+
Available MAC (message authentication code) algorithms.  To permit
multiple algorithms, specify multiple `sshd.mac` keys in the
configuration file, one MAC per key.  MAC names starting with `+`
are enabled in addition to the default MACs, MAC names starting with
`-` are removed from the default MACs.
+
Supported MACs:
+
* `hmac-md5`
* `hmac-md5-96`
* `hmac-sha1`
* `hmac-sha1-96`
* `hmac-sha2-256`
* `hmac-sha2-512`
+
By default, all supported MACs are available.

[[sshd.kex]]sshd.kex::
+
--
Available key exchange algorithms. To permit multiple algorithms,
specify multiple `sshd.kex` keys in the configuration file, one key
exchange algorithm per key.  Key exchange algorithm names starting
with `+` are enabled in addition to the default key exchange
algorithms, key exchange algorithm names starting with `-` are
removed from the default key exchange algorithms.

In the following example configuration, support for the 1024-bit
`diffie-hellman-group1-sha1` key exchange is disabled while leaving
all of the other default algorithms enabled:

----
[sshd]
  kex = -diffie-hellman-group1-sha1
----

Supported key exchange algorithms:

* `ecdh-sha2-nistp521`
* `ecdh-sha2-nistp384`
* `ecdh-sha2-nistp256`
* `diffie-hellman-group-exchange-sha256`
* `diffie-hellman-group-exchange-sha1`
* `diffie-hellman-group14-sha1`
* `diffie-hellman-group1-sha1`

By default, all supported key exchange algorithms are available.

It is strongly recommended to disable at least `diffie-hellman-group1-sha1`
as it's known to be vulnerable (logjam attack). Additionally, if your setup
allows for it, it is recommended to disable the remaining two `sha1` key
exchange algorithms.
--

[[sshd.kerberosKeytab]]sshd.kerberosKeytab::
+
Enable kerberos authentication for SSH connections.  To permit
kerberos authentication, the server must have a host principal
(see `sshd.kerberosPrincipal`) which is acquired from a keytab.
This must be provisioned by the kerberos administrators, and is
typically installed into `/etc/krb5.keytab` on host machines.
+
The keytab must contain at least one `host/` principal, typically
using the host's canonical name. If it does not use the
canonical name, the `sshd.kerberosPrincipal` should be configured
with the correct name.
+
By default, not set and so kerberos authentication is not enabled.

[[sshd.kerberosPrincipal]]sshd.kerberosPrincipal::
+
If kerberos authentication is enabled with `sshd.kerberosKeytab`,
instead use the given principal name instead of the default.
If the principal does not begin with `host/` a warning message is
printed and may prevent successful authentication.
+
This may be useful if the host is behind an IP load balancer or
other SSH forwarding systems, since the principal name is constructed
by the client and must match for kerberos authentication to work.
+
By default, `host/canonical.host.name`

[[sshd.requestLog]]sshd.requestLog::
+
Enable (or disable) the `'$site_path'/logs/sshd_log` request log.
If enabled, a request log file is written out by the SSH daemon.
The sshd log format is documented link:logs.html#_sshd_log[here].
+
`log4j.appender` with the name `sshd_log` can be configured to overwrite
programmatic configuration.
+
By default, `true`.
+
This value supports link:#reloadConfig[configuration reloads].

[[sshd.rekeyBytesLimit]]sshd.rekeyBytesLimit::
+
The SSH daemon will issue a rekeying after a certain amount of data.
This configuration option allows you to tweak that setting.
+
By default, 1073741824 (bytes, 1GB).
+
The `rekeyBytesLimit` cannot be set to lower than 32.

[[sshd.rekeyTimeLimit]]sshd.rekeyTimeLimit::
+
The SSH daemon will issue a rekeying after a certain amount of time.
This configuration option allows you to tweak that setting.
+
By default, 1h.
+
Set to 0 to disable this check.

[[suggest]]
=== Section suggest

[[suggest.maxSuggestedReviewers]]suggest.maxSuggestedReviewers::
+
The maximum numbers of reviewers suggested.
+
By default 10.
+
This value supports link:#reloadConfig[configuration reloads].

[[suggest.from]]suggest.from::
+
The number of characters that a user must have typed before suggestions
are provided. If set to 0, suggestions are always provided. This is only
used for suggesting accounts when adding members to a group.
+
By default 0.
[[suggest.relevantChanges]]suggest.relevantChanges::
+
When suggesting reviewers, we go over recent changes of the user, and
give priority to users that are present as reviewers in any of those
changes. The number of changes we go over is `sugggest.relevantChanges`.
+
This nubmer is a tradeoff between speed and accuracy.
A high number would be accurate but slow, and a low number would be
fast but inaccurate.
+
By default 50.

[[tracing]]
=== Section tracing

[[tracing.performanceLogging]]tracing.performanceLogging::
+
Whether performance logging is enabled.
+
When performance logging is enabled, performance events for some
operations are collected in memory while a request is running. At the
end of the request the performance events are handed over to the
link:dev-plugins.html#performance-logger[PerformanceLogger] plugins.
This means if performance logging is enabled, the memory footprint of
requests is slightly increased.
+
This setting has no effect if no
link:dev-plugins.html#performance-logger[PerformanceLogger] plugins are
installed, because then performance logging is always disabled.
+
By default, true.

[[tracing.traceid]]
==== Subsection tracing.<trace-id>

There can be multiple `tracing.<trace-id>` subsections to configure
automatic tracing of requests. To be traced a request must match all
conditions of one `tracing.<trace-id>` subsection. The subsection name
is used as trace ID. Using this trace ID administrators can find
matching log entries.

[[tracing.traceid.requestType]]tracing.<trace-id>.requestType::
+
Type of request for which request tracing should be always enabled (can
be `GIT_RECEIVE`, `GIT_UPLOAD`, `REST` and `SSH`).
+
May be specified multiple times.
+
By default, unset (all request types are matched).

[[tracing.traceid.requestUriPattern]]tracing.<trace-id>.requestUriPattern::
+
Regular expression to match request URIs for which request tracing
should be always enabled. Request URIs are only available for REST
requests. Request URIs never include the '/a' prefix.
+
May be specified multiple times.
+
By default, unset (all request URIs are matched).

[[tracing.traceid.account]]tracing.<trace-id>.account::
+
Account ID of an account for which request tracing should be always
enabled.
+
May be specified multiple times.
+
By default, unset (all accounts are matched).

[[tracing.traceid.projectPattern]]tracing.<trace-id>.projectPattern::
+
Regular expression to match project names for which request tracing
should be always enabled.
+
May be specified multiple times.
+
By default, unset (all projects are matched).

[[trackingid]]
=== Section trackingid

Tagged footer lines containing references to external
tracking systems, parsed out of the commit message and
saved in Gerrit's secondary index.

After making changes to this section, existing changes
must be reindexed with link:pgm-reindex.html[reindex].

The tracking ids are searchable using tr:<tracking id> or
bug:<tracking id>.

----
[trackingid "jira-bug"]
  footer = Bugfix:
  footer = Bug:
  match = JRA\\d{2,8}
  system = JIRA

[trackingid "jira-feature"]
  footer = Feature
  match = JRA(\\d{2,8})
  system = JIRA
----

[[trackingid.name.footer]]trackingid.<name>.footer::
+
A prefix tag that identifies the footer line to parse for tracking ids.
+
Several trackingid entries can have the same footer tag, and a single trackingid
entry can have multiple footer tags.
+
If multiple footer tags are specified, each tag will be parsed separately and
duplicates will be ignored.
+
The trailing ":" is optional.

[[trackingid.name.match]]trackingid.<name>.match::
+
A link:http://download.oracle.com/javase/6/docs/api/java/util/regex/Pattern.html[standard
Java regular expression (java.util.regex),role=external,window=_blank] used to match the
external tracking id part of the footer line. The match can
result in several entries in the DB.  If grouping is used in the
regex the first group will be interpreted as the tracking id.
Tracking ids longer than 32 characters will be ignored.
+
The configuration file parser eats one level of backslashes, so the
character class `\s` requires `\\s` in the configuration file.  The
parser also terminates the line at the first `#`, so a match
expression containing # must be wrapped in double quotes.

[[trackingid.name.system]]trackingid.<name>.system::
+
The name of the external tracking system (maximum 10 characters).
It is possible to have several trackingid entries for the same
tracking system.

[[transfer]]
=== Section transfer

[[transfer.timeout]]transfer.timeout::
+
Number of seconds to wait for a single network read or write
to complete before giving up and declaring the remote side is
not responding.  If 0, there is no timeout, and this server will
wait indefinitely for a transfer to finish.
+
A timeout should be large enough to mostly transfer the objects to
the other side.  1 second may be too small for larger projects,
especially over a WAN link, while 10-30 seconds is a much more
reasonable timeout value.
+
Defaults to 0 seconds, wait indefinitely.


[[upload]]
=== Section upload

Options to control the behavior of `upload-pack` on the server side,
which handles a user's fetch, clone, or repo sync command.

----
[upload]
  allowGroup = GROUP_ALLOWED_TO_EXECUTE
  allowGroup = YET_ANOTHER_GROUP_ALLOWED_TO_EXECUTE
----

[[upload.allowGroup]]upload.allowGroup::
+
Name of the groups of users that are allowed to execute 'upload-pack'.
One or more groups can be set.
+
If no groups are added, any user will be allowed to execute
'upload-pack' on the server.

[[accountDeactivation]]
=== Section accountDeactivation

Configures the parameters for the scheduled task to sweep and deactivate Gerrit
accounts according to their status reported by the auth backend. Currently only
supported for LDAP backends.

[[accountDeactivation.startTime]]accountDeactivation.startTime::
+
The link:#schedule-configuration-startTime[start time] for running
account deactivations.

[[accountDeactivation.interval]]accountDeactivation.interval::
+
The link:#schedule-configuration-interval[interval] for running
account deactivations.

Note that the task will only be scheduled if the
link:#autoUpdateAccountActiveStatus[auth.autoUpdateAccountActiveStatus]
is set to true.

link:#schedule-configuration-examples[Schedule examples] can be found
in the link:#schedule-configuration[Schedule Configuration] section.

[[submodule]]
=== Section submodule

[[submodule.verbosesuperprojectupdate]]submodule.verboseSuperprojectUpdate::
+
When using link:user-submodules.html#automatic_update[automatic superproject updates]
this option will determine how the submodule commit messages are included into
the commit message of the superproject update.
+
If `FALSE`, will not include any commit messages for the gitlink update.
+
If `SUBJECT_ONLY`, will include only the commit subjects.
+
If `TRUE`, will include full commit messages.
+
By default this is `TRUE`.

[[submodule.enableSuperProjectSubscriptions]]submodule.enableSuperProjectSubscriptions::
+
This allows to enable the superproject subscription mechanism.
+
By default this is true.

[[submodule.maxCombinedCommitMessageSize]]submodule.maxCombinedCommitMessageSize::
+
This allows to limit the length of the commit message for a submodule.
+
By default this is 262144 (256 KiB).
+
Common unit suffixes of k, m, or g are supported.

[[submodule.maxCommitMessages]]submodule.maxCommitMessages::
+
This allows to limit the number of commit messages that should be combined when creating
a commit message for a submodule.
+
By default this is 1000.

[[user]]
=== Section user

[[user.name]]user.name::
+
Name that Gerrit calls itself in Git when it creates a new Git
commit, such as a merge during change submission.
+
By default this is "Gerrit Code Review".

[[user.email]]user.email::
+
Email address that Gerrit refers to itself as when it creates a
new Git commit, such as a merge commit during change submission.
+
If not set, Gerrit generates this as "gerrit@`hostname`", where
`hostname` is the hostname of the system Gerrit is running on.
+
By default, not set, generating the value at startup.

[[user.anonymousCoward]]user.anonymousCoward::
+
Username that is displayed in the Gerrit Web UI and in e-mail
notifications if the full name of the user is not set.
+
By default "Name of user not set" is used.

[[schedule-configuration]]
=== Schedule Configuration

Schedule configurations are used for running periodic background jobs.

A schedule configuration consists of two parameters:

[[schedule-configuration-interval]]
* `interval`:
Interval for running the periodic background job. The interval must be
larger than zero. The following suffixes are supported to define the
time unit for the interval:
** `s`, `sec`, `second`, `seconds`
** `m`, `min`, `minute`, `minutes`
** `h`, `hr`, `hour`, `hours`
** `d`, `day`, `days`
** `w`, `week`, `weeks` (`1 week` is treated as `7 days`)
** `mon`, `month`, `months` (`1 month` is treated as `30 days`)
** `y`, `year`, `years` (`1 year` is treated as `365 days`)

[[schedule-configuration-startTime]]
* `startTime`:
The start time defines the first execution of the periodic background
job. If the configured `interval` is shorter than `startTime - now` the
start time will be preponed by the maximum integral multiple of
`interval` so that the start time is still in the future. `startTime`
must have one of the following formats:

** `<day of week> <hours>:<minutes>`
** `<hours>:<minutes>`

+
The placeholders can have the following values:

*** `<day of week>`:
`Mon`, `Tue`, `Wed`, `Thu`, `Fri`, `Sat`, `Sun`
*** `<hours>`:
`00`-`23`
*** `<minutes>`:
`00`-`59`

+
The time zone cannot be specified but is always the system default
time zone. Hours must be zero-padded, i.e. `06:00` rather than `6:00`.

The section (and optionally the subsection) in which the `interval` and
`startTime` keys must be set depends on the background job for which a
schedule should be configured. E.g. for the change cleanup job the keys
must be set in the link:#changeCleanup[changeCleanup] section:

----
  [changeCleanup]
    startTime = Fri 10:30
    interval  = 2 days
----

[[schedule-configuration-examples]]
Examples for a schedule configuration:

* Example 1:
+
----
  startTime = Fri 10:30
  interval  = 2 days
----
+
Assuming that the server is started on `Mon 07:00` then
`startTime - now` is `4 days 3:30 hours`. This is larger than the
interval hence the start time is preponed by the maximum integral
multiple of the interval so that start time is still in the future,
i.e. preponed by 4 days. This yields a start time of `Mon 10:30`, next
executions are `Wed 10:30`, `Fri 10:30`. etc.

* Example 2:
+
----
  startTime = 06:00
  interval = 1 day
----
+
Assuming that the server is started on `Mon 07:00` then this yields the
first run on Tuesday at 06:00 and a repetition interval of 1 day.

[[All-Projects-project.config]]
== File `etc/All-Projects/project.config`

The optional file `'$site_path'/etc/All-Projects/project.config` provides
defaults for configuration read from
link:config-project-config.html[`project.config`] in the
`All-Projects` repo. Unlike `gerrit.config`, this file contains project-type
configuration rather than server-type configuration.

Most administrators will not need this file, and should instead make commits to
`All-Projects` to modify global config. However, a separate file can be useful
when managing multiple Gerrit servers, since pushing changes to defaults using
Puppet or a similar tool can be easier than scripting git updates to
`All-Projects`.

The contents of the file are loaded each time the `All-Projects` project is
reloaded. Updating the file requires either evicting the project cache or
restarting the server.

Caveats:

* The path from which the file is read corresponds to the name of the repo,
  which is link:#gerrit.allProjects[configurable].
* Although the file lives in a directory that shares a name with a repository,
  this directory is not a Git repository.
* Only the file `project.config` is read from this directory to provide
  defaults; any other files in this directory, such as `rules.pl`, are ignored.
  (This behavior may change in the future.)
* Group names listed in the access config in this file are resolved to UUIDs
  using the `groups` file in the repository, not in the config directory. As a
  result, setting ACLs in this file is not recommended.

[[secure.config]]
== File `etc/secure.config`

The optional file `'$site_path'/etc/secure.config` overrides (or
supplements) the settings supplied by `'$site_path'/etc/gerrit.config`.
The file should be readable only by the daemon process and can be
used to contain private configuration entries that wouldn't normally
be exposed to everyone.

Sample `etc/secure.config`:
----
[auth]
  registerEmailPrivateKey = 2zHNrXE2bsoylzUqDxZp0H1cqUmjgWb6

[database]
  username = webuser
  password = s3kr3t

[ldap]
  password = l3tm3srch

[httpd]
  sslKeyPassword = g3rr1t

[sendemail]
  smtpPass = sp@m

[remote "bar"]
  password = s3kr3t
----

== File `etc/peer_keys`

The optional file `'$site_path'/etc/peer_keys` controls who can
login as the 'Gerrit Code Review' user, required for the link:cmd-suexec.html[suexec]
command.

The format is one Base-64 encoded public key per line with optional comment, e.g.:
----
# Comments allowed at start of line
AAAAC3...51R== john@example.net
# Another comment
AAAAB5...21S== jane@example.net
----

=== Configurable Parameters

site_path::
+
Local filesystem directory holding the site customization assets.
Placing this directory under version control and/or backup is a
good idea.
+
Files in this directory provide additional configuration.
+
Other files support site customization.
+
* link:config-themes.html[Themes]

[[jgitConfig]]
== File `etc/jgit.config`

Gerrit uses the `$site_path/etc/jgit.config` file instead of the
system-wide and user-global Git configuration for its runtime JGit
configuration.

Sample `etc/jgit.config` file:
----
[core]
  trustFolderStat = false
----

[[jgit-gc]]
=== Section gc

Options in section gc are used when command link:cmd-gc.html[gerrit gc] is used
or scheduled via options link:cmd-gc.html#gc.startTime[gc.startTime] and
link:cmd-gc.html#gc.interval[gc.interval].

[[gc.auto]]gc.auto::
+
When there are approximately more than this many loose objects in the repository,
auto gc will pack them. Some commands use this command to perform a light-weight
garbage collection from time to time. The default value is 6700.
+
Setting this to 0 disables not only automatic packing based on the number of
loose objects, but any other heuristic auto gc will otherwise use to determine
if there’s work to do, such as link:#gc.autoPackLimit[gc.autoPackLimit].

[[gc.autodetach]]gc.autodetach::
+
Makes auto gc run in a background thread. Default is `true`.

[[gc.autopacklimit]]gc.autopacklimit::
+
When there are more than this many packs that are not marked with `*.keep` file
in the repository, auto gc consolidates them into one larger pack. The
default value is 50. Setting this to 0 disables it. Setting `gc.auto` to 0 will
also disable this.

[[gc.packRefs]]gc.packRefs::
+
This variable determines whether gc runs git pack-refs. The default is `true`.

[[gc.reflogExpire]]gc.reflogExpire::
+
Removes reflog entries older than this time; defaults to 90 days. The value "now"
expires all entries immediately, and "never" suppresses expiration altogether.

[[gc.reflogExpireUnreachable]]gc.reflogExpireUnreachable::
+
Removes reflog entries older than this time and not reachable from the
current tip; defaults to 30 days. The value "now" expires all entries immediately,
and "never" suppresses expiration altogether.

[[jgit-protocol]]
=== Section protocol

[[protocol.version]]protocol.version::
+
If set, the server will accept requests from a client attempting to communicate
using the specified protocol version. Otherwise communication falls back to version 0.
If set in file `etc/jgit.config` this option will be used for all repositories of
the site. It can be overridden for a given repository by configuring a different
value in the repository's `config` file.
+
Supported versions:
0:: the original wire protocol.
1:: the original wire protocol with the addition of a version string in the initial response from the server.
2:: wire protocol version 2. Speeds up fetches from repositories with many refs by allowing the client
    to specify which refs to list before the server lists them.

[[jgit-receive]]
=== Section receive

[[receive.autogc]]receive.autogc::
+
By default, `git-receive-pack` will run auto gc after receiving data from git-push and updating refs.
You can stop it by setting this variable to `false`. This is recommended in gerrit to avoid the
additional load this creates. Instead schedule gc using link:cmd-gc.html#gc.startTime[gc.startTime]
and link:cmd-gc.html#gc.interval[gc.interval] or e.g. in a cron job that runs gc in a separate process.

GERRIT
------
Part of link:index.html[Gerrit Code Review]

SEARCHBOX
---------<|MERGE_RESOLUTION|>--- conflicted
+++ resolved
@@ -1305,7 +1305,6 @@
 
 By default 1000.
 
-<<<<<<< HEAD
 [[change.mergeabilityComputationBehavior]]change.mergeabilityComputationBehavior::
 +
 This setting determines when Gerrit computes if a change is mergeable or not.
@@ -1333,14 +1332,13 @@
   link:rest-api-changes.html#change-info[ChangeInfo].
 
 Default is `REF_UPDATED_AND_CHANGE_REINDEX`.
-=======
+
 [[change.maxSubmittableAtOnce]]change.maxSubmittableAtOnce::
 +
 Maximum number of changes that can be chained together in the same repository
 to be submitted at once.
 +
 Default is 32767.
->>>>>>> e551f73e
 
 [[change.move]]change.move::
 +
