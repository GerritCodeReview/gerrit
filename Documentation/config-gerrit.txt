--- conflicted
+++ resolved
@@ -1158,31 +1158,6 @@
 +
 Default is true.
 
-<<<<<<< HEAD
-[[change.api.allowedIdentifier]]change.api.allowedIdentifier::
-+
-Change identifier(s) that are allowed on the API. See
-link:rest-api-changes.html#change-id[Change Id] for more information.
-+
-Possible values are `ALL`, `TRIPLET`, `NUMERIC_ID`, `I_HASH`, and
-`COMMIT_HASH` or any combination of those as a string list.
-`PROJECT_NUMERIC_ID` is always allowed and doesn't need to be listed
-explicitly.
-+
-Default is `ALL`.
-=======
-[[change.allowDrafts]]change.allowDrafts::
-+
-Legacy support for drafts workflow. If set to true, pushing a new change
-with draft option will create a private change. Pushing with draft option
-to an existing change will create change edit.
-+
-Enabling this option allows to push to the `refs/drafts/branch`. When
-disabled any push to `refs/drafts/branch` will be rejected.
-+
-Default is false.
->>>>>>> e02b0db9
-
 [[change.api.excludeMergeableInChangeInfo]]change.api.excludeMergeableInChangeInfo::
 +
 If true, the mergeability bit in
