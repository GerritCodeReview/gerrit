= Gerrit Code Review - Building with Bazel

[[installation]]
== Prerequisites

To build Gerrit from source, you need:

* A Linux or macOS system (Windows is not supported at this time)
* A JDK for Java 8|9|10|11|...
* Python 2 or 3
* link:https://github.com/nodesource/distributions/blob/master/README.md[Node.js (including npm)]
* Bower (`sudo npm install -g bower`)
* link:https://docs.bazel.build/versions/master/install.html[Bazel] -launched with
link:https://github.com/bazelbuild/bazelisk[Bazelisk]
* Maven
* zip, unzip
* curl
* gcc

[[bazel]]
=== Bazel

link:https://github.com/bazelbuild/bazelisk[Bazelisk] includes a
link:https://bazel.build/[Bazel] version check and downloads the correct
`bazel` version for the git project/repository. Bazelisk is the recommended
`bazel` launcher for Gerrit. Once Bazelisk is installed locally, a `bazel`
symlink can be created towards it. This is so that every `bazel` command
seamlessly uses Bazelisk, which then runs the proper `bazel` binary version.

[[java]]
=== Java

==== MacOS

On MacOS, ensure that "Java for MacOS X 10.5 Update 4" (or higher) is installed
and that `JAVA_HOME` is set to the
link:install.html#Requirements[required Java version].

Java installations can typically be found in
"/System/Library/Frameworks/JavaVM.framework/Versions".

To check the installed version of Java, open a terminal window and run:

`java -version`

[[java-12]]
==== Java 12 support

Java 12 (and newer) is supported through vanilla java toolchain
link:https://docs.bazel.build/versions/master/toolchains.html[Bazel option].
To build Gerrit with Java 12 and newer, specify vanilla java toolchain and
provide the path to JDK home:

```
  $ bazel build \
    --define=ABSOLUTE_JAVABASE=<path-to-java-12> \
    --javabase=@bazel_tools//tools/jdk:absolute_javabase \
    --host_javabase=@bazel_tools//tools/jdk:absolute_javabase \
    --host_java_toolchain=@bazel_tools//tools/jdk:toolchain_vanilla \
    --java_toolchain=@bazel_tools//tools/jdk:toolchain_vanilla \
    :release
```

To run the tests, `--javabase` option must be passed as well, because
bazel test runs the test using the target javabase:

```
  $ bazel test \
    --define=ABSOLUTE_JAVABASE=<path-to-java-12> \
    --javabase=@bazel_tools//tools/jdk:absolute_javabase \
    --host_javabase=@bazel_tools//tools/jdk:absolute_javabase \
    --host_java_toolchain=@bazel_tools//tools/jdk:toolchain_vanilla \
    --java_toolchain=@bazel_tools//tools/jdk:toolchain_vanilla \
    //...
```

To avoid passing all those options on every Bazel build invocation,
they could be added to ~/.bazelrc resource file:

```
$ cat << EOF > ~/.bazelrc
> build --define=ABSOLUTE_JAVABASE=<path-to-java-12>
> build --javabase=@bazel_tools//tools/jdk:absolute_javabase
> build --host_javabase=@bazel_tools//tools/jdk:absolute_javabase
> build --host_java_toolchain=@bazel_tools//tools/jdk:toolchain_vanilla
> build --java_toolchain=@bazel_tools//tools/jdk:toolchain_vanilla
> EOF
```

Now, invoking Bazel with just `bazel build :release` would include
all those options.

[[java-11]]
==== Java 11 support

Java 11 is supported through alternative java toolchain
link:https://docs.bazel.build/versions/master/toolchains.html[Bazel option].
To build Gerrit with Java 11, specify JDK 11 java toolchain:

```
  $ bazel build \
      --host_javabase=@bazel_tools//tools/jdk:remote_jdk11 \
      --javabase=@bazel_tools//tools/jdk:remote_jdk11 \
      --host_java_toolchain=@bazel_tools//tools/jdk:toolchain_java11 \
      --java_toolchain=@bazel_tools//tools/jdk:toolchain_java11 \
      :release
```

=== Node.js and npm packages
See link:https://gerrit.googlesource.com/gerrit/+/master/polygerrit-ui/README.md#installing-node_js-and-npm-packages[Installing Node.js and npm packages].

[[build]]
== Building on the Command Line

=== Gerrit Development WAR File

To build the Gerrit web application:

----
  bazel build gerrit
----

The output executable WAR will be placed in:

----
  bazel-bin/gerrit.war
----

[[release]]
=== Gerrit Release WAR File

To build the Gerrit web application that includes the PolyGerrit UI,
core plugins and documentation:

----
  bazel build release
----

The output executable WAR will be placed in:

----
  bazel-bin/release.war
----

=== Headless Mode

To build Gerrit in headless mode, i.e. without the PolyGerrit UI:
Web UI:

----
  bazel build headless
----

The output executable WAR will be placed in:

----
  bazel-bin/headless.war
----

=== Extension and Plugin API JAR Files

To build the extension, plugin and acceptance-framework JAR files:

----
  bazel build api
----

The output archive that contains Java binaries, Java sources and
Java docs will be placed in:

----
  bazel-bin/api.zip
----

Install {extension,plugin,acceptance-framework}-api to the local
maven repository:

----
  tools/maven/api.sh install
----

Install gerrit.war to the local maven repository:

----
  tools/maven/api.sh war_install
----

=== Plugins

----
  bazel build plugins:core
----

The output JAR files for individual plugins will be placed in:

----
  bazel-bin/plugins/<name>/<name>.jar
----

The JAR files will also be packaged in:

----
  bazel-bin/plugins/core.zip
----

To build a specific plugin:

----
  bazel build plugins/<name>
----

The output JAR file will be be placed in:

----
  bazel-bin/plugins/<name>/<name>.jar
----

Note that when building an individual plugin, the `core.zip` package
is not regenerated.

[[IDEs]]
== Using an IDE.

=== IntelliJ

The Gerrit build works with Bazel's link:https://ij.bazel.build[IntelliJ plugin].
Please follow the instructions on <<dev-intellij#,IntelliJ Setup>>.

=== Eclipse

==== Generating the Eclipse Project

Create the Eclipse project:

----
  tools/eclipse/project.py
----

and then follow the link:dev-eclipse.html#setup[setup instructions].

==== Refreshing the Classpath

If an updated classpath is needed, the Eclipse project can be
refreshed and missing dependency JARs can be downloaded by running
`project.py` again. For IntelliJ, you need to click the `Sync Project
with BUILD Files` button of link:https://ij.bazel.build[Bazel plugin].

[[documentation]]
=== Documentation

To build only the documentation for testing or static hosting:

----
  bazel build Documentation:searchfree
----

The html files will be bundled into `searchfree.zip` in this location:

----
  bazel-bin/Documentation/searchfree.zip
----

To build the executable WAR with the documentation included:

----
  bazel build withdocs
----

The WAR file will be placed in:

----
  bazel-bin/withdocs.war
----

[[tests]]
== Running Unit Tests

----
  bazel test --build_tests_only //...
----

Debugging tests:

----
  bazel test --test_output=streamed --test_filter=com.gerrit.TestClass.testMethod testTarget
----

Debug test example:

----
  bazel test --test_output=streamed --test_filter=com.google.gerrit.acceptance.api.change.ChangeIT.getAmbiguous //javatests/com/google/gerrit/acceptance/api/change:api_change
----

To run a specific test group, e.g. the rest-account test group:

----
  bazel test //javatests/com/google/gerrit/acceptance/rest/account:rest_account
----

To run only tests that do not use SSH:

----
  bazel test --test_env=GERRIT_USE_SSH=NO //...
----

To exclude tests that have been marked as flaky:

----
  bazel test --test_tag_filters=-flaky //...
----

To exclude tests that require a Docker host:

----
  bazel test --test_tag_filters=-docker //...
----

To exclude tests that require very recent git client version:

----
  bazel test --test_tag_filters=-git-protocol-v2 //...
----

To ignore cached test results:

----
  bazel test --cache_test_results=NO //...
----

To run one or more specific groups of tests:

----
  bazel test --test_tag_filters=api,git //...
----

The following values are currently supported for the group name:

* annotation
* api
* docker
* edit
* elastic
* git
<<<<<<< HEAD
* git-protocol-v2
=======
* git-upload-archive
>>>>>>> aa7a8a09
* notedb
* pgm
* rest
* server
* ssh

[[elasticsearch]]
=== Elasticsearch

Successfully running the Elasticsearch tests requires Docker, and
may require setting the local virtual memory on
link:https://www.elastic.co/guide/en/elasticsearch/reference/current/vm-max-map-count.html[linux] and
link:https://www.elastic.co/guide/en/elasticsearch/reference/current/docker.html#_set_vm_max_map_count_to_at_least_262144[macOS].

On macOS, if using link:https://docs.docker.com/docker-for-mac/[Docker Desktop],
the effective memory value can be set in the Preferences, under the Advanced tab.
The default value usually does not suffice and is causing premature container exits.
That default is currently 2 GB and should be set to at least 5 (GB).

If Docker is not available, the Elasticsearch tests will be skipped.
Note that Bazel currently does not show
link:https://github.com/bazelbuild/bazel/issues/3476[the skipped tests].

[[logging]]
=== Controlling logging level

Per default, logging level is set to `INFO` level for all tests. The `DEBUG`
log level can be enabled for the tests.

In IDE, set `-Dgerrit.logLevel=debug` as a VM argument. With `bazel`, pass
`GERRIT_LOG_LEVEL=debug` environment variable:

----
  bazel test --test_filter=com.google.gerrit.server.notedb.ChangeNotesTest \
  --test_env=GERRIT_LOG_LEVEL=debug \
  javatests/com/google/gerrit/server:server_tests
----

The log results can be found in:
`bazel-testlogs/javatests/com/google/gerrit/server/server_tests/test.log`.


== Dependencies

Dependency JARs are normally downloaded as needed, but you can
download everything upfront.  This is useful to enable
subsequent builds to run without network access:

----
  bazel fetch //...
----

When downloading from behind a proxy (which is common in some corporate
environments), it might be necessary to explicitly specify the proxy that
is then used by `curl`:

----
  export http_proxy=http://<proxy_user_id>:<proxy_password>@<proxy_server>:<proxy_port>
----

Redirection to local mirrors of Maven Central and the Gerrit storage
bucket is supported by defining specific properties in
`local.properties`, a file that is not tracked by Git:

----
  echo download.GERRIT = http://nexus.my-company.com/ >>local.properties
  echo download.MAVEN_CENTRAL = http://nexus.my-company.com/ >>local.properties
----

The `local.properties` file may be placed in the root of the gerrit repository
being built, or in `~/.gerritcodereview/`.  The file in the root of the gerrit
repository has precedence.

== Building against unpublished Maven JARs

To build against unpublished Maven JARs, like PrologCafe, the custom JARs must
be installed in the local Maven repository (`mvn clean install`) and
`maven_jar()` must be updated to point to the `MAVEN_LOCAL` Maven repository for
that artifact:

[source,python]
----
 maven_jar(
   name = 'prolog-runtime',
   artifact = 'com.googlecode.prolog-cafe:prolog-runtime:42',
   repository = MAVEN_LOCAL,
 )
----

== Building against artifacts from custom Maven repositories

To build against custom Maven repositories, two modes of operations are
supported: with rewrite in local.properties and without.

Without rewrite the URL of custom Maven repository can be directly passed
to the maven_jar() function:

[source,python]
----
  GERRIT_FORGE = 'http://gerritforge.com/snapshot'

  maven_jar(
    name = 'gitblit',
    artifact = 'com.gitblit:gitblit:1.4.0',
    sha1 = '1b130dbf5578ace37507430a4a523f6594bf34fa',
    repository = GERRIT_FORGE,
 )
----

When the custom URL has to be rewritten, then the same logic as with Gerrit
known Maven repository is used: Repo name must be defined that matches an entry
in local.properties file:

----
  download.GERRIT_FORGE = http://my.company.mirror/gerrit-forge
----

And corresponding WORKSPACE excerpt:

[source,python]
----
  GERRIT_FORGE = 'GERRIT_FORGE:'

  maven_jar(
    name = 'gitblit',
    artifact = 'com.gitblit:gitblit:1.4.0',
    sha1 = '1b130dbf5578ace37507430a4a523f6594bf34fa',
    repository = GERRIT_FORGE,
 )
----

== Building against SNAPSHOT Maven JARs

To build against SNAPSHOT Maven JARs, the complete SNAPSHOT version must be used:

[source,python]
----
 maven_jar(
   name = "pac4j-core",
   artifact = "org.pac4j:pac4j-core:3.5.0-SNAPSHOT-20190112.120241-16",
   sha1 = "da2b1cb68a8f87bfd40813179abd368de9f3a746",
 )
----

[[bazel-local-caches]]

To accelerate builds, several caches are activated per default:

* ~/.gerritcodereview/bazel-cache/downloaded-artifacts
* ~/.gerritcodereview/bazel-cache/repository
* ~/.gerritcodereview/bazel-cache/cas

Currently none of these caches have a maximum size limit. See
link:https://github.com/bazelbuild/bazel/issues/5139[this bazel issue] for
details. Users should watch the cache sizes and clean them manually if
necessary.

[[npm-binary]]
== NPM Binaries

Parts of the PolyGerrit build require running NPM-based JavaScript programs as
"binaries". We don't attempt to resolve and download NPM dependencies at build
time, but instead use pre-built bundles of the NPM binary along with all its
dependencies. Some packages on
link:https://docs.npmjs.com/misc/registry[registry.npmjs.org] come with their
dependencies bundled, but this is the exception rather than the rule. More
commonly, to add a new binary to this list, you will need to bundle the binary
yourself.

[NOTE]
We can only use binaries that meet certain licensing requirements, and that do
not include any native code.

Start by checking that the license and file types of the bundle are acceptable:
[source,bash]
----
  gerrit_repo=/path/to/gerrit
  package=some-npm-package
  version=1.2.3

  npm install -g license-checker && \
  rm -rf /tmp/$package-$version && mkdir -p /tmp/$package-$version && \
  cd /tmp/$package-$version && \
  npm install $package@$version && \
  license-checker | grep licenses: | sort -u
----

This will output a list of the different licenses used by the package and all
its transitive dependencies. We can only legally distribute a bundle via our
storage bucket if the licenses allow us to do so. As long as all of the listed
license are allowed by
link:https://opensource.google.com/docs/thirdparty/licenses/[Google's
standards]. Any `by_exception_only`, commercial, prohibited, or unlisted
licenses are not allowed; otherwise, it is ok to distribute the source. If in
doubt, contact a maintainer who is a Googler.

Next, check the file types:
[source,bash]
----
  cd /tmp/$package-$version
  find . -type f | xargs file | grep -v 'ASCII\|UTF-8\|empty$'
----

If you see anything that looks like a native library or binary, then we can't
use the bundle.

If everything looks good, create the bundle, and note the SHA-1:
[source,bash]
----
  $gerrit_repo/tools/js/npm_pack.py $package $version && \
  sha1sum $package-$version.tgz
----

This creates a file named `$package-$version.tgz` in your working directory.

Any project maintainer can upload this file to the
link:https://console.cloud.google.com/storage/browser/gerrit-maven/npm-packages[storage
bucket].

Finally, add the new binary to the build process:
----
  # WORKSPACE
  npm_binary(
      name = "some-npm-package",
      repository = GERRIT,
  )

  # lib/js/npm.bzl
  NPM_VERSIONS = {
    ...
    "some-npm-package": "1.2.3",
  }

  NPM_SHA1S = {
    ...
    "some-npm-package": "<sha1>",
  }
----

To use the binary from the Bazel build, you need to use the `run_npm_binary.py`
wrapper script. For an example, see the use of `crisper` in `tools/bzl/js.bzl`.


[[RBE]]
== Google Remote Build Support

The Bazel build can be used with Google's Remote Build Execution.


This needs the following setup steps:

```
gcloud auth application-default login
gcloud services enable remotebuildexecution.googleapis.com  --project=${PROJECT}
```

Create a worker pool. The instances should have at least 4 CPUs each
for adequate performance.

```
gcloud alpha remote-build-execution worker-pools create default \
    --project=${PROJECT} \
    --instance=default_instance \
    --worker-count=50 \
    --machine-type=n1-highcpu-4 \
    --disk-size=200
```

To use RBE, execute

```
bazel test --config=remote \
    --remote_instance_name=projects/${PROJECT}/instances/default_instance \
    javatests/...
```


GERRIT
------
Part of link:index.html[Gerrit Code Review]

SEARCHBOX
---------<|MERGE_RESOLUTION|>--- conflicted
+++ resolved
@@ -341,11 +341,8 @@
 * edit
 * elastic
 * git
-<<<<<<< HEAD
 * git-protocol-v2
-=======
 * git-upload-archive
->>>>>>> aa7a8a09
 * notedb
 * pgm
 * rest
