--- conflicted
+++ resolved
@@ -3,16 +3,10 @@
 [[installation]]
 == Prerequisites
 
-<<<<<<< HEAD
 To build Gerrit from source, you need:
-=======
-You need to use Python (2 or 3), Java 8, and Node.js for building gerrit.
-
-You can install Bazel from the bazel.io:
-https://www.bazel.io/versions/master/docs/install.html
->>>>>>> b6ca2808
 
 * A Linux or macOS system (Windows is not supported at this time)
+* Python (2 or 3)
 * A JDK for Java 8
 * Node.js
 * link:https://www.bazel.io/versions/master/docs/install.html[Bazel]
