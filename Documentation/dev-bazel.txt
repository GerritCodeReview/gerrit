:linkattrs:
= Gerrit Code Review - Building with Bazel

[[summary]]
== TL;DR

If you have the prerequisites, running

```
  $ bazel build gerrit
```

should generate a .war file under `bazel-bin/gerrit.war`.

[[installation]]
== Prerequisites

To build Gerrit from source, you need:

<<<<<<< HEAD
* A Linux or macOS system (Windows is not supported at this time)
* A JDK for Java 17 or Java 21
=======
* A Linux or macOS system (Windows is not supported)
* A JDK for Java 11 or Java 17
>>>>>>> ee0ec352
* Python 3
* link:https://github.com/nodesource/distributions/blob/master/README.md[Node.js (including npm),role=external,window=_blank]
* Yarn (`npm install -g yarn`)
* link:https://bazel.build/install[Bazel,role=external,window=_blank] -launched with
link:https://github.com/bazelbuild/bazelisk[Bazelisk,role=external,window=_blank]
* Maven
* zip, unzip
* curl
* gcc

[[bazel]]
=== Bazel

link:https://github.com/bazelbuild/bazelisk[Bazelisk,role=external,window=_blank] is a version
manager for link:https://bazel.build/[Bazel,role=external,window=_blank], similar to how `nvm`
manages `npm` versions. It takes care of downloading and installing Bazel itself, so you don't have
to worry about using the correct version of Bazel. One particular advantage to
using Bazelisk is that you can jump between different versions of Gerrit and not
worry about which version of Bazel you need.

Bazelisk can be installed in different ways:
link:https://bazel.build/install/bazelisk[Bazelisk Installation,role=external,window=_blank].
To execute the correct version of Bazel using Bazelisk you simply replace
the `bazel` command with `bazelisk`.

[[java]]
=== Java

Ensure that the link:install.html#Requirements[required Java version]
is installed and that `JAVA_HOME` is set to it.

To check the installed version of Java, open a terminal window and run:

`java -version`

[[java-21]]
==== Java 21 support

To build Gerrit with Java 21 language level, run:

```
  $ bazelisk build --config=java21 :release
```

[[java-17]]
==== Java 17 support

Java 17 is supported. To build Gerrit with Java 17, run:

```
  $ bazelisk build :release
```

To run the tests with Java 17, run:

```
  $ bazelisk test //...
```

=== Node.js and npm packages
See link:https://gerrit.googlesource.com/gerrit/+/master/polygerrit-ui/README.md#installing-node_js-and-npm-packages[Installing Node.js and npm packages,role=external,window=_blank].

[[build]]
== Building on the Command Line

=== Gerrit Development WAR File

To build the Gerrit web application:

----
  bazelisk build gerrit
----

The output executable WAR will be placed in:

----
  bazel-bin/gerrit.war
----

[[release]]
=== Gerrit Release WAR File

To build the Gerrit web application that includes the Gerrit UI,
core plugins and documentation:

----
  bazelisk build release
----

The output executable WAR will be placed in:

----
  bazel-bin/release.war
----

=== Headless Mode

To build Gerrit in headless mode, i.e. without the Gerrit UI:

----
  bazelisk build headless
----

The output executable WAR will be placed in:

----
  bazel-bin/headless.war
----

=== Extension and Plugin API JAR Files

To build the extension, plugin and acceptance-framework JAR files:

----
  bazelisk build api
----

The output archive that contains Java binaries, Java sources and
Java docs will be placed in:

----
  bazel-bin/api.zip
----

Install {extension,plugin,acceptance-framework}-api to the local
maven repository:

----
  tools/maven/api.sh install
----

Install gerrit.war to the local maven repository:

----
  tools/maven/api.sh war_install
----

=== Plugins

----
  bazelisk build plugins:core
----

The output JAR files for individual plugins will be placed in:

----
  bazel-bin/plugins/<name>/<name>.jar
----

The JAR files will also be packaged in:

----
  bazel-bin/plugins/core.zip
----

To build a specific plugin:

----
  bazelisk build plugins/<name>
----

The output JAR file will be be placed in:

----
  bazel-bin/plugins/<name>/<name>.jar
----

Note that when building an individual plugin, the `core.zip` package
is not regenerated.

[[IDEs]]
== Using an IDE.

=== IntelliJ

The Gerrit build works with Bazel's link:https://ij.bazel.build[IntelliJ plugin,role=external,window=_blank].
Please follow the instructions on <<dev-intellij#,IntelliJ Setup>>.

=== Eclipse

==== Generating the Eclipse Project

Create the Eclipse project:

----
  tools/eclipse/project.py
----

and then follow the link:dev-eclipse.html#setup[setup instructions].

==== Refreshing the Classpath

If an updated classpath is needed, the Eclipse project can be
refreshed and missing dependency JARs can be downloaded by running
`project.py` again. For IntelliJ, you need to click the `Sync Project
with BUILD Files` button of link:https://ij.bazel.build[Bazel plugin,role=external,window=_blank].

[[documentation]]
== Documentation

To build only the documentation for testing or static hosting:

----
  bazelisk build Documentation:searchfree
----

The html files will be bundled into `searchfree.zip` in this location:

----
  bazel-bin/Documentation/searchfree.zip
----

To use local fonts with the searchfree target:

----
  bazel build Documentation:searchfree_safe
----

The html files will be bundled into `searchfree.zip` or `searchfree_safe.zip` in this location:

----
  bazel-bin/Documentation/searchfree.zip
  bazel-bin/Documentation/searchfree_safe.zip
----

To generate HTML files skipping the zip archiving:

----
  bazelisk build Documentation
----

And open `bazel-bin/Documentation/index.html`.

To build the Gerrit executable WAR with the documentation included:

----
  bazelisk build withdocs
----

The WAR file will be placed in:

----
  bazel-bin/withdocs.war
----

Alternatively, one can generate the documentation as flat files:

----
  bazelisk build Documentation:Documentation
----

The html, css, js files are placed in:

----
 `bazel-bin/Documentation/`
----

[[tests]]
== Running Unit Tests

Bazel BUILD files define test targets for Gerrit. You can run all declared
test targets with:

----
  bazelisk test --build_tests_only //...
----

[[testgroups]]
=== Running Test Groups

To run one or more specific labeled groups of tests:

----
  bazelisk test --test_tag_filters=api,git //...
----

The following label values are currently supported for the group name:

* annotation
* api
* edit
* git
* git-protocol-v2
* git-upload-archive
* notedb
* pgm
* rest
* server
* ssh

We can also select tests within a specific BUILD target group. For example
`javatests/com/google/gerrit/acceptance/rest/account/BUILD` declares a
rest_account test target group:

----
  bazelisk test //javatests/com/google/gerrit/acceptance/rest/account:rest_account
----

[[debugtests]]
=== Debugging Tests

To debug specific tests you will need to select the test target containing
that test then use `--test_filter` to select the specific test you want.
This `--test_filter` is a regex and can be used to select multiple tests
out of the target:

----
  bazelisk test --test_output=streamed --test_filter=com.gerrit.TestClass.testMethod testTarget
----

For example `javatests/com/google/gerrit/acceptance/api/change/BUILD`
defines a test target group for every `*IT.java` file in the directory.
We can execute the single `getAmbiguous()` test found in ChangeIT.java using
this `--test_filter` and target:

----
  bazelisk test --test_output=streamed \
    --test_filter=com.google.gerrit.acceptance.api.change.ChangeIT.getAmbiguous \
    //javatests/com/google/gerrit/acceptance/api/change:ChangeIT
----

[[additionaltestfiltering]]
=== Additional Test Filtering

To run only tests that do not use SSH:

----
  bazelisk test --test_env=GERRIT_USE_SSH=NO //...
----

To exclude tests that have been marked as flaky:

----
  bazelisk test --test_tag_filters=-flaky //...
----

To exclude tests that require very recent git client version:

----
  bazelisk test --test_tag_filters=-git-protocol-v2 //...
----

To run the tests against a specific index backend (LUCENE, FAKE):
----
  bazelisk test --test_env=GERRIT_INDEX_TYPE=LUCENE //...
----

Bazel itself supports a multitude of ways to
link:https://bazel.build/run/build#specifying-build-targets[specify targets,role=external,window=_blank]
for fine-grained test selection that can be combined with many of the examples
above.

[[testcaching]]
=== Test Caching

By default Bazel caches test results and will not reexecute tests unless they
or their dependencies have been modified. To ignore cached test results and
force the tests to rerun:

----
  bazelisk test --cache_test_results=NO //...
----

[[plugintests]]
=== Running Plugin Tests

Running tests for Gerrit plugins follows the process above. From within the
Gerrit project root with the desired plugins checked out into `plugins/` we
execute Bazel with the appropriate target:

----
  bazelisk test //plugins/replication/...
----

[[known-issues]]
=== Known Issues

[[byte-buddy-not-initialized-or-unavailable]]
==== The Byte Buddy agent is not initialized or unavailable

If running tests that make use of mocks fail with the exception below, set the
`sandbox_tmpfs_path` flag for running tests in `.bazelrc` as described in this
link:https://github.com/mockito/mockito/issues/1879#issuecomment-922459131[
issue], e.g. add this line: `test --sandbox_tmpfs_path=/tmp`

.Exception:
----
...
Caused by: org.mockito.exceptions.base.MockitoInitializationException:
Could not initialize inline Byte Buddy mock maker.

It appears as if your JDK does not supply a working agent attachment mechanism.
...
Caused by: java.lang.IllegalStateException: The Byte Buddy agent is not initialized or unavailable
at net.bytebuddy.agent.ByteBuddyAgent.getInstrumentation(ByteBuddyAgent.java:230)
at net.bytebuddy.agent.ByteBuddyAgent.install(ByteBuddyAgent.java:617)
at net.bytebuddy.agent.ByteBuddyAgent.install(ByteBuddyAgent.java:568)
at net.bytebuddy.agent.ByteBuddyAgent.install(ByteBuddyAgent.java:545)
at org.mockito.internal.creation.bytebuddy.InlineDelegateByteBuddyMockMaker.<clinit>(InlineDelegateByteBuddyMockMaker.java:115)
... 47 more
----

[[debugging-tests]]
== Debugging Unit Tests
In some cases it may be necessary to debug a test while running it in bazel. For example, when we
observe a different test result in Eclipse and bazel. Using the `--java_debug` option will start the
JVM in debug mode and await for a remote debugger to attach.

Example:
[source,bash]
----
  bazelisk test --java_debug --test_tag_filters=delete-project //...
  ...
  Listening for transport dt_socket at address: 5005
  ...
----

Now attach with a debugger to the port `5005`. For example use "Remote Java Application" launch
configuration in Eclipse and specify the port `5005`.

[[logging]]
=== Controlling logging level

Per default, logging level is set to `INFO` level for all tests. The `DEBUG`
log level can be enabled for the tests.

In IDE, set `-Dgerrit.logLevel=debug` as a VM argument. With `bazel`, pass
`GERRIT_LOG_LEVEL=debug` environment variable:

----
  bazelisk test --test_filter=com.google.gerrit.server.notedb.ChangeNotesTest \
    --test_env=GERRIT_LOG_LEVEL=debug \
    javatests/com/google/gerrit/server:server_tests
----

The log results can be found in:
`bazel-testlogs/javatests/com/google/gerrit/server/server_tests/test.log`.


== Dependencies

Dependency JARs are normally downloaded as needed, but you can
download everything upfront.  This is useful to enable
subsequent builds to run without network access:

----
  bazelisk fetch //...
----

When downloading from behind a proxy (which is common in some corporate
environments), it might be necessary to explicitly specify the proxy that
is then used by `curl`:

----
  export http_proxy=http://<proxy_user_id>:<proxy_password>@<proxy_server>:<proxy_port>
----

Redirection to local mirrors of Maven Central and the Gerrit storage
bucket is supported by defining specific properties in
`local.properties`, a file that is not tracked by Git:

----
  echo download.GERRIT = http://nexus.my-company.com/ >>local.properties
  echo download.MAVEN_CENTRAL = http://nexus.my-company.com/ >>local.properties
----

The `local.properties` file may be placed in the root of the gerrit repository
being built, or in `~/.gerritcodereview/`.  The file in the root of the gerrit
repository has precedence.

== Building against unpublished Maven JARs

To build against unpublished Maven JARs, like PrologCafe, the custom JARs must
be installed in the local Maven repository (`mvn clean install`) and
`maven_jar()` must be updated to point to the `MAVEN_LOCAL` Maven repository for
that artifact:

[source,python]
----
 maven_jar(
   name = 'prolog-runtime',
   artifact = 'com.googlecode.prolog-cafe:prolog-runtime:42',
   repository = MAVEN_LOCAL,
 )
----

== Building against artifacts from custom Maven repositories

To build against custom Maven repositories, two modes of operations are
supported: with rewrite in local.properties and without.

Without rewrite the URL of custom Maven repository can be directly passed
to the maven_jar() function:

[source,python]
----
  GERRIT_FORGE = 'http://gerritforge.com/snapshot'

  maven_jar(
    name = 'gitblit',
    artifact = 'com.gitblit:gitblit:1.4.0',
    sha1 = '1b130dbf5578ace37507430a4a523f6594bf34fa',
    repository = GERRIT_FORGE,
 )
----

When the custom URL has to be rewritten, then the same logic as with Gerrit
known Maven repository is used: Repo name must be defined that matches an entry
in local.properties file:

----
  download.GERRIT_FORGE = http://my.company.mirror/gerrit-forge
----

And corresponding WORKSPACE excerpt:

[source,python]
----
  GERRIT_FORGE = 'GERRIT_FORGE:'

  maven_jar(
    name = 'gitblit',
    artifact = 'com.gitblit:gitblit:1.4.0',
    sha1 = '1b130dbf5578ace37507430a4a523f6594bf34fa',
    repository = GERRIT_FORGE,
 )
----

== Building against SNAPSHOT Maven JARs

To build against SNAPSHOT Maven JARs, the complete SNAPSHOT version must be used:

[source,python]
----
 maven_jar(
   name = "pac4j-core",
   artifact = "org.pac4j:pac4j-core:3.5.0-SNAPSHOT-20190112.120241-16",
   sha1 = "da2b1cb68a8f87bfd40813179abd368de9f3a746",
 )
----

[[bazel-local-caches]]

To accelerate builds, several caches are activated per default:

* ~/.gerritcodereview/bazel-cache/downloaded-artifacts
* ~/.gerritcodereview/bazel-cache/repository
* ~/.gerritcodereview/bazel-cache/cas

The `downloaded-artifacts` cache can be relocated by setting the
`GERRIT_CACHE_HOME` environment variable. The other two can be adjusted with
`bazelisk build` options `--repository_cache` and `--disk_cache` respectively.

Currently none of these caches have a maximum size limit. See
link:https://github.com/bazelbuild/bazel/issues/5139[this bazel issue,role=external,window=_blank] for
details. Users should watch the cache sizes and clean them manually if
necessary.

[[npm-binary]]
== NPM Binaries

Parts of the Gerrit web app build require running NPM-based JavaScript programs
as "binaries". We don't attempt to resolve and download NPM dependencies at
build time, but instead use pre-built bundles of the NPM binary along with all
its dependencies. Some packages on
link:https://docs.npmjs.com/misc/registry[registry.npmjs.org,role=external,window=_blank] come with their
dependencies bundled, but this is the exception rather than the rule. More
commonly, to add a new binary to this list, you will need to bundle the binary
yourself.

[NOTE]
We can only use binaries that meet certain licensing requirements, and that do
not include any native code.

Start by checking that the license and file types of the bundle are acceptable:
[source,bash]
----
  gerrit_repo=/path/to/gerrit
  package=some-npm-package
  version=1.2.3

  # Note - yarn must be installed before running the following commands
  yarn global add license-checker && \
  rm -rf /tmp/$package-$version && mkdir -p /tmp/$package-$version && \
  cd /tmp/$package-$version && \
  yarn add $package@$version && \
  license-checker | grep licenses: | sort -u
----

This will output a list of the different licenses used by the package and all
its transitive dependencies. We can only legally distribute a bundle via our
storage bucket if the licenses allow us to do so. As long as all of the listed
license are allowed by
link:https://opensource.google.com/docs/thirdparty/licenses/[Google's
standards,role=external,window=_blank]. Any `by_exception_only`, commercial, prohibited, or unlisted
licenses are not allowed; otherwise, it is ok to distribute the source. If in
doubt, contact a maintainer who is a Googler.

Next, check the file types:
[source,bash]
----
  cd /tmp/$package-$version
  find . -type f | xargs file | grep -v 'ASCII\|UTF-8\|empty$'
----

If you see anything that looks like a native library or binary, then we can't
use the bundle.

If everything looks good, install the package with the following command:
[source, bash]
----
# Add to ui_npm. Other packages.json can be updated in the same way
cd $gerrit_repo/polygerrit-ui/app
bazelisk run @nodejs//:yarn add $package
----

Update the `polygerrit-ui/app/node_modules_licenses/licenses.ts` file. You should add licenses
for the package itself and for all transitive dependencies. If you forgot to add a license, the
`Documentation:check_licenses` test will fail.

After the update, commit all changes to the repository (including `yarn.lock`).

[NOTE]
====
If a npm package has transitive dependencies (or just several files) with a not allowed
license and you can't avoid use it in release, then you can add this package.
For example some packages contain demo-code with a different license. Another example - optional
dependencies, which are not needed to build the Gerrit web app, but they are installed together
with the package anyway.

In this case you should exclude all files and/or transitive dependencies with a not allowed license.
Adding such package requires additional updates:

- Add dependencies (or files) to the license.ts with an appropriate license marked with
`allowed: false`.

- update package.json postinstall script to remove all non-allowed files (if you don't
update postinstall script, `Documentation:check_licenses` test will fail.)
====

=== Update NPM Binaries
To update a NPM binary the same actions as for a new one must be done (check licenses,
update `licenses.ts` file, etc...). The only difference is a command to install a package: instead
of `bazelisk run @nodejs//:yarn add $package` you should run the `bazelisk run @nodejs//:yarn upgrade ...`
command with correct arguments. You can find the list of arguments in the
link:https://classic.yarnpkg.com/en/docs/cli/upgrade/[yarn upgrade doc,role=external,window=_blank].


[[RBE]]
== Google Remote Build Support

The Bazel build can be used with Google's Remote Build Execution.


This needs the following setup steps:

```
gcloud auth application-default login
gcloud services enable remotebuildexecution.googleapis.com  --project=${PROJECT}
```

Create a worker pool. The instances should have at least 4 CPUs each
for adequate performance.

```
gcloud alpha remote-build-execution worker-pools create default \
    --project=${PROJECT} \
    --instance=default_instance \
    --worker-count=50 \
    --machine-type=e2-standard-4 \
    --disk-size=200
```

Note, that we are using Ubuntu2204 docker image from bazel project:


```
docker pull gcr.io/bazel-public/ubuntu2204-java17@sha256:ffe37746a34537d8e73cef5a20ccd3a4e3ec7af3e7410cba87387ba97c0e520f
```

Re-build rbe_autoconfig project, conduct a new release and switch to using it
in `WORKSPACE` file. For more details see this
link:https://github.com/davido/rbe_autoconfig[repository,role=external,window=_blank]

Note, to authenticate to the gcr.io registry, the following command must be
used:

```
gcloud auth configure-docker
```

To see the documentation, developer must be added to this group:
https://groups.google.com/forum/#!forum/rbe-alpha-customers.

Documentation can be found at:
https://cloud.google.com/remote-build-execution/docs.

To use RBE, execute

```
bazelisk test --config=remote \
    --remote_instance_name=projects/${PROJECT}/instances/default_instance \
    javatests/...
```


== BuildBuddy Remote Build Support

To utilize the BuildBuddy Remote Build Execution service, please consult the
documentation available at the following link: https://www.buildbuddy.io[BuildBuddy].

To use RBE, execute

```
bazelisk test --config=remote_bb \
    --remote_instance_name=projects/${PROJECT}/instances/default_instance \
    --remote_header=x-buildbuddy-api-key=YOUR_API_KEY \
    javatests/...
```


GERRIT
------
Part of link:index.html[Gerrit Code Review]

SEARCHBOX
---------<|MERGE_RESOLUTION|>--- conflicted
+++ resolved
@@ -17,13 +17,8 @@
 
 To build Gerrit from source, you need:
 
-<<<<<<< HEAD
-* A Linux or macOS system (Windows is not supported at this time)
+* A Linux or macOS system (Windows is not supported)
 * A JDK for Java 17 or Java 21
-=======
-* A Linux or macOS system (Windows is not supported)
-* A JDK for Java 11 or Java 17
->>>>>>> ee0ec352
 * Python 3
 * link:https://github.com/nodesource/distributions/blob/master/README.md[Node.js (including npm),role=external,window=_blank]
 * Yarn (`npm install -g yarn`)
