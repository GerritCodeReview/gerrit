= Gerrit Code Review - Building plugins


From build process perspective there are three types of plugins:

* Maven driven
* Bazel tree driven
* Bazel standalone

These types can be combined: if both files in plugin's root directory exist:

* `BUILD`
* `pom.xml`

the plugin can be built with both Bazel and Maven.


== Maven driven build

If plugin contains `pom.xml` file, it can be built with Maven as usually:

----
mvn clean package
----

Exceptions from the rule above:

=== Exception 1:


Plugin's `pom.xml` references snapshot version of plugin API:
`2.8-SNAPSHOT`. In this case there are two possibilities:

* switch to release API. Change plugin API version in `pom.xml` from
  `2.8-SNAPSHOT` to `2.8.1` and repeat step 1 above.
* build and install `SNAPSHOT` version of plugin API in local Maven repository:

----
./tools/maven/api.sh install
----

=== Exception 2:

Plugin's `pom.xml` references other own or foreign (unpublished) libraries or
even other Gerrit plugins. These libraries and/or plugins must be built and
installed in local Maven repository. Clone the related projects and issue

----
mvn install
----

Repeat step 1. above.


== Bazel in tree driven


The fact that plugin contains `BUILD` file doesn't mean that building this
plugin from the plugin directory works.

Bazel in tree driven means it can only be built from within Gerrit tree. Clone
or link the plugin into gerrit/plugins directory:

----
cd gerrit
bazel build plugins/<plugin-name>:<plugin-name>
----

The output can be normally found in the following directory:

----
bazel-genfiles/plugins/<plugin-name>/<plugin-name>.jar
----

Some plugins describe their build process in `src/main/resources/Documentation/build.md`
file. It may worth checking.

=== Plugins with external dependencies ===

If the plugin has external dependencies, then they must be included from Gerrit's
own WORKSPACE file. This can be achieved by including them in `external_plugin_deps.bzl`.
During the build in Gerrit tree, this file must be copied over the dummy one in
`plugins` directory.

Example for content of `external_plugin_deps.bzl` file:

----
load("//tools/bzl:maven_jar.bzl", "maven_jar")

def external_plugin_deps():
  maven_jar(
      name = 'org_apache_tika_tika_core',
      artifact = 'org.apache.tika:tika-core:1.12',
      sha1 = '5ab95580d22fe1dee79cffbcd98bb509a32da09b',
  )
----

=== Bundle custom plugin in release.war ===

To bundle custom plugin(s) in the link:dev-bazel.html#release[release.war] artifact,
add them to the CUSTOM_PLUGINS list in `tools/bzl/plugins.bzl`.

Example of `tools/bzl/plugins.bzl` with custom plugin `my-plugin`:

----
CORE_PLUGINS = [
    "commit-message-length-validator",
    "download-commands",
    "hooks",
    "replication",
    "reviewnotes",
    "singleusergroup",
]

CUSTOM_PLUGINS = [
    "my-plugin",
]

CUSTOM_PLUGINS_TEST_DEPS = [
    # Add custom core plugins with tests deps here
]
----

<<<<<<< HEAD
[NOTE]
Since `tools/bzl/plugins.bzl` is part of Gerrit's source code and the version
of the war is based on the state of the git repository that is built; you should
commit this change before building, otherwise the version will be marked as
'dirty'.
=======
If the plugin(s) being bundled in the release have external dependencies, include them
in `plugins/external_plugin_deps`. You should alias `external_plugin_deps()` so it
can be imported for multiple plugins. For example:

----
load(":my-plugin/external_plugin_deps.bzl", my_plugin="external_plugin_deps")
load(":my-other-plugin/external_plugin_deps.bzl", my_other_plugin="external_plugin_deps")

def external_plugin_deps():
  my_plugin()
  my_other_plugin()
----

[NOTE]
Since `tools/bzl/plugins.bzl` and `plugins/external_plugin_deps.bzl` are part of
Gerrit's source code and the version of the war is based on the state of the git
repository that is built; you should commit this change before building, otherwise
the version will be marked as 'dirty'.
>>>>>>> b5d4dfe3

== Bazel standalone driven

Only few plugins support that mode for now:

----
cd reviewers
bazel build reviewers
----

GERRIT
------
Part of link:index.html[Gerrit Code Review]

SEARCHBOX
---------<|MERGE_RESOLUTION|>--- conflicted
+++ resolved
@@ -121,13 +121,6 @@
 ]
 ----
 
-<<<<<<< HEAD
-[NOTE]
-Since `tools/bzl/plugins.bzl` is part of Gerrit's source code and the version
-of the war is based on the state of the git repository that is built; you should
-commit this change before building, otherwise the version will be marked as
-'dirty'.
-=======
 If the plugin(s) being bundled in the release have external dependencies, include them
 in `plugins/external_plugin_deps`. You should alias `external_plugin_deps()` so it
 can be imported for multiple plugins. For example:
@@ -146,7 +139,6 @@
 Gerrit's source code and the version of the war is based on the state of the git
 repository that is built; you should commit this change before building, otherwise
 the version will be marked as 'dirty'.
->>>>>>> b5d4dfe3
 
 == Bazel standalone driven
 
