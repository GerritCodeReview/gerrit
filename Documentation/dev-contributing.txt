--- conflicted
+++ resolved
@@ -221,16 +221,10 @@
 link:dev-roles.html#maintainer[maintainer,role=external,window=_blank].
 
 Mentors are assigned by the link:dev-processes.html#steering-committee[
-<<<<<<< HEAD
 steering committee,role=external,window=_blank]. To gain a mentor, ask for a
-mentor in the link:dev-design-doc-template.html#implementation-plan[Implementation
-Plan,role=external,window=_blank] section of the design doc or ask the steering
+mentor in the link:dev-design-docs.html#structure[Implementation Plan,role=external,window=_blank] section of the design
+doc or ask the steering
 committee after the design has been approved.
-=======
-steering committee]. To gain a mentor, ask for a mentor in the
-link:dev-design-docs.html#structure[Implementation Plan] section of the design
-doc or ask the steering committee after the design has been approved.
->>>>>>> 85b54c95
 
 Mentors may not be available immediately. In this case, the steering
 committee should include the approved feature into the roadmap or
