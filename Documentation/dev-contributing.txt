--- conflicted
+++ resolved
@@ -165,11 +165,7 @@
 To format Java source code, Gerrit uses the
 link:https://github.com/google/google-java-format[`google-java-format`]
 tool (version 1.3), and to format Bazel BUILD and WORKSPACE files the
-<<<<<<< HEAD
-link:https://github.com/bazelbuild/buildifier[`buildifier`] tool (version 0.4.5).
-=======
 link:https://github.com/bazelbuild/buildifier[`buildifier`] tool (version 0.6.0).
->>>>>>> a92a82e0
 These tools automatically apply format according to the style guides; this
 streamlines code review by reducing the need for time-consuming, tedious,
 and contentious discussions about trivial issues like whitespace.
