--- conflicted
+++ resolved
@@ -27,31 +27,21 @@
 leveraged to run tests at the Git protocol level.
 
 Gatling is written in Scala, but the abstraction provided by the Gatling DSL makes the scenarios
-<<<<<<< HEAD
-implementation easy even without any Scala knowledge. The
-link:https://gitenterprise.me/2019/12/20/stress-your-gerrit-with-gatling/[Stress your Gerrit with Gatling,role=external,window=_blank]
-blog post has more introductory information.
+implementation easy even without any Scala knowledge. The online `End-to-end tests`
+link:https://www.gerritcodereview.com/presentations.html#list-of-presentations[presentation,role=external,window=_blank]
+links posted on the homepage have more introductory information.
+
+== IDE: IntelliJ
 
 Examples of scenarios can be found in the `e2e-tests` directory. The files in that directory should
 be formatted using the mainstream
 link:https://plugins.jetbrains.com/plugin/1347-scala[Scala plugin for IntelliJ,role=external,window=_blank].
 The latter is not mandatory but preferred for `sbt` and Scala IDE purposes in this project.
-=======
-implementation easy even without any Scala knowledge. The online `End-to-end tests`
-link:https://www.gerritcodereview.com/presentations.html#list-of-presentations[presentation] links
-posted on the homepage have more introductory information.
-
-== IDE: IntelliJ
-
-Examples of scenarios can be found in the `e2e-tests` directory. The files in that directory should
-be formatted using the mainstream
-link:https://plugins.jetbrains.com/plugin/1347-scala[Scala plugin for IntelliJ]. The latter is not
-mandatory but preferred for `sbt` and Scala IDE purposes in this project. So, Eclipse can also be
-used alongside as a development IDE; this is described below.
+So, Eclipse can also be used alongside as a development IDE; this is described below.
 
 === Eclipse
 
-1. Install the link:http://scala-ide.org/docs/user/gettingstarted.html[Scala plugin for Eclipse].
+1. Install the link:http://scala-ide.org/docs/user/gettingstarted.html[Scala plugin for Eclipse,role=external,window=_blank].
 1. Run `sbt eclipse` from the `e2e-tests` root directory.
 1. Import the resulting `e2e-tests` eclipse file inside the Gerrit project, in Eclipse.
 1. You should see errors in Eclipse telling you there are missing packages.
@@ -64,7 +54,6 @@
    errors anymore.
 1. You may get errors in the gatling-git directory; these should not affect Gerrit Gatling
    development and can be ignored.
->>>>>>> 7f38d1c6
 
 == How to build the tests
 
