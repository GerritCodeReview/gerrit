--- conflicted
+++ resolved
@@ -34,14 +34,9 @@
 
 ==== Setup
 
-<<<<<<< HEAD
-If you are running SSH commands the private keys of the users used for testing need to go in `/tmp/ssh-keys`.
-The keys need to be generated this way (JSch won't validate them [otherwise,role=external,window=_blank](https://stackoverflow.com/questions/53134212/invalid-privatekey-when-using-jsch):
-=======
 If you are running SSH commands, the private keys of the users used for testing need to go in
 `/tmp/ssh-keys`. The keys need to be generated this way (JSch won't validate them
-link:https://stackoverflow.com/questions/53134212/invalid-privatekey-when-using-jsch[otherwise]):
->>>>>>> 3c49ca15
+link:https://stackoverflow.com/questions/53134212/invalid-privatekey-when-using-jsch[otherwise,role=external,window=_blank]):
 
 ----
 ssh-keygen -m PEM -t rsa -C "test@mail.com" -f /tmp/ssh-keys/id_rsa
