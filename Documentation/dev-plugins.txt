= Gerrit Code Review - Plugin Development

The Gerrit server functionality can be extended by installing plugins.
This page describes how plugins for Gerrit can be developed.

Depending on how tightly the extension code is coupled with the Gerrit
server code, there is a distinction between `plugins` and `extensions`.

[[plugin]]
A `plugin` in Gerrit is tightly coupled code that runs in the same
JVM as Gerrit. It has full access to all server internals. Plugins
are tightly coupled to a specific major.minor server version and
may require source code changes to compile against a different
server version.

[[extension]]
An `extension` in Gerrit runs inside of the same JVM as Gerrit
in the same way as a plugin, but has limited visibility to the
server's internals. The limited visibility reduces the extension's
dependencies, enabling it to be compatible across a wider range
of server versions.

Most of this documentation refers to either type as a plugin.

[[getting-started]]
== Getting started

To get started with the development of a plugin clone the sample
plugin:

----
$ git clone https://gerrit.googlesource.com/plugins/cookbook-plugin
----

This is a project that demonstrates the various features of the
plugin API. It can be taken as an example to develop an own plugin.

When starting from this example one should take care to adapt the
`Gerrit-ApiVersion` in the `BUILD` to the version of Gerrit for which
the plugin is developed.

[[API]]
== API

There are two different API formats offered against which plugins can
be developed:

gerrit-extension-api.jar::
  A stable but thin interface. Suitable for extensions that need
  to be notified of events, but do not require tight coupling to
  the internals of Gerrit. Extensions built against this API can
  expect to be binary compatible across a wide range of server
  versions.

gerrit-plugin-api.jar::
  The complete internals of the Gerrit server, permitting a
  plugin to tightly couple itself and provide additional
  functionality that is not possible as an extension. Plugins
  built against this API are expected to break at the source
  code level between every major.minor Gerrit release. A plugin
  that compiles against 2.5 will probably need source code level
  changes to work with 2.6, 2.7, and so on.

== Manifest

Plugins may provide optional description information with standard
manifest fields:

----
  Implementation-Title: Example plugin showing examples
  Implementation-Version: 1.0
  Implementation-Vendor: Example, Inc.
----

=== ApiType

Plugins using the tightly coupled `gerrit-plugin-api.jar` must
declare this API dependency in the manifest to gain access to server
internals. If no `Gerrit-ApiType` is specified the stable `extension`
API will be assumed. This may cause ClassNotFoundExceptions when
loading a plugin that needs the plugin API.

----
  Gerrit-ApiType: plugin
----

=== Explicit Registration

Plugins that use explicit Guice registration must name the Guice
modules in the manifest. Up to three modules can be named in the
manifest. `Gerrit-Module` supplies bindings to the core server;
`Gerrit-SshModule` supplies SSH commands to the SSH server (if
enabled); `Gerrit-HttpModule` supplies servlets and filters to the HTTP
server (if enabled). If no modules are named automatic registration
will be performed by scanning all classes in the plugin JAR for
`@Listen` and `@Export("")` annotations.

----
  Gerrit-Module:     tld.example.project.CoreModuleClassName
  Gerrit-SshModule:  tld.example.project.SshModuleClassName
  Gerrit-HttpModule: tld.example.project.HttpModuleClassName
----

[[plugin_name]]
=== Plugin Name

A plugin can optionally provide its own plugin name.

----
  Gerrit-PluginName: replication
----

This is useful for plugins that contribute plugin-owned capabilities that
are stored in the `project.config` file. Another use case is to be able to put
project specific plugin configuration section in `project.config`. In this
case it is advantageous to reserve the plugin name to access the configuration
section in the `project.config` file.

If `Gerrit-PluginName` is omitted, then the plugin's name is determined from
the plugin file name.

If a plugin provides its own name, then that plugin cannot be deployed
multiple times under different file names on one Gerrit site.

For Maven driven plugins, the following line must be included in the pom.xml
file:

[source,xml]
----
<manifestEntries>
  <Gerrit-PluginName>name</Gerrit-PluginName>
</manifestEntries>
----

For Bazel driven plugins, the following line must be included in the BUILD
configuration file:

[source,python]
----
manifest_entries = [
   'Gerrit-PluginName: name',
]
----

A plugin can get its own name injected at runtime:

[source,java]
----
public class MyClass {

  private final String pluginName;

  @Inject
  public MyClass(@PluginName String pluginName) {
    this.pluginName = pluginName;
  }

  [...]
}
----

A plugin can get its canonical web URL injected at runtime:

[source,java]
----
public class MyClass {

  private final String url;

  @Inject
  public MyClass(@PluginCanonicalWebUrl String url) {
    this.url = url;
  }

  [...]
}
----

The URL is composed of the server's canonical web URL and the plugin's
name, i.e. `http://review.example.com:8080/plugin-name`.

The canonical web URL may be injected into any .jar plugin regardless of
whether or not the plugin provides an HTTP servlet.

[[reload_method]]
=== Reload Method

If a plugin holds an exclusive resource that must be released before
loading the plugin again (for example listening on a network port or
acquiring a file lock) the manifest must declare `Gerrit-ReloadMode`
to be `restart`. Otherwise the preferred method of `reload` will
be used, as it enables the server to hot-patch an updated plugin
with no down time.

----
  Gerrit-ReloadMode: restart
----

In either mode ('restart' or 'reload') any plugin or extension can
be updated without restarting the Gerrit server. The difference is
how Gerrit handles the upgrade:

restart::
  The old plugin is completely stopped. All registrations of SSH
  commands and HTTP servlets are removed. All registrations of any
  extension points are removed. All registered LifecycleListeners
  have their `stop()` method invoked in reverse order. The new
  plugin is started, and registrations are made from the new
  plugin. There is a brief window where neither the old nor the
  new plugin is connected to the server. This means SSH commands
  and HTTP servlets will return not found errors, and the plugin
  will not be notified of events that occurred during the restart.

reload::
  The new plugin is started. Its LifecycleListeners are permitted
  to perform their `start()` methods. All SSH and HTTP registrations
  are atomically swapped out from the old plugin to the new plugin,
  ensuring the server never returns a not found error. All extension
  point listeners are atomically swapped out from the old plugin to
  the new plugin, ensuring no events are missed (however some events
  may still route to the old plugin if the swap wasn't complete yet).
  The old plugin is stopped.

To reload/restart a plugin the link:cmd-plugin-reload.html[plugin reload]
command can be used.

[[init_step]]
=== Init step

Plugins can contribute their own "init step" during the Gerrit init
wizard. This is useful for guiding the Gerrit administrator through
the settings needed by the plugin to work properly.

For instance plugins to integrate Jira issues to Gerrit changes may
contribute their own "init step" to allow configuring the Jira URL,
credentials and possibly verify connectivity to validate them.

----
  Gerrit-InitStep: tld.example.project.MyInitStep
----

MyInitStep needs to follow the standard Gerrit InitStep syntax
and behavior: writing to the console using the injected ConsoleUI
and accessing / changing configuration settings using Section.Factory.

In addition to the standard Gerrit init injections, plugins receive
the @PluginName String injection containing their own plugin name.

During their initialization plugins may get access to the
`project.config` file of the `All-Projects` project and they are able
to store configuration parameters in it. For this a plugin `InitStep`
can get `com.google.gerrit.pgm.init.api.AllProjectsConfig` injected:

[source,java]
----
  public class MyInitStep implements InitStep {
    private final String pluginName;
    private final ConsoleUI ui;
    private final AllProjectsConfig allProjectsConfig;

    @Inject
    public MyInitStep(@PluginName String pluginName, ConsoleUI ui,
        AllProjectsConfig allProjectsConfig) {
      this.pluginName = pluginName;
      this.ui = ui;
      this.allProjectsConfig = allProjectsConfig;
    }

    @Override
    public void run() throws Exception {
    }

    @Override
    public void postRun() throws Exception {
      ui.message("\n");
      ui.header(pluginName + " Integration");
      boolean enabled = ui.yesno(true, "By default enabled for all projects");
      Config cfg = allProjectsConfig.load().getConfig();
      if (enabled) {
        cfg.setBoolean("plugin", pluginName, "enabled", enabled);
      } else {
        cfg.unset("plugin", pluginName, "enabled");
      }
      allProjectsConfig.save(pluginName, "Initialize " + pluginName + " Integration");
    }
  }
----

Bear in mind that the Plugin's InitStep class will be loaded but
the standard Gerrit runtime environment is not available and the plugin's
own Guice modules were not initialized.
This means the InitStep for a plugin is not executed in the same way that
the plugin executes within the server, and may mean a plugin author cannot
trivially reuse runtime code during init.

For instance a plugin that wants to verify connectivity may need to statically
call the constructor of their connection class, passing in values obtained
from the Section.Factory rather than from an injected Config object.

Plugins' InitSteps are executed during the "Gerrit Plugin init" phase, after
the extraction of the plugins embedded in the distribution .war file into
`$GERRIT_SITE/plugins` and before the DB Schema initialization or upgrade.

A plugin's InitStep cannot refer to Gerrit's DB Schema or any other Gerrit
runtime objects injected at startup.

[source,java]
----
public class MyInitStep implements InitStep {
  private final ConsoleUI ui;
  private final Section.Factory sections;
  private final String pluginName;

  @Inject
  public GitBlitInitStep(final ConsoleUI ui, Section.Factory sections, @PluginName String pluginName) {
    this.ui = ui;
    this.sections = sections;
    this.pluginName = pluginName;
  }

  @Override
  public void run() throws Exception {
    ui.header("\nMy plugin");

    Section mySection = getSection("myplugin", null);
    mySection.string("Link name", "linkname", "MyLink");
  }

  @Override
  public void postRun() throws Exception {
  }
}
----

[[classpath]]
== Classpath

Each plugin is loaded into its own ClassLoader, isolating plugins
from each other. A plugin or extension inherits the Java runtime
and the Gerrit API chosen by `Gerrit-ApiType` (extension or plugin)
from the hosting server.

Plugins are loaded from a single JAR file. If a plugin needs
additional libraries, it must include those dependencies within
its own JAR. Plugins built using Maven may be able to use the
link:http://maven.apache.org/plugins/maven-shade-plugin/[shade plugin]
to package additional dependencies. Relocating (or renaming) classes
should not be necessary due to the ClassLoader isolation.

[[events]]
== Listening to Events

Certain operations in Gerrit trigger events. Plugins may receive
notifications of these events by implementing the corresponding
listeners.

* `com.google.gerrit.common.EventListener`:
+
Allows to listen to events without user visibility restrictions. These
are the same link:cmd-stream-events.html#events[events] that are also streamed by
the link:cmd-stream-events.html[gerrit stream-events] command.

* `com.google.gerrit.common.UserScopedEventListener`:
+
Allows to listen to events visible to the specified user. These are the
same link:cmd-stream-events.html#events[events] that are also streamed
by the link:cmd-stream-events.html[gerrit stream-events] command.

* `com.google.gerrit.extensions.events.LifecycleListener`:
+
Plugin start and stop

* `com.google.gerrit.extensions.events.NewProjectCreatedListener`:
+
Project creation

* `com.google.gerrit.extensions.events.ProjectDeletedListener`:
+
Project deletion

* `com.google.gerrit.extensions.events.HeadUpdatedListener`:
+
Update of HEAD on a project

* `com.google.gerrit.extensions.events.UsageDataPublishedListener`:
+
Publication of usage data

* `com.google.gerrit.extensions.events.GarbageCollectorListener`:
+
Garbage collection ran on a project

* `com.google.gerrit.server.extensions.events.ChangeIndexedListener`:
+
Update of the change secondary index

* `com.google.gerrit.server.extensions.events.AccountIndexedListener`:
+
Update of the account secondary index

* `com.google.gerrit.server.extensions.events.GroupIndexedListener`:
+
Update of the group secondary index

* `com.google.gerrit.httpd.WebLoginListener`:
+
User login or logout interactively on the Web user interface.

The event listener is under the Gerrit http package to automatically
inherit the javax.servlet.http dependencies and allowing to influence
the login or logout flow with additional redirections.

[[stream-events]]
== Sending Events to the Events Stream

Plugins may send events to the events stream where consumers of
Gerrit's `stream-events` ssh command will receive them.

To send an event, the plugin must invoke one of the `postEvent`
methods in the `EventDispatcher` interface, passing an instance of
its own custom event class derived from
`com.google.gerrit.server.events.Event`.

[source,java]
----
import com.google.gerrit.common.EventDispatcher;
import com.google.gerrit.extensions.registration.DynamicItem;
import com.google.gwtorm.server.OrmException;
import com.google.inject.Inject;

class MyPlugin {
  private final DynamicItem<EventDispatcher> eventDispatcher;

  @Inject
  myPlugin(DynamicItem<EventDispatcher> eventDispatcher) {
    this.eventDispatcher = eventDispatcher;
  }

  private void postEvent(MyPluginEvent event) {
    try {
      eventDispatcher.get().postEvent(event);
    } catch (OrmException e) {
      // error handling
    }
  }
}
----

Plugins which define new Events should register them via the
`com.google.gerrit.server.events.EventTypes.registerClass()`
method. This will make the EventType known to the system.
Deserializing events with the
`com.google.gerrit.server.events.EventDeserializer` class requires
that the event be registered in EventTypes.

== Modifying the Stream Event Flow

It is possible to modify the stream event flow from plugins by registering
an `com.google.gerrit.server.events.EventDispatcher`. A plugin may register
a Dispatcher class to replace the internal Dispatcher. EventDispatcher is
a DynamicItem, so Gerrit may only have one copy.

[[validation]]
== Validation Listeners

Certain operations in Gerrit can be validated by plugins by
implementing the corresponding link:config-validation.html[listeners].

[[change-message-modifier]]
== Change Message Modifier

`com.google.gerrit.server.git.ChangeMessageModifier`:
plugins implementing this can modify commit message of the change being
submitted by Rebase Always and Cherry Pick submit strategies as well as
change being queried with COMMIT_FOOTERS option.

[[receive-pack]]
== Receive Pack Initializers

Plugins may provide ReceivePack initializers which will be invoked
by Gerrit just before a ReceivePack instance will be used. Usually,
plugins will make use of the setXXX methods on the ReceivePack to
set additional properties on it.

[[post-receive-hook]]
== Post Receive-Pack Hooks

Plugins may register PostReceiveHook instances in order to get
notified when JGit successfully receives a pack. This may be useful
for those plugins which would like to monitor changes in Git
repositories.

[[pre-upload-hook]]
== Pre Upload-Pack Hooks

Plugins may register PreUploadHook instances in order to get
notified when JGit is about to upload a pack. This may be useful
for those plugins which would like to monitor usage in Git
repositories.

[[post-upload-hook]]
== Post Upload-Pack Hooks

Plugins may register PostUploadHook instances in order to get notified after
JGit is done uploading a pack.

[[ssh]]
== SSH Commands

Plugins may provide commands that can be accessed through the SSH
interface (extensions do not have this option).

Command implementations must extend the base class SshCommand:

[source,java]
----
import com.google.gerrit.sshd.SshCommand;
import com.google.gerrit.sshd.CommandMetaData;

@CommandMetaData(name="print", description="Print hello command")
class PrintHello extends SshCommand {
  @Override
  protected void run() {
    stdout.print("Hello\n");
  }
}
----

If no Guice modules are declared in the manifest, SSH commands may
use auto-registration by providing an `@Export` annotation:

[source,java]
----
import com.google.gerrit.extensions.annotations.Export;
import com.google.gerrit.sshd.SshCommand;

@Export("print")
class PrintHello extends SshCommand {
  @Override
  protected void run() {
    stdout.print("Hello\n");
  }
}
----

If explicit registration is being used, a Guice module must be
supplied to register the SSH command and declared in the manifest
with the `Gerrit-SshModule` attribute:

[source,java]
----
import com.google.gerrit.sshd.PluginCommandModule;

class MyCommands extends PluginCommandModule {
  @Override
  protected void configureCommands() {
    command(PrintHello.class);
  }
}
----

For a plugin installed as name `helloworld`, the command implemented
by PrintHello class will be available to users as:

----
$ ssh -p 29418 review.example.com helloworld print
----

[[multiple-commands]]
=== Multiple Commands bound to one implementation

Multiple SSH commands can be bound to the same implementation class. For
example a Gerrit Shell plugin can bind different shell commands to the same
implementation class:

[source,java]
----
public class SshShellModule extends PluginCommandModule {
  @Override
  protected void configureCommands() {
    command("ls").to(ShellCommand.class);
    command("ps").to(ShellCommand.class);
    [...]
  }
}
----

With the possible implementation:

[source,java]
----
public class ShellCommand extends SshCommand {
  @Override
  protected void run() throws UnloggedFailure {
    String cmd = getName().substring(getPluginName().length() + 1);
    ProcessBuilder proc = new ProcessBuilder(cmd);
    Process cmd = proc.start();
    [...]
  }
}
----

And the call:

----
$ ssh -p 29418 review.example.com shell ls
$ ssh -p 29418 review.example.com shell ps
----

[[root-level-commands]]
=== Root Level Commands

Single command plugins are also supported. In this scenario plugin binds
SSH command to its own name. `SshModule` must inherit from
`SingleCommandPluginModule` class:

[source,java]
----
public class SshModule extends SingleCommandPluginModule {
 @Override
 protected void configure(LinkedBindingBuilder<Command> b) {
    b.to(ShellCommand.class);
  }
}
----

If the plugin above is deployed under sh.jar file in `$site/plugins`
directory, generic commands can be called without specifying the
actual SSH command. Note in the example below, that the called commands
`ls` and `ps` was not explicitly bound:

----
$ ssh -p 29418 review.example.com sh ls
$ ssh -p 29418 review.example.com sh ps
----

[[search_operators]]
== Search Operators

Plugins can define new search operators to extend change searching by
implementing the `ChangeQueryBuilder.ChangeOperatorFactory` interface
and registering it to an operator name in the plugin module's
`configure()` method.  The search operator name is defined during
registration via the DynamicMap annotation mechanism.  The plugin
name will get appended to the annotated name, with an underscore
in between, leading to the final operator name.  An example
registration looks like this:

    bind(ChangeOperatorFactory.class)
       .annotatedWith(Exports.named("sample"))
       .to(SampleOperator.class);

If this is registered in the `myplugin` plugin, then the resulting
operator will be named `sample_myplugin`.

The search operator itself is implemented by ensuring that the
`create()` method of the class implementing the
`ChangeQueryBuilder.ChangeOperatorFactory` interface returns a
`Predicate<ChangeData>`.  Here is a sample operator factory
definition which creates a `MyPredicate`:

[source,java]
----
@Singleton
public class SampleOperator
    implements ChangeQueryBuilder.ChangeOperatorFactory {
  public static class MyPredicate extends OperatorChangePredicate<ChangeData> {
    ...
  }

  @Override
  public Predicate<ChangeData> create(ChangeQueryBuilder builder, String value)
      throws QueryParseException {
    return new MyPredicate(value);
  }
}
----

[[search_operands]]
=== Search Operands ===

Plugins can define new search operands to extend change searching.
Plugin methods implementing search operands (returning a
`Predicate<ChangeData>`), must be defined on a class implementing
one of the `ChangeQueryBuilder.ChangeOperandsFactory` interfaces
(.e.g., ChangeQueryBuilder.ChangeHasOperandFactory).  The specific
`ChangeOperandFactory` class must also be bound to the `DynamicSet` from
a module's `configure()` method in the plugin.

The new operand, when used in a search would appear as:
  operatorName:operandName_pluginName

A sample `ChangeHasOperandFactory` class implementing, and registering, a
new `has:sample_pluginName` operand is shown below:

====
  @Singleton
  public class SampleHasOperand implements ChangeHasOperandFactory {
    public static class Module extends AbstractModule {
      @Override
      protected void configure() {
        bind(ChangeHasOperandFactory.class)
            .annotatedWith(Exports.named("sample")
            .to(SampleHasOperand.class);
      }
    }

    @Override
    public Predicate<ChangeData> create(ChangeQueryBuilder builder)
        throws QueryParseException {
      return new HasSamplePredicate();
    }
====

[[command_options]]
=== Command Options ===

Plugins can provide additional options for each of the gerrit ssh and the
REST API commands by implementing the DynamicBean interface and registering
it to a command class name in the plugin module's `configure()` method. The
plugin's name will be prepended to the name of each @Option annotation found
on the DynamicBean object provided by the plugin. The example below shows a
plugin that adds an option to log a value from the gerrit 'ban-commits'
ssh command.

[source, java]
----
public class SshModule extends AbstractModule {
  private static final Logger log = LoggerFactory.getLogger(SshModule.class);

  @Override
  protected void configure() {
    bind(DynamicOptions.DynamicBean.class)
        .annotatedWith(Exports.named(
        com.google.gerrit.sshd.commands.BanCommitCommand.class))
        .to(BanOptions.class);
  }

  public static class BanOptions implements DynamicOptions.DynamicBean {
    @Option(name = "--log", aliases = { "-l" }, usage = "Say Hello in the Log")
    private void parse(String arg) {
      log.error("Say Hello in the Log " + arg);
    }
  }
----

[[query_attributes]]
=== Query Attributes ===

Plugins can provide additional attributes to be returned in Gerrit queries by
implementing the ChangeAttributeFactory interface and registering it to the
ChangeQueryProcessor.ChangeAttributeFactory class in the plugin module's
'configure()' method. The new attribute(s) will be output under a "plugin"
attribute in the change query output.

The example below shows a plugin that adds two attributes ('exampleName' and
'changeValue'), to the change query output.

[source, java]
----
public class Module extends AbstractModule {
  @Override
  protected void configure() {
    bind(ChangeAttributeFactory.class)
        .annotatedWith(Exports.named("example"))
        .to(AttributeFactory.class);
  }
}

public class AttributeFactory implements ChangeAttributeFactory {

  public class PluginAttribute extends PluginDefinedInfo {
    public String exampleName;
    public String changeValue;

    public PluginAttribute(ChangeData c) {
      this.exampleName = "Attribute Example";
      this.changeValue = Integer.toString(c.getId().get());
    }
  }

  @Override
  public PluginDefinedInfo create(ChangeData c, ChangeQueryProcessor qp, String plugin) {
    return new PluginAttribute(c);
  }
}
----

Example
----

ssh -p 29418 localhost gerrit query "change:1" --format json

Output:

{
   "url" : "http://localhost:8080/1",
   "plugins" : [
      {
         "name" : "myplugin-name",
         "exampleName" : "Attribute Example",
         "changeValue" : "1"
      }
   ],
    ...
}
----

[[simple-configuration]]
== Simple Configuration in `gerrit.config`

In Gerrit, global configuration is stored in the `gerrit.config` file.
If a plugin needs global configuration, this configuration should be
stored in a `plugin` subsection in the `gerrit.config` file.

This approach of storing the plugin configuration is only suitable for
plugins that have a simple configuration that only consists of
key-value pairs. With this approach it is not possible to have
subsections in the plugin configuration. Plugins that require a complex
configuration need to store their configuration in their
link:#configuration[own configuration file] where they can make use of
subsections. On the other hand storing the plugin configuration in a
'plugin' subsection in the `gerrit.config` file has the advantage that
administrators have all configuration parameters in one file, instead
of having one configuration file per plugin.

To avoid conflicts with other plugins, it is recommended that plugins
only use the `plugin` subsection with their own name. For example the
`helloworld` plugin should store its configuration in the
`plugin.helloworld` subsection:

----
[plugin "helloworld"]
  language = Latin
----

Via the `com.google.gerrit.server.config.PluginConfigFactory` class a
plugin can easily access its configuration and there is no need for a
plugin to parse the `gerrit.config` file on its own:

[source,java]
----
@Inject
private com.google.gerrit.server.config.PluginConfigFactory cfg;

[...]

String language = cfg.getFromGerritConfig("helloworld")
                     .getString("language", "English");
----

[[configuration]]
== Configuration in own config file

Plugins can store their configuration in an own configuration file.
This makes sense if the plugin configuration is rather complex and
requires the usage of subsections. Plugins that have a simple
key-value pair configuration can store their configuration in a
link:#simple-configuration[`plugin` subsection of the `gerrit.config`
file].

The plugin configuration file must be named after the plugin and must
be located in the `etc` folder of the review site. For example a
configuration file for a `default-reviewer` plugin could look like
this:

.$site_path/etc/default-reviewer.config
----
[branch "refs/heads/master"]
  reviewer = Project Owners
  reviewer = john.doe@example.com
[match "file:^.*\.txt"]
  reviewer = My Info Developers
----

Plugins that have sensitive configuration settings can store those settings in
an own secure configuration file. The plugin's secure configuration file must be
named after the plugin and must be located in the `etc` folder of the review
site. For example a secure configuration file for a `default-reviewer` plugin
could look like this:

.$site_path/etc/default-reviewer.secure.config
----
[auth]
  password = secret
----

Via the `com.google.gerrit.server.config.PluginConfigFactory` class a
plugin can easily access its configuration:

[source,java]
----
@Inject
private com.google.gerrit.server.config.PluginConfigFactory cfg;

[...]

String[] reviewers = cfg.getGlobalPluginConfig("default-reviewer")
                        .getStringList("branch", "refs/heads/master", "reviewer");
String password = cfg.getGlobalPluginConfig("default-reviewer")
                     .getString("auth", null, "password");
----


[[simple-project-specific-configuration]]
== Simple Project Specific Configuration in `project.config`

In Gerrit, project specific configuration is stored in the project's
`project.config` file on the `refs/meta/config` branch.  If a plugin
needs configuration on project level (e.g. to enable its functionality
only for certain projects), this configuration should be stored in a
`plugin` subsection in the project's `project.config` file.

This approach of storing the plugin configuration is only suitable for
plugins that have a simple configuration that only consists of
key-value pairs. With this approach it is not possible to have
subsections in the plugin configuration. Plugins that require a complex
configuration need to store their configuration in their
link:#project-specific-configuration[own configuration file] where they
can make use of subsections. On the other hand storing the plugin
configuration in a 'plugin' subsection in the `project.config` file has
the advantage that project owners have all configuration parameters in
one file, instead of having one configuration file per plugin.

To avoid conflicts with other plugins, it is recommended that plugins
only use the `plugin` subsection with their own name. For example the
`helloworld` plugin should store its configuration in the
`plugin.helloworld` subsection:

----
  [plugin "helloworld"]
    enabled = true
----

Via the `com.google.gerrit.server.config.PluginConfigFactory` class a
plugin can easily access its project specific configuration and there
is no need for a plugin to parse the `project.config` file on its own:

[source,java]
----
@Inject
private com.google.gerrit.server.config.PluginConfigFactory cfg;

[...]

boolean enabled = cfg.getFromProjectConfig(project, "helloworld")
                     .getBoolean("enabled", false);
----

It is also possible to get missing configuration parameters inherited
from the parent projects:

[source,java]
----
@Inject
private com.google.gerrit.server.config.PluginConfigFactory cfg;

[...]

boolean enabled = cfg.getFromProjectConfigWithInheritance(project, "helloworld")
                     .getBoolean("enabled", false);
----

Project owners can edit the project configuration by fetching the
`refs/meta/config` branch, editing the `project.config` file and
pushing the commit back.

Plugin configuration values that are stored in the `project.config`
file can be exposed in the ProjectInfoScreen to allow project owners
to see and edit them from the UI.

For this an instance of `ProjectConfigEntry` needs to be bound for each
parameter. The export name must be a valid Git variable name. The
variable name is case-insensitive, allows only alphanumeric characters
and '-', and must start with an alphabetic character.

The example below shows how the parameters `plugin.helloworld.enabled`
and `plugin.helloworld.language` are bound to be editable from the
Web UI. For the parameter `plugin.helloworld.enabled` "Enable Greeting"
is provided as display name and the default value is set to `true`.
For the parameter `plugin.helloworld.language` "Preferred Language"
is provided as display name and "en" is set as default value.

[source,java]
----
class Module extends AbstractModule {
  @Override
  protected void configure() {
    bind(ProjectConfigEntry.class)
        .annotatedWith(Exports.named("enabled"))
        .toInstance(new ProjectConfigEntry("Enable Greeting", true));
    bind(ProjectConfigEntry.class)
        .annotatedWith(Exports.named("language"))
        .toInstance(new ProjectConfigEntry("Preferred Language", "en"));
  }
}
----

By overwriting the `onUpdate` method of `ProjectConfigEntry` plugins
can be notified when this configuration parameter is updated on a
project.

[[configuring-groups]]
=== Referencing groups in `project.config`

Plugins can refer to groups so that when they are renamed, the project
config will also be updated in this section. The proper format to use is
the same as for any other group reference in the `project.config`, as shown below.

----
group group_name
----

The file `groups` must also contains the mapping of the group name and its UUID,
refer to link:config-project-config.html#file-groups[file groups]

[[project-specific-configuration]]
== Project Specific Configuration in own config file

Plugins can store their project specific configuration in an own
configuration file in the projects `refs/meta/config` branch.
This makes sense if the plugins project specific configuration is
rather complex and requires the usage of subsections. Plugins that
have a simple key-value pair configuration can store their project
specific configuration in a link:#simple-project-specific-configuration[
`plugin` subsection of the `project.config` file].

The plugin configuration file in the `refs/meta/config` branch must be
named after the plugin. For example a configuration file for a
`default-reviewer` plugin could look like this:

.default-reviewer.config
----
[branch "refs/heads/master"]
  reviewer = Project Owners
  reviewer = john.doe@example.com
[match "file:^.*\.txt"]
  reviewer = My Info Developers
----

Via the `com.google.gerrit.server.config.PluginConfigFactory` class a
plugin can easily access its project specific configuration:

[source,java]
----
@Inject
private com.google.gerrit.server.config.PluginConfigFactory cfg;

[...]

String[] reviewers = cfg.getProjectPluginConfig(project, "default-reviewer")
                        .getStringList("branch", "refs/heads/master", "reviewer");
----

It is also possible to get missing configuration parameters inherited
from the parent projects:

[source,java]
----
@Inject
private com.google.gerrit.server.config.PluginConfigFactory cfg;

[...]

String[] reviewers = cfg.getProjectPluginConfigWithInheritance(project, "default-reviewer")
                        .getStringList("branch", "refs/heads/master", "reviewer");
----

Project owners can edit the project configuration by fetching the
`refs/meta/config` branch, editing the `<plugin-name>.config` file and
pushing the commit back.

== React on changes in project configuration

If a plugin wants to react on changes in the project configuration, it
can implement a `GitReferenceUpdatedListener` and filter on events for
the `refs/meta/config` branch:

[source,java]
----
public class MyListener implements GitReferenceUpdatedListener {

  private final MetaDataUpdate.Server metaDataUpdateFactory;

  @Inject
  MyListener(MetaDataUpdate.Server metaDataUpdateFactory) {
    this.metaDataUpdateFactory = metaDataUpdateFactory;
  }

  @Override
  public void onGitReferenceUpdated(Event event) {
    if (event.getRefName().equals(RefNames.REFS_CONFIG)) {
      Project.NameKey p = new Project.NameKey(event.getProjectName());
      try {
        ProjectConfig oldCfg = parseConfig(p, event.getOldObjectId());
        ProjectConfig newCfg = parseConfig(p, event.getNewObjectId());

        if (oldCfg != null && newCfg != null
            && !oldCfg.getProject().getSubmitType().equals(newCfg.getProject().getSubmitType())) {
          // submit type has changed
          ...
        }
      } catch (IOException | ConfigInvalidException e) {
        ...
      }
    }
  }

  private ProjectConfig parseConfig(Project.NameKey p, String idStr)
      throws IOException, ConfigInvalidException, RepositoryNotFoundException {
    ObjectId id = ObjectId.fromString(idStr);
    if (ObjectId.zeroId().equals(id)) {
      return null;
    }
    return ProjectConfig.read(metaDataUpdateFactory.create(p), id);
  }
}
----


[[capabilities]]
== Plugin Owned Capabilities

Plugins may provide their own capabilities and restrict usage of SSH
commands or `UiAction` to the users who are granted those capabilities.

Plugins define the capabilities by overriding the `CapabilityDefinition`
abstract class:

[source,java]
----
public class PrintHelloCapability extends CapabilityDefinition {
  @Override
  public String getDescription() {
    return "Print Hello";
  }
}
----

If no Guice modules are declared in the manifest, capability may
use auto-registration by providing an `@Export` annotation:

[source,java]
----
@Export("printHello")
public class PrintHelloCapability extends CapabilityDefinition {
  [...]
}
----

Otherwise the capability must be bound in a plugin module:

[source,java]
----
public class HelloWorldModule extends AbstractModule {
  @Override
  protected void configure() {
    bind(CapabilityDefinition.class)
      .annotatedWith(Exports.named("printHello"))
      .to(PrintHelloCapability.class);
  }
}
----

With a plugin-owned capability defined in this way, it is possible to restrict
usage of an SSH command or `UiAction` to members of the group that were granted
this capability in the usual way, using the `RequiresCapability` annotation:

[source,java]
----
@RequiresCapability("printHello")
@CommandMetaData(name="print", description="Print greeting in different languages")
public final class PrintHelloWorldCommand extends SshCommand {
  [...]
}
----

Or with `UiAction`:

[source,java]
----
@RequiresCapability("printHello")
public class SayHelloAction extends UiAction<RevisionResource>
  implements RestModifyView<RevisionResource, SayHelloAction.Input> {
  [...]
}
----

Capability scope was introduced to differentiate between plugin-owned
capabilities and core capabilities. Per default the scope of the
`@RequiresCapability` annotation is `CapabilityScope.CONTEXT`, that means:

* when `@RequiresCapability` is used within a plugin the scope of the
capability is assumed to be that plugin.

* If `@RequiresCapability` is used within the core Gerrit Code Review server
(and thus is outside of a plugin) the scope is the core server and will use
the `GlobalCapability` known to Gerrit Code Review server.

If a plugin needs to use a core capability name (e.g. "administrateServer")
this can be specified by setting `scope = CapabilityScope.CORE`:

[source,java]
----
@RequiresCapability(value = "administrateServer", scope =
    CapabilityScope.CORE)
  [...]
----

[[ui_extension]]
== UI Extension

[[panels]]
=== Panels

GWT plugins can contribute panels to Gerrit screens.

Gerrit screens define extension points where plugins can add GWT
panels with custom controls:

* Change Screen:
** `GerritUiExtensionPoint.CHANGE_SCREEN_HEADER`:
+
Panel will be shown in the header bar to the right of the change
status.

** `GerritUiExtensionPoint.CHANGE_SCREEN_HEADER_RIGHT_OF_BUTTONS`:
+
Panel will be shown in the header bar on the right side of the buttons.

** `GerritUiExtensionPoint.CHANGE_SCREEN_HEADER_RIGHT_OF_POP_DOWNS`:
+
Panel will be shown in the header bar on the right side of the pop down
buttons.

** `GerritUiExtensionPoint.CHANGE_SCREEN_BELOW_COMMIT_INFO_BLOCK`:
+
Panel will be shown below the commit info block.

** `GerritUiExtensionPoint.CHANGE_SCREEN_BELOW_CHANGE_INFO_BLOCK`:
+
Panel will be shown below the change info block.

** `GerritUiExtensionPoint.CHANGE_SCREEN_BELOW_RELATED_INFO_BLOCK`:
+
Panel will be shown below the related info block.

** `GerritUiExtensionPoint.CHANGE_SCREEN_HISTORY_RIGHT_OF_BUTTONS`:
+
Panel will be shown in the history bar on the right side of the buttons.

** The following parameters are provided:
*** `GerritUiExtensionPoint.Key.CHANGE_INFO`:
+
The link:rest-api-changes.html#change-info[ChangeInfo] entity for the
current change.
+
The link:rest-api-changes.html#revision-info[RevisionInfo] entity for
the current patch set.

* Project Info Screen:
** `GerritUiExtensionPoint.PROJECT_INFO_SCREEN_TOP`:
+
Panel will be shown at the top of the screen.

** `GerritUiExtensionPoint.PROJECT_INFO_SCREEN_BOTTOM`:
+
Panel will be shown at the bottom of the screen.

** The following parameters are provided:
*** `GerritUiExtensionPoint.Key.PROJECT_NAME`:
+
The name of the project.

* User Password Screen:
** `GerritUiExtensionPoint.PASSWORD_SCREEN_BOTTOM`:
+
Panel will be shown at the bottom of the screen.

** The following parameters are provided:
*** `GerritUiExtensionPoint.Key.ACCOUNT_INFO`:
+
The link:rest-api-accounts.html#account-info[AccountInfo] entity for
the current user.

* User Preferences Screen:
** `GerritUiExtensionPoint.PREFERENCES_SCREEN_BOTTOM`:
+
Panel will be shown at the bottom of the screen.

** The following parameters are provided:
*** `GerritUiExtensionPoint.Key.ACCOUNT_INFO`:
+
The link:rest-api-accounts.html#account-info[AccountInfo] entity for
the current user.

* User Profile Screen:
** `GerritUiExtensionPoint.PROFILE_SCREEN_BOTTOM`:
+
Panel will be shown at the bottom of the screen below the grid with the
profile data.

** The following parameters are provided:
*** `GerritUiExtensionPoint.Key.ACCOUNT_INFO`:
+
The link:rest-api-accounts.html#account-info[AccountInfo] entity for
the current user.

Example panel:
[source,java]
----
public class MyPlugin extends PluginEntryPoint {
  @Override
  public void onPluginLoad() {
    Plugin.get().panel(GerritUiExtensionPoint.CHANGE_SCREEN_BELOW_CHANGE_INFO_BLOCK,
        "my_panel_name",
        new Panel.EntryPoint() {
          @Override
          public void onLoad(Panel panel) {
            panel.setWidget(new InlineLabel("My Panel for change "
                + panel.getInt(GerritUiExtensionPoint.Key.CHANGE_ID, -1));
          }
        });
  }
}
----

Change Screen panel ordering may be specified in the
project config. Values may be either "plugin name" or
"plugin name"."panel name".
Panels not specified in the config will be added
to the end in load order. Panels specified in the config that
are not found will be ignored.

Example config:
----
[extension-panels "CHANGE_SCREEN_BELOW_CHANGE_INFO_BLOCK"]
        panel = helloworld.change_id
        panel = myotherplugin
        panel = myplugin.my_panel_name
----



[[actions]]
=== Actions

Plugins can contribute UI actions on core Gerrit pages. This is useful
for workflow customization or exposing plugin functionality through the
UI in addition to SSH commands and the REST API.

For instance a plugin to integrate Jira with Gerrit changes may
contribute a "File bug" button to allow filing a bug from the change
page or plugins to integrate continuous integration systems may
contribute a "Schedule" button to allow a CI build to be scheduled
manually from the patch set panel.

Two different places on core Gerrit pages are supported:

* Change screen
* Project info screen

Plugins contribute UI actions by implementing the `UiAction` interface:

[source,java]
----
@RequiresCapability("printHello")
class HelloWorldAction implements UiAction<RevisionResource>,
    RestModifyView<RevisionResource, HelloWorldAction.Input> {
  static class Input {
    boolean french;
    String message;
  }

  private Provider<CurrentUser> user;

  @Inject
  HelloWorldAction(Provider<CurrentUser> user) {
    this.user = user;
  }

  @Override
  public String apply(RevisionResource rev, Input input) {
    final String greeting = input.french
        ? "Bonjour"
        : "Hello";
    return String.format("%s %s from change %s, patch set %d!",
        greeting,
        Strings.isNullOrEmpty(input.message)
            ? Objects.firstNonNull(user.get().getUserName(), "world")
            : input.message,
        rev.getChange().getId().toString(),
        rev.getPatchSet().getPatchSetId());
  }

  @Override
  public Description getDescription(
      RevisionResource resource) {
    return new Description()
        .setLabel("Say hello")
        .setTitle("Say hello in different languages");
  }
}
----

Sometimes plugins may want to be able to change the state of a patch set or
change in the `UiAction.apply()` method and reflect these changes on the core
UI. For example a buildbot plugin which exposes a 'Schedule' button on the
patch set panel may want to disable that button after the build was scheduled
and update the tooltip of that button. But because of Gerrit's caching
strategy the following must be taken into consideration.

The browser is allowed to cache the `UiAction` information until something on
the change is modified. More accurately the change row needs to be modified in
the database to have a more recent `lastUpdatedOn` or a new `rowVersion`, or
the +refs/meta/config+ of the project or any parents needs to change to a new
SHA-1. The ETag SHA-1 computation code can be found in the
`ChangeResource.getETag()` method.

The easiest way to accomplish this is to update `lastUpdatedOn` of the change:

[source,java]
----
@Override
public Object apply(RevisionResource rcrs, Input in) {
  // schedule a build
  [...]
  // update change
  ReviewDb db = dbProvider.get();
  try (BatchUpdate bu = batchUpdateFactory.create(
      db, project.getNameKey(), user, TimeUtil.nowTs())) {
    bu.addOp(change.getId(), new BatchUpdate.Op() {
      @Override
      public boolean updateChange(ChangeContext ctx) {
        return true;
      }
    });
    bu.execute();
  }
  [...]
}
----

`UiAction` must be bound in a plugin module:

[source,java]
----
public class Module extends AbstractModule {
  @Override
  protected void configure() {
    install(new RestApiModule() {
      @Override
      protected void configure() {
        post(REVISION_KIND, "say-hello")
            .to(HelloWorldAction.class);
      }
    });
  }
}
----

The module above must be declared in the `pom.xml` for Maven driven
plugins:

[source,xml]
----
<manifestEntries>
  <Gerrit-Module>com.googlesource.gerrit.plugins.cookbook.Module</Gerrit-Module>
</manifestEntries>
----

or in the `BUILD` configuration file for Bazel driven plugins:

[source,python]
----
manifest_entries = [
  'Gerrit-Module: com.googlesource.gerrit.plugins.cookbook.Module',
]
----

In some use cases more user input must be gathered, for that `UiAction` can be
combined with the JavaScript API. This would display a small popup near the
activation button to gather additional input from the user. The JS file is
typically put in the `static` folder within the plugin's directory:

[source,javascript]
----
Gerrit.install(function(self) {
  function onSayHello(c) {
    var f = c.textfield();
    var t = c.checkbox();
    var b = c.button('Say hello', {onclick: function(){
      c.call(
        {message: f.value, french: t.checked},
        function(r) {
          c.hide();
          window.alert(r);
          c.refresh();
        });
    }});
    c.popup(c.div(
      c.prependLabel('Greeting message', f),
      c.br(),
      c.label(t, 'french'),
      c.br(),
      b));
    f.focus();
  }
  self.onAction('revision', 'say-hello', onSayHello);
});
----

The JS module must be exposed as a `WebUiPlugin` and bound as
an HTTP Module:

[source,java]
----
public class HttpModule extends HttpPluginModule {
  @Override
  protected void configureServlets() {
    DynamicSet.bind(binder(), WebUiPlugin.class)
        .toInstance(new JavaScriptPlugin("hello.js"));
  }
}
----

The HTTP module above must be declared in the `pom.xml` for Maven
driven plugins:

[source,xml]
----
<manifestEntries>
  <Gerrit-HttpModule>com.googlesource.gerrit.plugins.cookbook.HttpModule</Gerrit-HttpModule>
</manifestEntries>
----

or in the `BUILD` configuration file for Bazel driven plugins

[source,python]
----
manifest_entries = [
  'Gerrit-HttpModule: com.googlesource.gerrit.plugins.cookbook.HttpModule',
]
----

If `UiAction` is annotated with the `@RequiresCapability` annotation, then the
capability check is done during the `UiAction` gathering, so the plugin author
doesn't have to set `UiAction.Description.setVisible()` explicitly in this
case.

The following prerequisites must be met, to satisfy the capability check:

* user is authenticated
* user is a member of a group which has the `Administrate Server` capability, or
* user is a member of a group which has the required capability

The `apply` method is called when the button is clicked. If `UiAction` is
combined with JavaScript API (its own JavaScript function is provided),
then a popup dialog is normally opened to gather additional user input.
A new button is placed on the popup dialog to actually send the request.

Every `UiAction` exposes a REST API endpoint. The endpoint from the example above
can be accessed from any REST client, i. e.:

----
  curl -X POST -H "Content-Type: application/json" \
    -d '{message: "François", french: true}' \
    --user joe:secret \
    http://host:port/a/changes/1/revisions/1/cookbook~say-hello
  "Bonjour François from change 1, patch set 1!"
----

A special case is to bind an endpoint without a view name.  This is
particularly useful for `DELETE` requests:

[source,java]
----
public class Module extends AbstractModule {
  @Override
  protected void configure() {
    install(new RestApiModule() {
      @Override
      protected void configure() {
        delete(PROJECT_KIND)
            .to(DeleteProject.class);
      }
    });
  }
}
----

For a `UiAction` bound this way, a JS API function can be provided.

Currently only one restriction exists: per plugin only one `UiAction`
can be bound per resource without view name. To define a JS function
for the `UiAction`, "/" must be used as the name:

[source,javascript]
----
Gerrit.install(function(self) {
  function onDeleteProject(c) {
    [...]
  }
  self.onAction('project', '/', onDeleteProject);
});
----


[[action-visitor]]
=== Action Visitors

In addition to providing new actions, plugins can have fine-grained control
over the link:rest-api-changes.html#action-info[ActionInfo] map, modifying or
removing existing actions, including those contributed by core.

Visitors are provided the link:rest-api-changes.html#action-info[ActionInfo],
which is mutable, along with copies of the
link:rest-api-changes.html#change-info[ChangeInfo] and
link:rest-api-changes.html#revision-info[RevisionInfo]. They can modify the
action, or return `false` to exclude it from the resulting map.

These operations only affect the action buttons that are displayed in the UI;
the underlying REST API endpoints are not affected. Multiple plugins may
implement the visitor interface, but the order in which they are run is
undefined.

For example, to exclude "Cherry-Pick" only from certain projects, and rename
"Abandon":

[source,java]
----
public class MyActionVisitor implements ActionVisitor {
  @Override
  public boolean visit(String name, ActionInfo actionInfo,
      ChangeInfo changeInfo) {
    if (name.equals("abandon")) {
      actionInfo.label = "Drop";
    }
    return true;
  }

  @Override
  public boolean visit(String name, ActionInfo actionInfo,
      ChangeInfo changeInfo, RevisionInfo revisionInfo) {
    if (project.startsWith("some-team/") && name.equals("cherrypick")) {
      return false;
    }
    return true;
  }
}
----


[[top-menu-extensions]]
== Top Menu Extensions

Plugins can contribute items to Gerrit's top menu.

A single top menu extension can have multiple elements and will be put as
the last element in Gerrit's top menu.

Plugins define the top menu entries by implementing `TopMenu` interface:

[source,java]
----
public class MyTopMenuExtension implements TopMenu {

  @Override
  public List<MenuEntry> getEntries() {
    return Lists.newArrayList(
               new MenuEntry("Top Menu Entry", Lists.newArrayList(
                      new MenuItem("Gerrit", "http://gerrit.googlecode.com/"))));
  }
}
----

Plugins can also add additional menu items to Gerrit's top menu entries
by defining a `MenuEntry` that has the same name as a Gerrit top menu
entry:

[source,java]
----
public class MyTopMenuExtension implements TopMenu {

  @Override
  public List<MenuEntry> getEntries() {
    return Lists.newArrayList(
               new MenuEntry(GerritTopMenu.PROJECTS, Lists.newArrayList(
                      new MenuItem("Browse Repositories", "https://gerrit.googlesource.com/"))));
  }
}
----

`MenuItems` that are bound for the `MenuEntry` with the name
`GerritTopMenu.PROJECTS` can contain a `${projectName}` placeholder
which is automatically replaced by the actual project name.

E.g. plugins may register an link:#http[HTTP Servlet] to handle project
specific requests and add an menu item for this:

[source,java]
---
  new MenuItem("My Screen", "/plugins/myplugin/project/${projectName}");
---

This also enables plugins to provide menu items for project aware
screens:

[source,java]
---
  new MenuItem("My Screen", "/x/my-screen/for/${projectName}");
---

If no Guice modules are declared in the manifest, the top menu extension may use
auto-registration by providing an `@Listen` annotation:

[source,java]
----
@Listen
public class MyTopMenuExtension implements TopMenu {
  [...]
}
----

Otherwise the top menu extension must be bound in the plugin module used
for the Gerrit system injector (Gerrit-Module entry in MANIFEST.MF):

[source,java]
----
package com.googlesource.gerrit.plugins.helloworld;

public class HelloWorldModule extends AbstractModule {
  @Override
  protected void configure() {
    DynamicSet.bind(binder(), TopMenu.class).to(MyTopMenuExtension.class);
  }
}
----

[source,manifest]
----
Gerrit-ApiType: plugin
Gerrit-Module: com.googlesource.gerrit.plugins.helloworld.HelloWorldModule
----

It is also possible to show some menu entries only if the user has a
certain capability:

[source,java]
----
public class MyTopMenuExtension implements TopMenu {
  private final String pluginName;
  private final Provider<CurrentUser> userProvider;
  private final List<MenuEntry> menuEntries;

  @Inject
  public MyTopMenuExtension(@PluginName String pluginName,
      Provider<CurrentUser> userProvider) {
    this.pluginName = pluginName;
    this.userProvider = userProvider;
    menuEntries = new ArrayList<TopMenu.MenuEntry>();

    // add menu entry that is only visible to users with a certain capability
    if (canSeeMenuEntry()) {
      menuEntries.add(new MenuEntry("Top Menu Entry", Collections
          .singletonList(new MenuItem("Gerrit", "http://gerrit.googlecode.com/"))));
    }

    // add menu entry that is visible to all users (even anonymous users)
    menuEntries.add(new MenuEntry("Top Menu Entry", Collections
          .singletonList(new MenuItem("Documentation", "/plugins/myplugin/"))));
  }

  private boolean canSeeMenuEntry() {
    if (userProvider.get().isIdentifiedUser()) {
      CapabilityControl ctl = userProvider.get().getCapabilities();
      return ctl.canPerform(pluginName + "-" + MyCapability.ID)
          || ctl.canAdministrateServer();
    } else {
      return false;
    }
  }

  @Override
  public List<MenuEntry> getEntries() {
    return menuEntries;
  }
}
----


[[gwt_ui_extension]]
== GWT UI Extension
Plugins can extend the Gerrit UI with own GWT code.

A GWT plugin must contain a GWT module file, e.g. `HelloPlugin.gwt.xml`,
that bundles together all the configuration settings of the GWT plugin:

[source,xml]
----
<?xml version="1.0" encoding="UTF-8"?>
<module rename-to="hello_gwt_plugin">
  <!-- Inherit the core Web Toolkit stuff. -->
  <inherits name="com.google.gwt.user.User"/>
  <!-- Other module inherits -->
  <inherits name="com.google.gerrit.Plugin"/>
  <inherits name="com.google.gwt.http.HTTP"/>
  <!-- Using GWT built-in themes adds a number of static -->
  <!-- resources to the plugin. No theme inherits lines were -->
  <!-- added in order to make this plugin as simple as possible -->
  <!-- Specify the app entry point class. -->
  <entry-point class="${package}.client.HelloPlugin"/>
  <stylesheet src="hello.css"/>
</module>
----

The GWT module must inherit `com.google.gerrit.Plugin` and
`com.google.gwt.http.HTTP`.

To register the GWT module a `GwtPlugin` needs to be bound.

If no Guice modules are declared in the manifest, the GWT plugin may
use auto-registration by using the `@Listen` annotation:

[source,java]
----
@Listen
public class MyExtension extends GwtPlugin {
  public MyExtension() {
    super("hello_gwt_plugin");
  }
}
----

Otherwise the binding must be done in an `HttpModule`:

[source,java]
----
public class HttpModule extends HttpPluginModule {

  @Override
  protected void configureServlets() {
    DynamicSet.bind(binder(), WebUiPlugin.class)
        .toInstance(new GwtPlugin("hello_gwt_plugin"));
  }
}
----

The HTTP module above must be declared in the `pom.xml` for Maven
driven plugins:

[source,xml]
----
<manifestEntries>
  <Gerrit-HttpModule>com.googlesource.gerrit.plugins.myplugin.HttpModule</Gerrit-HttpModule>
</manifestEntries>
----

The name that is provided to the `GwtPlugin` must match the GWT
module name compiled into the plugin. The name of the GWT module
can be explicitly set in the GWT module XML file by specifying
the `rename-to` attribute on the module. It is important that the
module name be unique across all plugins installed on the server,
as the module name determines the JavaScript namespace used by the
compiled plugin code.

[source,xml]
----
<module rename-to="hello_gwt_plugin">
----

The actual GWT code must be implemented in a class that extends
`com.google.gerrit.plugin.client.PluginEntryPoint`:

[source,java]
----
public class HelloPlugin extends PluginEntryPoint {

  @Override
  public void onPluginLoad() {
    // Create the dialog box
    final DialogBox dialogBox = new DialogBox();

    // The content of the dialog comes from a User specified Preference
    dialogBox.setText("Hello from GWT Gerrit UI plugin");
    dialogBox.setAnimationEnabled(true);
    Button closeButton = new Button("Close");
    VerticalPanel dialogVPanel = new VerticalPanel();
    dialogVPanel.setWidth("100%");
    dialogVPanel.setHorizontalAlignment(VerticalPanel.ALIGN_CENTER);
    dialogVPanel.add(closeButton);

    closeButton.addClickHandler(new ClickHandler() {
      public void onClick(ClickEvent event) {
        dialogBox.hide();
      }
    });

    // Set the contents of the Widget
    dialogBox.setWidget(dialogVPanel);

    RootPanel rootPanel = RootPanel.get(HelloMenu.MENU_ID);
    rootPanel.getElement().removeAttribute("href");
    rootPanel.addDomHandler(new ClickHandler() {
        @Override
        public void onClick(ClickEvent event) {
          dialogBox.center();
          dialogBox.show();
        }
    }, ClickEvent.getType());
  }
}
----

This class must be set as entry point in the GWT module:

[source,xml]
----
<entry-point class="${package}.client.HelloPlugin"/>
----

In addition this class must be defined as module in the `pom.xml` for the
`gwt-maven-plugin` and the `webappDirectory` option of `gwt-maven-plugin`
must be set to `${project.build.directory}/classes/static`:

[source,xml]
----
<plugin>
  <groupId>org.codehaus.mojo</groupId>
  <artifactId>gwt-maven-plugin</artifactId>
  <version>2.7.0</version>
  <configuration>
    <module>com.googlesource.gerrit.plugins.myplugin.HelloPlugin</module>
    <disableClassMetadata>true</disableClassMetadata>
    <disableCastChecking>true</disableCastChecking>
    <webappDirectory>${project.build.directory}/classes/static</webappDirectory>
  </configuration>
  <executions>
    <execution>
      <goals>
        <goal>compile</goal>
      </goals>
    </execution>
  </executions>
</plugin>
----

To attach a GWT widget defined by the plugin to the Gerrit core UI
`com.google.gwt.user.client.ui.RootPanel` can be used to manipulate the
Gerrit core widgets:

[source,java]
----
RootPanel rootPanel = RootPanel.get(HelloMenu.MENU_ID);
rootPanel.getElement().removeAttribute("href");
rootPanel.addDomHandler(new ClickHandler() {
  @Override
  public void onClick(ClickEvent event) {
    dialogBox.center();
    dialogBox.show();
  }
}, ClickEvent.getType());
----

GWT plugins can come with their own css file. This css file must have a
unique name and must be registered in the GWT module:

[source,xml]
----
<stylesheet src="hello.css"/>
----

If a GWT plugin wants to invoke the Gerrit REST API it can use
`com.google.gerrit.plugin.client.rpc.RestApi` to construct the URL
path and to trigger the REST calls.

Example for invoking a Gerrit core REST endpoint:

[source,java]
----
new RestApi("projects").id(projectName).view("description")
    .put("new description", new AsyncCallback<JavaScriptObject>() {

  @Override
  public void onSuccess(JavaScriptObject result) {
    // TODO
  }

  @Override
  public void onFailure(Throwable caught) {
    // never invoked
  }
});
----

Example for invoking a REST endpoint defined by a plugin:

[source,java]
----
new RestApi("projects").id(projectName).view("myplugin", "myview")
    .get(new AsyncCallback<JavaScriptObject>() {

  @Override
  public void onSuccess(JavaScriptObject result) {
    // TODO
  }

  @Override
  public void onFailure(Throwable caught) {
    // never invoked
  }
});
----

The `onFailure(Throwable)` of the provided callback is never invoked.
If an error occurs, it is shown in an error dialog.

In order to be able to do REST calls the GWT module must inherit
`com.google.gwt.json.JSON`:

[source,xml]
----
<inherits name="com.google.gwt.json.JSON"/>
----

[[screen]]
== Add Screen
A link:#gwt_ui_extension[GWT plugin] can link:#top-menu-extensions[add
a menu item] that opens a screen that is implemented by the plugin.
This way plugin screens can be fully integrated into the Gerrit UI.

Example menu item:
[source,java]
----
public class MyMenu implements TopMenu {
  private final List<MenuEntry> menuEntries;

  @Inject
  public MyMenu(@PluginName String name) {
    menuEntries = new ArrayList<>();
    menuEntries.add(new MenuEntry("My Menu", Collections.singletonList(
      new MenuItem("My Screen", "#/x/" + name + "/my-screen", ""))));
  }

  @Override
  public List<MenuEntry> getEntries() {
    return menuEntries;
  }
}
----

Example screen:
[source,java]
----
public class MyPlugin extends PluginEntryPoint {
  @Override
  public void onPluginLoad() {
    Plugin.get().screen("my-screen", new Screen.EntryPoint() {
      @Override
      public void onLoad(Screen screen) {
        screen.add(new InlineLabel("My Screen");
        screen.show();
      }
    });
  }
}
----

[[user-settings-screen]]
== Add User Settings Screen

A link:#gwt_ui_extension[GWT plugin] can implement a user settings
screen that is integrated into the Gerrit user settings menu.

Example settings screen:
[source,java]
----
public class MyPlugin extends PluginEntryPoint {
  @Override
  public void onPluginLoad() {
    Plugin.get().settingsScreen("my-preferences", "My Preferences",
        new Screen.EntryPoint() {
          @Override
          public void onLoad(Screen screen) {
            screen.setPageTitle("Settings");
            screen.add(new InlineLabel("My Preferences"));
            screen.show();
          }
    });
  }
}
----

By defining an link:config-gerrit.html#urlAlias[urlAlias] Gerrit
administrators can map plugin screens into the Gerrit URL namespace or
even replace Gerrit screens by plugin screens.

Plugins may also programatically add URL aliases in the preferences of
of a user. This way certain screens can be replaced for certain users.
E.g. the plugin may offer a user preferences setting for choosing a
screen that then sets/unsets a URL alias for the user.

[[settings-screen]]
== Plugin Settings Screen

If a plugin implements a screen for administrating its settings that is
available under "#/x/<plugin-name>/settings" it is automatically linked
from the plugin list screen.

[[http]]
== HTTP Servlets

Plugins or extensions may register additional HTTP servlets, and
wrap them with HTTP filters.

Servlets may use auto-registration to declare the URL they handle:

[source,java]
----
import com.google.gerrit.extensions.annotations.Export;
import com.google.inject.Singleton;
import javax.servlet.http.HttpServlet;
import javax.servlet.http.HttpServletRequest;
import javax.servlet.http.HttpServletResponse;

@Export("/print")
@Singleton
class HelloServlet extends HttpServlet {
  protected void doGet(HttpServletRequest req, HttpServletResponse res) throws IOException {
    res.setContentType("text/plain");
    res.setCharacterEncoding("UTF-8");
    res.getWriter().write("Hello");
  }
}
----

The auto registration only works for standard servlet mappings like
`/foo` or `+/foo/*+`. Regex style bindings must use a Guice ServletModule
to register the HTTP servlets and declare it explicitly in the manifest
with the `Gerrit-HttpModule` attribute:

[source,java]
----
import com.google.inject.servlet.ServletModule;

class MyWebUrls extends ServletModule {
  protected void configureServlets() {
    serve("/print").with(HelloServlet.class);
  }
}
----

For a plugin installed as name `helloworld`, the servlet implemented
by HelloServlet class will be available to users as:

----
$ curl http://review.example.com/plugins/helloworld/print
----

[[data-directory]]
== Data Directory

Plugins can request a data directory with a `@PluginData` Path (or File,
deprecated) dependency. A data directory will be created automatically
by the server in `$site_path/data/$plugin_name` and passed to the
plugin.

Plugins can use this to store any data they want.

[source,java]
----
@Inject
MyType(@PluginData java.nio.file.Path myDir) {
  this.in = Files.newInputStream(myDir.resolve("my.config"));
}
----

[[secure-store]]
== SecureStore

SecureStore allows to change the way Gerrit stores sensitive data like
passwords.

In order to replace the default SecureStore (no-op) implementation,
a class that extends `com.google.gerrit.server.securestore.SecureStore`
needs to be provided (with dependencies) in a separate jar file. Then
link:pgm-SwitchSecureStore.html[SwitchSecureStore] must be run to
switch implementations.

The SecureStore implementation is instantiated using a Guice injector
which binds the `File` annotated with the `@SitePath` annotation.
This means that a SecureStore implementation class can get access to
the `site_path` like in the following example:

[source,java]
----
@Inject
MySecureStore(@SitePath java.io.File sitePath) {
  // your code
}
----

No Guice bindings or modules are required. Gerrit will automatically
discover and bind the implementation.

[[accountcreation]]
== Account Creation

Plugins can hook into the
link:rest-api-accounts.html#create-account[account creation] REST API and
inject additional external identifiers for an account that represents a user
in some external user store. For that, an implementation of the extension
point `com.google.gerrit.server.api.accounts.AccountExternalIdCreator`
must be registered.

[source,java]
----
class MyExternalIdCreator implements AccountExternalIdCreator {
  @Override
  public List<AccountExternalId> create(Account.Id id, String username,
      String email) {
    // your code
  }
}

bind(AccountExternalIdCreator.class)
  .annotatedWith(UniqueAnnotations.create())
  .to(MyExternalIdCreator.class);
}
----

[[download-commands]]
== Download Commands

Gerrit offers commands for downloading changes and cloning projects
using different download schemes (e.g. for downloading via different
network protocols). Plugins can contribute download schemes, download
commands and clone commands by implementing
`com.google.gerrit.extensions.config.DownloadScheme`,
`com.google.gerrit.extensions.config.DownloadCommand` and
`com.google.gerrit.extensions.config.CloneCommand`.

The download schemes, download commands and clone commands which are
used most often are provided by the Gerrit core plugin
`download-commands`.

[[included-in]]
== Included In

For merged changes the link:user-review-ui.html#included-in[Included In]
drop-down panel shows the branches and tags in which the change is
included.

Plugins can add additional systems in which the change can be included
by implementing `com.google.gerrit.extensions.config.ExternalIncludedIn`,
e.g. a plugin can provide a list of servers on which the change was
deployed.

[[links-to-external-tools]]
== Links To External Tools

Gerrit has extension points that enables development of a
light-weight plugin that links commits to external
tools (GitBlit, CGit, company specific resources etc).

PatchSetWebLinks will appear to the right of the commit-SHA1 in the UI.

[source, java]
----
import com.google.gerrit.extensions.annotations.Listen;
import com.google.gerrit.extensions.webui.PatchSetWebLink;;
import com.google.gerrit.extensions.webui.WebLinkTarget;

@Listen
public class MyWeblinkPlugin implements PatchSetWebLink {

  private String name = "MyLink";
  private String placeHolderUrlProjectCommit = "http://my.tool.com/project=%s/commit=%s";
  private String imageUrl = "http://placehold.it/16x16.gif";

  @Override
  public WebLinkInfo getPatchSetWebLink(String projectName, String commit) {
    return new WebLinkInfo(name,
        imageUrl,
        String.format(placeHolderUrlProjectCommit, project, commit),
        WebLinkTarget.BLANK);
  }
}
----

ParentWebLinks will appear to the right of the SHA1 of the parent
revisions in the UI. The implementation should in most use cases direct
to the same external service as PatchSetWebLink; it is provided as a
separate interface because not all users want to have links for the
parent revisions.

FileWebLinks will appear in the side-by-side diff screen on the right
side of the patch selection on each side.

DiffWebLinks will appear in the side-by-side and unified diff screen in
the header next to the navigation icons.

ProjectWebLinks will appear in the project list in the
`Repository Browser` column.

BranchWebLinks will appear in the branch list in the last column.

FileHistoryWebLinks will appear on the access rights screen.

<<<<<<< HEAD
If a `get*WebLink` implementation returns `null`, the link will be omitted. This
allows the plugin to selectively "enable" itself on a per-project/branch/file
basis.
=======
TagWebLinks will appear in the tag list in the last column.
>>>>>>> 433e1a91

[[lfs-extension]]
== LFS Storage Plugins

Gerrit provides an extension point that enables development of
link:https://github.com/github/git-lfs/blob/master/docs/api/v1/http-v1-batch.md[
LFS (Large File Storage)] storage plugins. Gerrit core exposes the default LFS
protocol endpoint `<project-name>/info/lfs/objects/batch` and forwards the requests
to the configured link:config-gerrit.html#lfs[lfs.plugin] plugin which implements
the LFS protocol. By exposing the default LFS endpoint, the git-lfs client can be
used without any configuration.

[source, java]
----
/** Provide an LFS protocol implementation */
import org.eclipse.jgit.lfs.server.LargeFileRepository;
import org.eclipse.jgit.lfs.server.LfsProtocolServlet;

@Singleton
public class LfsApiServlet extends LfsProtocolServlet {
  private static final long serialVersionUID = 1L;

  private final S3LargeFileRepository repository;

  @Inject
  LfsApiServlet(S3LargeFileRepository repository) {
    this.repository = repository;
  }

  @Override
  protected LargeFileRepository getLargeFileRepository() {
    return repository;
  }
}

/** Register the LfsApiServlet to listen on the default LFS protocol endpoint */
import static com.google.gerrit.httpd.plugins.LfsPluginServlet.URL_REGEX;

import com.google.gerrit.httpd.plugins.HttpPluginModule;

public class HttpModule extends HttpPluginModule {

  @Override
  protected void configureServlets() {
    serveRegex(URL_REGEX).with(LfsApiServlet.class);
  }
}

/** Provide an implementation of the LargeFileRepository */
import org.eclipse.jgit.lfs.server.s3.S3Repository;

public class S3LargeFileRepository extends S3Repository {
...
}
----

[[metrics]]
== Metrics

=== Metrics Reporting

To send Gerrit's metrics data to an external reporting backend, a plugin can
get a `MetricRegistry` injected and register an instance of a class that
implements the `Reporter` interface from link:http://metrics.dropwizard.io/[
DropWizard Metrics].

Metric reporting plugin implementations are provided for
link:https://gerrit.googlesource.com/plugins/metrics-reporter-jmx/[JMX],
link:https://gerrit.googlesource.com/plugins/metrics-reporter-elasticsearch/[Elastic Search],
and link:https://gerrit.googlesource.com/plugins/metrics-reporter-graphite/[Graphite].

There is also a working example of reporting metrics to the console in the
link:https://gerrit.googlesource.com/plugins/cookbook-plugin/+/master/src/main/java/com/googlesource/gerrit/plugins/cookbook/ConsoleMetricReporter.jave[
cookbook plugin].

=== Providing own metrics

Plugins may provide metrics to be dispatched to external reporting services by
getting a `MetricMaker` injected and creating instances of specific types of
metric:

* Counter
+
Metric whose value increments during the life of the process.

* Timer
+
Metric recording time spent on an operation.

* Histogram
+
Metric recording statistical distribution (rate) of values.

Note that metrics cannot be recorded from plugin init steps that
are run during site initialization.

By default, plugin metrics are recorded under
`plugins/${plugin-name}/${metric-name}`. This can be changed by
setting `plugins.${plugin-name}.metricsPrefix` in the `gerrit.config`
file. For example:

----
  [plugin "my-plugin"]
    metricsPrefix = my-metrics
----

will cause the metrics to be recorded under `my-metrics/${metric-name}`.

See the replication metrics in the
link:https://gerrit.googlesource.com/plugins/replication/+/master/src/main/java/com/googlesource/gerrit/plugins/replication/ReplicationMetrics.java[
replication plugin] for an example of usage.

[[account-patch-review-store]]
== AccountPatchReviewStore

The AccountPatchReviewStore is used to store reviewed flags on changes.
A reviewed flag is a tuple of (patch set ID, file, account ID) and
records whether the user has reviewed a file in a patch set. Each user
can easily have thousands of reviewed flags and the number of reviewed
flags is growing without bound. The store must be able handle this data
volume efficiently.

Gerrit implements this extension point, but plugins may bind another
implementation, e.g. one that supports multi-master.

----
DynamicItem.bind(binder(), AccountPatchReviewStore.class)
    .to(MultiMasterAccountPatchReviewStore.class);

...

public class MultiMasterAccountPatchReviewStore
    implements AccountPatchReviewStore {
  ...
}
----


[[documentation]]
== Documentation

If a plugin does not register a filter or servlet to handle URLs
`+/Documentation/*+` or `+/static/*+`, the core Gerrit server will
automatically export these resources over HTTP from the plugin JAR.

Static resources under the `static/` directory in the JAR will be
available as `/plugins/helloworld/static/resource`. This prefix is
configurable by setting the `Gerrit-HttpStaticPrefix` attribute.

Documentation files under the `Documentation/` directory in the JAR
will be available as `/plugins/helloworld/Documentation/resource`. This
prefix is configurable by setting the `Gerrit-HttpDocumentationPrefix`
attribute.

Documentation may be written in the Markdown flavor
link:https://github.com/sirthias/pegdown[pegdown]
if the file name ends with `.md`. Gerrit will automatically convert
Markdown to HTML if accessed with extension `.html`.

[[macros]]
Within the Markdown documentation files macros can be used that allow
to write documentation with reasonably accurate examples that adjust
automatically based on the installation.

The following macros are supported:

[width="40%",options="header"]
|===================================================
|Macro       | Replacement
|@PLUGIN@    | name of the plugin
|@URL@       | Gerrit Web URL
|@SSH_HOST@  | SSH Host
|@SSH_PORT@  | SSH Port
|===================================================

The macros will be replaced when the documentation files are rendered
from Markdown to HTML.

Macros that start with `\` such as `\@KEEP@` will render as `@KEEP@`
even if there is an expansion for `KEEP` in the future.

[[auto-index]]
=== Automatic Index

If a plugin does not handle its `/` URL itself, Gerrit will
redirect clients to the plugin's `/Documentation/index.html`.
Requests for `/Documentation/` (bare directory) will also redirect
to `/Documentation/index.html`.

If neither resource `Documentation/index.html` or
`Documentation/index.md` exists in the plugin JAR, Gerrit will
automatically generate an index page for the plugin's documentation
tree by scanning every `*.md` and `*.html` file in the Documentation/
directory.

For any discovered Markdown (`*.md`) file, Gerrit will parse the
header of the file and extract the first level one title. This
title text will be used as display text for a link to the HTML
version of the page.

For any discovered HTML (`*.html`) file, Gerrit will use the name
of the file, minus the `*.html` extension, as the link text. Any
hyphens in the file name will be replaced with spaces.

If a discovered file is named `about.md` or `about.html`, its
content will be inserted in an 'About' section at the top of the
auto-generated index page.  If both `about.md` and `about.html`
exist, only the first discovered file will be used.

If a discovered file name beings with `cmd-` it will be clustered
into a 'Commands' section of the generated index page.

If a discovered file name beings with `servlet-` it will be clustered
into a 'Servlets' section of the generated index page.

If a discovered file name beings with `rest-api-` it will be clustered
into a 'REST APIs' section of the generated index page.

All other files are clustered under a 'Documentation' section.

Some optional information from the manifest is extracted and
displayed as part of the index page, if present in the manifest:

[width="40%",options="header"]
|===================================================
|Field       | Source Attribute
|Name        | Implementation-Title
|Vendor      | Implementation-Vendor
|Version     | Implementation-Version
|URL         | Implementation-URL
|API Version | Gerrit-ApiVersion
|===================================================

[[deployment]]
== Deployment

Compiled plugins and extensions can be deployed to a running Gerrit
server using the link:cmd-plugin-install.html[plugin install] command.

Web UI plugins distributed as  single `.js` file can be deployed
without the overhead of JAR packaging, for more information refer to
link:cmd-plugin-install.html[plugin install] command.

Plugins can also be copied directly into the server's
directory at `$site_path/plugins/$name.(jar|js)`.  The name of
the JAR file, minus the `.jar` or `.js` extension, will be used as the
plugin name. Unless disabled, servers periodically scan this
directory for updated plugins. The time can be adjusted by
link:config-gerrit.html#plugins.checkFrequency[plugins.checkFrequency].

For disabling plugins the link:cmd-plugin-remove.html[plugin remove]
command can be used.

Disabled plugins can be re-enabled using the
link:cmd-plugin-enable.html[plugin enable] command.

== Known issues and bugs

=== Error handling in UI when using the REST API

When a plugin invokes a REST endpoint in the UI, it provides an
`AsyncCallback` to handle the result. At the moment the
`onFailure(Throwable)` of the callback is never invoked, even if there
is an error. Errors are always handled by the Gerrit core UI which
shows the error dialog. This means currently plugins cannot do any
error handling and e.g. ignore expected errors.

In the following example the REST endpoint would return '404 Not
Found' if the user has no username and the Gerrit core UI would
display an error dialog for this. However having no username is
not an error and the plugin may like to handle this case.

[source,java]
----
new RestApi("accounts").id("self").view("username")
    .get(new AsyncCallback<NativeString>() {

  @Override
  public void onSuccess(NativeString username) {
    // TODO
  }

  @Override
  public void onFailure(Throwable caught) {
    // never invoked
  }
});
----


[[reviewer-suggestion]]
== Reviewer Suggestion Plugins

Gerrit provides an extension point that enables Plugins to rank
the list of reviewer suggestion a user receives upon clicking "Add Reviewer" on
the change screen.
Gerrit supports both a default suggestion that appears when the user has not yet
typed anything and a filtered suggestion that is shown as the user starts
typing.
Plugins receive a candidate list and can return a Set of suggested reviewers
containing the Account.Id and a score for each reviewer.
The candidate list is non-binding and plugins can choose to return reviewers not
initially contained in the candidate list.
Server administrators can configure the overall weight of each plugin using the
weight config parameter on [addreviewer "<pluginName-exportName>"].

[source, java]
----
import com.google.gerrit.common.Nullable;
import com.google.gerrit.extensions.annotations.ExtensionPoint;
import com.google.gerrit.reviewdb.client.Account;
import com.google.gerrit.reviewdb.client.Change;
import com.google.gerrit.reviewdb.client.Project;

import java.util.Set;

public class MyPlugin implements ReviewerSuggestion {
  public Set<SuggestedReviewer> suggestReviewers(Project.NameKey project,
      @Nullable Change.Id changeId, @Nullable String query,
      Set<Account.Id> candidates) {
    Set<SuggestedReviewer> suggestions = new HashSet<>();
    // Implement your ranking logic here
    return suggestions;
  }
}
----


[[mail-filter]]
== Mail Filter Plugins

Gerrit provides an extension point that enables Plugins to discard incoming
messages and prevent further processing by Gerrit.

This can be used to implement spam checks, signature validations or organization
specific checks like IP filters.

[source, java]
----
import com.google.gerrit.extensions.annotations.ExtensionPoint;
import com.google.gerrit.server.mail.receive.MailMessage;

public class MyPlugin implements MailFilter {
  boolean shouldProcessMessage(MailMessage message) {
    // Implement your filter logic here
    return true;
  }
}
----

== SEE ALSO

* link:js-api.html[JavaScript API]
* link:dev-rest-api.html[REST API Developers' Notes]

GERRIT
------
Part of link:index.html[Gerrit Code Review]

SEARCHBOX
---------<|MERGE_RESOLUTION|>--- conflicted
+++ resolved
@@ -2307,13 +2307,11 @@
 
 FileHistoryWebLinks will appear on the access rights screen.
 
-<<<<<<< HEAD
 If a `get*WebLink` implementation returns `null`, the link will be omitted. This
 allows the plugin to selectively "enable" itself on a per-project/branch/file
 basis.
-=======
+
 TagWebLinks will appear in the tag list in the last column.
->>>>>>> 433e1a91
 
 [[lfs-extension]]
 == LFS Storage Plugins
