--- conflicted
+++ resolved
@@ -25,34 +25,8 @@
 [[getting-started]]
 == Getting started
 
-<<<<<<< HEAD
 To get started with the development of a plugin clone the sample
 plugin:
-=======
-To get started with the development of a plugin there are two
-recommended ways:
-
-. use the Gerrit Plugin Maven archetype to create a new plugin project:
-+
-With the Gerrit Plugin Maven archetype you can create a skeleton for a
-plugin project.
-+
-----
-mvn archetype:generate -DarchetypeGroupId=com.google.gerrit \
-    -DarchetypeArtifactId=gerrit-plugin-archetype \
-    -DarchetypeVersion=2.13.4 \
-    -DgroupId=com.googlesource.gerrit.plugins.testplugin \
-    -DartifactId=testplugin
-----
-+
-Maven will ask for additional properties and then create the plugin in
-the current directory. To change the default property values answer 'n'
-when Maven asks to confirm the properties configuration. It will then
-ask again for all properties including those with predefined default
-values.
-
-. clone the sample plugin:
->>>>>>> 8140f0cb
 +
 This is a project that demonstrates the various features of the
 plugin API. It can be taken as an example to develop an own plugin.
@@ -2198,6 +2172,12 @@
 separate interface because not all users want to have links for the
 parent revisions.
 
+ParentWebLinks will appear to the right of the SHA1 of the parent
+revisions in the UI. The implementation should in most use cases direct
+to the same external service as PatchSetWebLink; it is provided as a
+separate interface because not all users want to have links for the
+parent revisions.
+
 FileWebLinks will appear in the side-by-side diff screen on the right
 side of the patch selection on each side.
 
