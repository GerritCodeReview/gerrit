:linkattrs:
= Making a Gerrit Release

[NOTE]
This document is meant primarily for Gerrit maintainers
who have been given approval and submit status to the Gerrit
projects.  Additionally, maintainers should be given owner
status to the Gerrit web site.

To make a Gerrit release involves a great deal of complex
tasks and it is easy to miss a step so this document should
hopefully serve as both a how to for those new to the process
and as a checklist for those already familiar with these
tasks.

== Gerrit Release Type

Here are some guidelines on release approaches depending on the
type of release you want to make (`stable-fix`, `stable`, `rc0`,
`rc1`...).

[[stable]]
=== Stable

A `stable` release is generally built from the `master` branch and may
need to undergo some stabilization before releasing the final release.

* Propose the release with any plans/objectives to the mailing list

* Create a Gerrit `rc0`

* If needed create a Gerrit `rc1`

[NOTE]
You may let in a few features to this release

* If needed create a Gerrit `rc2`

[NOTE]
There should be no new features in this release, only bug fixes

* Finally create the `stable` release (no `rc`)

=== Stable-Fix

`stable-fix` releases should likely only contain bug fixes and doc
updates.

* Propose the release with any plans/objectives to the mailing list

* This type of release does not need any RCs, release when the
objectives are met

[[security]]
=== Security-Fix

`security-fix` releases should only contain bug fixes for security
issues.

For security issues it is important that they are only announced
*after* fixed versions for all relevant releases have been published.
Because of this, `security-fix` releases can't be prepared in the public
`gerrit` project.

`security-fix` releases are prepared in the `gerrit-security-fixes`
project which is only readable by the Gerrit Maintainers. Only after
a `security-fix` release has been published will the commits/tags made in
the `gerrit-security-fixes` project be taken over into the public
`gerrit` project.

[[upload-final-release-notes]]
== Upload the final Release Notes change

Upload a change on the homepage project to:

* Remove 'In Development' caveat from the relevant section.

* Add links to the released documentation and the .war file, and make the
latest version bold.

The uploaded change is not to be approved yet, but rather act as the
release content review thread until it can be finalized.

[[update-links]]
=== Update homepage links

Upload a change on the link:https://gerrit-review.googlesource.com/admin/repos/homepage[
homepage project] to change the version numbers to the new version.

[[update-issues]]
=== Update the Issues

Update the issues by hand. There is no script for this.

Our current process is an issue should be updated to say `Status =
Submitted, FixedIn-$version` once the change is submitted, but before the
release.

The updated issues are the ones listed in commit messages since the
previous version tag. Mention each updated issue in the uploaded change,
following the examples from the previous version notes. Add updated issue
owners as reviewers of the uploaded change. More reviewers can be added
or cc'ed, to further coordinate the final release contents.

== Create the Actual Release

[[update-versions]]
=== Update Versions and Create Release Tag

Before doing the release build, the `GERRIT_VERSION` in the `version.bzl`
file must be updated, e.g. change it from `$version-SNAPSHOT` to `$version`.

In addition the version must be updated in a number of `*_pom.xml` files.

To do this run the `./tools/version.py` script and provide the new
version as parameter, e.g.:

----
  version=2.15
  ./tools/version.py $version
----

Commit the changes and create a signed release tag on the new commit:

----
  git tag -s -m "v$version" "v$version"
----

If unable to tag, make sure that git is locally
link:https://medium.com/@rwbutler/signing-commits-using-gpg-on-macos-7210362d15[configured with your user's key].
These are the macOS instructions but such commands should be portable enough.
Setting `GPG_TTY` this way or similar might also be necessary:

----
  export GPG_TTY=$(tty)
----

Tag the plugins:

----
  git submodule foreach '[ "$path" == "modules/jgit" ] || git tag -s -m "v$version" "v$version"'
----

[[build-gerrit]]
=== Build Gerrit

* Build the Gerrit WAR, API JARs and documentation:
+
----
  bazel build release Documentation:searchfree
  ./tools/maven/api.sh war_install
  ./tools/maven/api.sh install
----

* Verify the WAR version:
+
----
  java -jar bazel-bin/release.war --version
----
* Try upgrading a test site and launching the daemon

* Verify the plugin versions:
+
----
  java -jar bazel-bin/release.war init --list-plugins
----

[[publish-gerrit]]
=== Publish the Gerrit Release

[[publish-to-maven-central]]
==== Publish the Gerrit artifacts to Maven Central

* Make sure you have done the
link:dev-release-deploy-config.html#deploy-configuration-setting-maven-central[
configuration] for deploying to Maven Central

* Make sure that the version is updated in the `version.bzl` file and in
the `*_pom.xml` files as described in the link:#update-versions[Update
Versions and Create Release Tag] section.

* Push the WAR to Maven Central:
+
----
  ./tools/maven/api.sh war_deploy
----

* Push the plugin artifacts to Maven Central:
+
----
  ./tools/maven/api.sh deploy
----

* To where the artifacts are uploaded depends on the `GERRIT_VERSION` in
the `version.bzl` file:

** SNAPSHOT versions are directly uploaded into the Sonatype snapshots
repository and no further action is needed:
+
https://oss.sonatype.org/content/repositories/snapshots/com/google/gerrit/[role=external,window=_blank]

** Release versions are uploaded into a staging repository in the
link:https://oss.sonatype.org/[Sonatype Nexus Server].

* Verify the staging repository

** Go to the link:https://oss.sonatype.org/[Sonatype Nexus Server,role=external,window=_blank] and
sign in with your Sonatype credentials.

** Click on 'Build Promotion' in the left navigation bar under
'Staging Repositories' and find the `comgooglegerrit-XXXX` staging
repository.

** Verify its content
+
While the staging repository is open you can upload further content and
also replace uploaded artifacts. If something is wrong with the staging
repository you can drop it by selecting it and clicking on `Drop`.

** Run Sonatype validations on the staging repository
+
Select the staging repository and click on `Close`. This runs the
Sonatype validations on the staging repository. The repository will
only be closed if everything is OK. A closed repository cannot be
modified anymore, but you may still drop it if you find any issues.

** Test closed staging repository
+
Once a repository is closed you can find the URL to it in the `Summary`
section, e.g. https://oss.sonatype.org/content/repositories/comgooglegerrit-1029[role=external,window=_blank]
+
Use this URL for further testing of the artifacts in this repository,
e.g. to try building a plugin against the plugin API in this repository
update the version in the `*_pom.xml` and configure the repository:
+
----
  <repositories>
    <repository>
      <id>gerrit-staging-repository</id>
      <url>https://oss.sonatype.org/content/repositories/comgooglegerrit-1029</url>
    </repository>
  </repositories>
----

* Release the staging repository
+
How to release a staging repository is described in the
link:https://docs.sonatype.org/display/Repository/Sonatype+OSS+Maven+Repository+Usage+Guide#SonatypeOSSMavenRepositoryUsageGuide-8.a.2.ReleasingaStagingRepository[
Sonatype OSS Maven Repository Usage Guide,role=external,window=_blank].
+
[WARNING]
Releasing artifacts to Maven Central cannot be undone!

** Find the closed staging repository in the
link:https://oss.sonatype.org/[Sonatype Nexus Server], select it and
click on `Release`.

** The released artifacts are available in
https://oss.sonatype.org/content/repositories/releases/com/google/gerrit/[role=external,window=_blank]

** It may take up to 2 hours until the artifacts appear on Maven
Central:
+
http://central.maven.org/maven2/com/google/gerrit/[role=external,window=_blank]

* [optional]: View download statistics

** Sign in to the
link:https://oss.sonatype.org/[Sonatype Nexus Server,role=external,window=_blank].

** Click on 'Views/Repositories' in the left navigation bar under
'Central Statistics'.

** Select `com.google.gerrit` as `Project`.

[[publish-to-google-storage]]
==== Publish the Gerrit WAR to the Google Cloud Storage

* go to the link:https://console.cloud.google.com/storage/browser/gerrit-releases/?project=api-project-164060093628[
gerrit-releases bucket in the Google cloud storage console,role=external,window=_blank]
* make sure you are signed in with your Gmail account
* manually upload the Gerrit WAR file by using the `Upload` button

[[push-stable]]
==== Push the Stable Branch

* Create the stable branch `stable-$version` in the `gerrit` project via the
link:https://gerrit-review.googlesource.com/admin/repos/gerrit,branches[
Gerrit Web UI,role=external,window=_blank] or by push.

* Push the commits done on `stable-$version` to `refs/for/stable-$version` and
get them merged.

* Create a change updating the `defaultbranch` field in the `.gitreview`
to match the branch name created.

[[push-tag]]
==== Push the Release Tag

Push the new Release Tag:

----
  git push gerrit-review tag v$version
----

Push the new Release Tag on the plugins:

----
  git submodule foreach git push gerrit-review tag v$version
----

[[upload-documentation]]
==== Upload the Documentation

* Extract the documentation files from the zip file generated from
`bazel build searchfree`: `bazel-bin/Documentation/searchfree.zip`.

* Upload the files manually via web browser to the appropriate folder
in the
link:https://console.cloud.google.com/storage/browser/gerrit-documentation/?project=api-project-164060093628[
gerrit-documentation,role=external,window=_blank] storage bucket.

[[finalize-release-notes]]
=== Finalize the Release Notes

<<<<<<< HEAD
Upload a change on the homepage project to:

* Remove 'In Development' caveat from the relevant section.

* Add links to the released documentation and the .war file, and make the
latest version bold.

[[update-links]]
==== Update homepage links

Upload a change on the link:https://gerrit-review.googlesource.com/admin/repos/homepage[
homepage project,role=external,window=_blank] to change the version numbers to the new version.
=======
Submit that previously uploaded change on the homepage project.
>>>>>>> ae5a87e0

[[update-issues]]
==== Update the Issues

After the release is actually made, you can search in Google Code for
`Status=Submitted FixedIn=$version` and then batch update these changes
to say `Status=Released`. Make sure the pulldown says `All Issues`
because `Status=Submitted` is considered a closed issue.

[[announce]]
==== Announce on Mailing List

Send an email to the mailing list to announce the release. The content of the
announcement email is generated with the `release-announcement.py` script from
the gerrit-release-tools repository, which automatically includes all the
necessary links, hash values, and wraps the text in a PGP signature.

For details refer to the documentation in the script's header, and/or the
help text:

----
 ~/gerrit-release-tools/release-announcement.py --help
----

[[increase-version]]
=== Increase Gerrit Version for Current Development

All new development that is done in the `master` branch will be included in the
next Gerrit release. The Gerrit version should be set to the snapshot version
for the next release.

Use the `version` tool to set the version in the `version.bzl` file:

----
 ./tools/version.py 2.6-SNAPSHOT
----

Verify that the changes made by the tool are sane, then commit them, push
the change for review on the master branch, and get it merged.

[[merge-stable]]
=== Merge `stable` into `master`

After every release, stable should be merged to master to ensure that
none of the changes/fixes ever get lost.

----
  git config merge.summary true
  git checkout master
  git reset --hard origin/master
  git branch -f stable origin/stable
  git merge stable
----

[[update-api-version-in-bazlets-repository]]

Bazlets is used by gerrit plugins to simplify build process. To allow the
new released version to be used by gerrit plugins,
link:https://gerrit.googlesource.com/bazlets/+/master/gerrit_api.bzl#8[gerrit_api.bzl,role=external,window=_blank]
must reference the new version. Upload a change to bazlets repository with
api version upgrade.

[[clean-up-on-master]]
=== Clean up on master

Once you are done with the release, check if there are any code changes in the
master branch that were gated on the next release. Mostly, these are
feature-deprecations that we were holding off on to have a stable release where
the feature is still contained, but marked as deprecated.

See link:dev-processes.html#deprecating-features[Deprecating features] for
details.

GERRIT
------
Part of link:index.html[Gerrit Code Review]

SEARCHBOX
---------<|MERGE_RESOLUTION|>--- conflicted
+++ resolved
@@ -85,7 +85,8 @@
 === Update homepage links
 
 Upload a change on the link:https://gerrit-review.googlesource.com/admin/repos/homepage[
-homepage project] to change the version numbers to the new version.
+homepage project,role=external,window=_blank] to change the version numbers
+to the new version.
 
 [[update-issues]]
 === Update the Issues
@@ -127,9 +128,10 @@
 ----
 
 If unable to tag, make sure that git is locally
-link:https://medium.com/@rwbutler/signing-commits-using-gpg-on-macos-7210362d15[configured with your user's key].
-These are the macOS instructions but such commands should be portable enough.
-Setting `GPG_TTY` this way or similar might also be necessary:
+link:https://medium.com/@rwbutler/signing-commits-using-gpg-on-macos-7210362d15[
+configured with your user's key,role=external,window=_blank]. These are the
+macOS instructions but such commands should be portable enough. Setting
+`GPG_TTY` this way or similar might also be necessary:
 
 ----
   export GPG_TTY=$(tty)
@@ -200,7 +202,7 @@
 https://oss.sonatype.org/content/repositories/snapshots/com/google/gerrit/[role=external,window=_blank]
 
 ** Release versions are uploaded into a staging repository in the
-link:https://oss.sonatype.org/[Sonatype Nexus Server].
+link:https://oss.sonatype.org/[Sonatype Nexus Server,role=external,window=_blank].
 
 * Verify the staging repository
 
@@ -252,8 +254,8 @@
 Releasing artifacts to Maven Central cannot be undone!
 
 ** Find the closed staging repository in the
-link:https://oss.sonatype.org/[Sonatype Nexus Server], select it and
-click on `Release`.
+link:https://oss.sonatype.org/[Sonatype Nexus Server,role=external,window=_blank],
+select it and click on `Release`.
 
 ** The released artifacts are available in
 https://oss.sonatype.org/content/repositories/releases/com/google/gerrit/[role=external,window=_blank]
@@ -323,22 +325,7 @@
 [[finalize-release-notes]]
 === Finalize the Release Notes
 
-<<<<<<< HEAD
-Upload a change on the homepage project to:
-
-* Remove 'In Development' caveat from the relevant section.
-
-* Add links to the released documentation and the .war file, and make the
-latest version bold.
-
-[[update-links]]
-==== Update homepage links
-
-Upload a change on the link:https://gerrit-review.googlesource.com/admin/repos/homepage[
-homepage project,role=external,window=_blank] to change the version numbers to the new version.
-=======
 Submit that previously uploaded change on the homepage project.
->>>>>>> ae5a87e0
 
 [[update-issues]]
 ==== Update the Issues
