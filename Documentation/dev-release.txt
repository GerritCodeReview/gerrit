= Making a Gerrit Release

[NOTE]
This document is meant primarily for Gerrit maintainers
who have been given approval and submit status to the Gerrit
projects.  Additionally, maintainers should be given owner
status to the Gerrit web site.

To make a Gerrit release involves a great deal of complex
tasks and it is easy to miss a step so this document should
hopefully serve as both a how to for those new to the process
and as a checklist for those already familiar with these
tasks.


== Gerrit Release Type

Here are some guidelines on release approaches depending on the
type of release you want to make (`stable-fix`, `stable`, `rc0`,
`rc1`...).

[[stable]]
=== Stable

A `stable` release is generally built from the `master` branch and may
need to undergo some stabilization before releasing the final release.

* Propose the release with any plans/objectives to the mailing list

* Create a Gerrit `rc0`

* If needed create a Gerrit `rc1`

[NOTE]
You may let in a few features to this release

* If needed create a Gerrit `rc2`

[NOTE]
There should be no new features in this release, only bug fixes

* Finally create the `stable` release (no `rc`)


=== Stable-Fix

`stable-fix` releases should likely only contain bug fixes and doc
updates.

* Propose the release with any plans/objectives to the mailing list

* This type of release does not need any RCs, release when the
objectives are met


[[security]]
=== Security-Fix

`security-fix` releases should only contain bug fixes for security
issues.

For security issues it is important that they are only announced
*after* fixed versions for all relevant releases have been published.
Because of this, `security-fix` releases can't be prepared in the public
`gerrit` project.

`security-fix` releases are prepared in the `gerrit-security-fixes`
project which is only readable by the Gerrit Maintainers. Only after
a `security-fix` release has been published will the commits/tags made in
the `gerrit-security-fixes` project be taken over into the public
`gerrit` project.


== Create the Actual Release

[[update-versions]]
=== Update Versions and Create Release Tag

Before doing the release build, the `GERRIT_VERSION` in the `version.bzl`
file must be updated, e.g. change it from `$version-SNAPSHOT` to `$version`.

In addition the version must be updated in a number of `*_pom.xml` files.

To do this run the `./tools/version.py` script and provide the new
version as parameter, e.g.:

----
  version=2.15
  ./tools/version.py $version
----

Commit the changes and create a signed release tag on the new commit:

----
  git tag -s -m "v$version" "v$version"
----

Tag the plugins:

----
  git submodule foreach git tag -s -m "v$version" "v$version"
----

[[build-gerrit]]
=== Build Gerrit

* Build the Gerrit WAR, API JARs and documentation
+
----
  bazel build release Documentation:searchfree
  ./tools/maven/api.sh install
----

* Verify the WAR version:
+
----
  java -jar ~/dl/gerrit-$version.war --version
----
* Try upgrading a test site and launching the daemon

* Verify plugin versions
+
Verify the versions:
+
----
  java -jar bazel-bin/release.war init --list-plugins
----

[[publish-gerrit]]
=== Publish the Gerrit Release

[[publish-to-maven-central]]
==== Publish the Gerrit artifacts to Maven Central

* Make sure you have done the
link:dev-release-deploy-config.html#deploy-configuration-setting-maven-central[
configuration] for deploying to Maven Central

* Make sure that the version is updated in the `version.bzl` file and in
the `*_pom.xml` files as described in the link:#update-versions[Update
Versions and Create Release Tag] section.

* Push the WAR to Maven Central:
+
----
  ./tools/maven/api.sh war_deploy
----

* Push the plugin artifacts to Maven Central:
+
----
  ./tools/maven/api.sh deploy
----

* To where the artifacts are uploaded depends on the `GERRIT_VERSION` in
the `version.bzl` file:

** SNAPSHOT versions are directly uploaded into the Sonatype snapshots
repository and no further action is needed:
+
https://oss.sonatype.org/content/repositories/snapshots/com/google/gerrit/

** Release versions are uploaded into a staging repository in the
link:https://oss.sonatype.org/[Sonatype Nexus Server].

* Verify the staging repository

** Go to the link:https://oss.sonatype.org/[Sonatype Nexus Server] and
sign in with your Sonatype credentials.

** Click on 'Build Promotion' in the left navigation bar under
'Staging Repositories' and find the `comgooglegerrit-XXXX` staging
repository.

** Verify its content
+
While the staging repository is open you can upload further content and
also replace uploaded artifacts. If something is wrong with the staging
repository you can drop it by selecting it and clicking on `Drop`.

** Run Sonatype validations on the staging repository
+
Select the staging repository and click on `Close`. This runs the
Sonatype validations on the staging repository. The repository will
only be closed if everything is OK. A closed repository cannot be
modified anymore, but you may still drop it if you find any issues.

** Test closed staging repository
+
Once a repository is closed you can find the URL to it in the `Summary`
section, e.g. https://oss.sonatype.org/content/repositories/comgooglegerrit-1029
+
Use this URL for further testing of the artifacts in this repository,
e.g. to try building a plugin against the plugin API in this repository
update the version in the `*_pom.xml` and configure the repository:
+
----
  <repositories>
    <repository>
      <id>gerrit-staging-repository</id>
      <url>https://oss.sonatype.org/content/repositories/comgooglegerrit-1029</url>
    </repository>
  </repositories>
----

* Release the staging repository
+
How to release a staging repository is described in the
link:https://docs.sonatype.org/display/Repository/Sonatype+OSS+Maven+Repository+Usage+Guide#SonatypeOSSMavenRepositoryUsageGuide-8.a.2.ReleasingaStagingRepository[
Sonatype OSS Maven Repository Usage Guide].
+
[WARNING]
Releasing artifacts to Maven Central cannot be undone!

** Find the closed staging repository in the
link:https://oss.sonatype.org/[Sonatype Nexus Server], select it and
click on `Release`.

** The released artifacts are available in
https://oss.sonatype.org/content/repositories/releases/com/google/gerrit/

** It may take up to 2 hours until the artifacts appear on Maven
Central:
+
http://central.maven.org/maven2/com/google/gerrit/

* [optional]: View download statistics

** Sign in to the
link:https://oss.sonatype.org/[Sonatype Nexus Server].

** Click on 'Views/Repositories' in the left navigation bar under
'Central Statistics'.

** Select `com.google.gerrit` as `Project`.


[[publish-to-google-storage]]
==== Publish the Gerrit WAR to the Google Cloud Storage

* go to the link:https://console.cloud.google.com/storage/browser/gerrit-releases/?project=api-project-164060093628[
gerrit-releases bucket in the Google cloud storage console]
* make sure you are signed in with your Gmail account
* manually upload the Gerrit WAR file by using the `Upload` button

[[push-stable]]
==== Push the Stable Branch

* Create the stable branch `stable-$version` in the `gerrit` project via the
link:https://gerrit-review.googlesource.com/admin/repos/gerrit,branches[
Gerrit Web UI] or by push.

<<<<<<< HEAD
* Push the commits done on `stable-$version` to `refs/for/stable-$version` and
=======
* Create a change updating the `defaultbranch` field in the `.gitreview`
to match the branch name created.

* Push the commits done on `stable-2.5` to `refs/for/stable-2.5` and
>>>>>>> 8e8bd2b6
get them merged


[[push-tag]]
==== Push the Release Tag

Push the new Release Tag:

----
  git push gerrit-review tag v$version
----

Push the new Release Tag on the plugins:

----
  git submodule foreach git push gerrit-review tag v$version
----


[[upload-documentation]]
==== Upload the Documentation

* Extract the documentation files from the zip file generated from
`bazel build searchfree`: `bazel-bin/Documentation/searchfree.zip`.

* Upload the files manually via web browser to the appropriate folder
in the
link:https://console.cloud.google.com/storage/browser/gerrit-documentation/?project=api-project-164060093628[
gerrit-documentation] storage bucket.

[[finalize-release-notes]]
=== Finalize the Release Notes

Upload a change on the homepage project to:

* Remove 'In Development' caveat from the relevant section.

* Add links to the released documentation and the .war file, and make the
latest version bold.

[[update-links]]
==== Update homepage links

Upload a change on the link:https://gerrit-review.googlesource.com/admin/repos/homepage[
homepage project] to change the version numbers to the new version.

[[update-issues]]
==== Update the Issues

Update the issues by hand. There is no script for this.

Our current process is an issue should be updated to say `Status =
Submitted, FixedIn-$version` once the change is submitted, but before the
release.

After the release is actually made, you can search in Google Code for
`Status=Submitted FixedIn=$version` and then batch update these changes
to say `Status=Released`. Make sure the pulldown says `All Issues`
because `Status=Submitted` is considered a closed issue.


[[announce]]
==== Announce on Mailing List

Send an email to the mailing list to announce the release. The content of the
announcement email is generated with the `release-announcement.py` script from
the gerrit-release-tools repository, which automatically includes all the
necessary links, hash values, and wraps the text in a PGP signature.

For details refer to the documentation in the script's header, and/or the
help text:

----
 ~/gerrit-release-tools/release-announcement.py --help
----

[[increase-version]]
=== Increase Gerrit Version for Current Development

All new development that is done in the `master` branch will be included in the
next Gerrit release. The Gerrit version should be set to the snapshot version
for the next release.

Use the `version` tool to set the version in the `version.bzl` file:

----
 ./tools/version.py 2.6-SNAPSHOT
----

Verify that the changes made by the tool are sane, then commit them, push
the change for review on the master branch, and get it merged.

[[merge-stable]]
=== Merge `stable` into `master`

After every release, stable should be merged to master to ensure that
none of the changes/fixes ever get lost.

----
  git config merge.summary true
  git checkout master
  git reset --hard origin/master
  git branch -f stable origin/stable
  git merge stable
----

[[update-api-version-in-bazlets-repository]]

Bazlets is used by gerrit plugins to simplify build process. To allow the
new released version to be used by gerrit plugins,
link:https://gerrit.googlesource.com/bazlets/+/master/gerrit_api.bzl#8[gerrit_api.bzl]
must reference the new version. Upload a change to bazlets repository with
api version upgrade.

[[clean-up-on-master]]
=== Clean up on master

Once you are done with the release, check if there are any code changes in the
master branch that were gated on the next release. Mostly, these are
feature-deprecations that we were holding off on to have a stable release where
the feature is still contained, but marked as deprecated.

See link:dev-contributing.html#deprecating-features[Deprecating features] for
details.

GERRIT
------
Part of link:index.html[Gerrit Code Review]

SEARCHBOX
---------<|MERGE_RESOLUTION|>--- conflicted
+++ resolved
@@ -250,15 +250,11 @@
 link:https://gerrit-review.googlesource.com/admin/repos/gerrit,branches[
 Gerrit Web UI] or by push.
 
-<<<<<<< HEAD
 * Push the commits done on `stable-$version` to `refs/for/stable-$version` and
-=======
+get them merged.
+
 * Create a change updating the `defaultbranch` field in the `.gitreview`
 to match the branch name created.
-
-* Push the commits done on `stable-2.5` to `refs/for/stable-2.5` and
->>>>>>> 8e8bd2b6
-get them merged
 
 
 [[push-tag]]
