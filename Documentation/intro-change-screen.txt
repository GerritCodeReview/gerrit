= Change Screen - Introduction

As of Gerrit 2.8 the change screen was redesigned from the ground up. The old
change screen is deprecated and will be discontinued in one of the next Gerrit
releases.

The design spirit of the new change screen is simplicity: only one patch set is
presented on the screen. The list of related changes is always visible and
optional elements are moved to pop down boxes.

This is not only a facelift. The main highlights are under the hood:

* Old style RPC calls are replaced by the REST API
* The prettify syntax highlighting library was replaced by Codemirror
* Automatic refresh of open changes
* Support to download a patch direct in browser: no local repo is needed
* JS API integration: it was never so easy to add change/revision actions or
HTML fragments to the UI from a plugin

This document is intended to help users to switch to the new change screen.

Further information on the topic can be found in the:
link:https://groups.google.com/forum/#!topic/repo-discuss/6Ryz9p6AzgE[
CodeScreen2 thread on the repo-discuss mailing list].

[[configuration]]
== Configuration

<<<<<<< HEAD
The new change screen is activated by default. It can be deactivated
system-wide by changing the link:config-gerrit.html[gerrit.changeScreen]
setting to `OLD_UI`.  Users can deactivate it by setting `OLD_UI` on their
user preferences page.
=======
The new change screen is deactivated by default.  Administrators can activate
it system-wide by changing the link:config-gerrit.html[gerrit.changeScreen]
setting to `CHANGE_SCREEN2`.

Users can switch between the old and new screens by selecting "Old Screen" or
"New Screen" in the "Change View" setting on their user preferences page.

By setting "Default", users can select to use whichever screen the site
administrator has configured.
>>>>>>> a0b62862

[[switching-between-patch-sets]]
== Switching between patch sets

As already mentioned above, the main difference between the old and the new
change screen is the fact that only one patch set is presented on the screen.

To switch to other patch sets for the given change, the drop down 'Patch Sets'
box is used on the right upper side of the change header. The current selected
patch set and the number of patch sets are shown on the drop down in the form:
"currently active patch set/number of patch sets". To indicate that not the
current patch set is active, change header contains: "Not Current" headline
instead of the change status.

Patch sets are always sorted in descending order. The option to switch between
ascending and reverse patch set sorting order is not supported on the new change
screen.

Key bindings: "n" & "p" to navigate between the patch sets.

[[download-commands]]
== Download commands

The commands to checkout, pull, or cherry-pick a patchset moved to the
'Download' drop down box.  Patch files can be downloaded as base64 encoded or
zipped versions. Download-plugin must be installed to see the download actions.
If download plugin is not installed, only patch files hyperlinks are shown.

Change state is cached in browsers, and the change state includes the download
URLs. If the change is modified (e.g. add a message or change  a label vote)
the cached state in the browser will be invalidated and the download commands
will update. Another option to invalidate the cache is to use "Ctrl+Shift+R".

[[included-in]]
== Included in

To see the branches a specific change was merged into and the list of the tags
a change was tagged with, use the 'Included In' drop down on the change header,
to the left of the 'Revisions' drop down.

Note that this list is only visible on merged changes.

[[quick-approve]]
== Quick approve

The so called 'Quick approve' button is some times confusing. Normal users (i.e.
non-maintainers) see this as 'Verified+1' button to the right of the 'Reply'
button.

The button is not always "Verified+1". The button appears if a user has
permission to vote the max score in exactly one label that the rules have marked
as NEED.

For a maintainer with both 'Verified+1' and 'Code-Review+2' powers the button
does not appear, as both categories are still marked NEED and the maintainer has
permission to use both.  If another maintainer scores 'Code-Review+2', then the
button displays as 'Verified+1'. If a verifier scores 'Verified+1' the button
displays as 'Code-Review+2'.

It is important to note that by design, the user cannot provide a comment when
using this button, hence the name 'Quick approve'. To provide comments, the
'Reply' button should be used.

[[reply-button]]
== Reply button

This button corresponds to the 'Review' button the on patch set panel on the old
change screen. The user can optionally send an email during the vote. Inline
comments are displayed inside of the ReplyBox. Editing them inline in the
ReplyBox is currently not possible.

Hint: if "LGTM" (acronym for 'Looks Good To Me') is typed in the ReplyBox,
then the highest possible score for 'Code-Review' category for logged in user
is selected.

Key bindings: "a" to open the drop down. "ESC" to close it.

[[edit-commit-message]]
== Edit commit message

To edit the commit message use the 'Edit Message' button on the change header,
which will open a drop-down editor box.

Key bindings: "e" to open the drop down. "ESC" to close it.

[[star-change]]
== Star and unstar changes

Star change icon allows to star the change, so that "starredby:self" query can
retrieve the starred changes later. If the change is already starred, then
clicking the icon again unstars the change.

Key bindings: "s" to star/unstar the change.

[[permalink-change]]
== Permalink a change

Hyperlink "Change <change link>" is a control that serves for two purposes:
reload the change and permalink the change. To permalink,
Right mouse click -> Copy Link Address.

Key bindings: "R" to reload the change.

[[edit-change-topic]]
== Edit change topic

To edit the topic use the edit icon to the right of the topic field.

Key bindings: "t" to open the drop down. "ESC" to close it.

[[abandon-restore]]
== Abandon or Restore changes

When a change is abandoned or restored, a panel appears and a comment message
can be provided.

[[working-with-drafts]]
== Working with draft changes and patch sets

When a change or a patch set is a draft, then three additional buttons
appear on the action panel: 'Publish', 'Delete Revision', and 'Delete
Change'. 'Delete Revision' button is only visible when there are at
least two (draft) revisions. In the 'Patch Set' drop down a "(DRAFT)"
suffix is added to the patch set number to indicate that the patch set
is a draft.

[[draft-comments]]
== Highlight draft comments

If a patch set has draft comments that weren't published yet, then that patch
set is marked on the list in the 'Patch Sets' drop down list. In addition a red
"draft" prefix appears on the filenames in the file table.

[[codemirror]]
== Codemirror

On the user preferences page, 'Side By Side' or 'Unified Diff' view can be
configured.  Use the "/" key to start the CodeMirror search, like in 'vim'.

Key bindings are not customizable at the moment. They may be added in the future.

Range comments are supported on Codemirror's 'Side By Side' screen.  Highlight
lines with the mouse and then click the bottom-most line number to create a
range comment for the highlighted lines. It can also be used to select a
region on one line to emphasize what the comment is related to.

Key bindings:

* j / k: next line / previous line
* n / p: next diff chunk / previous diff chunk
* ] / [: next file / previous file
* u: up to change
* c: create a new inline comment (focus has to be in codemirror view)
* / or <Ctrl> + f: search in the current file
* <Shift> + o: expand or collapse all comments on current line
* <Enter> or o: expand or collapse comment
* <Esc> or Cancel: comment edit
* i: toggle intraline differences
* ,: Show diff preferences
* <Ctrl> + s: Save draft comment

[[reviewers]]
== Reviewers

Reviewers who actually voted on the change or were added to the change but didn't
vote yet are shown as "chip" in the 'Reviewers' field.

The votes per category are listed above the File list.

To add a reviewer, use the 'Add...' button to the right of the 'Reviewers'
field. Typing  into the pop-up text field activates auto completion of user or
group names.

To remove reviewers click on the 'x' icon in the reviewer's "chip".

Votable categories are shown as a tooltip for each reviewer.

Key bindings:  "c" to add a reviewer. "ESC" to close the drop down.

[[auto-refresh]]
== Auto refresh of change data

On the new change screen polling for updates to the currently open change is
activated per default.  For example, if another user votes or comments on the
same change, then a popup window appears on the bottom right corner of the
screen to notify the user that the change was updated.

The default delay is 30 seconds.  It can be configured with the
link:config-gerrit.html[change.updateDelay] setting.

[[related-changes]]
== "Related changes"

A tab control on the third column shows the related changes. There are 4
different tabs:

* Related Changes

This tab page shows changes on which the current change depends (ancestors) and
open changes that depend on the current change (descendants). For merge commits
it shows also the closed changes that are going to be merged into the
destination branch by accepting the merge commit. It is kind of a dependency
too, but not in the sense of "these changes have to be submitted in order to
submit this change".

Unlike the old change screen it doesn't explicitly say "needed by" and "depends
on" any more, but the relationship can still be inferred from the position of
the change in the list.  Changes listed above the current change are dependents;
changes below the current change are dependencies.

Indicators are appended on the commit message headlines of related changes to
signify dependencies on outdated changes, or commits that are not associated to
changes under review:

If the selected patch set of a change is older than its latest patch set,
the change is marked with an orange dot.

If a descendant change depends on a patch set that is older than the selected
patch set of a change, the descendent change is marked with a tilde (~).

If an ancestor commit is not associated to a Gerrit change, i.e. has been pushed
directly to the repository bypassing review, it is marked with a black dot.

This tab is only visible if related changes for the current active
change exist.

* Same Topic Changes

Changes that share the same topic are listed on this tab page. Only changes
in status opened are currently shown.

This tab is only visible if same topic changes for the current active
change exist.

* Cherry-Picks Changes

Changes with the same change id for the current project are listed on this
tab page. Note that also abandoned or merged changes can be shown. Currently
the status of the listed changes is not shown.

This tab is only visible if cherry-picked changes for the current active
change exist.

* Conflicts With Changes

Changes that are conflicting with the current change are listed on this
tab. Only the changes that are mergeable are currently shown. Non mergeable
changes are filtered out.

This tab is only visible if there are conflicting changes with the
current change.

Key bindings: "J" & "K" to navigate between the related changes. "O" to
open the currently selected change on one of the related changes tab page.

[[file-table]]
== File table

The user can now manually toggle the 'reviewed' flag per file using the check
box to the left of the filename.

Key bindings: "j" & "k" to navigate in the file table, "r" to toggle the
'reviewed' flag, and "o" or "Enter" to open diff in codemirror or unified diff
view.

[[diff-against]]
== Diff against

In the 'Diff against' dropdown, base reference version can be selected. On
selecting an entry the file table list is reloaded and shows only the files
that were changed compared to this reference version. The selected revision
is passed to the side by side view, so that code mirror windows "remember"
the base reference version choice made on the change screen.

[[history]]
== History

The history table shows change messages and inline file comments. Expand All and
Collapse All buttons show/hide the messages.

Key bindings: "x" expands all messages, "z" collapses them again.

GERRIT
------
Part of link:index.html[Gerrit Code Review]

SEARCHBOX
---------<|MERGE_RESOLUTION|>--- conflicted
+++ resolved
@@ -26,22 +26,12 @@
 [[configuration]]
 == Configuration
 
-<<<<<<< HEAD
 The new change screen is activated by default. It can be deactivated
 system-wide by changing the link:config-gerrit.html[gerrit.changeScreen]
-setting to `OLD_UI`.  Users can deactivate it by setting `OLD_UI` on their
-user preferences page.
-=======
-The new change screen is deactivated by default.  Administrators can activate
-it system-wide by changing the link:config-gerrit.html[gerrit.changeScreen]
-setting to `CHANGE_SCREEN2`.
+setting to `OLD_UI`.
 
 Users can switch between the old and new screens by selecting "Old Screen" or
 "New Screen" in the "Change View" setting on their user preferences page.
-
-By setting "Default", users can select to use whichever screen the site
-administrator has configured.
->>>>>>> a0b62862
 
 [[switching-between-patch-sets]]
 == Switching between patch sets
