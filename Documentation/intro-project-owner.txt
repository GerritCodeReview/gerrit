:linkattrs:
= Project Owner Guide

This is a Gerrit guide that is dedicated to project owners. It
explains the many possibilities that Gerrit provides to customize the
workflows for a project.

[[project-owner]]
== What is a project owner?

Being project owner means that you own a project in Gerrit.
Technically this is expressed by having the
link:access-control.html#category_owner[Owner] access right on
`+refs/*+` on that project. As project owner you have the permission to
edit the access control list and the project settings of the project.
It also means that you should get familiar with these settings so that
you can adapt them to the needs of your project.

Being project owner means being responsible for the administration of
a project. This requires having a deeper knowledge of Gerrit than the
average user. Normally per team there should be 2 to 3 persons, who
have a certain level of Git/Gerrit knowledge, assigned as project
owners. It normally doesn't make sense that everyone in a team is
project owner. For normal team members it is sufficient to be committer
or contributor.

[[access-rights]]
== Access Rights

As a project owner you can edit the access control list of your
project. This allows you to grant permissions on the project to
different groups.

Gerrit comes with a rich set of permissions which allow a very
fine-grained control over who can do what on a project. Access
control is one of the most powerful Gerrit features but it is also a
rather complex topic. This guide will only highlight the most
important aspects of access control, but the link:access-control.html[
Access Control] chapter explains all the details.

[[edit-access-rights]]
=== Editing Access Rights

To see the access rights of your project

- go to the Gerrit Web UI
- click on the `Projects` > `List` menu entry
- find your project in the project list and click on it
- click on the `Access` menu entry

By clicking on the `Edit` button the access rights become editable and
you may save any changes by clicking on the `Save Changes` button.
Optionally you can provide a `Commit Message` to explain the reasons
for changing the access rights.

The access rights are stored in the project's Git repository in a
special branch called `refs/meta/config`. On this branch there is a
`project.config` file which contains the access rights. More
information about this storage format can be found in the
link:config-project-config.html[Project Configuration File Format]
chapter. What is important to know is that by looking at the history
of the `project.config` file on the `refs/meta/config` branch you can
always see how the access rights were changed and by whom. If a good
commit message is provided you can also see from the history why the
access rights were modified.

If a Git browser such as gitweb is configured for the Gerrit server you
can find a link to the history of the `project.config` file in the
Web UI. Otherwise you may inspect the history locally. If you have
cloned the repository you can do this by executing the following
commands:

----
  $ git fetch ssh://localhost:29418/project refs/meta/config
  $ git checkout FETCH_HEAD
  $ git log project.config
----

Non project owners may still edit the access rights and propose the
modifications to the project owners by clicking on the `Save for
Review` button. This creates a new change with the access rights
modifications that can be approved by a project owner. The project
owners are automatically added as reviewer on this change so that they
get informed about it by email.

[[inheritance]]
=== Inheritance

Normally when a new project is created in Gerrit it already has some
access rights which are inherited from the parent projects.
Projects in Gerrit are organized hierarchically as a tree with the
`All-Projects` project as root from which all projects inherit. Each
project can have only a single parent project, multi-inheritance is
not supported.

Looking at the access rights of your project in the Gerrit Web UI, you
only see the access rights which are defined on that project. To see
the inherited access rights you must follow the link to the parent
project under `Rights Inherit From`.

Inherited access rights can be overwritten unless they are defined as
link:access-control.html#block[BLOCK rule]. BLOCK rules are used to
limit the possibilities of the project owners on the inheriting
projects. With this, global policies can be enforced on all projects.
Please note that Gerrit doesn't prevent you from assigning access
rights that contradict an inherited BLOCK rule, but these access rights
will simply have no effect.

If you are responsible for several projects which require the same
permissions, it makes sense to have a common parent for them and to
maintain the access rights on that common parent. Changing the parent
of a project is only allowed for Gerrit administrators. This means you
need to contact the administrator of your Gerrit server if you want to
reparent your project. One way to do this is to change the parent
project in the Web UI, save the modifications for review and get the
change approved and merged by a Gerrit administrator.

[[refs]]
=== References

Access rights in Gerrit are assigned on references (aka refs). Refs in
Git exist in different namespaces, e.g. all branches normally exist
under `refs/heads/` and all tags under `refs/tags/`. In addition there
are a number of link:access-control.html#references_special[special refs]
and link:access-control.html#references_magic[magic refs].

Gerrit only supports tags that are reachable by any ref not owned by
Gerrit. This includes branches (refs/heads/*) or custom ref namespaces
(refs/my-company/*). Tagging a change ref is not supported.
When filtering tags by visibility, Gerrit performs a reachability check
and will present the user ony with tags that are reachable by any ref
they can see.

Access rights can be assigned on a concrete ref, e.g.
`refs/heads/master` but also on ref patterns and regular expressions
for ref names.

A ref pattern ends with `+/*+` and describes a complete ref name
namespace, e.g. access rights assigned on `+refs/heads/*+` apply to all
branches.

Regular expressions must start with `^`, e.g. access rights assigned
on `+^refs/heads/rel-.*+` would apply to all `+rel-*+` branches.

[[groups]]
=== Groups

Access rights are granted to groups. It is useful to know that Gerrit
maintains its own groups internally but also supports different external
group backends.

The Gerrit internal groups can be seen in the Gerrit Web UI by clicking
on the `Groups` > `List` menu entry. By clicking on a group you can
edit the group members (`Members` tab) and the group options
(`General` tab).

Gerrit internal groups contain users as members, but can also include
other groups, even external groups.

Every group is owned by an owner group. Only members of the owner
group can administrate the owned group (assign members, edit the group
options). A group can own itself; in this case members of the group
can, for example, add further members to the group. When you create new
groups for your project to assign access rights to committer or other
roles, make sure that they are owned by the project owner group.

An important setting on a group is the option
`Make group visible to all registered users.`, which defines whether
non-members can see who is member of the group.

New internal Gerrit groups can be created under `Groups` >
`Create New Group`. This menu is only available if you have the global
capability link:access-control.html#capability_createGroup[Create Group]
assigned.

Gerrit also has a set of special
link:access-control.html#system_groups[system groups] that you might
find useful.

External groups need to be prefixed when assigning access rights to
them, e.g. link:access-control.html#ldap_groups[LDAP group names] need
to be prefixed with `ldap/`.

If the link:https://gerrit-review.googlesource.com/admin/repos/plugins/singleusergroup[
singleusergroup,role=external,window=_blank] plugin is installed you can also directly assign
access rights to users, by prefixing the username with `user/` or the
user's account ID by `userid/`.

[[common-access-rights]]
=== Common Access Rights

Different roles in a project, such as developer (committer) or
contributor, need different access rights. Examples for which access
rights are typically assigned for which role are described in the
link:access-control.html#example_roles[Access Control] chapter.

[[code-review]]
=== Code Review

Gerrit's main functionality is code review, however using code review
is optional and you may decide to only use Gerrit as a Git server with
access control. Whether you allow only pushes for review or also
direct pushes depends on the project's access rights.

To push a commit for review it must be pushed to
link:access-control.html#refs_for[refs/for/<branch-name>]. This means
the link:access-control.html#category_push_review[Push] access right
must be assigned on `refs/for/<branch-name>`.

To allow direct pushes and bypass code review, the
link:access-control.html#category_push_direct[Push] access right is
required on `refs/heads/<branch-name>`.

By pushing for review you are not only enabling the review workflow,
but you can also get link:#continuous-integration[automatic
verifications from a build server] before changes are merged. In
addition you can benefit from Gerrit's merge strategies that can
automatically merge/rebase commits on server side if necessary. You can
control the merge strategy by configuring the
link:config-project-config.html#submit-type[submit type] on the project. If you
bypass code review you always need to merge/rebase manually if the tip
of the destination branch has moved. Please keep this in mind if you
choose to not work with code review because you think it's easier to
avoid the additional complexity of the review workflow; it might
actually not be easier.

You may also enable link:user-upload.html#auto_merge[auto-merge on
push] to benefit from the automatic merge/rebase on server side while
pushing directly into the repository.

[[project-options]]
== Project Options

As project owner you can control several options on your project.
The different options are described in the
link:project-configuration.html#project_options[Project Options] section.

To see the options of your project:

. Go to the Gerrit Web UI.
. Click on the `Projects` > `List` menu entry.
. Find your project in the project list and click it.
. Click the `General` menu entry.

[[submit-type]]
=== Submit Type

An important decision for a project is the choice of the submit type
and the content merge setting (see the `Allow content merges` option).
The link:config-project-config.html#submit-type[submit type] is the method
Gerrit uses to submit a change to the project. The submit type defines
what Gerrit should do on submit of a change if the destination branch
has moved while the change was in review. The
link:project-configuration.html#content_merge[content merge] setting applies
if the same files have been modified concurrently and tells Gerrit
whether it should attempt a content merge for these files.

When choosing the submit type and the content merge setting one must
weigh development comfort against the safety of not breaking the
destination branch.

The most restrictive submit type is
link:project-configuration.html#fast_forward_only[Fast Forward Only]. Using
this submit type means that after submitting one change all other open
changes for the same destination branch must be rebased manually. This
is quite burdensome and in practice only feasible for branches with
very few changes. On the other hand, if changes are verified before
submit, e.g. automatically by a CI integration, with this submit type,
you can be sure that the destination branch never gets broken.

Choosing link:project-configuration.html#merge_if_necessary[Merge If Necessary]
as submit type makes the life for developers more comfortable,
especially if content merge is enabled. If this submit strategy is used
developers only need to rebase manually if the same files have been
modified concurrently or if the content merge on such a file fails. The
drawback with this submit type is that there is a risk of breaking
the destination branch, e.g. if one change moves a class into another
package and another change imports this class from the old location.
Experience shows that in practice `Merge If Necessary` with content
merge enabled works pretty well and breaking the destination branch
happens rarely. This is why this setting is recommended at least for
development branches. You likely want to start with
`Merge If Necessary` with content merge enabled and only switch to a
more restrictive policy if you are facing issues with the build and
test stability of the destination branches.

It is also possible to define the submit type dynamically via
link:#prolog-submit-type[Prolog]. This way you can use different submit
types for different branches.

Please note that there are other submit types available; they are
described in the link:config-project-config.html#submit-type[Submit Type]
section.

[[labels]]
== Labels

The code review process includes that reviewers formally express their
opinion about a change by voting on different link:config-labels.html[
labels]. By default Gerrit comes with the
link:config-labels.html#label_Code-Review[Code-Review] label and many
Gerrit servers have the link:config-labels.html#label_Verified[Verified]
label configured globally. However projects can also define their own
link:config-labels.html#label_custom[custom labels] to formalize
project-specific workflows. For example if a project requires an IP
approval from a special IP-team, it can define an `IP-Review` label
and grant permissions to the IP-team to vote on this label.

The behavior of a label can be controlled by its
link:config-labels.html#label_function[function], e.g. it can be
configured whether a max positive voting on the label is required for
submit or if the voting on the label is optional.

By using a custom link:#submit-rules[submit rule] it can be controlled
per change whether a label is required for submit or not.

A useful feature on labels is the possibility to automatically copy
scores forward to new patch sets if it was a
link:config-labels.html#label_copyAllScoresOnTrivialRebase[trivial
rebase] or if link:config-labels.html#label_copyAllScoresIfNoCodeChange[
there was no code change] (e.g. only the commit message was edited).

[[submit-rules]]
== Submit Rules

A link:prolog-cookbook.html#SubmitRule[submit rule] in Gerrit is logic
that defines when a change is submittable. By default, a change is
submittable when it gets at least one highest vote on each label and
has no lowest vote (aka veto vote) on any label.

The submit rules in Gerrit are implemented in link:prolog-cookbook.html[
Prolog] and projects that need more flexibility can define their own
submit rules to decide when a change should be submittable. A good
link:prolog-cookbook.html#NonAuthorCodeReview[example] from the Prolog
cookbook shows how to allow submit only if a change has a
`Code-Review+2` vote from a person that is not the change author. This
way a four-eyes principle for the reviews can be enforced.

A Prolog submit rule has access to link:prolog-change-facts.html[
information] about the change for which it is testing the
submittability. Among others the list of the modified files can be
accessed, which allows special logic if certain files are touched. For
example, a common practice is to require a vote on an additional label,
like `Library-Compliance`, if the dependencies of the project are
changed.

[[prolog-submit-type]]
It is also possible to control the link:prolog-cookbook.html#SubmitType[
submit type] from Prolog. For example this can be used to define a more
restrictive submit type such as `Fast Forward Only` for stable branches
while using a more liberal submit type, e.g. `Merge If Necessary` with
content merge, for development branches. How this can be done can be
seen from an link:prolog-cookbook.html#SubmitTypePerBranch[example] in
the Prolog cookbook.

Submit rules are maintained in the link:prolog-cookbook.html#RulesFile[
rules.pl] file in the `refs/meta/config` branch of the project. How to
write submit rules is explained in the
link:prolog-cookbook.html#HowToWriteSubmitRules[Prolog cookbook]. There
is also good support for link:prolog-cookbook.html#TestingSubmitRules[
testing submit rules] while developing them.

[[continuous-integration]]
== Continuous Integration

With Gerrit you can have continuous integration builds not only for
updates of central branches but also whenever a new change/patch set is
uploaded for review. This way you get automatic verification of all
changes *before* they are merged and any build and test issues are
detected early. To indicate the build and test status the continuous
integration system normally votes with the
link:config-labels.html#label_Verified[Verified] label on the change.

There are several solutions for integrating continuous integration
systems. The most commonly used are:

- link:https://wiki.jenkins-ci.org/display/JENKINS/Gerrit+Trigger[
  Gerrit Trigger,role=external,window=_blank] plugin for link:http://jenkins-ci.org/[Jenkins,role=external,window=_blank]

- link:http://www.mediawiki.org/wiki/Continuous_integration/Zuul[
  Zuul,role=external,window=_blank] for link:http://jenkins-ci.org/[Jenkins,role=external,window=_blank]

For the integration with the continuous integration system you must
have a service user that is able to access Gerrit. To create a service
user in Gerrit you can use the link:cmd-create-account.html[create-account]
SSH command if the link:access-control.html#capability_createAccount[
Create Account] global capability is granted. If not, you need to ask
a Gerrit administrator to create the service user.

If the link:https://gerrit-review.googlesource.com/admin/repos/plugins/serviceuser[
serviceuser,role=external,window=_blank] plugin is installed you can also create new service users
in the Gerrit Web UI under `People` > `Create Service User`. For this
the `Create Service User` global capability must be assigned.

The service user must have link:access-control.html#category_read[read]
access to your project. In addition, if automatic change verification
is enabled, the service user must be allowed to vote on the
link:config-labels.html#label_Verified[Verified] label.

Continuous integration systems usually integrate with Gerrit by
listening to the Gerrit link:cmd-stream-events.html#events[stream
events]. For this the service user must have the
link:access-control.html#capability_streamEvents[Stream Events] global
capability assigned.

[[commit-validation]]
== Commit Validation

Gerrit provides an
link:https://gerrit-review.googlesource.com/Documentation/config-validation.html#new-commit-validation[
extension point to do validation of new commits,role=external,window=_blank]. A Gerrit plugin
implementing this extension point can perform validation checks when
new commits are pushed to Gerrit. The plugin can either provide a
message to the client or reject the commit and cause the push to fail.

There are some plugins available that provide commit validation:

- link:https://gerrit-review.googlesource.com/admin/repos/plugins/uploadvalidator[
  uploadvalidator,role=external,window=_blank]:
+
The `uploadvalidator` plugin allows project owners to configure blocked
file extensions, required footers and a maximum allowed path length.

- link:https://gerrit-review.googlesource.com/admin/repos/plugins/commit-message-length-validator[
  commit-message-length-validator,role=external,window=_blank]
+
The `commit-message-length-validator` core plugin validates that commit
messages conform to line length limits.

[[branch-administration]]
== Branch Administration

As project owner you can administrate the branches of your project in
the Gerrit Web UI under `Projects` > `List` > <your project> >
`Branches`. In the Web UI link:project-configuration.html#branch-creation[
branch creation] is allowed if you have
link:access-control.html#category_create[Create Reference] access right and
link:project-configuration.html#branch-deletion[branch deletion] is allowed if
you have the link:access-control.html#category_delete[Delete Reference] or the
link:access-control.html#category_push[Push] access right with the `force`
option.

By setting `HEAD` on the project you can define its
link:project-configuration.html#default-branch[default branch]. For convenience
reasons, when the repository is cloned Git creates a local branch for
this default branch and checks it out.

[[notifications]]
== Email Notifications

With Gerrit individual users control their own email subscriptions. By
editing the link:user-notify.html#user[watched projects] in the Web UI
under `Settings` > `Watched Projects` users can decide which events to
be informed about by email. The change notifications can be filtered by
link:user-search.html[change search expressions].

This means as a project owner you normally don't need to do anything
about email notifications, except maybe telling your project team where
to configure the watches.

Gerrit also supports link:user-notify.html#project[notifications on
project level] that allow project owners to set up email notifications
for team mailing lists or groups of users. This configuration is done
in the `project.config` file in the `refs/meta/config` branch as
explained in the section about link:user-notify.html#project[project
level notifications].

[[dashboards]]
== Dashboards

Gerrit comes with a pre-defined user dashboard that provides a view
of the changes that are relevant for a user. Users can also define
their own link:user-dashboards.html[custom dashboards] where the
dashboard sections can be freely configured. As a project owner you can
configure such custom dashboards on
link:user-dashboards.html#project-dashboards[project level]. This way
you can define a view of the changes that are relevant for your
project and share this dashboard with all users. The project dashboards
can be seen in the Web UI under `Projects` > `List` > <your project> >
`Dashboards`.

[[issue-tracker-integration]]
== Issue Tracker Integration

There are several possibilities to integrate issue trackers with
Gerrit.

- Comment Links
+
As described in the link:#comment-links[Comment Links] section, comment
links can be used to link IDs from commit message footers to issues in
an issue tracker system.

- Tracking IDs
+
Gerrit can be configured to index IDs from commit message footers so
that the link:user-search.html#tr[tr/bug] search operators can be used
to query for changes with a certain ID. The
link:config-gerrit.html#trackingid[configuration of tracking IDs] can
only be done globally by a Gerrit administrator.

- Issue Tracker System Plugins
+
There are Gerrit plugins for a tight integration with
link:https://gerrit-review.googlesource.com//admin/repos/plugins/its-jira[Jira,role=external,window=_blank],
link:https://gerrit-review.googlesource.com/admin/repos/plugins/its-bugzilla[Bugzilla,role=external,window=_blank] and
link:https://gerrit-review.googlesource.com/admin/repos/plugins/its-rtc[IBM Rational Team Concert,role=external,window=_blank].
If installed, these plugins can e.g. be used to automatically add links
to Gerrit changes to the issues in the issue tracker system or to
automatically close an issue if the corresponding change is merged.
If installed, project owners may enable/disable the issue tracker
integration from the Gerrit Web UI under `Projects` > `Lists` >
<your project> > `General`.

[[comment-links]]
== Comment Links

Gerrit can linkify strings in commit messages, summary comments and
inline comments. A string that matches a defined regular expression is
then displayed as hyperlink to a configured backend system.

So called comment links can be configured globally by a Gerrit
administrator, but also per project by the project owner. Comment links
on project level are defined in the `project.config` file in the
`refs/meta/config` branch of the project as described in the
documentation of the link:config-gerrit.html#commentlink[commentlink]
configuration parameter.

Often comment links are used to link an ID in a commit message footer
to an issue in an issue tracker system. For example, to link the ID
from the `Bug` footer to Jira the following configuration can be used:

----
  [commentlink "myjira"]
    match = ([Bb][Uu][Gg]:\\s+)(\\S+)
    link =  https://myjira/browse/$2
----

[[reviewers]]
== Reviewers

Normally it is not needed to explicitly assign reviewers to every
change since the project members either link:user-notify.html#user[
watch the project] and get notified by email or regularly check the
list of open changes in the Gerrit Web UI. The project members then
pick the changes themselves that are interesting to them for review.

If authors of changes want to have a review by a particular person
(e.g. someone who is known to be expert in the touched code area, or a
stakeholder for the implemented feature), they can request the review
by adding this person in the Gerrit Web UI as a reviewer on the change.
Gerrit will then notify this person by email about the review request.

With the link:https://gerrit-review.googlesource.com/admin/repos/plugins/reviewers[
reviewers,role=external,window=_blank] plugin it is possible to configure default reviewers who
will be automatically added to each change. The default reviewers can
be configured in the Gerrit Web UI under `Projects` > `List` >
<your project> > `General` in the `reviewers Plugin` section.

The link:https://gerrit-review.googlesource.com/admin/repos/plugins/reviewers-by-blame[
reviewers-by-blame,role=external,window=_blank] plugin can automatically add reviewers to changes
based on the link:https://www.kernel.org/pub/software/scm/git/docs/git-blame.html[
git blame,role=external,window=_blank] computation on the changed files. This means that the plugin
will add those users as reviewer that authored most of the lines
touched by the change, since these users should be familiar with the
code and can most likely review the change. How many reviewers the
plugin will add to a change at most can be configured in the Gerrit
Web UI under `Projects` > `List` > <your project> > `General` in the
`reviewers-by-blame Plugin` section.

[[download-commands]]
== Download Commands

On the change screen in the `Downloads` drop-down panel Gerrit offers
commands for downloading the currently viewed patch set.

The download commands are implemented by Gerrit plugins. This means
that the available download commands depend on the installed Gerrit
plugins:

- link:https://gerrit-review.googlesource.com/admin/repos/plugins/download-commands[
  download-commands,role=external,window=_blank] plugin:
+
The `download-commands` plugin provides the default download commands
(`Checkout`, `Cherry Pick`, `Format Patch` and `Pull`).
+
Gerrit administrators may configure which of the commands are shown on
the change screen.

<<<<<<< HEAD
- link:https://gerrit-review.googlesource.com/admin/repos/plugins/egit[
  egit,role=external,window=_blank] plugin:
+
The `egit` plugin provides the change ref as a download command, which is
needed for downloading a change from within
link:https://www.eclipse.org/egit/[EGit].

=======
>>>>>>> 86ed9708
- link:https://gerrit-review.googlesource.com/admin/repos/plugins/project-download-commands[
  project-download-commands,role=external,window=_blank] plugin:
+
The `project-download-commands` plugin enables project owners to
configure project-specific download commands. For example, a
project-specific download command may update submodules, trigger a
build, execute the tests or even do a deployment.
+
The project-specific download commands must be configured in the
`project.config` file in the `refs/meta/config` branch of the project:
+
----
  [plugin "project-download-commands"]
    Build = git fetch ${url} ${ref} && git checkout FETCH_HEAD && bazel build ${project}
    Update = git fetch ${url} ${ref} && git checkout FETCH_HEAD && git submodule update
----
+
Project-specific download commands that are defined on a parent project
are inherited by the child projects. A child project can overwrite an
inherited download command, or remove it by assigning no value to it.

[[tool-integration]]
== Integration with other tools

Gerrit provides many possibilities for the integration with other
tools:

- Stream Events:
+
The link:cmd-stream-events.html[stream-events] SSH command allows to
listen to Gerrit link:cmd-stream-events.html#events[events]. Other
tools can use this to react on actions done in Gerrit.
+
The link:access-control.html#capability_streamEvents[Stream Events]
global capability is required for using the `stream-events` command.

- REST API:
+
Gerrit provides a rich link:rest-api.html[REST API] that other tools
can use to query information from Gerrit and and to trigger actions in
Gerrit.

- Gerrit Plugins:
+
The Gerrit functionality can be extended by plugins and there are many
extension points, e.g. plugins can
+
** link:dev-plugins.html#top-menu-extensions[add new menu entries]
** link:dev-plugins.html#ui_extension[extend existing screens] and
   link:dev-plugins.html#screen[add new screens]
** link:config-validation.html[do validation], e.g. of new commits
** add new REST endpoints and link:dev-plugins.html#ssh[SSH commands]

+
How to develop a Gerrit plugin is described in the link:dev-plugins.html[
Plugin Development] section.

[[project-lifecycle]]
== Project Lifecycle

[[project-creation]]
=== Project Creation

New projects can be created in the Gerrit Web UI under `Projects` >
`Create Project`. The `Create Project` menu entry is only available if
you have the link:access-control.html#capability_createProject[
Create Project] global capability assigned.

Projects can also be created via REST or SSH as described in the
link:project-configuration.html#project-creation[Project Setup] section.

Creating the project with an initial empty commit is generally
recommended because some tools have issues with cloning repositories
that are completely empty. However, if you plan to link:#import-history[
import an existing history] into the new project, it is better to
create the project without an initial empty commit.

[[import-history]]
=== Import Existing History

If you have an existing history you can import it into a Gerrit
project. To do this you need to have a local Git repository that
contains this history. If your existing codebase is in another VCS you
must migrate it to Git first. For Subversion you can use the
link:http://git-scm.com/book/en/Git-and-Other-Systems-Git-and-Subversion[
git svn,role=external,window=_blank] command as described in the
link:http://git-scm.com/book/en/Git-and-Other-Systems-Migrating-to-Git#Subversion[
Subversion migration guide,role=external,window=_blank]. An importer for Perforce is available in
the `contrib` section of the Git source code; how to use
link:http://git-scm.com/docs/git-p4[git p4,role=external,window=_blank] to do the import from
Perforce is described in the
link:http://git-scm.com/book/en/Git-and-Other-Systems-Migrating-to-Git#Perforce[
Perforce migration guide,role=external,window=_blank].

To import an existing history into a Gerrit project you bypass code
review and push it directly to `refs/heads/<branch>`. For this you must
have the corresponding link:access-control.html#category_push_direct[
Push] access right assigned. If the destination branch in the Gerrit
repository already contains a history (e.g. an initial empty commit),
you can overwrite it by doing a force push. In this case force push
must be allowed in the access controls of the project.

Some Gerrit servers may disallow forging committers by blocking the
link:access-control.html#category_forge_committer[Forge Committer]
access right globally. In this case you must use the
link:https://www.kernel.org/pub/software/scm/git/docs/git-filter-branch.html[
git filter-branch,role=external,window=_blank] command to rewrite the committer information for all
commits (the author information that records who was writing the code
stays intact; signed tags will lose their signature):

----
  $ git filter-branch --tag-name-filter cat --env-filter 'GIT_COMMITTER_NAME="John Doe"; GIT_COMMITTER_EMAIL="john.doe@example.com";' -- --all
----

If a link:config-gerrit.html#receive.maxObjectSizeLimit[max object size
limit] is configured on the server you may need to remove large objects
from the history before you are able to push. To find large objects in
the history of your project you can use the `reposize.sh` script which
you can download from Gerrit:

----
  $ curl -Lo reposize.sh http://review.example.com:8080/tools/scripts/reposize.sh

or

  $ scp -p -P 29418 john.doe@review.example.com:scripts/reposize.sh .
----

You can then use the
link:https://www.kernel.org/pub/software/scm/git/docs/git-filter-branch.html[
git filter-branch] command to remove the large objects from the history
of all branches:

----
  $ git filter-branch -f --index-filter 'git rm --cached --ignore-unmatch path/to/large-file.jar' -- --all
----

Since this command rewrites all commits in the repository it's a good
idea to create a fresh clone from this rewritten repository before
pushing to Gerrit, this will ensure that the original objects which
have been rewritten are removed.

[[project-deletion]]
=== Project Deletion

Gerrit core does not support the deletion of projects.

If the link:https://gerrit-review.googlesource.com/admin/repos/plugins/delete-project[
delete-project,role=external,window=_blank] plugin is installed, projects can be deleted from the
Gerrit Web UI under `Projects` > `List` > <project> > `General` by
clicking on the `Delete` command under `Project Commands`. The `Delete`
command is only available if you have the `Delete Projects` global
capability assigned, or if you own the project and you have the
`Delete Own Projects` global capability assigned. If neither of these
capabilities is granted, you need to contact a Gerrit administrator to
request the deletion of your project.

Instead of deleting a project you may set the
link:project-configuration.html#project-state[project state] to `ReadOnly` or
`Hidden`.

[[project-rename]]
=== Project Rename

Gerrit core does not support the renaming of projects.

If the link:https://gerrit-review.googlesource.com/admin/repos/plugins/rename-project[rename-project]
plugin is installed, projects can be renamed using the
link:https://gerrit.googlesource.com/plugins/rename-project/+/refs/heads/master/src/main/resources/Documentation/cmd-rename.md[rename-project]
ssh command.

Find details about prerequisites in the
link:https://gerrit.googlesource.com/plugins/rename-project/+/refs/heads/master/src/main/resources/Documentation/about.md[plugin documentation].

If you don't want to use the rename-project plugin you can perform the following steps as
a workaround:

. link:#project-creation[Create a new project] with the new name.
. link:#import-history[Import the history of the old project].
. link:#project-deletion[Delete the old project].

Please note that a drawback of this workaround is that the whole review
history (changes, review comments) is lost.

<<<<<<< HEAD
Alternatively, you can use the
link:https://gerrit.googlesource.com/plugins/importer/[importer,role=external,window=_blank] plugin
to copy the project _including the review history_, and then
link:#project-deletion[delete the old project].

=======
>>>>>>> 86ed9708
GERRIT
------
Part of link:index.html[Gerrit Code Review]

SEARCHBOX
---------<|MERGE_RESOLUTION|>--- conflicted
+++ resolved
@@ -587,16 +587,6 @@
 Gerrit administrators may configure which of the commands are shown on
 the change screen.
 
-<<<<<<< HEAD
-- link:https://gerrit-review.googlesource.com/admin/repos/plugins/egit[
-  egit,role=external,window=_blank] plugin:
-+
-The `egit` plugin provides the change ref as a download command, which is
-needed for downloading a change from within
-link:https://www.eclipse.org/egit/[EGit].
-
-=======
->>>>>>> 86ed9708
 - link:https://gerrit-review.googlesource.com/admin/repos/plugins/project-download-commands[
   project-download-commands,role=external,window=_blank] plugin:
 +
@@ -781,14 +771,6 @@
 Please note that a drawback of this workaround is that the whole review
 history (changes, review comments) is lost.
 
-<<<<<<< HEAD
-Alternatively, you can use the
-link:https://gerrit.googlesource.com/plugins/importer/[importer,role=external,window=_blank] plugin
-to copy the project _including the review history_, and then
-link:#project-deletion[delete the old project].
-
-=======
->>>>>>> 86ed9708
 GERRIT
 ------
 Part of link:index.html[Gerrit Code Review]
