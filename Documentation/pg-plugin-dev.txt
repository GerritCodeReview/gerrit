--- conflicted
+++ resolved
@@ -30,12 +30,6 @@
 });
 ```
 
-<<<<<<< HEAD
-=======
-You can find more elaborate examples in the
-link:https://gerrit.googlesource.com/gerrit/+/master/polygerrit-ui/app/samples/[polygerrit-ui/app/samples/]
-directory of the source tree.
-
 == TypeScript API ==
 
 Gerrit provides a TypeScript plugin API.
@@ -63,7 +57,6 @@
 }
 ```
 
->>>>>>> a878fc3c
 [[low-level-api-concepts]]
 == Low-level DOM API concepts
 
