--- conflicted
+++ resolved
@@ -247,19 +247,15 @@
                 help="generate the search boxes")
 parser.add_argument('--no-searchbox', action="store_false", dest='searchbox',
                 help="don't generate the search boxes")
-<<<<<<< HEAD
-opts.add_option('--site-search', action="store", metavar="SITE",
+parser.add_argument('--site-search', action="store", metavar="SITE",
                 help=("generate the search box using google. SITE should " +
                       "point to the domain/path of the site, eg. " +
                       "gerrit-review.googlesource.com/Documentation"))
-options, _ = opts.parse_args()
-=======
 args = parser.parse_args()
->>>>>>> c9dc6e9a
-
-if options.site_search:
+
+if args.site_search:
   SEARCH_BOX = (SEARCH_BOX %
-                GOOGLE_SITE_SEARCH.replace("@SITE@", options.site_search))
+                GOOGLE_SITE_SEARCH.replace("@SITE@", args.site_search))
 else:
   SEARCH_BOX = SEARCH_BOX % BUILTIN_SEARCH
 
