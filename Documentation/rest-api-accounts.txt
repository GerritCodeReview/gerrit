= Gerrit Code Review - /accounts/ REST API

This page describes the account related REST endpoints.
Please also take note of the general information on the
link:rest-api.html[REST API].

[[account-endpoints]]
== Account Endpoints

[[query-account]]
=== Query Account
--
'GET /accounts/'
--

Queries accounts visible to the caller. The
link:user-search-accounts.html#_search_operators[query string] must be
provided by the `q` parameter. The `n` parameter can be used to limit
the returned results.

As result a list of link:#account-info[AccountInfo] entities is
returned.

.Request
----
  GET /accounts/?q=name:John+email:example.com&n=2 HTTP/1.0
----

.Response
----
  HTTP/1.1 200 OK
  Content-Disposition: attachment
  Content-Type: application/json; charset=UTF-8

  )]}'
  [
    {
      "_account_id": 1000096,
    },
    {
      "_account_id": 1001439,
      "_more_accounts": true
    }
  ]
----

If the number of accounts matching the query exceeds either the
internal limit or a supplied `n` query parameter, the last account
object has a `_more_accounts: true` JSON field set.

The `S` or `start` query parameter can be supplied to skip a number
of accounts from the list.

Additional fields can be obtained by adding `o` parameters, each
option slows down the query response time to the client so they are
generally disabled by default. Optional fields are:

[[details]]
--
* `DETAILS`: Includes full name, preferred email, username, avatars,
status and state for each account.
--

[[all-emails]]
--
* `ALL_EMAILS`: Includes all registered emails. Requires the caller
to have the link:access-control.html#capability_modifyAccount[Modify
Account] global capability.
--

[[suggest-account]]
To get account suggestions set the parameter `suggest` and provide the
typed substring as query `q`. If a result limit `n` is not specified,
then the default 10 is used.

For account suggestions link:#details[account details] and
link:#all-emails[all emails] are always returned.

.Request
----
  GET /accounts/?suggest&q=John HTTP/1.0
----

Secondary emails are only included if the calling user has the
link:access-control.html#capability_modifyAccount[Modify Account]
capability.

.Response
----
  HTTP/1.1 200 OK
  Content-Disposition: attachment
  Content-Type: application/json; charset=UTF-8

  )]}'
  [
    {
      "_account_id": 1000096,
      "name": "John Doe",
      "email": "john.doe@example.com",
      "username": "john"
    },
    {
      "_account_id": 1001439,
      "name": "John Smith",
      "email": "john.smith@example.com",
      "username": "jsmith"
    },
  ]
----

[[get-account]]
=== Get Account
--
'GET /accounts/link:#account-id[\{account-id\}]'
--

Returns an account as an link:#account-info[AccountInfo] entity.

.Request
----
  GET /accounts/self HTTP/1.0
----

.Response
----
  HTTP/1.1 200 OK
  Content-Disposition: attachment
  Content-Type: application/json; charset=UTF-8

  )]}'
  {
    "_account_id": 1000096,
    "name": "John Doe",
    "email": "john.doe@example.com",
    "username": "john"
  }
----

[[create-account]]
=== Create Account
--
'PUT /accounts/link:#username[\{username\}]'
--

Creates a new account.

In the request body additional data for the account can be provided as
link:#account-input[AccountInput].

.Request
----
  PUT /accounts/john HTTP/1.0
  Content-Type: application/json; charset=UTF-8

  {
    "name": "John Doe",
    "email": "john.doe@example.com",
    "ssh_key": "ssh-rsa AAAAB3NzaC1yc2EAAAABIwAAAQEA0T...YImydZAw==",
    "http_password": "19D9aIn7zePb",
    "groups": [
      "MyProject-Owners"
    ]
  }
----

As response a detailed link:#account-info[AccountInfo] entity is
returned that describes the created account.

.Response
----
  HTTP/1.1 201 Created
  Content-Disposition: attachment
  Content-Type: application/json; charset=UTF-8

  )]}'
  {
    "_account_id": 1000195,
    "name": "John Doe",
    "email": "john.doe@example.com"
  }
----

[[get-detail]]
=== Get Account Details
--
'GET /accounts/link:#account-id[\{account-id\}]/detail'
--

Retrieves the details of an account as an link:#account-detail-info[
AccountDetailInfo] entity.

.Request
----
  GET /accounts/self/detail HTTP/1.0
----

.Response
----
  HTTP/1.1 200 OK
  Content-Disposition: attachment
  Content-Type: application/json; charset=UTF-8

  )]}'
  {
    "registered_on": "2015-07-23 07:01:09.296000000",
    "_account_id": 1000096,
    "name": "John Doe",
    "email": "john.doe@example.com",
    "username": "john"
  }
----

[[get-account-name]]
=== Get Account Name
--
'GET /accounts/link:#account-id[\{account-id\}]/name'
--

Retrieves the full name of an account.

.Request
----
  GET /accounts/self/name HTTP/1.0
----

.Response
----
  HTTP/1.1 200 OK
  Content-Disposition: attachment
  Content-Type: application/json; charset=UTF-8

  )]}'
  "John Doe"
----

If the account does not have a name an empty string is returned.

[[set-account-name]]
=== Set Account Name
--
'PUT /accounts/link:#account-id[\{account-id\}]/name'
--

Sets the full name of an account.

The new account name must be provided in the request body inside
an link:#account-name-input[AccountNameInput] entity.

.Request
----
  PUT /accounts/self/name HTTP/1.0
  Content-Type: application/json; charset=UTF-8

  {
    "name": "John F. Doe"
  }
----

As response the new account name is returned.

.Response
----
  HTTP/1.1 200 OK
  Content-Disposition: attachment
  Content-Type: application/json; charset=UTF-8

  )]}'
  "John F. Doe"
----

If the name was deleted the response is "`204 No Content`".

Some realms may not allow to modify the account name. In this case the
request is rejected with "`405 Method Not Allowed`".

[[delete-account-name]]
=== Delete Account Name
--
'DELETE /accounts/link:#account-id[\{account-id\}]/name'
--

Deletes the name of an account.

.Request
----
  DELETE /accounts/self/name HTTP/1.0
----

.Response
----
  HTTP/1.1 204 No Content
----

[[get-account-status]]
=== Get Account Status
--
'GET /accounts/link:#account-id[\{account-id\}]/status'
--

Retrieves the status of an account.

.Request
----
  GET /accounts/self/status HTTP/1.0
----

.Response
----
  HTTP/1.1 200 OK
  Content-Disposition: attachment
  Content-Type: application/json; charset=UTF-8

  )]}'
  "Available"
----

If the account does not have a status an empty string is returned.

[[set-account-status]]
=== Set Account Status
--
'PUT /accounts/link:#account-id[\{account-id\}]/status'
--

Sets the status of an account.

The new account status must be provided in the request body inside
an link:#account-status-input[AccountStatusInput] entity.

.Request
----
  PUT /accounts/self/status HTTP/1.0
  Content-Type: application/json; charset=UTF-8

  {
    "status": "Out Of Office"
  }
----

As response the new account status is returned.

.Response
----
  HTTP/1.1 200 OK
  Content-Disposition: attachment
  Content-Type: application/json; charset=UTF-8

  )]}'
  "Out Of Office"
----

If the name was deleted the response is "`204 No Content`".

[[get-username]]
=== Get Username
--
'GET /accounts/link:#account-id[\{account-id\}]/username'
--

Retrieves the username of an account.

.Request
----
  GET /accounts/self/username HTTP/1.0
----

.Response
----
  HTTP/1.1 200 OK
  Content-Disposition: attachment
  Content-Type: application/json; charset=UTF-8

  )]}'
  "john.doe"
----

If the account does not have a username the response is "`404 Not Found`".

[[set-username]]
=== Set Username
--
'PUT /accounts/link:#account-id[\{account-id\}]/username'
--

The new username must be provided in the request body inside
a link:#username-input[UsernameInput] entity.

Once set, the username cannot be changed or deleted. If attempted this
fails with "`405 Method Not Allowed`".

.Request
----
  PUT /accounts/self/username HTTP/1.0
  Content-Type: application/json; charset=UTF-8

  {
    "username": "jdoe"
  }
----

As response the new username is returned.

[[get-active]]
=== Get Active
--
'GET /accounts/link:#account-id[\{account-id\}]/active'
--

Checks if an account is active.

.Request
----
  GET /accounts/john.doe@example.com/active HTTP/1.0
----

If the account is active the string `ok` is returned.

.Response
----
  HTTP/1.1 200 OK
  Content-Disposition: attachment
  Content-Type: application/json; charset=UTF-8

  )]}'
  ok
----

If the account is inactive the response is "`204 No Content`".

[[set-active]]
=== Set Active
--
'PUT /accounts/link:#account-id[\{account-id\}]/active'
--

Sets the account state to active.

.Request
----
  PUT /accounts/john.doe@example.com/active HTTP/1.0
----

.Response
----
  HTTP/1.1 201 Created
----

If the account was already active the response is "`200 OK`".

[[delete-active]]
=== Delete Active
--
'DELETE /accounts/link:#account-id[\{account-id\}]/active'
--

Sets the account state to inactive.

.Request
----
  DELETE /accounts/john.doe@example.com/active HTTP/1.0
----

.Response
----
  HTTP/1.1 204 No Content
----

If the account was already inactive the response is "`409 Conflict`".

[[set-http-password]]
=== Set/Generate HTTP Password
--
'PUT /accounts/link:#account-id[\{account-id\}]/password.http'
--

Sets/Generates the HTTP password of an account.

The options for setting/generating the HTTP password must be provided
in the request body inside a link:#http-password-input[
HttpPasswordInput] entity.

The account must have a username.

.Request
----
  PUT /accounts/self/password.http HTTP/1.0
  Content-Type: application/json; charset=UTF-8

  {
    "generate": true
  }
----

As response the new HTTP password is returned.

.Response
----
  HTTP/1.1 200 OK
  Content-Disposition: attachment
  Content-Type: application/json; charset=UTF-8

  )]}'
  "ETxgpih8xrNs"
----

If the HTTP password was deleted the response is "`204 No Content`".

[[delete-http-password]]
=== Delete HTTP Password
--
'DELETE /accounts/link:#account-id[\{account-id\}]/password.http'
--

Deletes the HTTP password of an account.

.Request
----
  DELETE /accounts/self/password.http HTTP/1.0
----

.Response
----
  HTTP/1.1 204 No Content
----

[[get-oauth-token]]
=== Get OAuth Access Token
--
'GET /accounts/link:#account-id[\{account-id\}]/oauthtoken'
--

Returns a previously obtained OAuth access token.

.Request
----
  GET /accounts/self/oauthtoken HTTP/1.1
----

As a response, an link:#oauth-token-info[OAuthTokenInfo] entity is returned
that describes the OAuth access token.

.Response
----
  HTTP/1.1 200 OK
  Content-Disposition: attachment
  Content-Type: application/json; charset=UTF-8

   )]}'
    {
      "username": "johndow",
      "resource_host": "gerrit.example.org",
      "access_token": "eyJhbGciOiJSUzI1NiJ9.eyJqdGkiOi",
      "provider_id": "oauth-plugin:oauth-provider",
      "expires_at": "922337203775807",
      "type": "bearer"
    }
----

If there is no token available, or the token has already expired,
"`404 Not Found`" is returned as response. Requests to obtain an access
token of another user are rejected with "`403 Forbidden`".

[[list-account-emails]]
=== List Account Emails
--
'GET /accounts/link:#account-id[\{account-id\}]/emails'
--

Returns the email addresses that are configured for the specified user.

.Request
----
  GET /accounts/self/emails HTTP/1.0
----

As response the email addresses of the user are returned as a list of
link:#email-info[EmailInfo] entities.

.Response
----
  HTTP/1.1 200 OK
  Content-Disposition: attachment
  Content-Type: application/json; charset=UTF-8

  )]}'
  [
    {
      "email": "john.doe@example.com",
      "preferred": true
    },
    {
      "email": "j.doe@example.com"
    }
  ]
----

[[get-account-email]]
=== Get Account Email
--
'GET /accounts/link:#account-id[\{account-id\}]/emails/link:#email-id[\{email-id\}]'
--

Retrieves an email address of a user.

.Request
----
  GET /accounts/self/emails/john.doe@example.com HTTP/1.0
----

As response an link:#email-info[EmailInfo] entity is returned that
describes the email address.

.Response
----
  HTTP/1.1 200 OK
  Content-Disposition: attachment
  Content-Type: application/json; charset=UTF-8

  )]}'
  {
    "email": "john.doe@example.com",
    "preferred": true
  }
----

[[create-account-email]]
=== Create Account Email
--
'PUT /accounts/link:#account-id[\{account-id\}]/emails/link:#email-id[\{email-id\}]'
--

Registers a new email address for the user. A verification email is
sent with a link that needs to be visited to confirm the email address,
unless `DEVELOPMENT_BECOME_ANY_ACCOUNT` is used as authentication type.
For the development mode email addresses are directly added without
confirmation. A Gerrit administrator may add an email address without
confirmation by setting `no_confirmation` in the
link:#email-input[EmailInput].
If link:config-gerrit.html#sendemail.allowrcpt[sendemail.allowrcpt] is
configured, the added email address must belong to a domain that is
allowed, unless `no_confirmation` is set.

The link:#email-input[EmailInput] object in the request body may
contain additional options for the email address.

.Request
----
  PUT /accounts/self/emails/john.doe@example.com HTTP/1.0
  Content-Type: application/json; charset=UTF-8
  Content-Length: 3

  {}
----

As response the new email address is returned as
link:#email-info[EmailInfo] entity.

.Response
----
  HTTP/1.1 201 Created
  Content-Disposition: attachment
  Content-Type: application/json; charset=UTF-8

  )]}'
  {
    "email": "john.doe@example.com",
    "pending_confirmation": true
  }
----

[[delete-account-email]]
=== Delete Account Email
--
'DELETE /accounts/link:#account-id[\{account-id\}]/emails/link:#email-id[\{email-id\}]'
--

Deletes an email address of an account.

.Request
----
  DELETE /accounts/self/emails/john.doe@example.com HTTP/1.0
----

.Response
----
  HTTP/1.1 204 No Content
----

[[set-preferred-email]]
=== Set Preferred Email
--
'PUT /accounts/link:#account-id[\{account-id\}]/emails/link:#email-id[\{email-id\}]/preferred'
--

Sets an email address as preferred email address for an account.

.Request
----
  PUT /accounts/self/emails/john.doe@example.com/preferred HTTP/1.0
----

.Response
----
  HTTP/1.1 201 Created
----

If the email address was already the preferred email address of the
account the response is "`200 OK`".

[[list-ssh-keys]]
=== List SSH Keys
--
'GET /accounts/link:#account-id[\{account-id\}]/sshkeys'
--

Returns the SSH keys of an account.

.Request
----
  GET /accounts/self/sshkeys HTTP/1.0
----

As response the SSH keys of the account are returned as a list of
link:#ssh-key-info[SshKeyInfo] entities.

.Response
----
  HTTP/1.1 200 OK
  Content-Disposition: attachment
  Content-Type: application/json; charset=UTF-8

  )]}'
  [
    {
      "seq": 1,
      "ssh_public_key": "ssh-rsa AAAAB3NzaC1yc2EAAAABIwAAAQEA0T...YImydZAw== john.doe@example.com",
      "encoded_key": "AAAAB3NzaC1yc2EAAAABIwAAAQEA0T...YImydZAw==",
      "algorithm": "ssh-rsa",
      "comment": "john.doe@example.com",
      "valid": true
    }
  ]
----

[[get-ssh-key]]
=== Get SSH Key
--
'GET /accounts/link:#account-id[\{account-id\}]/sshkeys/link:#ssh-key-id[\{ssh-key-id\}]'
--

Retrieves an SSH key of a user.

.Request
----
  GET /accounts/self/sshkeys/1 HTTP/1.0
----

As response an link:#ssh-key-info[SshKeyInfo] entity is returned that
describes the SSH key.

.Response
----
  HTTP/1.1 200 OK
  Content-Disposition: attachment
  Content-Type: application/json; charset=UTF-8

  )]}'
  {
    "seq": 1,
    "ssh_public_key": "ssh-rsa AAAAB3NzaC1yc2EAAAABIwAAAQEA0T...YImydZAw== john.doe@example.com",
    "encoded_key": "AAAAB3NzaC1yc2EAAAABIwAAAQEA0T...YImydZAw==",
    "algorithm": "ssh-rsa",
    "comment": "john.doe@example.com",
    "valid": true
  }
----

[[add-ssh-key]]
=== Add SSH Key
--
'POST /accounts/link:#account-id[\{account-id\}]/sshkeys'
--

Adds an SSH key for a user.

The SSH public key must be provided as raw content in the request body.

Trying to add an SSH key that already exists succeeds, but no new SSH
key is persisted.

.Request
----
  POST /accounts/self/sshkeys HTTP/1.0
  Content-Type: text/plain

  ssh-rsa AAAAB3NzaC1yc2EAAAABIwAAAQEA0T...YImydZAw== john.doe@example.com
----

As response an link:#ssh-key-info[SshKeyInfo] entity is returned that
describes the new SSH key.

.Response
----
  HTTP/1.1 200 OK
  Content-Disposition: attachment
  Content-Type: application/json; charset=UTF-8

  )]}'
  {
    "seq": 2,
    "ssh_public_key": "ssh-rsa AAAAB3NzaC1yc2EAAAABIwAAAQEA0T...YImydZAw== john.doe@example.com",
    "encoded_key": "AAAAB3NzaC1yc2EAAAABIwAAAQEA0T...YImydZAw==",
    "algorithm": "ssh-rsa",
    "comment": "john.doe@example.com",
    "valid": true
  }
----

[[delete-ssh-key]]
=== Delete SSH Key
--
'DELETE /accounts/link:#account-id[\{account-id\}]/sshkeys/link:#ssh-key-id[\{ssh-key-id\}]'
--

Deletes an SSH key of a user.

.Request
----
  DELETE /accounts/self/sshkeys/2 HTTP/1.0
----

.Response
----
  HTTP/1.1 204 No Content
----

[[list-gpg-keys]]
=== List GPG Keys
--
'GET /accounts/link:#account-id[\{account-id\}]/gpgkeys'
--

Returns the GPG keys of an account.

.Request
----
  GET /accounts/self/gpgkeys HTTP/1.0
----

As a response, the GPG keys of the account are returned as a map of
link:#gpg-key-info[GpgKeyInfo] entities, keyed by ID.

.Response
----
  HTTP/1.1 200 OK
  Content-Disposition: attachment
  Content-Type: application/json; charset=UTF-8

  )]}'
  {
    "AFC8A49B": {
      "fingerprint": "0192 723D 42D1 0C5B 32A6  E1E0 9350 9E4B AFC8 A49B",
      "user_ids": [
        "John Doe \u003cjohn.doe@example.com\u003e"
      ],
      "key": "-----BEGIN PGP PUBLIC KEY BLOCK-----\nVersion: BCPG v1.52\n\nmQENBFXUpNcBCACv4paCiyKxZ0EcKy8VaWVNkJlNebRBiyw9WxU85wPOq5Gz/3GT\nRQwKqeY0SxVdQT8VNBw2sBe2m6eqcfZ2iKmesSlbXMe15DA7k8Bg4zEpQ0tXNG1L\nhceZDVQ1Xk06T2sgkunaiPsXi82nwN3UWYtDXxX4is5e6xBNL48Jgz4lbqo6+8D5\nvsVYiYMx4AwRkJyt/oA3IZAtSlY8Yd445nY14VPcnsGRwGWTLyZv9gxKHRUppVhQ\nE3o6ePXKEVgmONnQ4CjqmkGwWZvjMF2EPtAxvQLAuFa8Hqtkq5cgfgVkv/Vrcln4\nnQZVoMm3a3f5ODii2tQzNh6+7LL1bpqAmVEtABEBAAG0H0pvaG4gRG9lIDxqb2hu\nLmRvZUBleGFtcGxlLmNvbT6JATgEEwECACIFAlXUpNcCGwMGCwkIBwMCBhUIAgkK\nCwQWAgMBAh4BAheAAAoJEJNQnkuvyKSbfjoH/2OcSQOu1kJ20ndjhgY2yNChm7gd\ntU7TEBbB0TsLeazkrrLtKvrpW5+CRe07ZAG9HOtp3DikwAyrhSxhlYgVsQDhgB8q\nG0tYiZtQ88YyYrncCQ4hwknrcWXVW9bK3V4ZauxzPv3ADSloyR9tMURw5iHCIeL5\nfIw/pLvA3RjPMx4Sfow/bqRCUELua39prGw5Tv8a2ZRFbj2sgP5j8lUFegyJPQ4z\ntJhe6zZvKOzvIyxHO8llLmdrImsXRL9eqroWGs0VYqe6baQpY6xpSjbYK0J5HYcg\nTO+/u80JI+ROTMHE6unGp5Pgh/xIz6Wd34E0lWL1eOyNfGiPLyRWn1d0",
      "status": "TRUSTED",
      "problems": [],
    },
  }
----

[[get-gpg-key]]
=== Get GPG Key
--
'GET /accounts/link:#account-id[\{account-id\}]/gpgkeys/link:#gpg-key-id[\{gpg-key-id\}]'
--

Retrieves a GPG key of a user.

.Request
----
  GET /accounts/self/gpgkeys/AFC8A49B HTTP/1.0
----

As a response, a link:#gpg-key-info[GpgKeyInfo] entity is returned that
describes the GPG key.

.Response
----
  HTTP/1.1 200 OK
  Content-Disposition: attachment
  Content-Type: application/json; charset=UTF-8

  )]}'
  {
    "id": "AFC8A49B",
    "fingerprint": "0192 723D 42D1 0C5B 32A6  E1E0 9350 9E4B AFC8 A49B",
    "user_ids": [
      "John Doe \u003cjohn.doe@example.com\u003e"
    ],
    "key": "-----BEGIN PGP PUBLIC KEY BLOCK-----\nVersion: BCPG v1.52\n\nmQENBFXUpNcBCACv4paCiyKxZ0EcKy8VaWVNkJlNebRBiyw9WxU85wPOq5Gz/3GT\nRQwKqeY0SxVdQT8VNBw2sBe2m6eqcfZ2iKmesSlbXMe15DA7k8Bg4zEpQ0tXNG1L\nhceZDVQ1Xk06T2sgkunaiPsXi82nwN3UWYtDXxX4is5e6xBNL48Jgz4lbqo6+8D5\nvsVYiYMx4AwRkJyt/oA3IZAtSlY8Yd445nY14VPcnsGRwGWTLyZv9gxKHRUppVhQ\nE3o6ePXKEVgmONnQ4CjqmkGwWZvjMF2EPtAxvQLAuFa8Hqtkq5cgfgVkv/Vrcln4\nnQZVoMm3a3f5ODii2tQzNh6+7LL1bpqAmVEtABEBAAG0H0pvaG4gRG9lIDxqb2hu\nLmRvZUBleGFtcGxlLmNvbT6JATgEEwECACIFAlXUpNcCGwMGCwkIBwMCBhUIAgkK\nCwQWAgMBAh4BAheAAAoJEJNQnkuvyKSbfjoH/2OcSQOu1kJ20ndjhgY2yNChm7gd\ntU7TEBbB0TsLeazkrrLtKvrpW5+CRe07ZAG9HOtp3DikwAyrhSxhlYgVsQDhgB8q\nG0tYiZtQ88YyYrncCQ4hwknrcWXVW9bK3V4ZauxzPv3ADSloyR9tMURw5iHCIeL5\nfIw/pLvA3RjPMx4Sfow/bqRCUELua39prGw5Tv8a2ZRFbj2sgP5j8lUFegyJPQ4z\ntJhe6zZvKOzvIyxHO8llLmdrImsXRL9eqroWGs0VYqe6baQpY6xpSjbYK0J5HYcg\nTO+/u80JI+ROTMHE6unGp5Pgh/xIz6Wd34E0lWL1eOyNfGiPLyRWn1d0",
    "status": "TRUSTED",
    "problems": [],
  }
----

[[add-delete-gpg-keys]]
=== Add/Delete GPG Keys
--
'POST /accounts/link:#account-id[\{account-id\}]/gpgkeys'
--

Add or delete one or more GPG keys for a user.

The changes must be provided in the request body as a
link:#gpg-keys-input[GpgKeysInput] entity. Each new GPG key is provided in
ASCII armored format, and must contain a self-signed certification
matching a registered email or other identity of the user.

.Request
----
  POST /accounts/link:#account-id[\{account-id\}]/gpgkeys
  Content-Type: application/json

  {
    "add": [
      "-----BEGIN PGP PUBLIC KEY BLOCK-----\nVersion: GnuPG v1\n\nmQENBFXUpNcBCACv4paCiyKxZ0EcKy8VaWVNkJlNebRBiyw9WxU85wPOq5Gz/3GT\nRQwKqeY0SxVdQT8VNBw2sBe2m6eqcfZ2iKmesSlbXMe15DA7k8Bg4zEpQ0tXNG1L\nhceZDVQ1Xk06T2sgkunaiPsXi82nwN3UWYtDXxX4is5e6xBNL48Jgz4lbqo6+8D5\nvsVYiYMx4AwRkJyt/oA3IZAtSlY8Yd445nY14VPcnsGRwGWTLyZv9gxKHRUppVhQ\nE3o6ePXKEVgmONnQ4CjqmkGwWZvjMF2EPtAxvQLAuFa8Hqtkq5cgfgVkv/Vrcln4\nnQZVoMm3a3f5ODii2tQzNh6+7LL1bpqAmVEtABEBAAG0H0pvaG4gRG9lIDxqb2hu\nLmRvZUBleGFtcGxlLmNvbT6JATgEEwECACIFAlXUpNcCGwMGCwkIBwMCBhUIAgkK\nCwQWAgMBAh4BAheAAAoJEJNQnkuvyKSbfjoH/2OcSQOu1kJ20ndjhgY2yNChm7gd\ntU7TEBbB0TsLeazkrrLtKvrpW5+CRe07ZAG9HOtp3DikwAyrhSxhlYgVsQDhgB8q\nG0tYiZtQ88YyYrncCQ4hwknrcWXVW9bK3V4ZauxzPv3ADSloyR9tMURw5iHCIeL5\nfIw/pLvA3RjPMx4Sfow/bqRCUELua39prGw5Tv8a2ZRFbj2sgP5j8lUFegyJPQ4z\ntJhe6zZvKOzvIyxHO8llLmdrImsXRL9eqroWGs0VYqe6baQpY6xpSjbYK0J5HYcg\nTO+/u80JI+ROTMHE6unGp5Pgh/xIz6Wd34E0lWL1eOyNfGiPLyRWn1d0yZO5AQ0E\nVdSk1wEIALUycrH2HK9zQYdR/KJo1yJJuaextLWsYYn881yDQo/p06U5vXOZ28lG\nAq/Xs96woVZPbgME6FyQzhf20Z2sbr+5bNo3OcEKaKX3Eo/sWwSJ7bXbGLDxMf4S\netfY1WDC+4rTqE30JuC++nQviPRdCcZf0AEgM6TxVhYEMVYwV787YO1IH62EBICM\nSkIONOfnusNZ4Skgjq9OzakOOpROZ4tki5cH/5oSDgdcaGPy1CFDpL9fG6er2zzk\nsw3qCbraqZrrlgpinWcAduiao67U/dV18O6OjYzrt33fTKZ0+bXhk1h1gloC21MQ\nya0CXlnfR/FOQhvuK0RlbR3cMfhZQscAEQEAAYkBHwQYAQIACQUCVdSk1wIbDAAK\nCRCTUJ5Lr8ikm8+QB/4uE+AlvFQFh9W8koPdfk7CJF7wdgZZ2NDtktvLL71WuMK8\nPOmf9f5JtcLCX4iJxGzcWogAR5ed20NgUoHUg7jn9Xm3fvP+kiqL6WqPhjazd89h\nk06v9hPE65kp4wb0fQqDrtWfP1lFGuh77rQgISt3Y4QutDl49vXS183JAfGPxFxx\n8FgGcfNwL2LVObvqCA0WLqeIrQVbniBPFGocE3yA/0W9BB/xtolpKfgMMsqGRMeu\n9oIsNxB2oE61OsqjUtGsnKQi8k5CZbhJaql4S89vwS+efK0R+mo+0N55b0XxRlCS\nfaURgAcjarQzJnG0hUps2GNO/+nM7UyyJAGfHlh5\n=EdXO\n-----END PGP PUBLIC KEY BLOCK-----\n"
    ],
    "delete": [
      "DEADBEEF",
    ]
  }'
----

As a response, the modified GPG keys are returned as a map of
link:#gpg-key-info[GpgKeyInfo] entities, keyed by ID. Deleted keys are
represented by an empty object.

.Response
----
  HTTP/1.1 200 OK
  Content-Disposition: attachment
  Content-Type: application/json; charset=UTF-8

  )]}'
  {
    "AFC8A49B": {
      "fingerprint": "0192 723D 42D1 0C5B 32A6  E1E0 9350 9E4B AFC8 A49B",
      "user_ids": [
        "John Doe \u003cjohn.doe@example.com\u003e"
      ],
      "key": "-----BEGIN PGP PUBLIC KEY BLOCK-----\nVersion: BCPG v1.52\n\nmQENBFXUpNcBCACv4paCiyKxZ0EcKy8VaWVNkJlNebRBiyw9WxU85wPOq5Gz/3GT\nRQwKqeY0SxVdQT8VNBw2sBe2m6eqcfZ2iKmesSlbXMe15DA7k8Bg4zEpQ0tXNG1L\nhceZDVQ1Xk06T2sgkunaiPsXi82nwN3UWYtDXxX4is5e6xBNL48Jgz4lbqo6+8D5\nvsVYiYMx4AwRkJyt/oA3IZAtSlY8Yd445nY14VPcnsGRwGWTLyZv9gxKHRUppVhQ\nE3o6ePXKEVgmONnQ4CjqmkGwWZvjMF2EPtAxvQLAuFa8Hqtkq5cgfgVkv/Vrcln4\nnQZVoMm3a3f5ODii2tQzNh6+7LL1bpqAmVEtABEBAAG0H0pvaG4gRG9lIDxqb2hu\nLmRvZUBleGFtcGxlLmNvbT6JATgEEwECACIFAlXUpNcCGwMGCwkIBwMCBhUIAgkK\nCwQWAgMBAh4BAheAAAoJEJNQnkuvyKSbfjoH/2OcSQOu1kJ20ndjhgY2yNChm7gd\ntU7TEBbB0TsLeazkrrLtKvrpW5+CRe07ZAG9HOtp3DikwAyrhSxhlYgVsQDhgB8q\nG0tYiZtQ88YyYrncCQ4hwknrcWXVW9bK3V4ZauxzPv3ADSloyR9tMURw5iHCIeL5\nfIw/pLvA3RjPMx4Sfow/bqRCUELua39prGw5Tv8a2ZRFbj2sgP5j8lUFegyJPQ4z\ntJhe6zZvKOzvIyxHO8llLmdrImsXRL9eqroWGs0VYqe6baQpY6xpSjbYK0J5HYcg\nTO+/u80JI+ROTMHE6unGp5Pgh/xIz6Wd34E0lWL1eOyNfGiPLyRWn1d0"
      "status": "TRUSTED",
      "problems": [],
    }
    "DEADBEEF": {}
  }
----

[[delete-gpg-key]]
=== Delete GPG Key
--
'DELETE /accounts/link:#account-id[\{account-id\}]/gpgkeys/link:#gpg-key-id[\{gpg-key-id\}]'
--

Deletes a GPG key of a user.

.Request
----
  DELETE /accounts/self/gpgkeys/AFC8A49B HTTP/1.0
----

.Response
----
  HTTP/1.1 204 No Content
----

[[list-account-capabilities]]
=== List Account Capabilities
--
'GET /accounts/link:#account-id[\{account-id\}]/capabilities'
--

Returns the global capabilities that are enabled for the specified
user.

If the global capabilities for the calling user should be listed,
`self` can be used as account-id. This can be used by UI tools to
discover if administrative features are available to the caller, so
they can hide (or show) relevant UI actions.

.Request
----
  GET /accounts/self/capabilities HTTP/1.0
----

As response the global capabilities of the user are returned as a
link:#capability-info[CapabilityInfo] entity.

.Response
----
  HTTP/1.1 200 OK
  Content-Disposition: attachment
  Content-Type: application/json; charset=UTF-8

  )]}'
  {
    "queryLimit": {
      "min": 0,
      "max": 500
    },
    "emailReviewers": true
  }
----

Administrator that has authenticated with basic authentication:

.Request
----
  GET /a/accounts/self/capabilities HTTP/1.0
  Authorization: Basic ABCDECF..
----

.Response
----
  HTTP/1.1 200 OK
  Content-Disposition: attachment
  Content-Type: application/json; charset=UTF-8

  )]}'
  {
    "administrateServer": true,
    "queryLimit": {
      "min": 0,
      "max": 500
    },
    "createAccount": true,
    "createGroup": true,
    "createProject": true,
    "emailReviewers": true,
    "killTask": true,
    "viewCaches": true,
    "flushCaches": true,
    "viewConnections": true,
    "viewPlugins": true,
    "viewQueue": true,
    "runGC": true
  }
----

.Get your own capabilities
****
get::/accounts/self/capabilities
****

To filter the set of global capabilities the `q` parameter can be used.
Filtering may decrease the response time by avoiding looking at every
possible alternative for the caller.

.Request
----
  GET /a/accounts/self/capabilities?q=createAccount&q=createGroup HTTP/1.0
  Authorization: Basic ABCDEF...
----

.Response
----
  HTTP/1.1 200 OK
  Content-Disposition: attachment
  Content-Type: application/json; charset=UTF-8

  )]}'
  {
    "createAccount": true,
    "createGroup": true
  }
----

.Check if you can create groups
****
get::/accounts/self/capabilities?q=createGroup
****

[[check-account-capability]]
=== Check Account Capability
--
'GET /accounts/link:#account-id[\{account-id\}]/capabilities/link:#capability-id[\{capability-id\}]'
--

Checks if a user has a certain global capability.

.Request
----
  GET /a/accounts/self/capabilities/createGroup HTTP/1.0
----

If the user has the global capability the string `ok` is returned.

.Response
----
  HTTP/1.1 200 OK

  ok
----

If the user doesn't have the global capability the response is
"`404 Not Found`".

.Check if you can create groups
****
get::/accounts/self/capabilities/createGroup
****

[[list-groups]]
=== List Groups
--
'GET /accounts/link:#account-id[\{account-id\}]/groups/'
--

Lists all groups that contain the specified user as a member.

.Request
----
  GET /a/accounts/self/groups/ HTTP/1.0
----

As result a list of link:rest-api-groups.html#group-info[GroupInfo]
entries is returned.

.Response
----
  HTTP/1.1 200 OK
  Content-Disposition: attachment
  Content-Type: application/json; charset=UTF-8

  )]}'
  [
    {
      "id": "global%3AAnonymous-Users",
      "url": "#/admin/groups/uuid-global%3AAnonymous-Users",
      "options": {
      },
      "description": "Any user, signed-in or not",
      "group_id": 2,
      "owner_id": "6a1e70e1a88782771a91808c8af9bbb7a9871389"
    },
    {
      "id": "834ec36dd5e0ed21a2ff5d7e2255da082d63bbd7",
      "url": "#/admin/groups/uuid-834ec36dd5e0ed21a2ff5d7e2255da082d63bbd7",
      "options": {
        "visible_to_all": true,
      },
      "group_id": 6,
      "owner_id": "834ec36dd5e0ed21a2ff5d7e2255da082d63bbd7"
    },
    {
      "id": "global%3ARegistered-Users",
      "url": "#/admin/groups/uuid-global%3ARegistered-Users",
      "options": {
      },
      "description": "Any signed-in user",
      "group_id": 3,
      "owner_id": "6a1e70e1a88782771a91808c8af9bbb7a9871389"
    }
  ]
----

.List all groups that contain you as a member
****
get::/accounts/self/groups/
****

[[get-avatar]]
=== Get Avatar
--
'GET /accounts/link:#account-id[\{account-id\}]/avatar'
--

Retrieves the avatar image of the user.

With the `size` option (alias `s`) you can specify the preferred size
in pixels (height and width).

.Request
----
  GET /a/accounts/john.doe@example.com/avatar?s=20 HTTP/1.0
----

The response redirects to the URL of the avatar image.

.Response
----
  HTTP/1.1 302 Found
  Location: https://profiles/avatar/john_doe.jpeg?s=20x20
----

[[get-avatar-change-url]]
=== Get Avatar Change URL
--
'GET /accounts/link:#account-id[\{account-id\}]/avatar.change.url'
--

Retrieves the URL where the user can change the avatar image.

.Request
----
  GET /a/accounts/self/avatar.change.url HTTP/1.0
----

.Response
----
  HTTP/1.1 200 OK
  Content-Disposition: attachment
  Content-Type: text/plain; charset=UTF-8

  https://profiles/pictures/john.doe
----

[[get-user-preferences]]
=== Get User Preferences
--
'GET /accounts/link:#account-id[\{account-id\}]/preferences'
--

Retrieves the user's preferences.

.Request
----
  GET /a/accounts/self/preferences HTTP/1.0
----

As result the account preferences of the user are returned as a
link:#preferences-info[PreferencesInfo] entity.

Users may only retrieve the preferences for their own account,
unless they are an
link:access-control.html#administrators[Administrator] or a member
of a group that is granted the
link:access-control.html#capability_modifyAccount[ModifyAccount]
capability, in which case they can retrieve the preferences for
any account.

.Response
----
  HTTP/1.1 200 OK
  Content-Disposition: attachment
  Content-Type: application/json; charset=UTF-8

  )]}'
  {
    "changes_per_page": 25,
<<<<<<< HEAD
    "download_command": "CHECKOUT",
=======
    "show_site_header": true,
    "use_flash_clipboard": true,
>>>>>>> 24496644
    "date_format": "STD",
    "time_format": "HHMM_12",
    "diff_view": "SIDE_BY_SIDE",
    "size_bar_in_change_table": true,
    "mute_common_path_prefixes": true,
    "publish_comments_on_push": true,
    "work_in_progress_by_default": true,
    "default_base_for_merges": "FIRST_PARENT",
    "my": [
      {
        "url": "#/dashboard/self",
        "name": "Changes"
      },
      {
        "url": "#/q/has:draft",
        "name": "Draft Comments"
      },
      {
        "url": "#/q/is:watched+is:open",
        "name": "Watched Changes"
      },
      {
        "url": "#/q/is:starred",
        "name": "Starred Changes"
      },
      {
        "url": "#/groups/self",
        "name": "Groups"
      },
      change_table: []
    ]
  }
----

[[set-user-preferences]]
=== Set User Preferences
--
'PUT /accounts/link:#account-id[\{account-id\}]/preferences'
--

Sets the user's preferences.

The new preferences must be provided in the request body as a
link:#preferences-input[PreferencesInput] entity.

.Request
----
  PUT /a/accounts/self/preferences HTTP/1.0
  Content-Type: application/json; charset=UTF-8

  {
    "changes_per_page": 50,
    "expand_inline_diffs": true,
    "date_format": "STD",
    "time_format": "HHMM_12",
    "size_bar_in_change_table": true,
    "diff_view": "SIDE_BY_SIDE",
    "mute_common_path_prefixes": true,
    "my": [
      {
        "url": "#/dashboard/self",
        "name": "Changes"
      },
      {
        "url": "#/q/has:draft",
        "name": "Draft Comments"
      },
      {
        "url": "#/q/is:watched+is:open",
        "name": "Watched Changes"
      },
      {
        "url": "#/q/is:starred",
        "name": "Starred Changes"
      },
      {
        "url": "#/groups/self",
        "name": "Groups"
      }
    ],
    "change_table": [
      "Subject",
      "Owner"
    ]
  }
----

As result the new preferences of the user are returned as a
link:#preferences-info[PreferencesInfo] entity.

.Response
----
  HTTP/1.1 200 OK
  Content-Disposition: attachment
  Content-Type: application/json; charset=UTF-8

  )]}'
  {
    "changes_per_page": 50,
    "expand_inline_diffs": true,
    "date_format": "STD",
    "time_format": "HHMM_12",
    "size_bar_in_change_table": true,
    "diff_view": "SIDE_BY_SIDE",
    "publish_comments_on_push": true,
    "work_in_progress_by_default": true,
    "mute_common_path_prefixes": true,
    "my": [
      {
        "url": "#/dashboard/self",
        "name": "Changes"
      },
      {
        "url": "#/q/has:draft",
        "name": "Draft Comments"
      },
      {
        "url": "#/q/is:watched+is:open",
        "name": "Watched Changes"
      },
      {
        "url": "#/q/is:starred",
        "name": "Starred Changes"
      },
      {
        "url": "#/groups/self",
        "name": "Groups"
      }
    ],
    "change_table": [
      "Subject",
      "Owner"
    ]
  }
----

[[get-diff-preferences]]
=== Get Diff Preferences
--
'GET /accounts/link:#account-id[\{account-id\}]/preferences.diff'
--

Retrieves the diff preferences of a user.

.Request
----
  GET /a/accounts/self/preferences.diff HTTP/1.0
----

As result the diff preferences of the user are returned as a
link:#diff-preferences-info[DiffPreferencesInfo] entity.

.Response
----
  HTTP/1.1 200 OK
  Content-Disposition: attachment
  Content-Type: application/json; charset=UTF-8

  )]}'
  {
    "context": 10,
    "ignore_whitespace": "IGNORE_ALL",
    "intraline_difference": true,
    "line_length": 100,
    "cursor_blink_rate": 500,
    "show_tabs": true,
    "show_whitespace_errors": true,
    "syntax_highlighting": true,
    "tab_size": 8,
    "font_size": 12
  }
----

[[set-diff-preferences]]
=== Set Diff Preferences
--
'PUT /accounts/link:#account-id[\{account-id\}]/preferences.diff'
--

Sets the diff preferences of a user.

The new diff preferences must be provided in the request body as a
link:#diff-preferences-input[DiffPreferencesInput] entity.

.Request
----
  PUT /a/accounts/self/preferences.diff HTTP/1.0
  Content-Type: application/json; charset=UTF-8

  {
    "context": 10,
    "ignore_whitespace": "IGNORE_ALL",
    "intraline_difference": true,
    "line_length": 100,
    "cursor_blink_rate": 500,
    "show_line_endings": true,
    "show_tabs": true,
    "show_whitespace_errors": true,
    "syntax_highlighting": true,
    "tab_size": 8,
    "font_size": 12
  }
----

As result the new diff preferences of the user are returned as a
link:#diff-preferences-info[DiffPreferencesInfo] entity.

.Response
----
  HTTP/1.1 200 OK
  Content-Disposition: attachment
  Content-Type: application/json; charset=UTF-8

  )]}'
  {
    "context": 10,
    "ignore_whitespace": "IGNORE_ALL",
    "intraline_difference": true,
    "line_length": 100,
    "show_line_endings": true,
    "show_tabs": true,
    "show_whitespace_errors": true,
    "syntax_highlighting": true,
    "tab_size": 8,
    "font_size": 12
  }
----

[[get-edit-preferences]]
=== Get Edit Preferences
--
'GET /accounts/link:#account-id[\{account-id\}]/preferences.edit'
--

Retrieves the edit preferences of a user.

.Request
----
  GET /a/accounts/self/preferences.edit HTTP/1.0
----

As result the edit preferences of the user are returned as a
link:#edit-preferences-info[EditPreferencesInfo] entity.

.Response
----
  HTTP/1.1 200 OK
  Content-Disposition: attachment
  Content-Type: application/json;charset=UTF-8

  )]}'
  {
    "tab_size": 4,
    "line_length": 80,
    "indent_unit": 2,
    "cursor_blink_rate": 530,
    "hide_top_menu": true,
    "show_whitespace_errors": true,
    "hide_line_numbers": true,
    "match_brackets": true,
    "line_wrapping": false,
    "indent_with_tabs": false,
    "auto_close_brackets": true
  }
----

[[set-edit-preferences]]
=== Set Edit Preferences
--
'PUT /accounts/link:#account-id[\{account-id\}]/preferences.edit'
--

Sets the edit preferences of a user.

The new edit preferences must be provided in the request body as a
link:#edit-preferences-info[EditPreferencesInfo] entity.

.Request
----
  PUT /a/accounts/self/preferences.edit HTTP/1.0
  Content-Type: application/json;charset=UTF-8

  {
    "tab_size": 4,
    "line_length": 80,
    "indent_unit": 2,
    "cursor_blink_rate": 530,
    "hide_top_menu": true,
    "show_tabs": true,
    "show_whitespace_errors": true,
    "syntax_highlighting": true,
    "hide_line_numbers": true,
    "match_brackets": true,
    "line_wrapping": false,
    "auto_close_brackets": true
  }
----

As result the new edit preferences of the user are returned as a
link:#edit-preferences-info[EditPreferencesInfo] entity.

.Response
----
  HTTP/1.1 200 OK
  Content-Disposition: attachment
  Content-Type: application/json;charset=UTF-8

  )]}'
  {
    "tab_size": 4,
    "line_length": 80,
    "cursor_blink_rate": 530,
    "hide_top_menu": true,
    "show_whitespace_errors": true,
    "hide_line_numbers": true,
    "match_brackets": true,
    "auto_close_brackets": true
  }
----

[[get-watched-projects]]
=== Get Watched Projects
--
'GET /accounts/link:#account-id[\{account-id\}]/watched.projects'
--

Retrieves all projects a user is watching.

.Request
----
  GET /a/accounts/self/watched.projects HTTP/1.0
----

As result the watched projects of the user are returned as a list of
link:#project-watch-info[ProjectWatchInfo] entities.
The result is sorted by project name in ascending order.

.Response
----
  HTTP/1.1 200 OK
  Content-Disposition: attachment
  Content-Type: application/json; charset=UTF-8

  )]}'
  [
    {
      "project": "Test Project 1",
      "notify_new_changes": true,
      "notify_new_patch_sets": true,
      "notify_all_comments": true,
    },
    {
      "project": "Test Project 2",
      "filter": "branch:experimental",
      "notify_all_comments": true,
      "notify_submitted_changes": true,
      "notify_abandoned_changes": true
    }
  ]
----

[[set-watched-projects]]
=== Add/Update a List of Watched Project Entities
--
'POST /accounts/link:#account-id[\{account-id\}]/watched.projects'
--

Add new projects to watch or update existing watched projects.
Projects that are already watched by a user will be updated with
the provided configuration. All other projects in the request
will be watched using the provided configuration. The posted body
can contain link:#project-watch-info[ProjectWatchInfo] entities.
Omitted boolean values will be set to false.

.Request
----
  POST /a/accounts/self/watched.projects HTTP/1.0
  Content-Type: application/json;charset=UTF-8

  [
    {
      "project": "Test Project 1",
      "notify_new_changes": true,
      "notify_new_patch_sets": true,
      "notify_all_comments": true,
    }
  ]
----

As result the watched projects of the user are returned as a list of
link:#project-watch-info[ProjectWatchInfo] entities.
The result is sorted by project name in ascending order.

.Response
----
  HTTP/1.1 200 OK
  Content-Disposition: attachment
  Content-Type: application/json; charset=UTF-8

  )]}'
  [
    {
      "project": "Test Project 1",
      "notify_new_changes": true,
      "notify_new_patch_sets": true,
      "notify_all_comments": true,
    },
    {
      "project": "Test Project 2",
      "notify_new_changes": true,
      "notify_new_patch_sets": true,
      "notify_all_comments": true,
    }
  ]
----

[[delete-watched-projects]]
=== Delete Watched Projects
--
'POST /accounts/link:#account-id[\{account-id\}]/watched.projects:delete'
--

Projects posted to this endpoint will no longer be watched. The posted body
can contain a list of link:#project-watch-info[ProjectWatchInfo] entities.

.Request
----
  POST /a/accounts/self/watched.projects:delete HTTP/1.0
  Content-Type: application/json;charset=UTF-8

  [
    {
      "project": "Test Project 1",
      "filter": "branch:master"
    }
  ]
----

.Response
----
  HTTP/1.1 204 No Content
----

[[get-account-external-ids]]
=== Get Account External IDs
--
'GET /accounts/link:#account-id[\{account-id\}]/external.ids'
--

Retrieves the external ids of a user account.

.Request
----
  GET /a/accounts/self/external.ids HTTP/1.0
----

As result the external ids of the user are returned as a list of
link:#account-external-id-info[AccountExternalIdInfo] entities.

.Response
----
  HTTP/1.1 200 OK
  Content-Disposition: attachment
  Content-Type: application/json; charset=UTF-8

  )]}'
  [
    {
      "identity": "username:john",
      "email": "john.doe@example.com",
      "trusted": true
    }
  ]
----

[[delete-account-external-ids]]
=== Delete Account External IDs
--
'POST /accounts/link:#account-id[\{account-id\}]/external.ids:delete'
--

Delete a list of external ids for a user account. The target external ids must
be provided as a list in the request body.

Only external ids belonging to the caller may be deleted.

.Request
----
  POST /a/accounts/self/external.ids:delete HTTP/1.0
  Content-Type: application/json;charset=UTF-8

  [
    "mailto:john.doe@example.com"
  ]
----

.Response
----
  HTTP/1.1 204 No Content
----

[[list-contributor-agreements]]
=== List Contributor Agreements
--
'GET /accounts/link:#account-id[\{account-id\}]/agreements'
--

Gets a list of the user's signed contributor agreements.

.Request
----
  GET /a/accounts/self/agreements HTTP/1.0
----

As response the user's signed agreements are returned as a list
of link:#contributor-agreement-info[ContributorAgreementInfo] entities.

.Response
----
  HTTP/1.1 200 OK
  Content-Disposition: attachment
  Content-Type: application/json; charset=UTF-8

  )]}'
  [
    {
      "name": "Individual",
      "description": "If you are going to be contributing code on your own, this is the one you want. You can sign this one online.",
      "url": "static/cla_individual.html"
    }
  ]
----

[delete-draft-comments]
=== Delete Draft Comments
--
'POST /accounts/link:#account-id[\{account-id\}]/drafts:delete'
--

Deletes some or all of a user's draft comments. The set of comments to delete is
specified as a link:#delete-draft-comments-input[DeleteDraftCommentsInput]
entity. An empty input entity deletes all comments.

Only drafts belonging to the caller may be deleted.

.Request
----
  POST /accounts/self/drafts.delete HTTP/1.0
  Content-Type: application/json; charset=UTF-8

  {
    "query": "is:abandoned"
  }
----

As a response, a list of
link:#deleted-draft-comment-info[DeletedDraftCommentInfo] entities is returned.

.Response
----
  HTTP/1.1 200 OK
  Content-Disposition: attachment
  Content-Type: application/json; charset=UTF-8

   )]}'
   [
     {
       "change": {
         "id": "myProject~master~I8473b95934b5732ac55d26311a706c9c2bde9940",
         "project": "myProject",
         "branch": "master",
         "change_id": "I8473b95934b5732ac55d26311a706c9c2bde9940",
         "subject": "Implementing Feature X",
         "status": "ABANDONED",
         "created": "2013-02-01 09:59:32.126000000",
         "updated": "2013-02-21 11:16:36.775000000",
         "insertions": 34,
         "deletions": 101,
         "_number": 3965,
         "owner": {
           "name": "John Doe"
         }
       },
       "deleted": [
         {
           "id": "TvcXrmjM",
           "path": "gerrit-server/src/main/java/com/google/gerrit/server/project/RefControl.java",
           "line": 23,
           "message": "[nit] trailing whitespace",
           "updated": "2013-02-26 15:40:43.986000000"
         }
       ]
     }
   ]
----

[[sign-contributor-agreement]]
=== Sign Contributor Agreement
--
'PUT /accounts/link:#account-id[\{account-id\}]/agreements'
--

Signs a contributor agreement.

The contributor agreement must be provided in the request body as
a link:#contributor-agreement-input[ContributorAgreementInput].

.Request
----
  PUT /accounts/self/agreements HTTP/1.0
  Content-Type: application/json; charset=UTF-8

  {
    "name": "Individual"
  }
----

As response the contributor agreement name is returned.

.Response
----
  HTTP/1.1 200 OK
  Content-Disposition: attachment
  Content-Type: application/json; charset=UTF-8

  )]}'
  "Individual"
----

[[index-account]]
=== Index Account
--
'POST /accounts/link:#account-id[\{account-id\}]/index'
--

Adds or updates the account in the secondary index.

.Request
----
  POST /accounts/1000096/index HTTP/1.0
----

.Response
----
  HTTP/1.1 204 No Content
----

[[default-star-endpoints]]
== Default Star Endpoints

[[get-changes-with-default-star]]
=== Get Changes With Default Star
--
'GET /accounts/link:#account-id[\{account-id\}]/starred.changes'
--

Gets the changes that were starred with the default star by the
identified user account. This URL endpoint is functionally identical
to the changes query `GET /changes/?q=is:starred`. The result is a list
of link:rest-api-changes.html#change-info[ChangeInfo] entities.

.Request
----
  GET /a/accounts/self/starred.changes
----

.Response
----
  HTTP/1.1 200 OK
  Content-Disposition: attachment
  Content-Type: application/json; charset=UTF-8

  )]}'
  [
    {
      "id": "myProject~master~I8473b95934b5732ac55d26311a706c9c2bde9940",
      "project": "myProject",
      "branch": "master",
      "change_id": "I8473b95934b5732ac55d26311a706c9c2bde9940",
      "subject": "Implementing Feature X",
      "status": "NEW",
      "created": "2013-02-01 09:59:32.126000000",
      "updated": "2013-02-21 11:16:36.775000000",
      "starred": true,
      "stars": [
        "star"
      ],
      "mergeable": true,
      "submittable": false,
      "insertions": 145,
      "deletions": 12,
      "_number": 3965,
      "owner": {
        "name": "John Doe"
      }
    }
  ]
----

[[star-change]]
=== Put Default Star On Change
--
'PUT /accounts/link:#account-id[\{account-id\}]/starred.changes/link:rest-api-changes.html#change-id[\{change-id\}]'
--

Star a change with the default label. Changes starred with the default
label are returned for the search query `is:starred` or `starredby:USER`
and automatically notify the user whenever updates are made to the
change.

.Request
----
  PUT /a/accounts/self/starred.changes/myProject~master~I8473b95934b5732ac55d26311a706c9c2bde9940 HTTP/1.0
----

.Response
----
  HTTP/1.1 204 No Content
----

[[unstar-change]]
=== Remove Default Star From Change
--
'DELETE /accounts/link:#account-id[\{account-id\}]/starred.changes/link:rest-api-changes.html#change-id[\{change-id\}]'
--

Remove the default star label from a change. This stops notifications.

.Request
----
  DELETE /a/accounts/self/starred.changes/myProject~master~I8473b95934b5732ac55d26311a706c9c2bde9940 HTTP/1.0
----

.Response
----
  HTTP/1.1 204 No Content
----

[[star-endpoints]]
== Star Endpoints

[[get-starred-changes]]
=== Get Starred Changes
--
'GET /accounts/link:#account-id[\{account-id\}]/stars.changes'
--

Gets the changes that were starred with any label by the identified
user account. This URL endpoint is functionally identical to the
changes query `GET /changes/?q=has:stars`. The result is a list of
link:rest-api-changes.html#change-info[ChangeInfo] entities.

.Request
----
  GET /a/accounts/self/stars.changes
----

.Response
----
  HTTP/1.1 200 OK
  Content-Disposition: attachment
  Content-Type: application/json; charset=UTF-8

  )]}'
  [
    {
      "id": "myProject~master~I8473b95934b5732ac55d26311a706c9c2bde9940",
      "project": "myProject",
      "branch": "master",
      "change_id": "I8473b95934b5732ac55d26311a706c9c2bde9940",
      "subject": "Implementing Feature X",
      "status": "NEW",
      "created": "2013-02-01 09:59:32.126000000",
      "updated": "2013-02-21 11:16:36.775000000",
      "stars": [
        "ignore",
        "risky"
      ],
      "mergeable": true,
      "submittable": false,
      "insertions": 145,
      "deletions": 12,
      "_number": 3965,
      "owner": {
        "name": "John Doe"
      }
    }
  ]
----

[[get-stars]]
=== Get Star Labels From Change
--
'GET /accounts/link:#account-id[\{account-id\}]/stars.changes/link:rest-api-changes.html#change-id[\{change-id\}]'
--

Get star labels from a change.

.Request
----
  GET /a/accounts/self/stars.changes/myProject~master~I8473b95934b5732ac55d26311a706c9c2bde9940 HTTP/1.0
----

As response the star labels that the user applied on the change are
returned. The labels are lexicographically sorted.

.Response
----
  HTTP/1.1 200 OK
  Content-Disposition: attachment
  Content-Type: application/json; charset=UTF-8

  )]}'
  [
    "blue",
    "green",
    "red"
  ]
----

[[set-stars]]
=== Update Star Labels On Change
--
'POST /accounts/link:#account-id[\{account-id\}]/stars.changes/link:rest-api-changes.html#change-id[\{change-id\}]'
--

Update star labels on a change. The star labels to be added/removed
must be specified in the request body as link:#stars-input[StarsInput]
entity. Starred changes are returned for the search query `has:stars`.

.Request
----
  POST /a/accounts/self/stars.changes/myProject~master~I8473b95934b5732ac55d26311a706c9c2bde9940 HTTP/1.0
  Content-Type: application/json; charset=UTF-8

  {
    "add": [
      "blue",
      "red"
    ],
    "remove": [
      "yellow"
    ]
  }
----

As response the star labels that the user applied on the change are
returned. The labels are lexicographically sorted.

.Response
----
  HTTP/1.1 200 OK
  Content-Disposition: attachment
  Content-Type: application/json; charset=UTF-8

  )]}'
  [
    "blue",
    "green",
    "red"
  ]
----

[[ids]]
== IDs

[[account-id]]
=== \{account-id\}
Identifier that uniquely identifies one account.

This can be:

* `self` or `me` for the calling user
* a bare account ID ("18419")
* an account ID following a name in parentheses ("Full Name (18419)")
* a string of the format "Full Name <email@example.com>"
* just the email address ("email@example")
* a full name ("Full Name")
* a user name ("username")

In all cases, accounts that are not
link:config-gerrit.html#accounts.visibility[visible] to the calling user are not
considered.

In all cases _except_ a bare account ID and `self`/`me`, inactive accounts are
not considered. Inactive accounts should only be referenced by bare ID.

If the input is a bare account ID, this will always resolve to exactly
one account if there is a visible account with that ID, and zero accounts
otherwise. (This is true even in corner cases like a user having a full name
which is exactly a numeric account ID belonging to a different user; such a user
cannot be identified by this number.)

If the identifier is ambiguous or only refers to inactive accounts, the error
message from the API should contain a human-readable description of how to
disambiguate the request.

*Note*: Except as noted above, callers should not rely on the particular
priorities of any of the identifiers in the account resolution algorithm. Any
other formats may be subject to future deprecation. If callers require specific
searching semantics, they should use the link:#query-account[Query Account]
endpoint to resolve a string to one or more accounts, then access the API using
the account ID.

[[capability-id]]
=== \{capability-id\}
Identifier of a global capability. Valid values are all field names of
the link:#capability-info[CapabilityInfo] entity.

[[email-id]]
=== \{email-id\}
An email address, or `preferred` for the preferred email address of the
user.

[[username]]
=== \{username\}
The user name.

[[ssh-key-id]]
=== \{ssh-key-id\}
The sequence number of the SSH key.

[[gpg-key-id]]
=== \{gpg-key-id\}
A GPG key identifier, either the 8-character hex key reported by
`gpg --list-keys`, or the 40-character hex fingerprint (whitespace is
ignored) reported by `gpg --list-keys --with-fingerprint`.


[[json-entities]]
== JSON Entities

[[account-detail-info]]
=== AccountDetailInfo
The `AccountDetailInfo` entity contains detailed information about an
account.

`AccountDetailInfo` has the same fields as link:#account-info[
AccountInfo]. In addition `AccountDetailInfo` has the following field:

[options="header",cols="1,^1,5"]
|=================================
|Field Name          ||Description
|`registered_on`     ||
The link:rest-api.html#timestamp[timestamp] of when the account was
registered.
|=================================

[[account-external-id-info]]
=== AccountExternalIdInfo
The `AccountExternalIdInfo` entity contains information for an external id of
an account.

[options="header",cols="1,^1,5"]
|============================
|Field Name        ||Description
|`identity`        ||The account external id.
|`email`           |optional|The email address for the external id.
|`trusted`         |not set if `false`|
Whether the external id is trusted.
|`can_delete`      |not set if `false`|
Whether the external id can be deleted by the calling user.
|============================

[[account-info]]
=== AccountInfo
The `AccountInfo` entity contains information about an account.

[options="header",cols="1,^1,5"]
|===============================
|Field Name        ||Description
|`_account_id`     ||The numeric ID of the account.
|`name`            |optional|The full name of the user. +
Only set if detailed account information is requested. +
See option link:rest-api-changes.html#detailed-accounts[
DETAILED_ACCOUNTS] for change queries +
and option link:#details[DETAILS] for account queries.
|`email`           |optional|
The email address the user prefers to be contacted through. +
Only set if detailed account information is requested. +
See option link:rest-api-changes.html#detailed-accounts[
DETAILED_ACCOUNTS] for change queries +
and options link:#details[DETAILS] and link:#all-emails[
ALL_EMAILS] for account queries.
|`secondary_emails`|optional|
A list of the secondary email addresses of the user. +
Only set for account queries when the link:#all-emails[ALL_EMAILS]
option or the link:#suggest-account[suggest] parameter is set. +
Secondary emails are only included if the calling user has the
link:access-control.html#capability_modifyAccount[Modify Account], and
hence is allowed to see secondary emails of other users.
|`username`        |optional|The username of the user. +
Only set if detailed account information is requested. +
See option link:rest-api-changes.html#detailed-accounts[
DETAILED_ACCOUNTS] for change queries +
and option link:#details[DETAILS] for account queries.
|`avatars`         |optional|List of link:#avatar-info[AvatarInfo] +
entities that provide information about avatar images of the account.
|`_more_accounts`  |optional, not set if `false`|
Whether the query would deliver more results if not limited. +
Only set on the last account that is returned.
|`status`          |optional|Status message of the account.
|`inactive`        |not set if `false`|
Whether the account is inactive.
|===============================

[[account-input]]
=== AccountInput
The `AccountInput` entity contains information for the creation of
a new account.

[options="header",cols="1,^2,4"]
|============================
|Field Name     ||Description
|`username`     |optional|
The user name. If provided, must match the user name from the URL.
|`name`         |optional|The full name of the user.
|`email`        |optional|The email address of the user.
|`ssh_key`      |optional|The public SSH key of the user.
|`http_password`|optional|The HTTP password of the user.
|`groups`       |optional|
A list of link:rest-api-groups.html#group-id[group IDs] that identify
the groups to which the user should be added.
|============================

[[account-name-input]]
=== AccountNameInput
The `AccountNameInput` entity contains information for setting a name
for an account.

[options="header",cols="1,^2,4"]
|=============================
|Field Name ||Description
|`name`     |optional|The new full name of the account. +
If not set or if set to an empty string, the account name is deleted.
|=============================

[[account-status-input]]
=== AccountStatusInput
The `AccountStatusInput` entity contains information for setting a status
for an account.

[options="header",cols="1,^2,4"]
|=============================
|Field Name ||Description
|`status`   |optional|The new status of the account. +
If not set or if set to an empty string, the account status is deleted.
|=============================

[[avatar-info]]
=== AvatarInfo
The `AccountInfo` entity contains information about an avatar image of
an account.

[options="header",cols="1,6"]
|======================
|Field Name|Description
|`url`     |The URL to the avatar image.
|`height`  |The height of the avatar image in pixels.
|`width`   |The width of the avatar image in pixels.
|======================

[[capability-info]]
=== CapabilityInfo
The `CapabilityInfo` entity contains information about the global
capabilities of a user.

[options="header",cols="1,^1,5"]
|=================================
|Field Name          ||Description
|`accessDatabase`    |not set if `false`|Whether the user has the
link:access-control.html#capability_accessDatabase[Access Database]
capability.
|`administrateServer`|not set if `false`|Whether the user has the
link:access-control.html#capability_administrateServer[Administrate
Server] capability.
|`createAccount`     |not set if `false`|Whether the user has the
link:access-control.html#capability_createAccount[Create Account]
capability.
|`createGroup`       |not set if `false`|Whether the user has the
link:access-control.html#capability_createGroup[Create Group]
capability.
|`createProject`     |not set if `false`|Whether the user has the
link:access-control.html#capability_createProject[Create Project]
capability.
|`emailReviewers`    |not set if `false`|Whether the user has the
link:access-control.html#capability_emailReviewers[Email Reviewers]
capability.
|`flushCaches`       |not set if `false`|Whether the user has the
link:access-control.html#capability_flushCaches[Flush Caches]
capability.
|`killTask`          |not set if `false`|Whether the user has the
link:access-control.html#capability_kill[Kill Task] capability.
|`maintainServer`    |not set if `false`|Whether the user has the
link:access-control.html#capability_maintainServer[Maintain
Server] capability.
|`priority`          |not set if `INTERACTIVE`|The name of the thread
pool used by the user, see link:access-control.html#capability_priority[
Priority] capability.
|`queryLimit`        ||The link:access-control.html#capability_queryLimit[
Query Limit] of the user as link:#query-limit-info[QueryLimitInfo].
|`runAs`             |not set if `false`|Whether the user has the
link:access-control.html#capability_runAs[Run As] capability.
|`runGC`             |not set if `false`|Whether the user has the
link:access-control.html#capability_runGC[Run Garbage Collection]
capability.
|`streamEvents`      |not set if `false`|Whether the user has the
link:access-control.html#capability_streamEvents[Stream Events]
capability.
|`viewAllAccounts`   |not set if `false`|Whether the user has the
link:access-control.html#capability_viewAllAccounts[View All Accounts]
capability.
|`viewCaches`        |not set if `false`|Whether the user has the
link:access-control.html#capability_viewCaches[View Caches] capability.
|`viewConnections`   |not set if `false`|Whether the user has the
link:access-control.html#capability_viewConnections[View Connections]
capability.
|`viewPlugins`       |not set if `false`|Whether the user has the
link:access-control.html#capability_viewPlugins[View Plugins] capability.
|`viewQueue`         |not set if `false`|Whether the user has the
link:access-control.html#capability_viewQueue[View Queue] capability.
|=================================

[[contributor-agreement-info]]
=== ContributorAgreementInfo

The `ContributorAgreementInfo` entity contains information about a
contributor agreement.

[options="header",cols="1,6"]
|=================================
|Field Name                 |Description
|`name`                     |The name of the agreement.
|`description`              |The description of the agreement.
|`url`                      |The URL of the agreement.
|=================================

[[contributor-agreement-input]]
=== ContributorAgreementInput
The `ContributorAgreementInput` entity contains information about a
new contributor agreement.

[options="header",cols="1,6"]
|=================================
|Field Name                 |Description
|`name`                     |The name of the agreement.
|=================================

[[delete-draft-comments-input]]
=== DeleteDraftCommentsInput
The `DeleteDraftCommentsInput` entity contains information specifying a set of
draft comments that should be deleted.

[options="header",cols="1,^1,5"]
|=================================
|Field Name                 ||Description
|`query`                    |optional|
A link:user-search.html[change query] limiting results to changes matching this
query; `has:draft` is implied and not necessary to list explicitly. If not set,
matches all changes with drafts.
|=================================

[[deleted-draft-comment-info]]
=== DeletedDraftCommentInfo
The `DeletedDraftCommentInfo` entity contains information about draft comments
that were deleted.

[options="header",cols="1,6"]
|=================================
|Field Name                 |Description
|`change`                   |
link:rest-api-changes.html#change-info[ChangeInfo] entity describing the change
on which one or more comments was deleted. Populated with only the
link:rest-api-changes.html#skip_mergeable[SKIP_MERGEABLE] option.
|`deleted`                  |
List of link:rest-api-changes.html#comment-info[CommentInfo] entities for each
comment that was deleted.
|=================================

[[diff-preferences-info]]
=== DiffPreferencesInfo
The `DiffPreferencesInfo` entity contains information about the diff
preferences of a user.

[options="header",cols="1,^1,5"]
|===========================================
|Field Name                    ||Description
|`context`                     ||
The number of lines of context when viewing a patch.
|`expand_all_comments`         |not set if `false`|
Whether all inline comments should be automatically expanded.
|`ignore_whitespace`           ||
Whether whitespace changes should be ignored and if yes, which
whitespace changes should be ignored. +
Allowed values are `IGNORE_NONE`, `IGNORE_TRAILING`,
`IGNORE_LEADING_AND_TRAILING`, `IGNORE_ALL`.
|`intraline_difference`        |not set if `false`|
Whether intraline differences should be highlighted.
|`line_length`                 ||
Number of characters that should be displayed in one line.
|`cursor_blink_rate`           ||
Half-period in milliseconds used for cursor blinking.
Setting it to 0 disables cursor blinking.
|`manual_review`               |not set if `false`|
Whether the 'Reviewed' flag should not be set automatically on a patch
when it is viewed.
|`retain_header`               |not set if `false`|
Whether the header that is displayed above the patch (that either shows
the commit message, the diff preferences, the patch sets or the files)
should be retained on file switch.
|`show_line_endings`           |not set if `false`|
Whether Windows EOL/Cr-Lf should be displayed as '\r' in a dotted-line
box.
|`show_tabs`                   |not set if `false`|
Whether tabs should be shown.
|`show_whitespace_errors`      |not set if `false`|
Whether whitespace errors should be shown.
|`skip_deleted`                |not set if `false`|
Whether deleted files should be skipped on file switch.
|`skip_uncommented`            |not set if `false`|
Whether uncommented files should be skipped on file switch.
|`syntax_highlighting`         |not set if `false`|
Whether syntax highlighting should be enabled.
|`hide_top_menu`               |not set if `false`|
If true the top menu header and site header are hidden.
|`auto_hide_diff_table_header` |not set if `false`|
If true the diff table header is automatically hidden when
scrolling down more than half of a page.
|`hide_line_numbers`           |not set if `false`|
If true the line numbers are hidden.
|`tab_size`                    ||
Number of spaces that should be used to display one tab.
|`font_size`                    ||
Default font size in pixels for change to be displayed in the diff view.
|'hide_empty_pane'             |not set if `false`|
Whether empty panes should be hidden. The left pane is empty when a
file was added; the right pane is empty when a file was deleted.
|`match_brackets`              |not set if `false`|
Whether matching brackets should be highlighted.
|`line_wrapping`               |not set if `false`|
Whether to enable line wrapping or not.
|===========================================

[[diff-preferences-input]]
=== DiffPreferencesInput
The `DiffPreferencesInput` entity contains information for setting the
diff preferences of a user. Fields which are not set will not be
updated.

[options="header",cols="1,^1,5"]
|===========================================
|Field Name                    ||Description
|`context`                     |optional|
The number of lines of context when viewing a patch.
|`expand_all_comments`         |optional|
Whether all inline comments should be automatically expanded.
|`ignore_whitespace`           |optional|
Whether whitespace changes should be ignored and if yes, which
whitespace changes should be ignored. +
Allowed values are `IGNORE_NONE`, `IGNORE_TRAILING`,
`IGNORE_LEADING_AND_TRAILING`, `IGNORE_ALL`.
|`intraline_difference`        |optional|
Whether intraline differences should be highlighted.
|`line_length`                 |optional|
Number of characters that should be displayed in one line.
|`manual_review`               |optional|
Whether the 'Reviewed' flag should not be set automatically on a patch
when it is viewed.
|`retain_header`               |optional|
Whether the header that is displayed above the patch (that either shows
the commit message, the diff preferences, the patch sets or the files)
should be retained on file switch.
|`show_line_endings`           |optional|
Whether Windows EOL/Cr-Lf should be displayed as '\r' in a dotted-line
box.
|`show_tabs`                   |optional|
Whether tabs should be shown.
|`show_whitespace_errors`      |optional|
Whether whitespace errors should be shown.
|`skip_deleted`                |optional|
Whether deleted files should be skipped on file switch.
|`skip_uncommented`            |optional|
Whether uncommented files should be skipped on file switch.
|`syntax_highlighting`         |optional|
Whether syntax highlighting should be enabled.
|`hide_top_menu`               |optional|
True if the top menu header and site header should be hidden.
|`auto_hide_diff_table_header` |optional|
True if the diff table header is automatically hidden when
scrolling down more than half of a page.
|`hide_line_numbers`           |optional|
True if the line numbers should be hidden.
|`tab_size`                    |optional|
Number of spaces that should be used to display one tab.
|`font_size`                   |optional|
Default font size in pixels for change to be displayed in the diff view.
|`line_wrapping`               |optional|
Whether to enable line wrapping or not.
|`indent_with_tabs`            |optional|
Whether to enable indent with tabs or not.
|===========================================

[[edit-preferences-info]]
=== EditPreferencesInfo
The `EditPreferencesInfo` entity contains information about the edit
preferences of a user.

[options="header",cols="1,^1,5"]
|===========================================
|Field Name                    ||Description
|`tab_size`                    ||
Number of spaces that should be used to display one tab.
|`line_length`                 ||
Number of characters that should be displayed per line.
|`indent_unit`                 ||
Number of spaces that should be used for auto-indent.
|`cursor_blink_rate`           ||
Half-period in milliseconds used for cursor blinking.
Setting it to 0 disables cursor blinking.
|`hide_top_menu`               |not set if `false`|
If true the top menu header and site header is hidden.
|`show_tabs`                   |not set if `false`|
Whether tabs should be shown.
|`show_whitespace_errors`      |not set if `false`|
Whether whitespace errors should be shown.
|`syntax_highlighting`         |not set if `false`|
Whether syntax highlighting should be enabled.
|`hide_line_numbers`           |not set if `false`|
Whether line numbers should be hidden.
|`match_brackets`              |not set if `false`|
Whether matching brackets should be highlighted.
|`line_wrapping`               |not set if `false`|
Whether to enable line wrapping or not.
|`indent_with_tabs`            |not set if `false`|
Whether to indent with tabs or not.
|`auto_close_brackets`         |not set if `false`|
Whether brackets and quotes should be auto-closed during typing.
|`show_base`                   |not set if `false`|
Whether to show the inline edit base version or not.
|===========================================

[[email-info]]
=== EmailInfo
The `EmailInfo` entity contains information about an email address of a
user.

[options="header",cols="1,^1,5"]
|========================
|Field Name ||Description
|`email`    ||The email address.
|`preferred`|not set if `false`|
Whether this is the preferred email address of the user.
|`pending_confirmation`|not set if `false`|
Set true if the user must confirm control of the email address
by following a verification link before Gerrit will permit use of
this address.
|========================

[[email-input]]
=== EmailInput
The `EmailInput` entity contains information for registering a new
email address.

[options="header",cols="1,^1,5"]
|==============================
|Field Name       ||Description
|`email`          ||
The email address. If provided, must match the email address from the
URL.
|`preferred`      |`false` if not set|
Whether the new email address should become the preferred email address
of the user (only supported if `no_confirmation` is set or if the
authentication type is `DEVELOPMENT_BECOME_ANY_ACCOUNT`).
|`no_confirmation`|`false` if not set|
Whether the email address should be added without confirmation. In this
case no verification email is sent to the user. +
Only Gerrit administrators are allowed to add email addresses without
confirmation.
|==============================

[[gpg-key-info]]
=== GpgKeyInfo
The `GpgKeyInfo` entity contains information about a GPG public key.

[options="header",cols="1,^1,5"]
|========================
|Field Name   ||Description
|`id`         |Not set in map context|The 8-char hex GPG key ID.
|`fingerprint`|Not set for deleted keys|The 40-char (plus spaces) hex GPG key fingerprint.
|`user_ids`   |Not set for deleted keys|
link:https://tools.ietf.org/html/rfc4880#section-5.11[OpenPGP User IDs]
associated with the public key.
|`key`        |Not set for deleted keys|ASCII armored public key material.
|`status`     |Not set for deleted keys|
The result of server-side checks on the key; one of `BAD`, `OK`, or `TRUSTED`.
`BAD` keys have serious problems and should not be used. If a key is `OK,
inspecting only that key found no problems, but the system does not fully trust
the key's origin. A `TRUSTED` key is valid, and the system knows enough about
the key and its origin to trust it.
|`problems`   |Not set for deleted keys|
A list of human-readable problem strings found in the course of checking whether
the key is valid and trusted.
|========================

[[gpg-keys-input]]
=== GpgKeysInput
The `GpgKeysInput` entity contains information for adding/deleting GPG keys.

[options="header",cols="1,6"]
|========================
|Field Name|Description
|`add`     |List of ASCII armored public key strings to add.
|`delete`  |List of link:#gpg-key-id[`\{gpg-key-id\}`]s to delete.
|========================

[[http-password-input]]
=== HttpPasswordInput
The `HttpPasswordInput` entity contains information for setting/generating
an HTTP password.

[options="header",cols="1,^1,5"]
|============================
|Field Name     ||Description
|`generate`     |`false` if not set|
Whether a new HTTP password should be generated
|`http_password`|optional|
The new HTTP password. Only Gerrit administrators may set the HTTP
password directly. +
If empty or not set and `generate` is false or not set, the HTTP
password is deleted.
|============================

[[oauth-token-info]]
=== OAuthTokenInfo
The `OAuthTokenInfo` entity contains information about an OAuth access token.

[options="header",cols="1,^1,5"]
|========================
|Field Name      ||Description
|`username`      ||The owner of the OAuth access token.
|`resource_host` ||The host of the Gerrit instance.
|`access_token`  ||The actual token value.
|`provider_id`   |optional|
The identifier of the OAuth provider in the form `plugin-name:provider-name`.
|`expires_at`    |optional|Time of expiration of this token in milliseconds.
|`type`          ||The type of the OAuth access token, always `bearer`.
|========================

[[preferences-info]]
=== PreferencesInfo
The `PreferencesInfo` entity contains information about a user's preferences.

[options="header",cols="1,^1,5"]
|============================================
|Field Name                     ||Description
|`changes_per_page`             ||
The number of changes to show on each page.
Allowed values are `10`, `25`, `50`, `100`.
|`expand_inline_diffs`          |not set if `false`|
Whether to expand diffs inline instead of opening as separate page
(PolyGerrit only).
|`download_scheme`              |optional|
The type of download URL the user prefers to use. May be any key from
the `schemes` map in
link:rest-api-config.html#download-info[DownloadInfo].
|`date_format`                  ||
The format to display the date in.
Allowed values are `STD`, `US`, `ISO`, `EURO`, `UK`.
|`time_format`                  ||
The format to display the time in.
Allowed values are `HHMM_12`, `HHMM_24`.
|`relative_date_in_change_table`|not set if `false`|
Whether to show relative dates in the changes table.
|`diff_view`                    ||
The type of diff view to show.
Allowed values are `SIDE_BY_SIDE`, `UNIFIED_DIFF`.
|`size_bar_in_change_table`     |not set if `false`|
Whether to show the change sizes as colored bars in the change table.
|`legacycid_in_change_table`    |not set if `false`|
Whether to show change number in the change table.
|`mute_common_path_prefixes`    |not set if `false`|
Whether to mute common path prefixes in file names in the file table.
|`signed_off_by`                |not set if `false`|
Whether to insert Signed-off-by footer in changes created with the
inline edit feature.
|`my`                           ||
The menu items of the `MY` top menu as a list of
link:rest-api-config.html#top-menu-item-info[TopMenuItemInfo] entities.
|`change_table`                           ||
The columns to display in the change table (PolyGerrit only). The default is
empty, which will default columns as determined by the frontend.
|`email_strategy`               ||
The type of email strategy to use. On `ENABLED`, the user will receive emails
from Gerrit. On `CC_ON_OWN_COMMENTS` the user will also receive emails for
their own comments. On `DISABLED` the user will not receive any email
notifications from Gerrit.
Allowed values are `ENABLED`, `CC_ON_OWN_COMMENTS`, `DISABLED`.
|`default_base_for_merges`      ||
The base which should be pre-selected in the 'Diff Against' drop-down
list when the change screen is opened for a merge commit.
Allowed values are `AUTO_MERGE` and `FIRST_PARENT`.
|`publish_comments_on_push`     |not set if `false`|
Whether to link:user-upload.html#publish-comments[publish draft comments] on
push by default.
|`work_in_progress_by_default`  |not set if `false`|
Whether to link:user-upload.html#wip[set work-in-progress] on
push or on create changes online by default.
|============================================

[[preferences-input]]
=== PreferencesInput
The `PreferencesInput` entity contains information for setting the
user preferences. Fields which are not set will not be updated.

[options="header",cols="1,^1,5"]
|============================================
|Field Name                     ||Description
|`changes_per_page`             |optional|
The number of changes to show on each page.
Allowed values are `10`, `25`, `50`, `100`.
|`expand_inline_diffs`          |not set if `false`|
Whether to expand diffs inline instead of opening as separate page
(PolyGerrit only).
|`download_scheme`              |optional|
The type of download URL the user prefers to use.
|`date_format`                  |optional|
The format to display the date in.
Allowed values are `STD`, `US`, `ISO`, `EURO`, `UK`.
|`time_format`                  |optional|
The format to display the time in.
Allowed values are `HHMM_12`, `HHMM_24`.
|`relative_date_in_change_table`|optional|
Whether to show relative dates in the changes table.
|`diff_view`                    |optional|
The type of diff view to show.
Allowed values are `SIDE_BY_SIDE`, `UNIFIED_DIFF`.
|`size_bar_in_change_table`     |optional|
Whether to show the change sizes as colored bars in the change table.
|`legacycid_in_change_table`    |optional|
Whether to show change number in the change table.
|`mute_common_path_prefixes`    |optional|
Whether to mute common path prefixes in file names in the file table.
|`signed_off_by`                |optional|
Whether to insert Signed-off-by footer in changes created with the
inline edit feature.
|`my`                           |optional|
The menu items of the `MY` top menu as a list of
link:rest-api-config.html#top-menu-item-info[TopMenuItemInfo] entities.
|`change_table`                           ||
The columns to display in the change table (PolyGerrit only). The default is
empty, which will default columns as determined by the frontend.
|`email_strategy`               |optional|
The type of email strategy to use. On `ENABLED`, the user will receive emails
from Gerrit. On `CC_ON_OWN_COMMENTS` the user will also receive emails for
their own comments. On `DISABLED` the user will not receive any email
notifications from Gerrit.
Allowed values are `ENABLED`, `CC_ON_OWN_COMMENTS`, `DISABLED`.
|`default_base_for_merges`      |optional|
The base which should be pre-selected in the 'Diff Against' drop-down
list when the change screen is opened for a merge commit.
Allowed values are `AUTO_MERGE` and `FIRST_PARENT`.
|============================================

[[query-limit-info]]
=== QueryLimitInfo
The `QueryLimitInfo` entity contains information about the
link:access-control.html#capability_queryLimit[Query Limit] of a user.

[options="header",cols="1,6"]
|================================
|Field Name          |Description
|`min`               |Lower limit.
|`max`               |Upper limit.
|================================

[[ssh-key-info]]
=== SshKeyInfo
The `SshKeyInfo` entity contains information about an SSH key of a
user.

[options="header",cols="1,^1,5"]
|=============================
|Field Name      ||Description
|`seq`           ||The sequence number of the SSH key.
|`ssh_public_key`||The complete public SSH key.
|`encoded_key`   ||The encoded key.
|`algorithm`     ||The algorithm of the SSH key.
|`comment`       |optional|The comment of the SSH key.
|`valid`         ||Whether the SSH key is valid.
|=============================

[[stars-input]]
=== StarsInput
The `StarsInput` entity contains star labels that should be added to
or removed from a change.

[options="header",cols="1,^1,5"]
|========================
|Field Name ||Description
|`add`      |optional|List of labels to add to the change.
|`remove`   |optional|List of labels to remove from the change.
|========================

[[username-input]]
=== UsernameInput
The `UsernameInput` entity contains information for setting the
username for an account.

[options="header",cols="1,6"]
|=======================
|Field Name |Description
|`username` |The new username of the account.
|=======================

[[project-watch-info]]
=== ProjectWatchInfo
The `WatchedProjectsInfo` entity contains information about a project watch
for a user.

[options="header",cols="1,^1,5"]
|=======================
|Field Name                 |        |Description
|`project`                  |        |The name of the project.
|`filter`                   |optional|A filter string to be applied to the project.
|`notify_new_changes`       |optional|Notify on new changes.
|`notify_new_patch_sets`    |optional|Notify on new patch sets.
|`notify_all_comments`      |optional|Notify on comments.
|`notify_submitted_changes` |optional|Notify on submitted changes.
|`notify_abandoned_changes` |optional|Notify on abandoned changes.
|=======================

GERRIT
------
Part of link:index.html[Gerrit Code Review]

SEARCHBOX
---------<|MERGE_RESOLUTION|>--- conflicted
+++ resolved
@@ -1250,12 +1250,6 @@
   )]}'
   {
     "changes_per_page": 25,
-<<<<<<< HEAD
-    "download_command": "CHECKOUT",
-=======
-    "show_site_header": true,
-    "use_flash_clipboard": true,
->>>>>>> 24496644
     "date_format": "STD",
     "time_format": "HHMM_12",
     "diff_view": "SIDE_BY_SIDE",
