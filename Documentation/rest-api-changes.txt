:linkattrs:
= Gerrit Code Review - /changes/ REST API

This page describes the change related REST endpoints.
Please also take note of the general information on the
link:rest-api.html[REST API].

[[change-endpoints]]
== Change Endpoints

[[create-change]]
=== Create Change
--
'POST /changes/'
--

The change input link:#change-input[ChangeInput] entity must be
provided in the request body. It is not allowed to create changes
under `refs/tags/` or Gerrit internal ref namespaces such as
`refs/changes/`, `refs/meta/external-ids/`, and `refs/users/`. The
request would fail with `400 Bad Request` in this case.

To create a change the calling user must be allowed to
link:access-control.html#category_push_review[upload to code review].

.Request
----
  POST /changes/ HTTP/1.0
  Content-Type: application/json; charset=UTF-8

  {
    "project" : "myProject",
    "subject" : "Let's support 100% Gerrit workflow direct in browser",
    "branch" : "master",
    "topic" : "create-change-in-browser",
    "status" : "NEW"
  }
----

As response a link:#change-info[ChangeInfo] entity is returned that describes
the resulting change.

.Response
----
  HTTP/1.1 201 OK
  Content-Disposition: attachment
  Content-Type: application/json; charset=UTF-8

  )]}'
  {
    "id": "myProject~master~I8473b95934b5732ac55d26311a706c9c2bde9941",
    "project": "myProject",
    "branch": "master",
    "topic": "create-change-in-browser",
    "change_id": "I8473b95934b5732ac55d26311a706c9c2bde9941",
    "subject": "Let's support 100% Gerrit workflow direct in browser",
    "status": "NEW",
    "created": "2014-05-05 07:15:44.639000000",
    "updated": "2014-05-05 07:15:44.639000000",
    "mergeable": true,
    "insertions": 0,
    "deletions": 0,
    "_number": 4711,
    "owner": {
      "name": "John Doe"
    },
    "current_revision_number": 2
  }
----

[[list-changes]]
=== Query Changes
--
'GET /changes/'
--

Queries changes visible to the caller. The
link:user-search.html#_search_operators[query string] must be provided
by the `q` parameter. The `n` parameter can be used to limit the
returned results. The `no-limit` parameter can be used remove the default
limit on queries and return all results (does not apply to anonymous requests).
This might not be supported by all index backends.

As result a list of link:#change-info[ChangeInfo] entries is returned.
The change output is sorted by the last update time, most recently
updated to oldest updated.

Query for open changes of watched projects:

.Request
----
  GET /changes/?q=status:open+is:watched&n=2 HTTP/1.0
----

.Response
----
  HTTP/1.1 200 OK
  Content-Disposition: attachment
  Content-Type: application/json; charset=UTF-8

  )]}'
  [
    {
      "id": "demo~master~Idaf5e098d70898b7119f6f4af5a6c13343d64b57",
      "project": "demo",
      "branch": "master",
      "attention_set": {
        "1000096": {
          "account": {
            "_account_id": 1000096,
            "name": "John Doe",
            "email": "john.doe@example.com"
          },
          "last_update": "2012-07-17 07:19:27.766000000",
          "reason": "reviewer or cc replied"
        }
      },
      "change_id": "Idaf5e098d70898b7119f6f4af5a6c13343d64b57",
      "subject": "One change",
      "status": "NEW",
      "created": "2012-07-17 07:18:30.854000000",
      "updated": "2012-07-17 07:19:27.766000000",
      "mergeable": true,
      "insertions": 26,
      "deletions": 10,
      "_number": 1756,
      "owner": {
        "name": "John Doe"
      },
      "current_revision_number": 2
    },
    {
      "id": "demo~master~I09c8041b5867d5b33170316e2abc34b79bbb8501",
      "project": "demo",
      "branch": "master",
      "change_id": "I09c8041b5867d5b33170316e2abc34b79bbb8501",
      "subject": "Another change",
      "status": "NEW",
      "created": "2012-07-17 07:18:30.884000000",
      "updated": "2012-07-17 07:18:30.885000000",
      "mergeable": true,
      "insertions": 12,
      "deletions": 18,
      "_number": 1757,
      "owner": {
        "name": "John Doe"
      },
      "current_revision_number": 2,
      "_more_changes": true
    }
  ]
----

If the number of changes matching the query exceeds either the internal
limit or a supplied `n` query parameter, the last change object has a
`_more_changes: true` JSON field set.

The `S` or `start` query parameter can be supplied to skip a number
of changes from the list.

The `allow-incomplete-results` query parameter can be used. This is a boolean
parameter that can optionally be set to true. If set, the server can tolerate
handling faulty records when parsed from the change index, for example if a
field contained a value of a wrong format. For faulty records, the server
will return a canonical empty record where only the fields {project, branch,
change_id, _number, owner} are set and the subject will be set to
"\*\**ERROR***". All other fields will be empty.
Note that the handling of this parameter is up to the index implementation.

Clients are allowed to specify more than one query by setting the `q`
parameter multiple times. In this case the result is an array of
arrays, one per query in the same order the queries were given in.

.Query for the 25 most recent open changes of the projects that you watch
****
get::/changes/?q=status:open+is:watched&n=25
****

Query that retrieves changes for a user's dashboard:

.Request
----
  GET /changes/?q=is:open+owner:self&q=is:open+reviewer:self+-owner:self&q=is:closed+owner:self+limit:5&o=LABELS HTTP/1.0
----

.Response
----
  HTTP/1.1 200 OK
  Content-Disposition: attachment
  Content-Type: application/json; charset=UTF-8

  )]}'
  [
    [
      {
        "id": "demo~master~Idaf5e098d70898b7119f6f4af5a6c13343d64b57",
        "project": "demo",
        "branch": "master",
        "change_id": "Idaf5e098d70898b7119f6f4af5a6c13343d64b57",
        "subject": "One change",
        "status": "NEW",
        "created": "2012-07-17 07:18:30.854000000",
        "updated": "2012-07-17 07:19:27.766000000",
        "mergeable": true,
        "insertions": 4,
        "deletions": 7,
        "_number": 1756,
        "owner": {
          "name": "John Doe"
        },
        "labels": {
          "Verified": {},
          "Code-Review": {}
        },
        "current_revision_number": 2
      }
    ],
    [],
    []
  ]
----

.Query the changes for your user dashboard
****
get::/changes/?q=is:open+owner:self&q=is:open+reviewer:self+-owner:self&q=is:closed+owner:self+limit:5&o=LABELS
****

[[query-options]]
Additional fields can be obtained by adding `o` parameters, each
option requires more database lookups and slows down the query
response time to the client so they are generally disabled by
default. Optional fields are:

[[labels]]
--
* `LABELS`: Includes the `labels` field which contains all information about
labels and approvers that have granted (or rejected) that label. Does not
include the `permitted_voting_range` attribute with the list of
link:#approval-info[ApprovalInfo] of the `all` attribute.
--

[[detailed-labels]]
--
* `DETAILED_LABELS`: Includes the `labels` field which contains all information
about labels and approvers that have granted (or rejected) that label, including
the `permitted_voting_range` attribute with the list of
link:#approval-info[ApprovalInfo] of the `all` attribute.
--

[[submit-requirements]]
--
* `SUBMIT_REQUIREMENTS`: detailed result of the evaluated submit requirements
  for this change.
--

[[current-revision]]
--
* `CURRENT_REVISION`: describe the current revision (patch set)
  of the change, including the commit SHA-1 and URLs to fetch from.
--

[[all-revisions]]
--
* `ALL_REVISIONS`: describe all revisions, not just current.
--

[[download-commands]]
--
* `DOWNLOAD_COMMANDS`: include the `commands` field in the
  link:#fetch-info[FetchInfo] for revisions. Only valid when the
  `CURRENT_REVISION` or `ALL_REVISIONS` option is selected.
--

[[current-commit]]
--
* `CURRENT_COMMIT`: parse and output all header fields from the
  commit object, including message. Only valid when the
  `CURRENT_REVISION` or `ALL_REVISIONS` option is selected.
--

[[all-commits]]
--
* `ALL_COMMITS`: parse and output all header fields from the
  output revisions. If only `CURRENT_REVISION` was requested
  then only the current revision's commit data will be output.
--

[[current-files]]
--
* `CURRENT_FILES`: list files modified by the commit and magic files,
  including basic line counts inserted/deleted per file. Only valid
  when the `CURRENT_REVISION` or `ALL_REVISIONS` option is selected.
--

[[all-files]]
--
* `ALL_FILES`: list files modified by the commit and magic files,
  including basic line counts inserted/deleted per file. If only the
  `CURRENT_REVISION` was requested then only that commit's modified
  files will be output.
--

[[detailed-accounts]]
--
* `DETAILED_ACCOUNTS`: include `_account_id`, `email` and `username`
  fields when referencing accounts.
--

[[reviewer-updates]]
--
* `REVIEWER_UPDATES`: include updates to reviewers set as
  link:#review-update-info[ReviewerUpdateInfo] entities.
--

[[messages]]
--
* `MESSAGES`: include messages associated with the change.
--

[[actions]]
--
* `CURRENT_ACTIONS`: include information on available actions
  for the change and its current revision. Ignored if the caller
  is not authenticated.
--

[[change-actions]]
--
* `CHANGE_ACTIONS`: include information on available
  change actions for the change. Ignored if the caller
  is not authenticated.
--

[[reviewed]]
--
* `REVIEWED`: include the `reviewed` field if all of the following are
  true:
  - the change is open
  - the caller is authenticated
  - the caller has commented on the change more recently than the last update
    from the change owner, i.e. this change would show up in the results of
    link:user-search.html#reviewedby[reviewedby:self].
--
[[skip_diffstat]]
--
* `SKIP_DIFFSTAT`: skip the 'insertions' and 'deletions' field in link:#change-info[ChangeInfo].
 For large trees, their computation may be expensive.
--

[[submittable]]
--
* `SUBMITTABLE`: include the `submittable` field in link:#change-info[ChangeInfo],
  which can be used to tell if the change is reviewed and ready for submit.
--

[[web-links]]
--
* `WEB_LINKS`: include the `web_links` field in link:#commit-info[CommitInfo],
  therefore only valid in combination with `CURRENT_COMMIT` or
  `ALL_COMMITS`.
--

[[check]]
--
* `CHECK`: include potential problems with the change.
--

[[commit-footers]]
--
* `COMMIT_FOOTERS`: include the full commit message with
  Gerrit-specific commit footers in the
  link:#revision-info[RevisionInfo].
--

[[push-certificates]]
--
* `PUSH_CERTIFICATES`: include push certificate information in the
  link:#revision-info[RevisionInfo]. Ignored if signed push is not
  link:config-gerrit.html#receive.enableSignedPush[enabled] on the
  server.
--

[[tracking-ids]]
--
* `TRACKING_IDS`: include references to external tracking systems
  as link:#tracking-id-info[TrackingIdInfo].
--

[[custom-keyed-values]]
--
* `CUSTOM_KEYED_VALUES`: include the custom key-value map
--

[[star]]
--
* `STAR`: include the `starred` field in
   link:#change-info[ChangeInfo], which indicates if the change is starred
   by the current user or not.
--

[[parents-data]]
--
* `PARENTS`: include the `parents_data` field in
   link:#revision-info[RevisionInfo], which provides information of whether the
   parent commit of this revision, e.g. if it's merged in the target branch
   and whether it points to a patch-set of another change.
--

.Request
----
  GET /changes/?q=97&o=CURRENT_REVISION&o=CURRENT_COMMIT&o=CURRENT_FILES&o=DOWNLOAD_COMMANDS HTTP/1.0
----

.Response
----
  HTTP/1.1 200 OK
  Content-Disposition: attachment
  Content-Type: application/json; charset=UTF-8

  )]}'
  [
    {
      "id": "gerrit~master~I7ea46d2e2ee5c64c0d807677859cfb7d90b8966a",
      "project": "gerrit",
      "branch": "master",
      "change_id": "I7ea46d2e2ee5c64c0d807677859cfb7d90b8966a",
      "subject": "Use an EventBus to manage star icons",
      "status": "NEW",
      "created": "2012-04-25 00:52:25.580000000",
      "updated": "2012-04-25 00:52:25.586000000",
      "mergeable": true,
      "insertions": 16,
      "deletions": 7,
      "_number": 97,
      "owner": {
        "name": "Shawn Pearce"
      },
      "current_revision_number": 1,
      "current_revision": "184ebe53805e102605d11f6b143486d15c23a09c",
      "revisions": {
        "184ebe53805e102605d11f6b143486d15c23a09c": {
          "kind": "REWORK",
          "_number": 1,
          "ref": "refs/changes/97/97/1",
          "fetch": {
            "git": {
              "url": "git://localhost/gerrit",
              "ref": "refs/changes/97/97/1",
              "commands": {
                "Checkout": "git fetch git://localhost/gerrit refs/changes/97/97/1 \u0026\u0026 git checkout FETCH_HEAD",
                "Cherry-Pick": "git fetch git://localhost/gerrit refs/changes/97/97/1 \u0026\u0026 git cherry-pick FETCH_HEAD",
                "Format-Patch": "git fetch git://localhost/gerrit refs/changes/97/97/1 \u0026\u0026 git format-patch -1 --stdout FETCH_HEAD",
                "Pull": "git pull git://localhost/gerrit refs/changes/97/97/1"
              }
            },
            "http": {
              "url": "http://myuser@127.0.0.1:8080/gerrit",
              "ref": "refs/changes/97/97/1",
              "commands": {
                "Checkout": "git fetch http://myuser@127.0.0.1:8080/gerrit refs/changes/97/97/1 \u0026\u0026 git checkout FETCH_HEAD",
                "Cherry-Pick": "git fetch http://myuser@127.0.0.1:8080/gerrit refs/changes/97/97/1 \u0026\u0026 git cherry-pick FETCH_HEAD",
                "Format-Patch": "git fetch http://myuser@127.0.0.1:8080/gerrit refs/changes/97/97/1 \u0026\u0026 git format-patch -1 --stdout FETCH_HEAD",
                "Pull": "git pull http://myuser@127.0.0.1:8080/gerrit refs/changes/97/97/1"
              }
            },
            "ssh": {
              "url": "ssh://myuser@*:29418/gerrit",
              "ref": "refs/changes/97/97/1",
              "commands": {
                "Checkout": "git fetch ssh://myuser@*:29418/gerrit refs/changes/97/97/1 \u0026\u0026 git checkout FETCH_HEAD",
                "Cherry-Pick": "git fetch ssh://myuser@*:29418/gerrit refs/changes/97/97/1 \u0026\u0026 git cherry-pick FETCH_HEAD",
                "Format-Patch": "git fetch ssh://myuser@*:29418/gerrit refs/changes/97/97/1 \u0026\u0026 git format-patch -1 --stdout FETCH_HEAD",
                "Pull": "git pull ssh://myuser@*:29418/gerrit refs/changes/97/97/1"
              }
            }
          },
          "commit": {
            "parents": [
              {
                "commit": "1eee2c9d8f352483781e772f35dc586a69ff5646",
                "subject": "Migrate contributor agreements to All-Projects."
              }
            ],
            "author": {
              "name": "Shawn O. Pearce",
              "email": "sop@google.com",
              "date": "2012-04-24 18:08:08.000000000",
              "tz": -420
            },
            "committer": {
              "name": "Shawn O. Pearce",
              "email": "sop@google.com",
              "date": "2012-04-24 18:08:08.000000000",
              "tz": -420
            },
            "subject": "Use an EventBus to manage star icons",
            "message": "Use an EventBus to manage star icons\n\nImage widgets that need to ..."
          },
          "files": {
            "gerrit-gwtui/src/main/java/com/google/gerrit/client/changes/ChangeCache.java": {
              "lines_deleted": 8,
              "size_delta": -412,
              "size": 7782
            },
            "gerrit-gwtui/src/main/java/com/google/gerrit/client/changes/ChangeDetailCache.java": {
              "lines_inserted": 1,
              "size_delta": 23,
              "size": 6762
            },
            "gerrit-gwtui/src/main/java/com/google/gerrit/client/changes/ChangeScreen.java": {
              "lines_inserted": 11,
              "lines_deleted": 19,
              "size_delta": -298,
              "size": 47023
            },
            "gerrit-gwtui/src/main/java/com/google/gerrit/client/changes/ChangeTable.java": {
              "lines_inserted": 23,
              "lines_deleted": 20,
              "size_delta": 132,
              "size": 17727
            },
            "gerrit-gwtui/src/main/java/com/google/gerrit/client/changes/StarCache.java": {
              "status": "D",
              "lines_deleted": 139,
              "size_delta": -5512,
              "size": 13098
            },
            "gerrit-gwtui/src/main/java/com/google/gerrit/client/changes/StarredChanges.java": {
              "status": "A",
              "lines_inserted": 204,
              "size_delta": 8345,
              "size": 8345
            },
            "gerrit-gwtui/src/main/java/com/google/gerrit/client/ui/Screen.java": {
              "lines_deleted": 9,
              "size_delta": -343,
              "size": 5385
            }
          }
        }
      }
    }
  ]
----

[[get-change]]
=== Get Change
--
'GET /changes/link:#change-id[\{change-id\}]'
--

Retrieves a change.

Additional fields can be obtained by adding `o` parameters, each
option requires more database lookups and slows down the query
response time to the client so they are generally disabled by
default. Fields are described in link:#list-changes[Query Changes].

.Request
----
  GET /changes/myProject~master~I8473b95934b5732ac55d26311a706c9c2bde9940 HTTP/1.0
----

As response a link:#change-info[ChangeInfo] entity is returned that
describes the change.

.Response
----
  HTTP/1.1 200 OK
  Content-Disposition: attachment
  Content-Type: application/json; charset=UTF-8

  )]}'
  {
    "id": "myProject~master~I8473b95934b5732ac55d26311a706c9c2bde9940",
    "project": "myProject",
    "branch": "master",
    "attention_set": {
      "1000096": {
        "account": {
          "_account_id": 1000096,
          "name": "John Doe",
          "email": "john.doe@example.com"
        },
        "last_update": "2013-02-21 11:16:36.775000000",
        "reason": "reviewer or cc replied"
      }
    },
    "change_id": "I8473b95934b5732ac55d26311a706c9c2bde9940",
    "subject": "Implementing Feature X",
    "status": "NEW",
    "created": "2013-02-01 09:59:32.126000000",
    "updated": "2013-02-21 11:16:36.775000000",
    "mergeable": true,
    "insertions": 34,
    "deletions": 101,
    "_number": 3965,
    "owner": {
      "name": "John Doe"
    },
    "current_revision_number": 2
  }
----

Historical state of the change can be retrieved by specifying the
`meta=SHA-1` parameter. This will use a historical NoteDb snapshot to
populate ChangeInfo. If the SHA-1 is not reachable as a NoteDb state,
status code 412 is returned.

[[get-meta-diff]]
=== Get Meta Diff
--
'GET /changes/link:#change-id[\{change-id\}]/meta_diff?old=SHA-1&meta=SHA-1'
--

Retrieves the difference between two historical states of a change
by specifying the `old=SHA-1` and the `meta=SHA-1` parameters.

If the `old` parameter is not provided, the parent of the `meta`
SHA-1 is used. If the `meta` parameter is not provided, the current
state of the change is used. If neither are provided, the
difference between the current state of the change and its previous
state is returned.

Additional fields can be obtained by adding `o` parameters, analogous
to link:#get-change[Get Change], and the same concerns for Get Change hold for
this endpoint too. Fields are described in link:#list-changes[Query Changes].

.Request
----
  GET /changes/myProject~master~I8473b95934b5732ac55d26311a706c9c2bde9940/meta_diff?old=b083abc34eb6dbdb9e154ba092fc198000e997b4&meta=63b81f2bde703ae07787a940e8fdf9a1828605b1 HTTP/1.0
----

As a response, two link:#change-info[ChangeInfo] entities are returned
that describe information added and removed from the `old` change state, and
the two link:#change-info[ChangeInfo] entities that generated the diff are
returned. Only fields that differ between the change's two states are returned.

.Response
----
  HTTP/1.1 200 OK
  Content-Disposition: attachment
  Content-Type: application/json; charset=UTF-8

  )]}'
  {
    "added": {
      "attention_set": {
        "1000096": {
          "account": {
            "_account_id": 1000096,
            "name": "John Doe",
            "email": "john.doe@example.com"
          },
          "last_update": "2013-02-21 11:16:36.775000000",
          "reason": "reviewer or cc replied"
        }
      },
      "updated": "2013-02-21 11:16:36.775000000",
      "topic": "new-topic"
    },
    "removed": {
      "updated": "2013-02-01 09:59:32.126000000",
      "topic": "old-topic"
    },
    "old_change_info": {
      "id": "myProject~master~I8473b95934b5732ac55d26311a706c9c2bde9940",
      "project": "myProject",
      "branch": "master",
      "attention_set": [],
      "change_id": "I8473b95934b5732ac55d26311a706c9c2bde9940",
      "subject": "Implementing Feature X",
      "status": "NEW",
      "topic": "old-topic",
      "created": "2013-02-01 09:59:32.126000000",
      "updated": "2013-02-01 09:59:32.126000000",
      "mergeable": true,
      "insertions": 34,
      "deletions": 101,
      "_number": 3965,
      "owner": {
        "name": "John Doe"
      },
      "current_revision_number": 2
    },
    "new_change_info": {
      "id": "myProject~master~I8473b95934b5732ac55d26311a706c9c2bde9940",
      "project": "myProject",
      "branch": "master",
      "attention_set": {
        "1000096": {
          "account": {
            "_account_id": 1000096,
            "name": "John Doe",
            "email": "john.doe@example.com"
          },
          "last_update": "2013-02-21 11:16:36.775000000",
          "reason": "reviewer or cc replied"
        }
      },
      "change_id": "I8473b95934b5732ac55d26311a706c9c2bde9940",
      "subject": "Implementing Feature X",
      "status": "NEW",
      "topic": "new-topic",
      "created": "2013-02-01 09:59:32.126000000",
      "updated": "2013-02-21 11:16:36.775000000",
      "mergeable": true,
      "insertions": 34,
      "deletions": 101,
      "_number": 3965,
      "owner": {
        "name": "John Doe"
      },
      "current_revision_number": 2
    },
  }
----

If the provided SHA-1 for `meta` is not reachable as a NoteDb
state, the status code 412 is returned. If the SHA-1 for `old`
is not reachable, the difference between the change at state
`meta` and an empty change is returned.

[[get-change-detail]]
=== Get Change Detail
--
'GET /changes/link:#change-id[\{change-id\}]/detail'
--

Retrieves a change with link:#labels[labels], link:#detailed-labels[
detailed labels], link:#detailed-accounts[detailed accounts],
link:#reviewer-updates[reviewer updates], and link:#messages[messages].

Additional fields can be obtained by adding `o` parameters, each
option requires more database lookups and slows down the query
response time to the client so they are generally disabled by
default. Fields are described in link:#list-changes[Query Changes].

.Request
----
  GET /changes/myProject~master~I8473b95934b5732ac55d26311a706c9c2bde9940/detail HTTP/1.0
----

As response a link:#change-info[ChangeInfo] entity is returned that
describes the change.  This response will contain all votes for each
label and include one combined vote.  The combined label vote is
calculated in the following order (from highest to lowest):
REJECTED > APPROVED > DISLIKED > RECOMMENDED.

.Response
----
  HTTP/1.1 200 OK
  Content-Disposition: attachment
  Content-Type: application/json; charset=UTF-8

  )]}'
  {
    "id": "myProject~master~I8473b95934b5732ac55d26311a706c9c2bde9940",
    "project": "myProject",
    "branch": "master",
    "attention_set": {
      "1000096": {
        "account": {
          "_account_id": 1000096,
          "name": "John Doe",
          "email": "john.doe@example.com",
          "username": "jdoe"
        },
        "last_update": "2013-02-21 11:16:36.775000000",
        "reason": "reviewer or cc replied"
      }
    },
    "change_id": "I8473b95934b5732ac55d26311a706c9c2bde9940",
    "subject": "Implementing Feature X",
    "status": "NEW",
    "created": "2013-02-01 09:59:32.126000000",
    "updated": "2013-02-21 11:16:36.775000000",
    "mergeable": true,
    "insertions": 126,
    "deletions": 11,
    "_number": 3965,
    "owner": {
      "_account_id": 1000096,
      "name": "John Doe",
      "email": "john.doe@example.com",
      "username": "jdoe"
    },
    "labels": {
      "Verified": {
        "all": [
          {
            "value": 0,
            "_account_id": 1000096,
            "name": "John Doe",
            "email": "john.doe@example.com",
            "username": "jdoe"
          },
          {
            "value": 0,
            "_account_id": 1000097,
            "name": "Jane Roe",
            "email": "jane.roe@example.com",
            "username": "jroe"
          }
        ],
        "values": {
          "-1": "Fails",
          " 0": "No score",
          "+1": "Verified"
        }
      },
      "Code-Review": {
        "disliked": {
          "_account_id": 1000096,
          "name": "John Doe",
          "email": "john.doe@example.com",
          "username": "jdoe"
        },
        "all": [
          {
            "value": -1,
            "_account_id": 1000096,
            "name": "John Doe",
            "email": "john.doe@example.com",
            "username": "jdoe"
          },
          {
            "value": 1,
            "_account_id": 1000097,
            "name": "Jane Roe",
            "email": "jane.roe@example.com",
            "username": "jroe"
          }
        ]
        "values": {
          "-2": "This shall not be submitted",
          "-1": "I would prefer this is not submitted as is",
          " 0": "No score",
          "+1": "Looks good to me, but someone else must approve",
          "+2": "Looks good to me, approved"
        }
      }
    },
    "permitted_labels": {
      "Verified": [
        "-1",
        " 0",
        "+1"
      ],
      "Code-Review": [
        "-2",
        "-1",
        " 0",
        "+1",
        "+2"
      ]
    },
    "removable_labels": {
      "Code-Review": {
        "-1": [
          {
            "_account_id": 1000096,
            "name": "John Doe",
            "email": "john.doe@example.com",
            "username": "jdoe"
          }
        ],
        "+1": [
          {
            "_account_id": 1000097,
            "name": "Jane Roe",
            "email": "jane.roe@example.com",
            "username": "jroe"
          }
        ]
      }
    },
    "removable_reviewers": [
      {
        "_account_id": 1000096,
        "name": "John Doe",
        "email": "john.doe@example.com",
        "username": "jdoe"
      },
      {
        "_account_id": 1000097,
        "name": "Jane Roe",
        "email": "jane.roe@example.com",
        "username": "jroe"
      }
    ],
    "reviewers": {
      "REVIEWER": [
        {
          "_account_id": 1000096,
          "name": "John Doe",
          "email": "john.doe@example.com",
          "username": "jdoe"
        },
        {
          "_account_id": 1000097,
          "name": "Jane Roe",
          "email": "jane.roe@example.com",
          "username": "jroe"
        }
      ]
    },
    "reviewer_updates": [
      {
        "state": "REVIEWER",
        "reviewer": {
          "_account_id": 1000096,
          "name": "John Doe",
          "email": "john.doe@example.com",
          "username": "jdoe"
        },
        "updated_by": {
          "_account_id": 1000096,
          "name": "John Doe",
          "email": "john.doe@example.com",
          "username": "jdoe"
        },
        "updated": "2016-07-21 20:12:39.000000000"
      },
      {
        "state": "REMOVED",
        "reviewer": {
          "_account_id": 1000096,
          "name": "John Doe",
          "email": "john.doe@example.com",
          "username": "jdoe"
        },
        "updated_by": {
          "_account_id": 1000096,
          "name": "John Doe",
          "email": "john.doe@example.com",
          "username": "jdoe"
        },
        "updated": "2016-07-21 20:12:33.000000000"
      },
      {
        "state": "CC",
        "reviewer": {
          "_account_id": 1000096,
          "name": "John Doe",
          "email": "john.doe@example.com",
          "username": "jdoe"
        },
        "updated_by": {
          "_account_id": 1000096,
          "name": "John Doe",
          "email": "john.doe@example.com",
          "username": "jdoe"
        },
        "updated": "2016-03-23 21:34:02.419000000",
      },
    ],
    "messages": [
      {
        "id": "YH-egE",
        "author": {
          "_account_id": 1000096,
          "name": "John Doe",
          "email": "john.doe@example.com",
          "username": "jdoe"
        },
        "date": "2013-03-23 21:34:02.419000000",
        "message": "Patch Set 1:\n\nThis is the first message.",
        "_revision_number": 1
      },
      {
        "id": "WEEdhU",
        "author": {
          "_account_id": 1000097,
          "name": "Jane Roe",
          "email": "jane.roe@example.com",
          "username": "jroe"
        },
        "date": "2013-03-23 21:36:52.332000000",
        "message": "Patch Set 1:\n\nThis is the second message.\n\nWith a line break.",
        "_revision_number": 1
      }
    ],
    "current_revision_number": 2
  }
----

[[create-merge-patch-set-for-change]]
=== Create Merge Patch Set For Change
--
'POST /changes/link:#change-id[\{change-id\}]/merge'
--

Update an existing change by using a
link:#merge-patch-set-input[MergePatchSetInput] entity.

Gerrit will create a merge commit based on the information of
MergePatchSetInput and add a new patch set to the change corresponding
to the new merge commit.

If one of the secondary emails associated with the user performing the operation was used as the
committer email in the current patch set, the same email will be used as the committer email in the
new patch set; otherwise, the user's preferred email will be used.

.Request
----
  POST /changes/test~master~Ic5466d107c5294414710935a8ef3b0180fb848dc/merge  HTTP/1.0
  Content-Type: application/json; charset=UTF-8

  {
    "subject": "Merge dev_branch into master",
    "merge": {
      "source": "refs/changes/34/1234/1"
    }
  }
----

As response a link:#change-info[ChangeInfo] entity with current revision is
returned that describes the resulting change.

.Response
----
  HTTP/1.1 200 OK
  Content-Disposition: attachment
  Content-Type: application/json; charset=UTF-8

  )]}'
  {
    "id": "test~master~Ic5466d107c5294414710935a8ef3b0180fb848dc",
    "project": "test",
    "branch": "master",
    "hashtags": [],
    "change_id": "Ic5466d107c5294414710935a8ef3b0180fb848dc",
    "subject": "Merge dev_branch into master",
    "status": "NEW",
    "created": "2016-09-23 18:08:53.238000000",
    "updated": "2016-09-23 18:09:25.934000000",
    "submit_type": "MERGE_IF_NECESSARY",
    "mergeable": true,
    "insertions": 5,
    "deletions": 0,
    "_number": 72,
    "owner": {
      "_account_id": 1000000
    },
    "current_revision_number": 1,
    "current_revision": "27cc4558b5a3d3387dd11ee2df7a117e7e581822"
  }
----

[[get-message]]
=== Get Commit Message
--
'GET /changes/link:#change-id[\{change-id\}]/message'
--

Returns the commit message of the change (from the current patch set).

.Request
----
  GET /changes/myProject~master~I8473b95934b5732ac55d26311a706c9c2bde9940/message HTTP/1.0
----

The commit message is returned as a link:#commit-message-info[
CommitMessageInfo] entity.

Response
----
  HTTP/1.1 200 OK
  Content-Disposition: attachment
  Content-Type: application/json; charset=UTF-8

  )]}'
  {
    "subject": "Add feature X",
    "full_message": "Add Feature X\n\nFeature X helps with foo.\n\nBug: 123\nChange-Id: I10394472cbd17dd12454f229e4f6de00b143a444\n",
    "footers": {
      "Bug": "123",
      "Change-Id": "I10394472cbd17dd12454f229e4f6de00b143a444"
    }
  }
----

[[set-message]]
=== Set Commit Message
--
'PUT /changes/link:#change-id[\{change-id\}]/message'
--

Creates a new patch set with a new commit message.

If one of the secondary emails associated with the user performing the operation was used as the
committer email in the current patch set, the same email will be used as the committer email in the
new patch set; otherwise, the user's preferred email will be used.

The new commit message must be provided in the request body inside a
link:#commit-message-input[CommitMessageInput] entity. If a Change-Id
footer is specified, it must match the current Change-Id footer. If
the Change-Id footer is absent, the current Change-Id is added to the
message.

.Request
----
  PUT /changes/myProject~master~I8473b95934b5732ac55d26311a706c9c2bde9940/message HTTP/1.0
  Content-Type: application/json; charset=UTF-8

  {
    "message": "New Commit message \n\nChange-Id: I10394472cbd17dd12454f229e4f6de00b143a444\n"
  }
----

.Notifications

An email will be sent using the "newpatchset" template.

[options="header",cols="1,1"]
|=============================
|WIP State       |Default
|Ready for review|owner, reviewers, CCs, stars, NEW_PATCHSETS watchers
|Work in progress|owner
|=============================

[[get-topic]]
=== Get Topic
--
'GET /changes/link:#change-id[\{change-id\}]/topic'
--

Retrieves the topic of a change.

.Request
----
  GET /changes/myProject~master~I8473b95934b5732ac55d26311a706c9c2bde9940/topic HTTP/1.0
----

.Response
----
  HTTP/1.1 200 OK
  Content-Disposition: attachment
  Content-Type: application/json; charset=UTF-8

  )]}'
  "Documentation"
----

If the change does not have a topic an empty string is returned.

[[set-topic]]
=== Set Topic
--
'PUT /changes/link:#change-id[\{change-id\}]/topic'
--

Sets the topic of a change.

The new topic must be provided in the request body inside a
link:#topic-input[TopicInput] entity. Any leading or trailing whitespace
in the topic name will be removed.

.Request
----
  PUT /changes/myProject~master~I8473b95934b5732ac55d26311a706c9c2bde9940/topic HTTP/1.0
  Content-Type: application/json; charset=UTF-8

  {
    "topic": "Documentation"
  }
----

As response the new topic is returned.

.Response
----
  HTTP/1.1 200 OK
  Content-Disposition: attachment
  Content-Type: application/json; charset=UTF-8

  )]}'
  "Documentation"
----

If the topic was deleted the response is "`204 No Content`".

[[delete-topic]]
=== Delete Topic
--
'DELETE /changes/link:#change-id[\{change-id\}]/topic'
--

Deletes the topic of a change.

.Request
----
  DELETE /changes/myProject~master~I8473b95934b5732ac55d26311a706c9c2bde9940/topic HTTP/1.0
----

.Response
----
  HTTP/1.1 204 No Content
----

[[get-pure-revert]]
=== Get Pure Revert
--
'GET /changes/link:#change-id[\{change-id\}]/pure_revert'
--

Check if the given change is a pure revert of the change it references in `revertOf`.
Optionally, the query parameter `o` can be passed in to specify a commit (SHA-1 in
40 digit hex representation) to check against. It takes precedence over `revertOf`.
If the change has no reference in `revertOf`, the parameter is mandatory.

As response a link:#pure-revert-info[PureRevertInfo] entity is returned.

.Request
----
  GET /changes/myProject~master~I8473b95934b5732ac55d26311a706c9c2bde9940/pure_revert?o=247bccf56ae47634650bcc08b8aa784c3580ccas HTTP/1.0
----

.Response
----
  HTTP/1.1 200 OK
  Content-Disposition: attachment
  Content-Type: application/json; charset=UTF-8

  )]}'
  {
    "is_pure_revert" : false
  }
----

[[abandon-change]]
=== Abandon Change
--
'POST /changes/link:#change-id[\{change-id\}]/abandon'
--

Abandons a change.

The request body does not need to include a link:#abandon-input[
AbandonInput] entity if no review comment is added.

Abandoning a change also removes all users from the link:user-attention-set.html[attention set].

.Request
----
  POST /changes/myProject~master~I8473b95934b5732ac55d26311a706c9c2bde9940/abandon HTTP/1.0
----

As response a link:#change-info[ChangeInfo] entity is returned that
describes the abandoned change.

.Response
----
  HTTP/1.1 200 OK
  Content-Disposition: attachment
  Content-Type: application/json; charset=UTF-8

  )]}'
  {
    "id": "myProject~master~I8473b95934b5732ac55d26311a706c9c2bde9940",
    "project": "myProject",
    "branch": "master",
    "change_id": "I8473b95934b5732ac55d26311a706c9c2bde9940",
    "subject": "Implementing Feature X",
    "status": "ABANDONED",
    "created": "2013-02-01 09:59:32.126000000",
    "updated": "2013-02-21 11:16:36.775000000",
    "mergeable": true,
    "insertions": 3,
    "deletions": 310,
    "_number": 3965,
    "owner": {
      "name": "John Doe"
    },
    "current_revision_number": 2
  }
----

If the change cannot be abandoned because the change state doesn't
allow abandoning of the change, the response is "`409 Conflict`" and
the error message is contained in the response body.

.Response
----
  HTTP/1.1 409 Conflict
  Content-Disposition: attachment
  Content-Type: text/plain; charset=UTF-8

  change is merged
----

.Notifications

An email will be sent using the "abandon" template. The notify handling is ALL.
Notifications are suppressed on WIP changes that have never started review.

[options="header",cols="1,2"]
|=============================
|WIP State       |notify=ALL
|Ready for review|owner, reviewers, CCs, stars, ABANDONED_CHANGES watchers
|Work in progress|not sent
|Reviewable WIP  |owner, reviewers, CCs, stars, ABANDONED_CHANGES watchers
|=============================

[[restore-change]]
=== Restore Change
--
'POST /changes/link:#change-id[\{change-id\}]/restore'
--

Restores a change.

The request body does not need to include a link:#restore-input[
RestoreInput] entity if no review comment is added.

.Request
----
  POST /changes/myProject~master~I8473b95934b5732ac55d26311a706c9c2bde9940/restore HTTP/1.0
----

As response a link:#change-info[ChangeInfo] entity is returned that
describes the restored change.

.Response
----
  HTTP/1.1 200 OK
  Content-Disposition: attachment
  Content-Type: application/json; charset=UTF-8

  )]}'
  {
    "id": "myProject~master~I8473b95934b5732ac55d26311a706c9c2bde9940",
    "project": "myProject",
    "branch": "master",
    "change_id": "I8473b95934b5732ac55d26311a706c9c2bde9940",
    "subject": "Implementing Feature X",
    "status": "NEW",
    "created": "2013-02-01 09:59:32.126000000",
    "updated": "2013-02-21 11:16:36.775000000",
    "mergeable": true,
    "insertions": 2,
    "deletions": 13,
    "_number": 3965,
    "owner": {
      "name": "John Doe"
    },
    "current_revision_number": 2
  }
----

If the change cannot be restored because the change state doesn't
allow restoring the change, the response is "`409 Conflict`" and
the error message is contained in the response body.

.Response
----
  HTTP/1.1 409 Conflict
  Content-Disposition: attachment
  Content-Type: text/plain; charset=UTF-8

  change is new
----

[[rebase-change]]
=== Rebase Change
--
'POST /changes/link:#change-id[\{change-id\}]/rebase'
--

Rebases a change.

For merge commits always the first parent is rebased. This means the new base becomes the first
parent of the rebased merge commit while the second parent stays intact.

If one of the secondary emails associated with the user performing the operation was used as the
committer email in the current patch set, the same email will be used as the committer email in the
new patch set; otherwise, the user's preferred email will be used.

Optionally, the parent revision can be changed to another patch set through the
link:#rebase-input[RebaseInput] entity.

.Request
----
  POST /changes/myProject~master~I3ea943139cb62e86071996f2480e58bf3eeb9dd2/rebase HTTP/1.0
  Content-Type: application/json;charset=UTF-8

  {
    "base" : "1234",
  }
----

As response a link:#change-info[ChangeInfo] entity is returned that
describes the rebased change. Information about the current patch set
is included.

.Response
----
  HTTP/1.1 200 OK
  Content-Disposition: attachment
  Content-Type: application/json; charset=UTF-8

  )]}'
  {
    "id": "myProject~master~I3ea943139cb62e86071996f2480e58bf3eeb9dd2",
    "project": "myProject",
    "branch": "master",
    "change_id": "I3ea943139cb62e86071996f2480e58bf3eeb9dd2",
    "subject": "Implement Feature X",
    "status": "NEW",
    "created": "2013-02-01 09:59:32.126000000",
    "updated": "2013-02-21 11:16:36.775000000",
    "mergeable": false,
    "insertions": 33,
    "deletions": 9,
    "_number": 4799,
    "owner": {
      "name": "John Doe"
    },
    "current_revision_number": 2,
    "current_revision": "27cc4558b5a3d3387dd11ee2df7a117e7e581822",
    "revisions": {
      "27cc4558b5a3d3387dd11ee2df7a117e7e581822": {
        "kind": "REWORK",
        "_number": 2,
        "ref": "refs/changes/99/4799/2",
        "fetch": {
          "http": {
            "url": "http://gerrit:8080/myProject",
            "ref": "refs/changes/99/4799/2"
          }
        },
        "commit": {
          "parents": [
            {
              "commit": "b4003890dadd406d80222bf1ad8aca09a4876b70",
              "subject": "Implement Feature A"
            }
        ],
        "author": {
          "name": "John Doe",
          "email": "john.doe@example.com",
          "date": "2013-05-07 15:21:27.000000000",
          "tz": 120
        },
        "committer": {
          "name": "Gerrit Code Review",
          "email": "gerrit-server@example.com",
          "date": "2013-05-07 15:35:43.000000000",
          "tz": 120
        },
        "subject": "Implement Feature X",
        "message": "Implement Feature X\n\nAdded feature X."
      }
    }
  }
----

If the change cannot be rebased, e.g. due to conflicts, the response is
"`409 Conflict`" and the error message is contained in the response
body.

.Response
----
  HTTP/1.1 409 Conflict
  Content-Disposition: attachment
  Content-Type: text/plain; charset=UTF-8

  The change could not be rebased due to a path conflict during merge.
----

Rebasing a change is allowed for the change owner, users with the
link:access-control.html#category_rebase[Rebase] permission and users
with the link:access-control.html#category_submit[Submit] permission.

In addition, the rebaser or the original uploader, if rebasing is done
on behalf of the uploader (see `rebase_on_behalf_of_uploader` option in
link:#rebase-input[RebaseInput]), needs to have all permissions that
are required to create the new patch set:

* the link:access-control.html#category_push[Push] permission
* the link:access-control.html#category_add_patch_set[Add Patch Set]
  permission (only if the user is not the change owner)
* the link:access-control.html#category_forge_author[Forge Author]
  permission (only if the commit author is forged)
* the link:access-control.html#category_forge_server[Forge Server]
  permission (only if the commit author is the server identity)

The same permissions were required for the upload of the original patch
set. This means if the rebase is done on behalf of the uploader these
permission checks should just pass, unless the uploader lost
permissions after the upload of the original patch set. In this case
rebasing on behalf of the uploader is not possible and a normal rebase
(on behalf of the rebaser) must be done, which means that the rebaser
becomes the uploader and takes over the change. If self approvals are
disallowed, this means that the rebaser can no longer approve the
change (as approvals of the uploader are ignored).

[[rebase-chain]]
=== Rebase Chain
--
'POST /changes/link:#change-id[\{change-id\}]/rebase:chain'
--

Rebases an ancestry chain of changes.

If one of the secondary emails associated with the user performing the operation was used as the
committer email in the current patch set, the same email will be used as the committer email in the
new patch set; otherwise, the user's preferred email will be used.

The operated change is treated as the chain tip. All unsubmitted ancestors are rebased.

Requires a linear ancestry relation (single parenting throughout the chain).

Optionally, the parent revision (of the oldest ancestor to be rebased) can be changed to another
change, revision or branch through the link:#rebase-input[RebaseInput] entity.

Providing a `committer_email` through the link:#rebase-input[RebaseInput] entity is not supported
when rebasing a chain.

If the chain is outdated, i.e., there's a change that depends on an old revision of its parent, the
result is the same as individually rebasing all outdated changes on top of their parent's latest
revision before running the rebase chain action.

.Request
----
  POST /changes/myProject~master~I08a021fb07b83fe845140a2c11508b3bdd93b48f/rebase:chain HTTP/1.0
  Content-Type: application/json;charset=UTF-8

  {
    "base" : "1234",
  }
----

As response a link:#rebase-chain-info[RebaseChainInfo] entity is returned that
describes the rebased changes. Information about the current patch sets
are included.

.Response
----
  HTTP/1.1 200 OK
  Content-Disposition: attachment
  Content-Type: application/json; charset=UTF-8

  )]}'
  {
    "rebased_changes": [
      {
        "id": "myProject~master~I0e534de9d7f0d6f35b71f7d726acf835b2110c66",
        "project": "myProject",
        "branch": "master",
        "hashtags": [

        ],
        "change_id": "I0e534de9d7f0d6f35b71f7d726acf835b2110c66",
        "subject": "456",
        "status": "NEW",
        "created": "2022-11-21 20: 51: 31.000000000",
        "updated": "2022-11-21 20: 56: 49.000000000",
        "submit_type": "MERGE_IF_NECESSARY",
        "insertions": 0,
        "deletions": 0,
        "total_comment_count": 0,
        "unresolved_comment_count": 0,
        "has_review_started": true,
        "meta_rev_id": "a2a6692213f546e1045ecf4647439fac8d6d8faa",
        "_number": 21,
        "owner": {
          "_account_id": 1000000
        },
        "current_revision_number": 2,
        "current_revision": "c3b2ba222d42a56e05c90f88d4509a124620517d",
        "revisions": {
          "c3b2ba222d42a56e05c90f88d4509a124620517d": {
            "kind": "NO_CHANGE",
            "_number": 2,
            "created": "2022-11-21 20: 56: 49.000000000",
            "uploader": {
              "_account_id": 1000000
            },
            "ref": "refs/changes/21/21/2",
            "fetch": {

            },
            "commit": {
              "parents": [
                {
                  "commit": "7803f427dd7c4a2441466e4d740a1850dcee1af4",
                  "subject": "123"
                }
              ],
              "author": {
                "name": "Nitzan Gur-Furman",
                "email": "nitzan@google.com",
                "date": "2022-11-21 20: 49: 39.000000000",
                "tz": 60
              },
              "committer": {
                "name": "Administrator",
                "email": "admin@example.com",
                "date": "2022-11-21 20: 56: 49.000000000",
                "tz": 60
              },
              "subject": "456",
              "message": "456\n"
            },
            "description": "Rebase"
          }
        },
        "requirements": [

        ],
        "submit_records": [
          {
            "rule_name": "gerrit~DefaultSubmitRule",
            "status": "NOT_READY",
            "labels": [
              {
                "label": "Code-Review",
                "status": "NEED"
              }
            ]
          }
        ]
      },
      {
        "id": "myProject~master~I08a021fb07b83fe845140a2c11508b3bdd93b48f",
        "project": "myProject",
        "branch": "master",
        "hashtags": [

        ],
        "change_id": "I08a021fb07b83fe845140a2c11508b3bdd93b48f",
        "subject": "789",
        "status": "NEW",
        "created": "2022-11-21 20: 51: 31.000000000",
        "updated": "2022-11-21 20: 56: 49.000000000",
        "submit_type": "MERGE_IF_NECESSARY",
        "insertions": 0,
        "deletions": 0,
        "total_comment_count": 0,
        "unresolved_comment_count": 0,
        "has_review_started": true,
        "meta_rev_id": "3bfb843fea471f96e16b9199c3a30fff0285bc45",
        "_number": 22,
        "owner": {
          "_account_id": 1000000
        },
        "current_revision_number": 2,
        "current_revision": "77eb17a9501a5c21963bc6af56085e60f281acbb",
        "revisions": {
          "77eb17a9501a5c21963bc6af56085e60f281acbb": {
            "kind": "NO_CHANGE",
            "_number": 2,
            "created": "2022-11-21 20: 56: 49.000000000",
            "uploader": {
              "_account_id": 1000000
            },
            "ref": "refs/changes/22/22/2",
            "fetch": {

            },
            "commit": {
              "parents": [
                {
                  "commit": "c3b2ba222d42a56e05c90f88d4509a124620517d",
                  "subject": "456"
                }
              ],
              "author": {
                "name": "Nitzan Gur-Furman",
                "email": "nitzan@google.com",
                "date": "2022-11-21 20: 51: 07.000000000",
                "tz": 60
              },
              "committer": {
                "name": "Administrator",
                "email": "admin@example.com",
                "date": "2022-11-21 20: 56: 49.000000000",
                "tz": 60
              },
              "subject": "789",
              "message": "789\n"
            },
            "description": "Rebase"
          }
        },
        "requirements": [

        ],
        "submit_records": [
          {
            "rule_name": "gerrit~DefaultSubmitRule",
            "status": "NOT_READY",
            "labels": [
              {
                "label": "Code-Review",
                "status": "NEED"
              }
            ]
          }
        ]
      }
    ],
  }
----

If the change cannot be rebased, e.g. due to conflicts, the response is
"`409 Conflict`" and the error message is contained in the response
body.

.Response
----
  HTTP/1.1 409 Conflict
  Content-Disposition: attachment
  Content-Type: text/plain; charset=UTF-8

  Change I0e534de9d7f0d6f35b71f7d726acf835b2110c66 could not be rebased due to a conflict during
  merge.

  merge conflict(s):
  a.txt
----

[[move-change]]
=== Move Change
--
'POST /changes/link:#change-id[\{change-id\}]/move'
--

Move a change.

The destination branch must be provided in the request body inside a
link:#move-input[MoveInput] entity.
Only veto votes that are blocking the change from submission are moved to
the destination branch by default.

.Request
----
  POST /changes/myProject~master~I8473b95934b5732ac55d26311a706c9c2bde9940/move HTTP/1.0
  Content-Type: application/json; charset=UTF-8

  {
    "destination_branch" : "release-branch"
  }

----

As response a link:#change-info[ChangeInfo] entity is returned that
describes the moved change.

.Response
----
  HTTP/1.1 200 OK
  Content-Disposition: attachment
  Content-Type: application/json; charset=UTF-8

  )]}'
  {
    "id": "myProject~release-branch~I8473b95934b5732ac55d26311a706c9c2bde9940",
    "project": "myProject",
    "branch": "release-branch",
    "change_id": "I8473b95934b5732ac55d26311a706c9c2bde9940",
    "subject": "Implementing Feature X",
    "status": "NEW",
    "created": "2013-02-01 09:59:32.126000000",
    "updated": "2013-02-21 11:16:36.775000000",
    "mergeable": true,
    "insertions": 2,
    "deletions": 13,
    "_number": 3965,
    "owner": {
      "name": "John Doe"
    },
    "current_revision_number": 2
  }
----

Note that this endpoint will not update the change's parents, which is
different from the link:#cherry-pick[cherry-pick] endpoint.

If the change cannot be moved because the change state doesn't
allow moving the change, the response is "`409 Conflict`" and
the error message is contained in the response body.

.Response
----
  HTTP/1.1 409 Conflict
  Content-Disposition: attachment
  Content-Type: text/plain; charset=UTF-8

  change is merged
----

If the change cannot be moved because the user doesn't have
abandon permission on the change or upload permission on the destination,
the response is "`409 Conflict`" and the error message is contained in the
response body.

.Response
----
  HTTP/1.1 409 Conflict
  Content-Disposition: attachment
  Content-Type: text/plain; charset=UTF-8

  move not permitted
----

[[revert-change]]
=== Revert Change
--
'POST /changes/link:#change-id[\{change-id\}]/revert'
--

Reverts a change.

The subject of the newly created change will be
'Revert "<subject-of-reverted-change>"'. If the subject of the change reverted is
above 63 characters, it will be cut down to 59 characters with "..." in the end.

The request body does not need to include a link:#revert-input[
RevertInput] entity if no review comment is added.

.Request
----
  POST /changes/myProject~master~I1ffe09a505e25f15ce1521bcfb222e51e62c2a14/revert HTTP/1.0
----

As response a link:#change-info[ChangeInfo] entity is returned that
describes the reverting change.

.Response
----
  HTTP/1.1 200 OK
  Content-Disposition: attachment
  Content-Type: application/json; charset=UTF-8

  )]}'
  {
    "id": "myProject~master~I8473b95934b5732ac55d26311a706c9c2bde9940",
    "project": "myProject",
    "branch": "master",
    "change_id": "I8473b95934b5732ac55d26311a706c9c2bde9940",
    "subject": "Revert \"Implementing Feature X\"",
    "status": "NEW",
    "created": "2013-02-01 09:59:32.126000000",
    "updated": "2013-02-21 11:16:36.775000000",
    "mergeable": true,
    "insertions": 6,
    "deletions": 4,
    "_number": 3965,
    "owner": {
      "name": "John Doe"
    },
    "current_revision_number": 2
  }
----

If the user doesn't have revert permission on the change or upload permission on
the destination branch, the response is "`403 Forbidden`", and the error message is
contained in the response body.

If the change cannot be reverted because the change state doesn't
allow reverting the change the response is "`409 Conflict`", and the error
message is contained in the response body.

.Response
----
  HTTP/1.1 409 Conflict
  Content-Disposition: attachment
  Content-Type: text/plain; charset=UTF-8

  change is new
----

[[revert-submission]]
=== Revert Submission
--
'POST /changes/link:#change-id[\{change-id\}]/revert_submission'
--

Creates open revert changes for all of the changes of a certain submission.

The subject of each revert change will be 'Revert "<subject-of-reverted-change"'.
If the subject is above 60 characters, the subject will be cut to 56 characters
with "..." in the end. However, whenever reverting the submission of a revert
submission, the subject will be shortened from
'Revert "Revert "<subject-of-reverted-change""' to
'Revert^2 "<subject-of-reverted-change"'. Also, for every future revert submission,
the only difference in the subject will be the number of the revert (instead of
Revert^2 the subject will change to Revert^3 and so on).
There are no guarantees about the subjects if the users change the default subjects.

Details for the revert can be specified in the request body inside a link:#revert-input[
RevertInput] The topic of all created revert changes will be
`revert-{submission_id}-{random_string_of_size_10}`.

The changes will not be rebased on onto the destination branch so the users may still
have to manually rebase them to resolve conflicts and make them submittable.

However, the changes that have the same project and branch will be rebased on top
of each other. E.g, the first revert change will have the original change as a
parent, and the second revert change will have the first revert change as a
parent.

There is one special case that involves merge commits; if a user has multiple
changes in the same project and branch, but not in the same change series, those
changes can still get submitted together if they have the same topic and
link:config-gerrit.html#change.submitWholeTopic[`change.submitWholeTopic`] in
gerrit.config is set to true. In the case, Gerrit may create merge commits on
submit (depending on the link:config-project-config.html#submit-type[submit types]
of the project).
The first parent for the reverts will be the most recent merge commit that was
created by Gerrit to merge the different change series into the target branch.

.Request
----
  POST /changes/myProject~master~I1ffe09a505e25f15ce1521bcfb222e51e62c2a14/revert_submission HTTP/1.0
----

As response link:#revert-submission-info[RevertSubmissionInfo] entity
is returned. That entity describes the revert changes.

.Response
----
  HTTP/1.1 200 OK
  Content-Disposition: attachment
  Content-Type: application/json; charset=UTF-8

  )]}'
  "revert_changes":
    [
      {
        "id": "myProject~master~I8473b95934b5732ac55d26311a706c9c2bde9940",
        "project": "myProject",
        "branch": "master",
        "topic": "revert--1571043962462-3640749-ABCEEZGHIJ",
        "change_id": "I8473b95934b5732ac55d26311a706c9c2bde9940",
        "subject": "Revert \"Implementing Feature X\"",
        "status": "NEW",
        "created": "2013-02-01 09:59:32.126000000",
        "updated": "2013-02-21 11:16:36.775000000",
        "mergeable": true,
        "insertions": 6,
        "deletions": 4,
        "_number": 3965,
        "owner": {
          "name": "John Doe"
        },
        "current_revision_number": 2
      },
      {
        "id": "anyProject~master~1eee2c9d8f352483781e772f35dc586a69ff5646",
        "project": "anyProject",
        "branch": "master",
        "topic": "revert--1571043962462-3640749-ABCEEZGHIJ",
        "change_id": "I1eee2c9d8f352483781e772f35dc586a69ff5646",
        "subject": "Revert \"Implementing Feature Y\"",
        "status": "NEW",
        "created": "2013-02-04 09:59:33.126000000",
        "updated": "2013-02-21 11:16:37.775000000",
        "mergeable": true,
        "insertions": 62,
        "deletions": 11,
        "_number": 3966,
        "owner": {
          "name": "Jane Doe"
        },
        "current_revision_number": 2
      }
    ]
----

If the user doesn't have revert permission on the change or upload permission on
the destination, the response is "`403 Forbidden`", and the error message is
contained in the response body.

If the change cannot be reverted because the change state doesn't
allow reverting the change the response is "`409 Conflict`", and the error
message is contained in the response body.

.Response
----
  HTTP/1.1 409 Conflict
  Content-Disposition: attachment
  Content-Type: text/plain; charset=UTF-8

  change is new
----

[[submit-change]]
=== Submit Change
--
'POST /changes/link:#change-id[\{change-id\}]/submit'
--

Submits a change.

If the submission results in a new patch set (due to a rebase or cherry-pick merge method), the
committer email will remain the same as the one used in the previous commit, provided that one of
the secondary emails associated with the user performing the operation was used as the committer
email in the previous commit. Otherwise, the user's preferred email will be used.

The request body only needs to include a link:#submit-input[
SubmitInput] entity if submitting on behalf of another user.

Submitting a change also removes all users from the link:user-attention-set.html[attention set].

.Request
----
  POST /changes/myProject~master~I8473b95934b5732ac55d26311a706c9c2bde9940/submit HTTP/1.0
  Content-Type: application/json; charset=UTF-8

  {
    "on_behalf_of": 1001439
  }
----

As response a link:#change-info[ChangeInfo] entity is returned that
describes the submitted/merged change.

Submission may submit multiple changes, but we still only return one ChangeInfo
object. To query for all submitted changes, please use the submission_id that is
part of the response.

Changes that will also be submitted:
1. All changes of the same topic if
link:config-gerrit.html#change.submitWholeTopic[`change.submitWholeTopic`]
configuration is set to true.
2. All dependent changes.
3. The closure of the above (e.g if a dependent change has a topic, all changes
of *that* topic will also be submitted).

.Response
----
  HTTP/1.1 200 OK
  Content-Disposition: attachment
  Content-Type: application/json; charset=UTF-8

  )]}'
  {
    "id": "myProject~master~I8473b95934b5732ac55d26311a706c9c2bde9940",
    "project": "myProject",
    "branch": "master",
    "change_id": "I8473b95934b5732ac55d26311a706c9c2bde9940",
    "subject": "Implementing Feature X",
    "status": "MERGED",
    "created": "2013-02-01 09:59:32.126000000",
    "updated": "2013-02-21 11:16:36.775000000",
    "submitted": "2013-02-21 11:16:36.615000000",
    "_number": 3965,
    "owner": {
      "name": "John Doe"
    },
    "current_revision_number": 2
  }
----

If the change cannot be submitted because the submit rule doesn't allow
submitting the change, the response is "`409 Conflict`" and the error
message is contained in the response body.

.Response
----
  HTTP/1.1 409 Conflict
  Content-Disposition: attachment
  Content-Type: text/plain; charset=UTF-8

  blocked by Verified
----

[[submitted-together]]
=== Changes Submitted Together
--
'GET /changes/link:#change-id[\{change-id\}]/submitted_together?o=NON_VISIBLE_CHANGES'
--

Computes list of all changes which are submitted when
link:#submit-change[Submit] is called for this change,
including the current change itself.

The list consists of:

* The given change.
* If link:config-gerrit.html#change.submitWholeTopic[`change.submitWholeTopic`]
  is enabled OR if the `o=TOPIC_CLOSURE` query parameter is passed, include all
  open changes with the same topic.
* For each change whose submit type is not CHERRY_PICK, include unmerged
  ancestors targeting the same branch.

As a special case, the list is empty if this change would be
submitted by itself (without other changes).

.Request
----
  GET /changes/myProject~master~I8473b95934b5732ac55d26311a706c9c2bde9940/submitted_together?o=NON_VISIBLE_CHANGES HTTP/1.0
  Content-Type: application/json; charset=UTF-8
----

As a response a link:#submitted-together-info[SubmittedTogetherInfo]
entity is returned that describes what would happen if the change were
submitted. This response contains a list of changes and a count of
changes that are not visible to the caller that are part of the set of
changes to be merged.

The listed changes use the same format as in
link:#list-changes[Query Changes] with the
link:#labels[`LABELS`], link:#detailed-labels[`DETAILED_LABELS`],
link:#current-revision[`CURRENT_REVISION`],and
link:#submittable[`SUBMITTABLE`] options set.

Standard link:#query-options[formatting options] can be specified
with the `o` parameter, as well as the `submitted_together` specific
options `NON_VISIBLE_CHANGES` and `TOPIC_CLOSURE`.

.Response
----
  HTTP/1.1 200 OK
  Content-Disposition: attachment
  Content-Type: application/json; charset=UTF-8

)]}'
{
  "changes": [
    {
      "id": "gerrit~master~I1ffe09a505e25f15ce1521bcfb222e51e62c2a14",
      "project": "gerrit",
      "branch": "master",
      "hashtags": [],
      "change_id": "I1ffe09a505e25f15ce1521bcfb222e51e62c2a14",
      "subject": "ChangeMergeQueue: Rewrite such that it works on set of changes",
      "status": "NEW",
      "created": "2015-05-01 15:39:57.979000000",
      "updated": "2015-05-20 19:25:21.592000000",
      "mergeable": true,
      "insertions": 303,
      "deletions": 210,
      "_number": 1779,
      "owner": {
        "_account_id": 1000000
      },
      "labels": {
        "Code-Review": {
          "approved": {
            "_account_id": 1000000
          },
          "all": [
            {
              "value": 2,
              "date": "2015-05-20 19:25:21.592000000",
              "_account_id": 1000000
            }
          ],
          "values": {
            "-2": "This shall not be submitted",
            "-1": "I would prefer this is not submitted as is",
            " 0": "No score",
            "+1": "Looks good to me, but someone else must approve",
            "+2": "Looks good to me, approved"
          },
          "default_value": 0
        },
        "Verified": {
          "approved": {
            "_account_id": 1000000
          },
          "all": [
            {
              "value": 1,
              "date": "2015-05-20 19:25:21.592000000",
              "_account_id": 1000000
            }
          ],
          "values": {
            "-1": "Fails",
            " 0": "No score",
            "+1": "Verified"
          },
          "default_value": 0
        }
      },
      "permitted_labels": {
        "Code-Review": [
          "-2",
          "-1",
          " 0",
          "+1",
          "+2"
        ],
        "Verified": [
          "-1",
          " 0",
          "+1"
        ]
      },
      "removable_reviewers": [
        {
          "_account_id": 1000000
        }
      ],
      "reviewers": {
        "REVIEWER": [
          {
            "_account_id": 1000000
          }
        ]
      },
      "current_revision_number": 1,
      "current_revision": "9adb9f4c7b40eeee0646e235de818d09164d7379",
      "revisions": {
        "9adb9f4c7b40eeee0646e235de818d09164d7379": {
          "kind": "REWORK",
          "_number": 1,
          "created": "2015-05-01 15:39:57.979000000",
          "uploader": {
            "_account_id": 1000000
          },
          "ref": "refs/changes/79/1779/1",
          "fetch": {},
        }
      }
    },
    {
      "id": "gerrit~master~I7fe807e63792b3d26776fd1422e5e790a5697e22",
      "project": "gerrit",
      "branch": "master",
      "hashtags": [],
      "change_id": "I7fe807e63792b3d26776fd1422e5e790a5697e22",
      "subject": "AbstractSubmoduleSubscription: Split up createSubscription",
      "status": "NEW",
      "created": "2015-05-01 15:39:57.979000000",
      "updated": "2015-05-20 19:25:21.546000000",
      "mergeable": true,
      "insertions": 15,
      "deletions": 6,
      "_number": 1780,
      "owner": {
        "_account_id": 1000000
      },
      "labels": {
        "Code-Review": {
          "approved": {
            "_account_id": 1000000
          },
          "all": [
            {
              "value": 2,
              "date": "2015-05-20 19:25:21.546000000",
              "_account_id": 1000000
            }
          ],
          "values": {
            "-2": "This shall not be submitted",
            "-1": "I would prefer this is not submitted as is",
            " 0": "No score",
            "+1": "Looks good to me, but someone else must approve",
            "+2": "Looks good to me, approved"
          },
          "default_value": 0
        },
        "Verified": {
          "approved": {
            "_account_id": 1000000
          },
          "all": [
            {
              "value": 1,
              "date": "2015-05-20 19:25:21.546000000",
              "_account_id": 1000000
            }
          ],
          "values": {
            "-1": "Fails",
            " 0": "No score",
            "+1": "Verified"
          },
          "default_value": 0
        }
      },
      "permitted_labels": {
        "Code-Review": [
          "-2",
          "-1",
          " 0",
          "+1",
          "+2"
        ],
        "Verified": [
          "-1",
          " 0",
          "+1"
        ]
      },
      "removable_reviewers": [
        {
          "_account_id": 1000000
        }
      ],
      "reviewers": {
        "REVIEWER": [
          {
            "_account_id": 1000000
          }
        ]
      },
      "current_revision_number": 1,
      "current_revision": "1bd7c12a38854a2c6de426feec28800623f492c4",
      "revisions": {
        "1bd7c12a38854a2c6de426feec28800623f492c4": {
          "kind": "REWORK",
          "_number": 1,
          "created": "2015-05-01 15:39:57.979000000",
          "uploader": {
            "_account_id": 1000000
          },
          "ref": "refs/changes/80/1780/1",
          "fetch": {},
        }
      }
    }
  ],
  "non_visible_changes": 0
}
----

If the `o=NON_VISIBLE_CHANGES` query parameter is not passed, then
instead of a link:#submitted-together-info[SubmittedTogetherInfo]
entity, the response is a list of changes, or a 403 response with a
message if the set of changes to be submitted with this change
includes changes the caller cannot read.


[[delete-change]]
=== Delete Change
--
'DELETE /changes/link:#change-id[\{change-id\}]'
--

Deletes a change.

New or abandoned changes can be deleted by their owner if the user is granted
the link:access-control.html#category_delete_own_changes[Delete Own Changes] permission,
otherwise only by administrators.

.Request
----
  DELETE /changes/myProject~master~I8473b95934b5732ac55d26311a706c9c2bde9940 HTTP/1.0
  Content-Type: application/json; charset=UTF-8
----

.Response
----
  HTTP/1.1 204 No Content
----

[[apply-patch]]
=== Create patch-set from patch
--
'POST /changes/link:#change-id[\{change-id\}]/patch:apply'
--

Creates a new patch set on a destination change from the provided patch.

If one of the secondary emails associated with the user performing the operation was used as the
committer email in the current patch set, the same email will be used as the committer email in the
new patch set; otherwise, the user's preferred email will be used.

The patch must be provided in the request body, inside a
link:#applypatchpatchset-input[ApplyPatchPatchSetInput] entity.

If a base commit is given, the patch is applied on top of it. Otherwise, the
patch is applied on top of the target change's original parent.

Applying the patch will fail if the destination change is closed, or in case of any conflicts.

.Request
----
  POST /changes/myProject~master~I8473b95934b5732ac55d26311a706c9c2bde9940/patch:apply HTTP/1.0
  Content-Type: application/json; charset=UTF-8

  {
    "patch": {
      "patch": "new file mode 100644\n--- /dev/null\n+++ b/a_new_file.txt\n@@ -0,0 +1,2 @@ \
+Patch compatible `git diff` output \
+For example: `link:#get-patch[<gerrit patch>] | base64 -d | sed -z 's/\n/\\n/g'`"
    }
  }
----

As response a link:#change-info[ChangeInfo] entity is returned that
describes the destination change after applying the patch.

.Response
----
  HTTP/1.1 200 OK
  Content-Disposition: attachment
  Content-Type: application/json; charset=UTF-8

  )]}'
  {
    "id": "myProject~master~I8473b95934b5732ac55d26311a706c9c2bde9941",
    "project": "myProject",
    "branch": "release-branch",
    "change_id": "I8473b95934b5732ac55d26311a706c9c2bde9941",
    "subject": "Original change subject",
    "status": "NEW",
    "created": "2013-02-01 09:59:32.126000000",
    "updated": "2013-02-21 11:16:36.775000000",
    "mergeable": true,
    "insertions": 12,
    "deletions": 11,
    "_number": 3965,
    "owner": {
      "name": "John Doe"
    },
    "current_revision_number": 1,
    "current_revision": "184ebe53805e102605d11f6b143486d15c23a09c"
  }
----

[[get-included-in]]
=== Get Included In
--
'GET /changes/link:#change-id[\{change-id\}]/in'
--

Retrieves the branches and tags in which a change is included. As result
an link:#included-in-info[IncludedInInfo] entity is returned.

.Request
----
  GET /changes/myProject~master~I8473b95934b5732ac55d26311a706c9c2bde9940/in HTTP/1.0
----

.Response
----
  HTTP/1.1 200 OK
  Content-Disposition: attachment
  Content-Type: application/json; charset=UTF-8

  )]}'
  {
    "branches": [
      "master"
    ],
    "tags": []
  }
----

[[index-change]]
=== Index Change
--
'POST /changes/link:#change-id[\{change-id\}]/index'
--

Adds or updates the change in the secondary index.

.Request
----
  POST /changes/myProject~master~I8473b95934b5732ac55d26311a706c9c2bde9940/index HTTP/1.0
----

.Response
----
  HTTP/1.1 204 No Content
----

[[list-change-comments]]
=== List Change Comments
--
'GET /changes/link:#change-id[\{change-id\}]/comments'
--

Lists the published comments of all revisions of the change.

Returns a map of file paths to lists of link:#comment-info[CommentInfo]
entries. The entries in the map are sorted by file path, and the
comments for each path are sorted by patch set number. Each comment has
the `patch_set` and `author` fields set.

If the `enable-context` request parameter is set to true, the comment entries
will contain a list of link:#context-line[ContextLine] containing the lines of
the source file where the comment was written.

The `context-padding` request parameter can be used to specify an extra number
of context lines to be added before and after the comment range. This parameter
only works if `enable-context` is set to true.

.Request
----
  GET /changes/myProject~master~I8473b95934b5732ac55d26311a706c9c2bde9940/comments HTTP/1.0
----

.Response
----
  HTTP/1.1 200 OK
  Content-Disposition: attachment
  Content-Type: application/json; charset=UTF-8

  )]}'
  {
    "gerrit-server/src/main/java/com/google/gerrit/server/project/RefControl.java": [
      {
        "patch_set": 1,
        "id": "TvcXrmjM",
        "line": 23,
        "message": "[nit] trailing whitespace",
        "updated": "2013-02-26 15:40:43.986000000"
        "author": {
          "_account_id": 1000096,
          "name": "John Doe",
          "email": "john.doe@example.com"
        }
      },
      {
        "patch_set": 2,
        "id": "TveXwFiA",
        "line": 49,
        "in_reply_to": "TfYX-Iuo",
        "message": "Done",
        "updated": "2013-02-26 15:40:45.328000000"
        "author": {
          "_account_id": 1000097,
          "name": "Jane Roe",
          "email": "jane.roe@example.com"
        }
      }
    ]
  }
----

[[list-change-drafts]]
=== List Change Drafts
--
'GET /changes/link:#change-id[\{change-id\}]/drafts'
--

Lists the draft comments of all revisions of the change that belong to
the calling user.

Returns a map of file paths to lists of link:#comment-info[CommentInfo]
entries. The entries in the map are sorted by file path, and the
comments for each path are sorted by patch set number. Each comment has
the `patch_set` field set, and no `author`.

The `enable-context` and `context-padding` request parameters can be used to
request comment context. See link:#list-change-comments[List Change Comments]
for more details.

.Request
----
  GET /changes/myProject~master~I8473b95934b5732ac55d26311a706c9c2bde9940/drafts HTTP/1.0
----

.Response
----
  HTTP/1.1 200 OK
  Content-Disposition: attachment
  Content-Type: application/json; charset=UTF-8

  )]}'
  {
    "gerrit-server/src/main/java/com/google/gerrit/server/project/RefControl.java": [
      {
        "patch_set": 1,
        "id": "TvcXrmjM",
        "line": 23,
        "message": "[nit] trailing whitespace",
        "updated": "2013-02-26 15:40:43.986000000"
      },
      {
        "patch_set": 2,
        "id": "TveXwFiA",
        "line": 49,
        "in_reply_to": "TfYX-Iuo",
        "message": "Done",
        "updated": "2013-02-26 15:40:45.328000000"
      }
    ]
  }
----

[[check-change]]
=== Check Change
--
'GET /changes/link:#change-id[\{change-id\}]/check'
--

Performs consistency checks on the change, and returns a
link:#change-info[ChangeInfo] entity with the `problems` field set to a
list of link:#problem-info[ProblemInfo] entities.

Depending on the type of problem, some fields not marked optional may be
missing from the result. At least `id`, `project`, `branch`, and
`_number` will be present.

.Request
----
  GET /changes/myProject~master~I8473b95934b5732ac55d26311a706c9c2bde9940/check HTTP/1.0
----

.Response
----
  HTTP/1.1 200 OK
  Content-Disposition: attachment
  Content-Type: application/json; charset=UTF-8

  )]}'
  {
    "id": "myProject~master~I8473b95934b5732ac55d26311a706c9c2bde9940",
    "project": "myProject",
    "branch": "master",
    "change_id": "I8473b95934b5732ac55d26311a706c9c2bde9940",
    "subject": "Implementing Feature X",
    "status": "NEW",
    "created": "2013-02-01 09:59:32.126000000",
    "updated": "2013-02-21 11:16:36.775000000",
    "mergeable": true,
    "insertions": 34,
    "deletions": 101,
    "_number": 3965,
    "owner": {
      "name": "John Doe"
    },
    "current_revision_number": 2,
    "problems": [
      {
        "message": "Current patch set 1 not found"
      }
    ]
  }
----

[[fix-change]]
=== Fix Change
--
'POST /changes/link:#change-id[\{change-id\}]/check'
--

Performs consistency checks on the change as with link:#check-change[GET
/check], and additionally fixes any problems that can be fixed
automatically. The returned field values reflect any fixes.

Some fixes have options controlling their behavior, which can be set in the
link:#fix-input[FixInput] entity body.

Only the change owner, a project owner, or an administrator may fix changes.

.Request
----
  POST /changes/myProject~master~I8473b95934b5732ac55d26311a706c9c2bde9940/check HTTP/1.0
----

.Response
----
  HTTP/1.1 200 OK
  Content-Disposition: attachment
  Content-Type: application/json; charset=UTF-8

  )]}'
  {
    "id": "myProject~master~I8473b95934b5732ac55d26311a706c9c2bde9940",
    "project": "myProject",
    "branch": "master",
    "change_id": "I8473b95934b5732ac55d26311a706c9c2bde9940",
    "subject": "Implementing Feature X",
    "status": "MERGED",
    "created": "2013-02-01 09:59:32.126000000",
    "updated": "2013-02-21 11:16:36.775000000",
    "submitted": "2013-02-21 11:16:36.615000000",
    "mergeable": true,
    "insertions": 34,
    "deletions": 101,
    "_number": 3965,
    "owner": {
      "name": "John Doe"
    },
    "current_revision_number": 2,
    "problems": [
      {
        "message": "Current patch set 2 not found"
      },
      {
        "message": "Patch set 1 (1eee2c9d8f352483781e772f35dc586a69ff5646) is merged into destination ref master (1eee2c9d8f352483781e772f35dc586a69ff5646), but change status is NEW",
        "status": FIXED,
        "outcome": "Marked change as merged"
      }
    ]
  }
----

[[set-work-in-progress]]
=== Set Work-In-Progress
--
'POST /changes/link:#change-id[\{change-id\}]/wip'
--

Marks the change as not ready for review yet. Changes may only be marked not
ready by the owner, project owners or site administrators.

The request body does not need to include a
link:#work-in-progress-input[WorkInProgressInput] entity if no review comment
is added. Actions that create a new patch set in a WIP change default to
notifying *OWNER* instead of *ALL*.

Marking a change work in progress also removes all users from the
link:user-attention-set.html[attention set].

.Request
----
  POST /changes/myProject~master~I8473b95934b5732ac55d26311a706c9c2bde9940/wip HTTP/1.0
  Content-Type: application/json; charset=UTF-8

  {
    "message": "Refactoring needs to be done before we can proceed here."
  }
----

.Response
----
  HTTP/1.1 200 OK
----

[[set-ready-for-review]]
=== Set Ready-For-Review
--
'POST /changes/link:#change-id[\{change-id\}]/ready'
--

Marks the change as ready for review (set WIP property to false). Changes may
only be marked ready by the owner, project owners or site administrators.

Activates notifications of reviewer. The request body does not need
to include a link:#work-in-progress-input[WorkInProgressInput] entity
if no review comment is added.

Marking a change ready for review also adds all of the reviewers of the change
to the link:user-attention-set.html[attention set].

.Request
----
  POST /changes/myProject~master~I8473b95934b5732ac55d26311a706c9c2bde9940/ready HTTP/1.0
  Content-Type: application/json;charset=UTF-8

  {
    "message": "Refactoring is done."
  }

----

.Response
----
  HTTP/1.1 200 OK
----

[[mark-private]]
=== Mark Private
--
'POST /changes/link:#change-id[\{change-id\}]/private'
--

Marks the change to be private. Only open changes can be marked private.
Changes may only be marked private by the owner or site administrators.

A message can be specified in the request body inside a
link:#private-input[PrivateInput] entity.

.Request
----
  POST /changes/myProject~master~I8473b95934b5732ac55d26311a706c9c2bde9940/private HTTP/1.0
  Content-Type: application/json; charset=UTF-8

  {
    "message": "After this security fix has been released we can make it public now."
  }
----

.Response
----
  HTTP/1.1 201 Created
----

If the change was already private the response is "`200 OK`".

[[unmark-private]]
=== Unmark Private
--
'DELETE /changes/link:#change-id[\{change-id\}]/private'
--

Marks the change to be non-private. Note users can only unmark own private
changes.

.Request
----
  DELETE /changes/myProject~master~I8473b95934b5732ac55d26311a706c9c2bde9940/private HTTP/1.0
----

.Response
----
  HTTP/1.1 204 No Content
----

If the change was already not private, the response is "`409 Conflict`".

A message can be specified in the request body inside a
link:#private-input[PrivateInput] entity. Historically, this method allowed
a body in the DELETE, but that behavior is
link:https://www.gerritcodereview.com/releases/2.16.md[deprecated,role=external,window=_blank].
In this case, use a POST request instead:

.Request
----
  POST /changes/myProject~master~I8473b95934b5732ac55d26311a706c9c2bde9940/private.delete HTTP/1.0
  Content-Type: application/json; charset=UTF-8

  {
    "message": "This is a security fix that must not be public."
  }
----

[[get-hashtags]]
=== Get Hashtags
--
'GET /changes/link:#change-id[\{change-id\}]/hashtags'
--

Gets the hashtags associated with a change.

.Request
----
  GET /changes/myProject~master~I8473b95934b5732ac55d26311a706c9c2bde9940/hashtags HTTP/1.0
----

As response the change's hashtags are returned as a list of strings.

.Response
----
  HTTP/1.1 200 OK
  Content-Disposition: attachment
  Content-Type: application/json; charset=UTF-8

  )]}'
  [
    "hashtag1",
    "hashtag2"
  ]
----

[[set-hashtags]]
=== Set Hashtags
--
'POST /changes/link:#change-id[\{change-id\}]/hashtags'
--

Adds and/or removes hashtags from a change.

The hashtags to add or remove must be provided in the request body inside a
link:#hashtags-input[HashtagsInput] entity.

.Request
----
  POST /changes/myProject~master~I8473b95934b5732ac55d26311a706c9c2bde9940/hashtags HTTP/1.0
  Content-Type: application/json; charset=UTF-8

  {
    "add" : [
      "hashtag3"
    ],
    "remove" : [
      "hashtag2"
    ]
  }
----

As response the change's hashtags are returned as a list of strings.

.Response
----
  HTTP/1.1 200 OK
  Content-Disposition: attachment
  Content-Type: application/json; charset=UTF-8

  )]}'
  [
    "hashtag1",
    "hashtag3"
  ]
----

[[get-custom-keyed-values]]
=== Get Custom Keyed Values
--
'GET /changes/link:#change-id[\{change-id\}]/custom_keyed_values'
--

Gets the custom keyed values associated with a change.

.Request
----
  GET /changes/myProject~master~I8473b95934b5732ac55d26311a706c9c2bde9940/custom_keyed_values HTTP/1.0
----

As response the change's custom keyed values are returned as a map of strings.

.Response
----
  HTTP/1.1 200 OK
  Content-Disposition: attachment
  Content-Type: application/json; charset=UTF-8

  )]}'
  {
    "key1": "value1",
    "key2": "value2"
  }
----

[[set-custom-keyed-values]]
=== Set Custom Keyed Values
--
'POST /changes/link:#change-id[\{change-id\}]/custom_keyed_values'
--

Adds and/or removes custom keyed values from a change.

The custom keyed values to add or remove must be provided in the request body
inside a link:#custom-keyed-values-input[CustomKeyedValuesInput] entity.

Note that custom keyed values are expected to be small in both key and value.
A typical use-case would be storing the ID to some external system, in which
case the key would be something unique to that system and the value would be
the ID.

.Request
----
  POST /changes/myProject~master~I8473b95934b5732ac55d26311a706c9c2bde9940/custom_keyed_values HTTP/1.0
  Content-Type: application/json; charset=UTF-8

  {
    "add" : {
      "key1": "value1"
    },
    "remove" : [
      "key2"
    ]
  }
----

As response the change's custom keyed values are returned as a map of strings to strings.

.Response
----
  HTTP/1.1 200 OK
  Content-Disposition: attachment
  Content-Type: application/json; charset=UTF-8

  )]}'
  {
    "key1": "value1",
    "key3": "value3"
  }
----

[[validation-options]]
=== Get Validation Options
--
'GET /changes/link:#change-id[\{change-id\}]/validation-options'
--

Retrieves the validation options that apply to the change.

.Request
----
  GET /changes/link:#change-id[\{change-id\}]/validation-options HTTP/1.0
----

As response a link:#validation-options-infos[ValidationOptionInfos] entity is
returned that contains all the validation options.

.Response
----
  HTTP/1.1 200 OK
  Content-Disposition: attachment
  Content-Type: application/json; charset=UTF-8

  )]}'
  {
    validation_options: [
      {
        name: "optionName",
        description: "description of the validation option"
      }
    ]
  }
----

[[list-change-messages]]
=== List Change Messages
--
'GET /changes/link:#change-id[\{change-id\}]/messages'
--

Lists all the messages of a change including link:#detailed-accounts[detailed account information].

.Request
----
  GET /changes/myProject~master~I8473b95934b5732ac55d26311a706c9c2bde9940/messages
----

As response a list of link:#change-message-info[ChangeMessageInfo] entities is returned.

.Response
----
  HTTP/1.1 200 OK
  Content-Disposition: attachment
  Content-Type: application/json; charset=UTF-8

  )]}'
  [
    {
      "id": "YH-egE",
      "author": {
      "_account_id": 1000096,
      "name": "John Doe",
      "email": "john.doe@example.com",
      "username": "jdoe"
      },
      "date": "2013-03-23 21:34:02.419000000",
      "message": "Patch Set 1:\n\nThis is the first message.",
      "_revision_number": 1
    },
    {
      "id": "WEEdhU",
      "author": {
      "_account_id": 1000097,
      "name": "Jane Roe",
      "email": "jane.roe@example.com",
      "username": "jroe"
      },
      "date": "2013-03-23 21:36:52.332000000",
      "message": "Patch Set 1:\n\nThis is the second message.\n\nWith a line break.",
      "_revision_number": 1
    }
  ]
----

[[get-change-message]]
=== Get Change Message

Retrieves a change message including link:#detailed-accounts[detailed account information].

--
'GET /changes/link:#change-id[\{change-id\}]/messages/link:#change-message-id[\{change-message-id\}]'
--

As response a link:#change-message-info[ChangeMessageInfo] entity is returned.

.Response
----
  HTTP/1.1 200 OK
  Content-Disposition: attachment
  Content-Type: application/json; charset=UTF-8

  )]}'
  {
    "id": "aaee04dcb46bafc8be24d8aa70b3b1beb7df5780",
    "author": {
      "_account_id": 1000096,
      "name": "John Doe",
      "email": "john.doe@example.com",
      "username": "jdoe"
     },
     "date": "2013-03-23 21:34:02.419000000",
     "message": "a change message",
     "_revision_number": 1
  }
----

[[delete-change-message]]
=== Delete Change Message
--
'DELETE /changes/link:#change-id[\{change-id\}]/messages/link:#change-message-id[\{change-message-id\}]' +
'POST /changes/link:#change-id[\{change-id\}]/messages/link:#change-message-id[\{change-message-id\}]/delete'
--

Deletes a change message by replacing the change message with a new message,
which contains the name of the user who deleted the change message and the
reason why it was deleted. The reason can be provided in the request body as a
link:#delete-change-message-input[DeleteChangeMessageInput] entity.

Note that only users with the
link:access-control.html#capability_administrateServer[Administrate Server]
global capability are permitted to delete a change message.

To delete a change message, send a DELETE request:

.Request
----
  DELETE /changes/myProject~master~I8473b95934b5732ac55d26311a706c9c2bde9940/messages/aaee04dcb46bafc8be24d8aa70b3b1beb7df5780 HTTP/1.0
----

To provide a reason for the deletion, use a POST request:

.Request
----
  POST /changes/myProject~master~I8473b95934b5732ac55d26311a706c9c2bde9940/messages/aaee04dcb46bafc8be24d8aa70b3b1beb7df5780/delete HTTP/1.0
  Content-Type: application/json; charset=UTF-8

  {
    "reason": "spam"
  }
----

As response a link:#change-message-info[ChangeMessageInfo] entity is returned that
describes the updated change message.

.Response
----
  HTTP/1.1 200 OK
  Content-Disposition: attachment
  Content-Type: application/json; charset=UTF-8

  )]}'
  {
    "id": "aaee04dcb46bafc8be24d8aa70b3b1beb7df5780",
    "author": {
      "_account_id": 1000096,
      "name": "John Doe",
      "email": "john.doe@example.com",
      "username": "jdoe"
     },
     "date": "2013-03-23 21:34:02.419000000",
     "message": "Change message removed by: Administrator\nReason: spam",
     "_revision_number": 1
  }
----

[[check-submit-requirement]]
=== Check Submit Requirement
--
'POST /changes/link:#change-id[\{change-id\}]/check.submit_requirement'
--

Tests a submit requirement and returns the result as a
link:#submit-requirement-result-info[SubmitRequirementResultInfo].

The submit requirement can be specified in one of the following ways:

  * In the request body as a link:#submit-requirement-input[SubmitRequirementInput].
  * By passing the two request parameters `sr-name` and
 `refs-config-change-id`. The submit requirement will then be loaded from
 the project config pointed to by the latest patchset of this change ID.
 The `sr-name` should point to an existing submit-requirement and the
 `refs-config-change-id` must be a valid change identifier for a change in the
 refs/meta/config branch, otherwise the request would fail with
 `400 Bad Request`.

Note that this endpoint does not modify the change resource.

.Request
----
  POST /changes/myProject~master~I8473b95934b5732ac55d26311a706c9c2bde9940/check.submit_requirement HTTP/1.0
  Content-Type: application/json; charset=UTF-8

    {
      "name": "Code-Review",
      "submittability_expression": "label:Code-Review=+2"
    }
----

As response a link:#submit-requirement-result-info[SubmitRequirementResultInfo]
entity is returned that describes the submit requirement result.

.Response
----
  HTTP/1.1 200 OK
  Content-Disposition: attachment
  Content-Type: application/json; charset=UTF-8

  )]}'
  {
    "name": "Code-Review",
    "status": "SATISFIED",
    "submittability_expression_result": {
      "expression": "label:Code-Review=+2",
      "fulfilled": true,
      "passingAtoms": [
        "label:Code-Review=+2"
      ]
    },
    "is_legacy": false
  }
----

[[evaluate-change-query-expression]]
=== Evaluate Change Query Expression
--
'GET /changes/link:#change-id[\{change-id\}]/query?expression=\{expression\}'
--

Evaluates whether the given change query expression matches the change.

The following URL parameters are supported:

[[change-query-expression]]
--
* `expression`: link:user-search.html[Change query expression] for which it should be checked if
  the change matches.
--

[[change-query-use-index]]
--
* `use-index`: Whether the change query expression should be evaluated against the change state in
  the index. This is useful to avoid executing submit requirements when the query expression
  contains operators that require checking if the change is submittable (e.g. "is:submittable").
--

.Request
----
  GET /changes/myProject~master~I8473b95934b5732ac55d26311a706c9c2bde9940/query?expression=is:submittable label:Auto-Submit+1 HTTP/1.0
----

As response a link:#evaluate-change-query-expression-result-info[
EvaluateChangeQueryExpressionResultInfo] entity is returned that describes whether the change
matches the expression.

.Response
----
  HTTP/1.1 200 OK
  Content-Disposition: attachment
  Content-Type: application/json; charset=UTF-8

  )]}'
  {
    "status": false
    "passing_atoms": [
      "label:Auto-Submit+1"
    ],
    "failing_atoms": [
      "is:submittable"
    ]
  }
----

[[edit-endpoints]]
== Change Edit Endpoints

[[get-edit-detail]]
=== Get Change Edit Details
--
'GET /changes/link:#change-id[\{change-id\}]/edit
--

Retrieves the details of the change edit done by the caller to the given change.

.Request
----
  GET /changes/myProject~master~I8473b95934b5732ac55d26311a706c9c2bde9940/edit HTTP/1.0
----

As response an link:#edit-info[EditInfo] entity is returned that
describes the change edit, or "`204 No Content`" when change edit doesn't
exist for this change. Change edits are stored on special branches and there
can be max one edit per user per change. Edits aren't tracked in the database.
When request parameter `list` is provided the response also includes the file
list. When `base` request parameter is provided the file list is computed
against this base revision. When request parameter `download-commands` is
provided fetch info map is also included.

.Response
----
  HTTP/1.1 200 OK
  Content-Disposition: attachment
  Content-Type: application/json; charset=UTF-8

  )]}'
  {
    "commit": {
      "parents": [
        {
          "commit": "1eee2c9d8f352483781e772f35dc586a69ff5646",
        }
      ],
      "author": {
        "name": "Shawn O. Pearce",
        "email": "sop@google.com",
        "date": "2012-04-24 18:08:08.000000000",
        "tz": -420
       },
       "committer": {
         "name": "Shawn O. Pearce",
         "email": "sop@google.com",
         "date": "2012-04-24 18:08:08.000000000",
         "tz": -420
       },
       "subject": "Use an EventBus to manage star icons",
       "message": "Use an EventBus to manage star icons\n\nImage widgets that need to ..."
    },
    "base_patch_set_number": 1,
    "base_revision": "c35558e0925e6985c91f3a16921537d5e572b7a3",
    "ref": "refs/users/01/1000001/edit-76482/1"
  }
----

[[put-edit-file]]
=== Change file content in Change Edit
--
'PUT /changes/link:#change-id[\{change-id\}]/edit/path%2fto%2ffile'
--

Put content of a file to a change edit.

If one of the secondary emails associated with the user performing the operation was used as the
committer email in the latest patch set, the same email will be used as the committer email in the
new change edit commit; otherwise, the user's preferred email will be used.

.Request
----
  PUT /changes/myProject~master~I8473b95934b5732ac55d26311a706c9c2bde9940/edit/foo HTTP/1.0
----

To upload a file as binary data a link:#file-content-input[FileContentInput]
entity can be specified in the request body:

.Request
----
  PUT /changes/myProject~master~I8473b95934b5732ac55d26311a706c9c2bde9940/edit/foo HTTP/1.0
  Content-Type: application/json; charset=UTF-8

  {
    "binary_content": "data:text/plain;base64,SGVsbG8sIFdvcmxkIQ==",
    "file_mode": 100755
  }
----

When a change edit doesn't exist for this change yet it is created
automatically.

As response "`204 No Content`" is returned:

.Response
----
  HTTP/1.1 204 No Content
----

When the change edit is a no-op, for example when providing the same file
content that the file already has, '409 no changes were made' is returned.

.Response
----
  HTTP/1.1 409 no changes were made
----

[[post-edit]]
=== Restore file content or rename files in Change Edit
--
'POST /changes/link:#change-id[\{change-id\}]/edit'
--

Creates empty change edit, restores file content or renames files in change
edit. The request body needs to include a
link:#change-edit-input[ChangeEditInput] entity when a file within change
edit should be restored or old and new file names to rename a file.

If one of the secondary emails associated with the user performing the operation was used as the
committer email in the latest patch set, the same email will be used as the committer email in the
new change edit commit; otherwise, the user's preferred email will be used.

.Request
----
  POST /changes/myProject~master~I8473b95934b5732ac55d26311a706c9c2bde9940/edit HTTP/1.0
  Content-Type: application/json; charset=UTF-8

  {
    "restore_path": "foo"
  }
----

or for rename:

.Request
----
  POST /changes/myProject~master~I8473b95934b5732ac55d26311a706c9c2bde9940/edit HTTP/1.0
  Content-Type: application/json; charset=UTF-8

  {
    "old_path": "foo",
    "new_path": "bar"
  }
----

When change edit doesn't exist for this change yet it is created. When path
and restore flag are provided in request body, this file is restored. When
old and new file names are provided, the file is renamed. As response
"`204 No Content`" is returned.

.Response
----
  HTTP/1.1 204 No Content
----

[[put-change-edit-message]]
=== Change commit message in Change Edit
--
'PUT /changes/link:#change-id[\{change-id\}]/edit:message'
--

Modify commit message. The request body needs to include a
link:#change-edit-message-input[ChangeEditMessageInput]
entity.

If one of the secondary emails associated with the user performing the operation was used as the
committer email in the latest patch set, the same email will be used as the committer email in the
new change edit commit; otherwise, the user's preferred email will be used.

.Request
----
  PUT /changes/myProject~master~I8473b95934b5732ac55d26311a706c9c2bde9940/edit:message HTTP/1.0
  Content-Type: application/json; charset=UTF-8

  {
    "message": "New commit message\n\nChange-Id: I10394472cbd17dd12454f229e4f6de00b143a444"
  }
----

If a change edit doesn't exist for this change yet, it is created. As
response "`204 No Content`" is returned.

.Response
----
  HTTP/1.1 204 No Content
----

[[delete-edit-file]]
=== Delete file in Change Edit
--
'DELETE /changes/link:#change-id[\{change-id\}]/edit/path%2fto%2ffile'
--

Deletes a file from a change edit. This deletes the file from the repository
completely. This is not the same as reverting or restoring a file to its
previous contents.

If one of the secondary emails associated with the user performing the operation was used as the
committer email in the latest patch set, the same email will be used as the committer email in the
new change edit commit; otherwise, the user's preferred email will be used.

.Request
----
  DELETE /changes/myProject~master~I8473b95934b5732ac55d26311a706c9c2bde9940/edit/foo HTTP/1.0
----

When change edit doesn't exist for this change yet it is created.

.Response
----
  HTTP/1.1 204 No Content
----

[[put-change-edit-committer-author-identity]]
=== Change author or committer identity in Change Edit
--
'PUT /changes/link:#change-id[\{change-id\}]/edit:identity'
--

Modify author or committer identity. The request body needs to include a
link:#change-edit-identity-input[ChangeEditIdentityInput]
entity. Either `name` or `email` must be provided. `type` must be either `AUTHOR` or `COMMITTER`.

.Request
----
  PUT /changes/myProject~master~I8473b95934b5732ac55d26311a706c9c2bde9940/edit:identity HTTP/1.0
  Content-Type: application/json; charset=UTF-8

  {
    "name": "John Doe",
    "email": "john.doe@example.com",
    "type": "COMMITTER"
  }
----

If a change edit doesn't exist for this change yet, it is created. As
response "`204 No Content`" is returned.

.Response
----
  HTTP/1.1 204 No Content
----

[[get-edit-file]]
=== Retrieve file content from Change Edit
--
'GET /changes/link:#change-id[\{change-id\}]/edit/path%2fto%2ffile
--

Retrieves content of a file from a change edit.

.Request
----
  GET /changes/myProject~master~I8473b95934b5732ac55d26311a706c9c2bde9940/edit/foo HTTP/1.0
----

The content of the file is returned as text encoded inside base64.
The Content-Type header will always be `text/plain` reflecting the
outer base64 encoding. A Gerrit-specific `X-FYI-Content-Type` header
can be examined to find the server detected content type of the file.

When the specified file was deleted in the change edit
"`204 No Content`" is returned.

If only the content type is required, callers should use HEAD to
avoid downloading the encoded file contents.

If the `base` parameter is set to true, the returned content is from the
revision that the edit is based on.

.Response
----
  HTTP/1.1 200 OK
  Content-Disposition: attachment
  Content-Type: text/plain; charset=ISO-8859-1
  X-FYI-Content-Encoding: base64
  X-FYI-Content-Type: text/xml

  RnJvbSA3ZGFkY2MxNTNmZGVhMTdhYTg0ZmYzMmE2ZTI0NWRiYjY...
----

Alternatively, if the only value of the Accept request header is
`application/json` the content is returned as JSON string and
`X-FYI-Content-Encoding` is set to `json`.

[[get-edit-meta-data]]
=== Retrieve meta data of a file from Change Edit
--
'GET /changes/link:#change-id[\{change-id\}]/edit/path%2fto%2ffile/meta
--

Retrieves meta data of a file from a change edit. Currently only
web links are returned.

.Request
----
  GET /changes/myProject~master~I8473b95934b5732ac55d26311a706c9c2bde9940/edit/foo/meta HTTP/1.0
----

This REST endpoint retrieves additional information for a file in a
change edit. As result an link:#edit-file-info[EditFileInfo] entity is
returned.

.Response
----
  HTTP/1.1 200 OK
  Content-Disposition: attachment
  Content-Type: application/json; charset=UTF-8

  )]}'
  {
  "web_links": [
    {
      "show_on_side_by_side_diff_view": true,
      "name": "side-by-side preview diff",
      "image_url": "plugins/xdocs/static/sideBySideDiffPreview.png",
      "url": "#/x/xdocs/c/42/1..0/README.md",
      "target": "_self"
    },
    {
      "show_on_unified_diff_view": true,
      "name": "unified preview diff",
      "image_url": "plugins/xdocs/static/unifiedDiffPreview.png",
      "url": "#/x/xdocs/c/42/1..0/README.md,unified",
      "target": "_self"
    }
  ]}
----

[[get-edit-message]]
=== Retrieve commit message from Change Edit or current patch set of the change
--
'GET /changes/link:#change-id[\{change-id\}]/edit:message
--

Retrieves commit message from change edit.

If the `base` parameter is set to true, the returned message is from the
revision that the edit is based on.

.Request
----
  GET /changes/myProject~master~I8473b95934b5732ac55d26311a706c9c2bde9940/edit:message HTTP/1.0
----

The commit message is returned as base64 encoded string.

.Response
----
  HTTP/1.1 200 OK

  VGhpcyBpcyBhIGNvbW1pdCBtZXNzYWdlCgpDaGFuZ2UtSWQ6IElhYzhmZGM1MGRlZjFiYWUzYjAz
M2JhNjcxZTk0OTBmNzUxNDU5ZGUzCg==
----

Alternatively, if the only value of the Accept request header is
`application/json` the commit message is returned as JSON string:

.Response
----
  HTTP/1.1 200 OK

)]}'
"Subject of the commit message\n\nThis is the body of the commit message.\n\nChange-Id: Iaf1ba916bf843c175673d675bf7f52862f452db9\n"
----


[[publish-edit]]
=== Publish Change Edit
--
'POST /changes/link:#change-id[\{change-id\}]/edit:publish
--

Promotes change edit to a regular patch set.

Options can be provided in the request body as a
link:#publish-change-edit-input[PublishChangeEditInput] entity.

.Request
----
  POST /changes/myProject~master~I8473b95934b5732ac55d26311a706c9c2bde9940/edit:publish HTTP/1.0
  Content-Type: application/json; charset=UTF-8

  {
    "notify": "NONE"
  }
----

As response "`204 No Content`" is returned.

.Response
----
  HTTP/1.1 204 No Content
----

[[rebase-edit]]
=== Rebase Change Edit
--
'POST /changes/link:#change-id[\{change-id\}]/edit:rebase'
--

Rebases change edit on top of latest patch set.

Optionally, input parameters may be specified in the request body as a
link:#rebase-change-edit-input[RebaseChangeEditInput] entity.

If one of the secondary emails associated with the user performing the operation was used as the
committer email in the latest patch set, the same email will be used as the committer email in the
new change edit commit; otherwise, the user's preferred email will be used.

.Request
----
  POST /changes/myProject~master~I8473b95934b5732ac55d26311a706c9c2bde9940/edit:rebase HTTP/1.0
----

When the change was rebased on top of latest patch set, the response code is
"`200 OK`" and the rebased change edit is returned as an
link:#edit-info[EditInfo] entity.

.Response
----
  HTTP/1.1 200 OK
  Content-Disposition: attachment
  Content-Type: application/json; charset=UTF-8

  )]}'
  {
    "commit": {
      "parents": [
        {
          "commit": "1eee2c9d8f352483781e772f35dc586a69ff5646",
        }
      ],
      "author": {
        "name": "Shawn O. Pearce",
        "email": "sop@google.com",
        "date": "2012-04-24 18:08:08.000000000",
        "tz": -420
       },
       "committer": {
         "name": "Shawn O. Pearce",
         "email": "sop@google.com",
         "date": "2012-04-24 18:08:08.000000000",
         "tz": -420
       },
       "subject": "Use an EventBus to manage star icons",
       "message": "Use an EventBus to manage star icons\n\nImage widgets that need to ..."
    },
    "base_patch_set_number": s,
    "base_revision": "c35558e0925e6985c91f3a16921537d5e572b7a3",
    "ref": "refs/users/01/1000001/edit-76482/2"
  }
----

When the change edit is already based on top of the latest patch set, the
response code is "`409 Conflict`".

[[delete-edit]]
=== Delete Change Edit
--
'DELETE /changes/link:#change-id[\{change-id\}]/edit'
--

Deletes change edit.

.Request
----
  DELETE /changes/myProject~master~I8473b95934b5732ac55d26311a706c9c2bde9940/edit HTTP/1.0
----

As response "`204 No Content`" is returned.

.Response
----
  HTTP/1.1 204 No Content
----

[[flow-endpoints]]
== Flow Endpoints


[[is-flows-enabled]]
=== Is Flows Enabled
--
'GET /changes/link:#change-id[\{change-id\}]/is-flows-enabled'
--

Returns whether flows are enabled for this change.

As result an link:#enabled-info[IsFlowsEnabledInfo] entity is returned.

.Request
----
  GET /changes/myProject~65178/is-flows-enabled HTTP/1.0
----

.Response
----
  HTTP/1.1 200 OK
  Content-Disposition: attachment
  Content-Type: application/json; charset=UTF-8

  )]}'
  {
    "enabled": true
  }
----

[[list-flows]]
=== List Flows
--
'GET /changes/link:#change-id[\{change-id\}]/flows/'
--

Lists the flows of a change that are visible to the caller.

As result a list of link:#flow-info[FlowInfo] entries is returned.

The order of the returned flows is stable, but depends on the flow service
implementation.

.Request
----
  GET /changes/myProject~65178/flows/ HTTP/1.0
----

.Response
----
  HTTP/1.1 200 OK
  Content-Disposition: attachment
  Content-Type: application/json; charset=UTF-8

  )]}'
  [
    {
      "uuid": "zgcFrmAM",
      "owner" {
        "_account_id": 1000600
      },
      "created": "2025-06-03 09:59:32.126000000",
      "stages": [
        {
          "expression": {
            "condition": "com.google.gerrit[change:65779 is:merged]",
            "action": {
              "name": "MarkAsReady"
            }
          },
          "state": "DONE"
        }
      ],
      "last_evaluated": "2025-06-03 10:32:12.083000000",
    },
    {
      "uuid": "XvcXrmjM",
      "owner" {
        "_account_id": 1000600
      },
      "created": "2025-06-03 10:55:36.133000000",
      "stages": [
        {
          "expression": {
            "condition": "com.google.gerrit[change:65178 label:Verified+1]",
            "action": {
              "name": "AddReviewer",
              "parameters": {
                "user": "foo@example.com"
              }
            }
          },
          "state": "FAILED",
          "message": "user foo@example.com not found"
        },
        {
          "expression": {
            "condition": "com.google.gerrit[change:65178 label:Code-Review+2]",
            "action": {
              "name": "Submit",
              "parameters": {
                "change": "65178"
              }
            }
          },
          "state": "TERMINATED",
          "message": "stage 1 has failed"
        }
      ],
      "last_evaluated": "2025-06-03 12:12:10.084000000",
    }
  ]
----

Flows that are not visible to the caller are omitted from the result. Which
permissions are required to see a flow depends on the flow service
implementation.


If no flow service is bound (i.e. if no plugin that provides a flow service is
installed) `405 Method Not Allowed` is returned.

[[create-flow]]
=== Create Flow
--
'POST /changes/link:#change-id[\{change-id\}]/flows/'
--

Creates a flow on the change.

The flow input must be provided as a link:#flow-input[FlowInput] entity in the
request body.

.Request
----
  POST /changes/ HTTP/1.0
  Content-Type: application/json; charset=UTF-8

  {
    "stage_expressions": [
      {
        "condition": "com.google.gerrit[change:65178 label:Verified+1]",
        "action": {
          "name": "AddReviewer",
          "parameters": {
            "user": "foo@example.com"
          }
        }
      }
    ]
  }
----

The created flow is returned as a link:#flow-info[FlowInfo] entity.

.Response
----
  HTTP/1.1 200 OK
  Content-Disposition: attachment
  Content-Type: application/json; charset=UTF-8

  )]}'
  {
    "uuid": "XvcXrmjM",
    "owner" {
      "_account_id": 1000600
    },
    "created": "2025-06-03 09:59:32.126000000",
    "stages": [
      {
        "expression": {
          "condition": "com.google.gerrit[change:65178 label:Verified+1]",
          "action": {
            "name": "AddReviewer",
            "parameters": {
              "user": "foo@example.com"
            }
          }
        }
        "state": "PENDING"
      }
    ]
  }
----

If the caller is not allowed to create the flow `403 Forbidden` is returned.
Which permissions are required for creating a flow depends on the flow service
implementation.

If no flow service is bound (i.e. if no plugin that provides a flow service is
installed) `405 Method Not Allowed` is returned.

[[get-flow]]
=== Get Flow
--
'GET /changes/link:#change-id[\{change-id\}]/flows/link:#flow-id[\{flow-id\}]'
--

Gets a flow on the change.

.Request
----
  GET /changes/myProject~65178/flows/XvcXrmjM HTTP/1.0
----

The flow is returned as a link:#flow-info[FlowInfo] entity.

.Response
----
  HTTP/1.1 200 OK
  Content-Disposition: attachment
  Content-Type: application/json; charset=UTF-8

  )]}'
  {
    "uuid": "XvcXrmjM",
    "owner" {
      "_account_id": 1000600
    },
    "created": "2025-06-03 09:59:32.126000000",
    "stages": [
      {
        "expression": {
          "condition": "com.google.gerrit[change:65178 label:Verified+1]",
          "action": {
            "name": "AddReviewer",
            "parameters": {
              "user": "foo@example.com"
            }
          }
        }
        "state": "PENDING"
      }
    ]
  }
----

If the flow exists, but is not visible to the caller `404 Not Found` is
returned. Which permissions are required to see a flow depends on the flow
service implementation.

If no flow service is bound (i.e. if no plugin that provides a flow service is
installed) `405 Method Not Allowed` is returned.

[[delete-flow]]
=== Delete Flow
--
'DELETE /changes/link:#change-id[\{change-id\}]/flows/link:#flow-id[\{flow-id\}]'
--

Delete a flow on the change.

.Request
----
  DELETE /changes/myProject~65178/flows/XvcXrmjM HTTP/1.0
----

.Response
----
  HTTP/1.1 204 No Content
----

If the flow exists, but is not visible to the caller `404 Not Found` is
returned.

If the caller can see the flow but is not allowed to delete it `403 Forbidden`
is returned. Which permissions are required to delete a flow depends on the flow
service implementation.

If no flow service is bound (i.e. if no plugin that provides a flow service is
installed) `405 Method Not Allowed` is returned.

[[reviewer-endpoints]]
== Reviewer Endpoints

[[list-reviewers]]
=== List Reviewers
--
'GET /changes/link:#change-id[\{change-id\}]/reviewers/'
--

Lists the reviewers of a change.

As result a list of link:#reviewer-info[ReviewerInfo] entries is returned.

.Request
----
  GET /changes/myProject~master~I8473b95934b5732ac55d26311a706c9c2bde9940/reviewers/ HTTP/1.0
----

.Response
----
  HTTP/1.1 200 OK
  Content-Disposition: attachment
  Content-Type: application/json; charset=UTF-8

  )]}'
  [
    {
      "approvals": {
        "Verified": "+1",
        "Code-Review": "+2"
      },
      "_account_id": 1000096,
      "name": "John Doe",
      "email": "john.doe@example.com"
    },
    {
      "approvals": {
        "Verified": " 0",
        "Code-Review": "-1"
      },
      "_account_id": 1000097,
      "name": "Jane Roe",
      "email": "jane.roe@example.com"
    }
  ]
----

[[suggest-reviewers]]
=== Suggest Reviewers
--
'GET /changes/link:#change-id[\{change-id\}]/suggest_reviewers?q=J&n=5'
--

Suggest the reviewers for a given query `q` and result limit `n`. If result
limit is not passed, then the default 10 is used.

This REST endpoint only suggests accounts that

* are active

* can see the change

* are visible to the calling user:
+
Whether an account is visible to the calling user depends on the
link:config-gerrit.html#accounts.visibility[accounts.visibility] setting of the
server. Which account visibility is configured can be checked by opening
`https://<HOST>/config/server/info?pp=1` in a browser (see field `accounts` >
link:rest-api-config.html#accounts-config-info[visibility] in the returned
JSON).

* are not already reviewer on the change

* don't own the change

* are not service users (unless
  link:config.html#suggest.skipServiceUsers[skipServiceUsers] is set to `false`)

Groups can be excluded from the results by specifying the 'exclude-groups'
request parameter:

--
'GET /changes/link:#change-id[\{change-id\}]/suggest_reviewers?q=J&n=5&exclude-groups'
--

As result a list of link:#suggested-reviewer-info[SuggestedReviewerInfo] entries is returned.

.Request
----
  GET /changes/myProject~master~I8473b95934b5732ac55d26311a706c9c2bde9940/suggest_reviewers?q=J HTTP/1.0
----

.Response
----
  HTTP/1.1 200 OK
  Content-Disposition: attachment
  Content-Type: application/json; charset=UTF-8

  )]}'
  [
    {
      "account": {
        "_account_id": 1000097,
        "name": "Jane Roe",
        "email": "jane.roe@example.com"
      },
      "count": 1
    },
    {
      "group": {
        "id": "4fd581c0657268f2bdcc26699fbf9ddb76e3a279",
        "name": "Joiner"
      },
      "count": 5
    }
  ]
----

To suggest CCs `reviewer-state=CC` can be specified as additional URL
parameter. This includes existing reviewers in the result, but excludes
existing CCs.

--
'GET /changes/link:#change-id[\{change-id\}]/suggest_reviewers?q=J&reviewer-state=CC'
--

[[get-reviewer]]
=== Get Reviewer
--
'GET /changes/link:#change-id[\{change-id\}]/reviewers/link:rest-api-accounts.html#account-id[\{account-id\}]'
--

Retrieves a reviewer of a change.

As response a link:#reviewer-info[ReviewerInfo] entity is returned that
describes the reviewer.

.Request
----
  GET /changes/myProject~master~I8473b95934b5732ac55d26311a706c9c2bde9940/reviewers/john.doe@example.com HTTP/1.0
----

.Response
----
  HTTP/1.1 200 OK
  Content-Disposition: attachment
  Content-Type: application/json; charset=UTF-8

  )]}'
  {
    "approvals": {
      "Verified": "+1",
      "Code-Review": "+2"
    },
    "_account_id": 1000096,
    "name": "John Doe",
    "email": "john.doe@example.com"
  }
----

[[add-reviewer]]
=== Add Reviewer
--
'POST /changes/link:#change-id[\{change-id\}]/reviewers'
--

Adds one user or all members of one group as reviewer to the change.

NOTE: Adding multiple reviewers at once is possible via the
link:#set-review[Set Review] REST endpoint.

The reviewer to be added to the change must be provided in the request
body as a link:#reviewer-input[ReviewerInput] entity.

Users can be moved from reviewer to CC and vice versa. This means if a
user is added as CC that is already a reviewer on the change, the
reviewer state of that user is updated to CC. If a user that is already
a CC on the change is added as reviewer, the reviewer state of that
user is updated to reviewer.

Adding a new reviewer also adds that reviewer to the attention set, unless
the change is work in progress.
Also, moving a reviewer to CC removes that user from the attention set.

.Request
----
  POST /changes/myProject~master~I8473b95934b5732ac55d26311a706c9c2bde9940/reviewers HTTP/1.0
  Content-Type: application/json; charset=UTF-8

  {
    "reviewer": "john.doe@example.com"
  }
----

As response an link:#reviewer-result[ReviewerResult] entity is
returned that describes the newly added reviewers.

.Response
----
  HTTP/1.1 200 OK
  Content-Disposition: attachment
  Content-Type: application/json; charset=UTF-8

  )]}'
  {
    "input": "john.doe@example.com",
    "reviewers": [
      {
        "_account_id": 1000096,
        "name": "John Doe",
        "email": "john.doe@example.com"
        "approvals": {
          "Verified": " 0",
          "Code-Review": " 0"
        },
      }
    ]
  }
----

If a group is specified, adding the group members as reviewers is an
atomic operation. This means if an error is returned, none of the
members are added as reviewer.

If a group with many members is added as reviewer a confirmation may be
required.

If a group is added as CC and members of this group are already
reviewers on the change, these members stay reviewers on the change
(they are not downgraded to CC). However if a group is added as
reviewer, all group members become reviewer of the change, even if they
have been added as CC before.

.Request
----
  POST /changes/myProject~master~I8473b95934b5732ac55d26311a706c9c2bde9940/reviewers HTTP/1.0
  Content-Type: application/json; charset=UTF-8

  {
    "reviewer": "MyProjectVerifiers"
  }
----

.Response
----
  HTTP/1.1 200 OK
  Content-Disposition: attachment
  Content-Type: application/json; charset=UTF-8

  )]}'
  {
    "input": "MyProjectVerifiers",
    "error": "The group My Group has 15 members. Do you want to add them all as reviewers?",
    "confirm": true
  }
----

To confirm the addition of the reviewers, resend the request with the
`confirmed` flag being set.

.Request
----
  POST /changes/myProject~master~I8473b95934b5732ac55d26311a706c9c2bde9940/reviewers HTTP/1.0
  Content-Type: application/json; charset=UTF-8

  {
    "input": "MyProjectVerifiers",
    "confirmed": true
  }
----

If link:config-project-config.html#reviewer.enableByEmail[reviewer.enableByEmail] is set
for the project, reviewers and CCs are not required to have a Gerrit account. If you POST
an email address of a reviewer or CC then, they will be added to the change even if they
don't have a Gerrit account.

If this option is disabled, the request would fail with `400 Bad Request` if the email
address can't be resolved to an active Gerrit account.

Note that the name is optional so both "un.registered@reviewer.com" and
"John Doe <un.registered@reviewer.com>" are valid inputs.

Reviewers without Gerrit accounts can only be added on changes visible to anonymous users.

.Request
----
  POST /changes/myProject~master~I8473b95934b5732ac55d26311a706c9c2bde9940/reviewers HTTP/1.0
  Content-Type: application/json; charset=UTF-8

  {
    "reviewer": "John Doe <un.registered@reviewer.com>"
  }
----

.Response
----
  HTTP/1.1 200 OK
  Content-Disposition: attachment
  Content-Type: application/json; charset=UTF-8

  )]}'
  {
    "input": "John Doe <un.registered@reviewer.com>"
  }
----

.Notifications

An email will be sent using the "newchange" template.

[options="header",cols="1,1,1"]
|=============================
|WIP State       |Default|notify=ALL
|Ready for review|owner, reviewers, CCs|owner, reviewers, CCs
|Work in progress|not sent|owner, reviewers, CCs
|=============================

[[delete-reviewer]]
=== Delete Reviewer
--
'DELETE /changes/link:#change-id[\{change-id\}]/reviewers/link:rest-api-accounts.html#account-id[\{account-id\}]' +
'POST /changes/link:#change-id[\{change-id\}]/reviewers/link:rest-api-accounts.html#account-id[\{account-id\}]/delete'
--

Deletes a reviewer from a change.
Deleting a reviewer also removes that user from the attention set.

.Request
----
  DELETE /changes/myProject~master~I8473b95934b5732ac55d26311a706c9c2bde9940/reviewers/John%20Doe HTTP/1.0
  POST /changes/myProject~master~I8473b95934b5732ac55d26311a706c9c2bde9940/reviewers/John%20Doe/delete HTTP/1.0
----

Options can be provided in the request body as a
link:#delete-reviewer-input[DeleteReviewerInput] entity.
Historically, this method allowed a body in the DELETE, but that behavior is
link:https://www.gerritcodereview.com/releases/2.16.md[deprecated,role=external,window=_blank].
In this case, use a POST request instead:

.Request
----
  POST /changes/myProject~master~I8473b95934b5732ac55d26311a706c9c2bde9940/reviewers/John%20Doe/delete HTTP/1.0
  Content-Type: application/json; charset=UTF-8

  {
    "notify": "NONE"
  }
----

.Response
----
  HTTP/1.1 204 No Content
----

.Notifications

An email will be sent using the "deleteReviewer" template. If deleting the
reviewer resulted in one or more approvals being removed, then the deleted
reviewer will also receive a notification (unless notify=NONE).

[options="header",cols="1,5"]
|=============================
|WIP State       |Default Recipients
|Ready for review|notify=ALL: deleted reviewer (if voted), owner, reviewers, CCs, stars, ALL_COMMENTS watchers
|Work in progress|notify=NONE: deleted reviewer (if voted)
|=============================

[[list-votes]]
=== List Votes
--
'GET /changes/link:#change-id[\{change-id\}]/reviewers/link:rest-api-accounts.html#account-id[\{account-id\}]/votes/'
--

Lists the votes for a specific reviewer of the change.

.Request
----
  GET /changes/myProject~master~I8473b95934b5732ac55d26311a706c9c2bde9940/reviewers/John%20Doe/votes/ HTTP/1.0
----

As result a map is returned that maps the label name to the label value.
The entries in the map are sorted by label name.

.Response
----
  HTTP/1.1 200 OK
  Content-Disposition: attachment
  Content-Type: application/json;charset=UTF-8

  )]}'
  {
    "Code-Review": -1,
    "Verified": 1
    "Work-In-Progress": 1,
  }
----

[[delete-vote]]
=== Delete Vote
--
'DELETE /changes/link:#change-id[\{change-id\}]/reviewers/link:rest-api-accounts.html#account-id[\{account-id\}]/votes/link:#label-id[\{label-id\}]' +
'POST /changes/link:#change-id[\{change-id\}]/reviewers/link:rest-api-accounts.html#account-id[\{account-id\}]/votes/link:#label-id[\{label-id\}]/delete'
--

Deletes a single vote from a change. Note, that even when the last vote of
a reviewer is removed the reviewer itself is still listed on the change.

If another user removed a user's vote, the user with the deleted vote will be
added to the attention set.

Note, removing votes is generally disallowed for merged changes as this could
remove approvals that were necessary for the submission and it's confusing to
see a merged change which doesn't have the necessary approvals to fulfill the
submit requirements.

The request returns:
 * '204 No Content' if the vote is deleted successfully;
 * '404 Not Found' when the vote to be deleted is zero or not present.
 * '409 Conflict' when the change is merged and hence deleting votes is not
   allowed

.Request
----
  DELETE /changes/myProject~master~I8473b95934b5732ac55d26311a706c9c2bde9940/reviewers/John%20Doe/votes/Code-Review HTTP/1.0
  POST /changes/myProject~master~I8473b95934b5732ac55d26311a706c9c2bde9940/reviewers/John%20Doe/votes/Code-Review/delete HTTP/1.0
----

Options can be provided in the request body as a
link:#delete-vote-input[DeleteVoteInput] entity.
Historically, this method allowed a body in the DELETE, but that behavior is
link:https://www.gerritcodereview.com/releases/2.16.md[deprecated,role=external,window=_blank].
In this case, use a POST request instead:

.Request
----
  POST /changes/myProject~master~I8473b95934b5732ac55d26311a706c9c2bde9940/reviewers/John%20Doe/votes/Code-Review/delete HTTP/1.0
  Content-Type: application/json; charset=UTF-8

  {
    "notify": "NONE"
  }
----

.Response
----
  HTTP/1.1 204 No Content
----


[[revision-endpoints]]
== Revision Endpoints

[[get-commit]]
=== Get Commit
--
'GET /changes/link:#change-id[\{change-id\}]/revisions/link:#revision-id[\{revision-id\}]/commit'
--

Retrieves a parsed commit of a revision.

.Request
----
  GET /changes/myProject~master~I8473b95934b5732ac55d26311a706c9c2bde9940/revisions/674ac754f91e64a0efb8087e59a176484bd534d1/commit HTTP/1.0
----

As response a link:#commit-info[CommitInfo] entity is returned that
describes the revision.

.Response
----
  HTTP/1.1 200 OK
  Content-Disposition: attachment
  Content-Type: application/json; charset=UTF-8

  )]}'
  {
    "commit": "674ac754f91e64a0efb8087e59a176484bd534d1",
    "parents": [
      {
        "commit": "1eee2c9d8f352483781e772f35dc586a69ff5646",
        "subject": "Migrate contributor agreements to All-Projects."
      }
    ],
    "author": {
      "name": "Shawn O. Pearce",
      "email": "sop@google.com",
      "date": "2012-04-24 18:08:08.000000000",
      "tz": -420
    },
    "committer": {
      "name": "Shawn O. Pearce",
      "email": "sop@google.com",
      "date": "2012-04-24 18:08:08.000000000",
      "tz": -420
    },
    "subject": "Use an EventBus to manage star icons",
    "message": "Use an EventBus to manage star icons\n\nImage widgets that need to ..."
  }
----

Adding query parameter `links` (for example `/changes/.../commit?links`)
returns a link:#commit-info[CommitInfo] with the additional field `web_links`.

[[get-description]]
=== Get Description
--
'GET /changes/link:#change-id[\{change-id\}]/revisions/link:#revision-id[\{revision-id\}]/description'
--

Retrieves the description of a patch set.

.Request
----
  GET /changes/myProject~master~I8473b95934b5732ac55d26311a706c9c2bde9940/revisions/674ac754f91e64a0efb8087e59a176484bd534d1/description HTTP/1.0
----

.Response
----
  HTTP/1.1 200 OK
  Content-Disposition: attachment
  Content-Type: application/json; charset=UTF-8

  )]}'
  "Added Documentation"
----

If the patch set does not have a description an empty string is returned.

[[set-description]]
=== Set Description
--
'PUT /changes/link:#change-id[\{change-id\}]/revisions/link:#revision-id[\{revision-id\}]/description'
--

Sets the description of a patch set.

The new description must be provided in the request body inside a
link:#description-input[DescriptionInput] entity.

.Request
----
  PUT /changes/myProject~master~I8473b95934b5732ac55d26311a706c9c2bde9940/revisions/674ac754f91e64a0efb8087e59a176484bd534d1/description HTTP/1.0
  Content-Type: application/json; charset=UTF-8

  {
    "description": "Added Documentation"
  }
----

As response the new description is returned.

.Response
----
  HTTP/1.1 200 OK
  Content-Disposition: attachment
  Content-Type: application/json; charset=UTF-8

  )]}'
  "Added Documentation"
----

[[get-merge-list]]
=== Get Merge List
--
'GET /changes/link:#change-id[\{change-id\}]/revisions/link:#revision-id[\{revision-id\}]/mergelist'
--

Returns the list of commits that are being integrated into a target
branch by a merge commit. By default the first parent is assumed to be
uninteresting. By using the `parent` option another parent can be set
as uninteresting (parents are 1-based).

The list of commits is returned as a list of
link:#commit-info[CommitInfo] entities. Web links are only included if
the `links` option was set.

.Request
----
  GET /changes/myProject~master~I8473b95934b5732ac55d26311a706c9c2bde9940/revisions/7e30d802b890ec8d0be45b1cc2a8ef092bcfc858/mergelist HTTP/1.0
----

.Response
----
HTTP/1.1 200 OK
  Content-Disposition: attachment
  Content-Type: application/json; charset=UTF-8

  )]}'
  [
    {
      "commit": "674ac754f91e64a0efb8087e59a176484bd534d1",
      "parents": [
        {
          "commit": "1eee2c9d8f352483781e772f35dc586a69ff5646",
          "subject": "Migrate contributor agreements to All-Projects."
        }
      ],
      "author": {
        "name": "Shawn O. Pearce",
        "email": "sop@google.com",
        "date": "2012-04-24 18:08:08.000000000",
        "tz": -420
      },
      "committer": {
        "name": "Shawn O. Pearce",
        "email": "sop@google.com",
        "date": "2012-04-24 18:08:08.000000000",
        "tz": -420
      },
      "subject": "Use an EventBus to manage star icons",
      "message": "Use an EventBus to manage star icons\n\nImage widgets that need to ..."
    }
  ]
----

[[get-revision-actions]]
=== Get Revision Actions
--
'GET /changes/link:#change-id[\{change-id\}]/revisions/link:#revision-id[\{revision-id\}]/actions'
--

Retrieves revision link:#action-info[actions] of the revision of a change.

.Request
----
  GET /changes/myProject~master~I8473b95934b5732ac55d26311a706c9c2bde9940/revisions/674ac754f91e64a0efb8087e59a176484bd534d1/actions' HTTP/1.0
----

.Response
----
  HTTP/1.1 200 OK
  Content-Disposition: attachment
  Content-Type: application/json; charset=UTF-8

  )]}'

{
  "submit": {
    "method": "POST",
    "label": "Submit",
    "title": "Submit patch set 1 into master",
    "enabled": true
  },
  "cherrypick": {
    "method": "POST",
    "label": "Cherry Pick",
    "title": "Cherry pick change to a different branch",
    "enabled": true
  }
}
----

The response is a flat map of possible revision REST endpoint names
mapped to their link:#action-info[ActionInfo].

[[get-review]]
=== Get Review
--
'GET /changes/link:#change-id[\{change-id\}]/revisions/link:#revision-id[\{revision-id\}]/review'
--

Retrieves a review of a revision.

.Request
----
  GET /changes/myProject~master~I8473b95934b5732ac55d26311a706c9c2bde9940/revisions/674ac754f91e64a0efb8087e59a176484bd534d1/review HTTP/1.0
----

As response a link:#change-info[ChangeInfo] entity with
link:#detailed-labels[detailed labels] and link:#detailed-accounts[
detailed accounts] is returned that describes the review of the
revision. The revision for which the review is retrieved is contained
in the `revisions` field. In addition the `current_revision` field is
set if the revision for which the review is retrieved is the current
revision of the change. Please note that the returned labels are always
for the current patch set.

.Response
----
  HTTP/1.1 200 OK
  Content-Disposition: attachment
  Content-Type: application/json; charset=UTF-8

  )]}'
  {
    "id": "myProject~master~I8473b95934b5732ac55d26311a706c9c2bde9940",
    "project": "myProject",
    "branch": "master",
    "change_id": "I8473b95934b5732ac55d26311a706c9c2bde9940",
    "subject": "Implementing Feature X",
    "status": "NEW",
    "created": "2013-02-01 09:59:32.126000000",
    "updated": "2013-02-21 11:16:36.775000000",
    "mergeable": true,
    "insertions": 34,
    "deletions": 45,
    "_number": 3965,
    "owner": {
      "_account_id": 1000096,
      "name": "John Doe",
      "email": "john.doe@example.com"
    },
    "labels": {
      "Verified": {
        "all": [
          {
            "value": 0,
            "_account_id": 1000096,
            "name": "John Doe",
            "email": "john.doe@example.com"
          },
          {
            "value": 0,
            "_account_id": 1000097,
            "name": "Jane Roe",
            "email": "jane.roe@example.com"
          }
        ],
        "values": {
          "-1": "Fails",
          " 0": "No score",
          "+1": "Verified"
        }
      },
      "Code-Review": {
        "all": [
          {
            "value": -1,
            "_account_id": 1000096,
            "name": "John Doe",
            "email": "john.doe@example.com"
          },
          {
            "value": 1,
            "_account_id": 1000097,
            "name": "Jane Roe",
            "email": "jane.roe@example.com"
          }
        ]
        "values": {
          "-2": "This shall not be submitted",
          "-1": "I would prefer this is not submitted as is",
          " 0": "No score",
          "+1": "Looks good to me, but someone else must approve",
          "+2": "Looks good to me, approved"
        }
      }
    },
    "permitted_labels": {
      "Verified": [
        "-1",
        " 0",
        "+1"
      ],
      "Code-Review": [
        "-2",
        "-1",
        " 0",
        "+1",
        "+2"
      ]
    },
    "removable_reviewers": [
      {
        "_account_id": 1000096,
        "name": "John Doe",
        "email": "john.doe@example.com"
      },
      {
        "_account_id": 1000097,
        "name": "Jane Roe",
        "email": "jane.roe@example.com"
      }
    ],
    "reviewers": {
      "REVIEWER": [
        {
          "_account_id": 1000096,
          "name": "John Doe",
          "email": "john.doe@example.com"
        },
        {
          "_account_id": 1000097,
          "name": "Jane Roe",
          "email": "jane.roe@example.com"
        }
      ]
    },
    "current_revision_number": 2,
    "current_revision": "674ac754f91e64a0efb8087e59a176484bd534d1",
    "revisions": {
      "674ac754f91e64a0efb8087e59a176484bd534d1": {
        "kind": "REWORK",
        "_number": 2,
        "ref": "refs/changes/65/3965/2",
        "fetch": {
          "http": {
            "url": "http://gerrit/myProject",
            "ref": "refs/changes/65/3965/2"
          }
        }
      }
    }
  }
----

[[get-related-changes]]
=== Get Related Changes
--
'GET /changes/link:#change-id[\{change-id\}]/revisions/link:#revision-id[\{revision-id\}]/related'
--

Retrieves related changes of a revision.  Related changes are changes that either
depend on, or are dependencies of the revision.

Additional fields can be obtained by adding `o` parameters. Since these may slow
down processing they are disabled by default. Currently a single parameter is
supported:

[[get-related-changes-submittable]]
--
* `SUBMITTABLE`: Compute the `submittable` field in the returned
  link:#related-change-and-commit-info[RelatedChangeAndCommitInfo] entities.
--

.Request
----
  GET /changes/gerrit~master~I5e4fc08ce34d33c090c9e0bf320de1b17309f774/revisions/b1cb4caa6be46d12b94c25aa68aebabcbb3f53fe/related HTTP/1.0
----

As result a link:#related-changes-info[RelatedChangesInfo] entity is returned
describing the related changes.

.Response
----
  HTTP/1.1 200 OK
  Content-Disposition: attachment
  Content-Type: application/json; charset=UTF-8

  )]}'
  {
    "changes": [
      {
        "project": "gerrit",
        "change_id": "Ic62ae3103fca2214904dbf2faf4c861b5f0ae9b5",
        "commit": {
          "commit": "78847477532e386f5a2185a4e8c90b2509e354e3",
          "parents": [
            {
              "commit": "bb499510bbcdbc9164d96b0dbabb4aa45f59a87e"
            }
          ],
          "author": {
            "name": "David Ostrovsky",
            "email": "david@ostrovsky.org",
            "date": "2014-07-12 15:04:24.000000000",
            "tz": 120
          },
          "subject": "Remove Solr"
        },
        "_change_number": 58478,
        "_revision_number": 2,
        "_current_revision_number": 2
        "status": "NEW"
      },
      {
        "project": "gerrit",
        "change_id": "I5e4fc08ce34d33c090c9e0bf320de1b17309f774",
        "commit": {
          "commit": "b1cb4caa6be46d12b94c25aa68aebabcbb3f53fe",
          "parents": [
            {
              "commit": "d898f12a9b7a92eb37e7a80636195a1b06417aad"
            }
          ],
          "author": {
            "name": "David Pursehouse",
            "email": "david.pursehouse@sonymobile.com",
            "date": "2014-06-24 02:01:28.000000000",
            "tz": 540
          },
          "subject": "Add support for secondary index with Elasticsearch"
        },
        "_change_number": 58081,
        "_revision_number": 10,
        "_current_revision_number": 10
        "status": "NEW"
      }
    ]
  }
----


[[set-review]]
=== Set Review
--
'POST /changes/link:#change-id[\{change-id\}]/revisions/link:#revision-id[\{revision-id\}]/review'
--

Sets a review on a revision, optionally also publishing draft comments, setting
labels, adding reviewers or CCs, and modifying the work in progress property.

The review must be provided in the request body as a
link:#review-input[ReviewInput] entity.

If the labels are set, the user sending the request will automatically be
added as a reviewer, otherwise (if they only commented) they are added to
the CC list.

Posting a review usually updates the link:user-attention-set.html[attention
set].

A review cannot be set on a change edit. Trying to post a review for a
change edit fails with `409 Conflict`.

Here is an example of using this method to set labels:

.Request
----
  POST /changes/myProject~master~I8473b95934b5732ac55d26311a706c9c2bde9940/revisions/674ac754f91e64a0efb8087e59a176484bd534d1/review HTTP/1.0
  Content-Type: application/json; charset=UTF-8

  {
    "tag": "jenkins",
    "message": "Some nits need to be fixed.",
    "labels": {
      "Code-Review": -1
    },
    "comments": {
      "gerrit-server/src/main/java/com/google/gerrit/server/project/RefControl.java": [
        {
          "line": 23,
          "message": "[nit] trailing whitespace"
        },
        {
          "line": 49,
          "message": "[nit] s/conrtol/control"
        },
        {
          "range": {
            "start_line": 50,
            "start_character": 0,
            "end_line": 55,
            "end_character": 20
          },
          "message": "Incorrect indentation"
        }
      ]
    }
  }
----

As response a link:#review-result[ReviewResult] entity is returned that
describes the applied labels and any added reviewers (e.g. yourself,
if you set a label but weren't previously a reviewer on this CL).

.Response
----
  HTTP/1.1 200 OK
  Content-Disposition: attachment
  Content-Type: application/json; charset=UTF-8

  )]}'
  {
    "labels": {
      "Code-Review": -1
    }
  }
----

It is also possible to add one or more reviewers or CCs
to a change simultaneously with a review:

.Request
----
  POST /changes/myProject~master~I8473b95934b5732ac55d26311a706c9c2bde9940/revisions/674ac754f91e64a0efb8087e59a176484bd534d1/review HTTP/1.0
  Content-Type: application/json; charset=UTF-8

  {
    "message": "I don't have context here. Jane and maybe John and the project leads should take a look.",
    "reviewers": [
      {
        "reviewer": "jane.roe@example.com"
      },
      {
        "reviewer": "john.doe@example.com",
        "state": "CC"
      }
      {
        "reviewer": "MyProjectVerifiers",
      }
    ]
  }
----

Each element of the `reviewers` list is an instance of
link:#reviewer-input[ReviewerInput]. The corresponding result of
adding each reviewer will be returned in a map of inputs to
link:#reviewer-result[ReviewerResult]s.

.Response
----
  HTTP/1.1 200 OK
  Content-Disposition: attachment
  Content-Type: application/json; charset=UTF-8

  )]}'
  {
    "reviewers": {
      "jane.roe@example.com": {
        "input": "jane.roe@example.com",
        "reviewers": [
          {
            "_account_id": 1000097,
            "name": "Jane Roe",
            "email": "jane.roe@example.com"
            "approvals": {
              "Verified": " 0",
              "Code-Review": " 0"
            },
          },
        ]
      },
      "john.doe@example.com": {
        "input": "john.doe@example.com",
        "ccs": [
          {
            "_account_id": 1000096,
            "name": "John Doe",
            "email": "john.doe@example.com"
            "approvals": {
              "Verified": " 0",
              "Code-Review": " 0"
            },
          }
        ]
      },
      "MyProjectVerifiers": {
        "input": "MyProjectVerifiers",
        "reviewers": [
          {
            "_account_id": 1000098,
            "name": "Alice Ansel",
            "email": "alice.ansel@example.com"
            "approvals": {
              "Verified": " 0",
              "Code-Review": " 0"
            },
          },
          {
            "_account_id": 1000099,
            "name": "Bob Bollard",
            "email": "bob.bollard@example.com"
            "approvals": {
              "Verified": " 0",
              "Code-Review": " 0"
            },
          },
        ]
      }
    }
  }
----

If there are any errors returned for reviewers, the entire review request will
be rejected with `400 Bad Request`. None of the entries will have the
`reviewers` or `ccs` field set, and those which specifically failed will have
the `errors` field set containing details of why they failed.

.Error Response
----
  HTTP/1.1 400 Bad Request
  Content-Disposition: attachment
  Content-Type: application/json; charset=UTF-8

  )]}'
  {
    "reviewers": {
      "jane.roe@example.com": {
        "input": "jane.roe@example.com",
        "error": "Account of jane.roe@example.com is inactive."
      },
      "john.doe@example.com": {
        "input": "john.doe@example.com"
      },
      "MyProjectVerifiers": {
        "input": "MyProjectVerifiers",
        "error": "The group My Group has 15 members. Do you want to add them all as reviewers?",
        "confirm": true
      }
    }
  }
----

[[set-review-notifications]]
.Notifications

An email will be sent using the "comment" template.

If the top-level notify property is null or not set, then notification behavior
depends on whether the change is WIP, whether it has started review, and whether
the tag property is null.

NOTE: If adding reviewers, the notify property of each ReviewerInput is *ignored*.
Use the notify property of the top-level link:#review-input[ReviewInput] instead.

For the purposes of this table, *everyone* means *owner, reviewers, CCs, stars, and ALL_COMMENTS
watchers*.

[options="header",cols="2,1,1,2,2"]
|=============================
|WIP State       |Review Started|Tag Given|Default |notify=ALL
|Ready for review|N/A           |N/A      |everyone|everyone
|Work in progress|no            |no       |not sent|everyone
|Work in progress|no            |yes      |owner   |everyone
|Work in progress|yes           |no       |everyone|everyone
|Work in progress|yes           |yes      |owner   |everyone

|=============================

If reviewers are added, then a second email will be sent using the "newchange"
template. The notification logic for this email is the same as for
link:#add-reviewer[Add Reviewer].

[options="header",cols="1,1,1"]
|=============================
|WIP State       |Default              |notify=ALL
|Ready for review|owner, reviewers, CCs|owner, reviewers, CCs
|Work in progress|not sent             |owner, reviewers, CCs
|=============================


[[rebase-revision]]
=== Rebase Revision
--
'POST /changes/link:#change-id[\{change-id\}]/revisions/link:#revision-id[\{revision-id\}]/rebase'
--

Rebases a revision.

Optionally, the parent revision can be changed to another patch set through the
link:#rebase-input[RebaseInput] entity.

.Request
----
  POST /changes/myProject~master~I3ea943139cb62e86071996f2480e58bf3eeb9dd2/revisions/674ac754f91e64a0efb8087e59a176484bd534d1/rebase HTTP/1.0
  Content-Type: application/json;charset=UTF-8

  {
    "base" : "1234",
  }
----

As response a link:#change-info[ChangeInfo] entity is returned that
describes the rebased change. Information about the current patch set
is included.

.Response
----
  HTTP/1.1 200 OK
  Content-Disposition: attachment
  Content-Type: application/json; charset=UTF-8

  )]}'
  {
    "id": "myProject~master~I3ea943139cb62e86071996f2480e58bf3eeb9dd2",
    "project": "myProject",
    "branch": "master",
    "change_id": "I3ea943139cb62e86071996f2480e58bf3eeb9dd2",
    "subject": "Implement Feature X",
    "status": "NEW",
    "created": "2013-02-01 09:59:32.126000000",
    "updated": "2013-02-21 11:16:36.775000000",
    "mergeable": false,
    "insertions": 21,
    "deletions": 21,
    "_number": 4799,
    "owner": {
      "name": "John Doe"
    },
    "current_revision_number": 2,
    "current_revision": "27cc4558b5a3d3387dd11ee2df7a117e7e581822",
    "revisions": {
      "27cc4558b5a3d3387dd11ee2df7a117e7e581822": {
        "kind": "REWORK",
        "_number": 2,
        "ref": "refs/changes/99/4799/2",
        "fetch": {
          "http": {
            "url": "http://gerrit:8080/myProject",
            "ref": "refs/changes/99/4799/2"
          }
        },
        "commit": {
          "parents": [
            {
              "commit": "b4003890dadd406d80222bf1ad8aca09a4876b70",
              "subject": "Implement Feature A"
            }
        ],
        "author": {
          "name": "John Doe",
          "email": "john.doe@example.com",
          "date": "2013-05-07 15:21:27.000000000",
          "tz": 120
        },
        "committer": {
          "name": "Gerrit Code Review",
          "email": "gerrit-server@example.com",
          "date": "2013-05-07 15:35:43.000000000",
          "tz": 120
        },
        "subject": "Implement Feature X",
        "message": "Implement Feature X\n\nAdded feature X."
      }
    }
  }
----

If the revision cannot be rebased, e.g. due to conflicts, the response is
"`409 Conflict`" and the error message is contained in the response
body.

.Response
----
  HTTP/1.1 409 Conflict
  Content-Disposition: attachment
  Content-Type: text/plain; charset=UTF-8

  The change could not be rebased due to a path conflict during merge.
----

[[submit-revision]]
=== Submit Revision
--
'POST /changes/link:#change-id[\{change-id\}]/revisions/link:#revision-id[\{revision-id\}]/submit'
--

Submits a revision.
Submitting a change also removes all users from the link:user-attention-set.html[attention set].

.Request
----
  POST /changes/myProject~master~I8473b95934b5732ac55d26311a706c9c2bde9940/revisions/674ac754f91e64a0efb8087e59a176484bd534d1/submit HTTP/1.0
----

As response a link:#change-info[ChangeInfo] entity is returned that
describes the submitted/merged change.

Submission may submit multiple changes, but we still only return one ChangeInfo
object. To query for all submitted changes, please use the submission_id that is
part of the response.

Changes that will also be submitted:
1. All changes of the same topic if
link:config-gerrit.html#change.submitWholeTopic[`change.submitWholeTopic`]
configuration is set to true.
2. All dependent changes.
3. The closure of the above (e.g if a dependent change has a topic, all changes
of *that* topic will also be submitted).

.Response
----
  HTTP/1.1 200 OK
  Content-Disposition: attachment
  Content-Type: application/json; charset=UTF-8

  )]}'
  {
    "id": "myProject~master~I8473b95934b5732ac55d26311a706c9c2bde9940",
    "project": "myProject",
    "branch": "master",
    "change_id": "I8473b95934b5732ac55d26311a706c9c2bde9940",
    "subject": "Implementing Feature X",
    "status": "MERGED",
    "created": "2013-02-01 09:59:32.126000000",
    "updated": "2013-02-21 11:16:36.775000000",
    "submitted": "2013-02-21 11:16:36.615000000",
    "_number": 3965,
    "owner": {
      "name": "John Doe"
    },
    "current_revision_number": 2
  }
----

If the revision cannot be submitted, e.g. because the submit rule
doesn't allow submitting the revision or the revision is not the
current revision, the response is "`409 Conflict`" and the error
message is contained in the response body.

.Response
----
  HTTP/1.1 409 Conflict
  Content-Type: text/plain; charset=UTF-8

  "revision 674ac754f91e64a0efb8087e59a176484bd534d1 is not current revision"
----

[[get-patch]]
=== Get Patch
--
'GET /changes/link:#change-id[\{change-id\}]/revisions/link:#revision-id[\{revision-id\}]/patch'
--

Gets the formatted patch for one revision.

.Request
----
  GET /changes/myProject~master~I8473b95934b5732ac55d26311a706c9c2bde9940/revisions/current/patch HTTP/1.0
----

The formatted patch is returned as text encoded inside base64:

.Response
----
  HTTP/1.1 200 OK
  Content-Disposition: attachment
  Content-Type: text/plain; charset=ISO-8859-1
  X-FYI-Content-Encoding: base64
  X-FYI-Content-Type: application/mbox

  RnJvbSA3ZGFkY2MxNTNmZGVhMTdhYTg0ZmYzMmE2ZTI0NWRiYjY...
----

Adding query parameter `zip` (for example `/changes/.../patch?zip`)
returns the patch as a single file inside of a ZIP archive. Clients
can expand the ZIP to obtain the plain text patch, avoiding the
need for a base64 decoding step. This option implies `download`.

Adding query parameter `raw` (for example `/changes/.../patch?raw`) will return
the patch as a plain-text patch file.

Query parameter `download` (e.g. `/changes/.../patch?download`)
will suggest the browser save the patch as `commitsha1.diff.base64`,
for later processing by command line tools.

If the `path` parameter is set, the returned content is a diff of the single
file that the path refers to.

<<<<<<< HEAD
Adding query parameter `context` (e.g. `/changes/.../patch?context=10`)
sets the number of context lines that are displayed in the patch. If the
context is not set, the default of 3 is used. It can also be abbreviated as
`U`.
=======
If the `parent` parameter is set, the value is used as the 1-based index of the
parent's position in the commit object and the returned content is a diff
compared to that parent.
>>>>>>> 5c9e80cb

[[get-mergeable]]
=== Get Mergeable
--
'GET /changes/link:#change-id[\{change-id\}]/revisions/link:#revision-id[\{revision-id\}]/mergeable'
--

Gets the method the server will use to submit (merge) the change and
an indicator if the change is currently mergeable.

.Request
----
  GET /changes/myProject~master~I8473b95934b5732ac55d26311a706c9c2bde9940/revisions/current/mergeable HTTP/1.0
----

As response a link:#mergeable-info[MergeableInfo] entity is returned.

.Response
----
  HTTP/1.1 200 OK
  Content-Disposition: attachment
  Content-Type: application/json; charset=UTF-8

  )]}'
  {
    submit_type: "MERGE_IF_NECESSARY",
    strategy: "recursive",
    mergeable: true
  }
----

If the `other-branches` parameter is specified, the mergeability will also be
checked for all other branches which are listed in the
link:config-project-config.html#branchOrder-section[branchOrder] section in the
project.config file.

.Request
----
  GET /changes/myProject~master~I8473b95934b5732ac55d26311a706c9c2bde9940/revisions/current/mergeable?other-branches HTTP/1.0
----

The response will then contain a list of all other branches where this changes
could merge cleanly.

.Response
----
  HTTP/1.1 200 OK
  Content-Disposition: attachment
  Content-Type: application/json; charset=UTF-8

  )]}'
  {
    submit_type: "MERGE_IF_NECESSARY",
    mergeable: true,
    mergeable_into: [
        "refs/heads/stable-2.7",
        "refs/heads/stable-2.8",
    ]
  }
----

[[get-submit-type]]
=== Get Submit Type
--
'GET /changes/link:#change-id[\{change-id\}]/revisions/link:#revision-id[\{revision-id\}]/submit_type'
--

Gets the method the server will use to submit (merge) the change.

.Request
----
  GET /changes/myProject~master~I8473b95934b5732ac55d26311a706c9c2bde9940/revisions/current/submit_type HTTP/1.0
----

.Response
----
  HTTP/1.1 200 OK
  Content-Disposition: attachment
  Content-Type: application/json; charset=UTF-8

  )]}'
  "MERGE_IF_NECESSARY"
----

[[test-submit-type]]
=== Test Submit Type
--
'POST /changes/link:#change-id[\{change-id\}]/revisions/link:#revision-id[\{revision-id\}]/test.submit_type'
--

Tests the submit_type Prolog rule in the project, or the one given.

Request body may be either the Prolog code as `text/plain` or a
link:#rule-input[RuleInput] object. The query parameter `filters`
may be set to `SKIP` to bypass parent project filters while testing
a project-specific rule.

.Request
----
  POST /changes/myProject~master~I8473b95934b5732ac55d26311a706c9c2bde9940/revisions/current/test.submit_type HTTP/1.0
  Content-Type: text/plain; charset=UTF-8

  submit_type(cherry_pick).
----

.Response
----
  HTTP/1.1 200 OK
  Content-Disposition: attachment
  Content-Type: application/json; charset=UTF-8

  )]}'
  "CHERRY_PICK"
----

[[test-submit-rule]]
=== Test Submit Rule
--
'POST /changes/link:#change-id[\{change-id\}]/revisions/link:#revision-id[\{revision-id\}]/test.submit_rule'
--

Tests the submit_rule Prolog rule in the project, or the one given.

Request body may be either the Prolog code as `text/plain` or a
link:#rule-input[RuleInput] object. The query parameter `filters`
may be set to `SKIP` to bypass parent project filters while testing
a project-specific rule.

.Request
----
  POST /changes/myProject~master~I8473b95934b5732ac55d26311a706c9c2bde9940/revisions/current/test.submit_rule?filters=SKIP HTTP/1.0
  Content-Type: text/plain; charset=UTF-8

  submit_rule(submit(R)) :-
    R = label('Any-Label-Name', reject(_)).
----

The response is a link:#submit-record[SubmitRecord] describing the
permutations that satisfy the tested submit rule.

If the submit rule was a no-op, the response is "`204 No Content`".

.Response
----
  HTTP/1.1 200 OK
  Content-Disposition: attachment
  Content-Type: application/json; charset=UTF-8

  )]}'
  {
    "status": "NOT_READY",
    "reject": {
      "Any-Label-Name": {}
    }
  }
----

When testing with the `curl` command line client the
`--data-binary @rules.pl` flag should be used to ensure
all LFs are included in the Prolog code:

----
  curl -X POST \
    -H 'Content-Type: text/plain; charset=UTF-8' \
    --data-binary @rules.pl \
    http://.../test.submit_rule
----

[[list-drafts]]
=== List Revision Drafts
--
'GET /changes/link:#change-id[\{change-id\}]/revisions/link:#revision-id[\{revision-id\}]/drafts/'
--

Lists the draft comments of a revision that belong to the calling
user.

Returns a map of file paths to lists of link:#comment-info[CommentInfo]
entries. The entries in the map are sorted by file path.

.Request
----
  GET /changes/myProject~master~I8473b95934b5732ac55d26311a706c9c2bde9940/revisions/674ac754f91e64a0efb8087e59a176484bd534d1/drafts/ HTTP/1.0
----

.Response
----
  HTTP/1.1 200 OK
  Content-Disposition: attachment
  Content-Type: application/json; charset=UTF-8

  )]}'
  {
    "gerrit-server/src/main/java/com/google/gerrit/server/project/RefControl.java": [
      {
        "id": "TvcXrmjM",
        "line": 23,
        "message": "[nit] trailing whitespace",
        "updated": "2013-02-26 15:40:43.986000000"
      },
      {
        "id": "TveXwFiA",
        "line": 49,
        "in_reply_to": "TfYX-Iuo",
        "message": "Done",
        "updated": "2013-02-26 15:40:45.328000000"
      }
    ]
  }
----

[[create-draft]]
=== Create Draft
--
'PUT /changes/link:#change-id[\{change-id\}]/revisions/link:#revision-id[\{revision-id\}]/drafts'
--

Creates a draft comment on a revision.

The new draft comment must be provided in the request body inside a
link:#comment-input[CommentInput] entity.

.Request
----
  PUT /changes/myProject~master~I8473b95934b5732ac55d26311a706c9c2bde9940/revisions/674ac754f91e64a0efb8087e59a176484bd534d1/drafts HTTP/1.0
  Content-Type: application/json; charset=UTF-8

  {
    "path": "gerrit-server/src/main/java/com/google/gerrit/server/project/RefControl.java",
    "line": 23,
    "message": "[nit] trailing whitespace"
  }
----

As response a link:#comment-info[CommentInfo] entity is returned that
describes the draft comment.

.Response
----
  HTTP/1.1 200 OK
  Content-Disposition: attachment
  Content-Type: application/json; charset=UTF-8

  )]}'
  {
    "id": "TvcXrmjM",
    "path": "gerrit-server/src/main/java/com/google/gerrit/server/project/RefControl.java",
    "line": 23,
    "message": "[nit] trailing whitespace",
    "updated": "2013-02-26 15:40:43.986000000"
  }
----

[[get-draft]]
=== Get Draft
--
'GET /changes/link:#change-id[\{change-id\}]/revisions/link:#revision-id[\{revision-id\}]/drafts/link:#draft-id[\{draft-id\}]'
--

Retrieves a draft comment of a revision that belongs to the calling
user.

.Request
----
  GET /changes/myProject~master~I8473b95934b5732ac55d26311a706c9c2bde9940/revisions/674ac754f91e64a0efb8087e59a176484bd534d1/drafts/TvcXrmjM HTTP/1.0
----

As response a link:#comment-info[CommentInfo] entity is returned that
describes the draft comment.

.Response
----
  HTTP/1.1 200 OK
  Content-Disposition: attachment
  Content-Type: application/json; charset=UTF-8

  )]}'
  {
    "id": "TvcXrmjM",
    "path": "gerrit-server/src/main/java/com/google/gerrit/server/project/RefControl.java",
    "line": 23,
    "message": "[nit] trailing whitespace",
    "updated": "2013-02-26 15:40:43.986000000"
  }
----

[[update-draft]]
=== Update Draft
--
'PUT /changes/link:#change-id[\{change-id\}]/revisions/link:#revision-id[\{revision-id\}]/drafts/link:#draft-id[\{draft-id\}]'
--

Updates a draft comment on a revision.

The new draft comment must be provided in the request body inside a
link:#comment-input[CommentInput] entity.

.Request
----
  PUT /changes/myProject~master~I8473b95934b5732ac55d26311a706c9c2bde9940/revisions/674ac754f91e64a0efb8087e59a176484bd534d1/drafts/TvcXrmjM HTTP/1.0
  Content-Type: application/json; charset=UTF-8

  {
    "path": "gerrit-server/src/main/java/com/google/gerrit/server/project/RefControl.java",
    "line": 23,
    "message": "[nit] trailing whitespace"
  }
----

As response a link:#comment-info[CommentInfo] entity is returned that
describes the draft comment.

.Response
----
  HTTP/1.1 200 OK
  Content-Disposition: attachment
  Content-Type: application/json; charset=UTF-8

  )]}'
  {
    "id": "TvcXrmjM",
    "path": "gerrit-server/src/main/java/com/google/gerrit/server/project/RefControl.java",
    "line": 23,
    "message": "[nit] trailing whitespace",
    "updated": "2013-02-26 15:40:43.986000000"
  }
----

[[delete-draft]]
=== Delete Draft
--
'DELETE /changes/link:#change-id[\{change-id\}]/revisions/link:#revision-id[\{revision-id\}]/drafts/link:#draft-id[\{draft-id\}]'
--

Deletes a draft comment from a revision.

.Request
----
  DELETE /changes/myProject~master~I8473b95934b5732ac55d26311a706c9c2bde9940/revisions/674ac754f91e64a0efb8087e59a176484bd534d1/drafts/TvcXrmjM HTTP/1.0
----

.Response
----
  HTTP/1.1 204 No Content
----

[[list-comments]]
=== List Revision Comments
--
'GET /changes/link:#change-id[\{change-id\}]/revisions/link:#revision-id[\{revision-id\}]/comments/'
--

Lists the published comments of a revision.

As result a map is returned that maps the file path to a list of
link:#comment-info[CommentInfo] entries. The entries in the map are
sorted by file path and only include file (or inline) comments. Use
the link:#get-change-detail[Get Change Detail] endpoint to retrieve
the general change message (or comment).

.Request
----
  GET /changes/myProject~master~I8473b95934b5732ac55d26311a706c9c2bde9940/revisions/674ac754f91e64a0efb8087e59a176484bd534d1/comments/ HTTP/1.0
----

.Response
----
  HTTP/1.1 200 OK
  Content-Disposition: attachment
  Content-Type: application/json; charset=UTF-8

  )]}'
  {
    "gerrit-server/src/main/java/com/google/gerrit/server/project/RefControl.java": [
      {
        "id": "TvcXrmjM",
        "line": 23,
        "message": "[nit] trailing whitespace",
        "updated": "2013-02-26 15:40:43.986000000",
        "author": {
          "_account_id": 1000096,
          "name": "John Doe",
          "email": "john.doe@example.com"
        }
      },
      {
        "id": "TveXwFiA",
        "line": 49,
        "in_reply_to": "TfYX-Iuo",
        "message": "Done",
        "updated": "2013-02-26 15:40:45.328000000",
        "author": {
          "_account_id": 1000097,
          "name": "Jane Roe",
          "email": "jane.roe@example.com"
        }
      }
    ]
  }
----

[[get-comment]]
=== Get Comment
--
'GET /changes/link:#change-id[\{change-id\}]/revisions/link:#revision-id[\{revision-id\}]/comments/link:#comment-id[\{comment-id\}]'
--

Retrieves a published comment of a revision.

.Request
----
  GET /changes/myProject~master~I8473b95934b5732ac55d26311a706c9c2bde9940/revisions/674ac754f91e64a0efb8087e59a176484bd534d1/comments/TvcXrmjM HTTP/1.0
----

As response a link:#comment-info[CommentInfo] entity is returned that
describes the published comment.

.Response
----
  HTTP/1.1 200 OK
  Content-Disposition: attachment
  Content-Type: application/json; charset=UTF-8

  )]}'
  {
    "id": "TvcXrmjM",
    "path": "gerrit-server/src/main/java/com/google/gerrit/server/project/RefControl.java",
    "line": 23,
    "message": "[nit] trailing whitespace",
    "updated": "2013-02-26 15:40:43.986000000",
    "author": {
      "_account_id": 1000096,
      "name": "John Doe",
      "email": "john.doe@example.com"
    }
  }
----

[[delete-comment]]
=== Delete Comment
--
'DELETE /changes/link:#change-id[\{change-id\}]/revisions/link:#revision-id[\{revision-id\}]/comments/link:#comment-id[\{comment-id\}]' +
'POST /changes/link:#change-id[\{change-id\}]/revisions/link:#revision-id[\{revision-id\}]/comments/link:#comment-id[\{comment-id\}]/delete'
--

Deletes a published comment of a revision. Instead of deleting the
whole comment, this endpoint just replaces the comment's message
with a new message, which contains the name of the user who deletes
the comment and the reason why it's deleted.

This endpoint also marks the comment as resolved since deleted comments are not
actionable.

Note that only users with the
link:access-control.html#capability_administrateServer[Administrate Server]
global capability are permitted to delete a comment.

Deletion reason can be provided in the request body as a
link:#delete-comment-input[DeleteCommentInput] entity.
Historically, this method allowed a body in the DELETE, but that behavior is
link:https://www.gerritcodereview.com/releases/2.16.md[deprecated,role=external,window=_blank].
In this case, use a POST request instead:

.Request
----
  POST /changes/myProject~master~I8473b95934b5732ac55d26311a706c9c2bde9940/revisions/674ac754f91e64a0efb8087e59a176484bd534d1/comments/TvcXrmjM/delete HTTP/1.0
  Content-Type: application/json; charset=UTF-8

  {
    "reason": "contains confidential information"
  }
----

As response a link:#comment-info[CommentInfo] entity is returned that
describes the updated comment.

.Response
----
  HTTP/1.1 200 OK
  Content-Disposition: attachment
  Content-Type: application/json; charset=UTF-8

  )]}'
  {
    "id": "TvcXrmjM",
    "path": "gerrit-server/src/main/java/com/google/gerrit/server/project/RefControl.java",
    "line": 23,
    "message": "Comment removed by: Administrator; Reason: contains confidential information",
    "updated": "2013-02-26 15:40:43.986000000",
    "author": {
      "_account_id": 1000096,
      "name": "John Doe",
      "email": "john.doe@example.com"
    }
  }
----

[[list-ported-comments]]
=== List Ported Comments
--
'GET /changes/link:#change-id[\{change-id\}]/revisions/link:#revision-id[\{revision-id\}]/ported_comments'
--

Ports comments of other revisions to the requested revision.

Only comments added on earlier patchsets are ported. That set of comments is filtered even further
due to some additional rules. Callers of this endpoint shouldn't rely on the exact logic of which
comments are ported as that logic might change in the future. Instead, callers must be able to
handle any smaller/larger set of comments returned by this endpoint.

Typically, a comment thread is returned fully or excluded fully. However, draft comments
are ignored and not returned via this endpoint.

The returned comments are organized in a map of file path to link:#comment-info[CommentInfo] entries
in the same fashion as for the link:#list-comments[List Revision Comments] endpoint.
The map is filled with the original comment attributes except for these attributes: `path`, `line`,
and `range` point to the computed position in the target revision. If the exactly correct position
can't be determined, those fields will be filled with the next best position. That can also mean
not filling the `line` or `range` attribute anymore and thus converting the comment to a file
comment (or even moving the comment to a different file or the patchset level). Callers of this
endpoint must be able to deal with this and not rely on the original comment position.

It's possible that this endpoint returns different link:#comment-info[CommentInfo] entries with
the same comment UUID. This is not a bug but a feature. If a comment appears on a file which Gerrit
recognizes as copied between patchsets, the ported version of this comment consists of two ported
instances having the same UUID but different `file`/`line`/`range` positions. Callers must be able
to handle this situation.

Repeated calls of this endpoint might produce different results. Internal errors during the
position computation are mapped to fallback locations for affected comments. Those errors might
have vanished on later calls, upon which this endpoint returns the actually mapped position. In
addition, comments can be deleted and draft comments can be published, upon which the set of ported
comments may change.

.Request
----
  GET /changes/myProject~master~I8473b95934b5732ac55d26311a706c9c2bde9940/revisions/4/ported_comments/ HTTP/1.0
----

.Response
----
  HTTP/1.1 200 OK
  Content-Disposition: attachment
  Content-Type: application/json; charset=UTF-8

  )]}'
  {
    "gerrit-server/src/main/java/com/google/gerrit/server/project/RefControl.java": [
      {
        "id": "TvcXrmjM",
        "patch_set": 2,
        "line": 23,
        "message": "[nit] trailing whitespace",
        "updated": "2013-02-26 15:40:43.986000000",
        "author": {
          "_account_id": 1000096,
          "name": "John Doe",
          "email": "john.doe@example.com"
        },
        "unresolved": true
      },
      {
        "id": "TveXwFiA",
        "patch_set": 2,
        "line": 23,
        "in_reply_to": "TvcXrmjM",
        "message": "Done",
        "updated": "2013-02-26 15:40:45.328000000",
        "author": {
          "_account_id": 1000097,
          "name": "Jane Roe",
          "email": "jane.roe@example.com"
        },
        "unresolved": true
      }
    ]
  }
----

[[list-ported-drafts]]
=== List Ported Drafts
--
'GET /changes/link:#change-id[\{change-id\}]/revisions/link:#revision-id[\{revision-id\}]/ported_drafts'
--

Ports draft comments of other revisions to the requested revision.

This endpoint behaves similarly to the link:#list-ported-comments[List Ported Comments] endpoint.
With this endpoint, only draft comments of the calling user are ported, though. If a draft comment
is a reply to a published comment, only the ported draft comment is returned.

Depending on the filtering rules, it's possible that this endpoint returns a draft comment which is
a reply to a comment thread which is not returned by the
link:#list-ported-comments[List Ported Comments] endpoint. That's intended behavior. Callers must be
able to handle this situation.

Different than the link:#list-ported-comments[List Ported Comments] endpoint, the `author` of the
returned comments is not filled for this endpoint as only comments of the calling user are returned.

This endpoint requires authentication.

.Request
----
  GET /changes/myProject~master~I8473b95934b5732ac55d26311a706c9c2bde9940/revisions/674ac754f91e64a0efb8087e59a176484bd534d1/ported_drafts/ HTTP/1.0
----

.Response
----
  HTTP/1.1 200 OK
  Content-Disposition: attachment
  Content-Type: application/json; charset=UTF-8

  )]}'
  {
    "gerrit-server/src/main/java/com/google/gerrit/server/project/RefControl.java": [
      {
        "id": "TveXwFiA",
        "patch_set": 2,
        "line": 23,
        "in_reply_to": "TvcXrmjM",
        "message": "Done",
        "updated": "2013-02-26 15:40:45.328000000",
        "unresolved": true
      }
    ]
  }
----

[[apply-stored-fix]]
=== Apply Stored Fix
--
'POST /changes/<<change-id,\{change-id\}>>/revisions/<<revision-id,\{revision-id\}>>/fixes/<<fix-id,\{fix-id\}>>/apply'
--

Applies a suggested fix by creating a change edit which includes the
modifications indicated by the fix suggestion. If a change edit already exists,
it will be updated accordingly. A fix can only be applied if no change edit
exists and the fix refers to the current patch set, or the fix refers to the
patch set on which the change edit is based.

If one of the secondary emails associated with the user performing the operation was used as the
committer email in the current patch set, the same email will be used as the committer email in the
new change edit commit; otherwise, the user's preferred email will be used.

.Request
----
  POST /changes/myProject~master~I8473b95934b5732ac55d26311a706c9c2bde9940/revisions/674ac754f91e64a0efb8087e59a176484bd534d1/fixes/8f605a55_f6aa4ecc/apply HTTP/1.0
----

If the fix was successfully applied, an <<edit-info,EditInfo>> describing the
resulting change edit is returned.

.Response
----
  HTTP/1.1 200 OK
    Content-Disposition: attachment
    Content-Type: application/json; charset=UTF-8

    )]}'
    {
      "commit": {
        "parents": [
          {
            "commit": "1eee2c9d8f352483781e772f35dc586a69ff5646",
          }
        ],
        "author": {
          "name": "John Doe",
          "email": "john.doe@example.com",
          "date": "2013-05-07 15:21:27.000000000",
          "tz": 120
         },
         "committer": {
           "name": "Jane Doe",
           "email": "jane.doe@example.com",
           "date": "2013-05-07 15:35:43.000000000",
           "tz": 120
         },
         "subject": "Implement feature X",
         "message": "Implement feature X\n\nWith this feature ..."
      },
      "base_patch_set_number": 1,
      "base_revision": "674ac754f91e64a0efb8087e59a176484bd534d1"
      "ref": "refs/users/01/1000001/edit-42622/1"
    }
----

If the application failed e.g. due to conflicts with an existing change edit,
the response "`409 Conflict`" including an error message in the response body
is returned.

.Response
----
  HTTP/1.1 409 Conflict
  Content-Disposition: attachment
  Content-Type: text/plain; charset=UTF-8

  Rebasing change edit onto another patchset results in merge conflicts. Download the edit patchset and rebase manually to preserve changes.
----

[[apply-provided-fix]]
==== Apply Provided Fix
--
'POST /changes/<<change-id,\{change-id\}>>/revisions/<<revision-id,\{revision-id\}>>/fix:apply'
--
Applies a list of <<fix-replacement-info,FixReplacementInfo>> loaded from the
<<apply-provided-fix-input,ApplyProvidedFixInput>> entity. The fixes are passed as part of the request body. The
application of the fixes creates a new change edit. `Apply Provided Fix` can only be applied on the current
patchset. To apply a fix that was suggested to a non-current patchset, set `originalPatchsetForFix` to a patchset
number where the fix was suggested. When `originalPatchsetForFix` is set, gerrit generates a patch (using
`fix-replacement-info` and `originalPatchsetForFix`) and then tries to apply it to the current patchset.
If it is not possible to apply a patch, an error is returned (see below for the list of errors).
If the provided fix modifies the commit message and the message was changed between `originalPatchsetForFix`
and the current patchset, the request is rejected..

If one of the secondary emails associated with the user performing the operation was used as the
committer email in the current patch set, the same email will be used as the committer email in the
new change edit commit; otherwise, the user's preferred email will be used.

.Request
----
  POST /changes/myProject~master~I8473b95934b5732ac55d26311a706c9c2bde9940/revisions/674ac754f91e64a0efb8087e59a176484bd534d1/fix:apply HTTP/1.0
  Content-Type: application/json; charset=UTF-8

  {
    "fix_replacement_infos": [
      {
        "path": "abcd.txt",
        "range": {
          "start_line": 2,
          "start_character": 2,
          "end_line": 2,
          "end_character": 5
        },
        "replacement": "abcdefg"
      }
    ]
  }
----

If the `ApplyProvidedFixInput` was successfully applied, an link:#edit-info[EditInfo] describing the
resulting change edit is returned.

.Response
----
  HTTP/1.1 200 OK
    Content-Disposition: attachment
    Content-Type: application/json; charset=UTF-8

  )]}'
  {
    "commit": {
      "commit": "bd43e48c33d2b1a03485040eba38cefc505f7997",
      "parents": [
        {
          "commit": "9825962f8ab6da89afebad3f5034db05fb4b7560"
        }
      ],
      "author": {
          "name": "John Doe",
          "email": "john.doe@example.com",
          "date": "2022-05-07 15:21:27.000000000",
          "tz": 120
      },
      "committer": {
           "name": "Jane Doe",
           "email": "jane.doe@example.com",
           "date": "2022-05-07 15:35:43.000000000",
           "tz": 120
      },
      "subject": "Implement feature X",
      "message": "Implement feature X\n\nWith this feature ..."
    },
    "base_patch_set_number": 1,
    "base_revision": "86d87686ce0ef7f7c536bfc7e9a66f5a6fa5d658",
    "ref": "refs/users/01/1000001/edit-1/1"
  }
----

If the application failed due to presence of an existing change edit,
the response "`400 Bad Request`" including an error message in the response body
is returned.

.Response
----
  HTTP/1.1 400 Bad Request
  Content-Disposition: attachment
  Content-Type: text/plain; charset=UTF-8

  Change edit already exists. A new change edit can't be created
----

If the application failed due to application on a previous patch set, the response
"`409 Conflict`" including an error message in the response body is returned.

.Response
----
  HTTP/1.1 409 Conflict
  Content-Disposition: attachment
  Content-Type: text/plain; charset=UTF-8

  A change edit may only be created for the current patch set 1,2 (and not for 1,1)
----

[[list-files]]
=== List Files
--
'GET /changes/link:#change-id[\{change-id\}]/revisions/link:#revision-id[\{revision-id\}]/files/'
--

Lists the files that were modified, added or deleted in a revision.

.Request
----
  GET /changes/myProject~master~I8473b95934b5732ac55d26311a706c9c2bde9940/revisions/674ac754f91e64a0efb8087e59a176484bd534d1/files/ HTTP/1.0
----

As result a map is returned that maps the link:#file-id[file path] to a
link:#file-info[FileInfo] entry. The entries in the map are
sorted by file path.

.Response
----
  HTTP/1.1 200 OK
  Content-Disposition: attachment
  Content-Type: application/json; charset=UTF-8

  )]}'
  {
    "/COMMIT_MSG": {
      "status": "A",
      "lines_inserted": 7,
      "size_delta": 551,
      "size": 551
    },
    "gerrit-server/src/main/java/com/google/gerrit/server/project/RefControl.java": {
      "lines_inserted": 5,
      "lines_deleted": 3,
      "size_delta": 98,
      "size": 23348
    }
  }
----

The request parameter `reviewed` changes the response to return a list
of the paths the caller has marked as reviewed.  Clients that also
need the FileInfo should make two requests.

The request parameter `q` changes the response to return a list
of all files (modified or unmodified) that contain that substring
in the path name. This is useful to implement suggestion services
finding a file by partial name.  Clients that also need the FileInfo
should make two requests.

For merge commits only, the integer-valued request parameter `parent`
changes the response to return a map of the files which are different
in this commit compared to the given parent commit. The value is the
1-based index of the parent's position in the commit object,
with the first parent always belonging to the target branch. If not
specified, the response contains a map of the files different in the
auto merge result.

The request parameter `base` changes the response to return a map of the
files which are different in this commit compared to the given revision. The
revision must correspond to a patch set in the change.

The `reviewed`, `q`, `parent`, and `base` options are mutually exclusive.
That is, only one of them may be used at a time.

.Request
----
  GET /changes/myProject~master~I8473b95934b5732ac55d26311a706c9c2bde9940/revisions/674ac754f91e64a0efb8087e59a176484bd534d1/files/?reviewed HTTP/1.0
----

.Response
----
  HTTP/1.1 200 OK
  Content-Disposition: attachment
  Content-Type: application/json; charset=UTF-8

  )]}'
  [
    "/COMMIT_MSG",
    "gerrit-server/src/main/java/com/google/gerrit/server/project/RefControl.java",
  ]
----

[[get-content]]
=== Get Content
--
'GET /changes/link:#change-id[\{change-id\}]/revisions/link:#revision-id[\{revision-id\}]/files/link:#file-id[\{file-id\}]/content'
--

Gets the content of a file from a certain revision.

The optional, integer-valued `parent` parameter can be specified to request
the named file from a parent commit of the specified revision. The value is
the 1-based index of the parent's position in the commit object. If the
parameter is omitted or the value is non-positive, the patch set is referenced.

.Request
----
  GET /changes/myProject~master~I8473b95934b5732ac55d26311a706c9c2bde9940/revisions/674ac754f91e64a0efb8087e59a176484bd534d1/files/gerrit-server%2Fsrc%2Fmain%2Fjava%2Fcom%2Fgoogle%2Fgerrit%2Fserver%2Fproject%2FRefControl.java/content HTTP/1.0
----

The content is returned as base64 encoded string.  The HTTP response
Content-Type is always `text/plain`, reflecting the base64 wrapping.
A Gerrit-specific `X-FYI-Content-Type` header is returned describing
the server detected content type of the file.

If only the content type is required, callers should use HEAD to
avoid downloading the encoded file contents.

.Response
----
  HTTP/1.1 200 OK
  Content-Disposition: attachment
  Content-Type: text/plain; charset=ISO-8859-1
  X-FYI-Content-Encoding: base64
  X-FYI-Content-Type: text/xml

  Ly8gQ29weXJpZ2h0IChDKSAyMDEwIFRoZSBBbmRyb2lkIE9wZW4gU291cmNlIFByb2plY...
----

Alternatively, if the only value of the Accept request header is
`application/json` the content is returned as JSON string and
`X-FYI-Content-Encoding` is set to `json`.

[[get-safe-content]]
=== Download Content
--
'GET /changes/link:#change-id[\{change-id\}]/revisions/link:#revision-id[\{revision-id\}]/files/link:#file-id[\{file-id\}]/download'
--

Downloads the content of a file from a certain revision, in a safe format
that poses no risk for inadvertent execution of untrusted code.

If the content type is defined as safe, the binary file content is returned
verbatim. If the content type is not safe, the file is stored inside a ZIP
file, containing a single entry with a random, unpredictable name having the
same base and suffix as the true filename. The ZIP file is returned in
verbatim binary form.

See link:config-gerrit.html#mimetype.name.safe[Gerrit config documentation]
for information about safe file type configuration.

The HTTP resource Content-Type is dependent on the file type: the
applicable type for safe files, or "application/zip" for unsafe files.

The optional, integer-valued `parent` parameter can be specified to request
the named file from a parent commit of the specified revision. The value is
the 1-based index of the parent's position in the commit object. If the
parameter is omitted or the value non-positive, the patch set is referenced.

Filenames are decorated with a suffix of `_new` for the current patch,
`_old` for the only parent, or `_oldN` for the Nth parent of many.

.Request
----
  GET /changes/myProject~master~I8473b95934b5732ac55d26311a706c9c2bde9940/revisions/674ac754f91e64a0efb8087e59a176484bd534d1/files/website%2Freleases%2Flogo.png/download HTTP/1.0
----

.Response
----
  HTTP/1.1 200 OK
  Content-Disposition: attachment; filename="logo.png"
  Content-Type: image/png

  `[binary data for logo.png]`
----

.Request
----
  GET /changes/myProject~master~I8473b95934b5732ac55d26311a706c9c2bde9940/revisions/674ac754f91e64a0efb8087e59a176484bd534d1/files/gerrit-server%2Fsrc%2Fmain%2Fjava%2Fcom%2Fgoogle%2Fgerrit%2Fserver%2Fproject%2FRefControl.java/download?suffix=new HTTP/1.0
----

.Response
----
  HTTP/1.1 200 OK
  Content-Disposition: Content-Disposition:attachment; filename="RefControl_new-931cdb73ae9d97eb500a3533455b055d90b99944.java.zip"
  Content-Type:application/zip

  `[binary ZIP archive containing a single file, "RefControl_new-cb218df1337df48a0e7ab30a49a8067ac7321881.java"]`
----

[[get-diff]]
=== Get Diff
--
'GET /changes/link:#change-id[\{change-id\}]/revisions/link:#revision-id[\{revision-id\}]/files/link:#file-id[\{file-id\}]/diff'
--

Gets the diff of a file from a certain revision.

.Request
----
  GET /changes/myProject~master~I8473b95934b5732ac55d26311a706c9c2bde9940/revisions/674ac754f91e64a0efb8087e59a176484bd534d1/files/gerrit-server%2Fsrc%2Fmain%2Fjava%2Fcom%2Fgoogle%2Fgerrit%2Fserver%2Fproject%2FRefControl.java/diff HTTP/1.0
----

As response a link:#diff-info[DiffInfo] entity is returned that describes the diff.

.Response
----
  HTTP/1.1 200 OK
  Content-Disposition: attachment
  Content-Type: application/json; charset=UTF-8

  )]
  {
    "meta_a": {
      "name": "gerrit-server/src/main/java/com/google/gerrit/server/project/RefControl.java",
      "content_type": "text/x-java-source",
      "lines": 372
    },
    "meta_b": {
      "name": "gerrit-server/src/main/java/com/google/gerrit/server/project/RefControl.java",
      "content_type": "text/x-java-source",
      "lines": 578
    },
    "change_type": "MODIFIED",
    "diff_header": [
      "diff --git a/gerrit-server/src/main/java/com/google/gerrit/server/project/RefControl.java b/gerrit-server/src/main/java/com/google/gerrit/server/project/RefControl.java",
      "index 59b7670..9faf81c 100644",
      "--- a/gerrit-server/src/main/java/com/google/gerrit/server/project/RefControl.java",
      "+++ b/gerrit-server/src/main/java/com/google/gerrit/server/project/RefControl.java"
    ],
    "content": [
      {
        "ab": [
          "// Copyright (C) 2010 The Android Open Source Project",
          "//",
          "// Licensed under the Apache License, Version 2.0 (the \"License\");",
          "// you may not use this file except in compliance with the License.",
          "// You may obtain a copy of the License at",
          "//",
          "// http://www.apache.org/licenses/LICENSE-2.0",
          "//",
          "// Unless required by applicable law or agreed to in writing, software",
          "// distributed under the License is distributed on an \"AS IS\" BASIS,",
          "// WITHOUT WARRANTIES OR CONDITIONS OF ANY KIND, either express or implied.",
          "// See the License for the specific language governing permissions and",
          "// limitations under the License."
        ]
      },
      {
        "b": [
          "//",
          "// Add some more lines in the header."
        ]
      },
      {
        "ab": [
          "",
          "package com.google.gerrit.server.project;",
          "",
          "import com.google.common.collect.Maps;",
          ...
        ]
      }
      ...
    ]
  }
----

If the `intraline` parameter is specified, intraline differences are included in the diff.

.Request
----
  GET /changes/myProject~master~I8473b95934b5732ac55d26311a706c9c2bde9940/revisions/b6b9c10649b9041884046119ab794374470a1b45/files/gerrit-server%2Fsrc%2Fmain%2Fjava%2Fcom%2Fgoogle%2Fgerrit%2Fserver%2Fproject%2FRefControl.java/diff?intraline HTTP/1.0
----

.Response
----
  HTTP/1.1 200 OK
  Content-Disposition: attachment
  Content-Type: application/json; charset=UTF-8

  )]
  {
    "meta_a": {
      "name": "gerrit-server/src/main/java/com/google/gerrit/server/project/RefControl.java",
      "content_type": "text/x-java-source",
      "lines": 372
    },
    "meta_b": {
      "name": "gerrit-server/src/main/java/com/google/gerrit/server/project/RefControl.java",
      "content_type": "text/x-java-source",
      "lines": 578
    },
    "change_type": "MODIFIED",
    "diff_header": [
      "diff --git a/gerrit-server/src/main/java/com/google/gerrit/server/project/RefControl.java b/gerrit-server/src/main/java/com/google/gerrit/server/project/RefControl.java",
      "index 59b7670..9faf81c 100644",
      "--- a/gerrit-server/src/main/java/com/google/gerrit/server/project/RefControl.java",
      "+++ b/gerrit-server/src/main/java/com/google/gerrit/server/project/RefControl.java"
    ],
    "content": [
      ...
      {
        "a": [
          "/** Manages access control for Git references (aka branches, tags). */"
        ],
        "b": [
          "/** Manages access control for the Git references (aka branches, tags). */"
        ],
        "edit_a": [],
        "edit_b": [
          [
            31,
            4
          ]
        ]
      }
      ]
    }
----

The `base` parameter can be specified to control the base patch set from which the diff should
be generated.

The integer-valued request parameter `parent` can be specified to control the
parent commit number against which the diff should be generated.  This is useful
for supporting review of merge commits.  The value is the 1-based index of the
parent's position in the commit object.

.Request
----
  GET /changes/myProject~master~I8473b95934b5732ac55d26311a706c9c2bde9940/revisions/b6b9c10649b9041884046119ab794374470a1b45/files/gerrit-server%2Fsrc%2Fmain%2Fjava%2Fcom%2Fgoogle%2Fgerrit%2Fserver%2Fproject%2FRefControl.java/diff?base=2 HTTP/1.0
----

.Response
----
  HTTP/1.1 200 OK
  Content-Disposition: attachment
  Content-Type: application/json; charset=UTF-8

  )]
  {
    "meta_a": {
      "name": "gerrit-server/src/main/java/com/google/gerrit/server/project/RefControl.java",
      "content_type": "text/x-java-source",
      "lines": 578
    },
    "meta_b": {
      "name": "gerrit-server/src/main/java/com/google/gerrit/server/project/RefControl.java",
      "content_type": "text/x-java-source",
      "lines": 578
    },
    "change_type": "MODIFIED",
    "content": [
      {
        "skip": 578
      }
    ]
  }
----

The `whitespace` parameter can be specified to control how whitespace
differences are reported in the result.  Valid values are `IGNORE_NONE`,
`IGNORE_TRAILING`, `IGNORE_LEADING_AND_TRAILING` or `IGNORE_ALL`.

[[preview-stored-fix]]
=== Preview Stored Fix
--
'GET /changes/<<change-id,\{change-id\}>>/revisions/<<revision-id,\{revision-id\}>>/fixes/<<fix-id,\{fix-id\}>>/preview'
--

Gets the diffs of all files for a certain <<fix-id,\{fix-id\}>>.
As response, a map of link:#diff-info[DiffInfo] entities is returned that describes the diffs.

Each link:#diff-info[DiffInfo] is the differences between the patch set indicated by revision-id and a virtual patch set with the applied fix.

[[preview-provided-fix]]
=== Preview Provided fix
--
'POST /changes/<<change-id,\{change-id\}>>/revisions/<<revision-id,\{revision-id\}>>/fix:preview'
--

Gets the diffs of all files for a list of <<fix-replacement-info,FixReplacementInfo>> loaded from
the <<apply-provided-fix-input,ApplyProvidedFixInput>> entity. The fixes are passed as part of the
request body.
As response, a map of link:#diff-info[DiffInfo] is returned that describes the diffs.

Each link:#diff-info[DiffInfo] is the differences between the patch set indicated by revision-id
and a virtual patch set with the applied fix. No content on the server will be modified as part of this request.

.Request
----
  POST /changes/myProject~master~Id6f0b9d946791f8aba90ace53074eda565983452/revisions/1/fix:preview HTTP/1.0
  Content-Type: application/json; charset=UTF-8

  {
    "fix_replacement_infos": [
      {
        "path": "abcd.txt",
        "range": {
          "start_line": 2,
          "start_character": 2,
          "end_line": 2,
          "end_character": 5
        },
        "replacement": "abcdefg"
      }
    ]
  }
----

If the `Preview Provided Fix` operation was successful, a link:#diff-info[DiffInfo] previewing the
change is returned.

.Response
----
  HTTP/1.1 200 OK
    Content-Disposition: attachment
    Content-Type: application/json; charset=UTF-8

  )]}'
  {
    "abcd.txt": {
      "meta_a": {
        "name": "abcd.txt",
        "content_type": "text/plain",
        "lines": 3
      },
      "meta_b": {
        "name": "abcd.txt",
        "content_type": "text/plain",
        "lines": 3
      },
      "intraline_status": "OK",
      "change_type": "MODIFIED",
      "content": [
        {
          "ab": [
            "ABCDEFGHI"
          ]
        },
        {
          "a": [
            "JKLMNOPQR"
          ],
          "b": [
            "JKabcdefgOPQR"
          ],
          "edit_a": [
            [
              2,
              3
            ]
          ],
          "edit_b": [
            [
              2,
              7
            ]
          ]
        },
        {
          "ab": [
            ""
          ]
        }
      ]
    }
  }
----


[[get-blame]]
=== Get Blame
--
'GET /changes/link:#change-id[\{change-id\}]/revisions/link:#revision-id[\{revision-id\}]/files/link:#file-id[\{file-id\}]/blame'
--

Gets the blame of a file from a certain revision.

.Request
----
  GET /changes/myProject~master~I8473b95934b5732ac55d26311a706c9c2bde9940/revisions/674ac754f91e64a0efb8087e59a176484bd534d1/files/gerrit-server%2Fsrc%2Fmain%2Fjava%2Fcom%2Fgoogle%2Fgerrit%2Fserver%2Fproject%2FRefControl.java/blame HTTP/1.0
----

As response a link:#blame-info[BlameInfo] entity is returned that describes the
blame.

.Response
----
  HTTP/1.1 200 OK
  Content-Disposition: attachment
  Content-Type: application/json; charset=UTF-8

  )]
  {
    [
      {
        "author": "Joe Daw",
        "id": "64e140b4de5883a4dd74d06c2b62ccd7ffd224a7",
        "time": 1421441349,
        "commit_msg": "RST test\n\nChange-Id: I11e9e24bd122253f4bb10c36dce825ac2410d646\n",
        "ranges": [
          {
            "start": 1,
            "end": 10
          },
          {
            "start": 16,
            "end": 296
          }
        ]
      },
      {
        "author": "Jane Daw",
        "id": "8d52621a0e2ac6adec73bd3a49f2371cd53137a7",
        "time": 1421825421,
        "commit_msg": "add banner\n\nChange-Id: I2eced9b2691015ae3c5138f4d0c4ca2b8fb15be9\n",
        "ranges": [
          {
            "start": 13,
            "end": 13
          }
        ]
      }
    ]
  }
----

The `base` parameter can be specified to control the base patch set from which
the blame should be generated.

[[set-reviewed]]
=== Set Reviewed
--
'PUT /changes/link:#change-id[\{change-id\}]/revisions/link:#revision-id[\{revision-id\}]/files/link:#file-id[\{file-id\}]/reviewed'
--

Marks a file of a revision as reviewed by the calling user.

.Request
----
  PUT /changes/myProject~master~I8473b95934b5732ac55d26311a706c9c2bde9940/revisions/674ac754f91e64a0efb8087e59a176484bd534d1/files/gerrit-server%2Fsrc%2Fmain%2Fjava%2Fcom%2Fgoogle%2Fgerrit%2Fserver%2Fproject%2FRefControl.java/reviewed HTTP/1.0
----

.Response
----
  HTTP/1.1 201 Created
----

If the file was already marked as reviewed by the calling user the
response is "`200 OK`".

[[delete-reviewed]]
=== Delete Reviewed
--
'DELETE /changes/link:#change-id[\{change-id\}]/revisions/link:#revision-id[\{revision-id\}]/files/link:#file-id[\{file-id\}]/reviewed'
--

Deletes the reviewed flag of the calling user from a file of a revision.

.Request
----
  DELETE /changes/myProject~master~I8473b95934b5732ac55d26311a706c9c2bde9940/revisions/674ac754f91e64a0efb8087e59a176484bd534d1/files/gerrit-server%2Fsrc%2Fmain%2Fjava%2Fcom%2Fgoogle%2Fgerrit%2Fserver%2Fproject%2FRefControl.java/reviewed HTTP/1.0
----

.Response
----
  HTTP/1.1 204 No Content
----

[[cherry-pick]]
=== Cherry Pick Revision
--
'POST /changes/link:#change-id[\{change-id\}]/revisions/link:#revision-id[\{revision-id\}]/cherrypick'
--

Cherry picks a revision to a destination branch.

If one of the secondary emails associated with the user performing the operation was used as the
committer email in the original revision, the same email will be used as the committer email
in the new patch set; otherwise, the user's preferred email will be used.

To cherry pick a commit with no change-id associated with it, see
link:rest-api-projects.html#cherry-pick-commit[CherryPickCommit].

The commit message and destination branch must be provided in the request body inside a
link:#cherrypick-input[CherryPickInput] entity.  If the commit message
does not specify a Change-Id, a new one is picked for the destination change.

When cherry-picking a change into a branch that already contains the Change-Id
that we want to cherry-pick, the cherry-pick will create a new patch-set on the
destination's branch's appropriate Change-Id. If the change is closed on the
destination branch, the cherry-pick will fail.

.Request
----
  POST /changes/myProject~master~I8473b95934b5732ac55d26311a706c9c2bde9940/revisions/674ac754f91e64a0efb8087e59a176484bd534d1/cherrypick HTTP/1.0
  Content-Type: application/json; charset=UTF-8

  {
    "message" : "Implementing Feature X",
    "destination" : "release-branch"
  }
----

As response a link:#change-info[ChangeInfo] entity is returned that
describes the resulting cherry-pick change.

.Response
----
  HTTP/1.1 200 OK
  Content-Disposition: attachment
  Content-Type: application/json; charset=UTF-8

  )]}'
  {
    "id": "myProject~master~I8473b95934b5732ac55d26311a706c9c2bde9941",
    "project": "myProject",
    "branch": "release-branch",
    "change_id": "I8473b95934b5732ac55d26311a706c9c2bde9941",
    "subject": "Implementing Feature X",
    "status": "NEW",
    "created": "2013-02-01 09:59:32.126000000",
    "updated": "2013-02-21 11:16:36.775000000",
    "mergeable": true,
    "insertions": 12,
    "deletions": 11,
    "_number": 3965,
    "owner": {
      "name": "John Doe"
    },
    "current_revision_number": 2
  }
----

[[revision-reviewer-endpoints]]
== Revision Reviewer Endpoints

[[list-revision-reviewers]]
=== List Revision Reviewers
--
'GET /changes/link:#change-id[\{change-id\}]/revisions/link:#revision-id[\{revision-id\}]/reviewers/'
--

Lists the reviewers of a revision.

Please note that only the current revision is supported.

As result a list of link:#reviewer-info[ReviewerInfo] entries is returned.

.Request
----
  GET /changes/myProject~master~I8473b95934b5732ac55d26311a706c9c2bde9940/revisions/674ac754f91e64a0efb8087e59a176484bd534d1/reviewers/ HTTP/1.0
----

.Response
----
  HTTP/1.1 200 OK
  Content-Disposition: attachment
  Content-Type: application/json; charset=UTF-8

  )]}'
  [
    {
      "approvals": {
        "Verified": "+1",
        "Code-Review": "+2"
      },
      "_account_id": 1000096,
      "name": "John Doe",
      "email": "john.doe@example.com"
    },
    {
      "approvals": {
        "Verified": " 0",
        "Code-Review": "-1"
      },
      "_account_id": 1000097,
      "name": "Jane Roe",
      "email": "jane.roe@example.com"
    }
  ]
----

[[list-revision-votes]]
=== List Revision Votes
--
'GET /changes/link:#change-id[\{change-id\}]/revisions/link:#revision-id[\{revision-id\}]/reviewers/link:rest-api-accounts.html#account-id[\{account-id\}]/votes/'
--

Lists the votes for a specific reviewer of the revision.

Please note that only the current revision is supported.

.Request
----
  GET /changes/myProject~master~I8473b95934b5732ac55d26311a706c9c2bde9940/revisions/674ac754f91e64a0efb8087e59a176484bd534d1/reviewers/John%20Doe/votes/ HTTP/1.0
----

As result a map is returned that maps the label name to the label value.
The entries in the map are sorted by label name.

.Response
----
  HTTP/1.1 200 OK
  Content-Disposition: attachment
  Content-Type: application/json;charset=UTF-8

  )]}'
  {
    "Code-Review": -1,
    "Verified": 1,
    "Work-In-Progress": 1
  }
----

[[delete-revision-vote]]
=== Delete Revision Vote
--
'DELETE /changes/link:#change-id[\{change-id\}]/revisions/link:#revision-id[\{revision-id\}]
/reviewers/link:rest-api-accounts.html#account-id[\{account-id\}]/votes/link:#label-id[\{label-id\}]' +
'POST /changes/link:#change-id[\{change-id\}]/revisions/link:#revision-id[\{revision-id\}]
/reviewers/link:rest-api-accounts.html#account-id[\{account-id\}]/votes/link:#label-id[\{label-id\}]/delete'
--

Deletes a single vote from a revision. The deletion will be possible only
if the revision is the current revision. By using this endpoint you can prevent
deleting the vote (with same label) from a newer patch set by mistake.

Note, that even when the last vote of a reviewer is removed the reviewer itself
is still listed on the change.

If another user removed a user's vote, the user with the deleted vote will be
added to the attention set.

.Request
----
  DELETE /changes/myProject~master~I8473b95934b5732ac55d26311a706c9c2bde9940/revisions/674ac754f91e64a0efb8087e59a176484bd534d1/reviewers/John%20Doe/votes/Code-Review HTTP/1.0
  POST /changes/myProject~master~I8473b95934b5732ac55d26311a706c9c2bde9940/revisions/674ac754f91e64a0efb8087e59a176484bd534d1/reviewers/John%20Doe/votes/Code-Review/delete HTTP/1.0
----

Options can be provided in the request body as a
link:#delete-vote-input[DeleteVoteInput] entity.
Historically, this method allowed a body in the DELETE, but that behavior is
link:https://www.gerritcodereview.com/releases/2.16.md[deprecated,role=external,window=_blank].
In this case, use a POST request instead:

.Request
----
  POST /changes/myProject~master~I8473b95934b5732ac55d26311a706c9c2bde9940/revisions/674ac754f91e64a0efb8087e59a176484bd534d1/reviewers/John%20Doe/votes/Code-Review/delete HTTP/1.0
  Content-Type: application/json; charset=UTF-8

  {
    "notify": "NONE"
  }
----

.Response
----
  HTTP/1.1 204 No Content
----

[[attention-set-endpoints]]
== Attention Set Endpoints

[[get-attention-set]]
=== Get Attention Set
--
'GET /changes/link:#change-id[\{change-id\}]/attention'
--

Returns all users that are currently in the attention set.
As response a list of link:#attention-set-info[AttentionSetInfo]
entity is returned.

.Request
----
  GET /changes/myProject~master~I8473b95934b5732ac55d26311a706c9c2bde9940/attention HTTP/1.0
----

.Response
----
  HTTP/1.1 200 OK
  Content-Disposition: attachment
  Content-Type: application/json; charset=UTF-8

  )]}'
  [
    {
      "account": {
        "_account_id": 1000096,
        "name": "John Doe",
        "email": "john.doe@example.com",
        "username": "jdoe"
      },
      "last_update": "2013-02-01 09:59:32.126000000",
      "reason": "reviewer or cc replied"
    },
    {
      "account": {
        "_account_id": 1000097,
        "name": "Jane Doe",
        "email": "jane.doe@example.com",
        "username": "janedoe"
      },
      "last_update": "2013-02-01 09:59:32.126000000",
      "reason": "Reviewer was added"
    }
  ]
----

[[add-to-attention-set]]
=== Add To Attention Set
--
'POST /changes/link:#change-id[\{change-id\}]/attention'
--

Adds a single user to the attention set of a change.

A user can only be added if they are not in the attention set.
If a user is added while already in the attention set, the
request is silently ignored.

The user must be a reviewer, cc, uploader, or owner on the change.

.Request
----
  POST /changes/myProject~master~I8473b95934b5732ac55d26311a706c9c2bde9940/attention HTTP/1.0
----

Details should be provided in the request body as an
link:#attention-set-input[AttentionSetInput] entity.

.Request
----
  POST /changes/myProject~master~I8473b95934b5732ac55d26311a706c9c2bde9940/attention HTTP/1.0
  Content-Type: application/json; charset=UTF-8

  {
    "user": "John Doe",
    "reason": "reason"
  }
----

.Response
----
  HTTP/1.1 200 OK
  Content-Disposition: attachment
  Content-Type: application/json; charset=UTF-8

  )]}'
  {
    "_account_id": 1000096,
    "name": "John Doe",
    "email": "john.doe@example.com",
    "username": "jdoe"
  }
----

[[remove-from-attention-set]]
=== Remove from Attention Set
--
'DELETE /changes/link:#change-id[\{change-id\}]/attention/link:rest-api-accounts.html#account-id[\{account-id\}]' +
'POST /changes/link:#change-id[\{change-id\}]/attention/link:rest-api-accounts.html#account-id[\{account-id\}]/delete'
--

Deletes a single user from the attention set of a change.

A user can only be removed from the attention set if they
are currently in the attention set. Otherwise, the request
is silently ignored.

.Request
----
  DELETE /changes/myProject~master~I8473b95934b5732ac55d26311a706c9c2bde9940/attention/John%20Doe HTTP/1.0
  POST /changes/myProject~master~I8473b95934b5732ac55d26311a706c9c2bde9940/attention/John%20Doe/delete HTTP/1.0
----

Reason can be provided in the request body as an
link:#attention-set-input[AttentionSetInput] entity.

User must be left empty, or the user must be exactly
the same user as in the request header.

.Request
----
  POST /changes/myProject~master~I8473b95934b5732ac55d26311a706c9c2bde9940/attention/John%20Doe/delete HTTP/1.0
  Content-Type: application/json; charset=UTF-8

  {
    "reason": "reason"
  }
----

.Response
----
  HTTP/1.1 204 No Content
----

[[ids]]
== IDs

[[account-id]]
=== link:rest-api-accounts.html#account-id[\{account-id\}]
--
--

[[change-id]]
=== \{change-id\}
Identifier that uniquely identifies one change. It contains the URL-encoded
project name as well as the change number: "<project>~<changeNumber>"

==== Alternative identifiers
Gerrit also supports an array of other change identifiers.

[NOTE]
Even though these identifiers will work in the majority of cases it is highly
recommended to use "<project>~<changeNumber>" whenever possible.
Since these identifiers require additional lookups from index and caches, to
be translated to the "<project>~<changeNumber>" identifier, they
may result in both false-positives and false-negatives.
Furthermore the additional lookup mean that they come with a performance penalty.

* an ID of the change in the format "<project>\~<branch>~<Change-Id>",
  where for the branch the `refs/heads/` prefix can be omitted
  ("myProject\~master~I8473b95934b5732ac55d26311a706c9c2bde9940")
* a Change-Id if it uniquely identifies one change
  ("I8473b95934b5732ac55d26311a706c9c2bde9940")
* a change number if it uniquely identifies one change ("4247")

[[change-message-id]]
=== \{change-message-id\}
ID of a change message returned in a link:#change-message-info[ChangeMessageInfo].

[[comment-id]]
=== \{comment-id\}
UUID of a published comment.

[[draft-id]]
=== \{draft-id\}
UUID of a draft comment.

[[flow-id]]
=== \{flow-id\}
UUID of a flow.

[[label-id]]
=== \{label-id\}
The name of the label.

[[file-id]]
=== \{file-id\}
The path of the file.

The following magic paths are supported:

* `/COMMIT_MSG`:
+
The commit message and headers with the parent commit(s), the author
information and the committer information.

* `/MERGE_LIST` (for merge commits only):
+
The list of commits that are being integrated into the destination
branch by submitting the merge commit.

* `/PATCHSET_LEVEL`:
+
This file path is used exclusively for posting and indicating
patchset-level comments, thus not relevant for other use-cases.

[[fix-id]]
=== \{fix-id\}
UUID of a suggested fix.

[[revision-id]]
=== \{revision-id\}
Identifier that uniquely identifies one revision of a change.

This can be:

* the literal `current` to name the current patch set/revision
* a commit ID ("674ac754f91e64a0efb8087e59a176484bd534d1")
* an abbreviated commit ID that uniquely identifies one revision of the
  change ("674ac754"), at least 4 digits are required
* a numeric patch number ("1" for first patch set of the change)
* "0" or the literal `edit` for a change edit

[[json-entities]]
== JSON Entities

[[abandon-input]]
=== AbandonInput
The `AbandonInput` entity contains information for abandoning a change.

[options="header",cols="1,^1,5"]
|=============================
|Field Name      ||Description
|`message`       |optional|
Message to be added as review comment to the change when abandoning the
change.
|`notify`        |optional|
Notify handling that defines to whom email notifications should be sent after
the change is abandoned. +
Allowed values are `NONE`, `OWNER`, `OWNER_REVIEWERS` and `ALL`. +
If not set, the default is `ALL`.
|`notify_details`|optional|
Additional information about whom to notify about the update as a map
of link:user-notify.html#recipient-types[recipient type] to
link:#notify-info[NotifyInfo] entity.
|=============================

[[action-info]]
=== ActionInfo
The `ActionInfo` entity describes a REST API call the client can
make to manipulate a resource. These are frequently implemented by
plugins and may be discovered at runtime.

[options="header",cols="1,^1,5"]
|====================================
|Field Name             ||Description
|`method`               |optional|
HTTP method to use with the action. Most actions use `POST`, `PUT`
or `DELETE` to cause state changes.
|`label`                |optional|
Short title to display to a user describing the action. In the
Gerrit web interface the label is used as the text on the button
presented in the UI.
|`title`                |optional|
Longer text to display describing the action. In a web UI this
should be the title attribute of the element, displaying when
the user hovers the mouse.
|`enabled`              |optional|
If true the action is permitted at this time and the caller is
likely allowed to execute it. This may change if state is updated
at the server or permissions are modified. Not present if false.
|`enabled_options`      |optional|
Optional list of enabled options. +
See the list of suppported options link:#action-options[below].
|====================================

[[action-options]]
==== Action Options

Options that are returned via the `enabled_options` field of
link:#action-info[ActionInfo].

[options="header",cols="1,^1,5"]
|===================================
|REST view     |Option  |Description
|`rebase`      |`rebase`|
Present if the user can rebase the change. +
This is the case for the change owner and users with the
link:access-control.html#category_submit[Submit] or
link:access-control.html#category_rebase[Rebase] permission if they
have the link:access-control.html#category_push[Push] permission.
|`rebase`      |`rebase_on_behalf_of_uploader`|
Present if the user can rebase the change on behalf of the uploader. +
This is the case for the change owner and users with the
link:access-control.html#category_submit[Submit] or
link:access-control.html#category_rebase[Rebase] permission.
|`rebase:chain`|`rebase`|
Present if the user can rebase the chain. +
This is the case if the calling user can rebase each change in the
chain.
Rebasing a change is allowed for the change owner and users with the
link:access-control.html#category_submit[Submit] or
link:access-control.html#category_rebase[Rebase] permission if they
have the link:access-control.html#category_push[Push] permission.
|`rebase:chain`|`rebase_on_behalf_of_uploader`|
Present if the user can rebase the chain on behalf of the uploader. +
This is the case if the calling user can rebase each change in the
chain on behalf of the uploader.
Rebasing a change on behalf of the uploader is allowed for the change
owner and users with the link:access-control.html#category_submit[Submit]
or link:access-control.html#category_rebase[Rebase] permission.
|===================================

For all other REST views no options are returned.

[[applypatch-input]]
=== ApplyPatchInput
The `ApplyPatchInput` entity contains information about a patch to apply.

A new commit will be created from the patch, and saved as a new patch set.

[options="header",cols="1,^1,5"]
|=================================
|Field Name          ||Description
|`patch`             |required|
The patch to be applied. Must be compatible with `git diff` output.
For example, link:#get-patch[Get Patch] output.
The patch must be provided as UTF-8 text, either directly or base64-encoded.
|`allow_conflicts`    |optional|
If true, tolerate conflicts and add conflict markers where required.
|=================================

[[applypatchpatchset-input]]
=== ApplyPatchPatchSetInput
The `ApplyPatchPatchSetInput` entity contains information for creating a new patch set from a
given patch.

[options="header",cols="1,^1,5"]
|=================================
|Field Name           ||Description
|`patch`              |required|
The details of the patch to be applied as a link:#applypatch-input[ApplyPatchInput] entity.
|`commit_message`     |optional|
The commit message for the new patch set. If not specified, the latest patch-set message will be
used.
|`base`               |optional|
40-hex digit SHA-1 of the commit which will be the parent commit of the newly created patch set.
If set, it must be a merged commit or a change revision on the destination branch.
Otherwise, the target change's branch tip will be used.
|`author`             |optional|
The author of the commit to create. Must be an
link:rest-api-accounts.html#account-input[AccountInput] entity with at least
the `name` and `email` fields set.
The caller needs "Forge Author" permission when using this field, unless specifies their own details.
This field does not affect the owner of the change, which will continue to use the identity of the
caller.
|`response_format_options`     |optional|
List of link:#query-options[query options] to format the response.
|`amend`              |optional|
If true, the revision from the URL will be amended by the patch. This will use the tree of the
revision, apply the patch and create a new commit whose tree is the resulting tree of the operation
and whose parent(s) are the parent(s) of the revision. Cannot be used together with `base`.
|=================================


[[approval-info]]
=== ApprovalInfo
The `ApprovalInfo` entity contains information about an approval from a
user for a label on a change.

`ApprovalInfo` has the same fields as
link:rest-api-accounts.html#account-info[AccountInfo].
In addition `ApprovalInfo` has the following fields:

[options="header",cols="1,^1,5"]
|===========================
|Field Name               ||Description
|`value`                  |optional|
The vote that the user has given for the label. If present and zero, the
user is permitted to vote on the label. If absent, the user is not
permitted to vote on that label.
|`permitted_voting_range` |optional|
The link:#voting-range-info[VotingRangeInfo] the user is authorized to vote
on that label. If present, the user is permitted to vote on the label
regarding the range values. If absent, the user is not permitted to vote
on that label.
|`date`                   |optional|
The time and date describing when the approval was made.
|`tag`                    |optional|
Value of the `tag` field from link:#review-input[ReviewInput] set
while posting the review. Votes/comments that contain `tag` with
'autogenerated:' prefix can be filtered out in the web UI.
NOTE: To apply different tags on different votes/comments multiple
invocations of the REST call are required.
|`post_submit` |not set if `false`|
If true, this vote was made after the change was submitted.
|===========================

[[attention-set-info]]
=== AttentionSetInfo
The `AttentionSetInfo` entity contains details of users that are in
the link:user-attention-set.html[attention set].

[options="header",cols="1,^1,5"]
|===========================
|Field Name    ||Description
|`account`     || link:rest-api-accounts.html#account-info[AccountInfo] entity.
|`last_update` || The link:rest-api.html#timestamp[timestamp] of the last update.
|`reason`      ||
The reason for adding or removing the user.
If the update was caused by another user, that account is represented by
account ID in reason as `<GERRIT_ACCOUNT_18419>` and the corresponding
link:rest-api-accounts.html#account-info[AccountInfo] can be found in `reason_account` field.
|`reason_account`      ||
link:rest-api-accounts.html#account-info[AccountInfo] of the user who caused the update.

|===========================
[[attention-set-input]]
=== AttentionSetInput
The `AttentionSetInput` entity contains details for adding users to the
link:user-attention-set.html[attention set] and removing them from it.

[options="header",cols="1,^1,5"]
|===========================
|Field Name        ||Description
|`user`            |optional| link:rest-api-accounts.html#account-id[ID]
of the account that should be added to the attention set. For removals,
this field should be empty or the same as the field in the request header.
|`reason`          || The reason of for adding or removing the user.
|`notify`          |optional|
Notify handling that defines to whom email notifications should be sent
after the change is created. +
Allowed values are `NONE`, `OWNER`, `OWNER_REVIEWERS` and `ALL`. +
If not set, the default is `OWNER`.
|`notify_details`  |optional|
Additional information about whom to notify about the change creation
as a map of link:user-notify.html#recipient-types[recipient type] to
link:#notify-info[NotifyInfo] entity.
|===========================

[[blame-info]]
=== BlameInfo
The `BlameInfo` entity stores the commit metadata with the row coordinates where
it applies.

[options="header",cols="1,6"]
|===========================
|Field Name | Description
|`author`     | The author of the commit.
|`id`         | The id of the commit.
|`time`       | Commit time.
|`commit_msg` | The commit message.
|`ranges`     |
The blame row coordinates as link:#range-info[RangeInfo] entities.
|===========================

[[change-edit-input]]
=== ChangeEditInput
The `ChangeEditInput` entity contains information for restoring a
path within change edit.

[options="header",cols="1,^1,5"]
|===========================
|Field Name    ||Description
|`restore_path`|optional|Path to file to restore.
|`old_path`    |optional|Old path to file to rename.
|`new_path`    |optional|New path to file to rename.
|===========================

[[change-edit-message-input]]
=== ChangeEditMessageInput
The `ChangeEditMessageInput` entity contains information for changing
the commit message within a change edit.

[options="header",cols="1,^1,5"]
|===========================
|Field Name    ||Description
|`message`     ||New commit message.
|===========================

[[change-edit-identity-input]]
=== ChangeEditIdentityInput
The `ChangeEditIdentityInput` entity contains information for changing
the author or committer identity within a change edit.

[options="header",cols="1,^1,5"]
|===========================
|Field Name    ||Description
|`name`     |optional|The name of the author/committer. If not specified, the existing name will be used.
|`email`    |optional|The email of the author/committer. If not specified, the existing email will be used.
|`type`     ||Type of the identity being edited. Must be either `AUTHOR` or `COMMITTER`.
|===========================

[[change-info]]
=== ChangeInfo
The `ChangeInfo` entity contains information about a change.

[options="header",cols="1,^1,5"]
|==================================
|Field Name           ||Description
|`id`                 ||
The ID of the change. The format is "'<project>\~<_number>'".
'project' and '_number' are URL encoded. The callers must not rely on the format.
|`triplet_id`         ||
The ID of the change in the format "'<project>\~<branch>~<Change-Id>'",
where 'project' and 'branch' are URL encoded. For 'branch' the
`refs/heads/` prefix is omitted.
|`project`            ||The name of the project.
|`branch`             ||
The name of the target branch. +
The `refs/heads/` prefix is omitted.
|`topic`              |optional|The topic to which this change belongs.
|`attention_set`      |optional|
The map that maps link:rest-api-accounts.html#account-id[account IDs]
to link:#attention-set-info[AttentionSetInfo] of that account. Those are all
accounts that are currently in the attention set.
|`removed_from_attention_set`      |optional|
The map that maps link:rest-api-accounts.html#account-id[account IDs]
to link:#attention-set-info[AttentionSetInfo] of that account. Those are all
accounts that were in the attention set but were removed. The
link:#attention-set-info[AttentionSetInfo] is the latest and most recent removal
 of the account from the attention set.
|`hashtags`           |optional|
List of hashtags that are set on the change.
|`custom_keyed_values`       |optional|
A map that maps custom keys to custom values that are tied to a specific change,
both in the form of strings. Only set if link:#custom-keyed-values[custom keyed
values] are requested.
|`change_id`          ||The Change-Id of the change.
|`subject`            ||
The subject of the change (header line of the commit message).
|`status`             ||
The status of the change (`NEW`, `MERGED`, `ABANDONED`).
|`created`            ||
The link:rest-api.html#timestamp[timestamp] of when the change was
created.
|`updated`            ||
The link:rest-api.html#timestamp[timestamp] of when the change was last
updated.
|`submitted`          |only set for merged changes|
The link:rest-api.html#timestamp[timestamp] of when the change was
submitted.
|`submitter`          |only set for merged changes|
The user who submitted the change, as an
link:rest-api-accounts.html#account-info[ AccountInfo] entity.
|`starred`            |not set if `false`|
Whether the calling user has starred this change.
Only set if link:#star[requested].
|`reviewed`           |not set if `false`|
Whether the change was reviewed by the calling user.
Only set if link:#reviewed[reviewed] is requested.
|`submit_type`        |optional|
The link:config-project-config.html#submit-type[submit type] of the change. +
Not set for merged changes.
|`mergeable`          |optional|
Whether the change is mergeable. +
Only set for open changes if
link:config-gerrit.html#change.mergeabilityComputationBehavior[change.mergeabilityComputationBehavior]
is `API_REF_UPDATED_AND_CHANGE_REINDEX`.
|`submittable`        |optional|
Whether the change has been approved by the project submit rules. +
Only set if link:#submittable[requested].
|`insertions`         ||
Number of inserted lines.
|`deletions`          ||
Number of deleted lines.
|`total_comment_count`  ||
Total number of inline comments across all patch sets.
|`unresolved_comment_count`  ||
Number of unresolved inline comment threads across all patch sets.
|`_number`            ||
The change number. (The underscore is just a relict of a prior
attempt to deprecate the change number.)
|`virtual_id_number`  ||
The virtual id number is globally unique. For local changes, it is equal to the
`_number` attribute. For imported changes, the original `_number` is processed
through a function designed to prevent conflicts with local change numbers.
Note that its usage is intended solely for Gerrit's internals and UI, and
adoption outside these scenarios is not advised.
|`owner`              ||
The owner of the change as an link:rest-api-accounts.html#account-info[
AccountInfo] entity.
|`actions`            |optional|
Actions the caller might be able to perform on this revision. The
information is a map of view name to link:#action-info[ActionInfo]
entities.
|`submit_records`             ||
List of the link:rest-api-changes.html#submit-record-info[SubmitRecordInfo]
containing the submit records for the change at the latest patchset.
|`requirements`             |optional|
List of the link:rest-api-changes.html#requirement[requirements] to be met before this change
can be submitted. This field is deprecated in favour of `submit_requirements`.
|`submit_requirements`      |optional|
List of the link:#submit-requirement-result-info[SubmitRequirementResultInfo]
containing the evaluated submit requirements for the change.
Only set if link:#submit-requirements[`SUBMIT_REQUIREMENTS`] is requested.
|`labels`             |optional|
The labels of the change as a map that maps the label names to
link:#label-info[LabelInfo] entries. +
Only set if link:#labels[labels] or link:#detailed-labels[detailed
labels] are requested.
|`permitted_labels`   |optional|
A map of the permitted labels that maps a label name to the list of
values that the current user can vote on. +
Only set if link:#detailed-labels[detailed labels] are requested.
|`removable_labels`   |optional|
A map of the removable labels that maps a label name to the map of
values and reviewers (
link:rest-api-accounts.html#account-info[AccountInfo] entities)
that are allowed to be removed from the change. +
Only set if link:#labels[labels] or
link:#detailed-labels[detailed labels] are requested.
|`removable_reviewers`|optional|
The reviewers that can be removed by the calling user as a list of
link:rest-api-accounts.html#account-info[AccountInfo] entities. +
Only set if link:#labels[labels] or
link:#detailed-labels[detailed labels] are requested.
|`reviewers`          |optional|
The reviewers as a map that maps a reviewer state to a list of
link:rest-api-accounts.html#account-info[AccountInfo] entities.
Possible reviewer states are `REVIEWER`, `CC`. +
`REVIEWER`: Users with at least one non-zero vote on the change. +
`CC`: Users that were added to the change, but have not voted. +
Only set if link:#labels[labels] or
link:#detailed-labels[detailed labels] are requested.
|`pending_reviewers`  |optional|
Updates to `reviewers` that have been made while the change was in the
WIP state. Only present on WIP changes and only if there are pending
reviewer updates to report. These are reviewers who have not yet been
notified about being added to or removed from the change. +
Only set if link:#labels[labels] or
link:#detailed-labels[detailed labels] are requested.
Possible states are `REVIEWER`, `CC` and `REMOVED`. +
`REVIEWER`: Users with at least one non-zero vote on the change. +
`CC`: Users that were added to the change, but have not voted. +
`REMOVED`: Users that were previously reviewers on the change, but have
been removed.
|`reviewer_updates`|optional|
Updates to reviewers set for the change as
link:#review-update-info[ReviewerUpdateInfo] entities.
Only set if link:#reviewer-updates[reviewer updates] are requested.
|`messages`|optional|
Messages associated with the change as a list of
link:#change-message-info[ChangeMessageInfo] entities. +
Only set if link:#messages[messages] are requested.
|`current_revision_number`||The number of the current patch set of this
change. +
|`current_revision`   |optional|
The commit ID of the current patch set of this change. +
Only set if link:#current-revision[the current revision] is requested
or if link:#all-revisions[all revisions] are requested.
|`revisions`          |optional|
All patch sets of this change as a map that maps the commit ID of the
patch set to a link:#revision-info[RevisionInfo] entity. +
Only set if link:#current-revision[the current revision] is requested
(in which case it will only contain a key for the current revision) or
if link:#all-revisions[all revisions] are requested.
|`meta_rev_id`           |optional|
The SHA-1 of the NoteDb meta ref.
|`tracking_ids`       |optional|
A list of link:#tracking-id-info[TrackingIdInfo] entities describing
references to external tracking systems. Only set if
link:#tracking-ids[tracking ids] are requested.
|`_more_changes`      |optional, not set if `false`|
Whether the query would deliver more results if not limited. +
Only set on the last change that is returned.
|`problems`           |optional|
A list of link:#problem-info[ProblemInfo] entities describing potential
problems with this change. Only set if link:#check[CHECK] is set.
|`is_private`         |optional, not set if `false`|
When present, change is marked as private.
|`work_in_progress`   |optional, not set if `false`|
When present, change is marked as Work In Progress.
|`has_review_started` |optional, not set if `false`|
When present, change has been marked Ready at some point in time.
|`revert_of`          |optional|
The change number of the change that this change reverts.
|`submission_id`      |optional|
ID of the submission of this change. Only set if the status is `MERGED`.
This ID is equal to the change number of the change that triggered the
submission. If the change that triggered the submission also has a topic,
it will be "<id>-<topic>" of the change that triggered the submission.
The callers must not rely on the format of the submission ID.
|`cherry_pick_of_change`   |optional|
The change number of the change that this change was cherry-picked from.
Only set if the cherry-pick has been done through the Gerrit REST API (and
not if a cherry-picked commit was pushed).
|`cherry_pick_of_patch_set`|optional|
The patchset number of the change that this change was cherry-picked from.
Only set if the cherry-pick has been done through the Gerrit REST API (and
not if a cherry-picked commit was pushed).
|`contains_git_conflicts`  |optional, not set if `false`|
Whether the change contains conflicts. +
If `true`, some of the file contents of the change contain git conflict
markers to indicate the conflicts. +
Only set if this change info is returned in response to a request that
creates a new change or patch set and conflicts are allowed. In
particular this field is only populated if the change info is returned
by one of the following REST endpoints:link:#apply-patch[Apply Patch],
link:#create-change[Create Change],
link:#create-merge-patch-set-for-change[Create Merge Patch Set For Change],
link:#cherry-pick[Cherry Pick Revision],
link:rest-api-project.html#cherry-pick-commit[Cherry Pick Commit],
link:#rebase-change[Rebase Change]
|==================================

[[change-input]]
=== ChangeInput
The `ChangeInput` entity contains information about creating a new change.

[options="header",cols="1,^1,5"]
|==================================
|Field Name           ||Description
|`project`            ||The name of the project.
|`branch`             ||
The name of the target branch. +
The `refs/heads/` prefix is omitted.
|`subject`            ||
The commit message of the change. Comment lines (beginning with `#`)
will be removed. If the commit message contains a Change-Id (as a
"Change-Id: I..." footer) that Change-Id will be used for the newly
created changed. If a change with this Change-Id already exists for
same repository and branch, the request is rejected since Change-Ids
must be unique per repository and branch. If the commit message doesn't
contain a Change-Id, a newly generated Change-Id is automatically
inserted into the commit message.
|`topic`              |optional|The topic to which this change belongs.
Topic can't contain quotation marks.
|`status`             |optional, default to `NEW`|
The status of the change (only `NEW` accepted here).
|`is_private`         |optional, default to `false`|
Whether the new change should be marked as private.
|`work_in_progress`   |optional, default to `false`|
Whether the new change should be set to work in progress.
|`base_change`        |optional|
A link:#change-id[\{change-id\}] that identifies the base change for a create
change operation. +
Mutually exclusive with `base_commit`. +
If neither `base_commit` nor `base_change` are set, the target branch tip will
be used as the parent commit.
|`base_commit`        |optional|
A 40-digit hex SHA-1 of the commit which will be the parent commit of the newly
created change. If set, it must be a merged commit on the destination branch. +
Mutually exclusive with `base_change`. +
If neither `base_commit` nor `base_change` are set, the target branch tip will
be used as the parent commit.
|`new_branch`         |optional, default to `false`|
Allow creating a new branch when set to `true`. Using this option is
only possible for non-merge commits (if the `merge` field is not set).
|`validation_options` |optional|
Map with key-value pairs that are forwarded as options to the commit validation
listeners (e.g. can be used to skip certain validations). Which validation
options are supported depends on the installed commit validation listeners.
Gerrit core doesn't support any validation options, but commit validation
listeners that are implemented in plugins may. Please refer to the
documentation of the installed plugins to learn whether they support validation
options. Unknown validation options are silently ignored.
|`custom_keyed_values`|optional|Custom keyed values as a
map from custom keys to values.
|`merge`              |optional|
The detail of a merge commit as a link:#merge-input[MergeInput] entity.
If set, the target branch (see  `branch` field) must exist (it is not
possible to create it automatically by setting the `new_branch` field
to `true`.
|`patch`              |optional|
The detail of a patch to be applied as an link:#applypatch-input[ApplyPatchInput] entity.
|`author`             |optional|
The author of the commit to create. Must be an
link:rest-api-accounts.html#account-input[AccountInput] entity with at least
the `name` and `email` fields set.
The caller needs "Forge Author" permission when using this field.
This field does not affect the owner of the change, which will
continue to use the identity of the caller.
|`notify`             |optional|
Notify handling that defines to whom email notifications should be sent
after the change is created. +
Allowed values are `NONE`, `OWNER`, `OWNER_REVIEWERS` and `ALL`. +
If not set, the default is `ALL`.
|`notify_details`     |optional|
Additional information about whom to notify about the change creation
as a map of link:user-notify.html#recipient-types[recipient type] to
link:#notify-info[NotifyInfo] entity.
|`response_format_options`     |optional|
List of link:#query-options[query options] to format the response.
|==================================

[[change-message-info]]
=== ChangeMessageInfo
The `ChangeMessageInfo` entity contains information about a message
attached to a change.

[options="header",cols="1,^1,5"]
|==================================
|Field Name           ||Description
|`id`                 ||The ID of the message.
|`author`             |optional|
Author of the message as an
link:rest-api-accounts.html#account-info[AccountInfo] entity. +
Unset if written by the Gerrit system.
|`real_author`         |optional|
Real author of the message as an
link:rest-api-accounts.html#account-info[AccountInfo] entity. +
Only set if the message was posted on behalf of another user.
|`date`            ||
The link:rest-api.html#timestamp[timestamp] this message was posted.
|`message`            ||
The text left by the user or Gerrit system. Accounts are served as account IDs
inlined in the text as `<GERRIT_ACCOUNT_18419>`.
All accounts, used in message, can be found in `accounts_in_message`
field.
|`accounts_in_message` ||
link:rest-api-accounts.html#account-info[AccountInfo] list, used in `message`.
|`tag`                 |optional|
Value of the `tag` field from link:#review-input[ReviewInput] set
while posting the review. Votes/comments that contain `tag` with
'autogenerated:' prefix can be filtered out in the web UI.
NOTE: To apply different tags on different votes/comments multiple
invocations of the REST call are required.
|`_revision_number`    |optional|
Which patchset (if any) generated this message.
|==================================

[[cherrypick-input]]
=== CherryPickInput
The `CherryPickInput` entity contains information for cherry-picking a change to a new branch.

[options="header",cols="1,^1,5"]
|===========================
|Field Name          ||Description
|`message`           |optional|
Commit message for the cherry-pick change. If not set, the commit message of
the cherry-picked commit is used.
|`destination`       ||Destination branch
|`base`              |optional|
40-hex digit SHA-1 of the commit which will be the parent commit of the newly created change.
If set, it must be a merged commit or a change revision on the destination branch.
|`parent`            |optional, defaults to 1|
Number of the parent relative to which the cherry-pick should be considered.
|`notify`            |optional|
Notify handling that defines to whom email notifications should be sent
after the cherry-pick. +
Allowed values are `NONE`, `OWNER`, `OWNER_REVIEWERS` and `ALL`. +
If not set, the default is `ALL`.
|`notify_details`    |optional|
Additional information about whom to notify about the update as a map
of link:user-notify.html#recipient-types[recipient type] to
link:#notify-info[NotifyInfo] entity.
|`keep_reviewers`    |optional, defaults to false|
If `true`, carries reviewers and ccs over from original change to newly created one.
|`allow_conflicts`   |optional, defaults to false|
If `true`, the cherry-pick uses content merge and succeeds also if
there are conflicts. If there are conflicts the file contents of the
created change contain git conflict markers to indicate the conflicts.
Callers can find out if there were conflicts by checking the
`contains_git_conflicts` field in the link:#change-info[ChangeInfo]. If
there are conflicts the cherry-pick change is marked as
work-in-progress.
|`topic`             |optional|
The topic of the created cherry-picked change. If not set, the default depends
on the source. If the source is a change with a topic, the resulting topic
of the cherry-picked change will be {source_change_topic}-{destination_branch}.
Otherwise, if the source change has no topic, or the source is a commit,
the created change will have no topic.
If the change already exists, the topic will not change if not set. If set, the
topic will be overridden.
|`allow_empty`       |optional, defaults to false|
If `true`, the cherry-pick succeeds also if the created commit will be empty.
If `false`, a cherry-pick that would create an empty commit fails without creating
the commit.
|`committer_email`|optional|
Cherry-pick is committed using this email address. Only the registered emails
of the calling user are considered valid. Defaults to source commit's committer
email if it is a registered email of the calling user, else defaults to calling
user's preferred email.

|`validation_options`|optional|
Map with key-value pairs that are forwarded as options to the commit validation
listeners (e.g. can be used to skip certain validations). Which validation
options are supported depends on the installed commit validation listeners.
Gerrit core doesn't support any validation options, but commit validation
listeners that are implemented in plugins may. Please refer to the
documentation of the installed plugins to learn whether they support validation
options. Unknown validation options are silently ignored.
|===========================

[[comment-info]]
=== CommentInfo
The `CommentInfo` entity contains information about an inline comment.

[options="header",cols="1,^1,5"]
|===========================
|Field Name    ||Description
|`patch_set`   |optional|
The patch set number for the comment; only set in contexts where +
comments may be returned for multiple patch sets.
|`id`          ||The URL encoded UUID of the comment.
|`path`        |optional|
link:#file-id[The file path] for which the inline comment was done. +
Not set if returned in a map where the key is the file path.
|`side`        |optional|
The side on which the comment was added. +
Allowed values are `REVISION` and `PARENT`. +
If not set, the default is `REVISION`.
|`parent`      |optional|
The 1-based parent number. Used only for merge commits when `side == PARENT`.
When not set the comment is for the auto-merge tree.
|`line`        |optional|
The number of the line for which the comment was done. +
If range is set, this equals the end line of the range. +
If neither line nor range is set, it's a file comment.
|`range`       |optional|
The range of the comment as a link:#comment-range[CommentRange]
entity.
|`in_reply_to` |optional|
The URL encoded UUID of the comment to which this comment is a reply.
|`message`     |optional|The comment message.
|`updated`     ||
The link:rest-api.html#timestamp[timestamp] of when this comment was
written.
|`author`      |optional|
The author of the message as an
link:rest-api-accounts.html#account-info[AccountInfo] entity. +
Unset for draft comments, assumed to be the calling user.
|`tag`                 |optional|
Value of the `tag` field from link:#review-input[ReviewInput] set
while posting the review.
NOTE: To apply different tags on different votes/comments multiple
invocations of the REST call are required.
|`unresolved`        |optional|
Whether or not the comment must be addressed by the user. The state of
resolution of a comment thread is stored in the last comment in that thread
chronologically.
|`change_message_id` |optional|
Available with the link:#list-change-comments[list change comments] endpoint.
Contains the link:rest-api-changes.html#change-message-info[id] of the change
message that this comment is linked to.
|`commit_id` |optional|
Hex commit SHA-1 (40 characters string) of the commit of the patchset to which
this comment applies.
|`context_lines` |optional|
A list of link:#context-line[ContextLine] containing the lines of the source
file where the comment was written. Available only if the "enable-context"
parameter (see link:#list-change-comments[List Change Comments]) is set.
|`source_content_type` |optional|
Mime type of the file where the comment is written. Available only if the
"enable-context" parameter (see link:#list-change-comments[List Change Comments])
is set.
|`fix_suggestions`|optional|Suggested fixes for this comment as a list of
<<fix-suggestion-info,FixSuggestionInfo>> entities.
|===========================

[[comment-input]]
=== CommentInput
The `CommentInput` entity contains information for creating an inline
comment.

[options="header",cols="1,^1,5"]
|===========================
|Field Name    ||Description
|`id`          |optional|
The URL encoded UUID of the comment if an existing draft comment should
be updated.
|`path`        |optional|
link:#file-id[The file path] for which the inline comment should be added. +
Doesn't need to be set if contained in a map where the key is the file
path.
|`side`        |optional|
The side on which the comment should be added. +
Allowed values are `REVISION` and `PARENT`. +
If not set, the default is `REVISION`.
|`line`        |optional|
The number of the line for which the comment should be added. +
`0` if it is a file comment. +
If neither line nor range is set, a file comment is added. +
If range is set, this value is ignored in favor of the `end_line` of the range.
|`range`       |optional|
The range of the comment as a link:#comment-range[CommentRange]
entity.
|`in_reply_to` |optional|
The URL encoded UUID of the comment to which this comment is a reply.
|`updated`     |optional|
The link:rest-api.html#timestamp[timestamp] of this comment. +
Accepted but ignored.
|`message`     |optional|
The comment message. +
If not set and an existing draft comment is updated, the existing draft
comment is deleted.
|`tag`         |optional, drafts only|
Value of the `tag` field. Only allowed on link:#create-draft[draft comment] +
inputs; for published comments, use the `tag` field in +
link:#review-input[ReviewInput]. Votes/comments that contain `tag` with
'autogenerated:' prefix can be filtered out in the web UI.
|`unresolved`        |optional|
Whether or not the comment must be addressed by the user. This value will
default to false if the comment is an orphan, or the value of the `in_reply_to`
comment if it is supplied.
|`fix_suggestions`|optional|Suggested fixes for this comment as a list of
<<fix-suggestion-info,FixSuggestionInfo>> entities.
|===========================

[[comment-range]]
=== CommentRange
The `CommentRange` entity describes the range of an inline comment.

The comment range is a range from the start position, specified by `start_line`
and `start_character`, to the end position, specified by `end_line` and
`end_character`. The start position is *inclusive* and the end position is
*exclusive*.

So, a range over part of a line will have `start_line` equal to
`end_line`; however a range with `end_line` set to 5 and `end_character` equal
to 0 will not include any characters on line 5,

[options="header",cols="1,^1,5"]
|===========================
|Field Name          ||Description
|`start_line`        ||The start line number of the range. (1-based)
|`start_character`   ||The character position in the start line. (0-based)
|`end_line`          ||The end line number of the range. (1-based)
|`end_character`     ||The character position in the end line. (0-based)
|===========================

[[context-line]]
=== ContextLine
The `ContextLine` entity contains the line number and line text of a single
line of the source file content.

[options="header",cols="1,6"]
|===========================
|Field Name          |Description
|`line_number`       |The line number of the source line.
|`context_line`      |String containing the line text.
|===========================

[[commit-info]]
=== CommitInfo
The `CommitInfo` entity contains information about a commit.

[options="header",cols="1,^1,5"]
|===========================
|Field Name    ||Description
|`commit`      |Optional|
The commit ID. Not set if included in a link:#revision-info[
RevisionInfo] entity that is contained in a map which has the commit ID
as key.
|`parents`     ||
The parent commits of this commit as a list of
link:#commit-info[CommitInfo] entities. In each parent
only the `commit` and `subject` fields are populated.
|`author`      ||The author of the commit as a
link:#git-person-info[GitPersonInfo] entity.
|`committer`   ||The committer of the commit as a
link:#git-person-info[GitPersonInfo] entity.
|`subject`     ||
The subject of the commit (header line of the commit message).
|`message`     ||The commit message.
|`web_links`   |optional|
Links to the patch set in external sites as a list of
link:#web-link-info[WebLinkInfo] entities.
|`resolve_conflicts_web_links`   |optional|
Links to the commit in external sites for resolving conflicts as a list of
link:#web-link-info[WebLinkInfo] entities.
|===========================

[[commit-message-info]]
=== CommitMessageInfo
The `CommitMessageInfo` entity contains information about the commit
message of a change.

[options="header",cols="1,6"]
|============================
|Field Name     |Description
|`subject`      |The subject of the change (first line of the commit
message).
|`full_message` |Full commit message of the change.
|`footers`      |The footers from the commit message as a map of
key-value pairs. If there are multiple footers with the same key, only the last
footer with that key is returned.
|============================

[[commit-message-input]]
=== CommitMessageInput
The `CommitMessageInput` entity contains information for changing
the commit message of a change.

[options="header",cols="1,^1,5"]
|=============================
|Field Name      ||Description
|`message`       ||New commit message.
|`committer_email`|optional|
New message is committed using this email address. Only the
registered emails of the calling user are considered valid.
|`notify`        |optional|
Notify handling that defines to whom email notifications should be sent
after the commit message was updated. +
Allowed values are `NONE`, `OWNER`, `OWNER_REVIEWERS` and `ALL`. +
If not set, the default is `OWNER` for WIP changes and `ALL` otherwise.
|`notify_details`|optional|
Additional information about whom to notify about the update as a map
of link:user-notify.html#recipient-types[recipient type] to
link:#notify-info[NotifyInfo] entity.
|=============================

[[conflicts-info]]
=== ConflictsInfo
The `ConflictsInfo` entity contains information about conflicts in a revision.

[options="header",cols="1,^1,5"]
|=============================
|Field Name           ||Description
|`base`               |optional|
The SHA1 of the commit that was used as the base commit for the Git merge that created the
revision. +
A base is not set if: +
- the merged commits do not have a common ancestor (in this case `no_base_reason` is
`NO_COMMON_ANCESTOR`). +
- the merged commits have multiple merge bases (happens for criss-cross-merges) and the base was
computed (in this case `no_base_reason` is `COMPUTED_BASE`). +
- a one sided merge strategy (e.g. `ours` or `theirs`) has been used and computing a base was not
required for the merge (in this case `no_base_reason` is `ONE_SIDED_MERGE_STRATEGY`). +
- the revision was not created by performing a Git merge operation (in this case `no_base_reason`
is `NO_MERGE_PERFORMED`). +
- the revision has been created before Gerrit started to store the base for conflicts (in this case
`no_base_reason` is `HISTORIC_DATA_WITHOUT_BASE`).
|`ours`               |optional|
The SHA1 of the commit that was used as "ours" for the Git merge that created the revision. +
- For merge commits that are created by the link:#create-change[Create Change] REST endpoint
"ours" is the SHA1 of the change's target branch (the branch that is specified as `branch` in the
link:#change-input[ChangeInput]). +
- For merge commits that are created by the link:#create-merge-patch-set-for-change[Create Merge
Patch Set For Change] REST endpoint "ours" is the SHA1 of the change's target branch (if in the
link:#merge-patch-set-input[MergePatchSetInput] `inherit_parent` is `false` and `base_change` is
not set), the current parent of the change (if in the
link:#merge-patch-set-input[MergePatchSetInput] `inherit_parent` is `true`) or the current
revision of the base change (if in the link:#merge-patch-set-input[MergePatchSetInput]
`inherit_parent` is `false` and `base_change` is set). +
- For the link:#cherry-pick[Cherry Pick Revision] and the
link:rest-api-projects.html#cherry-pick-commit[Cherry Pick Commit] REST endpoints "ours" is the
SHA1 of the commit onto which the revision/commit is being cherry-picked (e.g. the head of the
target branch or the revision of the base change). +
- For the link:#rebase-change[Rebase Change], the link:#rebase-revision[Rebase Revision] and the
link:#rebase-chain[Rebase Chain] REST endpoints "ours" is the SHA1 of the patch set that is being
rebased. +
Guaranteed to be set if `contains_conflicts` is `true`. If `contains_conflicts` is `false`, only
set if the revision was created by Gerrit as a result of performing a Git merge.
|`theirs`             |optional|
The SHA1 of the commit that was used as "theirs" for the Git merge that created the revision. +
- For merge commits that are created by the link:#create-change[Create Change] and the
link:#create-merge-patch-set-for-change[Create Merge Patch Set For Change] REST endpoints "theirs"
is the SHA1 of the source branch (the branch that is specified as `source` in the
link:#merge-input[MergeInput]). +
- For the link:#cherry-pick[Cherry Pick Revision] and the
link:rest-api-projects.html#cherry-pick-commit[Cherry Pick Commit] REST endpoints "theirs" is the
SHA1 of the revision/commit that is being cherry-picked. +
- For the link:#rebase-change[Rebase Change], the link:#rebase-revision[Rebase Revision] and the
link:#rebase-chain[Rebase Chain] REST endpoints" theirs" is the SHA1 of the new base onto which the
patch set is being rebased. +
Guaranteed to be set if `contains_conflicts` is `true`. If `contains_conflicts` is `false`, only
set if the revision was created by Gerrit as a result of performing a Git merge.
|`merge_strategy`     |optional|
The merge strategy was used for the Git merge that created the revision. +
Possible values: `resolve`, `recursive`, `simple-two-way-in-core`, `ours` and `theirs`.
|`no_base_reason`     |optional|
Reason why `base` is not set. +
Only set if `base` is not set. +
Possible values are: +
- `NO_COMMON_ANCESTOR`: The merged commits do not have a common ancestor. +
- `COMPUTED_BASE`: The merged commits have multiple merge bases (happens for criss-cross-merges)
and the base was computed. +
- `ONE_SIDED_MERGE_STRATEGY`: A one sided merge strategy (e.g. `ours` or `theirs`) has been used
and computing a base was not required for the merge. +
- `NO_MERGE_PERFORMED`: The revision was not created by performing a Git merge operation. +
- `HISTORIC_DATA_WITHOUT_BASE`: The revision has been created before Gerrit started to store the
base for conflicts.
|`contains_conflicts` ||
Whether any of the files in the revision has a conflict due to merging "ours" and "theirs". +
If "true" at least one of the files in the revision has a conflict and contains Git conflict
markers. The conflicts occurred while performing a merge between "ours" and "theirs". +
If "false", and "ours" and "theirs" are present, merging "ours" and "theirs" didn't have any
conflict. In this case the files in the revision may only contain Git conflict markers if they
were already present in "ours" or "theirs". +
If "false", and "ours" and "theirs" are not present, the revision was not created as a result of
performing a Git merge and hence doesn't contain conflicts.
|=============================

[[delete-change-message-input]]
=== DeleteChangeMessageInput
The `DeleteChangeMessageInput` entity contains the options for deleting a change message.

[options="header",cols="1,^1,5"]
|=============================
|Field Name               ||Description
|`reason`                 |optional|
The reason why the change message should be deleted. +
If set, the change message will be replaced with
"Change message removed by: `name`\nReason: `reason`",
or just "Change message removed by: `name`." if not set.
|=============================

[[delete-comment-input]]
=== DeleteCommentInput
The `DeleteCommentInput` entity contains the option for deleting a comment.

[options="header",cols="1,^1,5"]
|=============================
|Field Name               ||Description
|`reason`                 |optional|
The reason why the comment should be deleted. +
If set, the comment's message will be replaced with
"Comment removed by: `name`; Reason: `reason`",
or just "Comment removed by: `name`." if not set.
|=============================

[[delete-reviewer-input]]
=== DeleteReviewerInput
The `DeleteReviewerInput` entity contains options for the deletion of a
reviewer.

[options="header",cols="1,^1,5"]
|=============================
|Field Name      ||Description
|`notify`        |optional|
Notify handling that defines to whom email notifications should be sent
after the reviewer is deleted. +
Allowed values are `NONE`, `OWNER`, `OWNER_REVIEWERS` and `ALL`. +
If not set, the default is `ALL`.
|`notify_details`|optional|
Additional information about whom to notify about the update as a map
of link:user-notify.html#recipient-types[recipient type] to
link:#notify-info[NotifyInfo] entity.
|=============================

[[delete-vote-input]]
=== DeleteVoteInput
The `DeleteVoteInput` entity contains options for the deletion of a
vote.

[options="header",cols="1,^1,5"]
|=============================
|Field Name      ||Description
|`label`         |optional|
The label for which the vote should be deleted. +
If set, must match the label in the URL.
|`notify`        |optional|
Notify handling that defines to whom email notifications should be sent
after the vote is deleted. +
Allowed values are `NONE`, `OWNER`, `OWNER_REVIEWERS` and `ALL`. +
If not set, the default is `ALL`.
|`notify_details`|optional|
Additional information about whom to notify about the update as a map
of link:user-notify.html#recipient-types[recipient type] to
link:#notify-info[NotifyInfo] entity.
|`ignore_automatic_attention_set_rules`|optional|
If set to true, ignore all automatic attention set rules described in the
link:user-attention-set.html[attention set]. When not set, the default is false.
|`reason`         |optional|
The reason why this vote is deleted. Will +
go into the change message.
|=============================

[[description-input]]
=== DescriptionInput
The `DescriptionInput` entity contains information for setting a description.

[options="header",cols="1,6"]
|===========================
|Field Name     |Description
|`description`  |The description text.
|===========================

[[diff-content]]
=== DiffContent
The `DiffContent` entity contains information about the content differences
in a file.

[options="header",cols="1,^1,5"]
|==========================
|Field Name     ||Description
|`a`            |optional|Content only in the file on side A (deleted in B).
|`b`            |optional|Content only in the file on side B (added in B).
|`ab`           |optional|Content in the file on both sides (unchanged).
|`edit_a`       |only present when the `intraline` parameter is set and the
DiffContent is a replace, i.e. both `a` and `b` are present|
Text sections deleted from side A as a
link:#diff-intraline-info[DiffIntralineInfo] entity.
|`edit_b`       |only present when the `intraline` parameter is set and the
DiffContent is a replace, i.e. both `a` and `b` are present|
Text sections inserted in side B as a
link:#diff-intraline-info[DiffIntralineInfo] entity.
|`due_to_rebase`|not set if `false`|Indicates whether this entry was introduced by a
rebase.
|`due_to_move`|not set if `false`|Indicates whether this entry was introduced by a
move operation.
|`skip`         |optional|count of lines skipped on both sides when the file is
too large to include all common lines.
|`common`       |optional|Set to `true` if the region is common according
to the requested ignore-whitespace parameter, but a and b contain
differing amounts of whitespace. When present and true a and b are
used instead of ab.
|==========================

[[diff-file-meta-info]]
=== DiffFileMetaInfo
The `DiffFileMetaInfo` entity contains meta information about a file diff.

[options="header",cols="1,^1,5"]
|==========================
|Field Name    ||Description
|`name`        ||The name of the file.
|`content_type`||The content type of the file. For the commit message and merge
list the value is `text/x-gerrit-commit-message` and `text/x-gerrit-merge-list`
respectively. For git links the value is `x-git/gitlink`. For symlinks the value
is `x-git/symlink`. For regular files the value is the file mime type (e.g.
`text/x-java`, `text/x-c++src`, etc...).
|`lines`       ||The total number of lines in the file.
|`web_links`   |optional|
Links to the file in external sites as a list of
link:rest-api-changes.html#web-link-info[WebLinkInfo] entries.
|==========================

[[diff-info]]
=== DiffInfo
The `DiffInfo` entity contains information about the diff of a file
in a revision.

If the link:#weblinks-only[weblinks-only] parameter is specified, only
the `web_links` field is set.

[options="header",cols="1,^1,5"]
|==========================
|Field Name        ||Description
|`meta_a`          |not present when the file is added|
Meta information about the file on side A as a
link:#diff-file-meta-info[DiffFileMetaInfo] entity.
|`meta_b`          |not present when the file is deleted|
Meta information about the file on side B as a
link:#diff-file-meta-info[DiffFileMetaInfo] entity.
|`change_type`     ||The type of change (`ADDED`, `MODIFIED`, `DELETED`, `RENAMED`
`COPIED`, `REWRITE`).
|`intraline_status`|only set when the `intraline` parameter was specified in the request|
Intraline status (`OK`, `ERROR`, `TIMEOUT`).
|`diff_header`     ||A list of strings representing the patch set diff header.
|`content`         ||The content differences in the file as a list of
link:#diff-content[DiffContent] entities.
|`web_links`       |optional|
Links to the file diff in external sites as a list of
link:rest-api-changes.html#diff-web-link-info[DiffWebLinkInfo] entries.
|`edit_web_links`   |optional|
Links to edit the file in external sites as a list of
link:rest-api-changes.html#web-link-info[WebLinkInfo] entries.
|`binary`          |not set if `false`|Whether the file is binary.
|==========================

[[diff-intraline-info]]
=== DiffIntralineInfo
The `DiffIntralineInfo` entity contains information about intraline edits in a
file.

The information consists of a list of `<skip length, edit length>` pairs, where
the skip length is the number of characters between the end of the previous edit
and the start of this edit, and the edit length is the number of edited characters
following the skip. The start of the edits is from the beginning of the related
diff content lines. If the list is empty, the entire DiffContent should be considered
as unedited.

Note that the implied newline character at the end of each line is included in
the length calculation, and thus it is possible for the edits to span newlines.

[[diff-web-link-info]]
=== DiffWebLinkInfo
The `DiffWebLinkInfo` entity extends link:#web-link-info[WebLinkInfo] and
describes a link on a diff screen to an external site.

[options="header",cols="1,^1,5"]
|=======================
|Field Name||Description
|`name`     ||See link:#web-link-info[WebLinkInfo]
|`tooltip`  |optional|See link:#web-link-info[WebLinkInfo]
|`url`      ||See link:#web-link-info[WebLinkInfo]
|`image_url`|optional|See link:#web-link-info[WebLinkInfo]
|show_on_side_by_side_diff_view||
Whether the web link should be shown on the side-by-side diff screen.
|show_on_unified_diff_view||
Whether the web link should be shown on the unified diff screen.
|=======================

[[apply-provided-fix-input]]
=== ApplyProvidedFixInput
The `ApplyProvidedFixInput` entity contains the fixes to be applied on a review.

[[custom-keyed-values-input]]
=== CustomKeyedValuesInput

The `CustomKeyedValuesInput` entity contains information about custom keyed values
to add to, and/or remove from, a change.

[options="header",cols="1,^1,5"]
|=======================
|Field Name||Description
|`add`     |optional|The map of custom keyed values to be added to the change.
|`remove`  |optional|The list of custom keys to be removed from the change.
|=======================

[options="header",cols="1,6"]
|=======================
|Field Name              |Description
|`fix_replacement_infos` |A list of <<fix-replacement-info,FixReplacementInfo>>.
|=======================

[[edit-file-info]]
=== EditFileInfo
The `EditFileInfo` entity contains additional information
of a file within a change edit.

[options="header",cols="1,^1,5"]
|===========================
|Field Name    ||Description
|`web_links`   |optional|
Links to the diff info in external sites as a list of
link:#web-link-info[WebLinkInfo] entities.
|===========================

[[edit-info]]
=== EditInfo
The `EditInfo` entity contains information about a change edit.

[options="header",cols="1,^1,5"]
|===========================
|Field Name             ||Description
|`commit`               ||The commit of change edit as
link:#commit-info[CommitInfo] entity.
|`base_patch_set_number`||The patch set number of the patch set the change edit is based on.
|`base_revision`        ||The revision of the patch set the change edit is based on.
|`ref`                  ||The ref of the change edit.
|`fetch`                |optional|
Information about how to fetch this patch set. The fetch information is
provided as a map that maps the protocol name ("`git`", "`http`",
"`ssh`") to link:#fetch-info[FetchInfo] entities.
|`files`                |optional|
The files of the change edit as a map that maps the file names to
link:#file-info[FileInfo] entities.
|`contains_git_conflicts`  |optional, not set if `false`|
Whether the change edit contains conflicts. +
If `true`, some of the file contents of the change edit contain git conflict
markers to indicate the conflicts. +
Only set if this edit info is returned in response to a request that
link:#rebase-edit[rebases the change edit] and conflicts are allowed.
|===========================

[[enabled-info]]
=== IsFlowsEnabledInfo
The `IsFlowsEnabledInfo` entity contains information about whether flows is enabled.

[options="header",cols="1,^1,5"]
|===========================
|Field Name    ||Description
|`enabled`     ||A boolean indicating whether the feature is enabled.
|===========================

[[evaluate-change-query-expression-result-info]]
=== EvaluateChangeQueryExpressionResultInfo
The `EvaluateChangeQueryExpressionResultInfo` entity contains the result of
evaluating a change query expression.

[options="header",cols="1,^1,5"]
|===============================
|Field Name        ||Description
|`status`          ||Whether the change matches the change query expression.
|`passing_atoms`   ||List of passing leaf atoms (atoms that match the change).
|`failing_atoms`   ||List of failing leaf atoms (atoms that do not match the
change).
|`atom_explanation`|optional|Explanations for why atoms pass or fail.
Explanations are only available for a few atoms, for most atoms no explanation
is provided. Not set if none of the atoms has an explanation.
|===============================

[[fetch-info]]
=== FetchInfo
The `FetchInfo` entity contains information about how to fetch a patch
set via a certain protocol.

[options="header",cols="1,^1,5"]
|==========================
|Field Name    ||Description
|`url`         ||The URL of the project.
|`ref`         ||The ref of the patch set.
|`commands`    |optional|
The download commands for this patch set as a map that maps the command
names to the commands. +
Only set if link:#download-commands[download commands] are requested.
|==========================

[[file-content-input]]
=== FileContentInput
The `FileContentInput` entity contains information for creating/updating a file
in a change edit.

[options="header",cols="1,^1,5"]
|==============================
|Field Name       ||Description
|`binary_content` |optional|The file content as a base-64 encoded data URI. If
no content is provided, an empty is created or if an existing file is updated
the file content is removed so that the file becomes empty. The content must be
a SHA1 if the file mode is `160000` (gitlink).
|`file_mode`      |optional|The file mode in octal format. Supported values are
`100644` (regular file), `100755` (executable file), `120000` (symlink) and
`160000` (gitlink).  If unset, new files are created with file mode `100644`
(regular file) and for existing files the existing file mode is kept.
|==============================

[[file-info]]
=== FileInfo
The `FileInfo` entity contains information about a file in a patch set.

[options="header",cols="1,^1,5"]
|=============================
|Field Name      ||Description
|`status`        |optional|
The status of the file ("`A`"=Added, "`D`"=Deleted, "`R`"=Renamed,
"`C`"=Copied, "`W`"=Rewritten). +
Not set if the file was Modified ("`M`").
|`binary`        |not set if `false`|Whether the file is binary.
|`old_path`      |optional|
The old file path. +
Only set if the file was renamed or copied.
|`lines_inserted`|optional|
Number of inserted lines. +
Not set for binary files or if no lines were inserted. +
An empty last line is not included in the count and hence this number can
differ by one from details provided in <<diff-info,DiffInfo>>.
|`lines_deleted` |optional|
Number of deleted lines. +
Not set for binary files or if no lines were deleted. +
An empty last line is not included in the count and hence this number can
differ by one from details provided in <<diff-info,DiffInfo>>.
|`size_delta`    ||
Number of bytes by which the file size increased/decreased.
|`size`          || File size in bytes.
|`old_mode`        |optional|File mode in octal (e.g. 100644) at the old commit.
The first three digits indicate the file type and the last three digits contain
the file permission bits. For added files, this field will not be present.
|`new_mode`        |optional|File mode in octal (e.g. 100644) at the new commit.
The first three digits indicate the file type and the last three digits contain
the file permission bits. For deleted files, this field will not be present.
|`old_sha`        |optional|SHA-1 of the file content at the old commit.
For added files, this field will not be present.
|`new_sha`        |optional|SHA-1 of the file content at the new commit.
For deleted files, this field will not be present.
|=============================

[[fix-input]]
=== FixInput
The `FixInput` entity contains options for fixing commits using the
link:#fix-change[fix change] endpoint.

[options="header",cols="1,6"]
|==========================
|Field Name                          |Description
|`delete_patch_set_if_commit_missing`|If true, delete patch sets from the
database if they refer to missing commit options.
|`expect_merged_as`                  |If set, check that the change is
merged into the destination branch as this exact SHA-1. If not, insert
a new patch set referring to this commit.
|==========================

[[fix-suggestion-info]]
=== FixSuggestionInfo
The `FixSuggestionInfo` entity represents a suggested fix.

[options="header",cols="1,^1,5"]
|==========================
|Field Name         ||Description
|`fix_id`           |generated, don't set|The <<fix-id,UUID>> of the suggested
fix. It will be generated automatically and hence will be ignored if it's set
for input objects.
|`description`      ||A description of the suggested fix.
|`replacements`     ||A list of <<fix-replacement-info,FixReplacementInfo>>
entities indicating how the content of one or several files should be modified.
Within a file, they should refer to non-overlapping regions.
|==========================

[[fix-replacement-info]]
=== FixReplacementInfo
The `FixReplacementInfo` entity describes how the content of a file should be
replaced by another content.

[options="header",cols="1,6"]
|==========================
|Field Name      |Description
|`path`          |The path of the file which should be modified. Any file in
the repository may be modified. The commit message can be modified via the
magic file `/COMMIT_MSG` though only the part below the generated header of
that magic file can be modified. References to the header lines will result in
errors when the fix is applied.
|`range`         |A <<comment-range,CommentRange>> indicating which content
of the file should be replaced. Lines in the file are assumed to be separated
by the line feed character.
|`replacement`   |The content which should be used instead of the current one.
|==========================

[[flow-info]]
=== FlowInfo
The `FlowInfo` entity contains information about a flow. A flow is an automation
rule on a change that triggers actions on the change when the flow conditions
become satisfied. For example, a flow can be an automation rule that adds a
reviewer to the change when the change has been verified by the CI.

[options="header",cols="1,^1,5"]
|==============================
|Field Name       ||Description
|`uuid`           ||The universally unique identifier that identifies the flow.
|`owner`          ||The owner of the flow as an
link:rest-api-accounts.html#account-info[AccountInfo] entity.
|`created`        ||The link:rest-api.html#timestamp[timestamp] of when the flow
was created.
|`stages`         ||The stages of this flow as a list of
link:#flow-stage-info[FlowStageInfo] entities (sorted by execution order).
|`last_evaluated` |optional|The link:rest-api.html#timestamp[timestamp] of when
the flow was last evaluated. Not set if the flow has not been evaluated yet.
|==============================

[[flow-action-info]]
=== FlowActionInfo
The `FlowActionInfo` entity contains information about a flow action. A flow
action is an action that should be triggered when the condition of a
link:#flow-expression-info[FlowExpressionInfo] becomes satisfied.

[options="header",cols="1,6"]
|=========================
|Field Name   |Description
|`name`       |The name of the action. Which actions are supported depends on
the flow service implementation.
|`parameters` |Parameters for the action as list of strings. Which parameters
are supported and their format depends on the flow service implementation.
|=========================

[[flow-expression-info]]
=== FlowExpressionInfo
The `FlowExpressionInfo` entity contains information about a flow expression. A
flow expression defines an action that should be triggered when a condition
becomes satisfied.

[options="header",cols="1,6"]
|========================
|Field Name  ||Description
|`condition` ||The condition which must be satisfied for the action to be
triggered. Can contain multiple conditions separated by comma. The syntax of the
condition depends on the flow service implementation.
|`action`    |optional|The action that should be triggered when the condition is
satisfied as a link:#flow-action-info[FlowActionInfo] entity.
|========================

[[flow-input]]
=== FlowInput
The `FlowInput` entity defines the properties for creating a new flow.

[options="header",cols="1,6"]
|================================
|Field Name          |Description
|`stage_expressions` |The expressions for the stages of the flow (sorted by
execution order) as  a list of link:#flow-expression-info[FlowExpressionInfo]
entities.
|================================

[[flow-stage-info]]
=== FlowStageInfo
The `FlowStageInfo` entity contains information about a stage in a flow. A flow
stage consists out of a flow expression that defines an action that should be
triggered when a condition becomes satisfied and a status.

[options="header",cols="1,^1,5"]
|==========================
|Field Name   ||Description
|`expression` ||The expression defining the condition and the action of
this stage as a link:#flow-expression-info[FlowExpressionInfo] entity.
|`state`      ||The state for this stage. Can be `PENDING` (the condition of
the stage is not satisfied yet or the action has not been executed yet), `DONE`
(the condition of the stage is satisfied and the action has been executed),
`FAILED` (the stage has a non-recoverable error, e.g. performing the action has
failed) or `TERMINATED` (the stage has been terminated without having been
executed, e.g. because a previous stage failed or because it wasn't done within
a timeout).
|`message`    |optional|Optional message for the stage.
|==========================

[[git-person-info]]
=== GitPersonInfo
The `GitPersonInfo` entity contains information about the
author/committer of a commit.

[options="header",cols="1,6"]
|==========================
|Field Name    |Description
|`name`        |The name of the author/committer.
|`email`       |The email address of the author/committer.
|`date`        |The link:rest-api.html#timestamp[timestamp] of when
this identity was constructed.
|`tz`          |The timezone offset from UTC of when this identity was
constructed.
|==========================

[[group-base-info]]
=== GroupBaseInfo
The `GroupBaseInfo` entity contains base information about the group.

[options="header",cols="1,6"]
|==========================
|Field Name    |Description
|`id`          |The UUID of the group.
|`name`        |The name of the group.
|==========================

[[hashtags-input]]
=== HashtagsInput

The `HashtagsInput` entity contains information about hashtags to add to,
and/or remove from, a change.

[options="header",cols="1,^1,5"]
|=======================
|Field Name||Description
|`add`     |optional|The list of hashtags to be added to the change.
|`remove`  |optional|The list of hashtags to be removed from the change.
|=======================

[[included-in-info]]
=== IncludedInInfo
The `IncludedInInfo` entity contains information about the branches a
change was merged into and tags it was tagged with. The branch or tag
must have 'refs/head/' or 'refs/tags/' prefix respectively.

[options="header",cols="1,^1,5"]
|=======================
|Field Name||Description
|`branches`||The list of branches this change was merged into.
Each branch is listed without the 'refs/head/' prefix.
|`tags`    ||The list of tags this change was tagged with.
Each tag is listed without the 'refs/tags/' prefix.
|`external`|optional|A map that maps a name to a list of external
systems that include this change, e.g. a list of servers on which this
change is deployed.
|=======================

[[label-info]]
=== LabelInfo
The `LabelInfo` entity contains information about a label on a change, always
corresponding to the current patch set.

There are two options that control the contents of `LabelInfo`:
link:#labels[`LABELS`] and link:#detailed-labels[`DETAILED_LABELS`].

* Using `LABELS` will skip the `all.permitted_voting_range` attribute.
* Using `DETAILED_LABELS` will include the `all.permitted_voting_range`
  attribute.

[options="header",cols="1,^1,5"]
|===========================
|Field Name    ||Description
|`optional`    |not set if `false`|
Whether the label is optional. Optional means the label may be set, but
it's neither necessary for submission nor does it block submission if
set.
|`description` |optional| The description of the label.
|`approved`    |optional|One user who approved this label on the change
(voted the maximum value) as an
link:rest-api-accounts.html#account-info[AccountInfo] entity.
|`rejected`    |optional|One user who rejected this label on the change
(voted the minimum value) as an
link:rest-api-accounts.html#account-info[AccountInfo] entity.
|`recommended` |optional|One user who recommended this label on the
change (voted positively, but not the maximum value) as an
link:rest-api-accounts.html#account-info[AccountInfo] entity.
|`disliked`    |optional|One user who disliked this label on the change
(voted negatively, but not the minimum value) as an
link:rest-api-accounts.html#account-info[AccountInfo] entity.
|`blocking`    |optional|If `true`, the label blocks submit operation.
If not set, the default is false.
|`value`       |optional|The voting value of the user who
recommended/disliked this label on the change if it is not
"`+1`"/"`-1`".
|`default_value`|optional|The default voting value for the label.
This value may be outside the range specified in permitted_labels.
|votes|optional|A list of integers containing the vote values applied to this
label at the latest patchset.
|`all`         |optional|List of all approvals for this label as a list
of link:#approval-info[ApprovalInfo] entities. Items in this list may
not represent actual votes cast by users; if a user votes on any label,
a corresponding ApprovalInfo will appear in this list for all labels. +
The `permitted_voting_range` attribute is only set if the `DETAILED_LABELS`
option is requested.
|`values`      |optional|A map of all values that are allowed for this
label. The map maps the values ("`-2`", "`-1`", " `0`", "`+1`", "`+2`")
to the value descriptions.
|===========================

[[mergeable-info]]
=== MergeableInfo
The `MergeableInfo` entity contains information about the mergeability of a
change.

[options="header",cols="1,^1,5"]
|============================
|Field Name      ||Description
|`submit_type`   ||
Submit type used for this change, can be `MERGE_IF_NECESSARY`,
`FAST_FORWARD_ONLY`, `REBASE_IF_NECESSARY`, `REBASE_ALWAYS`, `MERGE_ALWAYS` or
`CHERRY_PICK`.
|`strategy`      |optional|
The strategy of the merge, can be `recursive`, `resolve`,
`simple-two-way-in-core`, `ours` or `theirs`.
|`mergeable`     ||
`true` if this change is cleanly mergeable, `false` otherwise
|`commit_merged` |optional|
`true` if this change is already merged, `false` otherwise
|`content_merged`|optional|
`true` if the content of this change is already merged, `false` otherwise
|`conflicts`     |optional|
A list of paths with conflicts
|`mergeable_into`|optional|
A list of other branch names where this change could merge cleanly
|============================

[[merge-input]]
=== MergeInput
The `MergeInput` entity contains information about the merge

[options="header",cols="1,^1,5"]
|==============================
|Field Name       ||Description
|`source`         ||
The source to merge from, e.g. a complete or abbreviated commit SHA-1,
a complete reference name, a short reference name under `refs/heads`, `refs/tags`,
or `refs/remotes` namespace, etc.
|`source_branch`  |optional|
A branch from which `source` is reachable. If specified,
`source` is checked for visibility and reachability against only this
branch. This speeds up the operation, especially for large repos with
many branches.
|`strategy`       |optional|
The strategy of the merge, can be `recursive`, `resolve`,
`simple-two-way-in-core`, `ours` or `theirs`, default will use project settings.
|`allow_conflicts`|optional, defaults to false|
If `true`, creating the merge succeeds also if there are conflicts. +
If there are conflicts the file contents of the created change contain
git conflict markers to indicate the conflicts. +
Callers can find out whether there were conflicts by checking the
`contains_git_conflicts` field in the link:#change-info[ChangeInfo]. +
If there are conflicts the change is marked as work-in-progress. +
This option is not supported for all merge strategies (e.g. it's
supported for `recursive` and `resolve`, but not for
`simple-two-way-in-core`).
|==============================

[[merge-patch-set-input]]
=== MergePatchSetInput
The `MergePatchSetInput` entity contains information about updating a new
change by creating a new merge commit.

[options="header",cols="1,^1,5"]
|==================================
|Field Name           ||Description
|`subject`            |optional|
The new subject for the change, if not specified, will reuse the current patch
set's subject
|`inherit_parent`     |optional, default to `false`|
Use the current patch set's first parent as the merge tip when set to `true`.
|`base_change`        |optional|
A link:#change-id[\{change-id\}] that identifies a change. When `inherit_parent`
is `false`, the merge tip will be the current patch set of the `base_change` if
it's set. Otherwise, the current branch tip of the destination branch will be used.
|`merge`              ||
The detail of the source commit for merge as a link:#merge-input[MergeInput]
entity.
|`author`             |optional|
The author of the commit to create. Must be an
link:rest-api-accounts.html#account-input[AccountInput] entity with at least
the `name` and `email` fields set.
The caller needs "Forge Author" permission when using this field.
This field does not affect the owner or the committer of the change, which will
continue to use the identity of the caller.
|`validation_options`   |optional|
Map with key-value pairs that are forwarded as options to the commit validation
listeners (e.g. can be used to skip certain validations). Which validation
options are supported depends on the installed commit validation listeners.
Gerrit core doesn't support any validation options, but commit validation
listeners that are implemented in plugins may. Please refer to the
documentation of the installed plugins to learn whether they support validation
options. Unknown validation options are silently ignored.
|==================================

[[move-input]]
=== MoveInput
The `MoveInput` entity contains information for moving a change to a new branch.

[options="header",cols="1,^1,5"]
|===========================
|Field Name          ||Description
|`destination_branch`||Destination branch
|`message`           |optional|
A message to be posted in this change's comments
|`keep_all_votes`    |optional, defaults to false|
By default, only veto votes that are blocking the change from submission are moved to
the destination branch. Using this option is only allowed for administrators,
because it can affect the submission behaviour of the change (depending on the label access
configuration and submissions rules).
|===========================

[[notify-info]]
=== NotifyInfo
The `NotifyInfo` entity contains detailed information about who should
be notified about an update. These notifications are sent out even if a
`notify` option in the request input disables normal notifications.
`NotifyInfo` entities are normally contained in a `notify_details` map
in the request input where the key is the
link:user-notify.html#recipient-types[recipient type].

[options="header",cols="1,^1,5"]
|=======================
|Field Name||Description
|`accounts`|optional|
A list of link:rest-api-accounts.html#account-id[account IDs] that
identify the accounts that should be should be notified.
|=======================

[[parent-info]]
=== ParentInfo
The `ParentInfo` entity contains information about the parent commit of a
patch-set.

[options="header",cols="1,^1,5"]
|=======================
|Field Name||Description
|`branch_name` |optional|Name of the target branch into which the parent commit
is merged.
|`commit_id` |optional|The commit SHA-1 of the parent commit, or null if the
current commit is root.
|`is_merged_in_target_branch` |optional, default to false| Set to true if the
parent commit is merged into the target branch.
|`change_id` |optional| If the parent commit is a patch-set of another gerrit
change, this field will hold the change ID of the parent change. Otherwise,
will be null.
|`change_number` |optional|If the parent commit is a patch-set of another gerrit
change, this field will hold the change number of the parent change. Otherwise,
will be null.
|`patch_set_number` |optional|If the parent commit is a patch-set of another gerrit
change, this field will hold the patch-set number of the parent change. Otherwise,
will be null.
|`change_status` |optional|If the parent commit is a patch-set of another gerrit
change, this field will hold the change status of the parent change. Otherwise,
will be null.
|=======================

[[private-input]]
=== PrivateInput
The `PrivateInput` entity contains information for changing the private
flag on a change.

[options="header",cols="1,^1,5"]
|=======================
|Field Name||Description
|`message` |optional|Message describing why the private flag was changed.
|=======================

[[problem-info]]
=== ProblemInfo
The `ProblemInfo` entity contains a description of a potential consistency problem
with a change. These are not related to the code review process, but rather
indicate some inconsistency in Gerrit's database or repository metadata related
to the enclosing change.

[options="header",cols="1,^1,5"]
|===========================
|Field Name||Description
|`message` ||Plaintext message describing the problem with the change.
|`status`  |optional|
The status of fixing the problem (`FIXED`, `FIX_FAILED`). Only set if a
fix was attempted.
|`outcome` |optional|
If `status` is set, an additional plaintext message describing the
outcome of the fix.
|===========================

[[publish-change-edit-input]]
=== PublishChangeEditInput
The `PublishChangeEditInput` entity contains options for the publishing of
change edit.

[options="header",cols="1,^1,5"]
|=============================
|Field Name      ||Description
|`notify`        |optional|
Notify handling that defines to whom email notifications should be sent
after the change edit is published. +
Allowed values are `NONE` and `ALL`. +
If not set, the default is `ALL`.
|`notify_details`|optional|
Additional information about whom to notify about the update as a map
of link:user-notify.html#recipient-types[recipient type] to
link:#notify-info[NotifyInfo] entity.
|=============================

[[pure-revert-info]]
=== PureRevertInfo
The `PureRevertInfo` entity describes the result of a pure revert check.

[options="header",cols="1,6"]
|======================
|Field Name      |Description
|`is_pure_revert`  |Outcome of the check as boolean.
|======================

[[push-certificate-info]]
=== PushCertificateInfo
The `PushCertificateInfo` entity contains information about a push
certificate provided when the user pushed for review with `git push
--signed HEAD:refs/for/<branch>`. Only used when signed push is
link:config-gerrit.html#receive.enableSignedPush[enabled] on the server.

[options="header",cols="1,6"]
|===========================
|Field Name|Description
|`certificate`|Signed certificate payload and GPG signature block.
|`key`        |
Information about the key that signed the push, along with any problems
found while checking the signature or the key itself, as a
link:rest-api-accounts.html#gpg-key-info[GpgKeyInfo] entity.
|===========================

[[range-info]]
=== RangeInfo
The `RangeInfo` entity stores the coordinates of a range.

[options="header",cols="1,6"]
|===========================
|Field Name   | Description
|`start`      | First index.
|`end`        | Last index.
|===========================

[[rebase-change-edit-input]]
=== RebaseChangeEditInput
The `RebaseChangeEditInput` entity contains information for rebasing a change edit.

[options="header",cols="1,^1,5"]
|====================================
|Field Name             ||Description
|`allow_conflicts`      |optional, defaults to false|
If `true`, the rebase also succeeds if there are conflicts. +
If there are conflicts the file contents of the rebased patch set contain
git conflict markers to indicate the conflicts. +
Callers can find out whether there were conflicts by checking the
`contains_git_conflicts` field in the returned link:#edit-info[EditInfo].
|====================================

[[rebase-input]]
=== RebaseInput
The `RebaseInput` entity contains information for changing parent when rebasing.

[options="header",cols="1,^1,5"]
|====================================
|Field Name             ||Description
|`base`                 |optional|
The new parent revision. This can be a ref or a SHA-1 to a concrete patchset. +
Alternatively, a change number can be specified, in which case the current
patch set is inferred. +
Empty string is used for rebasing directly on top of the target branch,
which effectively breaks dependency towards a parent change.
|`strategy`       |optional|
The strategy of the merge, can be `recursive`, `resolve`,
`simple-two-way-in-core`, `ours` or `theirs`, default will use project settings.
|`allow_conflicts`      |optional, defaults to false|
If `true`, the rebase also succeeds if there are conflicts. +
If there are conflicts the file contents of the rebased patch set contain
git conflict markers to indicate the conflicts. +
Callers can find out whether there were conflicts by checking the
`contains_git_conflicts` field in the returned link:#change-info[ChangeInfo]. +
If there are conflicts the change is marked as work-in-progress. +
Cannot be combined with the `on_behalf_of_uploader` option.
|`on_behalf_of_uploader`|optional, defaults to false|
If `true`, the rebase is done on behalf of the uploader. +
This means the uploader of the current patch set will also be the uploader of
the rebased patch set. The calling user will be recorded as the real user. +
Rebasing on behalf of the uploader is only supported for trivial rebases.
This means this option cannot be combined with the `allow_conflicts` option. +
In addition, rebasing on behalf of the uploader is only supported for the
current patch set of a change. +
If the caller is the uploader this flag is ignored and a normal rebase is done.
|`committer_email`|optional|
Rebase is committed using this email address. Only the registered emails
of the calling user or uploader (when `on_behalf_of_uploader` is `true`) are
considered valid. This option is not supported when rebasing a chain.
|`validation_options`   |optional|
Map with key-value pairs that are forwarded as options to the commit validation
listeners (e.g. can be used to skip certain validations). Which validation
options are supported depends on the installed commit validation listeners.
Gerrit core doesn't support any validation options, but commit validation
listeners that are implemented in plugins may. Please refer to the
documentation of the installed plugins to learn whether they support validation
options. Unknown validation options are silently ignored.
|====================================

[[rebase-chain-info]]
=== RebaseChainInfo

The `RebaseChainInfo` entity contains information about a chain of changes
that were rebased.

[options="header",cols="1,^1,5"]
|===========================
|Field Name                ||Description
|`rebased_changes`         ||List of the unsubmitted ancestors, as link:#change-info[ChangeInfo]
entities. Includes both rebased changes, and previously up-to-date ancestors. The list is ordered by
ancestry, where the oldest ancestor is the first.
|`contains_git_conflicts`  ||Whether any of the rebased changes has conflicts
due to rebasing.
|===========================

[[related-change-and-commit-info]]
=== RelatedChangeAndCommitInfo

The `RelatedChangeAndCommitInfo` entity contains information about
a related change and commit.

[options="header",cols="1,^1,5"]
|===========================
|Field Name                ||Description
|`project`                 ||The project of the change or commit.
|`change_id`               |optional|The Change-Id of the change.
|`commit`                  ||The commit as a
link:#commit-info[CommitInfo] entity.
|`_change_number`          |optional|The change number.
|`_revision_number`        |optional|The revision number.
|`_current_revision_number`|optional|The current revision number.
|`status`                  |optional|The status of the change. The status of
the change is one of (`NEW`, `MERGED`, `ABANDONED`).
|`submittable`             |optional|Boolean indicating whether the change is
submittable. +
Only populated if link:#get-related-changes-submittable[requested].
|`work_in_progress`   |optional, not set if `false`|Boolean indicating whether the change is
work in progress.
|===========================

[[related-changes-info]]
=== RelatedChangesInfo
The `RelatedChangesInfo` entity contains information about related
changes.

[options="header",cols="1,6"]
|===========================
|Field Name                |Description
|`changes`                 |A list of
link:#related-change-and-commit-info[RelatedChangeAndCommitInfo] entities
describing the related changes. Sorted by git commit order, newest to
oldest. Empty if there are no related changes.
|===========================


[[requirement]]
=== Requirement
The `Requirement` entity contains information about a requirement relative to a change.

[options="header",cols="1,^1,5"]
|===========================
|Field Name      | |Description
|`status`        | | Status of the requirement. Can be either `OK`, `NOT_READY` or `RULE_ERROR`.
|`fallback_text` | | A human readable reason
|`type`          | |
Alphanumerical (plus hyphens or underscores) string to identify what the requirement is and why it
was triggered. Can be seen as a class: requirements sharing the same type were created for a similar
reason, and the data structure will follow one set of rules.
|===========================


[[restore-input]]
=== RestoreInput
The `RestoreInput` entity contains information for restoring a change.

[options="header",cols="1,^1,5"]
|===========================
|Field Name    ||Description
|`message`     |optional|
Message to be added as review comment to the change when restoring the
change.
|===========================

[[revert-input]]
=== RevertInput
The `RevertInput` entity contains information for reverting a change.

[options="header",cols="1,^1,5"]
|=================================
|Field Name          ||Description
|`message`           |optional|
Commit message of the revert commit. If not specified, a default commit message is set.
|`notify`            |optional|
Notify handling that defines to whom email notifications should be sent
for reverting the change. +
Allowed values are `NONE`, `OWNER`, `OWNER_REVIEWERS` and `ALL`. +
If not set, the default is `ALL`.
|`notify_details`    |optional|
Additional information about whom to notify about the revert as a map
of link:user-notify.html#recipient-types[recipient type] to
link:#notify-info[NotifyInfo] entity.
|`topic`             |optional|
Name of the topic for the revert change. If not set, the default for Revert
endpoint is the topic of the change being reverted, and the default for the
RevertSubmission endpoint is `revert-{submission_id}-{timestamp.now}`.
Topic can't contain quotation marks.
|`work_in_progress`  |optional|
When present, change is marked as Work In Progress. The `notify` input is
used if it's present, otherwise it will be overridden to `NONE`. +
Notifications for the reverted change will only sent once the result change is
no longer WIP. +
If not set, the default is false.
|`validation_options`|optional|
Map with key-value pairs that are forwarded as options to the commit validation
listeners (e.g. can be used to skip certain validations). Which validation
options are supported depends on the installed commit validation listeners.
Gerrit core doesn't support any validation options, but commit validation
listeners that are implemented in plugins may. Please refer to the
documentation of the installed plugins to learn whether they support validation
options. Unknown validation options are silently ignored.
|=================================

[[revert-submission-info]]
=== RevertSubmissionInfo
The `RevertSubmissionInfo` entity describes the revert changes.

[options="header",cols="1,6"]
|==============================
|Field Name       | Description
|`revert_changes` |
A list of link:#change-info[ChangeInfo] that describes the revert changes. Each
entity in that list is a revert change that was created in that revert
submission.
|==============================

[[review-info]]
=== ReviewInfo
The `ReviewInfo` entity contains information about a review.

[options="header",cols="1,6"]
|===========================
|Field Name     |Description
|`labels`       |
The labels of the review as a map that maps the label names to the
voting values.
|===========================

[[review-update-info]]
=== ReviewerUpdateInfo
The `ReviewerUpdateInfo` entity contains information about updates to
change's reviewers set.

[options="header",cols="1,6"]
|===========================
|Field Name     |Description
|`updated`|
Timestamp of the update.
|`updated_by`|
The account which modified state of the reviewer in question as
link:rest-api-accounts.html#account-info[AccountInfo] entity.
|`reviewer`|
The reviewer added or removed from the change as an
link:rest-api-accounts.html#account-info[AccountInfo] entity. For
reviewers by email the `AccountInfo` doesn't contain an account ID but
only the email and optionally a name.
|`state`|
The reviewer state, one of `REVIEWER`, `CC` or `REMOVED`.
|===========================

[[review-input]]
=== ReviewInput
The `ReviewInput` entity contains information for adding a review to a
revision.

[options="header",cols="1,^1,5"]
|============================
|Field Name                             ||Description
|`message`                              |optional|
The message to be added as review comment.
|`tag`                                  |optional|
Apply this tag to the review comment message, votes, and inline
comments. Tags with an 'autogenerated:' prefix may be used by CI or other
automated systems to distinguish them from human reviews. If another
message was posted on a newer patchset, but with the same tag, then the older
message will be hidden in the UI. Suffixes starting with `~` are not considered,
so `autogenerated:my-ci-system~trigger` and `autogenerated:my-ci-system~result`
will be considered being the same tag with regards to the hiding rule.
|`labels`                               |optional|
The votes that should be added to the revision as a map that maps the
label names to the voting values.
|`comments`                             |optional|
The comments that should be added as a map that maps a file path to a
list of link:#comment-input[CommentInput] entities.
|`drafts`                               |optional|
Draft handling that defines how draft comments are handled that are
already in the database but that were not also described in this
input. +
Allowed values are `PUBLISH`, `PUBLISH_ALL_REVISIONS` and `KEEP`. All values
except `PUBLISH_ALL_REVISIONS` operate only on drafts for a single revision. +
Only `KEEP` is allowed when used in conjunction with `on_behalf_of`. +
If not set, the default is `KEEP`. If `on_behalf_of` is set, then no other value
besides `KEEP` is allowed.
|`draft_ids_to_publish`                |optional|
List of draft IDs to be published. The draft IDs should belong to the current
user and be valid. If `drafts` is set to `PUBLISH`, then draft IDs should
contain drafts for the same revision that is requested for review. If `drafts`
is set to `KEEP`, then `draft_ids_to_publish` will be ignored and no draft
comments will be published. +
If not set, the default is to publish all drafts according to the `drafts` field.
|`notify`                              |optional|
Notify handling that defines to whom email notifications should be sent
after the review is stored. +
Allowed values are `NONE`, `OWNER`, `OWNER_REVIEWERS` and `ALL`. +
If not set, the default is `ALL`.
|`notify_details`                      |optional|
Additional information about whom to notify about the update as a map
of link:user-notify.html#recipient-types[recipient type] to
link:#notify-info[NotifyInfo] entity.
|`omit_duplicate_comments`             |optional|
If `true`, comments with the same content at the same place will be omitted.
|`on_behalf_of`                        |optional|
link:rest-api-accounts.html#account-id[\{account-id\}] the review
should be posted on behalf of. To use this option the caller must
have been granted `labelAs-NAME` permission for all keys of labels.
|`reviewers`                           |optional|
A list of link:rest-api-changes.html#reviewer-input[ReviewerInput]
representing reviewers that should be added/removed to/from the change.
|`ready`                               |optional|
If true, and if the change is work in progress, then start review.
It is an error for both `ready` and `work_in_progress` to be true.
|`work_in_progress`                    |optional|
If true, mark the change as work in progress. It is an error for both
`ready` and `work_in_progress` to be true.
|`add_to_attention_set`                |optional|
list of link:#attention-set-input[AttentionSetInput] entities to add
to the link:user-attention-set.html[attention set]. Users that are not reviewers,
ccs, owner, or uploader are silently ignored.
|`remove_from_attention_set`           |optional|
list of link:#attention-set-input[AttentionSetInput] entities to remove
from the link:user-attention-set.html[attention set].
|`ignore_automatic_attention_set_rules`|optional|
If set to true, ignore all automatic attention set rules described in the
link:user-attention-set.html[attention set]. Updates in add_to_attention_set
and remove_from_attention_set are not ignored.
|`response_format_options`     |optional|
List of link:#query-options[query options] to format the response.
|============================

[[review-result]]
=== ReviewResult
The `ReviewResult` entity contains information regarding the updates
that were made to a review.

[options="header",cols="1,^1,5"]
|============================
|Field Name               ||Description
|`labels`                 |optional|
Map of labels to values after the review was posted. Null if any reviewer
additions were rejected.
|`reviewers`              |optional|
Map of account or group identifier to
link:rest-api-changes.html#reviewer-result[ReviewerResult]
representing the outcome of adding/removing a reviewer.
Absent if no reviewer additions were requested.
|`ready`                  |optional|
If true, the change was moved from WIP to ready for review as a result of this
action. Not set if false.
|`error`                  |optional|
Error message for non-200 responses.
|`change_info`            ||
Post-update change information.
|============================

[[reviewer-info]]
=== ReviewerInfo
The `ReviewerInfo` entity contains information about a reviewer and its
votes on a change.

`ReviewerInfo` has the same fields as
link:rest-api-accounts.html#account-info[AccountInfo] and includes
link:#detailed-accounts[detailed account information].
In addition `ReviewerInfo` has the following fields:

[options="header",cols="1,6"]
|==========================
|Field Name    |Description
|`approvals`   |
The approvals of the reviewer as a map that maps the label names to the
approval values ("`-2`", "`-1`", "`0`", "`+1`", "`+2`").
|`_account_id`   |
This field is inherited from `AccountInfo` but is optional here if an
unregistered reviewer was added by email. See
link:rest-api-changes.html#add-reviewer[add-reviewer] for details.
|==========================

[[reviewer-input]]
=== ReviewerInput
The `ReviewerInput` entity contains information for adding or removing
reviewers to/from the change.

[options="header",cols="1,^1,5"]
|=============================
|Field Name      ||Description
|`reviewer`      ||
The link:rest-api-accounts.html#account-id[ID] of one account that
should be added/removed as reviewer or the link:rest-api-groups.html#group-id[
ID] of one internal group for which all members should be added as reviewers. +
If an ID identifies both an account and a group, only the account is
added as reviewer to the change.
External groups, such as LDAP groups, will be silently omitted from a
link:#set-review[set-review] or
link:rest-api-changes.html#add-reviewer[add-reviewer] call. A group can only be
specified for adding reviewers, not for removing them.
|`state`         |optional|
Add reviewer in this state. Possible reviewer states are `REVIEWER`,
`CC` and `REMOVED`. If not given, defaults to `REVIEWER`.
|`confirmed`     |optional|
Whether adding the reviewer is confirmed. +
The Gerrit server may be configured to
link:config-gerrit.html#addreviewer.maxWithoutConfirmation[require a
confirmation] when adding a group as reviewer that has many members.
|`notify`        |optional|
Notify handling that defines to whom email notifications should be sent
after the reviewer is added. +
Allowed values are `NONE`, `OWNER`, `OWNER_REVIEWERS` and `ALL`. +
If not set, the default is `ALL`.
|`notify_details`|optional|
Additional information about whom to notify about the update as a map
of link:user-notify.html#recipient-types[recipient type] to
link:#notify-info[NotifyInfo] entity.
|=============================

[[reviewer-result]]
=== ReviewerResult
The `ReviewerResult` entity describes the result of modifying reviewers of
a change.

[options="header",cols="1,^1,5"]
|===========================
|Field Name    ||Description
|`input`    ||
Value of the `reviewer` field from link:#reviewer-input[ReviewerInput]
set while adding the reviewer.
|`reviewers`   |optional|
The newly added reviewers as a list of link:#reviewer-info[
ReviewerInfo] entities.
|`ccs`         |optional|
The newly CCed accounts as a list of
link:rest-api-accounts.html#account-info[AccountInfo] entities. This field will
only appear if the requested `state` for the reviewer was `CC`.
|`removed`      |optional|
The newly removed accounts as a list of
link:rest-api-accounts.html#account-info[AccountInfo] entities.
This field will only appear if the requested `state` for the reviewer was
`REMOVED`.
|`error`       |optional|
Error message explaining why the reviewer could not be added. +
If a group was specified in the input and an error is returned, it
means that none of the members were added as reviewer.
|`confirm`     |`false` if not set|
Whether adding the reviewer requires confirmation.
|===========================

[[revision-info]]
=== RevisionInfo
The `RevisionInfo` entity contains information about a patch set.
Not all fields are returned by default.  Additional fields can
be obtained by adding `o` parameters as described in
link:#list-changes[Query Changes].

[options="header",cols="1,^1,5"]
|===========================
|Field Name    ||Description
|`kind`        ||The change kind. Valid values are `REWORK`, `TRIVIAL_REBASE`,
`TRIVIAL_REBASE_WITH_MESSAGE_UPDATE`, `MERGE_FIRST_PARENT_UPDATE`,
`NO_CODE_CHANGE`, and `NO_CHANGE`.
|`_number`     ||The patch set number, or `edit` if the patch set is an edit.
|`created`     ||
The link:rest-api.html#timestamp[timestamp] of when the patch set was
created.
|`uploader`    ||
The uploader of the patch set as an
link:rest-api-accounts.html#account-info[AccountInfo] entity.
|`real_uploader`|optional|
The real uploader of the patch set as an
link:rest-api-accounts.html#account-info[AccountInfo] entity. +
Only set if the upload was done on behalf of another user.
|`ref`         ||The Git reference for the patch set.
|`fetch`       ||
Information about how to fetch this patch set. The fetch information is
provided as a map that maps the protocol name ("`git`", "`http`",
"`ssh`") to link:#fetch-info[FetchInfo] entities. This information is
only included if a plugin implementing the
link:intro-project-owner.html#download-commands[download commands]
interface is installed.
|`commit`      |optional|The commit of the patch set as
link:#commit-info[CommitInfo] entity.
|`parents_data`     |optional|
The parent commits of this patch-set commit as a list of
link:#parent-info[ParentInfo] entities. In each parent, we include the target
branch name if the parent is a merged commit in the target branch. Otherwise,
we include the change and patch-set numbers of the parent change. +
Only set if the `PARENTS` option is set.
|`branch`      | optional|The name of the target branch that this revision is
set to be merged into. +
Note that if the change is moved with the link:#move-change[Move Change]
endpoint, this field can be different for different patchsets. For example,
if the change is moved and a new patchset is uploaded afterwards, the
link:#revision-info[RevisionInfo] of the previous patchset will contain the old
`branch`, but the newer patchset will contain the new `branch`.
|`files`       |optional|
The files of the patch set as a map that maps the file names to
link:#file-info[FileInfo] entities. Only set if
link:#current-files[CURRENT_FILES] or link:#all-files[ALL_FILES]
option is requested.
|`actions`     |optional|
Actions the caller might be able to perform on this revision. The
information is a map of view name to link:#action-info[ActionInfo]
entities.
|`reviewed`     |optional|
Indicates whether the caller is authenticated and has commented on the
current revision. Only set if link:#reviewed[REVIEWED] option is requested.
|`commit_with_footers` |optional|
If the link:#commit-footers[COMMIT_FOOTERS] option is requested and
this is the current patch set, contains the full commit message with
Gerrit-specific commit footers, as if this revision were submitted
using the link:project-configuration.html#cherry_pick[Cherry Pick]
submit type.
|`push_certificate` |optional|
If the link:#push-certificates[PUSH_CERTIFICATES] option is requested,
contains the push certificate provided by the user when uploading this
patch set as a link:#push-certificate-info[PushCertificateInfo] entity.
This field is always set if the option is requested; if no push
certificate was provided, it is set to an empty object.
|`description` |optional|
The description of this patchset, as displayed in the patchset
selector menu. May be null if no description is set.
|`conflicts`   |optional|
Information about conflicts in this revision as a
link:#conflicts-info[ConflictsInfo] entity. +
Only set for revisions that were created by Gerrit as a result of
performing a Git merge (merge commits that were created by the
link:#create-change[Create Change] and the
link:#create-merge-patch-set-for-change[Create Merge Patch Set For
Change] REST endpoints and revisions created by the
link:#cherry-pick[Cherry Pick Revision],
link:rest-api-projects.html#cherry-pick-commit[Cherry Pick Commit],
link:#rebase-change[Rebase Change] or link:#rebase-chain[Rebase Chain]
REST endpoints). +
Absence of this field, doesn't guarantee absence of conflicts. It can
also be missing for revisions with conflicts that were created before
the field was introduced or where the merge was performed locally (not
by Gerrit operation).
|===========================

[[rule-input]]
=== RuleInput
The `RuleInput` entity contains information to test a Prolog rule.

[options="header",cols="1,^1,5"]
|===========================
|Field Name      ||Description
|`rule`||
Prolog code to execute instead of the code in `refs/meta/config`.
|`filters`|`RUN` if not set|
When `RUN` filter rules in the parent projects are called to
post-process the results of the project specific rule. This
behavior matches how the rule will execute if installed. +
If `SKIP` the parent filters are not called, allowing the test
to return results from the input rule.
|===========================

[[submit-input]]
=== SubmitInput
The `SubmitInput` entity contains information for submitting a change.

[options="header",cols="1,^1,5"]
|=============================
|Field Name      ||Description
|`on_behalf_of`  |optional|
If set, submit the change on behalf of the given user. The value may take any
format link:rest-api-accounts.html#account-id[accepted by the accounts REST
API]. Using this option requires
link:access-control.html#category_submit_on_behalf_of[Submit (On Behalf Of)]
permission on the branch.
|`notify`        |optional|
Notify handling that defines to whom email notifications should be sent after
the change is submitted. +
Allowed values are `NONE`, `OWNER`, `OWNER_REVIEWERS` and `ALL`. +
If not set, the default is `ALL`. +
Ignored if a post approval diff is present (i.e. if the change is submitted
with copied approvals), because in this case everyone should be informed
about the non-reviewed diff which has been applied after the change has been
approved so that they can take action if the post approval diff looks
unexpected. In other words if a post approval diff is present `ALL` is
enforced.
|`notify_details`|optional|
Additional information about whom to notify about the update as a map
of link:user-notify.html#recipient-types[recipient type] to
link:#notify-info[NotifyInfo] entity.
|=============================

[[submit-record]]
=== SubmitRecord
The `SubmitRecord` entity describes results from a submit_rule.
Fields in this entity roughly correspond to the fields set by `LABELS`
in link:#label-info[LabelInfo].

[options="header",cols="1,^1,5"]
|===========================
|Field Name      ||Description
|`status`||
`OK`, the change can be submitted. +
`NOT_READY`, additional labels are required before submit. +
`CLOSED`, closed changes cannot be submitted. +
`RULE_ERROR`, rule code failed with an error.
|`ok`|optional|
Map of labels that are approved; an
link:rest-api-accounts.html#account-info[AccountInfo] identifies the
voter chosen by the rule.
|`reject`|optional|
Map of labels that are preventing submit;
link:rest-api-accounts.html#account-info[AccountInfo] identifies voter.
|`need`|optional|
Map of labels that need to be given to submit. The value is
currently an empty object.
|`may`|optional|
Map of labels that can be used, but do not affect submit.
link:rest-api-accounts.html#account-info[AccountInfo] identifies voter,
if the label has been applied.
|`impossible`|optional|
Map of labels that should have been in `need` but cannot be
used by any user because of access restrictions. The value
is currently an empty object.
|`error_message`|optional|
When status is RULE_ERROR this message provides some text describing
the failure of the rule predicate.
|===========================

[[submit-record-info]]
=== SubmitRecordInfo
The `SubmitRecordInfo` entity describes results from a submit_rule.

[options="header",cols="1,^1,5"]
|===========================
|Field Name      ||Description
|`rule_name`||
The name of the submit rule that created this submit record. The submit rule is
specified in the form of "$plugin~$rule" where `$plugin` is the plugin name
and `$rule` is the name of the class that implemented the submit rule.
|`status`||
`OK`, the change can be submitted. +
`NOT_READY`, additional labels are required before submit. +
`CLOSED`, closed changes cannot be submitted. +
`FORCED`, the change was submitted bypassing the submit rule. +
`RULE_ERROR`, rule code failed with an error.
|`labels`|optional|
A list of labels, each containing the following fields. +
  * `label`: the label name. +
  * `status`: the label status: {`OK`, `REJECT`, `MAY`, `NEED`, `IMPOSSIBLE`}. +
  * `appliedBy`: the link:rest-api-accounts.html#account-info[AccountInfo]
  that applied the vote to the label.
|`requirements`|optional|
List of the link:rest-api-changes.html#requirement[requirements] to be met
before this change can be submitted.
|`error_message`|optional|
When status is RULE_ERROR this message provides some text describing
the failure of the rule predicate.
|===========================

[[submit-requirement-expression-info]]
=== SubmitRequirementExpressionInfo
The `SubmitRequirementExpressionInfo` describes the result of evaluating a
single submit requirement expression, for example `label:code-review=+2`.

[options="header",cols="1,^1,5"]
|===========================
|Field Name      ||Description
|`expression`|optional|
The submit requirement expression as a string, for example
`branch:refs/heads/foo and label:verified=+1`.
|`fulfilled`||
True if the submit requirement is fulfilled for the change.
|`status`||
A string containing the status of evaluating the expression which can be one
of the following: +
  * `PASS` - expression was evaluated and result is true. +
  * `FAIL` - expression was evaluated and result is false. +
  * `ERROR` - an error occurred while evaluating the expression. +
  * `NOT_EVALUATED` - expression was not evaluated.
|`passing_atoms`|optional|
A list of passing atoms as strings. For the above expression,
`passing_atoms` can contain ["branch:refs/heads/foo"] if the branch predicate is
fulfilled for the change.
|`failing_atoms`|optional|
A list of failing atoms. This is similar to `passing_atoms` except that it
contains the list of predicates that are not fulfilled for the change.
|`atom_explanations`|optional|
A map of atoms (as strings) to strings explaining the result. This
field only contains atoms for which the explanation is available.
|`error_message`|optional|
If the submit requirement fails during evaluation, this string will contain
an error message describing why it failed.
|===========================

[[submit-requirement-input]]
=== SubmitRequirementInput
The `SubmitRequirementInput` entity describes a submit requirement.

[options="header",cols="1,^1,5"]
|===========================
|Field Name      ||Description
|`name`||
The submit requirement name.
|`description`|optional|
Description of the submit requirement.
|`applicability_expression`|optional|
Query expression that can be evaluated on any change. If evaluated to true on a
change, the submit requirement is then applicable for this change.
If not specified, the submit requirement is applicable for all changes.
|`submittability_expression`||
Query expression that can be evaluated on any change. If evaluated to true on a
change, the submit requirement is fulfilled and not blocking change submission.
|`override_expression`|optional|
Query expression that can be evaluated on any change. If evaluated to true on a
change, the submit requirement is overridden and not blocking change submission.
|`allow_override_in_child_projects`|optional|
Whether this submit requirement can be overridden in child projects. Default is
`true`.
|===========================

[[submit-requirement-result-info]]
=== SubmitRequirementResultInfo
The `SubmitRequirementResultInfo` describes the result of evaluating a
submit requirement on a change.

[options="header",cols="1,^1,5"]
|===========================
|Field Name      ||Description
|`name`||
The submit requirement name.
|`description`|optional|
Description of the submit requirement.
|`status`||
Status describing the result of evaluating the submit requirement. The status
is one of (`SATISFIED`, `UNSATISFIED`, `OVERRIDDEN`, `NOT_APPLICABLE`, `ERROR`,
`FORCED`).
|`is_legacy`||
If true, this submit requirement result was created from a legacy
link:#submit-record[SubmitRecord]. Otherwise, it was created by evaluating a
submit requirement.
|`applicability_expression_result`|optional|
A link:#submit-requirement-expression-info[SubmitRequirementExpressionInfo]
containing the result of evaluating the applicability expression. Not set if the
submit requirement did not define an applicability expression.
Note that fields `expression`, `passing_atoms` and `failing_atoms` are always
omitted for the `applicability_expression_result`.
|`submittability_expression_result`||
A link:#submit-requirement-expression-info[SubmitRequirementExpressionInfo]
containing the result of evaluating the submittability expression. +
If the submit requirement does not apply, the `status` field of the result
will be set to `NOT_EVALUATED`.
|`override_expression_result`|optional|
A link:#submit-requirement-expression-info[SubmitRequirementExpressionInfo]
containing the result of evaluating the override expression. +
Not set if the submit requirement did not define an override expression. If the
submit requirement does not apply, the `status` field of the result will be set
to `NOT_EVALUATED`.
|===========================

[[submitted-together-info]]
=== SubmittedTogetherInfo
The `SubmittedTogetherInfo` entity contains information about a
collection of changes that would be submitted together.

[options="header",cols="1,6"]
|===========================
|Field Name           |Description
|`changes`            |
A list of ChangeInfo entities representing the changes to be submitted together.
|`non_visible_changes`|
The number of changes to be submitted together that the current user
cannot see. (This count includes changes that are visible to the
current user when their reason for being submitted together involves
changes the user cannot see.)
|===========================

[[suggested-reviewer-info]]
=== SuggestedReviewerInfo
The `SuggestedReviewerInfo` entity contains information about a reviewer
that can be added to a change (an account or a group).

`SuggestedReviewerInfo` has either the `account` field that contains
the link:rest-api-accounts.html#account-info[AccountInfo] entity, or
the `group` field that contains the
link:rest-api-changes.html#group-base-info[GroupBaseInfo] entity.

[options="header",cols="1,^1,5"]
|===========================
|Field Name    ||Description
|`account`     |optional|
An link:rest-api-accounts.html#account-info[AccountInfo] entity, if the
suggestion is an account.
|`group`       |optional|
A link:rest-api-changes.html#group-base-info[GroupBaseInfo] entity, if the
suggestion is a group.
|`count`       ||
The total number of accounts in the suggestion. This is `1` if `account` is
present. If `group` is present, the total number of accounts that are
members of the group is returned (this count includes members of nested
groups).
|`confirm`     |optional|
True if `group` is present and `count` is above the threshold where the
`confirmed` flag must be passed to add the group as a reviewer.
|===========================

[[topic-input]]
=== TopicInput
The `TopicInput` entity contains information for setting a topic.

[options="header",cols="1,^1,5"]
|===========================
|Field Name    ||Description
|`topic`       |optional|The topic. +
The topic will be deleted if not set.
Topic can't contain quotation marks.
|===========================

[[tracking-id-info]]
=== TrackingIdInfo
The `TrackingIdInfo` entity describes a reference to an external tracking system.

[options="header",cols="1,6"]
|======================
|Field Name|Description
|`system`  |The name of the external tracking system.
|`id`      |The tracking id.
|======================

[[voting-range-info]]
=== VotingRangeInfo
The `VotingRangeInfo` entity describes the continuous voting range from min
to max values.

[options="header",cols="1,6"]
|======================
|Field Name|Description
|`min`     |The minimum voting value.
|`max`     |The maximum voting value.
|======================

[[web-link-info]]
=== WebLinkInfo
The `WebLinkInfo` entity describes a link to an external site. Depending on the
context and the provided data the UI may decide to show the link as a text link,
a linkified icon, or both.

If the `tooltip` is not provided, then the UI may fall back to showing something
like "Open in External Tool".

Weblinks will always be opened in a new tab.

[options="header",cols="1,^1,5"]
|========================
|Field Name ||Description
|`name`     ||The text to be linkified.
|`tooltip`  |optional|Tooltip to show when hovering over the link. Using "Open
in $NAME_OF_EXTERNAL_TOOL" is a good option here.
|`url`      ||The link URL.
|`image_url`|optional|URL to the icon of the link.
|========================

[[validation-option-info]]
=== ValidationOptionInfo
The `ValidationOption` entity returns the validation option that is specified by the user on push.

[options="header",cols="1,^2,4"]
|=======================
|Field Name           ||Description
|`name`               ||The name of the validation option.
|`description`        ||The description of the validation option.
|=======================

[[validation-options-infos]]
=== ValidationOptionInfos
The `ValidationOptionInfos` entity returns the list of all possible validation options.

[options="header",cols="1,^2,4"]
|=======================
|Field Name                   ||Description
|`validation_options`         ||The list of all possible validation options.
|=======================

[[work-in-progress-input]]
=== WorkInProgressInput
The `WorkInProgressInput` entity contains additional information for a change
set to WorkInProgress/ReadyForReview.

[options="header",cols="1,^1,5"]
|=============================
|Field Name      ||Description
|`message`       |optional|
Message to be added as a review comment to the change being set WorkInProgress/ReadyForReview.
|=============================

GERRIT
------
Part of link:index.html[Gerrit Code Review]

SEARCHBOX
---------<|MERGE_RESOLUTION|>--- conflicted
+++ resolved
@@ -5335,16 +5335,14 @@
 If the `path` parameter is set, the returned content is a diff of the single
 file that the path refers to.
 
-<<<<<<< HEAD
+If the `parent` parameter is set, the value is used as the 1-based index of the
+parent's position in the commit object and the returned content is a diff
+compared to that parent.
+
 Adding query parameter `context` (e.g. `/changes/.../patch?context=10`)
 sets the number of context lines that are displayed in the patch. If the
 context is not set, the default of 3 is used. It can also be abbreviated as
 `U`.
-=======
-If the `parent` parameter is set, the value is used as the 1-based index of the
-parent's position in the commit object and the returned content is a diff
-compared to that parent.
->>>>>>> 5c9e80cb
 
 [[get-mergeable]]
 === Get Mergeable
