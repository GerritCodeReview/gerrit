--- conflicted
+++ resolved
@@ -523,67 +523,6 @@
   }
 ----
 
-<<<<<<< HEAD
-=======
-[[create-merge-patch-set-for-change]]
-=== Create Merge Patch Set For Change
---
-'POST /changes/link:#change-id[\{change-id\}]/merge'
---
-
-Update an existing change by using a
-link:#merge-patch-set-input[MergePatchSetInput] entity.
-
-Gerrit will create a merge commit based on the information of
-MergePatchSetInput and add a new patch set to the change corresponding
-to the new merge commit.
-
-.Request
-----
-  POST /changes/test~master~Ic5466d107c5294414710935a8ef3b0180fb848dc/merge  HTTP/1.0
-  Content-Type: application/json; charset=UTF-8
-
-  {
-    "subject": "Merge dev_branch into master",
-    "merge": {
-      "source": "refs/changes/34/1234/1"
-    }
-  }
-----
-
-As response a link:#change-info[ChangeInfo] entity with current revision is
-returned that describes the resulting change.
-
-.Response
-----
-  HTTP/1.1 200 OK
-  Content-Disposition: attachment
-  Content-Type: application/json; charset=UTF-8
-
-  )]}'
-  {
-    "id": "test~master~Ic5466d107c5294414710935a8ef3b0180fb848dc",
-    "project": "test",
-    "branch": "master",
-    "hashtags": [],
-    "change_id": "Ic5466d107c5294414710935a8ef3b0180fb848dc",
-    "subject": "Merge dev_branch into master",
-    "status": "NEW",
-    "created": "2016-09-23 18:08:53.238000000",
-    "updated": "2016-09-23 18:09:25.934000000",
-    "submit_type": "MERGE_IF_NECESSARY",
-    "mergeable": true,
-    "insertions": 5,
-    "deletions": 0,
-    "_number": 72,
-    "owner": {
-      "_account_id": 1000000
-    },
-    "current_revision": "27cc4558b5a3d3387dd11ee2df7a117e7e581822"
-  }
-----
-
->>>>>>> ae7c5da2
 [[get-change-detail]]
 === Get Change Detail
 --
@@ -836,7 +775,7 @@
   {
     "subject": "Merge dev_branch into master",
     "merge": {
-      "source": "refs/12/1234/1"
+      "source": "refs/changes/34/1234/1"
     }
   }
 ----
