= Gerrit Code Review - /projects/ REST API

This page describes the project related REST endpoints.
Please also take note of the general information on the
link:rest-api.html[REST API].

[[project-endpoints]]
== Project Endpoints

[[list-projects]]
=== List Projects
--
'GET /projects/'
--

Lists the projects accessible by the caller. This is the same as
using the link:cmd-ls-projects.html[ls-projects] command over SSH,
and accepts the same options as query parameters.

As result a map is returned that maps the project names to
link:#project-info[ProjectInfo] entries. The entries in the map are sorted
by project name.

.Request
----
  GET /projects/?d HTTP/1.0
----

.Response
----
  HTTP/1.1 200 OK
  Content-Disposition: attachment
  Content-Type: application/json; charset=UTF-8

  )]}'
  {
    "external/bison": {
      "id": "external%2Fbison",
      "description": "GNU parser generator"
    },
    "external/gcc": {
      "id": "external%2Fgcc"
    },
    "external/openssl": {
      "id": "external%2Fopenssl",
      "description": "encryption\ncrypto routines"
    },
    "test": {
      "id": "test",
      "description": "\u003chtml\u003e is escaped"
    }
  }
----

[[project-options]]
==== Project Options

Branch(b)::
Limit the results to the projects having the specified branch and
include the sha1 of the branch in the results.
+
Get projects that have a 'master' branch:
+
.Request
----
GET /projects/?b=master HTTP/1.0
----
+
.Response
----
  HTTP/1.1 200 OK
  Content-Disposition: attachment
  Content-Type: application/json; charset=UTF-8

  )]}'
  {
    "some-project": {
      "id": "some-project",
      "branches": {
        "master": "c5ed9dfcbf002ca0e432d788dab6ca2387829ca7"
      }
    },
    "some-other-project": {
      "id": "some-other-project",
      "branches": {
        "master": "ef1c270142f9581ecf768f4193fc8f8a81102ec2"
      }
    },
  }
----

Description(d)::
Include project description in the results.
+
Get all the projects with their description:
+
.Request
----
GET /projects/?d HTTP/1.0
----
+
.Response
----
  HTTP/1.1 200 OK
  Content-Disposition: attachment
  Content-Type: application/json; charset=UTF-8

  )]}'
  {
    "some-project": {
      "id": "some-project",
      "description": "Description of some project."
    },
    "some-other-project": {
      "id": "some-other-project",
       "description": "Description of some other project."
      }
    },
  }
----

Limit(n)::
Limit the number of projects to be included in the results.
+
Query the first project in the project list:
+
.Request
----
  GET /projects/?n=1 HTTP/1.0
----
+
.Response
----
  HTTP/1.1 200 OK
  Content-Disposition: attachment
  Content-Type: application/json; charset=UTF-8

  )]}'
  {
    "some-project": {
      "id": "some-project"
    }
  }
----


[[suggest-projects]]
Prefix(p)::
Limit the results to those projects that start with the specified
prefix.
+
The match is case sensitive. May not be used together with `m` or `r`.
+
List all projects that start with `platform/`:
+
.Request
----
  GET /projects/?p=platform%2F HTTP/1.0
----
+
.Response
----
  HTTP/1.1 200 OK
  Content-Disposition: attachment
  Content-Type: application/json; charset=UTF-8

  )]}'
  {
    "platform/drivers": {
      "id": "platform%2Fdrivers"
    },
    "platform/tools": {
      "id": "platform%2Ftools"
    }
  }
----
+
E.g. this feature can be used by suggestion client UI's to limit results.

Regex(r)::
Limit the results to those projects that match the specified regex.
+
Boundary matchers '^' and '$' are implicit. For example: the regex 'test.*' will
match any projects that start with 'test' and regex '.*test' will match any
project that end with 'test'.
+
The match is case sensitive. May not be used together with `m` or `p`.
+
List all projects that match regex `test.*project`:
+
.Request
----
  GET /projects/?r=test.*project HTTP/1.0
----
+
.Response
----
  HTTP/1.1 200 OK
  Content-Disposition: attachment
  Content-Type: application/json; charset=UTF-8

  )]}'
  {
    "test/some-project": {
      "id": "test%2Fsome-project"
    },
    "test/some-other-project": {
      "id": "test%2Fsome-other-project"
    }
  }

----

Skip(S)::
Skip the given number of projects from the beginning of the list.
+
Query the second project in the project list:
+
.Request
----
  GET /projects/?n=1&S=1 HTTP/1.0
----
+
.Response
----
  HTTP/1.1 200 OK
  Content-Disposition: attachment
  Content-Type: application/json; charset=UTF-8

  )]}'
  {
    "some-other-project": {
      "id": "some-other-project"
    }
  }
----

Substring(m)::
Limit the results to those projects that match the specified substring.
+
The match is case insensitive. May not be used together with `r` or `p`.
+
List all projects that match substring `test/`:
+
.Request
----
  GET /projects/?m=test%2F HTTP/1.0
----
+
.Response
----
  HTTP/1.1 200 OK
  Content-Disposition: attachment
  Content-Type: application/json; charset=UTF-8

  )]}'
  {
    "test/some-project": {
      "id": "test%2Fsome-project"
    },
    "some-path/test/some-other-project": {
      "id": "some-path%2Ftest%2Fsome-other-project"
    }
  }
----

Tree(t)::
Get projects inheritance in a tree-like format. This option does
not work together with the branch option.
+
Get all the projects with tree option:
+
.Request
----
GET /projects/?t HTTP/1.0
----
+
.Response
----
  HTTP/1.1 200 OK
  Content-Disposition: attachment
  Content-Type: application/json; charset=UTF-8

  )]}'
  {
    "All-Projects" {
      "id": "All-Projects"
    },
    "child-project": {
      "id": "child-project",
      "parent":"parent-project"
    },
    "parent-project": {
      "id": "parent-project",
      "parent":"All-Projects"
    }
  }
----

Type(type)::
Get projects with specified type: ALL, CODE, PERMISSIONS.
+
Get all the projects of type 'PERMISSIONS':
+
.Request
----
GET /projects/?type=PERMISSIONS HTTP/1.0
----
+
.Response
----
  HTTP/1.1 200 OK
  Content-Disposition: attachment
  Content-Type: application/json; charset=UTF-8

  )]}'
  {
    "All-Projects" {
      "id": "All-Projects"
    },
    "some-parent-project": {
      "id": "some-parent-project"
    }
  }
----

All::
Get all projects, including those whose state is "HIDDEN". May not be used
together with the `state` option.
+
.Request
----
GET /projects/?all HTTP/1.0
----
+
.Response
----
  HTTP/1.1 200 OK
  Content-Disposition: attachment
  Content-Type: application/json; charset=UTF-8

  )]}'
  {
    "All-Projects" {
      "id": "All-Projects",
      "state": "ACTIVE"
    },
    "some-other-project": {
      "id": "some-other-project",
      "state": "HIDDEN"
    }
  }
----

State(s)::
Get all projects with the given state. May not be used together with the
`all` option.
+
.Request
----
GET /projects/?state=HIDDEN HTTP/1.0
----
+
.Response
----
  HTTP/1.1 200 OK
  Content-Disposition: attachment
  Content-Type: application/json; charset=UTF-8

  )]}'
  {
    "some-other-project": {
      "id": "some-other-project",
      "state": "HIDDEN"
    }
  }
----

[[query-projects]]
=== Query Projects
--
'GET /projects/?query=<query>'
--

Queries projects visible to the caller. The
link:user-search-projects.html#_search_operators[query string] must be
provided by the `query` parameter. The `start` and `limit` parameters
can be used to skip/limit results.

As result a list of link:#project-info[ProjectInfo] entities is returned.

.Request
----
  GET /projects/?query=name:test HTTP/1.0
----

.Response
----
  HTTP/1.1 200 OK
  Content-Disposition: attachment
  Content-Type: application/json; charset=UTF-8

  )]}'
  {
    "test": {
      "id": "test",
      "description": "\u003chtml\u003e is escaped"
    }
  }
----

[[project-query-limit]]
==== Project Limit
The `/projects/?query=<query>` URL also accepts a limit integer in the
`limit` parameter. This limits the results to `limit` projects.

Query the first 25 projects in project list.
----
  GET /projects/?query=<query>&limit=25 HTTP/1.0
----

The `/projects/` URL also accepts a start integer in the `start`
parameter. The results will skip `start` groups from project list.

Query 25 projects starting from index 50.
----
  GET /groups/?query=<query>&limit=25&start=50 HTTP/1.0
----

[[project-query-options]]
==== Project Options
Additional fields can be obtained by adding `o` parameters. Each option
requires more lookups and slows down the query response time to the
client so they are generally disabled by default. The supported fields
are described in the context of the link:#project-options[List Projects]
REST endpoint.

[[get-project]]
=== Get Project
--
'GET /projects/link:#project-name[\{project-name\}]'
--

Retrieves a project.

.Request
----
  GET /projects/plugins%2Freplication HTTP/1.0
----

As response a link:#project-info[ProjectInfo] entity is returned that
describes the project.

.Response
----
  HTTP/1.1 200 OK
  Content-Disposition: attachment
  Content-Type: application/json; charset=UTF-8

  )]}'
  {
    "id": "plugins%2Freplication",
    "name": "plugins/replication",
    "parent": "Public-Plugins",
    "description": "Copies to other servers using the Git protocol",
    "state": "ACTIVE",
    "labels": {
      "Code-Review": {
        "values": {
          " 0": "No score",
          "+1": "Approved"
        },
        "default_value": 0
      }
    }
  }
----

[[create-project]]
=== Create Project
--
'PUT /projects/link:#project-name[\{project-name\}]'
--

Creates a new project.

In the request body additional data for the project can be provided as
link:#project-input[ProjectInput].

.Request
----
  PUT /projects/MyProject HTTP/1.0
  Content-Type: application/json; charset=UTF-8

  {
    "description": "This is a demo project.",
    "submit_type": "INHERIT",
    "owners": [
      "MyProject-Owners"
    ]
  }
----

As response the link:#project-info[ProjectInfo] entity is returned that
describes the created project.

.Response
----
  HTTP/1.1 201 Created
  Content-Disposition: attachment
  Content-Type: application/json; charset=UTF-8

  )]}'
  {
    "id": "MyProject",
    "name": "MyProject",
    "parent": "All-Projects",
    "description": "This is a demo project.",
    "labels": {
      "Code-Review": {
        "values": {
          " 0": "No score",
          "+1": "Approved"
        },
        "default_value": 0
      }
    }
  }
----

[[get-project-description]]
=== Get Project Description
--
'GET /projects/link:#project-name[\{project-name\}]/description'
--

Retrieves the description of a project.

.Request
----
  GET /projects/plugins%2Freplication/description HTTP/1.0
----

.Response
----
  HTTP/1.1 200 OK
  Content-Disposition: attachment
  Content-Type: application/json; charset=UTF-8

  )]}'
  "Copies to other servers using the Git protocol"
----

If the project does not have a description an empty string is returned.

[[set-project-description]]
=== Set Project Description
--
'PUT /projects/link:#project-name[\{project-name\}]/description'
--

Sets the description of a project.

The new project description must be provided in the request body inside
a link:#project-description-input[ProjectDescriptionInput] entity.

.Request
----
  PUT /projects/plugins%2Freplication/description HTTP/1.0
  Content-Type: application/json; charset=UTF-8

  {
    "description": "Plugin for Gerrit that handles the replication.",
    "commit_message": "Update the project description"
  }
----

As response the new project description is returned.

.Response
----
  HTTP/1.1 200 OK
  Content-Disposition: attachment
  Content-Type: application/json; charset=UTF-8

  )]}'
  "Plugin for Gerrit that handles the replication."
----

If the description was deleted the response is "`204 No Content`".

[[delete-project-description]]
=== Delete Project Description
--
'DELETE /projects/link:#project-name[\{project-name\}]/description'
--

Deletes the description of a project.

The request body does not need to include a
link:#project-description-input[ProjectDescriptionInput] entity if no
commit message is specified.

Please note that some proxies prohibit request bodies for DELETE
requests. In this case, if you want to specify a commit message, use
link:#set-project-description[PUT] to delete the description.

.Request
----
  DELETE /projects/plugins%2Freplication/description HTTP/1.0
----

.Response
----
  HTTP/1.1 204 No Content
----

[[get-project-parent]]
=== Get Project Parent
--
'GET /projects/link:#project-name[\{project-name\}]/parent'
--

Retrieves the name of a project's parent project. For the
`All-Projects` root project an empty string is returned.

.Request
----
  GET /projects/plugins%2Freplication/parent HTTP/1.0
----

.Response
----
  HTTP/1.1 200 OK
  Content-Disposition: attachment
  Content-Type: application/json; charset=UTF-8

  )]}'
  "All-Projects"
----

[[set-project-parent]]
=== Set Project Parent
--
'PUT /projects/link:#project-name[\{project-name\}]/parent'
--

Sets the parent project for a project.

The new name of the parent project must be provided in the request body
inside a link:#project-parent-input[ProjectParentInput] entity.

.Request
----
  PUT /projects/plugins%2Freplication/parent HTTP/1.0
  Content-Type: application/json; charset=UTF-8

  {
    "parent": "Public-Plugins",
    "commit_message": "Update the project parent"
  }
----

As response the new parent project name is returned.

.Response
----
  HTTP/1.1 200 OK
  Content-Disposition: attachment
  Content-Type: application/json; charset=UTF-8

  )]}'
  "Public-Plugins"
----

[[get-head]]
=== Get HEAD
--
'GET /projects/link:#project-name[\{project-name\}]/HEAD'
--

Retrieves for a project the name of the branch to which `HEAD` points.

.Request
----
  GET /projects/plugins%2Freplication/HEAD HTTP/1.0
----

.Response
----
  HTTP/1.1 200 OK
  Content-Disposition: attachment
  Content-Type: application/json; charset=UTF-8

  )]}'
  "refs/heads/master"
----

[[set-head]]
=== Set HEAD
--
'PUT /projects/link:#project-name[\{project-name\}]/HEAD'
--

Sets `HEAD` for a project.

The new ref to which `HEAD` should point must be provided in the
request body inside a link:#head-input[HeadInput] entity.

.Request
----
  PUT /projects/plugins%2Freplication/HEAD HTTP/1.0
  Content-Type: application/json; charset=UTF-8

  {
    "ref": "refs/heads/stable"
  }
----

As response the new ref to which `HEAD` points is returned.

.Response
----
  HTTP/1.1 200 OK
  Content-Disposition: attachment
  Content-Type: application/json; charset=UTF-8

  )]}'
  "refs/heads/stable"
----

[[get-repository-statistics]]
=== Get Repository Statistics
--
'GET /projects/link:#project-name[\{project-name\}]/statistics.git'
--

Return statistics for the repository of a project.

.Request
----
  GET /projects/plugins%2Freplication/statistics.git HTTP/1.0
----

The repository statistics are returned as a
link:#repository-statistics-info[RepositoryStatisticsInfo] entity.

.Response
----
  HTTP/1.1 200 OK
  Content-Disposition: attachment
  Content-Type: application/json; charset=UTF-8

  )]}'
  {
    "number_of_loose_objects": 127,
    "number_of_loose_refs": 15,
    "number_of_pack_files": 15,
    "number_of_packed_objects": 67,
    "number_of_packed_refs": 0,
    "size_of_loose_objects": 29466,
    "size_of_packed_objects": 9646
  }
----

[[get-config]]
=== Get Config
--
'GET /projects/link:#project-name[\{project-name\}]/config'
--

Gets some configuration information about a project. Note that this
config info is not simply the contents of `project.config`; it generally
contains fields that may have been inherited from parent projects.

.Request
----
  GET /projects/myproject/config
----

A link:#config-info[ConfigInfo] entity is returned that describes the
project configuration. Some fields are only visible to users that have
read access to `refs/meta/config`.

.Response
----
  HTTP/1.1 200 OK
  Content-Disposition: attachment
  Content-Type: application/json; charset=UTF-8

  )]}'
  {
    "description": "demo project",
    "use_contributor_agreements": {
      "value": true,
      "configured_value": "TRUE",
      "inherited_value": false
    },
    "use_content_merge": {
      "value": true,
      "configured_value": "INHERIT",
      "inherited_value": true
    },
    "use_signed_off_by": {
      "value": false,
      "configured_value": "INHERIT",
      "inherited_value": false
    },
    "create_new_change_for_all_not_in_target": {
      "value": false,
      "configured_value": "INHERIT",
      "inherited_value": false
    },
    "require_change_id": {
      "value": false,
      "configured_value": "FALSE",
      "inherited_value": true
    },
    "max_object_size_limit": {
      "value": "15m",
      "configured_value": "15m",
      "inherited_value": "20m"
    },
    "submit_type": "INHERIT",
    "default_submit_type": {
      "value": "MERGE_IF_NECESSARY",
      "configured_value": "INHERIT",
      "inherited_value": "MERGE_IF_NECESSARY"
    },
    "state": "ACTIVE",
    "commentlinks": {},
    "plugin_config": {
      "helloworld": {
        "language": {
          "display_name": "Preferred Language",
          "type": "STRING",
          "value": "en"
        }
      }
    },
    "actions": {
      "cookbook~hello-project": {
        "method": "POST",
        "label": "Say hello",
        "title": "Say hello in different languages",
        "enabled": true
      }
    }
  }
----

[[set-config]]
=== Set Config
--
'PUT /projects/link:#project-name[\{project-name\}]/config'
--

Sets the configuration of a project.

The new configuration must be provided in the request body as a
link:#config-input[ConfigInput] entity.

.Request
----
  PUT /projects/myproject/config HTTP/1.0
  Content-Type: application/json; charset=UTF-8

  {
    "description": "demo project",
    "use_contributor_agreements": "FALSE",
    "use_content_merge": "INHERIT",
    "use_signed_off_by": "INHERIT",
    "create_new_change_for_all_not_in_target": "INHERIT",
    "enable_signed_push": "INHERIT",
    "require_signed_push": "INHERIT",
    "reject_implicit_merges": "INHERIT",
    "require_change_id": "TRUE",
    "max_object_size_limit": "10m",
    "submit_type": "REBASE_IF_NECESSARY",
    "state": "ACTIVE"
  }
----

As response the new configuration is returned as a link:#config-info[
ConfigInfo] entity.

.Response
----
  HTTP/1.1 200 OK
  Content-Disposition: attachment
  Content-Type: application/json; charset=UTF-8

  )]}'
  {
    "use_contributor_agreements": {
      "value": false,
      "configured_value": "FALSE",
      "inherited_value": false
    },
    "use_content_merge": {
      "value": true,
      "configured_value": "INHERIT",
      "inherited_value": true
    },
    "use_signed_off_by": {
      "value": false,
      "configured_value": "INHERIT",
      "inherited_value": false
    },
    "create_new_change_for_all_not_in_target": {
      "value": true,
      "configured_value": "INHERIT",
      "inherited_value": false
    },
    "require_change_id": {
      "value": true,
      "configured_value": "TRUE",
      "inherited_value": true
    },
    "enable_signed_push": {
      "value": true,
      "configured_value": "INHERIT",
      "inherited_value": false
    },
    "require_signed_push": {
      "value": false,
      "configured_value": "INHERIT",
      "inherited_value": false
    },
    "reject_implicit_merges": {
      "value": false,
      "configured_value": "INHERIT",
      "inherited_value": false
    },
    "max_object_size_limit": {
      "value": "10m",
      "configured_value": "10m",
      "inherited_value": "20m"
    },
    "submit_type": "REBASE_IF_NECESSARY",
    "default_submit_type": {
      "value": "REBASE_IF_NECESSARY",
      "configured_value": "INHERIT",
      "inherited_value": "REBASE_IF_NECESSARY"
    },
    "state": "ACTIVE",
    "commentlinks": {}
  }
----

[[run-gc]]
=== Run GC
--
'POST /projects/link:#project-name[\{project-name\}]/gc'
--

Run the Git garbage collection for the repository of a project.

Options for the Git garbage collection can be specified in the
request body as a link:#gc-input[GCInput] entity.

.Request
----
  POST /projects/plugins%2Freplication/gc HTTP/1.0
  Content-Type: application/json; charset=UTF-8

  {
    "show_progress": true
  }
----

The response is the streamed output of the garbage collection.

.Response
----
  HTTP/1.1 200 OK
  Content-Disposition: attachment
  Content-Type: text/plain; charset=UTF-8

  collecting garbage for "plugins/replication":
  Pack refs:              100% (21/21)
  Counting objects:       20
  Finding sources:        100% (20/20)
  Getting sizes:          100% (13/13)
  Compressing objects:     83% (5/6)
  Writing objects:        100% (20/20)
  Selecting commits:      100% (7/7)
  Building bitmaps:       100% (7/7)
  Finding sources:        100% (41/41)
  Getting sizes:          100% (25/25)
  Compressing objects:     52% (12/23)
  Writing objects:        100% (41/41)
  Prune loose objects also found in pack files: 100% (36/36)
  Prune loose, unreferenced objects: 100% (36/36)
  done.
----

==== Asynchronous Execution

The option `async` allows to schedule a background task that asynchronously
executes a Git garbage collection.

The `Location` header of the response refers to the link:rest-api-config.html#get-task[background task]
which allows to inspect the progress of its execution. In case of asynchronous
execution the `show_progress` option is ignored.

.Request
----
  POST /projects/plugins%2Freplication/gc HTTP/1.0
  Content-Type: application/json;charset=UTF-8

  {
    "async": true
  }
----

The response is empty.

.Response
----
  HTTP/1.1 202 Accepted
  Content-Disposition: attachment
  Location: https:<host>/a/config/server/tasks/383a0602
----

[[ban-commit]]
=== Ban Commit
--
'PUT /projects/link:#project-name[\{project-name\}]/ban'
--

Marks commits as banned for the project. If a commit is banned Gerrit
rejects every push that includes this commit with
link:error-contains-banned-commit.html[contains banned commit ...].

[NOTE]
This REST endpoint only marks the commits as banned, but it does not
remove the commits from the history of any central branch. This needs
to be done manually.

The commits to be banned must be specified in the request body as a
link:#ban-input[BanInput] entity.

The caller must be project owner.

.Request
----
  PUT /projects/plugins%2Freplication/ban HTTP/1.0
  Content-Type: application/json; charset=UTF-8

  {
    "commits": [
      "a8a477efffbbf3b44169bb9a1d3a334cbbd9aa96",
      "cf5b56541f84b8b57e16810b18daca9c3adc377b"
    ],
    "reason": "Violates IP"
  }
----

As response a link:#ban-result-info[BanResultInfo] entity is returned.

.Response
----
  HTTP/1.1 200 OK
  Content-Disposition: attachment
  Content-Type: application/json; charset=UTF-8

  )]}'
  {
    "newly_banned": [
      "a8a477efffbbf3b44169bb9a1d3a334cbbd9aa96",
      "cf5b56541f84b8b57e16810b18daca9c3adc377b"
    ]
  }
----

[[get-access]]
=== List Access Rights for Project
--
'GET /projects/link:rest-api-projects.html#project-name[\{project-name\}]/access'
--

Lists the access rights for a single project.

As result a
link:rest-api-access.html#project-access-info[ProjectAccessInfo]
entity is returned.

.Request
----
  GET /projects/MyProject/access HTTP/1.0
----

.Response
----
  HTTP/1.1 200 OK
  Content-Type: application/json; charset=UTF-8

  )]}'
  {
    "revision": "61157ed63e14d261b6dca40650472a9b0bd88474",
    "inherits_from": {
      "id": "All-Projects",
      "name": "All-Projects",
      "description": "Access inherited by all other projects."
    },
    "local": {
        "refs/*": {
          "permissions": {
            "read": {
              "rules": {
                "c2ce4749a32ceb82cd6adcce65b8216e12afb41c": {
                  "action": "ALLOW",
                  "force": false
                },
                "global:Anonymous-Users": {
                  "action": "ALLOW",
                  "force": false
                }
              }
            }
          }
        }
    },
    "is_owner": true,
    "owner_of": [
      "refs/*"
    ],
    "can_upload": true,
    "can_add": true,
    "config_visible": true,
    "groups": {
      "c2ce4749a32ceb82cd6adcce65b8216e12afb41c": {
        "url": "#/admin/groups/uuid-c2ce4749a32ceb82cd6adcce65b8216e12afb41c",
        "options": {},
        "description": "Users who perform batch actions on Gerrit",
        "group_id": 2,
        "owner": "Administrators",
        "owner_id": "d5b7124af4de52924ed397913e2c3b37bf186948",
        "created_on": "2009-06-08 23:31:00.000000000",
        "name": "Non-Interactive Users"
      },
      "global:Anonymous-Users": {
        "options": {},
        "name": "Anonymous Users"
      }
    }
  }
----

[[set-access]]
=== Add, Update and Delete Access Rights for Project
--
'POST /projects/link:rest-api-projects.html#project-name[\{project-name\}]/access'
--

Sets access rights for the project using the diff schema provided by
link:#project-access-input[ProjectAccessInput]. Deductions are used to
remove access sections, permissions or permission rules. The backend will remove
the entity with the finest granularity in the request, meaning that if an
access section without permissions is posted, the access section will be
removed; if an access section with a permission but no permission rules is
posted, the permission will be removed; if an access section with a permission
and a permission rule is posted, the permission rule will be removed.

Additionally, access sections and permissions will be cleaned up after applying
the deductions by removing items that have no child elements.

After removals have been applied, additions will be applied.

As result a
link:rest-api-access.html#project-access-info[ProjectAccessInfo]
entity is returned.

.Request
----
  POST /projects/MyProject/access HTTP/1.0
  Content-Type: application/json; charset=UTF-8

  {
    "remove": [
      {
        "refs/*": {
          "permissions": {
            "read": {
              "rules": {
                "c2ce4749a32ceb82cd6adcce65b8216e12afb41c": {
                  "action": "ALLOW"
                }
              }
            }
          }
        }
      }
    ]
  }
----

.Response
----
  HTTP/1.1 200 OK
  Content-Type: application/json; charset=UTF-8

  )]}'
  {
    "revision": "61157ed63e14d261b6dca40650472a9b0bd88474",
    "inherits_from": {
      "id": "All-Projects",
      "name": "All-Projects",
      "description": "Access inherited by all other projects."
    },
    "local": {
        "refs/*": {
          "permissions": {
            "read": {
              "rules": {
                "global:Anonymous-Users": {
                  "action": "ALLOW",
                  "force": false
                }
              }
            }
          }
        }
    },
    "is_owner": true,
    "owner_of": [
      "refs/*"
    ],
    "can_upload": true,
    "can_add": true,
    "config_visible": true,
    "groups": {
      "global:Anonymous-Users": {
        "options": {},
        "name": "Anonymous Users"
      }
    }
  }
----

[[create-access-change]]
=== Create Access Rights Change for review.
--
'PUT /projects/link:rest-api-projects.html#project-name[\{project-name\}]/access:review
--

Sets access rights for the project using the diff schema provided by
link:#project-access-input[ProjectAccessInput]

This takes the same input as link:#set-access[Update Access Rights], but creates a pending
change for review. Like link:#create-change[Create Change], it returns
a link:#change-info[ChangeInfo] entity describing the resulting change.

.Request
----
  PUT /projects/MyProject/access:review HTTP/1.0
  Content-Type: application/json; charset=UTF-8

  {
    "add":{
      "refs/heads/*":{
        "permissions":{
          "read":{
            "rules":{
              "global:Anonymous-Users": {
                "action":"DENY",
                "force":false
              }
            }
          }
        }
      }
    }
  }
----

.Response
----
  HTTP/1.1 200 OK
  Content-Type: application/json; charset=UTF-8

  )]}'
  {
    "id": "testproj~refs%2Fmeta%2Fconfig~Ieaf185bf90a1fc3b58461e399385e158a20b31a2",
    "project": "testproj",
    "branch": "refs/meta/config",
    "hashtags": [],
    "change_id": "Ieaf185bf90a1fc3b58461e399385e158a20b31a2",
    "subject": "Review access change",
    "status": "NEW",
    "created": "2017-09-07 14:31:11.852000000",
    "updated": "2017-09-07 14:31:11.852000000",
    "submit_type": "CHERRY_PICK",
    "mergeable": true,
    "insertions": 2,
    "deletions": 0,
    "unresolved_comment_count": 0,
    "has_review_started": true,
    "_number": 7,
    "owner": {
      "_account_id": 1000000
    }
  }
----

[[check-access]]
=== Check Access
--
'POST /projects/MyProject/check.access'
--

Runs access checks for other users. This requires the
link:access-control.html#capability_viewAccess[View Access]
global capability.

Input for the access checks that should be run must be provided in
the request body inside a
link:#access-check-input[AccessCheckInput] entity.

.Request
----
  POST /projects/MyProject/check.access HTTP/1.0
  Content-Type: application/json; charset=UTF-8

  {
    "account": "Kristen.Burns@gerritcodereview.com",
    "ref": "refs/heads/secret/bla"
  }
----

The result is a link:#access-check-info[AccessCheckInfo] entity
detailing the access of the given user for the given project,
project-ref, or project-permission-ref combination.

.Response
----
  HTTP/1.1 200 OK
  Content-Type: application/json; charset=UTF-8

  )]}'
  {
    "message": "user Kristen Burns \u003cKristen.Burns@gerritcodereview.com\u003e (1000098) cannot see ref refs/heads/secret/bla in project MyProject",
    "status": 403
  }
----

This endpoint can also be accessed as a GET request, using the query
parameters `perm`, `account` and `ref`, for example:

----
  GET /projects/MyProject/check.access?account=10024&ref=refs/heads/secret/bla
----


[[index]]
=== Index project

Adds or updates the current project (and children, if specified) in the secondary index.
The indexing task is executed asynchronously in background and this command returns
immediately if `async` is specified in the input.

As an input, a link:#index-project-input[IndexProjectInput] entity can be provided.

.Request
----
  POST /projects/MyProject/index HTTP/1.0
  Content-Type: application/json; charset=UTF-8

  {
    "index_children": "true"
    "async": "true"
  }
----

.Response
----
  HTTP/1.1 202 Accepted
  Content-Disposition: attachment
----

[[index.changes]]
=== Index all changes in a project

Adds or updates all the changes belonging to a project in the secondary index.
The indexing task is executed asynchronously in background, so this command
returns immediately.

.Request
----
  POST /projects/MyProject/index.changes HTTP/1.0
----

.Response
----
  HTTP/1.1 202 Accepted
  Content-Disposition: attachment
----

[[branch-endpoints]]
== Branch Endpoints

[[list-branches]]
=== List Branches
--
'GET /projects/link:#project-name[\{project-name\}]/branches/'
--

List the branches of a project.

As result a list of link:#branch-info[BranchInfo] entries is
returned.

.Request
----
  GET /projects/work%2Fmy-project/branches/ HTTP/1.0
----

.Response
----
  HTTP/1.1 200 OK
  Content-Disposition: attachment
  Content-Type: application/json; charset=UTF-8

  )]}'
  [
    {
      "ref": "HEAD",
      "revision": "master"
    },
    {
      "ref": "refs/meta/config",
      "revision": "76016386a0d8ecc7b6be212424978bb45959d668"
    },
    {
      "ref": "refs/heads/master",
      "revision": "67ebf73496383c6777035e374d2d664009e2aa5c"
    },
    {
      "ref": "refs/heads/stable",
      "revision": "64ca533bd0eb5252d2fee83f63da67caae9b4674",
      "can_delete": true
    }
  ]
----

[[branch-options]]
==== Branch Options

Limit(n)::
Limit the number of branches to be included in the results.
+
.Request
----
  GET /projects/testproject/branches?n=1 HTTP/1.0
----
+
.Response
----
  HTTP/1.1 200 OK
  Content-Disposition: attachment
  Content-Type: application/json; charset=UTF-8

  )]}'
  [
    {
      "ref": "HEAD",
      "revision": "master",
    }
  ]
----

Skip(S)::
Skip the given number of branches from the beginning of the list.
+
.Request
----
  GET /projects/testproject/branches?n=1&s=0 HTTP/1.0
----
+
.Response
----
  HTTP/1.1 200 OK
  Content-Disposition: attachment
  Content-Type: application/json; charset=UTF-8

  )]}'
  [
    {
      "ref": "HEAD",
      "revision": "master",
    }
  ]
----

Substring(m)::
Limit the results to those branches that match the specified substring.
+
The match is case insensitive. May not be used together with `r`.
+
List all branches that match substring `test`:
+
.Request
----
  GET /projects/testproject/branches?m=test HTTP/1.0
----
+
.Response
----
  HTTP/1.1 200 OK
  Content-Disposition: attachment
  Content-Type: application/json; charset=UTF-8

  )]}'
  [
    {
      "ref": "refs/heads/test1",
      "revision": "9c9d08a438e55e52f33b608415e6dddd9b18550d",
      "can_delete": true
    }
  ]
----

Regex(r)::
Limit the results to those branches that match the specified regex.
Boundary matchers '^' and '$' are implicit. For example: the regex 't*' will
match any branches that start with 't' and regex '*t' will match any
branches that end with 't'.
+
The match is case sensitive. May not be used together with `m`.
+
List all branches that match regex `t.*1`:
+
.Request
----
  GET /projects/testproject/branches?r=t.*1 HTTP/1.0
----
+
.Response
----
  HTTP/1.1 200 OK
  Content-Disposition: attachment
  Content-Type: application/json; charset=UTF-8

  )]}'
  [
    {
      "ref": "refs/heads/test1",
      "revision": "9c9d08a438e55e52f33b608415e6dddd9b18550d",
      "can_delete": true
    }
  ]
----

[[get-branch]]
=== Get Branch
--
'GET /projects/link:#project-name[\{project-name\}]/branches/link:#branch-id[\{branch-id\}]'
--

Retrieves a branch of a project.

.Request
----
  GET /projects/work%2Fmy-project/branches/master HTTP/1.0
----

As response a link:#branch-info[BranchInfo] entity is returned that
describes the branch.

.Response
----
  HTTP/1.1 200 OK
  Content-Disposition: attachment
  Content-Type: application/json; charset=UTF-8

  )]}'
  {
    "ref": "refs/heads/master",
    "revision": "67ebf73496383c6777035e374d2d664009e2aa5c"
  }
----

[[create-branch]]
=== Create Branch
--
'PUT /projects/link:#project-name[\{project-name\}]/branches/link:#branch-id[\{branch-id\}]'
--

Creates a new branch.

In the request body additional data for the branch can be provided as
link:#branch-input[BranchInput].

.Request
----
  PUT /projects/MyProject/branches/stable HTTP/1.0
  Content-Type: application/json; charset=UTF-8

  {
    "revision": "76016386a0d8ecc7b6be212424978bb45959d668"
  }
----

As response a link:#branch-info[BranchInfo] entity is returned that
describes the created branch.

.Response
----
  HTTP/1.1 201 Created
  Content-Disposition: attachment
  Content-Type: application/json; charset=UTF-8

  )]}'
  {
    "ref": "refs/heads/stable",
    "revision": "76016386a0d8ecc7b6be212424978bb45959d668",
    "can_delete": true
  }
----

[[delete-branch]]
=== Delete Branch
--
'DELETE /projects/link:#project-name[\{project-name\}]/branches/link:#branch-id[\{branch-id\}]'
--

Deletes a branch.

.Request
----
  DELETE /projects/MyProject/branches/stable HTTP/1.0
----

.Response
----
  HTTP/1.1 204 No Content
----

[[delete-branches]]
=== Delete Branches
--
'POST /projects/link:#project-name[\{project-name\}]/branches:delete'
--

Delete one or more branches.

The branches to be deleted must be provided in the request body as a
link:#delete-branches-input[DeleteBranchesInput] entity.

.Request
----
  POST /projects/MyProject/branches:delete HTTP/1.0
  Content-Type: application/json;charset=UTF-8

  {
    "branches": [
      "stable-1.0",
      "stable-2.0"
    ]
  }
----

.Response
----
  HTTP/1.1 204 No Content
----

If some branches could not be deleted, the response is "`409 Conflict`" and the
error message is contained in the response body.

[[get-content]]
=== Get Content
--
'GET /projects/link:#project-name[\{project-name\}]/branches/link:#branch-id[\{branch-id\}]/files/link:rest-api-changes.html#file-id[\{file-id\}]/content'
--

Gets the content of a file from the HEAD revision of a certain branch.

.Request
----
  GET /projects/gerrit/branches/master/files/gerrit-server%2Fsrc%2Fmain%2Fjava%2Fcom%2Fgoogle%2Fgerrit%2Fserver%2Fproject%2FRefControl.java/content HTTP/1.0
----

The content is returned as base64 encoded string.

.Response
----
  HTTP/1.1 200 OK
  Content-Disposition: attachment
  Content-Type: text/plain; charset=UTF-8

  Ly8gQ29weXJpZ2h0IChDKSAyMDEwIFRoZSBBbmRyb2lkIE9wZW4gU291cmNlIFByb2plY...
----


[[get-mergeable-info]]
=== Get Mergeable Information
--
'GET /projects/link:#project-name[\{project-name\}]/branches/link:#branch-id[\{branch-id\}]/mergeable'
--

Gets whether the source is mergeable with the target branch.

The `source` query parameter is required, which can be anything that could be
resolved to a commit, see examples of the `source` attribute in
link:rest-api-changes.html#merge-input[MergeInput].

Also takes an optional parameter `strategy`, which can be `recursive`, `resolve`,
`simple-two-way-in-core`, `ours` or `theirs`, default will use project settings.

.Request
----
  GET /projects/test/branches/master/mergeable?source=testbranch&strategy=recursive HTTP/1.0
----

As response a link:rest-api-changes.html#mergeable-info[MergeableInfo] entity is returned.

.Response
----
  HTTP/1.1 200 OK
  Content-Disposition: attachment
  Content-Type: application/json; charset=UTF-8

  )]}'
  {
    "submit_type": "MERGE_IF_NECESSARY",
    "strategy": "recursive",
    "mergeable": true,
    "commit_merged": false,
    "content_merged": false
  }
----

or when there were conflicts.

.Response
----
  HTTP/1.1 200 OK
  Content-Disposition: attachment
  Content-Type: application/json; charset=UTF-8

  )]}'
  {
    "submit_type": "MERGE_IF_NECESSARY",
    "strategy": "recursive",
    "mergeable": false,
    "conflicts": [
      "common.txt",
      "shared.txt"
    ]
  }
----

or when the 'testbranch' has been already merged.

.Response
----
  HTTP/1.1 200 OK
  Content-Disposition: attachment
  Content-Type: application/json; charset=UTF-8

  )]}'
  {
    "submit_type": "MERGE_IF_NECESSARY",
    "strategy": "recursive",
    "mergeable": true,
    "commit_merged": true,
    "content_merged": true
  }
----

or when only the content of 'testbranch' has been merged.

.Response
----
  HTTP/1.1 200 OK
  Content-Disposition: attachment
  Content-Type: application/json; charset=UTF-8

  )]}'
  {
    "submit_type": "MERGE_IF_NECESSARY",
    "strategy": "recursive",
    "mergeable": true,
    "commit_merged": false,
    "content_merged": true
  }
----

[[get-reflog]]
=== Get Reflog
--
'GET /projects/link:#project-name[\{project-name\}]/branches/link:#branch-id[\{branch-id\}]/reflog'
--

Gets the reflog of a certain branch.

The caller must be project owner.

.Request
----
  GET /projects/gerrit/branches/master/reflog HTTP/1.0
----

As response a list of link:#reflog-entry-info[ReflogEntryInfo] entities
is returned that describe the reflog entries. The reflog entries are
returned in reverse order.

.Response
----
  HTTP/1.1 200 OK
  Content-Disposition: attachment
  Content-Type: application/json; charset=UTF-8

  )]}'
  [
    {
      "old_id": "976ced8f4fc0909d7e1584d18455299545881d60",
      "new_id": "2eaa94bac536654eb592c941e33b91f925698d16",
      "who": {
        "name": "Jane Roe",
        "email": "jane.roe@example.com",
        "date": "2014-06-30 11:53:43.000000000",
        "tz": 120
      },
      "comment": "merged: fast forward"
    },
    {
      "old_id": "c271c6a7161b74f85560c5899c8c73ee89ca5e29",
      "new_id": "976ced8f4fc0909d7e1584d18455299545881d60",
      "who": {
        "name": "John Doe",
        "email": "john.doe@example.com",
        "date": "2013-10-02 10:45:26.000000000",
        "tz": 120
      },
      "comment": "merged: fast forward"
    },
    {
      "old_id": "0000000000000000000000000000000000000000",
      "new_id": "c271c6a7161b74f85560c5899c8c73ee89ca5e29",
      "who": {
        "name": "John Doe",
        "email": "john.doe@example.com",
        "date": "2013-09-30 19:08:44.000000000",
        "tz": 120
      },
      "comment": ""
    }
  ]
----

The get reflog endpoint also accepts a limit integer in the `n`
parameter. This limits the results to show the last `n` reflog entries.

Query the last 25 reflog entries.
----
  GET /projects/gerrit/branches/master/reflog?n=25 HTTP/1.0
----

The reflog can also be filtered by timestamp by specifying the `from`
and `to` parameters. The timestamp for `from` and `to` must be given as
UTC in the following format: `yyyyMMdd_HHmm`.

----
  GET /projects/gerrit/branches/master/reflog?from=20130101_0000&to=20140101_0000=25 HTTP/1.0
----

[[child-project-endpoints]]
== Child Project Endpoints

[[list-child-projects]]
=== List Child Projects
--
'GET /projects/link:#project-name[\{project-name\}]/children/'
--

List the direct child projects of a project.

.Request
----
  GET /projects/Public-Plugins/children/ HTTP/1.0
----

As result a list of link:#project-info[ProjectInfo] entries is
returned that describe the child projects.

.Response
----
  HTTP/1.1 200 OK
  Content-Disposition: attachment
  Content-Type: application/json; charset=UTF-8

  )]}'
  [
    {
      "id": "plugins%2Freplication",
      "name": "plugins/replication",
      "parent": "Public-Plugins",
      "description": "Copies to other servers using the Git protocol"
    },
    {
      "id": "plugins%2Freviewnotes",
      "name": "plugins/reviewnotes",
      "parent": "Public-Plugins",
      "description": "Annotates merged commits using notes on refs/notes/review."
    },
    {
      "id": "plugins%2Fsingleusergroup",
      "name": "plugins/singleusergroup",
      "parent": "Public-Plugins",
      "description": "GroupBackend enabling users to be directly added to access rules"
    }
  ]
----

To resolve the child projects of a project recursively the parameter
`recursive` can be set.

Child projects that are not visible to the calling user are ignored and
are not resolved further.

.Request
----
  GET /projects/Public-Projects/children/?recursive HTTP/1.0
----

.Response
----
  HTTP/1.1 200 OK
  Content-Disposition: attachment
  Content-Type: application/json; charset=UTF-8

  )]}'
  [
    {
      "id": "gerrit",
      "name": "gerrit",
      "parent": "Public-Projects",
      "description": "Gerrit Code Review"
    },
    {
      "id": "plugins%2Freplication",
      "name": "plugins/replication",
      "parent": "Public-Plugins",
      "description": "Copies to other servers using the Git protocol"
    },
    {
      "id": "plugins%2Freviewnotes",
      "name": "plugins/reviewnotes",
      "parent": "Public-Plugins",
      "description": "Annotates merged commits using notes on refs/notes/review."
    },
    {
      "id": "plugins%2Fsingleusergroup",
      "name": "plugins/singleusergroup",
      "parent": "Public-Plugins",
      "description": "GroupBackend enabling users to be directly added to access rules"
    },
    {
      "id": "Public-Plugins",
      "name": "Public-Plugins",
      "parent": "Public-Projects",
      "description": "Parent project for plugins/*"
    }
  ]
----

[[get-child-project]]
=== Get Child Project
--
'GET /projects/link:#project-name[\{project-name\}]/children/link:#project-name[\{project-name\}]'
--

Retrieves a child project. If a non-direct child project should be
retrieved the parameter `recursive` must be set.

.Request
----
  GET /projects/Public-Plugins/children/plugins%2Freplication HTTP/1.0
----

As response a link:#project-info[ProjectInfo] entity is returned that
describes the child project.

.Response
----
  HTTP/1.1 200 OK
  Content-Disposition: attachment
  Content-Type: application/json; charset=UTF-8

  )]}'
  {
    "id": "plugins%2Freplication",
    "name": "plugins/replication",
    "parent": "Public-Plugins",
    "description": "Copies to other servers using the Git protocol"
  }
----

[[tag-endpoints]]
== Tag Endpoints

[[create-tag]]
=== Create Tag

--
'PUT /projects/link:#project-name[\{project-name\}]/tags/link:#tag-id[\{tag-id\}]'
--

Create a new tag on the project.

In the request body additional data for the tag can be provided as
link:#tag-input[TagInput].

If a message is provided in the input, the tag is created as an
annotated tag with the current user as tagger. Signed tags are not
supported.

.Request
----
  PUT /projects/MyProject/tags/v1.0 HTTP/1.0
  Content-Type: application/json; charset=UTF-8

  {
    "message": "annotation",
    "revision": "c83117624b5b5d8a7f86093824e2f9c1ed309d63"
  }
----

As response a link:#tag-info[TagInfo] entity is returned that describes
the created tag.

.Response
----
  HTTP/1.1 201 Created
  Content-Disposition: attachment
  Content-Type: application/json; charset=UTF-8

  )]}'

  "object": "d48d304adc4b6674e11dc2c018ea05fcbdda32fd",
  "message": "annotation",
  "tagger": {
    "name": "David Pursehouse",
    "email": "dpursehouse@collab.net",
    "date": "2016-06-06 01:22:03.000000000",
    "tz": 540
  },
  "ref": "refs/tags/v1.0",
  "revision": "c83117624b5b5d8a7f86093824e2f9c1ed309d63"
  }
----

[[list-tags]]
=== List Tags
--
'GET /projects/link:#project-name[\{project-name\}]/tags/'
--

List the tags of a project.

As result a list of link:#tag-info[TagInfo] entries is returned.

Only includes tags under the `refs/tags/` namespace.

.Request
----
  GET /projects/work%2Fmy-project/tags/ HTTP/1.0
----

.Response
----
  HTTP/1.1 200 OK
  Content-Disposition: attachment
  Content-Type: application/json; charset=UTF-8

  )]}'
  [
    {
      "ref": "refs/tags/v1.0",
      "revision": "49ce77fdcfd3398dc0dedbe016d1a425fd52d666",
      "object": "1624f5af8ae89148d1a3730df8c290413e3dcf30",
      "message": "Annotated tag",
      "tagger": {
        "name": "David Pursehouse",
        "email": "david.pursehouse@sonymobile.com",
        "date": "2014-10-06 07:35:03.000000000",
        "tz": 540
      }
    },
    {
      "ref": "refs/tags/v2.0",
      "revision": "1624f5af8ae89148d1a3730df8c290413e3dcf30"
    },
    {
      "ref": "refs/tags/v3.0",
      "revision": "c628685b3c5a3614571ecb5c8fceb85db9112313",
      "object": "1624f5af8ae89148d1a3730df8c290413e3dcf30",
      "message": "Signed tag\n-----BEGIN PGP SIGNATURE-----\nVersion: GnuPG v1.4.11 (GNU/Linux)\n\niQEcBAABAgAGBQJUMlqYAAoJEPI2qVPgglptp7MH/j+KFcittFbxfSnZjUl8n5IZ\nveZo7wE+syjD9sUbMH4EGv0WYeVjphNTyViBof+stGTNkB0VQzLWI8+uWmOeiJ4a\nzj0LsbDOxodOEMI5tifo02L7r4Lzj++EbqtKv8IUq2kzYoQ2xjhKfFiGjeYOn008\n9PGnhNblEHZgCHguGR6GsfN8bfA2XNl9B5Ysl5ybX1kAVs/TuLZR4oDMZ/pW2S75\nhuyNnSgcgq7vl2gLGefuPs9lxkg5Fj3GZr7XPZk4pt/x1oiH7yXxV4UzrUwg2CC1\nfHrBlNbQ4uJNY8TFcwof52Z0cagM5Qb/ZSLglHbqEDGA68HPqbwf5z2hQyU2/U4\u003d\n\u003dZtUX\n-----END PGP SIGNATURE-----",
      "tagger": {
        "name": "David Pursehouse",
        "email": "david.pursehouse@sonymobile.com",
        "date": "2014-10-06 09:02:16.000000000",
        "tz": 540
      }
    }
  ]
----

[[tag-options]]
==== Tag Options

Limit(n)::
Limit the number of tags to be included in the results.
+
.Request
----
  GET /projects/work%2Fmy-project/tags?n=2 HTTP/1.0
----
+
.Response
----
  HTTP/1.1 200 OK
  Content-Disposition: attachment
  Content-Type: application/json; charset=UTF-8

  )]}'
  [
    {
      "ref": "refs/tags/v1.0",
      "revision": "49ce77fdcfd3398dc0dedbe016d1a425fd52d666",
      "object": "1624f5af8ae89148d1a3730df8c290413e3dcf30",
      "message": "Annotated tag",
      "tagger": {
        "name": "David Pursehouse",
        "email": "david.pursehouse@sonymobile.com",
        "date": "2014-10-06 07:35:03.000000000",
        "tz": 540
      }
    },
    {
      "ref": "refs/tags/v2.0",
      "revision": "1624f5af8ae89148d1a3730df8c290413e3dcf30"
    }
  ]
----

Skip(S)::
Skip the given number of tags from the beginning of the list.
+
.Request
----
  GET /projects/work%2Fmy-project/tags?n=2&s=1 HTTP/1.0
----
+
.Response
----
  HTTP/1.1 200 OK
  Content-Disposition: attachment
  Content-Type: application/json; charset=UTF-8

  )]}'
  [
    {
      "ref": "refs/tags/v2.0",
      "revision": "1624f5af8ae89148d1a3730df8c290413e3dcf30"
    },
    {
      "ref": "refs/tags/v3.0",
      "revision": "c628685b3c5a3614571ecb5c8fceb85db9112313",
      "object": "1624f5af8ae89148d1a3730df8c290413e3dcf30",
      "message": "Signed tag\n-----BEGIN PGP SIGNATURE-----\nVersion: GnuPG v1.4.11 (GNU/Linux)\n\niQEcBAABAgAGBQJUMlqYAAoJEPI2qVPgglptp7MH/j+KFcittFbxfSnZjUl8n5IZ\nveZo7wE+syjD9sUbMH4EGv0WYeVjphNTyViBof+stGTNkB0VQzLWI8+uWmOeiJ4a\nzj0LsbDOxodOEMI5tifo02L7r4Lzj++EbqtKv8IUq2kzYoQ2xjhKfFiGjeYOn008\n9PGnhNblEHZgCHguGR6GsfN8bfA2XNl9B5Ysl5ybX1kAVs/TuLZR4oDMZ/pW2S75\nhuyNnSgcgq7vl2gLGefuPs9lxkg5Fj3GZr7XPZk4pt/x1oiH7yXxV4UzrUwg2CC1\nfHrBlNbQ4uJNY8TFcwof52Z0cagM5Qb/ZSLglHbqEDGA68HPqbwf5z2hQyU2/U4\u003d\n\u003dZtUX\n-----END PGP SIGNATURE-----",
      "tagger": {
        "name": "David Pursehouse",
        "email": "david.pursehouse@sonymobile.com",
        "date": "2014-10-06 09:02:16.000000000",
        "tz": 540
      }
    }
  ]
----

Substring(m)::
Limit the results to those tags that match the specified substring.
+
The match is case insensitive.  May not be used together with `r`.
+
List all tags that match substring `v2`:

+
.Request
----
  GET /projects/testproject/tags?m=v2 HTTP/1.0
----
+
.Response
----
  HTTP/1.1 200 OK
  Content-Disposition: attachment
  Content-Type: application/json; charset=UTF-8

  )]}'
  [
    {
      "ref": "refs/tags/v2.0",
      "revision": "1624f5af8ae89148d1a3730df8c290413e3dcf30"
    },
  ]
----

Regex(r)::
Limit the results to those tags that match the specified regex.
Boundary matchers '^' and '$' are implicit. For example: the regex 't*' will
match any tags that start with 't' and regex '*t' will match any
tags that end with 't'.
+
The match is case sensitive.  May not be used together with `m`.
+
List all tags that match regex `v.*0`:
+
.Request
----
  GET /projects/testproject/tags?r=v.*0 HTTP/1.0
----
+
.Response
----
  HTTP/1.1 200 OK
  Content-Disposition: attachment
  Content-Type: application/json; charset=UTF-8

  )]}'
  [
    {
      "ref": "refs/tags/v1.0",
      "revision": "49ce77fdcfd3398dc0dedbe016d1a425fd52d666",
      "object": "1624f5af8ae89148d1a3730df8c290413e3dcf30",
      "message": "Annotated tag",
      "tagger": {
        "name": "David Pursehouse",
        "email": "david.pursehouse@sonymobile.com",
        "date": "2014-10-06 07:35:03.000000000",
        "tz": 540
      }
    },
    {
      "ref": "refs/tags/v2.0",
      "revision": "1624f5af8ae89148d1a3730df8c290413e3dcf30"
    },
    {
      "ref": "refs/tags/v3.0",
      "revision": "c628685b3c5a3614571ecb5c8fceb85db9112313",
      "object": "1624f5af8ae89148d1a3730df8c290413e3dcf30",
      "message": "Signed tag\n-----BEGIN PGP SIGNATURE-----\nVersion: GnuPG v1.4.11 (GNU/Linux)\n\niQEcBAABAgAGBQJUMlqYAAoJEPI2qVPgglptp7MH/j+KFcittFbxfSnZjUl8n5IZ\nveZo7wE+syjD9sUbMH4EGv0WYeVjphNTyViBof+stGTNkB0VQzLWI8+uWmOeiJ4a\nzj0LsbDOxodOEMI5tifo02L7r4Lzj++EbqtKv8IUq2kzYoQ2xjhKfFiGjeYOn008\n9PGnhNblEHZgCHguGR6GsfN8bfA2XNl9B5Ysl5ybX1kAVs/TuLZR4oDMZ/pW2S75\nhuyNnSgcgq7vl2gLGefuPs9lxkg5Fj3GZr7XPZk4pt/x1oiH7yXxV4UzrUwg2CC1\nfHrBlNbQ4uJNY8TFcwof52Z0cagM5Qb/ZSLglHbqEDGA68HPqbwf5z2hQyU2/U4\u003d\n\u003dZtUX\n-----END PGP SIGNATURE-----",
      "tagger": {
        "name": "David Pursehouse",
        "email": "david.pursehouse@sonymobile.com",
        "date": "2014-10-06 09:02:16.000000000",
        "tz": 540
      }
    }
  ]
----

[[get-tag]]
=== Get Tag
--
'GET /projects/link:#project-name[\{project-name\}]/tags/link:#tag-id[\{tag-id\}]'
--

Retrieves a tag of a project.

.Request
----
  GET /projects/work%2Fmy-project/tags/v1.0 HTTP/1.0
----

As response a link:#tag-info[TagInfo] entity is returned that describes the tag.

.Response
----
  HTTP/1.1 200 OK
  Content-Disposition: attachment
  Content-Type: application/json; charset=UTF-8

  )]}'
  {
    "ref": "refs/tags/v1.0",
    "revision": "49ce77fdcfd3398dc0dedbe016d1a425fd52d666",
    "object": "1624f5af8ae89148d1a3730df8c290413e3dcf30",
    "message": "Annotated tag",
    "tagger": {
      "name": "David Pursehouse",
      "email": "david.pursehouse@sonymobile.com",
      "date": "2014-10-06 07:35:03.000000000",
      "tz": 540
    }
  }
----

[[delete-tag]]
=== Delete Tag
--
'DELETE /projects/link:#project-name[\{project-name\}]/tags/link:#tag-id[\{tag-id\}]'
--

Deletes a tag.

.Request
----
  DELETE /projects/MyProject/tags/v1.0 HTTP/1.0
----

.Response
----
  HTTP/1.1 204 No Content
----

[[delete-tags]]
=== Delete Tags
--
'POST /projects/link:#project-name[\{project-name\}]/tags:delete'
--

Delete one or more tags.

The tags to be deleted must be provided in the request body as a
link:#delete-tags-input[DeleteTagsInput] entity.

.Request
----
  POST /projects/MyProject/tags:delete HTTP/1.0
  Content-Type: application/json;charset=UTF-8

  {
    "tags": [
      "v1.0",
      "v2.0"
    ]
  }
----

.Response
----
  HTTP/1.1 204 No Content
----

If some tags could not be deleted, the response is "`409 Conflict`" and the
error message is contained in the response body.

[[commit-endpoints]]
== Commit Endpoints

[[get-commit]]
=== Get Commit
--
'GET /projects/link:#project-name[\{project-name\}]/commits/link:#commit-id[\{commit-id\}]'
--

Retrieves a commit of a project.

The commit must be visible to the caller.

.Request
----
  GET /projects/work%2Fmy-project/commits/a8a477efffbbf3b44169bb9a1d3a334cbbd9aa96 HTTP/1.0
----

As response a link:rest-api-changes.html#commit-info[CommitInfo] entity
is returned that describes the commit.

.Response
----
  HTTP/1.1 200 OK
  Content-Disposition: attachment
  Content-Type: application/json; charset=UTF-8

  )]}'
  {
    "commit": "184ebe53805e102605d11f6b143486d15c23a09c",
    "parents": [
      {
        "commit": "1eee2c9d8f352483781e772f35dc586a69ff5646",
        "subject": "Migrate contributor agreements to All-Projects."
      }
    ],
    "author": {
      "name": "Shawn O. Pearce",
      "email": "sop@google.com",
      "date": "2012-04-24 18:08:08.000000000",
      "tz": -420
    },
    "committer": {
      "name": "Shawn O. Pearce",
      "email": "sop@google.com",
      "date": "2012-04-24 18:08:08.000000000",
      "tz": -420
    },
    "subject": "Use an EventBus to manage star icons",
    "message": "Use an EventBus to manage star icons\n\nImage widgets that need to ..."
  }
----

[[get-included-in]]
=== Get Included In
--
'GET /projects/link:#project-name[\{project-name\}]/commits/link:#commit-id[\{commit-id\}]/in'
--

Retrieves the branches and tags in which a change is included. As result
an link:rest-api-changes.html#included-in-info[IncludedInInfo] entity is returned.

.Request
----
  GET /projects/work%2Fmy-project/commits/a8a477efffbbf3b44169bb9a1d3a334cbbd9aa96/in HTTP/1.0
----

.Response
----
  HTTP/1.1 200 OK
  Content-Disposition: attachment
  Content-Type: application/json;charset=UTF-8

  )]}'
  {
    "branches": [
      "master"
    ],
    "tags": []
  }
----

[[get-content-from-commit]]
=== Get Content
--
'GET /projects/link:#project-name[\{project-name\}]/commits/link:#commit-id[\{commit-id\}]/files/link:rest-api-changes.html#file-id[\{file-id\}]/content'
--

Gets the content of a file from a certain commit.

.Request
----
  GET /projects/work%2Fmy-project/commits/a8a477efffbbf3b44169bb9a1d3a334cbbd9aa96/files/gerrit-server%2Fsrc%2Fmain%2Fjava%2Fcom%2Fgoogle%2Fgerrit%2Fserver%2Fproject%2FRefControl.java/content HTTP/1.0
----

The content is returned as base64 encoded string.

.Response
----
  HTTP/1.1 200 OK
  Content-Disposition: attachment
  Content-Type: text/plain; charset=UTF-8

  Ly8gQ29weXJpZ2h0IChDKSAyMDEwIFRoZSBBbmRyb2lkIE9wZW4gU291cmNlIFByb2plY...
----


[[cherry-pick-commit]]
=== Cherry Pick Commit
--
'POST /projects/link:#project-name[\{project-name\}]/commits/link:#commit-id[\{commit-id\}]/cherrypick'
--

Cherry-picks a commit of a project to a destination branch.

To cherry pick a change revision, see link:rest-api-changes.html#cherry-pick[CherryPick].

The destination branch must be provided in the request body inside a
link:rest-api-changes.html#cherrypick-input[CherryPickInput] entity.
If the commit message is not set, the commit message of the source
commit will be used.

.Request
----
  POST /projects/work%2Fmy-project/commits/a8a477efffbbf3b44169bb9a1d3a334cbbd9aa96/cherrypick HTTP/1.0
  Content-Type: application/json; charset=UTF-8

  {
    "message" : "Implementing Feature X",
    "destination" : "release-branch"
  }
----

As response a link:rest-api-changes.html#change-info[ChangeInfo] entity is returned that
describes the resulting cherry-picked change.

.Response
----
  HTTP/1.1 200 OK
  Content-Disposition: attachment
  Content-Type: application/json; charset=UTF-8

  )]}'
  {
    "id": "myProject~master~I8473b95934b5732ac55d26311a706c9c2bde9941",
    "project": "myProject",
    "branch": "release-branch",
    "change_id": "I8473b95934b5732ac55d26311a706c9c2bde9941",
    "subject": "Implementing Feature X",
    "status": "NEW",
    "created": "2013-02-01 09:59:32.126000000",
    "updated": "2013-02-21 11:16:36.775000000",
    "mergeable": true,
    "insertions": 12,
    "deletions": 11,
    "_number": 3965,
    "owner": {
      "name": "John Doe"
    }
  }
----

[[dashboard-endpoints]]
== Dashboard Endpoints

[[list-dashboards]]
=== List Dashboards
--
'GET /projects/link:#project-name[\{project-name\}]/dashboards/'
--

List custom dashboards for a project.

As result a list of link:#dashboard-info[DashboardInfo] entries is
returned.

List all dashboards for the `work/my-project` project:

.Request
----
  GET /projects/work%2Fmy-project/dashboards/ HTTP/1.0
----

.Response
----
  HTTP/1.1 200 OK
  Content-Disposition: attachment
  Content-Type: application/json; charset=UTF-8

  )]}'
  [
    {
      "id": "main:closed",
      "ref": "main",
      "path": "closed",
      "description": "Merged and abandoned changes in last 7 weeks",
      "url": "/dashboard/?title\u003dClosed+changes\u0026Merged\u003dstatus:merged+age:7w\u0026Abandoned\u003dstatus:abandoned+age:7w",
      "is_default": true,
      "title": "Closed changes",
      "sections": [
        {
          "name": "Merged",
          "query": "status:merged age:7w"
        },
        {
          "name": "Abandoned",
          "query": "status:abandoned age:7w"
        }
      ]
    }
  ]
----

.Get all dashboards of the 'All-Projects' project
****
get::/projects/All-Projects/dashboards/
****

[[get-dashboard]]
=== Get Dashboard
--
'GET /projects/link:#project-name[\{project-name\}]/dashboards/link:#dashboard-id[\{dashboard-id\}]'
--

Retrieves a project dashboard. The dashboard can be defined on that
project or be inherited from a parent project.

.Request
----
  GET /projects/work%2Fmy-project/dashboards/main:closed HTTP/1.0
----

As response a link:#dashboard-info[DashboardInfo] entity is returned
that describes the dashboard.

.Response
----
  HTTP/1.1 200 OK
  Content-Disposition: attachment
  Content-Type: application/json; charset=UTF-8

  )]}'
  {
    "id": "main:closed",
    "ref": "main",
    "path": "closed",
    "description": "Merged and abandoned changes in last 7 weeks",
    "url": "/dashboard/?title\u003dClosed+changes\u0026Merged\u003dstatus:merged+age:7w\u0026Abandoned\u003dstatus:abandoned+age:7w",
    "is_default": true,
    "title": "Closed changes",
    "sections": [
      {
        "name": "Merged",
        "query": "status:merged age:7w"
      },
      {
        "name": "Abandoned",
        "query": "status:abandoned age:7w"
      }
    ]
  }
----

To retrieve the default dashboard of a project use `default` as
dashboard-id.

.Request
----
  GET /projects/work%2Fmy-project/dashboards/default HTTP/1.0
----

.Response
----
  HTTP/1.1 200 OK
  Content-Disposition: attachment
  Content-Type: application/json; charset=UTF-8

  )]}'
  {
    "id": "main:closed",
    "ref": "main",
    "path": "closed",
    "description": "Merged and abandoned changes in last 7 weeks",
    "url": "/dashboard/?title\u003dClosed+changes\u0026Merged\u003dstatus:merged+age:7w\u0026Abandoned\u003dstatus:abandoned+age:7w",
    "is_default": true,
    "title": "Closed changes",
    "sections": [
      {
        "name": "Merged",
        "query": "status:merged age:7w"
      },
      {
        "name": "Abandoned",
        "query": "status:abandoned age:7w"
      }
    ]
  }
----

[[set-dashboard]]
=== Set Dashboard
--
'PUT /projects/link:#project-name[\{project-name\}]/dashboards/link:#dashboard-id[\{dashboard-id\}]'
--

Updates/Creates a project dashboard.

Currently only supported for the `default` dashboard.

The creation/update information for the dashboard must be provided in
the request body as a link:#dashboard-input[DashboardInput] entity.

.Request
----
  PUT /projects/work%2Fmy-project/dashboards/default HTTP/1.0
  Content-Type: application/json; charset=UTF-8

  {
    "id": "main:closed",
    "commit_message": "Define the default dashboard"
  }
----

As response the new/updated dashboard is returned as a
link:#dashboard-info[DashboardInfo] entity.

.Response
----
  HTTP/1.1 200 OK
  Content-Disposition: attachment
  Content-Type: application/json; charset=UTF-8

  )]}'
  {
    "id": "main:closed",
    "ref": "main",
    "path": "closed",
    "description": "Merged and abandoned changes in last 7 weeks",
    "url": "/dashboard/?title\u003dClosed+changes\u0026Merged\u003dstatus:merged+age:7w\u0026Abandoned\u003dstatus:abandoned+age:7w",
    "is_default": true,
    "title": "Closed changes",
    "sections": [
      {
        "name": "Merged",
        "query": "status:merged age:7w"
      },
      {
        "name": "Abandoned",
        "query": "status:abandoned age:7w"
      }
    ]
  }
----

[[delete-dashboard]]
=== Delete Dashboard
--
'DELETE /projects/link:#project-name[\{project-name\}]/dashboards/link:#dashboard-id[\{dashboard-id\}]'
--

Deletes a project dashboard.

Currently only supported for the `default` dashboard.

The request body does not need to include a link:#dashboard-input[
DashboardInput] entity if no commit message is specified.

Please note that some proxies prohibit request bodies for DELETE
requests.

.Request
----
  DELETE /projects/work%2Fmy-project/dashboards/default HTTP/1.0
----

.Response
----
  HTTP/1.1 204 No Content
----


[[ids]]
== IDs

[[branch-id]]
=== \{branch-id\}
The name of a branch or `HEAD`. The prefix `refs/heads/` can be
omitted.

[[commit-id]]
=== \{commit-id\}
Commit ID.

[[tag-id]]
=== \{tag-id\}
The name of a tag. The prefix `refs/tags/` can be omitted.

[[dashboard-id]]
=== \{dashboard-id\}
The ID of a dashboard in the format '<ref>:<path>'.

A special dashboard ID is `default` which represents the default
dashboard of a project.

[[project-name]]
=== \{project-name\}
The name of the project.

If the name ends with `.git`, the suffix will be automatically removed.


[[json-entities]]
== JSON Entities

[[access-check-info]]
=== AccessCheckInfo

The `AccessCheckInfo` entity is the result of an access check.

[options="header",cols="1,^1,5"]
|=========================================
|Field Name                  ||Description
|`status`                    ||The HTTP status code for the access.
200 means success, 403 means denied and 404 means the project does not exist.
|`message`                   |optional|A clarifying message if `status` is not 200.
|=========================================

[[access-check-input]]
=== AccessCheckInput
The `AccessCheckInput` entity is either an account or
(account, ref) tuple for which we want to check access.

[options="header",cols="1,^1,5"]
|=========================================
|Field Name                  ||Description
|`account`                   ||The account for which to check access
|`ref`                       |optional|The refname for which to check
access
|`permission`                |optional|The ref permission for which to
check. This defaults to `read`. If given, it `ref` must be given too.
|=========================================

[[ban-input]]
=== BanInput
The `BanInput` entity contains information for banning commits in a
project.

[options="header",cols="1,^2,4"]
|=======================
|Field Name||Description
|`commits` ||List of commits to be banned.
|`reason`  |optional|Reason for banning the commits.
|=======================

[[ban-result-info]]
=== BanResultInfo
The `BanResultInfo` entity describes the result of banning commits.

[options="header",cols="1,^2,4"]
|=============================
|Field Name      ||Description
|`newly_banned`  |optional|List of newly banned commits.
|`already_banned`|optional|List of commits that were already banned.
|`ignored`       |optional|List of object IDs that were ignored.
|=============================

[[branch-info]]
=== BranchInfo
The `BranchInfo` entity contains information about a branch.

[options="header",cols="1,^2,4"]
|=========================
|Field Name  ||Description
|`ref`       ||The ref of the branch.
|`revision`  ||The revision to which the branch points.
|`can_delete`|not set if `false`|
Whether the calling user can delete this branch.
|`web_links` |optional|
Links to the branch in external sites as a list of
link:rest-api-changes.html#web-link-info[WebLinkInfo] entries.
|=========================

[[branch-input]]
=== BranchInput
The `BranchInput` entity contains information for the creation of
a new branch.

[options="header",cols="1,^2,4"]
|=======================
|Field Name||Description
|`ref`     |optional|
The name of the branch. The prefix `refs/heads/` can be
omitted. +
If set, must match the branch ID in the URL.
|`revision`|optional|
The base revision of the new branch. +
If not set, `HEAD` will be used as base revision.
|=======================

[[config-info]]
=== ConfigInfo
The `ConfigInfo` entity contains information about the effective project
configuration.

[options="header",cols="1,^2,4"]
|=======================================================
|Field Name                                ||Description
|`description`                             |optional|
The description of the project.
|`use_contributor_agreements`              |optional|
link:#inherited-boolean-info[InheritedBooleanInfo] that tells whether
authors must complete a contributor agreement on the site before
pushing any commits or changes to this project.
|`use_content_merge`                       |optional|
link:#inherited-boolean-info[InheritedBooleanInfo] that tells whether
Gerrit will try to perform a 3-way merge of text file content when a
file has been modified by both the destination branch and the change
being submitted. This option only takes effect if submit type is not
FAST_FORWARD_ONLY.
|`use_signed_off_by`                       |optional|
link:#inherited-boolean-info[InheritedBooleanInfo] that tells whether
each change must contain a Signed-off-by line from either the author or
the uploader in the commit message.
|`create_new_change_for_all_not_in_target` |optional|
link:#inherited-boolean-info[InheritedBooleanInfo] that tells whether
a new change is created for every commit not in target branch.
|`require_change_id`                       |optional|
link:#inherited-boolean-info[InheritedBooleanInfo] that tells whether a
valid link:user-changeid.html[Change-Id] footer in any commit uploaded
for review is required. This does not apply to commits pushed directly
to a branch or tag.
|`enable_signed_push`|optional, not set if signed push is disabled|
link:#inherited-boolean-info[InheritedBooleanInfo] that tells whether
signed push validation is enabled on the project.
|`require_signed_push`|optional, not set if signed push is disabled|
link:#inherited-boolean-info[InheritedBooleanInfo] that tells whether
signed push validation is required on the project.
|`reject_implicit_merges`|optional|
link:#inherited-boolean-info[InheritedBooleanInfo] that tells whether
implicit merges should be rejected on changes pushed to the project.
|`private_by_default`         ||
link:#inherited-boolean-info[InheritedBooleanInfo] that tells whether
all new changes are set as private by default.
|`work_in_progress_by_default`||
link:#inherited-boolean-info[InheritedBooleanInfo] that tells whether
all new changes are set as work-in-progress by default.
|`max_object_size_limit`      ||
The link:config-gerrit.html#receive.maxObjectSizeLimit[max object size
limit] of this project as a link:#max-object-size-limit-info[
MaxObjectSizeLimitInfo] entity.
<<<<<<< HEAD
|`default_submit_type`     ||
link:#submit-type-info[SubmitTypeInfo] that describes the default submit type of
the project, when not overridden at the change level.
|`submit_type`               ||
Deprecated; equivalent to link:#submit-type-info[`value`] in
`default_submit_type`.
=======
|`submit_type`                ||
The default submit type of the project, can be `MERGE_IF_NECESSARY`,
`FAST_FORWARD_ONLY`, `REBASE_IF_NECESSARY`, `REBASE_ALWAYS`, `MERGE_ALWAYS` or
`CHERRY_PICK`.
>>>>>>> 0f9cd503
|`match_author_to_committer_date` |optional|
link:#inherited-boolean-info[InheritedBooleanInfo] that indicates whether
a change's author date will be changed to match its submitter date upon submit.
|`state`                     |optional|
The state of the project, can be `ACTIVE`, `READ_ONLY` or `HIDDEN`. +
Not set if the project state is `ACTIVE`.
|`commentlinks`              ||
Map with the comment link configurations of the project. The name of
the comment link configuration is mapped to the comment link
configuration, which has the same format as the
link:config-gerrit.html#_a_id_commentlink_a_section_commentlink[
commentlink section] of `gerrit.config`.
|`theme`                                   |optional|
The theme that is configured for the project as a link:#theme-info[
ThemeInfo] entity.
|`plugin_config`                           |optional|
Plugin configuration as map which maps the plugin name to a map of
parameter names to link:#config-parameter-info[ConfigParameterInfo]
entities.
|`actions`                                 |optional|
Actions the caller might be able to perform on this project. The
information is a map of view names to
|`reject_empty_commit`                     |optional|
link:#inherited-boolean-info[InheritedBooleanInfo] that tells whether
empty commits should be rejected when a change is merged.
link:rest-api-changes.html#action-info[ActionInfo] entities.
|=======================================================

[[config-input]]
=== ConfigInput
The `ConfigInput` entity describes a new project configuration.

[options="header",cols="1,^2,4"]
|======================================================
|Field Name                               ||Description
|`description`                            |optional|
The new description of the project. +
If not set, the description is removed.
|`use_contributor_agreements`             |optional|
Whether authors must complete a contributor agreement on the site
before pushing any commits or changes to this project. +
Can be `TRUE`, `FALSE` or `INHERIT`. +
If not set, this setting is not updated.
|`use_content_merge`                       |optional|
Whether Gerrit will try to perform a 3-way merge of text file content
when a file has been modified by both the destination branch and the
change being submitted. This option only takes effect if submit type is
not FAST_FORWARD_ONLY. +
Can be `TRUE`, `FALSE` or `INHERIT`. +
If not set, this setting is not updated.
|`use_signed_off_by`                       |optional|
Whether each change must contain a Signed-off-by line from either the
author or the uploader in the commit message. +
Can be `TRUE`, `FALSE` or `INHERIT`. +
If not set, this setting is not updated.
|`create_new_change_for_all_not_in_target` |optional|
Whether a new change will be created for every commit not in target
branch. +
Can be `TRUE`, `FALSE` or `INHERIT`. +
If not set, this setting is not updated.
|`require_change_id`                       |optional|
Whether a valid link:user-changeid.html[Change-Id] footer in any commit
uploaded for review is required. This does not apply to commits pushed
directly to a branch or tag. +
Can be `TRUE`, `FALSE` or `INHERIT`. +
If not set, this setting is not updated.
|`reject_implicit_merges`                  |optional|
Whether a check for implicit merges will be performed when changes
are pushed for review. +
Can be `TRUE`, `FALSE` or `INHERIT`. +
If not set, this setting is not updated.
|`max_object_size_limit`                   |optional|
The link:config-gerrit.html#receive.maxObjectSizeLimit[max object size
limit] of this project as a link:#max-object-size-limit-info[
MaxObjectSizeLimitInfo] entity. +
If set to `0`, the max object size limit is removed. +
If not set, this setting is not updated.
|`submit_type`                             |optional|
The default submit type of the project, can be `MERGE_IF_NECESSARY`,
`FAST_FORWARD_ONLY`, `REBASE_IF_NECESSARY`, `REBASE_ALWAYS`, `MERGE_ALWAYS` or
`CHERRY_PICK`. +
If not set, the submit type is not updated.
|`state`                                   |optional|
The state of the project, can be `ACTIVE`, `READ_ONLY` or `HIDDEN`. +
Not set if the project state is `ACTIVE`. +
If not set, the project state is not updated.
|`plugin_config_values`                    |optional|
Plugin configuration values as map which maps the plugin name to a map
of parameter names to values.
|`reject_empty_commit`                     |optional|
Whether empty commits should be rejected when a change is merged.
Can be `TRUE`, `FALSE` or `INHERIT`. +
If not set, this setting is not updated.
|======================================================

[[config-parameter-info]]
=== ConfigParameterInfo
The `ConfigParameterInfo` entity describes a project configuration
parameter.

[options="header",cols="1,^2,4"]
|===============================
|Field Name        ||Description
|`display_name`    |optional|
The display name of the configuration parameter.
|`description`     |optional|
The description of the configuration parameter.
|`warning`         |optional|
Warning message for the configuration parameter.
|`type`            ||
The type of the configuration parameter. Can be `STRING`, `INT`,
`LONG`, `BOOLEAN`, `LIST` or `ARRAY`.
|`value`           |optional|
The value of the configuration parameter as string. If the parameter
is inheritable this is the effective value which is deduced from
`configured_value` and `inherited_value`.
|`values`          |optional|
The list of values. Only set if the `type` is `ARRAY`.
|`editable`         |`false` if not set|
Whether the value is editable.
|`permitted_values`|optional|
The list of permitted values. Only set if the `type` is `LIST`.
|`inheritable`     |`false` if not set|
Whether the configuration parameter can be inherited.
|`configured_value`|optional|
The value of the configuration parameter that is configured on this
project, only set if `inheritable` is true.
|`inherited_value` |optional|
The inherited value of the configuration parameter, only set if
`inheritable` is true.
|`permitted_values` |optional|
The list of permitted values, only set if the `type` is `LIST`.
|===============================

[[dashboard-info]]
=== DashboardInfo
The `DashboardInfo` entity contains information about a project
dashboard.

[options="header",cols="1,^2,4"]
|===============================
|Field Name        ||Description
|`id`              ||
The ID of the dashboard. The ID has the format '<ref>:<path>',
where ref and path are URL encoded.
|`project`         ||
The name of the project for which this dashboard is returned.
|`defining_project`||
The name of the project in which this dashboard is defined.
This is different from `project` if the dashboard is inherited from a
parent project.
|`ref`             ||
The name of the ref in which the dashboard is defined, without the
`refs/meta/dashboards/` prefix, which is common for all dashboard refs.
|`path`            ||
The path of the file in which the dashboard is defined.
|`description`     |optional|The description of the dashboard.
|`foreach`         |optional|
Subquery that applies to all sections in the dashboard. +
Tokens such as `${project}` are not resolved.
|`url`             ||
The URL under which the dashboard can be opened in the Gerrit Web UI. +
The URL is relative to the canonical web URL. +
Tokens in the queries such as `${project}` are resolved.
|`is_default`      |not set if `false`|
Whether this is the default dashboard of the project.
|`title`           |optional|The title of the dashboard.
|`sections`        ||
The list of link:#dashboard-section-info[sections] in the dashboard.
|===============================

[[dashboard-input]]
=== DashboardInput
The `DashboardInput` entity contains information to create/update a
project dashboard.

[options="header",cols="1,^2,4"]
|=============================
|Field Name      ||Description
|`id`            |optional|
URL encoded ID of a dashboard to which this dashboard should link to.
|`commit_message`|optional|
Message that should be used to commit the change of the dashboard.
|=============================

[[dashboard-section-info]]
=== DashboardSectionInfo
The `DashboardSectionInfo` entity contains information about a section
in a dashboard.

[options="header",cols="1,6"]
|===========================
|Field Name    |Description
|`name`        |The title of the section.
|`query`       |The query of the section. +
Tokens such as `${project}` are not resolved.
|===========================

[[delete-branches-input]]
=== DeleteBranchesInput
The `DeleteBranchesInput` entity contains information about branches that should
be deleted.

[options="header",width="50%",cols="1,6"]
|==========================
|Field Name   |Description
|`branches`   |A list of branch names that identify the branches that should be
deleted.
|==========================

[[delete-tags-input]]
=== DeleteTagsInput
The `DeleteTagsInput` entity contains information about tags that should
be deleted.

[options="header",width="50%",cols="1,6"]
|==========================
|Field Name   |Description
|`tags`       |A list of tag names that identify the tags that should be
deleted.
|==========================

[[gc-input]]
=== GCInput
The `GCInput` entity contains information to run the Git garbage
collection.

[options="header",cols="1,^2,4"]
|=============================
|Field Name      ||Description
|`show_progress` |`false` if not set|
Whether progress information should be shown.
|`aggressive`    |`false` if not set|
Whether an aggressive garbage collection should be done.
|`async`         |`false` if not set|
Whether the garbage collection should run asynchronously.
|=============================

[[head-input]]
=== HeadInput
The `HeadInput` entity contains information for setting `HEAD` for a
project.

[options="header",cols="1,6"]
|============================
|Field Name      |Description
|`ref`           |
The ref to which `HEAD` should be set, the `refs/heads` prefix can be
omitted.
|============================

[[index-project-input]]
=== IndexProjectInput
The `IndexProjectInput` contains parameters for indexing a project.

[options="header",cols="1,^2,4"]
|================================
|Field Name         ||Description
|`index_children`   ||
If children should be indexed recursively.
|`async`            ||
If projects should be indexed asynchronously.
|================================

[[inherited-boolean-info]]
=== InheritedBooleanInfo
A boolean value that can also be inherited.

[options="header",cols="1,^2,4"]
|================================
|Field Name         ||Description
|`value`            ||
The effective boolean value.
|`configured_value` ||
The configured value, can be `TRUE`, `FALSE` or `INHERITED`.
|`inherited_value`  |optional|
The boolean value inherited from the parent. +
Not set if there is no parent.
|================================


[[label-type-info]]
=== LabelTypeInfo
The `LabelTypeInfo` entity contains metadata about the labels that a
project has.

[options="header",cols="1,^2,4"]
|================================
|Field Name         ||Description
|`values`           ||Map of the available values to their description.
|`default_value`    ||The default value of this label.
|================================

[[max-object-size-limit-info]]
=== MaxObjectSizeLimitInfo
The `MaxObjectSizeLimitInfo` entity contains information about the
link:config-gerrit.html#receive.maxObjectSizeLimit[max object size
limit] of a project.

[options="header",cols="1,^2,4"]
|===============================
|Field Name        ||Description
|`value`           |optional|
The effective value of the max object size limit as a formatted string. +
Not set if there is no limit for the object size.
|`configured_value`|optional|
The max object size limit that is configured on the project as a
formatted string. +
Not set if there is no limit for the object size configured on project
level.
|`inherited_value` |optional|
The max object size limit that is inherited as a formatted string. +
Not set if there is no global limit for the object size.
|===============================

[[project-access-input]]
=== ProjectAccessInput
The `ProjectAccessInput` describes changes that should be applied to a project
access config.

[options="header",cols="1,^2,4"]
|=============================
|Field Name          |        |Description
|`remove`            |optional|
A list of deductions to be applied to the project access as
link:rest-api-access.html#project-access-info[ProjectAccessInfo] entities.
|`add`               |optional|
A list of additions to be applied to the project access as
link:rest-api-access.html#project-access-info[ProjectAccessInfo] entities.
|`message`           |optional|
A commit message for this change.
|`parent`            |optional|
A new parent for the project to inherit from. Changing the parent project
requires administrative privileges.
|=============================

[[project-description-input]]
=== ProjectDescriptionInput
The `ProjectDescriptionInput` entity contains information for setting a
project description.

[options="header",cols="1,^2,4"]
|=============================
|Field Name      ||Description
|`description`   |optional|The project description. +
The project description will be deleted if not set.
|`commit_message`|optional|
Message that should be used to commit the change of the project
description in the `project.config` file to the `refs/meta/config`
branch.
|=============================

[[project-info]]
=== ProjectInfo
The `ProjectInfo` entity contains information about a project.

[options="header",cols="1,^2,4"]
|===========================
|Field Name    ||Description
|`id`          ||The URL encoded project name.
|`name`        |
not set if returned in a map where the project name is used as map key|
The name of the project.
|`parent`      |optional|
The name of the parent project. +
`?-<n>` if the parent project is not visible (`<n>` is a number which
is increased for each non-visible project).
|`description` |optional|The description of the project.
|`state`       |optional|`ACTIVE`, `READ_ONLY` or `HIDDEN`.
|`branches`    |optional|Map of branch names to HEAD revisions.
|`labels`      |optional|
Map of label names to
link:#label-type-info[LabelTypeInfo] entries.
This field is filled for link:#create-project[Create Project] and
link:#get-project[Get Project] calls.
|`web_links`   |optional|
Links to the project in external sites as a list of
link:rest-api-changes.html#web-link-info[WebLinkInfo] entries.
|===========================

[[project-input]]
=== ProjectInput
The `ProjectInput` entity contains information for the creation of
a new project.

[options="header",cols="1,^2,4"]
|=========================================
|Field Name                  ||Description
|`name`                      |optional|
The name of the project (not encoded). +
If set, must match the project name in the URL. +
If name ends with `.git` the suffix will be automatically removed.
|`parent`                    |optional|
The name of the parent project. +
If not set, the `All-Projects` project will be the parent project.
|`description`               |optional|The description of the project.
|`permissions_only`          |`false` if not set|
Whether a permission-only project should be created.
|`create_empty_commit`       |`false` if not set|
Whether an empty initial commit should be created.
|`submit_type`               |optional|
The submit type that should be set for the project
(`MERGE_IF_NECESSARY`, `REBASE_IF_NECESSARY`, `REBASE_ALWAYS`,
`FAST_FORWARD_ONLY`, `MERGE_ALWAYS`, `CHERRY_PICK`). +
If not set, `MERGE_IF_NECESSARY` is set as submit type unless
link:config-gerrit.html#repository.name.defaultSubmitType[
repository.<name>.defaultSubmitType] is set to a different value.
|`branches`                  |optional|
A list of branches that should be initially created. +
For the branch names the `refs/heads/` prefix can be omitted.
|`owners`                    |optional|
A list of groups that should be assigned as project owner. +
Each group in the list must be specified as
link:rest-api-groups.html#group-id[group-id]. +
If not set, the link:config-gerrit.html#repository.name.ownerGroup[
groups that are configured as default owners] are set as project
owners.
|`use_contributor_agreements`                  |`INHERIT` if not set|
Whether contributor agreements should be used for the project  (`TRUE`,
`FALSE`, `INHERIT`).
|`use_signed_off_by`                           |`INHERIT` if not set|
Whether the usage of 'Signed-Off-By' footers is required for the
project (`TRUE`, `FALSE`, `INHERIT`).
|`create_new_change_for_all_not_in_target`     |`INHERIT` if not set|
Whether a new change is created for every commit not in target branch
for the project (`TRUE`, `FALSE`, `INHERIT`).
|`use_content_merge`                           |`INHERIT` if not set|
Whether content merge should be enabled for the project (`TRUE`,
`FALSE`, `INHERIT`). +
`FALSE`, if the `submit_type` is `FAST_FORWARD_ONLY`.
|`require_change_id`                           |`INHERIT` if not set|
Whether the usage of Change-Ids is required for the project (`TRUE`,
`FALSE`, `INHERIT`).
|`max_object_size_limit`     |optional|
Max allowed Git object size for this project.
Common unit suffixes of 'k', 'm', or 'g' are supported.
|`plugin_config_values`      |optional|
Plugin configuration values as map which maps the plugin name to a map
of parameter names to values.
|`reject_empty_commit`       |optional|
Whether empty commits should be rejected when a change is merged
(`TRUE`, `FALSE`, `INHERIT`).
|=========================================

[[project-parent-input]]
=== ProjectParentInput
The `ProjectParentInput` entity contains information for setting a
project parent.

[options="header",cols="1,^2,4"]
|=============================
|Field Name      ||Description
|`parent`        ||The name of the parent project.
|`commit_message`|optional|
Message that should be used to commit the change of the project parent
in the `project.config` file to the `refs/meta/config` branch.
|=============================

[[reflog-entry-info]]
=== ReflogEntryInfo
The `ReflogEntryInfo` entity describes an entry in a reflog.

[options="header",cols="1,6"]
|============================
|Field Name      |Description
|`old_id`        |The old commit ID.
|`new_id`        |The new commit ID.
|`who`           |
The user performing the change as a
link:rest-api-changes.html#git-person-info[GitPersonInfo] entity.
|`comment`       |Comment of the reflog entry.
|============================

[[repository-statistics-info]]
=== RepositoryStatisticsInfo
The `RepositoryStatisticsInfo` entity contains information about
statistics of a Git repository.

[options="header",cols="1,6"]
|======================================
|Field Name                |Description
|`number_of_loose_objects` |Number of loose objects.
|`number_of_loose_refs`    |Number of loose refs.
|`number_of_pack_files`    |Number of pack files.
|`number_of_packed_objects`|Number of packed objects.
|`number_of_packed_refs`   |Number of packed refs.
|`size_of_loose_objects`   |Size of loose objects in bytes.
|`size_of_packed_objects`  |Size of packed objects in bytes.
|======================================

[[submit-type-info]]
=== SubmitTypeInfo
Information about the link:project-configuration.html#submit_type[default submit
type of a project], taking into account project inheritance.

Valid values for each field are `MERGE_IF_NECESSARY`, `FAST_FORWARD_ONLY`,
`REBASE_IF_NECESSARY`, `REBASE_ALWAYS`, `MERGE_ALWAYS` or `CHERRY_PICK`, plus
`INHERIT` where applicable.

[options="header",cols="1,6"]
|===============================
|Field Name         |Description
|`value`            |
The effective submit type value. Never `INHERIT`.
|`configured_value` |
The configured value, can be one of the submit types, or `INHERIT` to inherit
from the parent project.
|`inherited_value`  |
The effective value that would be inherited from the parent. Never `INHERIT`.
|===============================

[[tag-info]]
=== TagInfo
The `TagInfo` entity contains information about a tag.

[options="header",cols="1,^2,4"]
|=========================
|Field Name  ||Description
|`ref`       ||The ref of the tag.
|`revision`  ||For lightweight tags, the revision of the commit to which the tag
points. For annotated tags, the revision of the tag object.
|`object`|Only set for annotated tags.|The revision of the object to which the
tag points.
|`message`|Only set for annotated tags.|The tag message. For signed tags, includes
the signature.
|`tagger`|Only set for annotated tags, if present in the tag.|The tagger as a
link:rest-api-changes.html#git-person-info[GitPersonInfo] entity.
|`created`|optional|The link:rest-api.html#timestamp[timestamp] of when the tag
was created. For annotated and signed tags, this is the timestamp of the tag object
and is the same as the `date` field in the `tagger`. For lightweight tags, it is
the commit timestamp of the commit to which the tag points, when the object is a
commit. It is not set when the object is any other type.
|`can_delete`|not set if `false`|
Whether the calling user can delete this tag.
|`web_links` |optional|
Links to the tag in external sites as a list of
link:rest-api-changes.html#web-link-info[WebLinkInfo] entries.
|=========================

[[tag-input]]
=== TagInput

The `TagInput` entity contains information for creating a tag.

[options="header",cols="1,^2,4"]
|=========================
|Field Name  ||Description
|`ref`       ||The name of the tag. The leading `refs/tags/` is optional.
|`revision`  |optional|The revision to which the tag should point. If not
specified, the project's `HEAD` will be used.
|`message`   |optional|The tag message. When set, the tag will be created
as an annotated tag.
|=========================


[[theme-info]]
=== ThemeInfo
The `ThemeInfo` entity describes a theme.

[options="header",cols="1,^2,4"]
|=============================
|Field Name      ||Description
|`css`           |optional|
The path to the `GerritSite.css` file.
|`header`        |optional|
The path to the `GerritSiteHeader.html` file.
|`footer`        |optional|
The path to the `GerritSiteFooter.html` file.
|=============================

----

GERRIT
------
Part of link:index.html[Gerrit Code Review]

SEARCHBOX
---------<|MERGE_RESOLUTION|>--- conflicted
+++ resolved
@@ -2900,19 +2900,12 @@
 The link:config-gerrit.html#receive.maxObjectSizeLimit[max object size
 limit] of this project as a link:#max-object-size-limit-info[
 MaxObjectSizeLimitInfo] entity.
-<<<<<<< HEAD
 |`default_submit_type`     ||
 link:#submit-type-info[SubmitTypeInfo] that describes the default submit type of
 the project, when not overridden at the change level.
 |`submit_type`               ||
 Deprecated; equivalent to link:#submit-type-info[`value`] in
 `default_submit_type`.
-=======
-|`submit_type`                ||
-The default submit type of the project, can be `MERGE_IF_NECESSARY`,
-`FAST_FORWARD_ONLY`, `REBASE_IF_NECESSARY`, `REBASE_ALWAYS`, `MERGE_ALWAYS` or
-`CHERRY_PICK`.
->>>>>>> 0f9cd503
 |`match_author_to_committer_date` |optional|
 link:#inherited-boolean-info[InheritedBooleanInfo] that indicates whether
 a change's author date will be changed to match its submitter date upon submit.
