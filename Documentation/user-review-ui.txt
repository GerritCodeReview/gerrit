--- conflicted
+++ resolved
@@ -335,18 +335,13 @@
 comments on at least one of the sides. Otherwise unchanged files are
 filtered out.
 
-<<<<<<< HEAD
-
 - `W` (Rewritten):
 +
 The file is rewritten. The status `W` (Rewritten) is returned instead of `M`
 (Modified) if the majority of the lines have been changed so that the new file
 content has a very low similarity with the old file content.
 
-image::images/user-review-ui-change-screen-file-list-modification-type.png[width=800, link="images/user-review-ui-change-screen-file-list-modification-type.png"]
-=======
 image::images/gwt-user-review-ui-change-screen-file-list-modification-type.png[width=800, link="images/gwt-user-review-ui-change-screen-file-list-modification-type.png"]
->>>>>>> a24231d9
 
 [[rename-or-copy]]
 If a file is renamed or copied, the name of the original file is
