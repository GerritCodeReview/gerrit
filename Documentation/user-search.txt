= Gerrit Code Review - Searching Changes

== Default Searches

Most basic searches can be viewed by clicking on a link along the top
menu bar.  The link will prefill the search box with a common search
query, execute it, and present the results.

[options="header"]
|=================================================
|Description          | Default Query
|All > Open           | status:open '(or is:open)'
|All > Merged         | status:merged
|All > Abandoned      | status:abandoned
|My > Watched Changes | is:watched is:open
|My > Starred Changes | is:starred
|My > Draft Comments  | has:draft
|Open changes in Foo  | status:open project:Foo
|=================================================


== Basic Change Search

Similar to many popular search engines on the web, just enter some
text and let Gerrit figure out the meaning:

[options="header"]
|=============================================================
|Description                      | Examples
|Legacy numerical id              | 15183
|Full or abbreviated Change-Id    | Ic0ff33
|Full or abbreviated commit SHA-1 | d81b32ef
|Email address                    | user@example.com
|=============================================================

For change searches (i.e. those using a numerical id, Change-Id, or commit
SHA1), if the search results in a single change that change will be
presented instead of a list.

For more predictable results, use explicit search operators as described
in the following section.

[[search-operators]]
== Search Operators

Operators act as restrictions on the search.  As more operators
are added to the same query string, they further restrict the
returned results. Search can also be performed by typing only a
text with no operator, which will match against a variety of fields.

[[age]]
age:'AGE'::
+
Amount of time that has expired since the change was last updated
with a review comment or new patch set.  The age must be specified
to include a unit suffix, for example `age:2d`:
+
* s, sec, second, seconds
* m, min, minute, minutes
* h, hr, hour, hours
* d, day, days
* w, week, weeks (`1 week` is treated as `7 days`)
* mon, month, months (`1 month` is treated as `30 days`)
* y, year, years (`1 year` is treated as `365 days`)

[[assignee]]
assignee:'USER'::
+
Changes assigned to the given user.

[[before_until]]
before:'TIME'/until:'TIME'::
+
Changes modified before the given 'TIME', inclusive. Must be in the
format `2006-01-02[ 15:04:05[.890][ -0700]]`; omitting the time defaults
to 00:00:00 and omitting the timezone defaults to UTC.

[[after_since]]
after:'TIME'/since:'TIME'::
+
Changes modified after the given 'TIME', inclusive. Must be in the
format `2006-01-02[ 15:04:05[.890][ -0700]]`; omitting the time defaults
to 00:00:00 and omitting the timezone defaults to UTC.

[[change]]
change:'ID'::
+
Either a legacy numerical 'ID' such as 15183, or a newer style
Change-Id that was scraped out of the commit message.

[[conflicts]]
conflicts:'ID'::
+
Changes that conflict with change 'ID'. Change 'ID' can be specified
as a legacy numerical 'ID' such as 15183, or a newer style Change-Id
that was scraped out of the commit message.

[[destination]]
destination:'NAME'::
+
Changes which match the current user's destination named 'NAME'.
(see link:user-named-destinations.html[Named Destinations]).

[[owner]]
owner:'USER', o:'USER'::
+
Changes originally submitted by 'USER'. The special case of
`owner:self` will find changes owned by the caller.

[[ownerin]]
ownerin:'GROUP'::
+
Changes originally submitted by a user in 'GROUP'.

[[query]]
query:'NAME'::
+
Changes which match the current user's query named 'NAME'
(see link:user-named-queries.html[Named Queries]).

[[reviewer]]
reviewer:'USER', r:'USER'::
+
Changes that have been, or need to be, reviewed by 'USER'. The
special case of `reviewer:self` will find changes where the caller
has been added as a reviewer.

[[cc]]
cc:'USER'::
+
Changes that have the given user CC'ed on them. The special case of `cc:self`
will find changes where the caller has been CC'ed.

[[revertof]]
revertof:'ID'::
+
Changes that revert the change specified by the numeric 'ID'.

[[reviewerin]]
reviewerin:'GROUP'::
+
Changes that have been, or need to be, reviewed by a user in 'GROUP'.

[[commit]]
commit:'SHA1'::
+
Changes where 'SHA1' is one of the patch sets of the change.

[[project]]
project:'PROJECT', p:'PROJECT'::
+
Changes occurring in 'PROJECT'. If 'PROJECT' starts with `^` it
matches project names by regular expression.  The
link:http://www.brics.dk/automaton/[dk.brics.automaton
library] is used for evaluation of such patterns.

[[projects]]
projects:'PREFIX'::
+
Changes occurring in projects starting with 'PREFIX'.

[[parentproject]]
parentproject:'PROJECT'::
+
Changes occurring in 'PROJECT' or in one of the child projects of
'PROJECT'.

[[repository]]
repository:'REPOSITORY', repo:'REPOSITORY'::
+
Changes occurring in 'REPOSITORY'. If 'REPOSITORY' starts with `^` it
matches repository names by regular expression.  The
link:http://www.brics.dk/automaton/[dk.brics.automaton
library] is used for evaluation of such patterns.

[[repositories]]
repositories:'PREFIX', repos:'PREFIX'::
+
Changes occurring in repositories starting with 'PREFIX'.

[[parentrepository]]
parentrepository:'REPOSITORY', parentrepo:'REPOSITORY'::
+
Changes occurring in 'REPOSITORY' or in one of the child repositories of
'REPOSITORY'.

[[branch]]
branch:'BRANCH'::
+
Changes for 'BRANCH'.  The branch name is either the short name shown
in the web interface or the full name of the destination branch with
the traditional 'refs/heads/' prefix.
+
If 'BRANCH' starts with `^` it matches branch names by regular
expression patterns.  The
link:http://www.brics.dk/automaton/[dk.brics.automaton
library] is used for evaluation of such patterns.

[[intopic]]
intopic:'TOPIC'::
+
Changes whose designated topic contains 'TOPIC', using a full-text search.
+
If 'TOPIC' starts with `^` it matches topic names by regular
expression patterns.  The
link:http://www.brics.dk/automaton/[dk.brics.automaton
library] is used for evaluation of such patterns.

[[topic]]
topic:'TOPIC'::
+
Changes whose designated topic matches 'TOPIC' exactly.  This is
often combined with 'branch:' and 'project:' operators to select
all related changes in a series.

[[hashtag]]
hashtag:'HASHTAG'::
+
Changes whose link:intro-user.html#hashtags[hashtag] matches 'HASHTAG'.
The match is case-insensitive.

[[ref]]
ref:'REF'::
+
Changes where the destination branch is exactly the given 'REF'
name.  Since 'REF' is absolute from the top of the repository it
must start with 'refs/'.
+
If 'REF' starts with `^` it matches reference names by regular
expression patterns.  The
link:http://www.brics.dk/automaton/[dk.brics.automaton
library] is used for evaluation of such patterns.

[[tr,bug]]
tr:'ID', bug:'ID'::
+
Search for changes whose commit message contains 'ID' and matches
one or more of the
link:config-gerrit.html#trackingid[trackingid sections]
in the server's configuration file.  This is typically used to
search for changes that fix a bug or defect by the issue tracking
system's issue identifier.

[[label]]
label:'VALUE'::
+
Matches changes where the approval score 'VALUE' has been set during
a review.  See <<labels,labels>> below for more detail on the format
of the argument.

[[message]]
message:'MESSAGE'::
+
Changes that match 'MESSAGE' arbitrary string in the commit message body.

[[comment]]
comment:'TEXT'::
+
Changes that match 'TEXT' string in any comment left by a reviewer.

[[path]]
path:'PATH'::
+
Matches any change touching file at 'PATH'. By default exact path
matching is used, but regular expressions can be enabled by starting
with `^`.  For example, to match all XML files use `file:^.*\.xml$`.
The link:http://www.brics.dk/automaton/[dk.brics.automaton library]
is used for the evaluation of such patterns.
+
The `^` required at the beginning of the regular expression not only
denotes a regular expression, but it also has the usual meaning of
anchoring the match to the start of the string.  To match all Java
files, use `file:^.*\.java`.
+
The entire regular expression pattern, including the `^` character,
should be double quoted when using more complex construction (like
ones using a bracket expression). For example, to match all XML
files named like 'name1.xml', 'name2.xml', and 'name3.xml' use
`file:"^name[1-3].xml"`.
+
<<<<<<< HEAD
Slash ('/') is used path separator.
=======
More examples:
* `-file:^path/.*` - changes that do not modify files from `path/`,
* `file:{^~(path/.*)}` - changes that modify files not from `path/` (but may
contain files from `path/`).
>>>>>>> c2285a81

[[file]]
file:'NAME', f:'NAME'::
+
Matches any change touching a file containing the path component
'NAME'.  For example a `file:src` will match changes that modify
files named `gerrit-server/src/main/java/Foo.java`. Name matching
is exact match, `file:Foo.java` finds any change touching a file
named exactly `Foo.java` and does not match `AbstractFoo.java`.
+
Regular expression matching can be enabled by starting the string
with `^`. In this mode `file:` is an alias of `path:` (see above).

[[extension]]
extension:'EXT', ext:'EXT'::
+
Matches any change touching a file with extension 'EXT', case-insensitive. The
extension is defined as the portion of the filename following the final `.`.
Files with no `.` in their name have no extension and can be matched by an
empty string.

[[onlyextensions]]
onlyextensions:'EXT_LIST', onlyexts:'EXT_LIST'::
+
Matches any change touching only files with extensions that are listed in
'EXT_LIST' (comma-separated list). The matching is done case-insensitive.
An extension is defined as the portion of the filename following the final `.`.
Files with no `.` in their name have no extension and can be matched by an
empty string.

[[directory]]
directory:'DIR', dir:'DIR'::
+
Matches any change where the current patch set touches a file in the directory
'DIR'. The matching is done case-insensitive. 'DIR' can be a full directory
name, a directory prefix or any combination of intermediate directory segments.
E.g. a change that touches a file in the directory 'a/b/c' matches for 'a/b/c',
'a', 'a/b', 'b', 'b/c' and 'c'.
+
Slash ('/') is used path separator. Leading and trailing slashes are allowed
but are not mandatory.
+
If 'DIR' starts with `^` it matches directories and directory segments by
regular expression. The link:http://www.brics.dk/automaton/[dk.brics.automaton
library] is used for evaluation of such patterns.

[[footer]]
footer:'FOOTER'::
+
Matches any change that has 'FOOTER' as footer in the commit message of the
current patch set. 'FOOTER' can be specified verbatim ('<key>: <value>', must
be quoted) or as '<key>=<value>'. The matching is done case-insensitive.

[[star]]
star:'LABEL'::
+
Matches any change that was starred by the current user with the label
'LABEL'.
+
E.g. if changes that are not interesting are marked with an `ignore`
star, they could be filtered out by '-star:ignore'.
+
'star:star' is the same as 'has:star' and 'is:starred'.

[[has]]
has:draft::
+
True if there is a draft comment saved by the current user.

[[has-star]]
has:star::
+
Same as 'is:starred' and 'star:star', true if the change has been
starred by the current user with the default label.

[[has-stars]]
has:stars::
+
True if the change has been starred by the current user with any label.

has:edit::
+
True if the change has inline edit created by the current user.

has:unresolved::
+
True if the change has unresolved comments.

[[is]]
is:assigned::
+
True if the change has an assignee.

[[is-starred]]
is:starred::
+
Same as 'has:star', true if the change has been starred by the
current user with the default label.

is:unassigned::
+
True if the change does not have an assignee.

is:watched::
+
True if this change matches one of the current user's watch filters,
and thus is likely to notify the user when it updates.

is:reviewed::
+
True if any user has commented on the change more recently than the
last update (comment or patch set) from the change owner.

is:owner::
+
True on any change where the current user is the change owner.
Same as `owner:self`.

is:reviewer::
+
True on any change where the current user is a reviewer.
Same as `reviewer:self`.

is:cc::
+
True on any change where the current user is in CC.
Same as `cc:self`.

is:open, is:pending::
+
True if the change is open.

is:closed::
+
True if the change is either merged or abandoned.

is:merged, is:abandoned::
+
Same as <<status,status:'STATE'>>.

is:submittable::
+
True if the change is submittable according to the submit rules for
the project, for example if all necessary labels have been voted on.
+
This operator only takes into account one change at a time, not any
related changes, and does not guarantee that the submit button will
appear for matching changes. To check whether a submit button appears,
use the
link:rest-api-changes.html#get-revision-actions[Get Revision Actions]
API.
+
Equivalent to <<submittable,submittable:ok>>.

[[mergeable]]
is:mergeable::
+
True if the change has no merge conflicts and could be merged into its
destination branch.
+
Mergeability of abandoned changes is not computed. This operator will
not find any abandoned but mergeable changes.

[[ignored]]
is:ignored::
+
True if the change is ignored. Same as `star:ignore`.

[[private]]
is:private::
+
True if the change is private, ie. only visible to owner and its
reviewers.

[[workInProgress]]
is:wip::
+
True if the change is Work In Progress.

[[status]]
status:open, status:pending::
+
True if the change state is 'review in progress'.

status:reviewed::
+
Same as 'is:reviewed', matches if any user has commented on the change
more recently than the last update (comment or patch set) from the
change owner.

status:closed::
+
True if the change is either 'merged' or 'abandoned'.

status:merged::
+
Change has been merged into the branch.

status:abandoned::
+
Change has been abandoned.

[[size]]
added:'RELATION''LINES', deleted:'RELATION''LINES', delta/size:'RELATION''LINES'::
+
True if the number of lines added/deleted/changed satisfies the given relation
for the given number of lines.
+
For example, added:>50 will be true for any change which adds at least 50
lines.
+
Valid relations are >=, >, \<=, <, or no relation, which will match if the
number of lines is exactly equal.

[[commentby]]
commentby:'USER'::
+
Changes containing a top-level or inline comment by 'USER'. The special
case of `commentby:self` will find changes where the caller has
commented.

[[from]]
from:'USER'::
+
Changes containing a top-level or inline comment by 'USER', or owned by
'USER'. Equivalent to `(owner:USER OR commentby:USER)`.

[[reviewedby]]
reviewedby:'USER'::
+
Changes where 'USER' has commented on the change more recently than the
last update (comment or patch set) from the change owner.

[[author]]
author:'AUTHOR'::
+
Changes where 'AUTHOR' is the author of the current patch set. 'AUTHOR' may be
the author's exact email address, or part of the name or email address.

[[committer]]
committer:'COMMITTER'::
+
Changes where 'COMMITTER' is the committer of the current patch set.
'COMMITTER' may be the committer's exact email address, or part of the name or
email address.

[[submittable]]
submittable:'SUBMIT_STATUS'::
+
Changes having the given submit record status after applying submit
rules. Valid statuses are in the `status` field of
link:rest-api-changes.html#submit-record[SubmitRecord]. This operator
only applies to the top-level status; individual label statuses can be
searched link:#labels[by label].

[[unresolved]]
unresolved:'RELATION''NUMBER'::
+
True if the number of unresolved comments satisfies the given relation for the given number.
+
For example, unresolved:>0 will be true for any change which has at least one unresolved
comment while unresolved:0 will be true for any change which has all comments resolved.
+
Valid relations are >=, >, \<=, <, or no relation, which will match if the number of unresolved
comments is exactly equal.

== Argument Quoting

Operator values that are not bare words (roughly A-Z, a-z, 0-9, @,
hyphen, dot and underscore) must be quoted for the query parser.

Quoting is accepted as either double quotes
(e.g.  `message:"the value"`) or as matched
curly braces (e.g. `message:{the value}`).


== Boolean Operators

Unless otherwise specified, operators are joined using the `AND`
boolean operator, thereby restricting the search results.

Parentheses can be used to force a particular precedence on complex
operator expressions, otherwise OR has higher precedence than AND.

=== Negation
Any operator can be negated by prefixing it with `-`, for example
`-is:starred` is the exact opposite of `is:starred` and will
therefore return changes that are *not* starred by the current user.

The operator `NOT` (in all caps) is a synonym.

=== AND
The boolean operator `AND` (in all caps) can be used to join two
other operators together.  This results in a restriction of the
results, returning only changes that match both operators.

=== OR
The boolean operator `OR` (in all caps) can be used to find changes
that match either operator.  This increases the number of results
that are returned, as more changes are considered.


[[labels]]
== Labels
Label operators can be used to match approval scores given during
a code review.  The specific set of supported labels depends on
the server configuration, however the `Code-Review` label is provided
out of the box.

A label name is any of the following:

* The label name.  Example: `label:Code-Review`.

* The label name followed by a ',' followed by a reviewer id or a
  group id.  To make it clear whether a user or group is being looked
  for, precede the value by a user or group argument identifier
  ('user=' or 'group=').  If an LDAP group is being referenced make
  sure to use 'ldap/<groupname>'.

A label name must be followed by either a score with optional operator,
or a label status. The easiest way to explain this is by example.

First, some examples of scores with operators:

`label:Code-Review=2`::
`label:Code-Review=+2`::
`label:Code-Review+2`::
+
Matches changes where there is at least one +2 score for Code-Review.
The + prefix is optional for positive score values.  If the + is used,
the = operator is optional.

`label:Code-Review=-2`::
`label:Code-Review-2`::
+
Matches changes where there is at least one -2 score for Code-Review.
Because the negative sign is required, the = operator is optional.

`label:Code-Review=1`::
+
Matches changes where there is at least one +1 score for Code-Review.
Scores of +2 are not matched, even though they are higher.

`label:Code-Review>=1`::
+
Matches changes with either a +1, +2, or any higher score.
+
Instead of a numeric vote, you can provide a label status corresponding
to one of the fields in the
link:rest-api-changes.html#submit-record[SubmitRecord] REST API entity.

`label:Non-Author-Code-Review=need`::
+
Matches changes where the submit rules indicate that a label named
`Non-Author-Code-Review` is needed. (See the
link:prolog-cookbook.html#NonAuthorCodeReview[Prolog Cookbook] for how
this label can be configured.)

`label:Code-Review=+2,aname`::
`label:Code-Review=ok,aname`::
+
Matches changes with a +2 code review where the reviewer or group is aname.

`label:Code-Review=2,user=jsmith`::
+
Matches changes with a +2 code review where the reviewer is jsmith.

`label:Code-Review=+2,user=owner`::
`label:Code-Review=ok,user=owner`::
`label:Code-Review=+2,owner`::
`label:Code-Review=ok,owner`::
+
The special "owner" parameter corresponds to the change owner.  Matches
all changes that have a +2 vote from the change owner.

`label:Code-Review=+1,group=ldap/linux.workflow`::
+
Matches changes with a +1 code review where the reviewer is in the
ldap/linux.workflow group.

`label:Code-Review\<=-1`::
+
Matches changes with either a -1, -2, or any lower score.

`is:open label:Code-Review+2 label:Verified+1 NOT label:Verified-1 NOT label:Code-Review-2`::
`is:open label:Code-Review=ok label:Verified=ok`::
+
Matches changes that are ready to be submitted according to one common
label configuration. (For a more general check, use
link:#submittable[submittable:ok].)

`is:open (label:Verified-1 OR label:Code-Review-2)`::
`is:open (label:Verified=reject OR label:Code-Review=reject)`::
+
Changes that are blocked from submission due to a blocking score.

== Magical Operators

Most of these operators exist to support features of Gerrit Code
Review, and are not meant to be accessed by the average end-user.
However, they are recognized by the query parser, and may prove
useful in limited contexts to administrators or power-users.

visibleto:'USER-or-GROUP'::
+
Matches changes that are visible to 'USER' or to anyone who is a
member of 'GROUP'.  Here group names may be specified as either
an internal group name, or if LDAP is being used, an external LDAP
group name.  The value may be wrapped in double quotes to include
spaces or other special characters.  For example, to match an LDAP
group: `visibleto:"CN=Developers, DC=example, DC=com"`.
+
This operator may be useful to test access control rules, however a
change can only be matched if both the current user and the supplied
user or group can see it.  This is due to the implicit 'is:visible'
clause that is always added by the server.

is:visible::
+
Magical internal flag to prove the current user has access to read
the change.  This flag is always added to any query.

starredby:'USER'::
+
Matches changes that have been starred by 'USER' with the default label.
The special case `starredby:self` applies to the caller.

watchedby:'USER'::
+
Matches changes that 'USER' has configured watch filters for.
The special case `watchedby:self` applies to the caller.

draftby:'USER'::
+
Matches changes that 'USER' has left unpublished draft comments on.
Since the drafts are unpublished, it is not possible to see the
draft text, or even how many drafts there are. The special case
of `draftby:self` will find changes where the caller has created
a draft comment.

[[limit]]
limit:'CNT'::
+
Limit the returned results to no more than 'CNT' records.  This is
automatically set to the page size configured in the current user's
preferences.  Including it in a web query may lead to unpredictable
results with regards to pagination.

GERRIT
------
Part of link:index.html[Gerrit Code Review]

SEARCHBOX
---------<|MERGE_RESOLUTION|>--- conflicted
+++ resolved
@@ -278,14 +278,12 @@
 files named like 'name1.xml', 'name2.xml', and 'name3.xml' use
 `file:"^name[1-3].xml"`.
 +
-<<<<<<< HEAD
 Slash ('/') is used path separator.
-=======
++
 More examples:
 * `-file:^path/.*` - changes that do not modify files from `path/`,
 * `file:{^~(path/.*)}` - changes that modify files not from `path/` (but may
 contain files from `path/`).
->>>>>>> c2285a81
 
 [[file]]
 file:'NAME', f:'NAME'::
