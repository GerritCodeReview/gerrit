--- conflicted
+++ resolved
@@ -155,14 +155,9 @@
   git push ssh://john.doe@git.example.com:29418/kernel/common HEAD:refs/for/experimental%topic=driver/i42
 ====
 
-<<<<<<< HEAD
+[[review_labels]]
 Review labels can be applied to the change by using the `label` (or `l`)
 option in the reference:
-=======
-[[review_labels]]
-Review labels can be applied to the change by using the -l option
-in the reference:
->>>>>>> 7eaea57f
 
 ====
   git push ssh://john.doe@git.example.com:29418/kernel/common HEAD:refs/for/experimental%l=Verified+1
@@ -173,6 +168,7 @@
 
 The value is optional.  If not specified, it defaults to +1 (if
 the label range allows it).
+
 
 If you are frequently uploading changes to the same Gerrit server,
 consider adding an SSH host block in `~/.ssh/config` to remember
