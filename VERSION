# Maven style API version (e.g. '2.x-SNAPSHOT').
# Used by :api_install and :api_deploy targets
# when talking to the destination repository.
#
<<<<<<< HEAD
GERRIT_VERSION = '2.9-SNAPSHOT'
=======
GERRIT_VERSION = '2.8.6.1'
>>>>>>> c471c44b
<|MERGE_RESOLUTION|>--- conflicted
+++ resolved
@@ -2,8 +2,4 @@
 # Used by :api_install and :api_deploy targets
 # when talking to the destination repository.
 #
-<<<<<<< HEAD
 GERRIT_VERSION = '2.9-SNAPSHOT'
-=======
-GERRIT_VERSION = '2.8.6.1'
->>>>>>> c471c44b
