--- conflicted
+++ resolved
@@ -213,27 +213,21 @@
 )
 
 maven_jar(
-<<<<<<< HEAD
+    name = "caffeine",
+    artifact = "com.github.ben-manes.caffeine:caffeine:2.6.1",
+    sha1 = "fc7a29feda0a3c5aaf1ff55e0df5417025e6d5f4",
+)
+
+maven_jar(
+    name = "caffeine_guava",
+    artifact = "com.github.ben-manes.caffeine:guava:2.6.1",
+    sha1 = "e1fbe0d8c06639d6fee74404f687f00da25671eb",
+)
+
+maven_jar(
     name = "j2objc",
     artifact = "com.google.j2objc:j2objc-annotations:1.1",
     sha1 = "ed28ded51a8b1c6b112568def5f4b455e6809019",
-=======
-    name = "caffeine",
-    artifact = "com.github.ben-manes.caffeine:caffeine:2.6.1",
-    sha1 = "fc7a29feda0a3c5aaf1ff55e0df5417025e6d5f4",
-)
-
-maven_jar(
-    name = "caffeine_guava",
-    artifact = "com.github.ben-manes.caffeine:guava:2.6.1",
-    sha1 = "e1fbe0d8c06639d6fee74404f687f00da25671eb",
-)
-
-maven_jar(
-    name = "velocity",
-    artifact = "org.apache.velocity:velocity:1.7",
-    sha1 = "2ceb567b8f3f21118ecdec129fe1271dbc09aa7a",
->>>>>>> 3ffeee89
 )
 
 maven_jar(
