--- conflicted
+++ resolved
@@ -215,21 +215,12 @@
 )
 
 maven_jar(
-<<<<<<< HEAD
     name = "guava-failureaccess",
     artifact = "com.google.guava:failureaccess:1.0.1",
     sha1 = "1dcf1de382a0bf95a3d8b0849546c88bac1292c9",
 )
 
 maven_jar(
-    name = "j2objc",
-    artifact = "com.google.j2objc:j2objc-annotations:1.1",
-    sha1 = "ed28ded51a8b1c6b112568def5f4b455e6809019",
-)
-
-maven_jar(
-=======
->>>>>>> b8c45d86
     name = "jsch",
     artifact = "com.jcraft:jsch:0.1.54",
     sha1 = "da3584329a263616e277e15462b387addd1b208d",
@@ -865,63 +856,6 @@
     sha1 = "3e127311a86fc2e8f550ef8ee4abe094bbcf7e7e",
 )
 
-maven_jar(
-<<<<<<< HEAD
-    name = "cglib-3_2",
-    artifact = "cglib:cglib-nodep:3.2.6",
-    sha1 = "92bf48723d277d6efd1150b2f7e9e1e92cb56caf",
-)
-
-POWERM_VERS = "1.6.1"
-
-maven_jar(
-    name = "powermock-module-junit4",
-    artifact = "org.powermock:powermock-module-junit4:" + POWERM_VERS,
-    sha1 = "ea8530b2848542624f110a393513af397b37b9cf",
-)
-
-maven_jar(
-    name = "powermock-module-junit4-common",
-    artifact = "org.powermock:powermock-module-junit4-common:" + POWERM_VERS,
-    sha1 = "7222ced54dabc310895d02e45c5428ca05193cda",
-)
-
-maven_jar(
-    name = "powermock-reflect",
-    artifact = "org.powermock:powermock-reflect:" + POWERM_VERS,
-    sha1 = "97d25eda8275c11161bcddda6ef8beabd534c878",
-)
-
-maven_jar(
-    name = "powermock-api-easymock",
-    artifact = "org.powermock:powermock-api-easymock:" + POWERM_VERS,
-    sha1 = "aa740ecf89a2f64d410b3d93ef8cd6833009ef00",
-)
-
-maven_jar(
-    name = "powermock-api-support",
-    artifact = "org.powermock:powermock-api-support:" + POWERM_VERS,
-    sha1 = "592ee6d929c324109d3469501222e0c76ccf0869",
-)
-
-maven_jar(
-    name = "powermock-core",
-    artifact = "org.powermock:powermock-core:" + POWERM_VERS,
-    sha1 = "5afc1efce8d44ed76b30af939657bd598e45d962",
-)
-
-maven_jar(
-    name = "javassist",
-    artifact = "org.javassist:javassist:3.22.0-GA",
-    sha1 = "3e83394258ae2089be7219b971ec21a8288528ad",
-=======
-    name = "derby",
-    artifact = "org.apache.derby:derby:10.12.1.1",
-    attach_source = False,
-    sha1 = "75070c744a8e52a7d17b8b476468580309d5cd09",
->>>>>>> b8c45d86
-)
-
 JETTY_VERS = "9.4.14.v20181114"
 
 maven_jar(
@@ -970,50 +904,6 @@
     name = "jetty-util",
     artifact = "org.eclipse.jetty:jetty-util:" + JETTY_VERS,
     sha1 = "5bb3d7a38f7ea54138336591d89dd5867b806c02",
-)
-
-maven_jar(
-<<<<<<< HEAD
-    name = "openid-consumer",
-    artifact = "org.openid4java:openid4java:1.0.0",
-    sha1 = "541091bb49f2c0d583544c5bb1e6df7612d31e3e",
-)
-
-maven_jar(
-    name = "nekohtml",
-    artifact = "net.sourceforge.nekohtml:nekohtml:1.9.10",
-    sha1 = "14052461031a7054aa094f5573792feb6686d3de",
-)
-
-maven_jar(
-    name = "xerces",
-    artifact = "xerces:xercesImpl:2.8.1",
-    attach_source = False,
-    sha1 = "25101e37ec0c907db6f0612cbf106ee519c1aef1",
-=======
-    name = "postgresql",
-    artifact = "org.postgresql:postgresql:42.2.5",
-    sha1 = "951b7eda125f3137538a94e2cbdcf744088ad4c2",
-)
-
-maven_jar(
-    name = "codemirror-minified-gwt",
-    artifact = "org.webjars.npm:codemirror-minified:" + CM_VERSION,
-    sha1 = "36558ea3b8e30782e1e09c0e7bd781e09614f139",
-)
-
-maven_jar(
-    name = "codemirror-original-gwt",
-    artifact = "org.webjars.npm:codemirror:" + CM_VERSION,
-    sha1 = "f1f8fbbc3e2d224fdccc43d2f4180658a92320f9",
-)
-
-maven_jar(
-    name = "diff-match-patch",
-    artifact = "org.webjars:google-diff-match-patch:" + DIFF_MATCH_PATCH_VERSION,
-    attach_source = False,
-    sha1 = "0cf1782dbcb8359d95070da9176059a5a9d37709",
->>>>>>> b8c45d86
 )
 
 maven_jar(
