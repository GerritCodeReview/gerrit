--- conflicted
+++ resolved
@@ -877,97 +877,54 @@
     sha1 = "7e060dd5b19431e6d198e91ff670644372f60fbd",
 )
 
-<<<<<<< HEAD
-JETTY_VERS = "9.4.18.v20190429"
-=======
-# When bumping the easymock version number, make sure to also move powermock to a compatible version
-maven_jar(
-    name = "easymock",
-    artifact = "org.easymock:easymock:3.1",
-    sha1 = "3e127311a86fc2e8f550ef8ee4abe094bbcf7e7e",
-)
-
 JETTY_VERS = "9.4.24.v20191120"
->>>>>>> 0895db8b
 
 maven_jar(
     name = "jetty-servlet",
     artifact = "org.eclipse.jetty:jetty-servlet:" + JETTY_VERS,
-<<<<<<< HEAD
-    sha1 = "290f7a88f351950d51ebc9fb4a794752c62d7de5",
-=======
     sha1 = "ca1803fde51b795c0a8346ca8bc6277d9d04d01d",
->>>>>>> 0895db8b
 )
 
 maven_jar(
     name = "jetty-security",
     artifact = "org.eclipse.jetty:jetty-security:" + JETTY_VERS,
-<<<<<<< HEAD
-    sha1 = "01aceff3608ca1b223bfd275a497797cfe675ef4",
-=======
     sha1 = "9fa640d36c088cf55843900043d28aef830ade4d",
->>>>>>> 0895db8b
 )
 
 maven_jar(
     name = "jetty-server",
     artifact = "org.eclipse.jetty:jetty-server:" + JETTY_VERS,
-<<<<<<< HEAD
-    sha1 = "b76ef50e04635f11d4d43bc6ccb7c4482a8384f0",
-=======
     sha1 = "7885cc3d5d7701a444acada7ab97f89846514875",
->>>>>>> 0895db8b
 )
 
 maven_jar(
     name = "jetty-jmx",
     artifact = "org.eclipse.jetty:jetty-jmx:" + JETTY_VERS,
-<<<<<<< HEAD
-    sha1 = "f4c2654db1a55f0780acdfcee8bb98550f56ca70",
-=======
     sha1 = "22be18a055850a6cf3b0efd56c789c3929c87e98",
->>>>>>> 0895db8b
 )
 
 maven_jar(
     name = "jetty-continuation",
     artifact = "org.eclipse.jetty:jetty-continuation:" + JETTY_VERS,
-<<<<<<< HEAD
-    sha1 = "3c421a3be5be5805e32b1a7f9c6046526524181d",
-=======
     sha1 = "69125cf74b07f1b9d60b5c94da47cb04c098f654",
->>>>>>> 0895db8b
 )
 
 maven_jar(
     name = "jetty-http",
     artifact = "org.eclipse.jetty:jetty-http:" + JETTY_VERS,
-<<<<<<< HEAD
-    sha1 = "c2e73db2db5c369326b717da71b6587b3da11e0e",
-=======
     sha1 = "d3f0b0fb016ef8d35ffb199d928ffbcbfa121c86",
->>>>>>> 0895db8b
 )
 
 maven_jar(
     name = "jetty-io",
     artifact = "org.eclipse.jetty:jetty-io:" + JETTY_VERS,
-<<<<<<< HEAD
-    sha1 = "844af5efe58ab23fd0166a796efef123f4cb06b0",
-=======
     sha1 = "dcb6d4d505ef74898e3a64a38c40195c01e97119",
->>>>>>> 0895db8b
 )
 
 maven_jar(
     name = "jetty-util",
     artifact = "org.eclipse.jetty:jetty-util:" + JETTY_VERS,
-<<<<<<< HEAD
-    sha1 = "13e6148bfda7ae511f69ae7e5e3ea898bc9b0e33",
-=======
     sha1 = "3095acb088f4ff9e3fd9aedf98db73e3c18ea849",
->>>>>>> 0895db8b
 )
 
 maven_jar(
