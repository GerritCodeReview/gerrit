# npm packages are split into different node_modules directories based on their usage.
# 1. /node_modules (referenced as @npm) - contains packages to run tests, check code, etc...
#    It is expected that @npm is used ONLY to run tools. No packages from @npm are used by
#    other code in gerrit.
# 2. @tools_npm (tools/node_tools/node_modules) - the tools/node_tools folder contains self-written tools
#    which are run for building and/or testing. The @tools_npm directory contains all the packages needed to
#    run this tools.
# 3. @ui_npm (polygerrit-ui/app/node_modules) - packages with source code which are necessary to run polygerrit
#    and to bundle it. Only code from these packages can be included in the final bundle for polygerrit.
#    @ui_npm folder must not have devDependencies. All dev dependencies must be placed in @ui_dev_npm
# 4. @ui_dev_npm (polygerrit-ui/node_modules) - devDependencies for polygerrit. The packages from these
#    folder can be used for testing, but must not be included in the final bundle.
# Note: separation between @ui_npm and @ui_dev_npm is necessary because with bazel we can't generate
#    two managed directories from the same package.json. At the same time we want to avoid accidental
#    usages of code from devDependencies in polygerrit bundle.
workspace(
    name = "gerrit",
    managed_directories = {
        "@npm": ["node_modules"],
        "@ui_npm": ["polygerrit-ui/app/node_modules"],
        "@ui_dev_npm": ["polygerrit-ui/node_modules"],
        "@tools_npm": ["tools/node_tools/node_modules"],
    },
)

load("@bazel_tools//tools/build_defs/repo:git.bzl", "git_repository")
load("@bazel_tools//tools/build_defs/repo:http.bzl", "http_archive", "http_file")
load("//tools/bzl:maven_jar.bzl", "GERRIT", "MAVEN_LOCAL", "maven_jar")
load("//plugins:external_plugin_deps.bzl", "external_plugin_deps")
load("//tools:nongoogle.bzl", "declare_nongoogle_deps")

http_archive(
    name = "bazel_toolchains",
    sha256 = "88e818f9f03628eef609c8429c210ecf265ffe46c2af095f36c7ef8b1855fef5",
    strip_prefix = "bazel-toolchains-92dd8a7a518a2fb7ba992d47c8b38299fe0be825",
    urls = [
        "https://mirror.bazel.build/github.com/bazelbuild/bazel-toolchains/archive/92dd8a7a518a2fb7ba992d47c8b38299fe0be825.tar.gz",
        "https://github.com/bazelbuild/bazel-toolchains/archive/92dd8a7a518a2fb7ba992d47c8b38299fe0be825.tar.gz",
    ],
)

load("@bazel_toolchains//rules:rbe_repo.bzl", "rbe_autoconfig")

# Creates a default toolchain config for RBE.
# Use this as is if you are using the rbe_ubuntu16_04 container,
# otherwise refer to RBE docs.
rbe_autoconfig(name = "rbe_default")

# TODO(davido): Switch to upstream again, when this PR is merged:
# https://github.com/bazelbuild/rules_closure/pull/478
http_archive(
    name = "io_bazel_rules_closure",
    sha256 = "b9c2bc6ba377aa497eb7c31681d34404febf9d4e3c9c7d98ce0d78238a0af20f",
    strip_prefix = "rules_closure-0.31",
    urls = [
        "https://github.com/davido/rules_closure/archive/V0.31.tar.gz",
        "https://gerrit-ci.gerritforge.com/lib/V0.31.tar.gz",
    ],
)

http_archive(
    name = "build_bazel_rules_nodejs",
    sha256 = "d0c4bb8b902c1658f42eb5563809c70a06e46015d64057d25560b0eb4bdc9007",
    urls = ["https://github.com/bazelbuild/rules_nodejs/releases/download/1.5.0/rules_nodejs-1.5.0.tar.gz"],
)

# File is specific to Polymer and copied from the Closure Github -- should be
# synced any time there are major changes to Polymer.
# https://github.com/google/closure-compiler/blob/master/contrib/externs/polymer-1.0.js
http_file(
    name = "polymer_closure",
    downloaded_file_path = "polymer_closure.js",
    sha256 = "4d63a36dcca040475bd6deb815b9a600bd686e1413ac1ebd4b04516edd675020",
    urls = ["https://raw.githubusercontent.com/google/closure-compiler/35d2b3340ff23a69441f10fa3bc820691c2942f2/contrib/externs/polymer-1.0.js"],
)

load("@io_bazel_rules_closure//closure:repositories.bzl", "rules_closure_dependencies", "rules_closure_toolchains")

# Prevent redundant loading of dependencies.
# TODO(davido): Omit re-fetching ancient args4j version when these PRs are merged:
# https://github.com/bazelbuild/rules_closure/pull/262
# https://github.com/google/closure-templates/pull/155
rules_closure_dependencies(
    omit_aopalliance = True,
    omit_javax_inject = True,
    omit_rules_cc = True,
)

rules_closure_toolchains()

# Golang support for PolyGerrit local dev server.
http_archive(
    name = "io_bazel_rules_go",
    sha256 = "b34cbe1a7514f5f5487c3bfee7340a4496713ddf4f119f7a225583d6cafd793a",
    urls = [
        "https://storage.googleapis.com/bazel-mirror/github.com/bazelbuild/rules_go/releases/download/v0.21.1/rules_go-v0.21.1.tar.gz",
        "https://github.com/bazelbuild/rules_go/releases/download/v0.21.1/rules_go-v0.21.1.tar.gz",
    ],
)

load("@io_bazel_rules_go//go:deps.bzl", "go_register_toolchains", "go_rules_dependencies")

go_rules_dependencies()

go_register_toolchains()

http_archive(
    name = "bazel_gazelle",
    sha256 = "3c681998538231a2d24d0c07ed5a7658cb72bfb5fd4bf9911157c0e9ac6a2687",
    urls = ["https://github.com/bazelbuild/bazel-gazelle/releases/download/0.17.0/bazel-gazelle-0.17.0.tar.gz"],
)

load("@bazel_gazelle//:deps.bzl", "gazelle_dependencies", "go_repository")

gazelle_dependencies()

# Dependencies for PolyGerrit local dev server.
go_repository(
    name = "com_github_howeyc_fsnotify",
    commit = "441bbc86b167f3c1f4786afae9931403b99fdacf",
    importpath = "github.com/howeyc/fsnotify",
)

# JGit external repository consumed from git submodule
local_repository(
    name = "jgit",
    path = "modules/jgit",
)

ANTLR_VERS = "3.5.2"

maven_jar(
    name = "java-runtime",
    artifact = "org.antlr:antlr-runtime:" + ANTLR_VERS,
    sha1 = "cd9cd41361c155f3af0f653009dcecb08d8b4afd",
)

maven_jar(
    name = "stringtemplate",
    artifact = "org.antlr:stringtemplate:4.0.2",
    sha1 = "e28e09e2d44d60506a7bcb004d6c23ff35c6ac08",
)

maven_jar(
    name = "org-antlr",
    artifact = "org.antlr:antlr:" + ANTLR_VERS,
    sha1 = "c4a65c950bfc3e7d04309c515b2177c00baf7764",
)

maven_jar(
    name = "antlr27",
    artifact = "antlr:antlr:2.7.7",
    attach_source = False,
    sha1 = "83cd2cd674a217ade95a4bb83a8a14f351f48bd0",
)

GUICE_VERS = "4.2.3"

GUICE_LIBRARY_SHA256 = "5168f5e7383f978c1b4154ac777b78edd8ac214bb9f9afdb92921c8d156483d3"

http_file(
    name = "guice-library-no-aop",
    canonical_id = "guice-library-no-aop-" + GUICE_VERS + ".jar-" + GUICE_LIBRARY_SHA256,
    downloaded_file_path = "guice-library-no-aop.jar",
    sha256 = GUICE_LIBRARY_SHA256,
    urls = [
        "https://repo1.maven.org/maven2/com/google/inject/guice/" +
        GUICE_VERS +
        "/guice-" +
        GUICE_VERS +
        "-no_aop.jar",
    ],
)

maven_jar(
    name = "guice-assistedinject",
    artifact = "com.google.inject.extensions:guice-assistedinject:" + GUICE_VERS,
    sha1 = "acbfddc556ee9496293ed1df250cc378f331d854",
)

maven_jar(
    name = "guice-servlet",
    artifact = "com.google.inject.extensions:guice-servlet:" + GUICE_VERS,
    sha1 = "8d6e7e35eac4fb5e7df19c55b3bc23fa51b10a11",
)

maven_jar(
    name = "javax_inject",
    artifact = "javax.inject:javax.inject:1",
    sha1 = "6975da39a7040257bd51d21a231b76c915872d38",
)

maven_jar(
    name = "servlet-api",
    artifact = "org.apache.tomcat:tomcat-servlet-api:8.5.23",
    sha1 = "021a212688ec94fe77aff74ab34cc74f6f940e60",
)

# JGit's transitive dependencies
maven_jar(
    name = "hamcrest-library",
    artifact = "org.hamcrest:hamcrest-library:1.3",
    sha1 = "4785a3c21320980282f9f33d0d1264a69040538f",
)

maven_jar(
    name = "jzlib",
    artifact = "com.jcraft:jzlib:1.1.1",
    sha1 = "a1551373315ffc2f96130a0e5704f74e151777ba",
)

maven_jar(
    name = "javaewah",
    artifact = "com.googlecode.javaewah:JavaEWAH:1.1.6",
    attach_source = False,
    sha1 = "94ad16d728b374d65bd897625f3fbb3da223a2b6",
)

maven_jar(
    name = "error-prone-annotations",
    artifact = "com.google.errorprone:error_prone_annotations:2.3.3",
    sha1 = "42aa5155a54a87d70af32d4b0d06bf43779de0e2",
)

maven_jar(
    name = "gson",
    artifact = "com.google.code.gson:gson:2.8.5",
    sha1 = "f645ed69d595b24d4cf8b3fbb64cc505bede8829",
)

load("//lib:guava.bzl", "GUAVA_BIN_SHA1", "GUAVA_VERSION")

maven_jar(
    name = "guava",
    artifact = "com.google.guava:guava:" + GUAVA_VERSION,
    sha1 = GUAVA_BIN_SHA1,
)

CAFFEINE_VERS = "2.8.0"

maven_jar(
    name = "caffeine",
    artifact = "com.github.ben-manes.caffeine:caffeine:" + CAFFEINE_VERS,
    sha1 = "6000774d7f8412ced005a704188ced78beeed2bb",
)

CAFFEINE_GUAVA_SHA256 = "3a66ee3ec70971dee0bae6e56bda7b8742bc4bedd7489161bfbbaaf7137d89e1"

# TODO(davido): Rename guava.jar to caffeine-guava.jar on fetch to prevent potential
# naming collision between caffeine guava adapter and guava library itself.
# Remove this renaming procedure, once this upstream issue is fixed:
# https://github.com/ben-manes/caffeine/issues/364.
http_file(
    name = "caffeine-guava-renamed",
    canonical_id = "caffeine-guava-" + CAFFEINE_VERS + ".jar-" + CAFFEINE_GUAVA_SHA256,
    downloaded_file_path = "caffeine-guava-" + CAFFEINE_VERS + ".jar",
    sha256 = CAFFEINE_GUAVA_SHA256,
    urls = [
        "https://repo1.maven.org/maven2/com/github/ben-manes/caffeine/guava/" +
        CAFFEINE_VERS +
        "/guava-" +
        CAFFEINE_VERS +
        ".jar",
    ],
)

maven_jar(
    name = "guava-failureaccess",
    artifact = "com.google.guava:failureaccess:1.0.1",
    sha1 = "1dcf1de382a0bf95a3d8b0849546c88bac1292c9",
)

maven_jar(
    name = "jsch",
    artifact = "com.jcraft:jsch:0.1.54",
    sha1 = "da3584329a263616e277e15462b387addd1b208d",
)

maven_jar(
    name = "juniversalchardet",
    artifact = "com.github.albfernandez:juniversalchardet:2.0.0",
    sha1 = "28c59f58f5adcc307604602e2aa89e2aca14c554",
)

SLF4J_VERS = "1.7.26"

maven_jar(
    name = "log-api",
    artifact = "org.slf4j:slf4j-api:" + SLF4J_VERS,
    sha1 = "77100a62c2e6f04b53977b9f541044d7d722693d",
)

maven_jar(
    name = "log-ext",
    artifact = "org.slf4j:slf4j-ext:" + SLF4J_VERS,
    sha1 = "31cdf122e000322e9efcb38913e9ab07825b17ef",
)

maven_jar(
    name = "impl-log4j",
    artifact = "org.slf4j:slf4j-log4j12:" + SLF4J_VERS,
    sha1 = "12f5c685b71c3027fd28bcf90528ec4ec74bf818",
)

maven_jar(
    name = "jcl-over-slf4j",
    artifact = "org.slf4j:jcl-over-slf4j:" + SLF4J_VERS,
    sha1 = "33fbc2d93de829fa5e263c5ce97f5eab8f57d53e",
)

maven_jar(
    name = "log4j",
    artifact = "log4j:log4j:1.2.17",
    sha1 = "5af35056b4d257e4b64b9e8069c0746e8b08629f",
)

maven_jar(
    name = "json-smart",
    artifact = "net.minidev:json-smart:1.1.1",
    sha1 = "24a2f903d25e004de30ac602c5b47f2d4e420a59",
)

maven_jar(
    name = "args4j-intern",
    artifact = "args4j:args4j:2.33",
    sha1 = "bd87a75374a6d6523de82fef51fc3cfe9baf9fc9",
)

maven_jar(
    name = "commons-codec",
    artifact = "commons-codec:commons-codec:1.10",
    sha1 = "4b95f4897fa13f2cd904aee711aeafc0c5295cd8",
)

# When upgrading commons-compress, also upgrade tukaani-xz
maven_jar(
    name = "commons-compress",
    artifact = "org.apache.commons:commons-compress:1.18",
    sha1 = "1191f9f2bc0c47a8cce69193feb1ff0a8bcb37d5",
)

maven_jar(
    name = "commons-lang",
    artifact = "commons-lang:commons-lang:2.6",
    sha1 = "0ce1edb914c94ebc388f086c6827e8bdeec71ac2",
)

maven_jar(
    name = "commons-lang3",
    artifact = "org.apache.commons:commons-lang3:3.8.1",
    sha1 = "6505a72a097d9270f7a9e7bf42c4238283247755",
)

maven_jar(
    name = "commons-text",
    artifact = "org.apache.commons:commons-text:1.2",
    sha1 = "74acdec7237f576c4803fff0c1008ab8a3808b2b",
)

maven_jar(
    name = "commons-dbcp",
    artifact = "commons-dbcp:commons-dbcp:1.4",
    sha1 = "30be73c965cc990b153a100aaaaafcf239f82d39",
)

# Transitive dependency of commons-dbcp, do not update without
# also updating commons-dbcp
maven_jar(
    name = "commons-pool",
    artifact = "commons-pool:commons-pool:1.5.5",
    sha1 = "7d8ffbdc47aa0c5a8afe5dc2aaf512f369f1d19b",
)

maven_jar(
    name = "commons-net",
    artifact = "commons-net:commons-net:3.6",
    sha1 = "b71de00508dcb078d2b24b5fa7e538636de9b3da",
)

maven_jar(
    name = "commons-validator",
    artifact = "commons-validator:commons-validator:1.6",
    sha1 = "e989d1e87cdd60575df0765ed5bac65c905d7908",
)

maven_jar(
    name = "automaton",
    artifact = "dk.brics:automaton:1.12-1",
    sha1 = "959a0c62f9a5c2309e0ad0b0589c74d69e101241",
)

COMMONMARK_VERS = "0.10.0"

# commonmark must match the version used in Gitiles
maven_jar(
    name = "commonmark",
    artifact = "com.atlassian.commonmark:commonmark:" + COMMONMARK_VERS,
    sha1 = "119cb7bedc3570d9ecb64ec69ab7686b5c20559b",
)

maven_jar(
    name = "cm-autolink",
    artifact = "com.atlassian.commonmark:commonmark-ext-autolink:" + COMMONMARK_VERS,
    sha1 = "a6056a5efbd68f57d420bc51bbc54b28a5d3c56b",
)

maven_jar(
    name = "gfm-strikethrough",
    artifact = "com.atlassian.commonmark:commonmark-ext-gfm-strikethrough:" + COMMONMARK_VERS,
    sha1 = "40837da951b421b545edddac57012e15fcc9e63c",
)

maven_jar(
    name = "gfm-tables",
    artifact = "com.atlassian.commonmark:commonmark-ext-gfm-tables:" + COMMONMARK_VERS,
    sha1 = "c075db2a3301100cf70c7dced8ecf86b494458a2",
)

FLEXMARK_VERS = "0.34.18"

maven_jar(
    name = "flexmark",
    artifact = "com.vladsch.flexmark:flexmark:" + FLEXMARK_VERS,
    sha1 = "65cc1489ef8902023140900a3a7fcce89fba678d",
)

maven_jar(
    name = "flexmark-ext-abbreviation",
    artifact = "com.vladsch.flexmark:flexmark-ext-abbreviation:" + FLEXMARK_VERS,
    sha1 = "a0384932801e51f16499358dec69a730739aca3f",
)

maven_jar(
    name = "flexmark-ext-anchorlink",
    artifact = "com.vladsch.flexmark:flexmark-ext-anchorlink:" + FLEXMARK_VERS,
    sha1 = "6df2e23b5c94a5e46b1956a29179eb783f84ea2f",
)

maven_jar(
    name = "flexmark-ext-autolink",
    artifact = "com.vladsch.flexmark:flexmark-ext-autolink:" + FLEXMARK_VERS,
    sha1 = "069f8ff15e5b435cc96b23f31798ce64a7a3f6d3",
)

maven_jar(
    name = "flexmark-ext-definition",
    artifact = "com.vladsch.flexmark:flexmark-ext-definition:" + FLEXMARK_VERS,
    sha1 = "ff177d8970810c05549171e3ce189e2c68b906c0",
)

maven_jar(
    name = "flexmark-ext-emoji",
    artifact = "com.vladsch.flexmark:flexmark-ext-emoji:" + FLEXMARK_VERS,
    sha1 = "410bf7d8e5b8bc2c4a8cff644d1b2bc7b271a41e",
)

maven_jar(
    name = "flexmark-ext-escaped-character",
    artifact = "com.vladsch.flexmark:flexmark-ext-escaped-character:" + FLEXMARK_VERS,
    sha1 = "6f4fb89311b54284a6175341d4a5e280f13b2179",
)

maven_jar(
    name = "flexmark-ext-footnotes",
    artifact = "com.vladsch.flexmark:flexmark-ext-footnotes:" + FLEXMARK_VERS,
    sha1 = "35efe7d9aea97b6f36e09c65f748863d14e1cfe4",
)

maven_jar(
    name = "flexmark-ext-gfm-issues",
    artifact = "com.vladsch.flexmark:flexmark-ext-gfm-issues:" + FLEXMARK_VERS,
    sha1 = "ec1d660102f6a1d0fbe5e57c13b7ff8bae6cff72",
)

maven_jar(
    name = "flexmark-ext-gfm-strikethrough",
    artifact = "com.vladsch.flexmark:flexmark-ext-gfm-strikethrough:" + FLEXMARK_VERS,
    sha1 = "6060442b742c9b6d4d83d7dd4f0fe477c4686dd2",
)

maven_jar(
    name = "flexmark-ext-gfm-tables",
    artifact = "com.vladsch.flexmark:flexmark-ext-gfm-tables:" + FLEXMARK_VERS,
    sha1 = "2fe597849e46e02e0c1ea1d472848f74ff261282",
)

maven_jar(
    name = "flexmark-ext-gfm-tasklist",
    artifact = "com.vladsch.flexmark:flexmark-ext-gfm-tasklist:" + FLEXMARK_VERS,
    sha1 = "b3af19ce4efdc980a066c1bf0f5a6cf8c24c487a",
)

maven_jar(
    name = "flexmark-ext-gfm-users",
    artifact = "com.vladsch.flexmark:flexmark-ext-gfm-users:" + FLEXMARK_VERS,
    sha1 = "7456c5f7272c195ee953a02ebab4f58374fb23ee",
)

maven_jar(
    name = "flexmark-ext-ins",
    artifact = "com.vladsch.flexmark:flexmark-ext-ins:" + FLEXMARK_VERS,
    sha1 = "13fe1a95a8f3be30b574451cfe8d3d5936fa3e94",
)

maven_jar(
    name = "flexmark-ext-jekyll-front-matter",
    artifact = "com.vladsch.flexmark:flexmark-ext-jekyll-front-matter:" + FLEXMARK_VERS,
    sha1 = "e146e2bf3a740d6ef06a33a516c4d1f6d3761109",
)

maven_jar(
    name = "flexmark-ext-superscript",
    artifact = "com.vladsch.flexmark:flexmark-ext-superscript:" + FLEXMARK_VERS,
    sha1 = "02541211e8e4a6c89ce0a68b07b656d8a19ac282",
)

maven_jar(
    name = "flexmark-ext-tables",
    artifact = "com.vladsch.flexmark:flexmark-ext-tables:" + FLEXMARK_VERS,
    sha1 = "775d9587de71fd50573f32eee98ab039b4dcc219",
)

maven_jar(
    name = "flexmark-ext-toc",
    artifact = "com.vladsch.flexmark:flexmark-ext-toc:" + FLEXMARK_VERS,
    sha1 = "85b75fe1ebe24c92b9d137bcbc51d232845b6077",
)

maven_jar(
    name = "flexmark-ext-typographic",
    artifact = "com.vladsch.flexmark:flexmark-ext-typographic:" + FLEXMARK_VERS,
    sha1 = "c1bf0539de37d83aa05954b442f929e204cd89db",
)

maven_jar(
    name = "flexmark-ext-wikilink",
    artifact = "com.vladsch.flexmark:flexmark-ext-wikilink:" + FLEXMARK_VERS,
    sha1 = "400b23b9a4e0c008af0d779f909ee357628be39d",
)

maven_jar(
    name = "flexmark-ext-yaml-front-matter",
    artifact = "com.vladsch.flexmark:flexmark-ext-yaml-front-matter:" + FLEXMARK_VERS,
    sha1 = "491f815285a8e16db1e906f3789a94a8a9836fa6",
)

maven_jar(
    name = "flexmark-formatter",
    artifact = "com.vladsch.flexmark:flexmark-formatter:" + FLEXMARK_VERS,
    sha1 = "d46308006800d243727100ca0f17e6837070fd48",
)

maven_jar(
    name = "flexmark-html-parser",
    artifact = "com.vladsch.flexmark:flexmark-html-parser:" + FLEXMARK_VERS,
    sha1 = "fece2e646d11b6a77fc611b4bd3eb1fb8a635c87",
)

maven_jar(
    name = "flexmark-profile-pegdown",
    artifact = "com.vladsch.flexmark:flexmark-profile-pegdown:" + FLEXMARK_VERS,
    sha1 = "297f723bb51286eaa7029558fac87d819643d577",
)

maven_jar(
    name = "flexmark-util",
    artifact = "com.vladsch.flexmark:flexmark-util:" + FLEXMARK_VERS,
    sha1 = "31e2e1fbe8273d7c913506eafeb06b1a7badb062",
)

# Transitive dependency of flexmark and gitiles
maven_jar(
    name = "autolink",
    artifact = "org.nibor.autolink:autolink:0.7.0",
    sha1 = "649f9f13422cf50c926febe6035662ae25dc89b2",
)

GREENMAIL_VERS = "1.5.5"

maven_jar(
    name = "greenmail",
    artifact = "com.icegreen:greenmail:" + GREENMAIL_VERS,
    sha1 = "9ea96384ad2cb8118c22f493b529eb72c212691c",
)

MAIL_VERS = "1.6.0"

maven_jar(
    name = "mail",
    artifact = "com.sun.mail:javax.mail:" + MAIL_VERS,
    sha1 = "a055c648842c4954c1f7db7254f45d9ad565e278",
)

MIME4J_VERS = "0.8.1"

maven_jar(
    name = "mime4j-core",
    artifact = "org.apache.james:apache-mime4j-core:" + MIME4J_VERS,
    sha1 = "c62dfe18a3b827a2c626ade0ffba44562ddf3f61",
)

maven_jar(
    name = "mime4j-dom",
    artifact = "org.apache.james:apache-mime4j-dom:" + MIME4J_VERS,
    sha1 = "f2d653c617004193f3350330d907f77b60c88c56",
)

maven_jar(
    name = "jsoup",
    artifact = "org.jsoup:jsoup:1.9.2",
    sha1 = "5e3bda828a80c7a21dfbe2308d1755759c2fd7b4",
)

OW2_VERS = "7.2"

maven_jar(
    name = "ow2-asm",
    artifact = "org.ow2.asm:asm:" + OW2_VERS,
    sha1 = "fa637eb67eb7628c915d73762b681ae7ff0b9731",
)

maven_jar(
    name = "ow2-asm-analysis",
    artifact = "org.ow2.asm:asm-analysis:" + OW2_VERS,
    sha1 = "b6e6abe057f23630113f4167c34bda7086691258",
)

maven_jar(
    name = "ow2-asm-commons",
    artifact = "org.ow2.asm:asm-commons:" + OW2_VERS,
    sha1 = "ca2954e8d92a05bacc28ff465b25c70e0f512497",
)

maven_jar(
    name = "ow2-asm-tree",
    artifact = "org.ow2.asm:asm-tree:" + OW2_VERS,
    sha1 = "3a23cc36edaf8fc5a89cb100182758ccb5991487",
)

maven_jar(
    name = "ow2-asm-util",
    artifact = "org.ow2.asm:asm-util:" + OW2_VERS,
    sha1 = "a3ae34e57fa8a4040e28247291d0cc3d6b8c7bcf",
)

AUTO_VALUE_VERSION = "1.7.4"

maven_jar(
    name = "auto-value",
    artifact = "com.google.auto.value:auto-value:" + AUTO_VALUE_VERSION,
    sha1 = "6b126cb218af768339e4d6e95a9b0ae41f74e73d",
)

maven_jar(
    name = "auto-value-annotations",
    artifact = "com.google.auto.value:auto-value-annotations:" + AUTO_VALUE_VERSION,
    sha1 = "eff48ed53995db2dadf0456426cc1f8700136f86",
)

declare_nongoogle_deps()

LUCENE_VERS = "6.6.5"

maven_jar(
    name = "lucene-core",
    artifact = "org.apache.lucene:lucene-core:" + LUCENE_VERS,
    sha1 = "2983f80b1037e098209657b0ca9176827892d0c0",
)

maven_jar(
    name = "lucene-analyzers-common",
    artifact = "org.apache.lucene:lucene-analyzers-common:" + LUCENE_VERS,
    sha1 = "6094f91071d90570b7f5f8ce481d5de7d2d2e9d5",
)

maven_jar(
    name = "backward-codecs",
    artifact = "org.apache.lucene:lucene-backward-codecs:" + LUCENE_VERS,
    sha1 = "460a19e8d1aa7d31e9614cf528a6cb508c9e823d",
)

maven_jar(
    name = "lucene-misc",
    artifact = "org.apache.lucene:lucene-misc:" + LUCENE_VERS,
    sha1 = "ce3a1b7b6a92b9af30791356a4bd46d1cea6cc1e",
)

maven_jar(
    name = "lucene-queryparser",
    artifact = "org.apache.lucene:lucene-queryparser:" + LUCENE_VERS,
    sha1 = "2db9ca0086a4b8e0b9bc9f08a9b420303168e37c",
)

maven_jar(
    name = "mime-util",
    artifact = "eu.medsea.mimeutil:mime-util:2.1.3",
    attach_source = False,
    sha1 = "0c9cfae15c74f62491d4f28def0dff1dabe52a47",
)

PROLOG_VERS = "1.4.4"

PROLOG_REPO = GERRIT

maven_jar(
    name = "prolog-runtime",
    artifact = "com.googlecode.prolog-cafe:prolog-runtime:" + PROLOG_VERS,
    attach_source = False,
    repository = PROLOG_REPO,
    sha1 = "e9a364f4233481cce63239e8e68a6190c8f58acd",
)

maven_jar(
    name = "prolog-compiler",
    artifact = "com.googlecode.prolog-cafe:prolog-compiler:" + PROLOG_VERS,
    attach_source = False,
    repository = PROLOG_REPO,
    sha1 = "570295026f6aa7b905e423d107cb2e081eecdc04",
)

maven_jar(
    name = "prolog-io",
    artifact = "com.googlecode.prolog-cafe:prolog-io:" + PROLOG_VERS,
    attach_source = False,
    repository = PROLOG_REPO,
    sha1 = "1f25c4e27d22bdbc31481ee0c962a2a2853e4428",
)

maven_jar(
    name = "cafeteria",
    artifact = "com.googlecode.prolog-cafe:prolog-cafeteria:" + PROLOG_VERS,
    attach_source = False,
    repository = PROLOG_REPO,
    sha1 = "0e6c2deeaf5054815a561cbd663566fd59b56c6c",
)

maven_jar(
    name = "guava-retrying",
    artifact = "com.github.rholder:guava-retrying:2.0.0",
    sha1 = "974bc0a04a11cc4806f7c20a34703bd23c34e7f4",
)

maven_jar(
    name = "jsr305",
    artifact = "com.google.code.findbugs:jsr305:3.0.1",
    sha1 = "f7be08ec23c21485b9b5a1cf1654c2ec8c58168d",
)

GITILES_VERS = "0.4"

GITILES_REPO = GERRIT

maven_jar(
    name = "blame-cache",
    artifact = "com.google.gitiles:blame-cache:" + GITILES_VERS,
    attach_source = False,
    repository = GITILES_REPO,
    sha1 = "567198123898aa86bd854d3fcb044dc7a1845741",
)

maven_jar(
    name = "gitiles-servlet",
    artifact = "com.google.gitiles:gitiles-servlet:" + GITILES_VERS,
    repository = GITILES_REPO,
    sha1 = "0dd832a6df108af0c75ae29b752fda64ccbd6886",
)

# prettify must match the version used in Gitiles
maven_jar(
    name = "prettify",
    artifact = "com.github.twalcari:java-prettify:1.2.2",
    sha1 = "b8ba1c1eb8b2e45cfd465d01218c6060e887572e",
)

# Keep this version of Soy synchronized with the version used in Gitiles.
maven_jar(
    name = "soy",
    artifact = "com.google.template:soy:2019-10-08",
    sha1 = "4518bf8bac2dbbed684849bc209c39c4cb546237",
)

maven_jar(
    name = "html-types",
    artifact = "com.google.common.html.types:types:1.0.8",
    sha1 = "9e9cf7bc4b2a60efeb5f5581fe46d17c068e0777",
)

maven_jar(
    name = "icu4j",
    artifact = "com.ibm.icu:icu4j:57.1",
    sha1 = "198ea005f41219f038f4291f0b0e9f3259730e92",
)

# When updating Bouncy Castle, also update it in bazlets.
BC_VERS = "1.61"

maven_jar(
    name = "bcprov",
    artifact = "org.bouncycastle:bcprov-jdk15on:" + BC_VERS,
    sha1 = "00df4b474e71be02c1349c3292d98886f888d1f7",
)

maven_jar(
    name = "bcpg",
    artifact = "org.bouncycastle:bcpg-jdk15on:" + BC_VERS,
    sha1 = "422656435514ab8a28752b117d5d2646660a0ace",
)

maven_jar(
    name = "bcpkix",
    artifact = "org.bouncycastle:bcpkix-jdk15on:" + BC_VERS,
    sha1 = "89bb3aa5b98b48e584eee2a7401b7682a46779b4",
)

maven_jar(
    name = "h2",
    artifact = "com.h2database:h2:1.3.176",
    sha1 = "fd369423346b2f1525c413e33f8cf95b09c92cbd",
)

# Note that all of the following org.apache.httpcomponents have newer versions,
# but 4.4.1 is the only version that is available for all of them.
HTTPCOMP_VERS = "4.4.1"

maven_jar(
    name = "fluent-hc",
    artifact = "org.apache.httpcomponents:fluent-hc:" + HTTPCOMP_VERS,
    sha1 = "96fb842b68a44cc640c661186828b60590c71261",
)

maven_jar(
    name = "httpclient",
    artifact = "org.apache.httpcomponents:httpclient:" + HTTPCOMP_VERS,
    sha1 = "016d0bc512222f1253ee6b64d389c84e22f697f0",
)

maven_jar(
    name = "httpcore",
    artifact = "org.apache.httpcomponents:httpcore:" + HTTPCOMP_VERS,
    sha1 = "f5aa318bda4c6c8d688c9d00b90681dcd82ce636",
)

# Test-only dependencies below.

maven_jar(
    name = "jimfs",
    artifact = "com.google.jimfs:jimfs:1.1",
    sha1 = "8fbd0579dc68aba6186935cc1bee21d2f3e7ec1c",
)

maven_jar(
    name = "junit",
    artifact = "junit:junit:4.12",
    sha1 = "2973d150c0dc1fefe998f834810d68f278ea58ec",
)

maven_jar(
    name = "hamcrest-core",
    artifact = "org.hamcrest:hamcrest-core:1.3",
    sha1 = "42a25dc3219429f0e5d060061f71acb49bf010a0",
)

TRUTH_VERS = "1.0.1"

maven_jar(
    name = "truth",
    artifact = "com.google.truth:truth:" + TRUTH_VERS,
    sha1 = "361459309085bd9441cb97b62f160e8b353a93c0",
)

maven_jar(
    name = "truth-java8-extension",
    artifact = "com.google.truth.extensions:truth-java8-extension:" + TRUTH_VERS,
    sha1 = "ef07b2cc2201472381fdd3bcf773310e22bb9080",
)

maven_jar(
    name = "truth-liteproto-extension",
    artifact = "com.google.truth.extensions:truth-liteproto-extension:" + TRUTH_VERS,
    sha1 = "bd1f5ac8a5f66e60cd1738f7b95c97a582ffcef9",
)

maven_jar(
    name = "truth-proto-extension",
    artifact = "com.google.truth.extensions:truth-proto-extension:" + TRUTH_VERS,
    sha1 = "039aa2d7c9196b30d367eac7cb467ecaa726e23d",
)

maven_jar(
    name = "diffutils",
    artifact = "com.googlecode.java-diff-utils:diffutils:1.3.0",
    sha1 = "7e060dd5b19431e6d198e91ff670644372f60fbd",
)

JETTY_VERS = "9.4.30.v20200611"

maven_jar(
    name = "jetty-servlet",
    artifact = "org.eclipse.jetty:jetty-servlet:" + JETTY_VERS,
    sha1 = "ca3dea2cd34ee88cec017001603af0c9e74781d6",
)

maven_jar(
    name = "jetty-security",
    artifact = "org.eclipse.jetty:jetty-security:" + JETTY_VERS,
    sha1 = "1a5261f6ad4081ad9e9bb01416d639931d391273",
)

maven_jar(
    name = "jetty-server",
    artifact = "org.eclipse.jetty:jetty-server:" + JETTY_VERS,
    sha1 = "e5ede3724d062717d0c04e4c77f74fe8115c2a6f",
)

maven_jar(
    name = "jetty-jmx",
    artifact = "org.eclipse.jetty:jetty-jmx:" + JETTY_VERS,
    sha1 = "653559eaec0f9a335a0d12e90bc764b28f341241",
)

maven_jar(
<<<<<<< HEAD
=======
    name = "jetty-continuation",
    artifact = "org.eclipse.jetty:jetty-continuation:" + JETTY_VERS,
    sha1 = "2a9cd8c4cf392a7697a57665e7b0caf5bce4cd48",
)

maven_jar(
>>>>>>> 96d02a95
    name = "jetty-http",
    artifact = "org.eclipse.jetty:jetty-http:" + JETTY_VERS,
    sha1 = "cd6223382e4f82b9ea807d8cdb04a23e5d629f1c",
)

maven_jar(
    name = "jetty-io",
    artifact = "org.eclipse.jetty:jetty-io:" + JETTY_VERS,
    sha1 = "9c360d08e903b2dbd5d1f8e889a32046948628ce",
)

maven_jar(
    name = "jetty-util",
    artifact = "org.eclipse.jetty:jetty-util:" + JETTY_VERS,
    sha1 = "39ec6aa4745952077f5407cb1394d8ba2db88b13",
)

maven_jar(
    name = "commons-io",
    artifact = "commons-io:commons-io:2.2",
    sha1 = "83b5b8a7ba1c08f9e8c8ff2373724e33d3c1e22a",
)

maven_jar(
    name = "asciidoctor",
    artifact = "org.asciidoctor:asciidoctorj:1.5.7",
    sha1 = "8e8c1d8fc6144405700dd8df3b177f2801ac5987",
)

maven_jar(
    name = "javax-activation",
    artifact = "javax.activation:activation:1.1.1",
    sha1 = "485de3a253e23f645037828c07f1d7f1af40763a",
)

maven_jar(
    name = "javax-annotation",
    artifact = "javax.annotation:javax.annotation-api:1.3.2",
    sha1 = "934c04d3cfef185a8008e7bf34331b79730a9d43",
)

maven_jar(
    name = "mockito",
    artifact = "org.mockito:mockito-core:2.24.0",
    sha1 = "969a7bcb6f16e076904336ebc7ca171d412cc1f9",
)

BYTE_BUDDY_VERSION = "1.9.7"

maven_jar(
    name = "bytebuddy",
    artifact = "net.bytebuddy:byte-buddy:" + BYTE_BUDDY_VERSION,
    sha1 = "8fea78fea6449e1738b675cb155ce8422661e237",
)

maven_jar(
    name = "bytebuddy-agent",
    artifact = "net.bytebuddy:byte-buddy-agent:" + BYTE_BUDDY_VERSION,
    sha1 = "8e7d1b599f4943851ffea125fd9780e572727fc0",
)

maven_jar(
    name = "objenesis",
    artifact = "org.objenesis:objenesis:2.6",
    sha1 = "639033469776fd37c08358c6b92a4761feb2af4b",
)

load("//tools/bzl:js.bzl", "bower_archive", "npm_binary")

# NPM binaries bundled along with their dependencies.
#
# For full instructions on adding new binaries to the build, see
# http://gerrit-review.googlesource.com/Documentation/dev-bazel.html#npm-binary
npm_binary(
    name = "bower",
)

npm_binary(
    name = "polymer-bundler",
    repository = GERRIT,
)

npm_binary(
    name = "crisper",
    repository = GERRIT,
)

# bower_archive() seed components.
bower_archive(
    name = "iron-autogrow-textarea",
    package = "polymerelements/iron-autogrow-textarea",
    sha1 = "2f04c7e2a72d462de36093ab2b4889db20f699f6",
    version = "2.2.0",
)

bower_archive(
    name = "es6-promise",
    package = "stefanpenner/es6-promise",
    sha1 = "a3a797bb22132f1ef75f9a2556173f81870c2e53",
    version = "3.3.0",
)

bower_archive(
    name = "fetch",
    package = "fetch",
    sha1 = "1b05a2bb40c73232c2909dc196de7519fe4db7a9",
    version = "1.0.0",
)

bower_archive(
    name = "iron-dropdown",
    package = "polymerelements/iron-dropdown",
    sha1 = "3902ba164552b1bfc59e6fa692efa4a1fd8dd4ea",
    version = "2.2.1",
)

bower_archive(
    name = "iron-input",
    package = "polymerelements/iron-input",
    sha1 = "f79952ff4f6f103c0a2cbd3dacf25935257ff392",
    version = "2.1.3",
)

bower_archive(
    name = "iron-overlay-behavior",
    package = "polymerelements/iron-overlay-behavior",
    sha1 = "c2d2eac1b162420d9475ade2f16d5db8959b93fc",
    version = "2.3.4",
)

bower_archive(
    name = "iron-selector",
    package = "polymerelements/iron-selector",
    sha1 = "3f3fcb55f6bd606ea493f99eab9daae21f7a6139",
    version = "2.1.0",
)

bower_archive(
    name = "paper-button",
    package = "polymerelements/paper-button",
    sha1 = "bcb783d74e1177c1d0836340e7c0280699d1438c",
    version = "2.1.3",
)

bower_archive(
    name = "paper-input",
    package = "polymerelements/paper-input",
    sha1 = "c1a81a4173d22e72e8ab609eb3715a75273396b3",
    version = "2.2.3",
)

bower_archive(
    name = "paper-tabs",
    package = "polymerelements/paper-tabs",
    sha1 = "589b8e6efa0f171c93233137c8ea013dcea0ffc7",
    version = "2.1.1",
)

bower_archive(
    name = "iron-icon",
    package = "polymerelements/iron-icon",
    sha1 = "d21e7d4f1bdc6de881390f888e28d53155eeb551",
    version = "2.1.0",
)

bower_archive(
    name = "iron-iconset-svg",
    package = "polymerelements/iron-iconset-svg",
    sha1 = "07c0ce02ce6479856758893416a3709009db7f22",
    version = "2.2.1",
)

bower_archive(
    name = "moment",
    package = "moment/moment",
    sha1 = "fc8ce2c799bab21f6ced7aff928244f4ca8880aa",
    version = "2.13.0",
)

bower_archive(
    name = "page",
    package = "visionmedia/page.js",
    sha1 = "4a31889cd75cc5e7f68a4c7f256eecaf27102eee",
    version = "1.11.4",
)

bower_archive(
    name = "paper-item",
    package = "polymerelements/paper-item",
    sha1 = "c3bad022cf182d2bf1c8a44374c7fcb1409afbfa",
    version = "2.1.1",
)

bower_archive(
    name = "paper-listbox",
    package = "polymerelements/paper-listbox",
    sha1 = "78247cc32bb776f204efef17cff3095878036a40",
    version = "2.1.1",
)

bower_archive(
    name = "paper-toggle-button",
    package = "polymerelements/paper-toggle-button",
    sha1 = "9927960afb0062726ec1b585ef3e32764c3bbac9",
    version = "2.1.1",
)

bower_archive(
    name = "polymer",
    package = "polymer/polymer",
    sha1 = "d06e17a1d8dc6187ee5aa8c5b3501da10901c82f",
    version = "2.7.2",
)

bower_archive(
    name = "polymer-resin",
    package = "polymer/polymer-resin",
    sha1 = "94c29926c20ea3a9b636f26b3e0d689ead8137e5",
    version = "2.0.1",
)

bower_archive(
    name = "resemblejs",
    package = "rsmbl/Resemble.js",
    sha1 = "49d5f022417c389b630d6f7ee667aa9540075c42",
    version = "2.10.1",
)

bower_archive(
    name = "codemirror-minified",
    package = "Dominator008/codemirror-minified",
    sha1 = "d00f3b97345772d5a7790f206cb1e3c22e96caf6",
    version = "5.50.2",
)

# bower test stuff

bower_archive(
    name = "iron-test-helpers",
    package = "polymerelements/iron-test-helpers",
    sha1 = "882be2d4c8714b39299b5f7bf25253c4e8a40761",
    version = "2.0.1",
)

bower_archive(
    name = "test-fixture",
    package = "polymerelements/test-fixture",
    sha1 = "7d72ddfebf555a2dd1fc60a85427d9026b509723",
    version = "3.0.0",
)

bower_archive(
    name = "web-component-tester",
    package = "polymer/web-component-tester",
    sha1 = "d84f6a13bde5f8fd39ee208d43f33925410530d7",
    version = "6.5.1",
)

load("@build_bazel_rules_nodejs//:index.bzl", "yarn_install")

yarn_install(
    name = "npm",
    package_json = "//:package.json",
    yarn_lock = "//:yarn.lock",
)

yarn_install(
    name = "ui_npm",
    args = ["--prod"],
    package_json = "//:polygerrit-ui/app/package.json",
    yarn_lock = "//:polygerrit-ui/app/yarn.lock",
)

yarn_install(
    name = "ui_dev_npm",
    package_json = "//:polygerrit-ui/package.json",
    yarn_lock = "//:polygerrit-ui/yarn.lock",
)

yarn_install(
    name = "tools_npm",
    package_json = "//:tools/node_tools/package.json",
    yarn_lock = "//:tools/node_tools/yarn.lock",
)

# Install all Bazel dependencies needed for npm packages that supply Bazel rules
load("@npm//:install_bazel_dependencies.bzl", "install_bazel_dependencies")

install_bazel_dependencies()

load("@npm_bazel_typescript//:index.bzl", "ts_setup_workspace")

ts_setup_workspace()

external_plugin_deps()<|MERGE_RESOLUTION|>--- conflicted
+++ resolved
@@ -919,15 +919,6 @@
 )
 
 maven_jar(
-<<<<<<< HEAD
-=======
-    name = "jetty-continuation",
-    artifact = "org.eclipse.jetty:jetty-continuation:" + JETTY_VERS,
-    sha1 = "2a9cd8c4cf392a7697a57665e7b0caf5bce4cd48",
-)
-
-maven_jar(
->>>>>>> 96d02a95
     name = "jetty-http",
     artifact = "org.eclipse.jetty:jetty-http:" + JETTY_VERS,
     sha1 = "cd6223382e4f82b9ea807d8cdb04a23e5d629f1c",
