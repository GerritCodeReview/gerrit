--- conflicted
+++ resolved
@@ -1101,7 +1101,6 @@
     sha1 = "485de3a253e23f645037828c07f1d7f1af40763a",
 )
 
-<<<<<<< HEAD
 maven_jar(
     name = "mockito",
     artifact = "org.mockito:mockito-core:2.24.0",
@@ -1128,8 +1127,6 @@
     sha1 = "639033469776fd37c08358c6b92a4761feb2af4b",
 )
 
-=======
->>>>>>> 755e5b15
 load("//tools/bzl:js.bzl", "bower_archive", "npm_binary")
 
 # NPM binaries bundled along with their dependencies.
