workspace(name = "gerrit")

load("@bazel_tools//tools/build_defs/repo:http.bzl", "http_archive", "http_file")
load("//tools/bzl:maven_jar.bzl", "maven_jar", "GERRIT", "MAVEN_LOCAL")
load("//lib/codemirror:cm.bzl", "CM_VERSION", "DIFF_MATCH_PATCH_VERSION")
load("//plugins:external_plugin_deps.bzl", "external_plugin_deps")

http_archive(
    name = "bazel_skylib",
    sha256 = "bbccf674aa441c266df9894182d80de104cabd19be98be002f6d478aaa31574d",
    strip_prefix = "bazel-skylib-2169ae1c374aab4a09aa90e65efe1a3aad4e279b",
    urls = ["https://github.com/bazelbuild/bazel-skylib/archive/2169ae1c374aab4a09aa90e65efe1a3aad4e279b.tar.gz"],
)

http_archive(
    name = "io_bazel_rules_closure",
    build_file_content = "exports_files([\"0001-Replace-native-http-git-_archive-with-Skylark-rules.patch\"])",
    patches = ["//:0001-Replace-native-http-git-_archive-with-Skylark-rules.patch"],
    sha256 = "a80acb69c63d5f6437b099c111480a4493bad4592015af2127a2f49fb7512d8d",
    strip_prefix = "rules_closure-0.7.0",
    url = "https://github.com/bazelbuild/rules_closure/archive/0.7.0.tar.gz",
)

# File is specific to Polymer and copied from the Closure Github -- should be
# synced any time there are major changes to Polymer.
# https://github.com/google/closure-compiler/blob/master/contrib/externs/polymer-1.0.js
http_file(
    name = "polymer_closure",
    sha256 = "5a589bdba674e1fec7188e9251c8624ebf2d4d969beb6635f9148f420d1e08b1",
    urls = ["https://raw.githubusercontent.com/google/closure-compiler/775609aad61e14aef289ebec4bfc09ad88877f9e/contrib/externs/polymer-1.0.js"],
)

load("@bazel_skylib//:lib.bzl", "versions")

versions.check(minimum_bazel_version = "0.14.0")

load("@io_bazel_rules_closure//closure:defs.bzl", "closure_repositories")

# Prevent redundant loading of dependencies.
closure_repositories(
    omit_aopalliance = True,
    omit_args4j = True,
    omit_javax_inject = True,
)

ANTLR_VERS = "3.5.2"

maven_jar(
    name = "java_runtime",
    artifact = "org.antlr:antlr-runtime:" + ANTLR_VERS,
    sha1 = "cd9cd41361c155f3af0f653009dcecb08d8b4afd",
)

maven_jar(
    name = "stringtemplate",
    artifact = "org.antlr:stringtemplate:4.0.2",
    sha1 = "e28e09e2d44d60506a7bcb004d6c23ff35c6ac08",
)

maven_jar(
    name = "org_antlr",
    artifact = "org.antlr:antlr:" + ANTLR_VERS,
    sha1 = "c4a65c950bfc3e7d04309c515b2177c00baf7764",
)

maven_jar(
    name = "antlr27",
    artifact = "antlr:antlr:2.7.7",
    attach_source = False,
    sha1 = "83cd2cd674a217ade95a4bb83a8a14f351f48bd0",
)

GUICE_VERS = "4.2.0"

maven_jar(
    name = "guice_library",
    artifact = "com.google.inject:guice:" + GUICE_VERS,
    sha1 = "25e1f4c1d528a1cffabcca0d432f634f3132f6c8",
)

maven_jar(
    name = "guice_assistedinject",
    artifact = "com.google.inject.extensions:guice-assistedinject:" + GUICE_VERS,
    sha1 = "e7270305960ad7db56f7e30cb9df6be9ff1cfb45",
)

maven_jar(
    name = "guice_servlet",
    artifact = "com.google.inject.extensions:guice-servlet:" + GUICE_VERS,
    sha1 = "f57581625c36c148f088d9f52a568d5bdf12c61d",
)

maven_jar(
    name = "aopalliance",
    artifact = "aopalliance:aopalliance:1.0",
    sha1 = "0235ba8b489512805ac13a8f9ea77a1ca5ebe3e8",
)

maven_jar(
    name = "javax_inject",
    artifact = "javax.inject:javax.inject:1",
    sha1 = "6975da39a7040257bd51d21a231b76c915872d38",
)

maven_jar(
    name = "servlet_api_3_1",
    artifact = "org.apache.tomcat:tomcat-servlet-api:8.5.23",
    sha1 = "021a212688ec94fe77aff74ab34cc74f6f940e60",
)

GWT_VERS = "2.8.2"

maven_jar(
    name = "user",
    artifact = "com.google.gwt:gwt-user:" + GWT_VERS,
    sha1 = "a2b9be2c996a658c4e009ba652a9c6a81c88a797",
)

maven_jar(
    name = "dev",
    artifact = "com.google.gwt:gwt-dev:" + GWT_VERS,
    sha1 = "7a87e060bbf129386b7ae772459fb9f87297c332",
)

maven_jar(
    name = "javax_validation",
    artifact = "javax.validation:validation-api:1.0.0.GA",
    sha1 = "b6bd7f9d78f6fdaa3c37dae18a4bd298915f328e",
    src_sha1 = "7a561191db2203550fbfa40d534d4997624cd369",
)

maven_jar(
    name = "jsinterop_annotations",
    artifact = "com.google.jsinterop:jsinterop-annotations:1.0.2",
    sha1 = "abd7319f53d018e11108a88f599bd16492448dd2",
    src_sha1 = "33716f8aef043f2f02b78ab4a1acda6cd90a7602",
)

maven_jar(
    name = "ant",
    artifact = "ant:ant:1.6.5",
    attach_source = False,
    sha1 = "7d18faf23df1a5c3a43613952e0e8a182664564b",
)

maven_jar(
    name = "colt",
    artifact = "colt:colt:1.2.0",
    attach_source = False,
    sha1 = "0abc984f3adc760684d49e0f11ddf167ba516d4f",
)

maven_jar(
    name = "tapestry",
    artifact = "tapestry:tapestry:4.0.2",
    attach_source = False,
    sha1 = "e855a807425d522e958cbce8697f21e9d679b1f7",
)

maven_jar(
    name = "w3c_css_sac",
    artifact = "org.w3c.css:sac:1.3",
    sha1 = "cdb2dcb4e22b83d6b32b93095f644c3462739e82",
)

load("//lib/jgit:jgit.bzl", "jgit_repos")

jgit_repos()

maven_jar(
    name = "javaewah",
    artifact = "com.googlecode.javaewah:JavaEWAH:1.1.6",
    attach_source = False,
    sha1 = "94ad16d728b374d65bd897625f3fbb3da223a2b6",
)

FLOGGER_VERS = "0.2"

maven_jar(
    name = "flogger",
    artifact = "com.google.flogger:flogger:" + FLOGGER_VERS,
    sha1 = "a22d04ed3b84bae8ecf8aa6d4430ad000bcdf7b4",
)

maven_jar(
    name = "flogger-log4j-backend",
    artifact = "com.google.flogger:flogger-log4j-backend:" + FLOGGER_VERS,
    sha1 = "d5085e3996bddc4b105d53b886190cc9a8811a9e",
)

maven_jar(
    name = "flogger-system-backend",
    artifact = "com.google.flogger:flogger-system-backend:" + FLOGGER_VERS,
    sha1 = "b995c84b8443d6cfbd011a55719b63494b974c3a",
)

maven_jar(
    name = "gwtjsonrpc",
    artifact = "com.google.gerrit:gwtjsonrpc:1.11",
    sha1 = "0990e7eec9eec3a15661edcf9232acbac4aeacec",
    src_sha1 = "a682afc46284fb58197a173cb5818770a1e7834a",
)

maven_jar(
    name = "gson",
    artifact = "com.google.code.gson:gson:2.8.4",
    sha1 = "d0de1ca9b69e69d1d497ee3c6009d015f64dad57",
)

maven_jar(
    name = "gwtorm_client",
    artifact = "com.google.gerrit:gwtorm:1.18",
    sha1 = "f326dec463439a92ccb32f05b38345e21d0b5ecf",
    src_sha1 = "e0b973d5cafef3d145fa80cdf032fcead1186d29",
)

maven_jar(
    name = "protobuf",
    artifact = "com.google.protobuf:protobuf-java:3.5.1",
    sha1 = "8c3492f7662fa1cbf8ca76a0f5eb1146f7725acd",
)

load("//lib:guava.bzl", "GUAVA_VERSION", "GUAVA_BIN_SHA1")

maven_jar(
    name = "guava",
    artifact = "com.google.guava:guava:" + GUAVA_VERSION,
    sha1 = GUAVA_BIN_SHA1,
)

maven_jar(
    name = "j2objc",
    artifact = "com.google.j2objc:j2objc-annotations:1.1",
    sha1 = "ed28ded51a8b1c6b112568def5f4b455e6809019",
)

maven_jar(
    name = "jsch",
    artifact = "com.jcraft:jsch:0.1.54",
    sha1 = "da3584329a263616e277e15462b387addd1b208d",
)

maven_jar(
    name = "juniversalchardet",
    artifact = "com.github.albfernandez:juniversalchardet:2.0.0",
    sha1 = "28c59f58f5adcc307604602e2aa89e2aca14c554",
)

SLF4J_VERS = "1.7.7"

maven_jar(
    name = "log_api",
    artifact = "org.slf4j:slf4j-api:" + SLF4J_VERS,
    sha1 = "2b8019b6249bb05d81d3a3094e468753e2b21311",
)

maven_jar(
    name = "log_ext",
    artifact = "org.slf4j:slf4j-ext:" + SLF4J_VERS,
    sha1 = "09a8f58c784c37525d2624062414358acf296717",
)

maven_jar(
    name = "impl_log4j",
    artifact = "org.slf4j:slf4j-log4j12:" + SLF4J_VERS,
    sha1 = "58f588119ffd1702c77ccab6acb54bfb41bed8bd",
)

maven_jar(
    name = "jcl_over_slf4j",
    artifact = "org.slf4j:jcl-over-slf4j:" + SLF4J_VERS,
    sha1 = "56003dcd0a31deea6391b9e2ef2f2dc90b205a92",
)

maven_jar(
    name = "log4j",
    artifact = "log4j:log4j:1.2.17",
    sha1 = "5af35056b4d257e4b64b9e8069c0746e8b08629f",
)

maven_jar(
    name = "jsonevent_layout",
    artifact = "net.logstash.log4j:jsonevent-layout:1.7",
    sha1 = "507713504f0ddb75ba512f62763519c43cf46fde",
)

maven_jar(
    name = "json_smart",
    artifact = "net.minidev:json-smart:1.1.1",
    sha1 = "24a2f903d25e004de30ac602c5b47f2d4e420a59",
)

maven_jar(
    name = "args4j",
    artifact = "args4j:args4j:2.0.26",
    sha1 = "01ebb18ebb3b379a74207d5af4ea7c8338ebd78b",
)

maven_jar(
    name = "commons_codec",
    artifact = "commons-codec:commons-codec:1.10",
    sha1 = "4b95f4897fa13f2cd904aee711aeafc0c5295cd8",
)

# When upgrading commons-compress, also upgrade tukaani-xz
maven_jar(
    name = "commons_compress",
    artifact = "org.apache.commons:commons-compress:1.15",
    sha1 = "b686cd04abaef1ea7bc5e143c080563668eec17e",
)

maven_jar(
    name = "commons_lang",
    artifact = "commons-lang:commons-lang:2.6",
    sha1 = "0ce1edb914c94ebc388f086c6827e8bdeec71ac2",
)

maven_jar(
<<<<<<< HEAD
    name = "commons_lang3",
    artifact = "org.apache.commons:commons-lang3:3.6",
    sha1 = "9d28a6b23650e8a7e9063c04588ace6cf7012c17",
)

maven_jar(
=======
>>>>>>> b989f3d4
    name = "commons_dbcp",
    artifact = "commons-dbcp:commons-dbcp:1.4",
    sha1 = "30be73c965cc990b153a100aaaaafcf239f82d39",
)

maven_jar(
    name = "commons_pool",
    artifact = "commons-pool:commons-pool:1.5.5",
    sha1 = "7d8ffbdc47aa0c5a8afe5dc2aaf512f369f1d19b",
)

maven_jar(
    name = "commons_net",
    artifact = "commons-net:commons-net:3.6",
    sha1 = "b71de00508dcb078d2b24b5fa7e538636de9b3da",
)

maven_jar(
    name = "commons_validator",
    artifact = "commons-validator:commons-validator:1.6",
    sha1 = "e989d1e87cdd60575df0765ed5bac65c905d7908",
)

maven_jar(
    name = "automaton",
    artifact = "dk.brics:automaton:1.12-1",
    sha1 = "959a0c62f9a5c2309e0ad0b0589c74d69e101241",
)

maven_jar(
    name = "pegdown",
    artifact = "org.pegdown:pegdown:1.6.0",
    sha1 = "231ae49d913467deb2027d0b8a0b68b231deef4f",
)

maven_jar(
    name = "grappa",
    artifact = "com.github.parboiled1:grappa:1.0.4",
    sha1 = "ad4b44b9c305dad7aa1e680d4b5c8eec9c4fd6f5",
)

maven_jar(
    name = "jitescript",
    artifact = "me.qmx.jitescript:jitescript:0.4.0",
    sha1 = "2e35862b0435c1b027a21f3d6eecbe50e6e08d54",
)

GREENMAIL_VERS = "1.5.5"

maven_jar(
    name = "greenmail",
    artifact = "com.icegreen:greenmail:" + GREENMAIL_VERS,
    sha1 = "9ea96384ad2cb8118c22f493b529eb72c212691c",
)

MAIL_VERS = "1.6.0"

maven_jar(
    name = "mail",
    artifact = "com.sun.mail:javax.mail:" + MAIL_VERS,
    sha1 = "a055c648842c4954c1f7db7254f45d9ad565e278",
)

MIME4J_VERS = "0.8.1"

maven_jar(
    name = "mime4j_core",
    artifact = "org.apache.james:apache-mime4j-core:" + MIME4J_VERS,
    sha1 = "c62dfe18a3b827a2c626ade0ffba44562ddf3f61",
)

maven_jar(
    name = "mime4j_dom",
    artifact = "org.apache.james:apache-mime4j-dom:" + MIME4J_VERS,
    sha1 = "f2d653c617004193f3350330d907f77b60c88c56",
)

maven_jar(
    name = "jsoup",
    artifact = "org.jsoup:jsoup:1.9.2",
    sha1 = "5e3bda828a80c7a21dfbe2308d1755759c2fd7b4",
)

OW2_VERS = "6.0"

maven_jar(
    name = "ow2_asm",
    artifact = "org.ow2.asm:asm:" + OW2_VERS,
    sha1 = "bc6fa6b19424bb9592fe43bbc20178f92d403105",
)

maven_jar(
    name = "ow2_asm_analysis",
    artifact = "org.ow2.asm:asm-analysis:" + OW2_VERS,
    sha1 = "dd1cc1381a970800268160203aae2d3784da779b",
)

maven_jar(
    name = "ow2_asm_commons",
    artifact = "org.ow2.asm:asm-commons:" + OW2_VERS,
    sha1 = "f256fd215d8dd5a4fa2ab3201bf653de266ed4ec",
)

maven_jar(
    name = "ow2_asm_tree",
    artifact = "org.ow2.asm:asm-tree:" + OW2_VERS,
    sha1 = "a624f1a6e4e428dcd680a01bab2d4c56b35b18f0",
)

maven_jar(
    name = "ow2_asm_util",
    artifact = "org.ow2.asm:asm-util:" + OW2_VERS,
    sha1 = "430b2fc839b5de1f3643b528853d5cf26096c1de",
)

AUTO_VALUE_VERSION = "1.6"

maven_jar(
    name = "auto_value",
    artifact = "com.google.auto.value:auto-value:" + AUTO_VALUE_VERSION,
    sha1 = "a3b1b1404f8acaa88594a017185e013cd342c9a8",
)

maven_jar(
    name = "auto_value_annotations",
    artifact = "com.google.auto.value:auto-value-annotations:" + AUTO_VALUE_VERSION,
    sha1 = "da725083ee79fdcd86d9f3d8a76e38174a01892a",
)

# Transitive dependency of commons-compress
maven_jar(
    name = "tukaani_xz",
    artifact = "org.tukaani:xz:1.6",
    sha1 = "05b6f921f1810bdf90e25471968f741f87168b64",
)

LUCENE_VERS = "5.5.4"

maven_jar(
    name = "lucene_core",
    artifact = "org.apache.lucene:lucene-core:" + LUCENE_VERS,
    sha1 = "ab9c77e75cf142aa6e284b310c8395617bd9b19b",
)

maven_jar(
    name = "lucene_analyzers_common",
    artifact = "org.apache.lucene:lucene-analyzers-common:" + LUCENE_VERS,
    sha1 = "08ce9d34c8124c80e176e8332ee947480bbb9576",
)

maven_jar(
    name = "backward_codecs",
    artifact = "org.apache.lucene:lucene-backward-codecs:" + LUCENE_VERS,
    sha1 = "a933f42e758c54c43083398127ea7342b54d8212",
)

maven_jar(
    name = "lucene_misc",
    artifact = "org.apache.lucene:lucene-misc:" + LUCENE_VERS,
    sha1 = "a74388857f73614e528ae44d742c60187cb55a5a",
)

maven_jar(
    name = "lucene_queryparser",
    artifact = "org.apache.lucene:lucene-queryparser:" + LUCENE_VERS,
    sha1 = "8a06fad4675473d98d93b61fea529e3f464bf69e",
)

maven_jar(
    name = "mime_util",
    artifact = "eu.medsea.mimeutil:mime-util:2.1.3",
    attach_source = False,
    sha1 = "0c9cfae15c74f62491d4f28def0dff1dabe52a47",
)

PROLOG_VERS = "1.4.3"

PROLOG_REPO = GERRIT

maven_jar(
    name = "prolog_runtime",
    artifact = "com.googlecode.prolog-cafe:prolog-runtime:" + PROLOG_VERS,
    attach_source = False,
    repository = PROLOG_REPO,
    sha1 = "d5206556cbc76ffeab21313ffc47b586a1efbcbb",
)

maven_jar(
    name = "prolog_compiler",
    artifact = "com.googlecode.prolog-cafe:prolog-compiler:" + PROLOG_VERS,
    attach_source = False,
    repository = PROLOG_REPO,
    sha1 = "f37032cf1dec3e064427745bc59da5a12757a3b2",
)

maven_jar(
    name = "prolog_io",
    artifact = "com.googlecode.prolog-cafe:prolog-io:" + PROLOG_VERS,
    attach_source = False,
    repository = PROLOG_REPO,
    sha1 = "d02b2640b26f64036b6ba2b45e4acc79281cea17",
)

maven_jar(
    name = "cafeteria",
    artifact = "com.googlecode.prolog-cafe:prolog-cafeteria:" + PROLOG_VERS,
    attach_source = False,
    repository = PROLOG_REPO,
    sha1 = "e3b1860c63e57265e5435f890263ad82dafa724f",
)

maven_jar(
    name = "guava_retrying",
    artifact = "com.github.rholder:guava-retrying:2.0.0",
    sha1 = "974bc0a04a11cc4806f7c20a34703bd23c34e7f4",
)

maven_jar(
    name = "jsr305",
    artifact = "com.google.code.findbugs:jsr305:3.0.1",
    sha1 = "f7be08ec23c21485b9b5a1cf1654c2ec8c58168d",
)

maven_jar(
    name = "blame_cache",
    artifact = "com/google/gitiles:blame-cache:0.2-6",
    attach_source = False,
    repository = GERRIT,
    sha1 = "64827f1bc2cbdbb6515f1d29ce115db94c03bb6a",
)

# Keep this version of Soy synchronized with the version used in Gitiles.
maven_jar(
    name = "soy",
    artifact = "com.google.template:soy:2018-03-14",
    sha1 = "76a1322705ba5a6d6329ee26e7387417725ce4b3",
)

maven_jar(
    name = "html_types",
    artifact = "com.google.common.html.types:types:1.0.4",
    sha1 = "2adf4c8bfccc0ff7346f9186ac5aa57d829ad065",
)

maven_jar(
    name = "icu4j",
    artifact = "com.ibm.icu:icu4j:57.1",
    sha1 = "198ea005f41219f038f4291f0b0e9f3259730e92",
)

maven_jar(
    name = "dropwizard_core",
    artifact = "io.dropwizard.metrics:metrics-core:4.0.2",
    sha1 = "ec9878842d510cabd6bd6a9da1bebae1ae0cd199",
)

# When updading Bouncy Castle, also update it in bazlets.
BC_VERS = "1.57"

maven_jar(
    name = "bcprov",
    artifact = "org.bouncycastle:bcprov-jdk15on:" + BC_VERS,
    sha1 = "f66a135611d42c992e5745788c3f94eb06464537",
)

maven_jar(
    name = "bcpg",
    artifact = "org.bouncycastle:bcpg-jdk15on:" + BC_VERS,
    sha1 = "7b2d587f5e3780b79e1d35af3e84d00634e9420b",
)

maven_jar(
    name = "bcpkix",
    artifact = "org.bouncycastle:bcpkix-jdk15on:" + BC_VERS,
    sha1 = "5c96e34bc9bd4cd6870e6d193a99438f1e274ca7",
)

# TODO(davido): Remove exlusion of file system provider, when this issue is fixed:
# https://issues.apache.org/jira/browse/SSHD-736
maven_jar(
    name = "sshd",
    artifact = "org.apache.sshd:sshd-core:1.7.0",
    exclude = ["META-INF/services/java.nio.file.spi.FileSystemProvider"],
    sha1 = "2e8b14f6d841b098e46bf407b6fdccab4c19fa41",
)

maven_jar(
    name = "eddsa",
    artifact = "net.i2p.crypto:eddsa:0.2.0",
    sha1 = "0856a92559c4daf744cb27c93cd8b7eb1f8c4780",
)

maven_jar(
    name = "mina_core",
    artifact = "org.apache.mina:mina-core:2.0.16",
    sha1 = "f720f17643eaa7b0fec07c1d7f6272972c02bba4",
)

maven_jar(
    name = "h2",
    artifact = "com.h2database:h2:1.3.176",
    sha1 = "fd369423346b2f1525c413e33f8cf95b09c92cbd",
)

# Note that all of the following org.apache.httpcomponents have newer versions,
# but 4.4.1 is the only version that is available for all of them.
# TODO: Check what combination of new versions are compatible.
HTTPCOMP_VERS = "4.4.1"

maven_jar(
    name = "fluent_hc",
    artifact = "org.apache.httpcomponents:fluent-hc:" + HTTPCOMP_VERS,
    sha1 = "96fb842b68a44cc640c661186828b60590c71261",
)

maven_jar(
    name = "httpclient",
    artifact = "org.apache.httpcomponents:httpclient:" + HTTPCOMP_VERS,
    sha1 = "016d0bc512222f1253ee6b64d389c84e22f697f0",
)

maven_jar(
    name = "httpcore",
    artifact = "org.apache.httpcomponents:httpcore:" + HTTPCOMP_VERS,
    sha1 = "f5aa318bda4c6c8d688c9d00b90681dcd82ce636",
)

maven_jar(
    name = "httpmime",
    artifact = "org.apache.httpcomponents:httpmime:" + HTTPCOMP_VERS,
    sha1 = "2f8757f5ac5e38f46c794e5229d1f3c522e9b1df",
)

# Test-only dependencies below.

maven_jar(
    name = "jimfs",
    artifact = "com.google.jimfs:jimfs:1.1",
    sha1 = "8fbd0579dc68aba6186935cc1bee21d2f3e7ec1c",
)

maven_jar(
    name = "junit",
    artifact = "junit:junit:4.12",
    sha1 = "2973d150c0dc1fefe998f834810d68f278ea58ec",
)

maven_jar(
    name = "hamcrest_core",
    artifact = "org.hamcrest:hamcrest-core:1.3",
    sha1 = "42a25dc3219429f0e5d060061f71acb49bf010a0",
)

# Only needed when jgit is built from the development tree
maven_jar(
    name = "hamcrest_library",
    artifact = "org.hamcrest:hamcrest-library:1.3",
    sha1 = "4785a3c21320980282f9f33d0d1264a69040538f",
)

TRUTH_VERS = "0.40"

maven_jar(
    name = "truth",
    artifact = "com.google.truth:truth:" + TRUTH_VERS,
    sha1 = "0d74e716afec045cc4a178dbbfde2a8314ae5574",
)

maven_jar(
    name = "truth-java8-extension",
    artifact = "com.google.truth.extensions:truth-java8-extension:" + TRUTH_VERS,
    sha1 = "636e49d675bc28e0b3ae0edd077d6acbbb159166",
)

maven_jar(
    name = "truth-liteproto-extension",
    artifact = "com.google.truth.extensions:truth-liteproto-extension:" + TRUTH_VERS,
    sha1 = "21210ac07e5cfbe83f04733f806224a6c0ae4d2d",
)

maven_jar(
    name = "truth-proto-extension",
    artifact = "com.google.truth.extensions:truth-proto-extension:" + TRUTH_VERS,
    sha1 = "5a2b504143a5fec2b6be8bce292b3b7577a81789",
)

# When bumping the easymock version number, make sure to also move powermock to a compatible version
maven_jar(
    name = "easymock",
    artifact = "org.easymock:easymock:3.1",
    sha1 = "3e127311a86fc2e8f550ef8ee4abe094bbcf7e7e",
)

maven_jar(
    name = "cglib_3_2",
    artifact = "cglib:cglib-nodep:3.2.0",
    sha1 = "cf1ca207c15b04ace918270b6cb3f5601160cdfd",
)

maven_jar(
    name = "objenesis",
    artifact = "org.objenesis:objenesis:1.3",
    sha1 = "dc13ae4faca6df981fc7aeb5a522d9db446d5d50",
)

POWERM_VERS = "1.6.1"

maven_jar(
    name = "powermock_module_junit4",
    artifact = "org.powermock:powermock-module-junit4:" + POWERM_VERS,
    sha1 = "ea8530b2848542624f110a393513af397b37b9cf",
)

maven_jar(
    name = "powermock_module_junit4_common",
    artifact = "org.powermock:powermock-module-junit4-common:" + POWERM_VERS,
    sha1 = "7222ced54dabc310895d02e45c5428ca05193cda",
)

maven_jar(
    name = "powermock_reflect",
    artifact = "org.powermock:powermock-reflect:" + POWERM_VERS,
    sha1 = "97d25eda8275c11161bcddda6ef8beabd534c878",
)

maven_jar(
    name = "powermock_api_easymock",
    artifact = "org.powermock:powermock-api-easymock:" + POWERM_VERS,
    sha1 = "aa740ecf89a2f64d410b3d93ef8cd6833009ef00",
)

maven_jar(
    name = "powermock_api_support",
    artifact = "org.powermock:powermock-api-support:" + POWERM_VERS,
    sha1 = "592ee6d929c324109d3469501222e0c76ccf0869",
)

maven_jar(
    name = "powermock_core",
    artifact = "org.powermock:powermock-core:" + POWERM_VERS,
    sha1 = "5afc1efce8d44ed76b30af939657bd598e45d962",
)

maven_jar(
    name = "javassist",
    artifact = "org.javassist:javassist:3.22.0-GA",
    sha1 = "3e83394258ae2089be7219b971ec21a8288528ad",
)

maven_jar(
    name = "derby",
    artifact = "org.apache.derby:derby:10.11.1.1",
    attach_source = False,
    sha1 = "df4b50061e8e4c348ce243b921f53ee63ba9bbe1",
)

JETTY_VERS = "9.4.9.v20180320"

maven_jar(
    name = "jetty_servlet",
    artifact = "org.eclipse.jetty:jetty-servlet:" + JETTY_VERS,
    sha1 = "d4453b746bc581af6ec5bce09228dc802bec1040",
)

maven_jar(
    name = "jetty_security",
    artifact = "org.eclipse.jetty:jetty-security:" + JETTY_VERS,
    sha1 = "dadd28ef757d9b8cdd1d7eef7fcbfa0b482c4648",
)

maven_jar(
    name = "jetty_servlets",
    artifact = "org.eclipse.jetty:jetty-servlets:" + JETTY_VERS,
    sha1 = "cb40696bb683655b7abb4ca72ad08708cd99ca7b",
)

maven_jar(
    name = "jetty_server",
    artifact = "org.eclipse.jetty:jetty-server:" + JETTY_VERS,
    sha1 = "08847f7278e8ace7a1f5847e71563c8a10546582",
)

maven_jar(
    name = "jetty_jmx",
    artifact = "org.eclipse.jetty:jetty-jmx:" + JETTY_VERS,
    sha1 = "ff0978e1c74c4e08517df4d1950e61450ea987b1",
)

maven_jar(
    name = "jetty_continuation",
    artifact = "org.eclipse.jetty:jetty-continuation:" + JETTY_VERS,
    sha1 = "590a07c7daf76c755e2daefb1aa0a91b41b26d87",
)

maven_jar(
    name = "jetty_http",
    artifact = "org.eclipse.jetty:jetty-http:" + JETTY_VERS,
    sha1 = "64d93698196ea7a66b33c754a0eac2a97d5af4b6",
)

maven_jar(
    name = "jetty_io",
    artifact = "org.eclipse.jetty:jetty-io:" + JETTY_VERS,
    sha1 = "938d67c72405285d2a7a6efb10d870a1b16fa2e0",
)

maven_jar(
    name = "jetty_util",
    artifact = "org.eclipse.jetty:jetty-util:" + JETTY_VERS,
    sha1 = "8a602b93581f6af54839728f51d51ab830bdd44d",
)

maven_jar(
    name = "openid_consumer",
    artifact = "org.openid4java:openid4java:0.9.8",
    sha1 = "de4f1b33d3b0f0b2ab1d32834ec1190b39db4160",
)

maven_jar(
    name = "nekohtml",
    artifact = "net.sourceforge.nekohtml:nekohtml:1.9.10",
    sha1 = "14052461031a7054aa094f5573792feb6686d3de",
)

maven_jar(
    name = "xerces",
    artifact = "xerces:xercesImpl:2.8.1",
    attach_source = False,
    sha1 = "25101e37ec0c907db6f0612cbf106ee519c1aef1",
)

maven_jar(
    name = "postgresql",
    artifact = "org.postgresql:postgresql:9.4.1211",
    sha1 = "721e3017fab68db9f0b08537ec91b8d757973ca8",
)

maven_jar(
    name = "codemirror_minified",
    artifact = "org.webjars.npm:codemirror-minified:" + CM_VERSION,
    sha1 = "f84c178b11a188f416b4380bfb2b24f126453d28",
)

maven_jar(
    name = "codemirror_original",
    artifact = "org.webjars.npm:codemirror:" + CM_VERSION,
    sha1 = "5a1f6c10d5aef0b9d2ce513dcc1e2657e4af730d",
)

maven_jar(
    name = "diff_match_patch",
    artifact = "org.webjars:google-diff-match-patch:" + DIFF_MATCH_PATCH_VERSION,
    attach_source = False,
    sha1 = "0cf1782dbcb8359d95070da9176059a5a9d37709",
)

maven_jar(
    name = "commons_io",
    artifact = "commons-io:commons-io:1.4",
    sha1 = "a8762d07e76cfde2395257a5da47ba7c1dbd3dce",
)

maven_jar(
    name = "asciidoctor",
    artifact = "org.asciidoctor:asciidoctorj:1.5.6",
    sha1 = "bb757d4b8b0f8438ce2ed781f6688cc6c01d9237",
)

maven_jar(
    name = "jruby",
    artifact = "org.jruby:jruby-complete:9.1.13.0",
    sha1 = "8903bf42272062e87a7cbc1d98919e0729a9939f",
)

maven_jar(
    name = "elasticsearch-rest-client",
    artifact = "org.elasticsearch.client:elasticsearch-rest-client:5.6.9",
    sha1 = "895706412e2fba3f842fca82ec3dece1cb4ee7d1",
)

JACKSON_VERSION = "2.8.9"

maven_jar(
    name = "jackson_core",
    artifact = "com.fasterxml.jackson.core:jackson-core:" + JACKSON_VERSION,
    sha1 = "569b1752705da98f49aabe2911cc956ff7d8ed9d",
)

maven_jar(
    name = "httpasyncclient",
    artifact = "org.apache.httpcomponents:httpasyncclient:4.1.2",
    sha1 = "95aa3e6fb520191a0970a73cf09f62948ee614be",
)

maven_jar(
    name = "httpcore_nio",
    artifact = "org.apache.httpcomponents:httpcore-nio:" + HTTPCOMP_VERS,
    sha1 = "a8c5e3c3bfea5ce23fb647c335897e415eb442e3",
)

maven_jar(
    name = "testcontainers",
    artifact = "org.testcontainers:testcontainers:1.7.2",
    sha1 = "fec8b360b6b613f6c9d3b8e7a9fa32d1a2bcb978",
)

maven_jar(
    name = "duct_tape",
    artifact = "org.rnorth.duct-tape:duct-tape:1.0.7",
    sha1 = "a26b5d90d88c91321dc7a3734ea72d2fc019ebb6",
)

maven_jar(
    name = "visible_assertions",
    artifact = "org.rnorth.visible-assertions:visible-assertions:2.1.0",
    sha1 = "f2fcff2862860828ac38a5e1f14d941787c06b13",
)

maven_jar(
    name = "jna",
    artifact = "net.java.dev.jna:jna:4.5.1",
    sha1 = "65bd0cacc9c79a21c6ed8e9f588577cd3c2f85b9",
)

load("//tools/bzl:js.bzl", "npm_binary", "bower_archive")

npm_binary(
    name = "bower",
)

npm_binary(
    name = "vulcanize",
    repository = GERRIT,
)

npm_binary(
    name = "crisper",
    repository = GERRIT,
)

# bower_archive() seed components.
bower_archive(
    name = "iron-autogrow-textarea",
    package = "polymerelements/iron-autogrow-textarea",
    sha1 = "68f0ece9b1e56ac26f8ce31d9938c504f6951bca",
    version = "2.1.0",
)

bower_archive(
    name = "es6-promise",
    package = "stefanpenner/es6-promise",
    sha1 = "a3a797bb22132f1ef75f9a2556173f81870c2e53",
    version = "3.3.0",
)

bower_archive(
    name = "fetch",
    package = "fetch",
    sha1 = "1b05a2bb40c73232c2909dc196de7519fe4db7a9",
    version = "1.0.0",
)

bower_archive(
    name = "iron-dropdown",
    package = "polymerelements/iron-dropdown",
    sha1 = "ac96fe31cdf203a63426fa75131b43c98c0597d3",
    version = "1.5.5",
)

bower_archive(
    name = "iron-input",
    package = "polymerelements/iron-input",
    sha1 = "9bc0c8e81de2527125383cbcf74dd9f27e7fa9ac",
    version = "1.0.10",
)

bower_archive(
    name = "iron-overlay-behavior",
    package = "polymerelements/iron-overlay-behavior",
    sha1 = "74cda9d7bf98e7a5e5004bc7ebdb6d208d49e11e",
    version = "2.0.0",
)

bower_archive(
    name = "iron-selector",
    package = "polymerelements/iron-selector",
    sha1 = "e0ee46c28523bf17730318c3b481a8ed4331c3b2",
    version = "2.0.0",
)

bower_archive(
    name = "paper-button",
    package = "polymerelements/paper-button",
    sha1 = "3b01774f58a8085d3c903fc5a32944b26ab7be72",
    version = "2.0.0",
)

bower_archive(
    name = "paper-input",
    package = "polymerelements/paper-input",
    sha1 = "6c934805e80ab201e143406edc73ea0ef35abf80",
    version = "1.1.18",
)

bower_archive(
    name = "paper-tabs",
    package = "polymerelements/paper-tabs",
    sha1 = "b6dd2fbd7ee887534334057a29eb545b940fc5cf",
    version = "2.0.0",
)

bower_archive(
    name = "iron-icon",
    package = "polymerelements/iron-icon",
    sha1 = "7da49a0d33cd56017740e0dbcf41d2b71532023f",
    version = "2.0.0",
)

bower_archive(
    name = "iron-iconset-svg",
    package = "polymerelements/iron-iconset-svg",
    sha1 = "4d0c406239cad2ff2975c6dd95fa189de0fe6b50",
    version = "2.1.0",
)

bower_archive(
    name = "moment",
    package = "moment/moment",
    sha1 = "fc8ce2c799bab21f6ced7aff928244f4ca8880aa",
    version = "2.13.0",
)

bower_archive(
    name = "page",
    package = "visionmedia/page.js",
    sha1 = "51a05428dd4f68fae1df5f12d0e2b61ba67f7757",
    version = "1.7.1",
)

bower_archive(
    name = "paper-item",
    package = "polymerelements/paper-item",
    sha1 = "803273ceb9ffebec8ecc9373ea638af4cd34af58",
    version = "1.1.4",
)

bower_archive(
    name = "paper-listbox",
    package = "polymerelements/paper-listbox",
    sha1 = "ccc1a90ab0a96878c7bf7c9c4cfe47c85b09c8e3",
    version = "2.0.0",
)

bower_archive(
    name = "paper-toggle-button",
    package = "polymerelements/paper-toggle-button",
    sha1 = "4a2edbdb52c4531d39fe091f12de650bccda270f",
    version = "1.2.0",
)

bower_archive(
    name = "polymer",
    package = "polymer/polymer",
    sha1 = "158443ab05ade5e2cdc24ebc01f1deef9aebac1b",
    version = "1.11.3",
)

bower_archive(
    name = "polymer-resin",
    package = "polymer/polymer-resin",
    sha1 = "5cb65081d461e710252a1ba1e671fe4c290356ef",
    version = "1.2.8",
)

bower_archive(
    name = "promise-polyfill",
    package = "polymerlabs/promise-polyfill",
    sha1 = "a3b598c06cbd7f441402e666ff748326030905d6",
    version = "1.0.0",
)

bower_archive(
    name = "codemirror-minified",
    package = "Dominator008/codemirror-minified",
    sha1 = "1524e19087d8223edfe4a5b1ccf04c1e3707235d",
    version = "5.37.0",
)

# bower test stuff

bower_archive(
    name = "iron-test-helpers",
    package = "polymerelements/iron-test-helpers",
    sha1 = "433b03b106f5ff32049b84150cd70938e18b67ac",
    version = "1.2.5",
)

bower_archive(
    name = "test-fixture",
    package = "polymerelements/test-fixture",
    sha1 = "e373bd21c069163c3a754e234d52c07c77b20d3c",
    version = "1.1.1",
)

bower_archive(
    name = "web-component-tester",
    package = "polymer/web-component-tester",
    sha1 = "62739cb633fccfddc5eeed98e9e3f69cd0388b5b",
    version = "6.5.0",
)

# Bower component transitive dependencies.
load("//lib/js:bower_archives.bzl", "load_bower_archives")

load_bower_archives()

external_plugin_deps()<|MERGE_RESOLUTION|>--- conflicted
+++ resolved
@@ -316,15 +316,6 @@
 )
 
 maven_jar(
-<<<<<<< HEAD
-    name = "commons_lang3",
-    artifact = "org.apache.commons:commons-lang3:3.6",
-    sha1 = "9d28a6b23650e8a7e9063c04588ace6cf7012c17",
-)
-
-maven_jar(
-=======
->>>>>>> b989f3d4
     name = "commons_dbcp",
     artifact = "commons-dbcp:commons-dbcp:1.4",
     sha1 = "30be73c965cc990b153a100aaaaafcf239f82d39",
