workspace(name = "gerrit")

load("@bazel_tools//tools/build_defs/repo:git.bzl", "git_repository")
load("@bazel_tools//tools/build_defs/repo:http.bzl", "http_archive", "http_file")
load("//tools/bzl:maven_jar.bzl", "GERRIT", "MAVEN_LOCAL", "maven_jar")
load("//lib/codemirror:cm.bzl", "CM_VERSION", "DIFF_MATCH_PATCH_VERSION")
load("//plugins:external_plugin_deps.bzl", "external_plugin_deps")

http_archive(
    name = "bazel_skylib",
    sha256 = "bbccf674aa441c266df9894182d80de104cabd19be98be002f6d478aaa31574d",
    strip_prefix = "bazel-skylib-2169ae1c374aab4a09aa90e65efe1a3aad4e279b",
    urls = ["https://github.com/bazelbuild/bazel-skylib/archive/2169ae1c374aab4a09aa90e65efe1a3aad4e279b.tar.gz"],
)

http_archive(
    name = "io_bazel_rules_closure",
    sha256 = "4dd84dd2bdd6c9f56cb5a475d504ea31d199c34309e202e9379501d01c3067e5",
    strip_prefix = "rules_closure-3103a773820b59b76345f94c231cb213e0d404e2",
    urls = ["https://github.com/bazelbuild/rules_closure/archive/3103a773820b59b76345f94c231cb213e0d404e2.tar.gz"],
)

# File is specific to Polymer and copied from the Closure Github -- should be
# synced any time there are major changes to Polymer.
# https://github.com/google/closure-compiler/blob/master/contrib/externs/polymer-1.0.js
http_file(
    name = "polymer_closure",
    downloaded_file_path = "polymer_closure.js",
    sha256 = "4d63a36dcca040475bd6deb815b9a600bd686e1413ac1ebd4b04516edd675020",
    urls = ["https://raw.githubusercontent.com/google/closure-compiler/35d2b3340ff23a69441f10fa3bc820691c2942f2/contrib/externs/polymer-1.0.js"],
)

load("@bazel_skylib//:lib.bzl", "versions")

versions.check(minimum_bazel_version = "0.17.1")

load("@io_bazel_rules_closure//closure:defs.bzl", "closure_repositories")

# Prevent redundant loading of dependencies.
# TODO(davido): Omit re-fetching ancient args4j version when these PRs are merged:
# https://github.com/bazelbuild/rules_closure/pull/262
# https://github.com/google/closure-templates/pull/155
closure_repositories(
    omit_aopalliance = True,
    omit_javax_inject = True,
)

# Golang support for PolyGerrit local dev server.
http_archive(
    name = "io_bazel_rules_go",
    sha256 = "97cf62bdef33519412167fd1e4b0810a318a7c234f5f8dc4f53e2da86241c492",
    urls = ["https://github.com/bazelbuild/rules_go/releases/download/0.15.3/rules_go-0.15.3.tar.gz"],
)

load("@io_bazel_rules_go//go:def.bzl", "go_register_toolchains", "go_rules_dependencies")

go_rules_dependencies()

go_register_toolchains()

http_archive(
    name = "bazel_gazelle",
    sha256 = "c0a5739d12c6d05b6c1ad56f2200cb0b57c5a70e03ebd2f7b87ce88cabf09c7b",
    urls = ["https://github.com/bazelbuild/bazel-gazelle/releases/download/0.14.0/bazel-gazelle-0.14.0.tar.gz"],
)

load("@bazel_gazelle//:deps.bzl", "gazelle_dependencies", "go_repository")

gazelle_dependencies()

# Dependencies for PolyGerrit local dev server.
go_repository(
    name = "com_github_robfig_soy",
    commit = "82face14ebc0883b4ca9c901b5aaf3738b9f6a24",
    importpath = "github.com/robfig/soy",
)

go_repository(
    name = "com_github_howeyc_fsnotify",
    commit = "441bbc86b167f3c1f4786afae9931403b99fdacf",
    importpath = "github.com/howeyc/fsnotify",
)

ANTLR_VERS = "3.5.2"

maven_jar(
    name = "java-runtime",
    artifact = "org.antlr:antlr-runtime:" + ANTLR_VERS,
    sha1 = "cd9cd41361c155f3af0f653009dcecb08d8b4afd",
)

maven_jar(
    name = "stringtemplate",
    artifact = "org.antlr:stringtemplate:4.0.2",
    sha1 = "e28e09e2d44d60506a7bcb004d6c23ff35c6ac08",
)

maven_jar(
    name = "org-antlr",
    artifact = "org.antlr:antlr:" + ANTLR_VERS,
    sha1 = "c4a65c950bfc3e7d04309c515b2177c00baf7764",
)

maven_jar(
    name = "antlr27",
    artifact = "antlr:antlr:2.7.7",
    attach_source = False,
    sha1 = "83cd2cd674a217ade95a4bb83a8a14f351f48bd0",
)

GUICE_VERS = "4.2.1"

maven_jar(
    name = "guice-library",
    artifact = "com.google.inject:guice:" + GUICE_VERS,
    sha1 = "f77dfd89318fe3ff293bafceaa75fbf66e4e4b10",
)

maven_jar(
    name = "guice-assistedinject",
    artifact = "com.google.inject.extensions:guice-assistedinject:" + GUICE_VERS,
    sha1 = "d327e4aee7c96f08cd657c17da231a1f4a8999ac",
)

maven_jar(
    name = "guice-servlet",
    artifact = "com.google.inject.extensions:guice-servlet:" + GUICE_VERS,
    sha1 = "3927e462f923b0c672fdb045c5645bca4beab5c0",
)

maven_jar(
    name = "aopalliance",
    artifact = "aopalliance:aopalliance:1.0",
    sha1 = "0235ba8b489512805ac13a8f9ea77a1ca5ebe3e8",
)

maven_jar(
    name = "javax_inject",
    artifact = "javax.inject:javax.inject:1",
    sha1 = "6975da39a7040257bd51d21a231b76c915872d38",
)

maven_jar(
    name = "servlet-api-3_1",
    artifact = "org.apache.tomcat:tomcat-servlet-api:8.5.23",
    sha1 = "021a212688ec94fe77aff74ab34cc74f6f940e60",
)

GWT_VERS = "2.8.2"

maven_jar(
    name = "user",
    artifact = "com.google.gwt:gwt-user:" + GWT_VERS,
    sha1 = "a2b9be2c996a658c4e009ba652a9c6a81c88a797",
)

maven_jar(
    name = "dev",
    artifact = "com.google.gwt:gwt-dev:" + GWT_VERS,
    sha1 = "7a87e060bbf129386b7ae772459fb9f87297c332",
)

maven_jar(
    name = "javax-validation",
    artifact = "javax.validation:validation-api:1.0.0.GA",
    sha1 = "b6bd7f9d78f6fdaa3c37dae18a4bd298915f328e",
    src_sha1 = "7a561191db2203550fbfa40d534d4997624cd369",
)

maven_jar(
    name = "jsinterop-annotations",
    artifact = "com.google.jsinterop:jsinterop-annotations:1.0.2",
    sha1 = "abd7319f53d018e11108a88f599bd16492448dd2",
    src_sha1 = "33716f8aef043f2f02b78ab4a1acda6cd90a7602",
)

maven_jar(
    name = "ant",
    artifact = "ant:ant:1.6.5",
    attach_source = False,
    sha1 = "7d18faf23df1a5c3a43613952e0e8a182664564b",
)

maven_jar(
    name = "colt",
    artifact = "colt:colt:1.2.0",
    attach_source = False,
    sha1 = "0abc984f3adc760684d49e0f11ddf167ba516d4f",
)

maven_jar(
    name = "tapestry",
    artifact = "tapestry:tapestry:4.0.2",
    attach_source = False,
    sha1 = "e855a807425d522e958cbce8697f21e9d679b1f7",
)

maven_jar(
    name = "w3c-css-sac",
    artifact = "org.w3c.css:sac:1.3",
    sha1 = "cdb2dcb4e22b83d6b32b93095f644c3462739e82",
)

load("//lib/jgit:jgit.bzl", "jgit_repos")

jgit_repos()

maven_jar(
    name = "javaewah",
    artifact = "com.googlecode.javaewah:JavaEWAH:1.1.6",
    attach_source = False,
    sha1 = "94ad16d728b374d65bd897625f3fbb3da223a2b6",
)

FLOGGER_VERS = "0.3.1"

maven_jar(
    name = "flogger",
    artifact = "com.google.flogger:flogger:" + FLOGGER_VERS,
    sha1 = "585030fe1ec709760cbef997a459729fb965df0e",
)

maven_jar(
    name = "flogger-log4j-backend",
    artifact = "com.google.flogger:flogger-log4j-backend:" + FLOGGER_VERS,
    sha1 = "d5085e3996bddc4b105d53b886190cc9a8811a9e",
)

maven_jar(
    name = "flogger-system-backend",
    artifact = "com.google.flogger:flogger-system-backend:" + FLOGGER_VERS,
    sha1 = "287b569d76abcd82f9de87fe41829fbc7ebd8ac9",
)

maven_jar(
    name = "gwtjsonrpc",
    artifact = "com.google.gerrit:gwtjsonrpc:1.11",
    sha1 = "0990e7eec9eec3a15661edcf9232acbac4aeacec",
    src_sha1 = "a682afc46284fb58197a173cb5818770a1e7834a",
)

maven_jar(
    name = "gson",
    artifact = "com.google.code.gson:gson:2.8.5",
    sha1 = "f645ed69d595b24d4cf8b3fbb64cc505bede8829",
)

maven_jar(
    name = "gwtorm-client",
    artifact = "com.google.gerrit:gwtorm:1.18",
    sha1 = "f326dec463439a92ccb32f05b38345e21d0b5ecf",
    src_sha1 = "e0b973d5cafef3d145fa80cdf032fcead1186d29",
)

maven_jar(
    name = "protobuf",
    artifact = "com.google.protobuf:protobuf-java:3.6.1",
    sha1 = "0d06d46ecfd92ec6d0f3b423b4cd81cb38d8b924",
)

load("//lib:guava.bzl", "GUAVA_BIN_SHA1", "GUAVA_VERSION")

maven_jar(
    name = "guava",
    artifact = "com.google.guava:guava:" + GUAVA_VERSION,
    sha1 = GUAVA_BIN_SHA1,
)

maven_jar(
    name = "j2objc",
    artifact = "com.google.j2objc:j2objc-annotations:1.1",
    sha1 = "ed28ded51a8b1c6b112568def5f4b455e6809019",
)

maven_jar(
    name = "jsch",
    artifact = "com.jcraft:jsch:0.1.54",
    sha1 = "da3584329a263616e277e15462b387addd1b208d",
)

maven_jar(
    name = "juniversalchardet",
    artifact = "com.github.albfernandez:juniversalchardet:2.0.0",
    sha1 = "28c59f58f5adcc307604602e2aa89e2aca14c554",
)

SLF4J_VERS = "1.7.7"

maven_jar(
    name = "log-api",
    artifact = "org.slf4j:slf4j-api:" + SLF4J_VERS,
    sha1 = "2b8019b6249bb05d81d3a3094e468753e2b21311",
)

maven_jar(
    name = "log-ext",
    artifact = "org.slf4j:slf4j-ext:" + SLF4J_VERS,
    sha1 = "09a8f58c784c37525d2624062414358acf296717",
)

maven_jar(
    name = "impl-log4j",
    artifact = "org.slf4j:slf4j-log4j12:" + SLF4J_VERS,
    sha1 = "58f588119ffd1702c77ccab6acb54bfb41bed8bd",
)

maven_jar(
    name = "jcl-over-slf4j",
    artifact = "org.slf4j:jcl-over-slf4j:" + SLF4J_VERS,
    sha1 = "56003dcd0a31deea6391b9e2ef2f2dc90b205a92",
)

maven_jar(
    name = "log4j",
    artifact = "log4j:log4j:1.2.17",
    sha1 = "5af35056b4d257e4b64b9e8069c0746e8b08629f",
)

maven_jar(
    name = "jsonevent-layout",
    artifact = "net.logstash.log4j:jsonevent-layout:1.7",
    sha1 = "507713504f0ddb75ba512f62763519c43cf46fde",
)

maven_jar(
    name = "json-smart",
    artifact = "net.minidev:json-smart:1.1.1",
    sha1 = "24a2f903d25e004de30ac602c5b47f2d4e420a59",
)

maven_jar(
    name = "args4j-intern",
    artifact = "args4j:args4j:2.33",
    sha1 = "bd87a75374a6d6523de82fef51fc3cfe9baf9fc9",
)

maven_jar(
    name = "commons-codec",
    artifact = "commons-codec:commons-codec:1.10",
    sha1 = "4b95f4897fa13f2cd904aee711aeafc0c5295cd8",
)

# When upgrading commons-compress, also upgrade tukaani-xz
maven_jar(
    name = "commons-compress",
    artifact = "org.apache.commons:commons-compress:1.15",
    sha1 = "b686cd04abaef1ea7bc5e143c080563668eec17e",
)

maven_jar(
    name = "commons-lang",
    artifact = "commons-lang:commons-lang:2.6",
    sha1 = "0ce1edb914c94ebc388f086c6827e8bdeec71ac2",
)

maven_jar(
    name = "commons-lang3",
    artifact = "org.apache.commons:commons-lang3:3.6",
    sha1 = "9d28a6b23650e8a7e9063c04588ace6cf7012c17",
)

maven_jar(
    name = "commons-dbcp",
    artifact = "commons-dbcp:commons-dbcp:1.4",
    sha1 = "30be73c965cc990b153a100aaaaafcf239f82d39",
)

# Transitive dependency of commons-dbcp, do not update without
# also updating commons-dbcp
maven_jar(
    name = "commons-pool",
    artifact = "commons-pool:commons-pool:1.5.5",
    sha1 = "7d8ffbdc47aa0c5a8afe5dc2aaf512f369f1d19b",
)

maven_jar(
    name = "commons-net",
    artifact = "commons-net:commons-net:3.6",
    sha1 = "b71de00508dcb078d2b24b5fa7e538636de9b3da",
)

maven_jar(
    name = "commons-validator",
    artifact = "commons-validator:commons-validator:1.6",
    sha1 = "e989d1e87cdd60575df0765ed5bac65c905d7908",
)

maven_jar(
    name = "automaton",
    artifact = "dk.brics:automaton:1.12-1",
    sha1 = "959a0c62f9a5c2309e0ad0b0589c74d69e101241",
)

FLEXMARK_VERS = "0.34.18"

maven_jar(
    name = "flexmark",
    artifact = "com.vladsch.flexmark:flexmark:" + FLEXMARK_VERS,
    sha1 = "65cc1489ef8902023140900a3a7fcce89fba678d",
)

maven_jar(
    name = "flexmark-ext-abbreviation",
    artifact = "com.vladsch.flexmark:flexmark-ext-abbreviation:" + FLEXMARK_VERS,
    sha1 = "a0384932801e51f16499358dec69a730739aca3f",
)

maven_jar(
    name = "flexmark-ext-anchorlink",
    artifact = "com.vladsch.flexmark:flexmark-ext-anchorlink:" + FLEXMARK_VERS,
    sha1 = "6df2e23b5c94a5e46b1956a29179eb783f84ea2f",
)

maven_jar(
    name = "flexmark-ext-autolink",
    artifact = "com.vladsch.flexmark:flexmark-ext-autolink:" + FLEXMARK_VERS,
    sha1 = "069f8ff15e5b435cc96b23f31798ce64a7a3f6d3",
)

maven_jar(
    name = "flexmark-ext-definition",
    artifact = "com.vladsch.flexmark:flexmark-ext-definition:" + FLEXMARK_VERS,
    sha1 = "ff177d8970810c05549171e3ce189e2c68b906c0",
)

maven_jar(
    name = "flexmark-ext-emoji",
    artifact = "com.vladsch.flexmark:flexmark-ext-emoji:" + FLEXMARK_VERS,
    sha1 = "410bf7d8e5b8bc2c4a8cff644d1b2bc7b271a41e",
)

maven_jar(
    name = "flexmark-ext-escaped-character",
    artifact = "com.vladsch.flexmark:flexmark-ext-escaped-character:" + FLEXMARK_VERS,
    sha1 = "6f4fb89311b54284a6175341d4a5e280f13b2179",
)

maven_jar(
    name = "flexmark-ext-footnotes",
    artifact = "com.vladsch.flexmark:flexmark-ext-footnotes:" + FLEXMARK_VERS,
    sha1 = "35efe7d9aea97b6f36e09c65f748863d14e1cfe4",
)

maven_jar(
    name = "flexmark-ext-gfm-issues",
    artifact = "com.vladsch.flexmark:flexmark-ext-gfm-issues:" + FLEXMARK_VERS,
    sha1 = "ec1d660102f6a1d0fbe5e57c13b7ff8bae6cff72",
)

maven_jar(
    name = "flexmark-ext-gfm-strikethrough",
    artifact = "com.vladsch.flexmark:flexmark-ext-gfm-strikethrough:" + FLEXMARK_VERS,
    sha1 = "6060442b742c9b6d4d83d7dd4f0fe477c4686dd2",
)

maven_jar(
    name = "flexmark-ext-gfm-tables",
    artifact = "com.vladsch.flexmark:flexmark-ext-gfm-tables:" + FLEXMARK_VERS,
    sha1 = "2fe597849e46e02e0c1ea1d472848f74ff261282",
)

maven_jar(
    name = "flexmark-ext-gfm-tasklist",
    artifact = "com.vladsch.flexmark:flexmark-ext-gfm-tasklist:" + FLEXMARK_VERS,
    sha1 = "b3af19ce4efdc980a066c1bf0f5a6cf8c24c487a",
)

maven_jar(
    name = "flexmark-ext-gfm-users",
    artifact = "com.vladsch.flexmark:flexmark-ext-gfm-users:" + FLEXMARK_VERS,
    sha1 = "7456c5f7272c195ee953a02ebab4f58374fb23ee",
)

maven_jar(
    name = "flexmark-ext-ins",
    artifact = "com.vladsch.flexmark:flexmark-ext-ins:" + FLEXMARK_VERS,
    sha1 = "13fe1a95a8f3be30b574451cfe8d3d5936fa3e94",
)

maven_jar(
    name = "flexmark-ext-jekyll-front-matter",
    artifact = "com.vladsch.flexmark:flexmark-ext-jekyll-front-matter:" + FLEXMARK_VERS,
    sha1 = "e146e2bf3a740d6ef06a33a516c4d1f6d3761109",
)

maven_jar(
    name = "flexmark-ext-superscript",
    artifact = "com.vladsch.flexmark:flexmark-ext-superscript:" + FLEXMARK_VERS,
    sha1 = "02541211e8e4a6c89ce0a68b07b656d8a19ac282",
)

maven_jar(
    name = "flexmark-ext-tables",
    artifact = "com.vladsch.flexmark:flexmark-ext-tables:" + FLEXMARK_VERS,
    sha1 = "775d9587de71fd50573f32eee98ab039b4dcc219",
)

maven_jar(
    name = "flexmark-ext-toc",
    artifact = "com.vladsch.flexmark:flexmark-ext-toc:" + FLEXMARK_VERS,
    sha1 = "85b75fe1ebe24c92b9d137bcbc51d232845b6077",
)

maven_jar(
    name = "flexmark-ext-typographic",
    artifact = "com.vladsch.flexmark:flexmark-ext-typographic:" + FLEXMARK_VERS,
    sha1 = "c1bf0539de37d83aa05954b442f929e204cd89db",
)

maven_jar(
    name = "flexmark-ext-wikilink",
    artifact = "com.vladsch.flexmark:flexmark-ext-wikilink:" + FLEXMARK_VERS,
    sha1 = "400b23b9a4e0c008af0d779f909ee357628be39d",
)

maven_jar(
    name = "flexmark-ext-yaml-front-matter",
    artifact = "com.vladsch.flexmark:flexmark-ext-yaml-front-matter:" + FLEXMARK_VERS,
    sha1 = "491f815285a8e16db1e906f3789a94a8a9836fa6",
)

maven_jar(
    name = "flexmark-formatter",
    artifact = "com.vladsch.flexmark:flexmark-formatter:" + FLEXMARK_VERS,
    sha1 = "d46308006800d243727100ca0f17e6837070fd48",
)

maven_jar(
    name = "flexmark-html-parser",
    artifact = "com.vladsch.flexmark:flexmark-html-parser:" + FLEXMARK_VERS,
    sha1 = "fece2e646d11b6a77fc611b4bd3eb1fb8a635c87",
)

maven_jar(
    name = "flexmark-profile-pegdown",
    artifact = "com.vladsch.flexmark:flexmark-profile-pegdown:" + FLEXMARK_VERS,
    sha1 = "297f723bb51286eaa7029558fac87d819643d577",
)

maven_jar(
    name = "flexmark-util",
    artifact = "com.vladsch.flexmark:flexmark-util:" + FLEXMARK_VERS,
    sha1 = "31e2e1fbe8273d7c913506eafeb06b1a7badb062",
)

# Transitive dependency of flexmark
maven_jar(
    name = "autolink",
    artifact = "org.nibor.autolink:autolink:0.7.0",
    sha1 = "649f9f13422cf50c926febe6035662ae25dc89b2",
)

GREENMAIL_VERS = "1.5.5"

maven_jar(
    name = "greenmail",
    artifact = "com.icegreen:greenmail:" + GREENMAIL_VERS,
    sha1 = "9ea96384ad2cb8118c22f493b529eb72c212691c",
)

MAIL_VERS = "1.6.0"

maven_jar(
    name = "mail",
    artifact = "com.sun.mail:javax.mail:" + MAIL_VERS,
    sha1 = "a055c648842c4954c1f7db7254f45d9ad565e278",
)

MIME4J_VERS = "0.8.1"

maven_jar(
    name = "mime4j-core",
    artifact = "org.apache.james:apache-mime4j-core:" + MIME4J_VERS,
    sha1 = "c62dfe18a3b827a2c626ade0ffba44562ddf3f61",
)

maven_jar(
    name = "mime4j-dom",
    artifact = "org.apache.james:apache-mime4j-dom:" + MIME4J_VERS,
    sha1 = "f2d653c617004193f3350330d907f77b60c88c56",
)

maven_jar(
    name = "jsoup",
    artifact = "org.jsoup:jsoup:1.9.2",
    sha1 = "5e3bda828a80c7a21dfbe2308d1755759c2fd7b4",
)

OW2_VERS = "6.2.1"

maven_jar(
    name = "ow2-asm",
    artifact = "org.ow2.asm:asm:" + OW2_VERS,
    sha1 = "c01b6798f81b0fc2c5faa70cbe468c275d4b50c7",
)

maven_jar(
    name = "ow2-asm-analysis",
    artifact = "org.ow2.asm:asm-analysis:" + OW2_VERS,
    sha1 = "e8b876c5ccf226cae2f44ed2c436ad3407d0ec1d",
)

maven_jar(
    name = "ow2-asm-commons",
    artifact = "org.ow2.asm:asm-commons:" + OW2_VERS,
    sha1 = "eaf31376d741a3e2017248a4c759209fe25c77d3",
)

maven_jar(
    name = "ow2-asm-tree",
    artifact = "org.ow2.asm:asm-tree:" + OW2_VERS,
    sha1 = "332b022092ecec53cdb6272dc436884b2d940615",
)

maven_jar(
    name = "ow2-asm-util",
    artifact = "org.ow2.asm:asm-util:" + OW2_VERS,
    sha1 = "400d664d7c92a659d988c00cb65150d1b30cf339",
)

AUTO_VALUE_VERSION = "1.6.2"

maven_jar(
    name = "auto-value",
    artifact = "com.google.auto.value:auto-value:" + AUTO_VALUE_VERSION,
    sha1 = "e7eae562942315a983eea3e191b72d755c153620",
)

maven_jar(
    name = "auto-value-annotations",
    artifact = "com.google.auto.value:auto-value-annotations:" + AUTO_VALUE_VERSION,
    sha1 = "ed193d86e0af90cc2342aedbe73c5d86b03fa09b",
)

# Transitive dependency of commons-compress
maven_jar(
    name = "tukaani-xz",
    artifact = "org.tukaani:xz:1.6",
    sha1 = "05b6f921f1810bdf90e25471968f741f87168b64",
)

LUCENE_VERS = "6.6.5"

maven_jar(
    name = "lucene-core",
    artifact = "org.apache.lucene:lucene-core:" + LUCENE_VERS,
    sha1 = "2983f80b1037e098209657b0ca9176827892d0c0",
)

maven_jar(
    name = "lucene-analyzers-common",
    artifact = "org.apache.lucene:lucene-analyzers-common:" + LUCENE_VERS,
    sha1 = "6094f91071d90570b7f5f8ce481d5de7d2d2e9d5",
)

maven_jar(
    name = "backward-codecs",
    artifact = "org.apache.lucene:lucene-backward-codecs:" + LUCENE_VERS,
    sha1 = "460a19e8d1aa7d31e9614cf528a6cb508c9e823d",
)

maven_jar(
    name = "lucene-misc",
    artifact = "org.apache.lucene:lucene-misc:" + LUCENE_VERS,
    sha1 = "ce3a1b7b6a92b9af30791356a4bd46d1cea6cc1e",
)

maven_jar(
    name = "lucene-queryparser",
    artifact = "org.apache.lucene:lucene-queryparser:" + LUCENE_VERS,
    sha1 = "2db9ca0086a4b8e0b9bc9f08a9b420303168e37c",
)

maven_jar(
    name = "mime-util",
    artifact = "eu.medsea.mimeutil:mime-util:2.1.3",
    attach_source = False,
    sha1 = "0c9cfae15c74f62491d4f28def0dff1dabe52a47",
)

PROLOG_VERS = "1.4.3"

PROLOG_REPO = GERRIT

maven_jar(
    name = "prolog-runtime",
    artifact = "com.googlecode.prolog-cafe:prolog-runtime:" + PROLOG_VERS,
    attach_source = False,
    repository = PROLOG_REPO,
    sha1 = "d5206556cbc76ffeab21313ffc47b586a1efbcbb",
)

maven_jar(
    name = "prolog-compiler",
    artifact = "com.googlecode.prolog-cafe:prolog-compiler:" + PROLOG_VERS,
    attach_source = False,
    repository = PROLOG_REPO,
    sha1 = "f37032cf1dec3e064427745bc59da5a12757a3b2",
)

maven_jar(
    name = "prolog-io",
    artifact = "com.googlecode.prolog-cafe:prolog-io:" + PROLOG_VERS,
    attach_source = False,
    repository = PROLOG_REPO,
    sha1 = "d02b2640b26f64036b6ba2b45e4acc79281cea17",
)

maven_jar(
    name = "cafeteria",
    artifact = "com.googlecode.prolog-cafe:prolog-cafeteria:" + PROLOG_VERS,
    attach_source = False,
    repository = PROLOG_REPO,
    sha1 = "e3b1860c63e57265e5435f890263ad82dafa724f",
)

maven_jar(
    name = "guava-retrying",
    artifact = "com.github.rholder:guava-retrying:2.0.0",
    sha1 = "974bc0a04a11cc4806f7c20a34703bd23c34e7f4",
)

maven_jar(
    name = "jsr305",
    artifact = "com.google.code.findbugs:jsr305:3.0.1",
    sha1 = "f7be08ec23c21485b9b5a1cf1654c2ec8c58168d",
)

maven_jar(
    name = "blame-cache",
    artifact = "com/google/gitiles:blame-cache:0.2-6",
    attach_source = False,
    repository = GERRIT,
    sha1 = "64827f1bc2cbdbb6515f1d29ce115db94c03bb6a",
)

# Keep this version of Soy synchronized with the version used in Gitiles.
maven_jar(
    name = "soy",
    artifact = "com.google.template:soy:2018-03-14",
    sha1 = "76a1322705ba5a6d6329ee26e7387417725ce4b3",
)

maven_jar(
    name = "html-types",
    artifact = "com.google.common.html.types:types:1.0.4",
    sha1 = "2adf4c8bfccc0ff7346f9186ac5aa57d829ad065",
)

maven_jar(
    name = "icu4j",
    artifact = "com.ibm.icu:icu4j:57.1",
    sha1 = "198ea005f41219f038f4291f0b0e9f3259730e92",
)

maven_jar(
    name = "dropwizard-core",
    artifact = "io.dropwizard.metrics:metrics-core:4.0.3",
    sha1 = "bb562ee73f740bb6b2bf7955f97be6b870d9e9f0",
)

# When updading Bouncy Castle, also update it in bazlets.
BC_VERS = "1.60"

maven_jar(
    name = "bcprov",
    artifact = "org.bouncycastle:bcprov-jdk15on:" + BC_VERS,
    sha1 = "bd47ad3bd14b8e82595c7adaa143501e60842a84",
)

maven_jar(
    name = "bcpg",
    artifact = "org.bouncycastle:bcpg-jdk15on:" + BC_VERS,
    sha1 = "13c7a199c484127daad298996e95818478431a2c",
)

maven_jar(
    name = "bcpkix",
    artifact = "org.bouncycastle:bcpkix-jdk15on:" + BC_VERS,
    sha1 = "d0c46320fbc07be3a24eb13a56cee4e3d38e0c75",
)

maven_jar(
    name = "sshd",
    artifact = "org.apache.sshd:sshd-core:2.0.0",
    sha1 = "f4275079a2463cfd2bf1548a80e1683288a8e86b",
)

maven_jar(
    name = "eddsa",
    artifact = "net.i2p.crypto:eddsa:0.2.0",
    sha1 = "0856a92559c4daf744cb27c93cd8b7eb1f8c4780",
)

maven_jar(
    name = "mina-core",
    artifact = "org.apache.mina:mina-core:2.0.17",
    sha1 = "7e10ec974760436d931f3e58be507d1957bcc8db",
)

maven_jar(
    name = "sshd-mina",
    artifact = "org.apache.sshd:sshd-mina:2.0.0",
    sha1 = "50f2669312494f6c1996d8bd0d266c1fca7be6f6",
)

maven_jar(
    name = "h2",
    artifact = "com.h2database:h2:1.3.176",
    sha1 = "fd369423346b2f1525c413e33f8cf95b09c92cbd",
)

# Note that all of the following org.apache.httpcomponents have newer versions,
# but 4.4.1 is the only version that is available for all of them.
# TODO: Check what combination of new versions are compatible.
HTTPCOMP_VERS = "4.4.1"

maven_jar(
    name = "fluent-hc",
    artifact = "org.apache.httpcomponents:fluent-hc:" + HTTPCOMP_VERS,
    sha1 = "96fb842b68a44cc640c661186828b60590c71261",
)

maven_jar(
    name = "httpclient",
    artifact = "org.apache.httpcomponents:httpclient:" + HTTPCOMP_VERS,
    sha1 = "016d0bc512222f1253ee6b64d389c84e22f697f0",
)

maven_jar(
    name = "httpcore",
    artifact = "org.apache.httpcomponents:httpcore:" + HTTPCOMP_VERS,
    sha1 = "f5aa318bda4c6c8d688c9d00b90681dcd82ce636",
)

maven_jar(
    name = "httpmime",
    artifact = "org.apache.httpcomponents:httpmime:" + HTTPCOMP_VERS,
    sha1 = "2f8757f5ac5e38f46c794e5229d1f3c522e9b1df",
)

# Test-only dependencies below.

maven_jar(
    name = "jimfs",
    artifact = "com.google.jimfs:jimfs:1.1",
    sha1 = "8fbd0579dc68aba6186935cc1bee21d2f3e7ec1c",
)

maven_jar(
    name = "junit",
    artifact = "junit:junit:4.12",
    sha1 = "2973d150c0dc1fefe998f834810d68f278ea58ec",
)

maven_jar(
    name = "hamcrest-core",
    artifact = "org.hamcrest:hamcrest-core:1.3",
    sha1 = "42a25dc3219429f0e5d060061f71acb49bf010a0",
)

TRUTH_VERS = "0.42"

maven_jar(
    name = "truth",
    artifact = "com.google.truth:truth:" + TRUTH_VERS,
    sha1 = "b5768f644b114e6cf5c3962c2ebcb072f788dcbb",
)

maven_jar(
    name = "truth-java8-extension",
    artifact = "com.google.truth.extensions:truth-java8-extension:" + TRUTH_VERS,
    sha1 = "4d01dfa5b3780632a3d109e14e101f01d10cce2c",
)

maven_jar(
    name = "truth-liteproto-extension",
    artifact = "com.google.truth.extensions:truth-liteproto-extension:" + TRUTH_VERS,
    sha1 = "c231e6735aa6c133c7e411ae1c1c90b124900a8b",
)

maven_jar(
    name = "truth-proto-extension",
    artifact = "com.google.truth.extensions:truth-proto-extension:" + TRUTH_VERS,
    sha1 = "c41d22e8b4a61b4171e57c44a2959ebee0091a14",
)

maven_jar(
    name = "diffutils",
    artifact = "com.googlecode.java-diff-utils:diffutils:1.3.0",
    sha1 = "7e060dd5b19431e6d198e91ff670644372f60fbd",
)

# When bumping the easymock version number, make sure to also move powermock to a compatible version
maven_jar(
    name = "easymock",
    artifact = "org.easymock:easymock:3.1",
    sha1 = "3e127311a86fc2e8f550ef8ee4abe094bbcf7e7e",
)

maven_jar(
    name = "cglib-3_2",
    artifact = "cglib:cglib-nodep:3.2.6",
    sha1 = "92bf48723d277d6efd1150b2f7e9e1e92cb56caf",
)

maven_jar(
    name = "objenesis",
    artifact = "org.objenesis:objenesis:1.3",
    sha1 = "dc13ae4faca6df981fc7aeb5a522d9db446d5d50",
)

POWERM_VERS = "1.6.1"

maven_jar(
    name = "powermock-module-junit4",
    artifact = "org.powermock:powermock-module-junit4:" + POWERM_VERS,
    sha1 = "ea8530b2848542624f110a393513af397b37b9cf",
)

maven_jar(
    name = "powermock-module-junit4-common",
    artifact = "org.powermock:powermock-module-junit4-common:" + POWERM_VERS,
    sha1 = "7222ced54dabc310895d02e45c5428ca05193cda",
)

maven_jar(
    name = "powermock-reflect",
    artifact = "org.powermock:powermock-reflect:" + POWERM_VERS,
    sha1 = "97d25eda8275c11161bcddda6ef8beabd534c878",
)

maven_jar(
    name = "powermock-api-easymock",
    artifact = "org.powermock:powermock-api-easymock:" + POWERM_VERS,
    sha1 = "aa740ecf89a2f64d410b3d93ef8cd6833009ef00",
)

maven_jar(
    name = "powermock-api-support",
    artifact = "org.powermock:powermock-api-support:" + POWERM_VERS,
    sha1 = "592ee6d929c324109d3469501222e0c76ccf0869",
)

maven_jar(
    name = "powermock-core",
    artifact = "org.powermock:powermock-core:" + POWERM_VERS,
    sha1 = "5afc1efce8d44ed76b30af939657bd598e45d962",
)

maven_jar(
    name = "javassist",
    artifact = "org.javassist:javassist:3.22.0-GA",
    sha1 = "3e83394258ae2089be7219b971ec21a8288528ad",
)

maven_jar(
    name = "derby",
    artifact = "org.apache.derby:derby:10.11.1.1",
    attach_source = False,
    sha1 = "df4b50061e8e4c348ce243b921f53ee63ba9bbe1",
)

JETTY_VERS = "9.4.12.v20180830"

maven_jar(
    name = "jetty-servlet",
    artifact = "org.eclipse.jetty:jetty-servlet:" + JETTY_VERS,
    sha1 = "4c1149328eda9fa39a274262042420f66d9ffd5f",
)

maven_jar(
    name = "jetty-security",
    artifact = "org.eclipse.jetty:jetty-security:" + JETTY_VERS,
    sha1 = "299e0602a9c0b753ba232cc1c1dda72ddd9addcf",
)

maven_jar(
    name = "jetty-servlets",
    artifact = "org.eclipse.jetty:jetty-servlets:" + JETTY_VERS,
    sha1 = "53745200718fe4ddf57f04ad3ba34778a6aca585",
)

maven_jar(
    name = "jetty-server",
    artifact = "org.eclipse.jetty:jetty-server:" + JETTY_VERS,
    sha1 = "b0f25df0d32a445fd07d5f16fff1411c16b888fa",
)

maven_jar(
    name = "jetty-jmx",
    artifact = "org.eclipse.jetty:jetty-jmx:" + JETTY_VERS,
    sha1 = "7e9e589dd749a8c096008c0c4af863a81e67c55b",
)

maven_jar(
    name = "jetty-continuation",
    artifact = "org.eclipse.jetty:jetty-continuation:" + JETTY_VERS,
    sha1 = "5f6d6e06f95088a3a7118b9065bc49ce7c014b75",
)

maven_jar(
    name = "jetty-http",
    artifact = "org.eclipse.jetty:jetty-http:" + JETTY_VERS,
    sha1 = "1341796dde4e16df69bca83f3e87688ba2e7d703",
)

maven_jar(
    name = "jetty-io",
    artifact = "org.eclipse.jetty:jetty-io:" + JETTY_VERS,
    sha1 = "e93f5adaa35a9a6a85ba130f589c5305c6ecc9e3",
)

maven_jar(
    name = "jetty-util",
    artifact = "org.eclipse.jetty:jetty-util:" + JETTY_VERS,
    sha1 = "cb4ccec9bd1fe4b10a04a0fb25d7053c1050188a",
)

maven_jar(
    name = "openid-consumer",
    artifact = "org.openid4java:openid4java:1.0.0",
    sha1 = "541091bb49f2c0d583544c5bb1e6df7612d31e3e",
)

maven_jar(
    name = "nekohtml",
    artifact = "net.sourceforge.nekohtml:nekohtml:1.9.10",
    sha1 = "14052461031a7054aa094f5573792feb6686d3de",
)

maven_jar(
    name = "xerces",
    artifact = "xerces:xercesImpl:2.8.1",
    attach_source = False,
    sha1 = "25101e37ec0c907db6f0612cbf106ee519c1aef1",
)

maven_jar(
    name = "postgresql",
    artifact = "org.postgresql:postgresql:42.2.4",
    sha1 = "dff98730c28a4b3a3263f0cf4abb9a3392f815a7",
)

maven_jar(
    name = "codemirror-minified-gwt",
    artifact = "org.webjars.npm:codemirror-minified:" + CM_VERSION,
    sha1 = "36558ea3b8e30782e1e09c0e7bd781e09614f139",
)

maven_jar(
    name = "codemirror-original-gwt",
    artifact = "org.webjars.npm:codemirror:" + CM_VERSION,
    sha1 = "f1f8fbbc3e2d224fdccc43d2f4180658a92320f9",
)

maven_jar(
    name = "diff-match-patch",
    artifact = "org.webjars:google-diff-match-patch:" + DIFF_MATCH_PATCH_VERSION,
    attach_source = False,
    sha1 = "0cf1782dbcb8359d95070da9176059a5a9d37709",
)

maven_jar(
    name = "commons-io",
    artifact = "commons-io:commons-io:2.2",
    sha1 = "83b5b8a7ba1c08f9e8c8ff2373724e33d3c1e22a",
)

maven_jar(
    name = "asciidoctor",
    artifact = "org.asciidoctor:asciidoctorj:1.5.7",
    sha1 = "8e8c1d8fc6144405700dd8df3b177f2801ac5987",
)

maven_jar(
    name = "jruby",
    artifact = "org.jruby:jruby-complete:9.1.17.0",
    sha1 = "76716d529710fc03d1d429b43e3cedd4419f78d4",
)

maven_jar(
    name = "elasticsearch-rest-client",
    artifact = "org.elasticsearch.client:elasticsearch-rest-client:6.4.2",
    sha1 = "a2baf2d4fdf03f31fbd39351a32bee25fcdfa1cf",
)

<<<<<<< HEAD
JACKSON_VERSION = "2.8.9"
=======
JACKSON_VERSION = "2.9.7"
>>>>>>> 914a17d6

maven_jar(
    name = "jackson-core",
    artifact = "com.fasterxml.jackson.core:jackson-core:" + JACKSON_VERSION,
<<<<<<< HEAD
    sha1 = "569b1752705da98f49aabe2911cc956ff7d8ed9d",
=======
    sha1 = "4b7f0e0dc527fab032e9800ed231080fdc3ac015",
>>>>>>> 914a17d6
)

maven_jar(
    name = "httpasyncclient",
    artifact = "org.apache.httpcomponents:httpasyncclient:4.1.2",
    sha1 = "95aa3e6fb520191a0970a73cf09f62948ee614be",
)

maven_jar(
    name = "httpcore-nio",
    artifact = "org.apache.httpcomponents:httpcore-nio:" + HTTPCOMP_VERS,
    sha1 = "a8c5e3c3bfea5ce23fb647c335897e415eb442e3",
)

maven_jar(
    name = "testcontainers",
    artifact = "org.testcontainers:testcontainers:1.8.0",
    sha1 = "bc413912f7044f9f12aa0782853aef0a067ee52a",
)

maven_jar(
    name = "duct-tape",
    artifact = "org.rnorth.duct-tape:duct-tape:1.0.7",
    sha1 = "a26b5d90d88c91321dc7a3734ea72d2fc019ebb6",
)

maven_jar(
    name = "visible-assertions",
    artifact = "org.rnorth.visible-assertions:visible-assertions:2.1.0",
    sha1 = "f2fcff2862860828ac38a5e1f14d941787c06b13",
)

maven_jar(
    name = "jna",
    artifact = "net.java.dev.jna:jna:4.5.1",
    sha1 = "65bd0cacc9c79a21c6ed8e9f588577cd3c2f85b9",
)

load("//tools/bzl:js.bzl", "bower_archive", "npm_binary")

# NPM binaries bundled along with their dependencies.
#
# For full instructions on adding new binaries to the build, see
# http://gerrit-review.googlesource.com/Documentation/dev-bazel.html#npm-binary
npm_binary(
    name = "bower",
)

npm_binary(
    name = "polymer-bundler",
    repository = GERRIT,
)

npm_binary(
    name = "crisper",
    repository = GERRIT,
)

# bower_archive() seed components.
bower_archive(
    name = "iron-autogrow-textarea",
    package = "polymerelements/iron-autogrow-textarea",
    sha1 = "68f0ece9b1e56ac26f8ce31d9938c504f6951bca",
    version = "2.1.0",
)

bower_archive(
    name = "es6-promise",
    package = "stefanpenner/es6-promise",
    sha1 = "a3a797bb22132f1ef75f9a2556173f81870c2e53",
    version = "3.3.0",
)

bower_archive(
    name = "fetch",
    package = "fetch",
    sha1 = "1b05a2bb40c73232c2909dc196de7519fe4db7a9",
    version = "1.0.0",
)

bower_archive(
    name = "iron-dropdown",
    package = "polymerelements/iron-dropdown",
    sha1 = "ac96fe31cdf203a63426fa75131b43c98c0597d3",
    version = "1.5.5",
)

bower_archive(
    name = "iron-input",
    package = "polymerelements/iron-input",
    sha1 = "9bc0c8e81de2527125383cbcf74dd9f27e7fa9ac",
    version = "1.0.10",
)

bower_archive(
    name = "iron-overlay-behavior",
    package = "polymerelements/iron-overlay-behavior",
    sha1 = "74cda9d7bf98e7a5e5004bc7ebdb6d208d49e11e",
    version = "2.0.0",
)

bower_archive(
    name = "iron-selector",
    package = "polymerelements/iron-selector",
    sha1 = "e0ee46c28523bf17730318c3b481a8ed4331c3b2",
    version = "2.0.0",
)

bower_archive(
    name = "paper-button",
    package = "polymerelements/paper-button",
    sha1 = "3b01774f58a8085d3c903fc5a32944b26ab7be72",
    version = "2.0.0",
)

bower_archive(
    name = "paper-input",
    package = "polymerelements/paper-input",
    sha1 = "6c934805e80ab201e143406edc73ea0ef35abf80",
    version = "1.1.18",
)

bower_archive(
    name = "paper-tabs",
    package = "polymerelements/paper-tabs",
    sha1 = "b6dd2fbd7ee887534334057a29eb545b940fc5cf",
    version = "2.0.0",
)

bower_archive(
    name = "iron-icon",
    package = "polymerelements/iron-icon",
    sha1 = "7da49a0d33cd56017740e0dbcf41d2b71532023f",
    version = "2.0.0",
)

bower_archive(
    name = "iron-iconset-svg",
    package = "polymerelements/iron-iconset-svg",
    sha1 = "4d0c406239cad2ff2975c6dd95fa189de0fe6b50",
    version = "2.1.0",
)

bower_archive(
    name = "moment",
    package = "moment/moment",
    sha1 = "fc8ce2c799bab21f6ced7aff928244f4ca8880aa",
    version = "2.13.0",
)

bower_archive(
    name = "page",
    package = "visionmedia/page.js",
    sha1 = "51a05428dd4f68fae1df5f12d0e2b61ba67f7757",
    version = "1.7.1",
)

bower_archive(
    name = "paper-item",
    package = "polymerelements/paper-item",
    sha1 = "803273ceb9ffebec8ecc9373ea638af4cd34af58",
    version = "1.1.4",
)

bower_archive(
    name = "paper-listbox",
    package = "polymerelements/paper-listbox",
    sha1 = "ccc1a90ab0a96878c7bf7c9c4cfe47c85b09c8e3",
    version = "2.0.0",
)

bower_archive(
    name = "paper-toggle-button",
    package = "polymerelements/paper-toggle-button",
    sha1 = "4a2edbdb52c4531d39fe091f12de650bccda270f",
    version = "1.2.0",
)

bower_archive(
    name = "polymer",
    package = "polymer/polymer",
    sha1 = "158443ab05ade5e2cdc24ebc01f1deef9aebac1b",
    version = "1.11.3",
)

bower_archive(
    name = "polymer-resin",
    package = "polymer/polymer-resin",
    sha1 = "5cb65081d461e710252a1ba1e671fe4c290356ef",
    version = "1.2.8",
)

bower_archive(
    name = "promise-polyfill",
    package = "polymerlabs/promise-polyfill",
    sha1 = "a3b598c06cbd7f441402e666ff748326030905d6",
    version = "1.0.0",
)

bower_archive(
    name = "codemirror-minified",
    package = "Dominator008/codemirror-minified",
    sha1 = "1524e19087d8223edfe4a5b1ccf04c1e3707235d",
    version = "5.37.0",
)

# bower test stuff

bower_archive(
    name = "iron-test-helpers",
    package = "polymerelements/iron-test-helpers",
    sha1 = "433b03b106f5ff32049b84150cd70938e18b67ac",
    version = "1.2.5",
)

bower_archive(
    name = "test-fixture",
    package = "polymerelements/test-fixture",
    sha1 = "e373bd21c069163c3a754e234d52c07c77b20d3c",
    version = "1.1.1",
)

bower_archive(
    name = "web-component-tester",
    package = "polymer/web-component-tester",
    sha1 = "62739cb633fccfddc5eeed98e9e3f69cd0388b5b",
    version = "6.5.0",
)

# Bower component transitive dependencies.
load("//lib/js:bower_archives.bzl", "load_bower_archives")

load_bower_archives()

external_plugin_deps()<|MERGE_RESOLUTION|>--- conflicted
+++ resolved
@@ -1085,20 +1085,12 @@
     sha1 = "a2baf2d4fdf03f31fbd39351a32bee25fcdfa1cf",
 )
 
-<<<<<<< HEAD
-JACKSON_VERSION = "2.8.9"
-=======
 JACKSON_VERSION = "2.9.7"
->>>>>>> 914a17d6
 
 maven_jar(
     name = "jackson-core",
     artifact = "com.fasterxml.jackson.core:jackson-core:" + JACKSON_VERSION,
-<<<<<<< HEAD
-    sha1 = "569b1752705da98f49aabe2911cc956ff7d8ed9d",
-=======
     sha1 = "4b7f0e0dc527fab032e9800ed231080fdc3ac015",
->>>>>>> 914a17d6
 )
 
 maven_jar(
