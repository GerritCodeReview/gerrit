workspace(name = "gerrit")

load("@bazel_tools//tools/build_defs/repo:git.bzl", "git_repository")
load("@bazel_tools//tools/build_defs/repo:http.bzl", "http_archive", "http_file")
load("//tools/bzl:maven_jar.bzl", "GERRIT", "MAVEN_LOCAL", "maven_jar")
load("//plugins:external_plugin_deps.bzl", "external_plugin_deps")

http_archive(
    name = "bazel_skylib",
    sha256 = "bbccf674aa441c266df9894182d80de104cabd19be98be002f6d478aaa31574d",
    strip_prefix = "bazel-skylib-2169ae1c374aab4a09aa90e65efe1a3aad4e279b",
    urls = ["https://github.com/bazelbuild/bazel-skylib/archive/2169ae1c374aab4a09aa90e65efe1a3aad4e279b.tar.gz"],
)

http_archive(
    name = "io_bazel_rules_closure",
<<<<<<< HEAD
    sha256 = "5b4b610ea4892116b6126fa689218535629305590c43fbd68034d831953a9989",
    strip_prefix = "rules_closure-409a86250c457ca15cafde35eb169e4c2601570e",
    urls = ["https://github.com/bazelbuild/rules_closure/archive/409a86250c457ca15cafde35eb169e4c2601570e.zip"],
=======
    sha256 = "4f2c173ebf95e94d98a0d5cb799e734536eaf3eca280eb15e124f5e5ef8b6e39",
    strip_prefix = "rules_closure-6fd76e645b5c622221c9920f41a4d0bc578a3046",
    urls = ["https://github.com/bazelbuild/rules_closure/archive/6fd76e645b5c622221c9920f41a4d0bc578a3046.tar.gz"],
>>>>>>> 49b8c958
)

# File is specific to Polymer and copied from the Closure Github -- should be
# synced any time there are major changes to Polymer.
# https://github.com/google/closure-compiler/blob/master/contrib/externs/polymer-1.0.js
http_file(
    name = "polymer_closure",
    downloaded_file_path = "polymer_closure.js",
    sha256 = "4d63a36dcca040475bd6deb815b9a600bd686e1413ac1ebd4b04516edd675020",
    urls = ["https://raw.githubusercontent.com/google/closure-compiler/35d2b3340ff23a69441f10fa3bc820691c2942f2/contrib/externs/polymer-1.0.js"],
)

load("@bazel_skylib//lib:versions.bzl", "versions")

versions.check(minimum_bazel_version = "0.19.0")

load("@io_bazel_rules_closure//closure:defs.bzl", "closure_repositories")

# Prevent redundant loading of dependencies.
# TODO(davido): Omit re-fetching ancient args4j version when these PRs are merged:
# https://github.com/bazelbuild/rules_closure/pull/262
# https://github.com/google/closure-templates/pull/155
closure_repositories(
    omit_aopalliance = True,
    omit_javax_inject = True,
)

# Golang support for PolyGerrit local dev server.
http_archive(
    name = "io_bazel_rules_go",
    sha256 = "ee5fe78fe417c685ecb77a0a725dc9f6040ae5beb44a0ba4ddb55453aad23a8a",
    url = "https://github.com/bazelbuild/rules_go/releases/download/0.16.0/rules_go-0.16.0.tar.gz",
)

load("@io_bazel_rules_go//go:def.bzl", "go_register_toolchains", "go_rules_dependencies")

go_rules_dependencies()

go_register_toolchains()

http_archive(
    name = "bazel_gazelle",
    sha256 = "c0a5739d12c6d05b6c1ad56f2200cb0b57c5a70e03ebd2f7b87ce88cabf09c7b",
    urls = ["https://github.com/bazelbuild/bazel-gazelle/releases/download/0.14.0/bazel-gazelle-0.14.0.tar.gz"],
)

load("@bazel_gazelle//:deps.bzl", "gazelle_dependencies", "go_repository")

gazelle_dependencies()

# Dependencies for PolyGerrit local dev server.
go_repository(
    name = "com_github_robfig_soy",
    commit = "82face14ebc0883b4ca9c901b5aaf3738b9f6a24",
    importpath = "github.com/robfig/soy",
)

go_repository(
    name = "com_github_howeyc_fsnotify",
    commit = "441bbc86b167f3c1f4786afae9931403b99fdacf",
    importpath = "github.com/howeyc/fsnotify",
)

ANTLR_VERS = "3.5.2"

maven_jar(
    name = "java-runtime",
    artifact = "org.antlr:antlr-runtime:" + ANTLR_VERS,
    sha1 = "cd9cd41361c155f3af0f653009dcecb08d8b4afd",
)

maven_jar(
    name = "stringtemplate",
    artifact = "org.antlr:stringtemplate:4.0.2",
    sha1 = "e28e09e2d44d60506a7bcb004d6c23ff35c6ac08",
)

maven_jar(
    name = "org-antlr",
    artifact = "org.antlr:antlr:" + ANTLR_VERS,
    sha1 = "c4a65c950bfc3e7d04309c515b2177c00baf7764",
)

maven_jar(
    name = "antlr27",
    artifact = "antlr:antlr:2.7.7",
    attach_source = False,
    sha1 = "83cd2cd674a217ade95a4bb83a8a14f351f48bd0",
)

GUICE_VERS = "4.2.2"

maven_jar(
    name = "guice-library",
    artifact = "com.google.inject:guice:" + GUICE_VERS,
    sha1 = "6dacbe18e5eaa7f6c9c36db33b42e7985e94ce77",
)

maven_jar(
    name = "guice-assistedinject",
    artifact = "com.google.inject.extensions:guice-assistedinject:" + GUICE_VERS,
    sha1 = "c33fb10080d58446f752b4fcfff8a5fabb80a449",
)

maven_jar(
    name = "guice-servlet",
    artifact = "com.google.inject.extensions:guice-servlet:" + GUICE_VERS,
    sha1 = "0d0054bdd812224078357a9b11409e43d182a046",
)

maven_jar(
    name = "aopalliance",
    artifact = "aopalliance:aopalliance:1.0",
    sha1 = "0235ba8b489512805ac13a8f9ea77a1ca5ebe3e8",
)

maven_jar(
    name = "javax_inject",
    artifact = "javax.inject:javax.inject:1",
    sha1 = "6975da39a7040257bd51d21a231b76c915872d38",
)

maven_jar(
    name = "servlet-api-3_1",
    artifact = "org.apache.tomcat:tomcat-servlet-api:8.5.23",
    sha1 = "021a212688ec94fe77aff74ab34cc74f6f940e60",
)

load("//lib/jgit:jgit.bzl", "jgit_repos")

jgit_repos()

maven_jar(
    name = "javaewah",
    artifact = "com.googlecode.javaewah:JavaEWAH:1.1.6",
    attach_source = False,
    sha1 = "94ad16d728b374d65bd897625f3fbb3da223a2b6",
)

FLOGGER_VERS = "0.3.1"

maven_jar(
    name = "flogger",
    artifact = "com.google.flogger:flogger:" + FLOGGER_VERS,
    sha1 = "585030fe1ec709760cbef997a459729fb965df0e",
)

maven_jar(
    name = "flogger-log4j-backend",
    artifact = "com.google.flogger:flogger-log4j-backend:" + FLOGGER_VERS,
    sha1 = "d5085e3996bddc4b105d53b886190cc9a8811a9e",
)

maven_jar(
    name = "flogger-system-backend",
    artifact = "com.google.flogger:flogger-system-backend:" + FLOGGER_VERS,
    sha1 = "287b569d76abcd82f9de87fe41829fbc7ebd8ac9",
)

maven_jar(
    name = "gwtjsonrpc",
    artifact = "com.google.gerrit:gwtjsonrpc:1.11",
    sha1 = "0990e7eec9eec3a15661edcf9232acbac4aeacec",
    src_sha1 = "a682afc46284fb58197a173cb5818770a1e7834a",
)

maven_jar(
    name = "gson",
    artifact = "com.google.code.gson:gson:2.8.5",
    sha1 = "f645ed69d595b24d4cf8b3fbb64cc505bede8829",
)

maven_jar(
    name = "gwtorm-client",
    artifact = "com.google.gerrit:gwtorm:1.20",
    sha1 = "a4809769b710bc8ce3f203125630b8419f0e58b0",
    src_sha1 = "cb63296276ce3228b2d83a37017a99e38ad8ed42",
)

maven_jar(
    name = "protobuf",
    artifact = "com.google.protobuf:protobuf-java:3.6.1",
    sha1 = "0d06d46ecfd92ec6d0f3b423b4cd81cb38d8b924",
)

load("//lib:guava.bzl", "GUAVA_BIN_SHA1", "GUAVA_VERSION")

maven_jar(
    name = "guava",
    artifact = "com.google.guava:guava:" + GUAVA_VERSION,
    sha1 = GUAVA_BIN_SHA1,
)

maven_jar(
    name = "guava-failureaccess",
    artifact = "com.google.guava:failureaccess:1.0.1",
    sha1 = "1dcf1de382a0bf95a3d8b0849546c88bac1292c9",
)

maven_jar(
    name = "j2objc",
    artifact = "com.google.j2objc:j2objc-annotations:1.1",
    sha1 = "ed28ded51a8b1c6b112568def5f4b455e6809019",
)

maven_jar(
    name = "jsch",
    artifact = "com.jcraft:jsch:0.1.54",
    sha1 = "da3584329a263616e277e15462b387addd1b208d",
)

maven_jar(
    name = "juniversalchardet",
    artifact = "com.github.albfernandez:juniversalchardet:2.0.0",
    sha1 = "28c59f58f5adcc307604602e2aa89e2aca14c554",
)

SLF4J_VERS = "1.7.7"

maven_jar(
    name = "log-api",
    artifact = "org.slf4j:slf4j-api:" + SLF4J_VERS,
    sha1 = "2b8019b6249bb05d81d3a3094e468753e2b21311",
)

maven_jar(
    name = "log-ext",
    artifact = "org.slf4j:slf4j-ext:" + SLF4J_VERS,
    sha1 = "09a8f58c784c37525d2624062414358acf296717",
)

maven_jar(
    name = "impl-log4j",
    artifact = "org.slf4j:slf4j-log4j12:" + SLF4J_VERS,
    sha1 = "58f588119ffd1702c77ccab6acb54bfb41bed8bd",
)

maven_jar(
    name = "jcl-over-slf4j",
    artifact = "org.slf4j:jcl-over-slf4j:" + SLF4J_VERS,
    sha1 = "56003dcd0a31deea6391b9e2ef2f2dc90b205a92",
)

maven_jar(
    name = "log4j",
    artifact = "log4j:log4j:1.2.17",
    sha1 = "5af35056b4d257e4b64b9e8069c0746e8b08629f",
)

maven_jar(
    name = "jsonevent-layout",
    artifact = "net.logstash.log4j:jsonevent-layout:1.7",
    sha1 = "507713504f0ddb75ba512f62763519c43cf46fde",
)

maven_jar(
    name = "json-smart",
    artifact = "net.minidev:json-smart:1.1.1",
    sha1 = "24a2f903d25e004de30ac602c5b47f2d4e420a59",
)

maven_jar(
    name = "args4j-intern",
    artifact = "args4j:args4j:2.33",
    sha1 = "bd87a75374a6d6523de82fef51fc3cfe9baf9fc9",
)

maven_jar(
    name = "commons-codec",
    artifact = "commons-codec:commons-codec:1.10",
    sha1 = "4b95f4897fa13f2cd904aee711aeafc0c5295cd8",
)

# When upgrading commons-compress, also upgrade tukaani-xz
maven_jar(
    name = "commons-compress",
    artifact = "org.apache.commons:commons-compress:1.15",
    sha1 = "b686cd04abaef1ea7bc5e143c080563668eec17e",
)

maven_jar(
    name = "commons-lang",
    artifact = "commons-lang:commons-lang:2.6",
    sha1 = "0ce1edb914c94ebc388f086c6827e8bdeec71ac2",
)

maven_jar(
    name = "commons-lang3",
    artifact = "org.apache.commons:commons-lang3:3.6",
    sha1 = "9d28a6b23650e8a7e9063c04588ace6cf7012c17",
)

maven_jar(
    name = "commons-dbcp",
    artifact = "commons-dbcp:commons-dbcp:1.4",
    sha1 = "30be73c965cc990b153a100aaaaafcf239f82d39",
)

# Transitive dependency of commons-dbcp, do not update without
# also updating commons-dbcp
maven_jar(
    name = "commons-pool",
    artifact = "commons-pool:commons-pool:1.5.5",
    sha1 = "7d8ffbdc47aa0c5a8afe5dc2aaf512f369f1d19b",
)

maven_jar(
    name = "commons-net",
    artifact = "commons-net:commons-net:3.6",
    sha1 = "b71de00508dcb078d2b24b5fa7e538636de9b3da",
)

maven_jar(
    name = "commons-validator",
    artifact = "commons-validator:commons-validator:1.6",
    sha1 = "e989d1e87cdd60575df0765ed5bac65c905d7908",
)

maven_jar(
    name = "automaton",
    artifact = "dk.brics:automaton:1.12-1",
    sha1 = "959a0c62f9a5c2309e0ad0b0589c74d69e101241",
)

FLEXMARK_VERS = "0.34.18"

maven_jar(
    name = "flexmark",
    artifact = "com.vladsch.flexmark:flexmark:" + FLEXMARK_VERS,
    sha1 = "65cc1489ef8902023140900a3a7fcce89fba678d",
)

maven_jar(
    name = "flexmark-ext-abbreviation",
    artifact = "com.vladsch.flexmark:flexmark-ext-abbreviation:" + FLEXMARK_VERS,
    sha1 = "a0384932801e51f16499358dec69a730739aca3f",
)

maven_jar(
    name = "flexmark-ext-anchorlink",
    artifact = "com.vladsch.flexmark:flexmark-ext-anchorlink:" + FLEXMARK_VERS,
    sha1 = "6df2e23b5c94a5e46b1956a29179eb783f84ea2f",
)

maven_jar(
    name = "flexmark-ext-autolink",
    artifact = "com.vladsch.flexmark:flexmark-ext-autolink:" + FLEXMARK_VERS,
    sha1 = "069f8ff15e5b435cc96b23f31798ce64a7a3f6d3",
)

maven_jar(
    name = "flexmark-ext-definition",
    artifact = "com.vladsch.flexmark:flexmark-ext-definition:" + FLEXMARK_VERS,
    sha1 = "ff177d8970810c05549171e3ce189e2c68b906c0",
)

maven_jar(
    name = "flexmark-ext-emoji",
    artifact = "com.vladsch.flexmark:flexmark-ext-emoji:" + FLEXMARK_VERS,
    sha1 = "410bf7d8e5b8bc2c4a8cff644d1b2bc7b271a41e",
)

maven_jar(
    name = "flexmark-ext-escaped-character",
    artifact = "com.vladsch.flexmark:flexmark-ext-escaped-character:" + FLEXMARK_VERS,
    sha1 = "6f4fb89311b54284a6175341d4a5e280f13b2179",
)

maven_jar(
    name = "flexmark-ext-footnotes",
    artifact = "com.vladsch.flexmark:flexmark-ext-footnotes:" + FLEXMARK_VERS,
    sha1 = "35efe7d9aea97b6f36e09c65f748863d14e1cfe4",
)

maven_jar(
    name = "flexmark-ext-gfm-issues",
    artifact = "com.vladsch.flexmark:flexmark-ext-gfm-issues:" + FLEXMARK_VERS,
    sha1 = "ec1d660102f6a1d0fbe5e57c13b7ff8bae6cff72",
)

maven_jar(
    name = "flexmark-ext-gfm-strikethrough",
    artifact = "com.vladsch.flexmark:flexmark-ext-gfm-strikethrough:" + FLEXMARK_VERS,
    sha1 = "6060442b742c9b6d4d83d7dd4f0fe477c4686dd2",
)

maven_jar(
    name = "flexmark-ext-gfm-tables",
    artifact = "com.vladsch.flexmark:flexmark-ext-gfm-tables:" + FLEXMARK_VERS,
    sha1 = "2fe597849e46e02e0c1ea1d472848f74ff261282",
)

maven_jar(
    name = "flexmark-ext-gfm-tasklist",
    artifact = "com.vladsch.flexmark:flexmark-ext-gfm-tasklist:" + FLEXMARK_VERS,
    sha1 = "b3af19ce4efdc980a066c1bf0f5a6cf8c24c487a",
)

maven_jar(
    name = "flexmark-ext-gfm-users",
    artifact = "com.vladsch.flexmark:flexmark-ext-gfm-users:" + FLEXMARK_VERS,
    sha1 = "7456c5f7272c195ee953a02ebab4f58374fb23ee",
)

maven_jar(
    name = "flexmark-ext-ins",
    artifact = "com.vladsch.flexmark:flexmark-ext-ins:" + FLEXMARK_VERS,
    sha1 = "13fe1a95a8f3be30b574451cfe8d3d5936fa3e94",
)

maven_jar(
    name = "flexmark-ext-jekyll-front-matter",
    artifact = "com.vladsch.flexmark:flexmark-ext-jekyll-front-matter:" + FLEXMARK_VERS,
    sha1 = "e146e2bf3a740d6ef06a33a516c4d1f6d3761109",
)

maven_jar(
    name = "flexmark-ext-superscript",
    artifact = "com.vladsch.flexmark:flexmark-ext-superscript:" + FLEXMARK_VERS,
    sha1 = "02541211e8e4a6c89ce0a68b07b656d8a19ac282",
)

maven_jar(
    name = "flexmark-ext-tables",
    artifact = "com.vladsch.flexmark:flexmark-ext-tables:" + FLEXMARK_VERS,
    sha1 = "775d9587de71fd50573f32eee98ab039b4dcc219",
)

maven_jar(
    name = "flexmark-ext-toc",
    artifact = "com.vladsch.flexmark:flexmark-ext-toc:" + FLEXMARK_VERS,
    sha1 = "85b75fe1ebe24c92b9d137bcbc51d232845b6077",
)

maven_jar(
    name = "flexmark-ext-typographic",
    artifact = "com.vladsch.flexmark:flexmark-ext-typographic:" + FLEXMARK_VERS,
    sha1 = "c1bf0539de37d83aa05954b442f929e204cd89db",
)

maven_jar(
    name = "flexmark-ext-wikilink",
    artifact = "com.vladsch.flexmark:flexmark-ext-wikilink:" + FLEXMARK_VERS,
    sha1 = "400b23b9a4e0c008af0d779f909ee357628be39d",
)

maven_jar(
    name = "flexmark-ext-yaml-front-matter",
    artifact = "com.vladsch.flexmark:flexmark-ext-yaml-front-matter:" + FLEXMARK_VERS,
    sha1 = "491f815285a8e16db1e906f3789a94a8a9836fa6",
)

maven_jar(
    name = "flexmark-formatter",
    artifact = "com.vladsch.flexmark:flexmark-formatter:" + FLEXMARK_VERS,
    sha1 = "d46308006800d243727100ca0f17e6837070fd48",
)

maven_jar(
    name = "flexmark-html-parser",
    artifact = "com.vladsch.flexmark:flexmark-html-parser:" + FLEXMARK_VERS,
    sha1 = "fece2e646d11b6a77fc611b4bd3eb1fb8a635c87",
)

maven_jar(
    name = "flexmark-profile-pegdown",
    artifact = "com.vladsch.flexmark:flexmark-profile-pegdown:" + FLEXMARK_VERS,
    sha1 = "297f723bb51286eaa7029558fac87d819643d577",
)

maven_jar(
    name = "flexmark-util",
    artifact = "com.vladsch.flexmark:flexmark-util:" + FLEXMARK_VERS,
    sha1 = "31e2e1fbe8273d7c913506eafeb06b1a7badb062",
)

# Transitive dependency of flexmark
maven_jar(
    name = "autolink",
    artifact = "org.nibor.autolink:autolink:0.7.0",
    sha1 = "649f9f13422cf50c926febe6035662ae25dc89b2",
)

GREENMAIL_VERS = "1.5.5"

maven_jar(
    name = "greenmail",
    artifact = "com.icegreen:greenmail:" + GREENMAIL_VERS,
    sha1 = "9ea96384ad2cb8118c22f493b529eb72c212691c",
)

MAIL_VERS = "1.6.0"

maven_jar(
    name = "mail",
    artifact = "com.sun.mail:javax.mail:" + MAIL_VERS,
    sha1 = "a055c648842c4954c1f7db7254f45d9ad565e278",
)

MIME4J_VERS = "0.8.1"

maven_jar(
    name = "mime4j-core",
    artifact = "org.apache.james:apache-mime4j-core:" + MIME4J_VERS,
    sha1 = "c62dfe18a3b827a2c626ade0ffba44562ddf3f61",
)

maven_jar(
    name = "mime4j-dom",
    artifact = "org.apache.james:apache-mime4j-dom:" + MIME4J_VERS,
    sha1 = "f2d653c617004193f3350330d907f77b60c88c56",
)

maven_jar(
    name = "jsoup",
    artifact = "org.jsoup:jsoup:1.9.2",
    sha1 = "5e3bda828a80c7a21dfbe2308d1755759c2fd7b4",
)

OW2_VERS = "7.0"

maven_jar(
    name = "ow2-asm",
    artifact = "org.ow2.asm:asm:" + OW2_VERS,
    sha1 = "d74d4ba0dee443f68fb2dcb7fcdb945a2cd89912",
)

maven_jar(
    name = "ow2-asm-analysis",
    artifact = "org.ow2.asm:asm-analysis:" + OW2_VERS,
    sha1 = "4b310d20d6f1c6b7197a75f1b5d69f169bc8ac1f",
)

maven_jar(
    name = "ow2-asm-commons",
    artifact = "org.ow2.asm:asm-commons:" + OW2_VERS,
    sha1 = "478006d07b7c561ae3a92ddc1829bca81ae0cdd1",
)

maven_jar(
    name = "ow2-asm-tree",
    artifact = "org.ow2.asm:asm-tree:" + OW2_VERS,
    sha1 = "29bc62dcb85573af6e62e5b2d735ef65966c4180",
)

maven_jar(
    name = "ow2-asm-util",
    artifact = "org.ow2.asm:asm-util:" + OW2_VERS,
    sha1 = "18d4d07010c24405129a6dbb0e92057f8779fb9d",
)

AUTO_VALUE_VERSION = "1.6.3"

maven_jar(
    name = "auto-value",
    artifact = "com.google.auto.value:auto-value:" + AUTO_VALUE_VERSION,
    sha1 = "8edb6675b9c09ffdcc19937428e7ef1e3d066e12",
)

maven_jar(
    name = "auto-value-annotations",
    artifact = "com.google.auto.value:auto-value-annotations:" + AUTO_VALUE_VERSION,
    sha1 = "b88c1bb7f149f6d2cc03898359283e57b08f39cc",
)

# Transitive dependency of commons-compress
maven_jar(
    name = "tukaani-xz",
    artifact = "org.tukaani:xz:1.6",
    sha1 = "05b6f921f1810bdf90e25471968f741f87168b64",
)

LUCENE_VERS = "6.6.5"

maven_jar(
    name = "lucene-core",
    artifact = "org.apache.lucene:lucene-core:" + LUCENE_VERS,
    sha1 = "2983f80b1037e098209657b0ca9176827892d0c0",
)

maven_jar(
    name = "lucene-analyzers-common",
    artifact = "org.apache.lucene:lucene-analyzers-common:" + LUCENE_VERS,
    sha1 = "6094f91071d90570b7f5f8ce481d5de7d2d2e9d5",
)

maven_jar(
    name = "backward-codecs",
    artifact = "org.apache.lucene:lucene-backward-codecs:" + LUCENE_VERS,
    sha1 = "460a19e8d1aa7d31e9614cf528a6cb508c9e823d",
)

maven_jar(
    name = "lucene-misc",
    artifact = "org.apache.lucene:lucene-misc:" + LUCENE_VERS,
    sha1 = "ce3a1b7b6a92b9af30791356a4bd46d1cea6cc1e",
)

maven_jar(
    name = "lucene-queryparser",
    artifact = "org.apache.lucene:lucene-queryparser:" + LUCENE_VERS,
    sha1 = "2db9ca0086a4b8e0b9bc9f08a9b420303168e37c",
)

maven_jar(
    name = "mime-util",
    artifact = "eu.medsea.mimeutil:mime-util:2.1.3",
    attach_source = False,
    sha1 = "0c9cfae15c74f62491d4f28def0dff1dabe52a47",
)

PROLOG_VERS = "1.4.3"

PROLOG_REPO = GERRIT

maven_jar(
    name = "prolog-runtime",
    artifact = "com.googlecode.prolog-cafe:prolog-runtime:" + PROLOG_VERS,
    attach_source = False,
    repository = PROLOG_REPO,
    sha1 = "d5206556cbc76ffeab21313ffc47b586a1efbcbb",
)

maven_jar(
    name = "prolog-compiler",
    artifact = "com.googlecode.prolog-cafe:prolog-compiler:" + PROLOG_VERS,
    attach_source = False,
    repository = PROLOG_REPO,
    sha1 = "f37032cf1dec3e064427745bc59da5a12757a3b2",
)

maven_jar(
    name = "prolog-io",
    artifact = "com.googlecode.prolog-cafe:prolog-io:" + PROLOG_VERS,
    attach_source = False,
    repository = PROLOG_REPO,
    sha1 = "d02b2640b26f64036b6ba2b45e4acc79281cea17",
)

maven_jar(
    name = "cafeteria",
    artifact = "com.googlecode.prolog-cafe:prolog-cafeteria:" + PROLOG_VERS,
    attach_source = False,
    repository = PROLOG_REPO,
    sha1 = "e3b1860c63e57265e5435f890263ad82dafa724f",
)

maven_jar(
    name = "guava-retrying",
    artifact = "com.github.rholder:guava-retrying:2.0.0",
    sha1 = "974bc0a04a11cc4806f7c20a34703bd23c34e7f4",
)

maven_jar(
    name = "jsr305",
    artifact = "com.google.code.findbugs:jsr305:3.0.1",
    sha1 = "f7be08ec23c21485b9b5a1cf1654c2ec8c58168d",
)

maven_jar(
    name = "blame-cache",
    artifact = "com/google/gitiles:blame-cache:0.2-7",
    attach_source = False,
    repository = GERRIT,
    sha1 = "8170f33b8b1db6f55e41d7069fa050a4d102a62b",
)

# Keep this version of Soy synchronized with the version used in Gitiles.
maven_jar(
    name = "soy",
    artifact = "com.google.template:soy:2018-03-14",
    sha1 = "76a1322705ba5a6d6329ee26e7387417725ce4b3",
)

maven_jar(
    name = "html-types",
    artifact = "com.google.common.html.types:types:1.0.4",
    sha1 = "2adf4c8bfccc0ff7346f9186ac5aa57d829ad065",
)

maven_jar(
    name = "icu4j",
    artifact = "com.ibm.icu:icu4j:57.1",
    sha1 = "198ea005f41219f038f4291f0b0e9f3259730e92",
)

maven_jar(
    name = "dropwizard-core",
    artifact = "io.dropwizard.metrics:metrics-core:4.0.3",
    sha1 = "bb562ee73f740bb6b2bf7955f97be6b870d9e9f0",
)

# When updating Bouncy Castle, also update it in bazlets.
BC_VERS = "1.60"

maven_jar(
    name = "bcprov",
    artifact = "org.bouncycastle:bcprov-jdk15on:" + BC_VERS,
    sha1 = "bd47ad3bd14b8e82595c7adaa143501e60842a84",
)

maven_jar(
    name = "bcpg",
    artifact = "org.bouncycastle:bcpg-jdk15on:" + BC_VERS,
    sha1 = "13c7a199c484127daad298996e95818478431a2c",
)

maven_jar(
    name = "bcpkix",
    artifact = "org.bouncycastle:bcpkix-jdk15on:" + BC_VERS,
    sha1 = "d0c46320fbc07be3a24eb13a56cee4e3d38e0c75",
)

maven_jar(
    name = "sshd",
    artifact = "org.apache.sshd:sshd-core:2.0.0",
    sha1 = "f4275079a2463cfd2bf1548a80e1683288a8e86b",
)

maven_jar(
    name = "eddsa",
    artifact = "net.i2p.crypto:eddsa:0.2.0",
    sha1 = "0856a92559c4daf744cb27c93cd8b7eb1f8c4780",
)

maven_jar(
    name = "mina-core",
    artifact = "org.apache.mina:mina-core:2.0.17",
    sha1 = "7e10ec974760436d931f3e58be507d1957bcc8db",
)

maven_jar(
    name = "sshd-mina",
    artifact = "org.apache.sshd:sshd-mina:2.0.0",
    sha1 = "50f2669312494f6c1996d8bd0d266c1fca7be6f6",
)

maven_jar(
    name = "h2",
    artifact = "com.h2database:h2:1.3.176",
    sha1 = "fd369423346b2f1525c413e33f8cf95b09c92cbd",
)

# Note that all of the following org.apache.httpcomponents have newer versions,
# but 4.4.1 is the only version that is available for all of them.
# TODO: Check what combination of new versions are compatible.
HTTPCOMP_VERS = "4.4.1"

maven_jar(
    name = "fluent-hc",
    artifact = "org.apache.httpcomponents:fluent-hc:" + HTTPCOMP_VERS,
    sha1 = "96fb842b68a44cc640c661186828b60590c71261",
)

maven_jar(
    name = "httpclient",
    artifact = "org.apache.httpcomponents:httpclient:" + HTTPCOMP_VERS,
    sha1 = "016d0bc512222f1253ee6b64d389c84e22f697f0",
)

maven_jar(
    name = "httpcore",
    artifact = "org.apache.httpcomponents:httpcore:" + HTTPCOMP_VERS,
    sha1 = "f5aa318bda4c6c8d688c9d00b90681dcd82ce636",
)

# elasticsearch-rest-client explicitly depends on this version
maven_jar(
    name = "httpasyncclient",
    artifact = "org.apache.httpcomponents:httpasyncclient:4.1.2",
    sha1 = "95aa3e6fb520191a0970a73cf09f62948ee614be",
)

# elasticsearch-rest-client explicitly depends on this version
maven_jar(
    name = "httpcore-nio",
    artifact = "org.apache.httpcomponents:httpcore-nio:4.4.5",
    sha1 = "f4be009e7505f6ceddf21e7960c759f413f15056",
)

# Test-only dependencies below.

maven_jar(
    name = "jimfs",
    artifact = "com.google.jimfs:jimfs:1.1",
    sha1 = "8fbd0579dc68aba6186935cc1bee21d2f3e7ec1c",
)

maven_jar(
    name = "junit",
    artifact = "junit:junit:4.12",
    sha1 = "2973d150c0dc1fefe998f834810d68f278ea58ec",
)

maven_jar(
    name = "hamcrest-core",
    artifact = "org.hamcrest:hamcrest-core:1.3",
    sha1 = "42a25dc3219429f0e5d060061f71acb49bf010a0",
)

TRUTH_VERS = "0.42"

maven_jar(
    name = "truth",
    artifact = "com.google.truth:truth:" + TRUTH_VERS,
    sha1 = "b5768f644b114e6cf5c3962c2ebcb072f788dcbb",
)

maven_jar(
    name = "truth-java8-extension",
    artifact = "com.google.truth.extensions:truth-java8-extension:" + TRUTH_VERS,
    sha1 = "4d01dfa5b3780632a3d109e14e101f01d10cce2c",
)

maven_jar(
    name = "truth-liteproto-extension",
    artifact = "com.google.truth.extensions:truth-liteproto-extension:" + TRUTH_VERS,
    sha1 = "c231e6735aa6c133c7e411ae1c1c90b124900a8b",
)

maven_jar(
    name = "truth-proto-extension",
    artifact = "com.google.truth.extensions:truth-proto-extension:" + TRUTH_VERS,
    sha1 = "c41d22e8b4a61b4171e57c44a2959ebee0091a14",
)

maven_jar(
    name = "diffutils",
    artifact = "com.googlecode.java-diff-utils:diffutils:1.3.0",
    sha1 = "7e060dd5b19431e6d198e91ff670644372f60fbd",
)

# When bumping the easymock version number, make sure to also move powermock to a compatible version
maven_jar(
    name = "easymock",
    artifact = "org.easymock:easymock:3.1",
    sha1 = "3e127311a86fc2e8f550ef8ee4abe094bbcf7e7e",
)

maven_jar(
    name = "cglib-3_2",
    artifact = "cglib:cglib-nodep:3.2.6",
    sha1 = "92bf48723d277d6efd1150b2f7e9e1e92cb56caf",
)

maven_jar(
    name = "objenesis",
    artifact = "org.objenesis:objenesis:1.3",
    sha1 = "dc13ae4faca6df981fc7aeb5a522d9db446d5d50",
)

POWERM_VERS = "1.6.1"

maven_jar(
    name = "powermock-module-junit4",
    artifact = "org.powermock:powermock-module-junit4:" + POWERM_VERS,
    sha1 = "ea8530b2848542624f110a393513af397b37b9cf",
)

maven_jar(
    name = "powermock-module-junit4-common",
    artifact = "org.powermock:powermock-module-junit4-common:" + POWERM_VERS,
    sha1 = "7222ced54dabc310895d02e45c5428ca05193cda",
)

maven_jar(
    name = "powermock-reflect",
    artifact = "org.powermock:powermock-reflect:" + POWERM_VERS,
    sha1 = "97d25eda8275c11161bcddda6ef8beabd534c878",
)

maven_jar(
    name = "powermock-api-easymock",
    artifact = "org.powermock:powermock-api-easymock:" + POWERM_VERS,
    sha1 = "aa740ecf89a2f64d410b3d93ef8cd6833009ef00",
)

maven_jar(
    name = "powermock-api-support",
    artifact = "org.powermock:powermock-api-support:" + POWERM_VERS,
    sha1 = "592ee6d929c324109d3469501222e0c76ccf0869",
)

maven_jar(
    name = "powermock-core",
    artifact = "org.powermock:powermock-core:" + POWERM_VERS,
    sha1 = "5afc1efce8d44ed76b30af939657bd598e45d962",
)

maven_jar(
    name = "javassist",
    artifact = "org.javassist:javassist:3.22.0-GA",
    sha1 = "3e83394258ae2089be7219b971ec21a8288528ad",
)

maven_jar(
    name = "derby",
    artifact = "org.apache.derby:derby:10.12.1.1",
    attach_source = False,
    sha1 = "75070c744a8e52a7d17b8b476468580309d5cd09",
)

JETTY_VERS = "9.4.12.v20180830"

maven_jar(
    name = "jetty-servlet",
    artifact = "org.eclipse.jetty:jetty-servlet:" + JETTY_VERS,
    sha1 = "4c1149328eda9fa39a274262042420f66d9ffd5f",
)

maven_jar(
    name = "jetty-security",
    artifact = "org.eclipse.jetty:jetty-security:" + JETTY_VERS,
    sha1 = "299e0602a9c0b753ba232cc1c1dda72ddd9addcf",
)

maven_jar(
    name = "jetty-servlets",
    artifact = "org.eclipse.jetty:jetty-servlets:" + JETTY_VERS,
    sha1 = "53745200718fe4ddf57f04ad3ba34778a6aca585",
)

maven_jar(
    name = "jetty-server",
    artifact = "org.eclipse.jetty:jetty-server:" + JETTY_VERS,
    sha1 = "b0f25df0d32a445fd07d5f16fff1411c16b888fa",
)

maven_jar(
    name = "jetty-jmx",
    artifact = "org.eclipse.jetty:jetty-jmx:" + JETTY_VERS,
    sha1 = "7e9e589dd749a8c096008c0c4af863a81e67c55b",
)

maven_jar(
    name = "jetty-continuation",
    artifact = "org.eclipse.jetty:jetty-continuation:" + JETTY_VERS,
    sha1 = "5f6d6e06f95088a3a7118b9065bc49ce7c014b75",
)

maven_jar(
    name = "jetty-http",
    artifact = "org.eclipse.jetty:jetty-http:" + JETTY_VERS,
    sha1 = "1341796dde4e16df69bca83f3e87688ba2e7d703",
)

maven_jar(
    name = "jetty-io",
    artifact = "org.eclipse.jetty:jetty-io:" + JETTY_VERS,
    sha1 = "e93f5adaa35a9a6a85ba130f589c5305c6ecc9e3",
)

maven_jar(
    name = "jetty-util",
    artifact = "org.eclipse.jetty:jetty-util:" + JETTY_VERS,
    sha1 = "cb4ccec9bd1fe4b10a04a0fb25d7053c1050188a",
)

maven_jar(
    name = "openid-consumer",
    artifact = "org.openid4java:openid4java:1.0.0",
    sha1 = "541091bb49f2c0d583544c5bb1e6df7612d31e3e",
)

maven_jar(
    name = "nekohtml",
    artifact = "net.sourceforge.nekohtml:nekohtml:1.9.10",
    sha1 = "14052461031a7054aa094f5573792feb6686d3de",
)

maven_jar(
    name = "xerces",
    artifact = "xerces:xercesImpl:2.8.1",
    attach_source = False,
    sha1 = "25101e37ec0c907db6f0612cbf106ee519c1aef1",
)

maven_jar(
    name = "commons-io",
    artifact = "commons-io:commons-io:2.2",
    sha1 = "83b5b8a7ba1c08f9e8c8ff2373724e33d3c1e22a",
)

maven_jar(
    name = "asciidoctor",
    artifact = "org.asciidoctor:asciidoctorj:1.5.7",
    sha1 = "8e8c1d8fc6144405700dd8df3b177f2801ac5987",
)

maven_jar(
    name = "jruby",
    artifact = "org.jruby:jruby-complete:9.1.17.0",
    sha1 = "76716d529710fc03d1d429b43e3cedd4419f78d4",
)

# When upgrading elasticsearch-rest-client, also upgrade http-niocore
# and httpasyncclient as necessary.
maven_jar(
    name = "elasticsearch-rest-client",
    artifact = "org.elasticsearch.client:elasticsearch-rest-client:6.5.3",
    sha1 = "ac8df46fce1c01b61cbf1f84186bf910d12b577e",
)

JACKSON_VERSION = "2.9.7"

maven_jar(
    name = "jackson-core",
    artifact = "com.fasterxml.jackson.core:jackson-core:" + JACKSON_VERSION,
    sha1 = "4b7f0e0dc527fab032e9800ed231080fdc3ac015",
)

TESTCONTAINERS_VERSION = "1.10.2"

maven_jar(
    name = "testcontainers",
    artifact = "org.testcontainers:testcontainers:" + TESTCONTAINERS_VERSION,
    sha1 = "dfe35b1887685000fecee7f102bd8ce55643665c",
)

maven_jar(
    name = "testcontainers-elasticsearch",
    artifact = "org.testcontainers:elasticsearch:" + TESTCONTAINERS_VERSION,
    sha1 = "c6eb4a3a0ad114929b659fa59c2ee9fe1c1d6a58",
)

maven_jar(
    name = "duct-tape",
    artifact = "org.rnorth.duct-tape:duct-tape:1.0.7",
    sha1 = "a26b5d90d88c91321dc7a3734ea72d2fc019ebb6",
)

maven_jar(
    name = "visible-assertions",
    artifact = "org.rnorth.visible-assertions:visible-assertions:2.1.0",
    sha1 = "f2fcff2862860828ac38a5e1f14d941787c06b13",
)

maven_jar(
    name = "jna",
    artifact = "net.java.dev.jna:jna:4.5.1",
    sha1 = "65bd0cacc9c79a21c6ed8e9f588577cd3c2f85b9",
)

maven_jar(
    name = "javax-activation",
    artifact = "javax.activation:activation:1.1.1",
    sha1 = "485de3a253e23f645037828c07f1d7f1af40763a",
)

maven_jar(
    name = "mockito",
    artifact = "org.mockito:mockito-core:2.23.4",
    sha1 = "a35b6f8ffcfa786771eac7d7d903429e790fdf3f",
)

BYTE_BUDDY_VERSION = "1.9.3"

maven_jar(
    name = "byte-buddy",
    artifact = "net.bytebuddy:byte-buddy:" + BYTE_BUDDY_VERSION,
    sha1 = "f32e510b239620852fc9a2387fac41fd053d6a4d",
)

maven_jar(
    name = "byte-buddy-agent",
    artifact = "net.bytebuddy:byte-buddy-agent:" + BYTE_BUDDY_VERSION,
    sha1 = "f5b78c16cf4060664d80b6ca32d80dca4bd3d264",
)

maven_jar(
    name = "objenesis",
    artifact = "org.objenesis:objenesis:2.6",
    sha1 = "639033469776fd37c08358c6b92a4761feb2af4b",
)

load("//tools/bzl:js.bzl", "bower_archive", "npm_binary")

# NPM binaries bundled along with their dependencies.
#
# For full instructions on adding new binaries to the build, see
# http://gerrit-review.googlesource.com/Documentation/dev-bazel.html#npm-binary
npm_binary(
    name = "bower",
)

npm_binary(
    name = "polymer-bundler",
    repository = GERRIT,
)

npm_binary(
    name = "crisper",
    repository = GERRIT,
)

# bower_archive() seed components.
bower_archive(
    name = "iron-autogrow-textarea",
    package = "polymerelements/iron-autogrow-textarea",
    sha1 = "68f0ece9b1e56ac26f8ce31d9938c504f6951bca",
    version = "2.1.0",
)

bower_archive(
    name = "es6-promise",
    package = "stefanpenner/es6-promise",
    sha1 = "a3a797bb22132f1ef75f9a2556173f81870c2e53",
    version = "3.3.0",
)

bower_archive(
    name = "fetch",
    package = "fetch",
    sha1 = "1b05a2bb40c73232c2909dc196de7519fe4db7a9",
    version = "1.0.0",
)

bower_archive(
    name = "iron-dropdown",
    package = "polymerelements/iron-dropdown",
    sha1 = "ac96fe31cdf203a63426fa75131b43c98c0597d3",
    version = "1.5.5",
)

bower_archive(
    name = "iron-input",
    package = "polymerelements/iron-input",
    sha1 = "9bc0c8e81de2527125383cbcf74dd9f27e7fa9ac",
    version = "1.0.10",
)

bower_archive(
    name = "iron-overlay-behavior",
    package = "polymerelements/iron-overlay-behavior",
    sha1 = "74cda9d7bf98e7a5e5004bc7ebdb6d208d49e11e",
    version = "2.0.0",
)

bower_archive(
    name = "iron-selector",
    package = "polymerelements/iron-selector",
    sha1 = "e0ee46c28523bf17730318c3b481a8ed4331c3b2",
    version = "2.0.0",
)

bower_archive(
    name = "paper-button",
    package = "polymerelements/paper-button",
    sha1 = "3b01774f58a8085d3c903fc5a32944b26ab7be72",
    version = "2.0.0",
)

bower_archive(
    name = "paper-input",
    package = "polymerelements/paper-input",
    sha1 = "6c934805e80ab201e143406edc73ea0ef35abf80",
    version = "1.1.18",
)

bower_archive(
    name = "paper-tabs",
    package = "polymerelements/paper-tabs",
    sha1 = "b6dd2fbd7ee887534334057a29eb545b940fc5cf",
    version = "2.0.0",
)

bower_archive(
    name = "iron-icon",
    package = "polymerelements/iron-icon",
    sha1 = "7da49a0d33cd56017740e0dbcf41d2b71532023f",
    version = "2.0.0",
)

bower_archive(
    name = "iron-iconset-svg",
    package = "polymerelements/iron-iconset-svg",
    sha1 = "4d0c406239cad2ff2975c6dd95fa189de0fe6b50",
    version = "2.1.0",
)

bower_archive(
    name = "moment",
    package = "moment/moment",
    sha1 = "fc8ce2c799bab21f6ced7aff928244f4ca8880aa",
    version = "2.13.0",
)

bower_archive(
    name = "page",
    package = "visionmedia/page.js",
    sha1 = "51a05428dd4f68fae1df5f12d0e2b61ba67f7757",
    version = "1.7.1",
)

bower_archive(
    name = "paper-item",
    package = "polymerelements/paper-item",
    sha1 = "803273ceb9ffebec8ecc9373ea638af4cd34af58",
    version = "1.1.4",
)

bower_archive(
    name = "paper-listbox",
    package = "polymerelements/paper-listbox",
    sha1 = "ccc1a90ab0a96878c7bf7c9c4cfe47c85b09c8e3",
    version = "2.0.0",
)

bower_archive(
    name = "paper-toggle-button",
    package = "polymerelements/paper-toggle-button",
    sha1 = "4a2edbdb52c4531d39fe091f12de650bccda270f",
    version = "1.2.0",
)

bower_archive(
    name = "polymer",
    package = "polymer/polymer",
    sha1 = "158443ab05ade5e2cdc24ebc01f1deef9aebac1b",
    version = "1.11.3",
)

bower_archive(
    name = "polymer-resin",
    package = "polymer/polymer-resin",
    sha1 = "5cb65081d461e710252a1ba1e671fe4c290356ef",
    version = "1.2.8",
)

bower_archive(
    name = "promise-polyfill",
    package = "polymerlabs/promise-polyfill",
    sha1 = "a3b598c06cbd7f441402e666ff748326030905d6",
    version = "1.0.0",
)

bower_archive(
    name = "codemirror-minified",
    package = "Dominator008/codemirror-minified",
    sha1 = "1524e19087d8223edfe4a5b1ccf04c1e3707235d",
    version = "5.37.0",
)

# bower test stuff

bower_archive(
    name = "iron-test-helpers",
    package = "polymerelements/iron-test-helpers",
    sha1 = "433b03b106f5ff32049b84150cd70938e18b67ac",
    version = "1.2.5",
)

bower_archive(
    name = "test-fixture",
    package = "polymerelements/test-fixture",
    sha1 = "e373bd21c069163c3a754e234d52c07c77b20d3c",
    version = "1.1.1",
)

bower_archive(
    name = "web-component-tester",
    package = "polymer/web-component-tester",
    sha1 = "62739cb633fccfddc5eeed98e9e3f69cd0388b5b",
    version = "6.5.0",
)

# Bower component transitive dependencies.
load("//lib/js:bower_archives.bzl", "load_bower_archives")

load_bower_archives()

external_plugin_deps()<|MERGE_RESOLUTION|>--- conflicted
+++ resolved
@@ -14,15 +14,9 @@
 
 http_archive(
     name = "io_bazel_rules_closure",
-<<<<<<< HEAD
-    sha256 = "5b4b610ea4892116b6126fa689218535629305590c43fbd68034d831953a9989",
-    strip_prefix = "rules_closure-409a86250c457ca15cafde35eb169e4c2601570e",
-    urls = ["https://github.com/bazelbuild/rules_closure/archive/409a86250c457ca15cafde35eb169e4c2601570e.zip"],
-=======
     sha256 = "4f2c173ebf95e94d98a0d5cb799e734536eaf3eca280eb15e124f5e5ef8b6e39",
     strip_prefix = "rules_closure-6fd76e645b5c622221c9920f41a4d0bc578a3046",
     urls = ["https://github.com/bazelbuild/rules_closure/archive/6fd76e645b5c622221c9920f41a4d0bc578a3046.tar.gz"],
->>>>>>> 49b8c958
 )
 
 # File is specific to Polymer and copied from the Closure Github -- should be
