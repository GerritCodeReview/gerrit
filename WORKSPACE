--- conflicted
+++ resolved
@@ -768,15 +768,6 @@
     sha1 = "198ea005f41219f038f4291f0b0e9f3259730e92",
 )
 
-<<<<<<< HEAD
-maven_jar(
-    name = "dropwizard-core",
-    artifact = "io.dropwizard.metrics:metrics-core:4.1.1",
-    sha1 = "ebfafc716d9c3b6151dc7c2c09ce925a163a4f21",
-)
-
-=======
->>>>>>> 49db9b9d
 # When updating Bouncy Castle, also update it in bazlets.
 BC_VERS = "1.61"
 
@@ -797,8 +788,6 @@
     artifact = "org.bouncycastle:bcpkix-jdk15on:" + BC_VERS,
     sha1 = "89bb3aa5b98b48e584eee2a7401b7682a46779b4",
 )
-
-SSHD_VERS = "2.3.0"
 
 maven_jar(
     name = "h2",
