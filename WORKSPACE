--- conflicted
+++ resolved
@@ -751,16 +751,6 @@
     sha1 = "b8ba1c1eb8b2e45cfd465d01218c6060e887572e",
 )
 
-<<<<<<< HEAD
-=======
-# Keep this version of Soy synchronized with the version used in Gitiles.
-maven_jar(
-    name = "soy",
-    artifact = "com.google.template:soy:2019-10-08",
-    sha1 = "4518bf8bac2dbbed684849bc209c39c4cb546237",
-)
-
->>>>>>> 57fbb601
 maven_jar(
     name = "html-types",
     artifact = "com.google.common.html.types:types:1.0.8",
