--- conflicted
+++ resolved
@@ -42,11 +42,7 @@
 # https://github.com/google/closure-templates/pull/155
 closure_repositories(
     omit_aopalliance = True,
-<<<<<<< HEAD
-=======
-    omit_args4j = True,
     omit_bazel_skylib = True,
->>>>>>> b0c6d814
     omit_javax_inject = True,
 )
 
