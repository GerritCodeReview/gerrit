workspace(name = "gerrit")

load("//tools/bzl:maven_jar.bzl", "maven_jar", "GERRIT", "MAVEN_LOCAL")
load("//lib/codemirror:cm.bzl", "CM_VERSION", "DIFF_MATCH_PATCH_VERSION")
load("//plugins:external_plugin_deps.bzl", "external_plugin_deps")

http_archive(
    name = "bazel_skylib",
    sha256 = "bbccf674aa441c266df9894182d80de104cabd19be98be002f6d478aaa31574d",
    strip_prefix = "bazel-skylib-2169ae1c374aab4a09aa90e65efe1a3aad4e279b",
    urls = ["https://github.com/bazelbuild/bazel-skylib/archive/2169ae1c374aab4a09aa90e65efe1a3aad4e279b.tar.gz"],
)

# davido's fork with https://github.com/bazelbuild/rules_closure/issues/248 included
# to avoid workspace name mismatch warning
http_archive(
    name = "io_bazel_rules_closure",
    sha256 = "83ea206d5fb9178f5faab7ffb173018c2908df5c73bdb0327e3272442ccce661",
    strip_prefix = "rules_closure-0.8.0",
    url = "https://github.com/davido/rules_closure/archive/0.8.0.tar.gz",
)

# File is specific to Polymer and copied from the Closure Github -- should be
# synced any time there are major changes to Polymer.
# https://github.com/google/closure-compiler/blob/master/contrib/externs/polymer-1.0.js
http_file(
    name = "polymer_closure",
    sha256 = "5a589bdba674e1fec7188e9251c8624ebf2d4d969beb6635f9148f420d1e08b1",
    url = "https://raw.githubusercontent.com/google/closure-compiler/775609aad61e14aef289ebec4bfc09ad88877f9e/contrib/externs/polymer-1.0.js",
)

load("@bazel_skylib//:lib.bzl", "versions")

versions.check(minimum_bazel_version = "0.7.0")

load("@io_bazel_rules_closure//closure:defs.bzl", "closure_repositories")

# Prevent redundant loading of dependencies.
closure_repositories(
    omit_aopalliance = True,
    omit_args4j = True,
    omit_javax_inject = True,
)

ANTLR_VERS = "3.5.2"

maven_jar(
    name = "java_runtime",
    artifact = "org.antlr:antlr-runtime:" + ANTLR_VERS,
    sha1 = "cd9cd41361c155f3af0f653009dcecb08d8b4afd",
)

maven_jar(
    name = "stringtemplate",
    artifact = "org.antlr:stringtemplate:4.0.2",
    sha1 = "e28e09e2d44d60506a7bcb004d6c23ff35c6ac08",
)

maven_jar(
    name = "org_antlr",
    artifact = "org.antlr:antlr:" + ANTLR_VERS,
    sha1 = "c4a65c950bfc3e7d04309c515b2177c00baf7764",
)

maven_jar(
    name = "antlr27",
    artifact = "antlr:antlr:2.7.7",
    attach_source = False,
    sha1 = "83cd2cd674a217ade95a4bb83a8a14f351f48bd0",
)

GUICE_VERS = "4.1.0"

maven_jar(
    name = "guice_library",
    artifact = "com.google.inject:guice:" + GUICE_VERS,
    sha1 = "eeb69005da379a10071aa4948c48d89250febb07",
)

maven_jar(
    name = "guice_assistedinject",
    artifact = "com.google.inject.extensions:guice-assistedinject:" + GUICE_VERS,
    sha1 = "af799dd7e23e6fe8c988da12314582072b07edcb",
)

maven_jar(
    name = "guice_servlet",
    artifact = "com.google.inject.extensions:guice-servlet:" + GUICE_VERS,
    sha1 = "90ac2db772d9b85e2b05417b74f7464bcc061dcb",
)

maven_jar(
    name = "multibindings",
    artifact = "com.google.inject.extensions:guice-multibindings:" + GUICE_VERS,
    sha1 = "3b27257997ac51b0f8d19676f1ea170427e86d51",
)

maven_jar(
    name = "aopalliance",
    artifact = "aopalliance:aopalliance:1.0",
    sha1 = "0235ba8b489512805ac13a8f9ea77a1ca5ebe3e8",
)

maven_jar(
    name = "javax_inject",
    artifact = "javax.inject:javax.inject:1",
    sha1 = "6975da39a7040257bd51d21a231b76c915872d38",
)

maven_jar(
    name = "servlet_api_3_1",
    artifact = "org.apache.tomcat:tomcat-servlet-api:8.5.23",
    sha1 = "021a212688ec94fe77aff74ab34cc74f6f940e60",
)

GWT_VERS = "2.8.2"

maven_jar(
    name = "user",
    artifact = "com.google.gwt:gwt-user:" + GWT_VERS,
    sha1 = "a2b9be2c996a658c4e009ba652a9c6a81c88a797",
)

maven_jar(
    name = "dev",
    artifact = "com.google.gwt:gwt-dev:" + GWT_VERS,
    sha1 = "7a87e060bbf129386b7ae772459fb9f87297c332",
)

maven_jar(
    name = "javax_validation",
    artifact = "javax.validation:validation-api:1.0.0.GA",
    sha1 = "b6bd7f9d78f6fdaa3c37dae18a4bd298915f328e",
    src_sha1 = "7a561191db2203550fbfa40d534d4997624cd369",
)

maven_jar(
    name = "jsinterop_annotations",
    artifact = "com.google.jsinterop:jsinterop-annotations:1.0.2",
    sha1 = "abd7319f53d018e11108a88f599bd16492448dd2",
    src_sha1 = "33716f8aef043f2f02b78ab4a1acda6cd90a7602",
)

maven_jar(
    name = "ant",
    artifact = "ant:ant:1.6.5",
    attach_source = False,
    sha1 = "7d18faf23df1a5c3a43613952e0e8a182664564b",
)

maven_jar(
    name = "colt",
    artifact = "colt:colt:1.2.0",
    attach_source = False,
    sha1 = "0abc984f3adc760684d49e0f11ddf167ba516d4f",
)

maven_jar(
    name = "tapestry",
    artifact = "tapestry:tapestry:4.0.2",
    attach_source = False,
    sha1 = "e855a807425d522e958cbce8697f21e9d679b1f7",
)

maven_jar(
    name = "w3c_css_sac",
    artifact = "org.w3c.css:sac:1.3",
    sha1 = "cdb2dcb4e22b83d6b32b93095f644c3462739e82",
)

load("//lib/jgit:jgit.bzl", "jgit_repos")

jgit_repos()

maven_jar(
    name = "javaewah",
    artifact = "com.googlecode.javaewah:JavaEWAH:1.1.6",
    attach_source = False,
    sha1 = "94ad16d728b374d65bd897625f3fbb3da223a2b6",
)

maven_jar(
    name = "gwtjsonrpc",
    artifact = "com.google.gerrit:gwtjsonrpc:1.11",
    sha1 = "0990e7eec9eec3a15661edcf9232acbac4aeacec",
    src_sha1 = "a682afc46284fb58197a173cb5818770a1e7834a",
)

maven_jar(
    name = "gson",
    artifact = "com.google.code.gson:gson:2.8.2",
    sha1 = "3edcfe49d2c6053a70a2a47e4e1c2f94998a49cf",
)

maven_jar(
    name = "gwtorm_client",
    artifact = "com.google.gerrit:gwtorm:1.18",
    sha1 = "f326dec463439a92ccb32f05b38345e21d0b5ecf",
    src_sha1 = "e0b973d5cafef3d145fa80cdf032fcead1186d29",
)

maven_jar(
    name = "protobuf",
    artifact = "com.google.protobuf:protobuf-java:3.4.0",
    sha1 = "b32aba0cbe737a4ca953f71688725972e3ee927c",
)

load("//lib:guava.bzl", "GUAVA_VERSION", "GUAVA_BIN_SHA1")

maven_jar(
    name = "guava",
    artifact = "com.google.guava:guava:" + GUAVA_VERSION,
    sha1 = GUAVA_BIN_SHA1,
)

maven_jar(
    name = "j2objc",
    artifact = "com.google.j2objc:j2objc-annotations:1.1",
    sha1 = "ed28ded51a8b1c6b112568def5f4b455e6809019",
)

maven_jar(
    name = "jsch",
    artifact = "com.jcraft:jsch:0.1.54",
    sha1 = "da3584329a263616e277e15462b387addd1b208d",
)

maven_jar(
    name = "juniversalchardet",
    artifact = "com.github.albfernandez:juniversalchardet:2.0.0",
    sha1 = "28c59f58f5adcc307604602e2aa89e2aca14c554",
)

SLF4J_VERS = "1.7.7"

maven_jar(
    name = "log_api",
    artifact = "org.slf4j:slf4j-api:" + SLF4J_VERS,
    sha1 = "2b8019b6249bb05d81d3a3094e468753e2b21311",
)

maven_jar(
    name = "log_nop",
    artifact = "org.slf4j:slf4j-nop:" + SLF4J_VERS,
    sha1 = "6cca9a3b999ff28b7a35ca762b3197cd7e4c2ad1",
)

maven_jar(
    name = "impl_log4j",
    artifact = "org.slf4j:slf4j-log4j12:" + SLF4J_VERS,
    sha1 = "58f588119ffd1702c77ccab6acb54bfb41bed8bd",
)

maven_jar(
    name = "jcl_over_slf4j",
    artifact = "org.slf4j:jcl-over-slf4j:" + SLF4J_VERS,
    sha1 = "56003dcd0a31deea6391b9e2ef2f2dc90b205a92",
)

maven_jar(
    name = "log4j",
    artifact = "log4j:log4j:1.2.17",
    sha1 = "5af35056b4d257e4b64b9e8069c0746e8b08629f",
)

maven_jar(
    name = "jsonevent_layout",
    artifact = "net.logstash.log4j:jsonevent-layout:1.7",
    sha1 = "507713504f0ddb75ba512f62763519c43cf46fde",
)

maven_jar(
    name = "json_smart",
    artifact = "net.minidev:json-smart:1.1.1",
    sha1 = "24a2f903d25e004de30ac602c5b47f2d4e420a59",
)

maven_jar(
    name = "args4j",
    artifact = "args4j:args4j:2.0.26",
    sha1 = "01ebb18ebb3b379a74207d5af4ea7c8338ebd78b",
)

maven_jar(
    name = "commons_codec",
    artifact = "commons-codec:commons-codec:1.10",
    sha1 = "4b95f4897fa13f2cd904aee711aeafc0c5295cd8",
)

# When upgrading commons-compress, also upgrade tukaani-xz
maven_jar(
    name = "commons_compress",
    artifact = "org.apache.commons:commons-compress:1.15",
    sha1 = "b686cd04abaef1ea7bc5e143c080563668eec17e",
)

maven_jar(
    name = "commons_lang",
    artifact = "commons-lang:commons-lang:2.6",
    sha1 = "0ce1edb914c94ebc388f086c6827e8bdeec71ac2",
)

maven_jar(
    name = "commons_lang3",
    artifact = "org.apache.commons:commons-lang3:3.6",
    sha1 = "9d28a6b23650e8a7e9063c04588ace6cf7012c17",
)

maven_jar(
    name = "commons_dbcp",
    artifact = "commons-dbcp:commons-dbcp:1.4",
    sha1 = "30be73c965cc990b153a100aaaaafcf239f82d39",
)

maven_jar(
    name = "commons_pool",
    artifact = "commons-pool:commons-pool:1.5.5",
    sha1 = "7d8ffbdc47aa0c5a8afe5dc2aaf512f369f1d19b",
)

maven_jar(
    name = "commons_net",
    artifact = "commons-net:commons-net:3.6",
    sha1 = "b71de00508dcb078d2b24b5fa7e538636de9b3da",
)

maven_jar(
    name = "commons_validator",
    artifact = "commons-validator:commons-validator:1.6",
    sha1 = "e989d1e87cdd60575df0765ed5bac65c905d7908",
)

maven_jar(
    name = "automaton",
    artifact = "dk.brics:automaton:1.12-1",
    sha1 = "959a0c62f9a5c2309e0ad0b0589c74d69e101241",
)

maven_jar(
    name = "pegdown",
    artifact = "org.pegdown:pegdown:1.6.0",
    sha1 = "231ae49d913467deb2027d0b8a0b68b231deef4f",
)

maven_jar(
    name = "grappa",
    artifact = "com.github.parboiled1:grappa:1.0.4",
    sha1 = "ad4b44b9c305dad7aa1e680d4b5c8eec9c4fd6f5",
)

maven_jar(
    name = "jitescript",
    artifact = "me.qmx.jitescript:jitescript:0.4.0",
    sha1 = "2e35862b0435c1b027a21f3d6eecbe50e6e08d54",
)

GREENMAIL_VERS = "1.5.5"

maven_jar(
    name = "greenmail",
    artifact = "com.icegreen:greenmail:" + GREENMAIL_VERS,
    sha1 = "9ea96384ad2cb8118c22f493b529eb72c212691c",
)

MAIL_VERS = "1.6.0"

maven_jar(
    name = "mail",
    artifact = "com.sun.mail:javax.mail:" + MAIL_VERS,
    sha1 = "a055c648842c4954c1f7db7254f45d9ad565e278",
)

MIME4J_VERS = "0.8.1"

maven_jar(
    name = "mime4j_core",
    artifact = "org.apache.james:apache-mime4j-core:" + MIME4J_VERS,
    sha1 = "c62dfe18a3b827a2c626ade0ffba44562ddf3f61",
)

maven_jar(
    name = "mime4j_dom",
    artifact = "org.apache.james:apache-mime4j-dom:" + MIME4J_VERS,
    sha1 = "f2d653c617004193f3350330d907f77b60c88c56",
)

maven_jar(
    name = "jsoup",
    artifact = "org.jsoup:jsoup:1.9.2",
    sha1 = "5e3bda828a80c7a21dfbe2308d1755759c2fd7b4",
)

OW2_VERS = "6.0"

maven_jar(
    name = "ow2_asm",
    artifact = "org.ow2.asm:asm:" + OW2_VERS,
    sha1 = "bc6fa6b19424bb9592fe43bbc20178f92d403105",
)

maven_jar(
    name = "ow2_asm_analysis",
    artifact = "org.ow2.asm:asm-analysis:" + OW2_VERS,
    sha1 = "dd1cc1381a970800268160203aae2d3784da779b",
)

maven_jar(
    name = "ow2_asm_commons",
    artifact = "org.ow2.asm:asm-commons:" + OW2_VERS,
    sha1 = "f256fd215d8dd5a4fa2ab3201bf653de266ed4ec",
)

maven_jar(
    name = "ow2_asm_tree",
    artifact = "org.ow2.asm:asm-tree:" + OW2_VERS,
    sha1 = "a624f1a6e4e428dcd680a01bab2d4c56b35b18f0",
)

maven_jar(
    name = "ow2_asm_util",
    artifact = "org.ow2.asm:asm-util:" + OW2_VERS,
    sha1 = "430b2fc839b5de1f3643b528853d5cf26096c1de",
)

maven_jar(
    name = "auto_value",
    artifact = "com.google.auto.value:auto-value:1.5.3",
    sha1 = "514df6a7c7938de35c7f68dc8b8f22df86037f38",
)

# Transitive dependency of commons-compress
maven_jar(
    name = "tukaani_xz",
    artifact = "org.tukaani:xz:1.6",
    sha1 = "05b6f921f1810bdf90e25471968f741f87168b64",
)

# When upgrading Lucene, make sure it's compatible with Elasticsearch
LUCENE_VERS = "5.5.4"

maven_jar(
    name = "lucene_core",
    artifact = "org.apache.lucene:lucene-core:" + LUCENE_VERS,
    sha1 = "ab9c77e75cf142aa6e284b310c8395617bd9b19b",
)

maven_jar(
    name = "lucene_analyzers_common",
    artifact = "org.apache.lucene:lucene-analyzers-common:" + LUCENE_VERS,
    sha1 = "08ce9d34c8124c80e176e8332ee947480bbb9576",
)

maven_jar(
    name = "lucene_codecs",
    artifact = "org.apache.lucene:lucene-codecs:" + LUCENE_VERS,
    sha1 = "afdad570668469b1734fbd32b8f98561561bed48",
)

maven_jar(
    name = "backward_codecs",
    artifact = "org.apache.lucene:lucene-backward-codecs:" + LUCENE_VERS,
    sha1 = "a933f42e758c54c43083398127ea7342b54d8212",
)

maven_jar(
    name = "lucene_misc",
    artifact = "org.apache.lucene:lucene-misc:" + LUCENE_VERS,
    sha1 = "a74388857f73614e528ae44d742c60187cb55a5a",
)

maven_jar(
    name = "lucene_queryparser",
    artifact = "org.apache.lucene:lucene-queryparser:" + LUCENE_VERS,
    sha1 = "8a06fad4675473d98d93b61fea529e3f464bf69e",
)

maven_jar(
    name = "lucene_highlighter",
    artifact = "org.apache.lucene:lucene-highlighter:" + LUCENE_VERS,
    sha1 = "433f53f03f1b14337c08d54e507a5410905376fa",
)

maven_jar(
    name = "lucene_join",
    artifact = "org.apache.lucene:lucene-join:" + LUCENE_VERS,
    sha1 = "23f9a909a244ed3b28b37c5bb21a6e33e6c0a339",
)

maven_jar(
    name = "lucene_memory",
    artifact = "org.apache.lucene:lucene-memory:" + LUCENE_VERS,
    sha1 = "4dbdc2e1a24837722294762a9edb479f79092ab9",
)

maven_jar(
    name = "lucene_sandbox",
    artifact = "org.apache.lucene:lucene-sandbox:" + LUCENE_VERS,
    sha1 = "49498bbb2adc333e98bdca4bf6170ae770cbad11",
)

maven_jar(
    name = "lucene_spatial",
    artifact = "org.apache.lucene:lucene-spatial:" + LUCENE_VERS,
    sha1 = "0217d302dc0ef4d9b8b475ffe327d83c1e0ceba5",
)

maven_jar(
    name = "lucene_suggest",
    artifact = "org.apache.lucene:lucene-suggest:" + LUCENE_VERS,
    sha1 = "0f46dbb3229eed62dff10d008172c885e0e028c8",
)

maven_jar(
    name = "lucene_queries",
    artifact = "org.apache.lucene:lucene-queries:" + LUCENE_VERS,
    sha1 = "f915357b8b4b43742ab48f1401dedcaa12dfa37a",
)

maven_jar(
    name = "mime_util",
    artifact = "eu.medsea.mimeutil:mime-util:2.1.3",
    attach_source = False,
    sha1 = "0c9cfae15c74f62491d4f28def0dff1dabe52a47",
)

PROLOG_VERS = "1.4.3"

PROLOG_REPO = GERRIT

maven_jar(
    name = "prolog_runtime",
    artifact = "com.googlecode.prolog-cafe:prolog-runtime:" + PROLOG_VERS,
    attach_source = False,
    repository = PROLOG_REPO,
    sha1 = "d5206556cbc76ffeab21313ffc47b586a1efbcbb",
)

maven_jar(
    name = "prolog_compiler",
    artifact = "com.googlecode.prolog-cafe:prolog-compiler:" + PROLOG_VERS,
    attach_source = False,
    repository = PROLOG_REPO,
    sha1 = "f37032cf1dec3e064427745bc59da5a12757a3b2",
)

maven_jar(
    name = "prolog_io",
    artifact = "com.googlecode.prolog-cafe:prolog-io:" + PROLOG_VERS,
    attach_source = False,
    repository = PROLOG_REPO,
    sha1 = "d02b2640b26f64036b6ba2b45e4acc79281cea17",
)

maven_jar(
    name = "cafeteria",
    artifact = "com.googlecode.prolog-cafe:prolog-cafeteria:" + PROLOG_VERS,
    attach_source = False,
    repository = PROLOG_REPO,
    sha1 = "e3b1860c63e57265e5435f890263ad82dafa724f",
)

maven_jar(
    name = "guava_retrying",
    artifact = "com.github.rholder:guava-retrying:2.0.0",
    sha1 = "974bc0a04a11cc4806f7c20a34703bd23c34e7f4",
)

maven_jar(
    name = "jsr305",
    artifact = "com.google.code.findbugs:jsr305:3.0.1",
    sha1 = "f7be08ec23c21485b9b5a1cf1654c2ec8c58168d",
)

maven_jar(
    name = "blame_cache",
    artifact = "com/google/gitiles:blame-cache:0.2-5",
    attach_source = False,
    repository = GERRIT,
    sha1 = "50861b114350c598579ba66f99285e692e3c8d45",
)

# Keep this version of Soy synchronized with the version used in Gitiles.
maven_jar(
    name = "soy",
    artifact = "com.google.template:soy:2018-01-03",
    sha1 = "62089a55675f338bdfb41fba1b29fe610f654b4d",
)

maven_jar(
    name = "html_types",
    artifact = "com.google.common.html.types:types:1.0.4",
    sha1 = "2adf4c8bfccc0ff7346f9186ac5aa57d829ad065",
)

maven_jar(
    name = "icu4j",
    artifact = "com.ibm.icu:icu4j:57.1",
    sha1 = "198ea005f41219f038f4291f0b0e9f3259730e92",
)

maven_jar(
    name = "dropwizard_core",
<<<<<<< HEAD
    artifact = "io.dropwizard.metrics:metrics-core:3.2.5",
    sha1 = "ea2316646e9787c5b2d14ca97f4ef7ad5c6b94e9",
=======
    artifact = "io.dropwizard.metrics:metrics-core:4.0.2",
    sha1 = "ec9878842d510cabd6bd6a9da1bebae1ae0cd199",
>>>>>>> ec96085b
)

# When updading Bouncy Castle, also update it in bazlets.
BC_VERS = "1.57"

maven_jar(
    name = "bcprov",
    artifact = "org.bouncycastle:bcprov-jdk15on:" + BC_VERS,
    sha1 = "f66a135611d42c992e5745788c3f94eb06464537",
)

maven_jar(
    name = "bcpg",
    artifact = "org.bouncycastle:bcpg-jdk15on:" + BC_VERS,
    sha1 = "7b2d587f5e3780b79e1d35af3e84d00634e9420b",
)

maven_jar(
    name = "bcpkix",
    artifact = "org.bouncycastle:bcpkix-jdk15on:" + BC_VERS,
    sha1 = "5c96e34bc9bd4cd6870e6d193a99438f1e274ca7",
)

# TODO(davido): Remove exlusion of file system provider, when this issue is fixed:
# https://issues.apache.org/jira/browse/SSHD-736
maven_jar(
    name = "sshd",
    artifact = "org.apache.sshd:sshd-core:1.6.0",
    exclude = ["META-INF/services/java.nio.file.spi.FileSystemProvider"],
    sha1 = "548e2da643e88cda9d313efb2564a74f9943e491",
)

maven_jar(
    name = "eddsa",
    artifact = "net.i2p.crypto:eddsa:0.2.0",
    sha1 = "0856a92559c4daf744cb27c93cd8b7eb1f8c4780",
)

maven_jar(
    name = "mina_core",
    artifact = "org.apache.mina:mina-core:2.0.16",
    sha1 = "f720f17643eaa7b0fec07c1d7f6272972c02bba4",
)

maven_jar(
    name = "h2",
    artifact = "com.h2database:h2:1.3.176",
    sha1 = "fd369423346b2f1525c413e33f8cf95b09c92cbd",
)

# Note that all of the following org.apache.httpcomponents have newer versions,
# but 4.4.1 is the only version that is available for all of them.
# TODO: Check what combination of new versions are compatible.
HTTPCOMP_VERS = "4.4.1"

maven_jar(
    name = "fluent_hc",
    artifact = "org.apache.httpcomponents:fluent-hc:" + HTTPCOMP_VERS,
    sha1 = "96fb842b68a44cc640c661186828b60590c71261",
)

maven_jar(
    name = "httpclient",
    artifact = "org.apache.httpcomponents:httpclient:" + HTTPCOMP_VERS,
    sha1 = "016d0bc512222f1253ee6b64d389c84e22f697f0",
)

maven_jar(
    name = "httpcore",
    artifact = "org.apache.httpcomponents:httpcore:" + HTTPCOMP_VERS,
    sha1 = "f5aa318bda4c6c8d688c9d00b90681dcd82ce636",
)

maven_jar(
    name = "httpmime",
    artifact = "org.apache.httpcomponents:httpmime:" + HTTPCOMP_VERS,
    sha1 = "2f8757f5ac5e38f46c794e5229d1f3c522e9b1df",
)

# Test-only dependencies below.

maven_jar(
    name = "jimfs",
    artifact = "com.google.jimfs:jimfs:1.1",
    sha1 = "8fbd0579dc68aba6186935cc1bee21d2f3e7ec1c",
)

maven_jar(
    name = "junit",
    artifact = "junit:junit:4.11",
    sha1 = "4e031bb61df09069aeb2bffb4019e7a5034a4ee0",
)

maven_jar(
    name = "hamcrest_core",
    artifact = "org.hamcrest:hamcrest-core:1.3",
    sha1 = "42a25dc3219429f0e5d060061f71acb49bf010a0",
)

# Only needed when jgit is built from the development tree
maven_jar(
    name = "hamcrest_library",
    artifact = "org.hamcrest:hamcrest-library:1.3",
    sha1 = "4785a3c21320980282f9f33d0d1264a69040538f",
)

TRUTH_VERS = "0.36"

maven_jar(
    name = "truth",
    artifact = "com.google.truth:truth:" + TRUTH_VERS,
    sha1 = "7485219d2c1d341097a19382c02bde07e69ff5d2",
)

maven_jar(
    name = "truth-java8-extension",
    artifact = "com.google.truth.extensions:truth-java8-extension:" + TRUTH_VERS,
    sha1 = "dcc60988c8f9a051840766ef192a2ef41e7992f1",
)

# When bumping the easymock version number, make sure to also move powermock to a compatible version
maven_jar(
    name = "easymock",
    artifact = "org.easymock:easymock:3.1",
    sha1 = "3e127311a86fc2e8f550ef8ee4abe094bbcf7e7e",
)

maven_jar(
    name = "cglib_3_2",
    artifact = "cglib:cglib-nodep:3.2.0",
    sha1 = "cf1ca207c15b04ace918270b6cb3f5601160cdfd",
)

maven_jar(
    name = "objenesis",
    artifact = "org.objenesis:objenesis:1.3",
    sha1 = "dc13ae4faca6df981fc7aeb5a522d9db446d5d50",
)

POWERM_VERS = "1.6.1"

maven_jar(
    name = "powermock_module_junit4",
    artifact = "org.powermock:powermock-module-junit4:" + POWERM_VERS,
    sha1 = "ea8530b2848542624f110a393513af397b37b9cf",
)

maven_jar(
    name = "powermock_module_junit4_common",
    artifact = "org.powermock:powermock-module-junit4-common:" + POWERM_VERS,
    sha1 = "7222ced54dabc310895d02e45c5428ca05193cda",
)

maven_jar(
    name = "powermock_reflect",
    artifact = "org.powermock:powermock-reflect:" + POWERM_VERS,
    sha1 = "97d25eda8275c11161bcddda6ef8beabd534c878",
)

maven_jar(
    name = "powermock_api_easymock",
    artifact = "org.powermock:powermock-api-easymock:" + POWERM_VERS,
    sha1 = "aa740ecf89a2f64d410b3d93ef8cd6833009ef00",
)

maven_jar(
    name = "powermock_api_support",
    artifact = "org.powermock:powermock-api-support:" + POWERM_VERS,
    sha1 = "592ee6d929c324109d3469501222e0c76ccf0869",
)

maven_jar(
    name = "powermock_core",
    artifact = "org.powermock:powermock-core:" + POWERM_VERS,
    sha1 = "5afc1efce8d44ed76b30af939657bd598e45d962",
)

maven_jar(
    name = "javassist",
    artifact = "org.javassist:javassist:3.22.0-GA",
    sha1 = "3e83394258ae2089be7219b971ec21a8288528ad",
)

maven_jar(
    name = "derby",
    artifact = "org.apache.derby:derby:10.11.1.1",
    attach_source = False,
    sha1 = "df4b50061e8e4c348ce243b921f53ee63ba9bbe1",
)

JETTY_VERS = "9.3.18.v20170406"

maven_jar(
    name = "jetty_servlet",
    artifact = "org.eclipse.jetty:jetty-servlet:" + JETTY_VERS,
    sha1 = "534e7fa0e4fb6e08f89eb3f6a8c48b4f81ff5738",
)

maven_jar(
    name = "jetty_security",
    artifact = "org.eclipse.jetty:jetty-security:" + JETTY_VERS,
    sha1 = "16b900e91b04511f42b706c925c8af6023d2c05e",
)

maven_jar(
    name = "jetty_servlets",
    artifact = "org.eclipse.jetty:jetty-servlets:" + JETTY_VERS,
    sha1 = "f9311d1d8e6124d2792f4db5b29514d0ecf46812",
)

maven_jar(
    name = "jetty_server",
    artifact = "org.eclipse.jetty:jetty-server:" + JETTY_VERS,
    sha1 = "0a32feea88cba2d43951d22b60861c643454bb3f",
)

maven_jar(
    name = "jetty_jmx",
    artifact = "org.eclipse.jetty:jetty-jmx:" + JETTY_VERS,
    sha1 = "f988136dc5aa634afed6c5a35d910ee9599c6c23",
)

maven_jar(
    name = "jetty_continuation",
    artifact = "org.eclipse.jetty:jetty-continuation:" + JETTY_VERS,
    sha1 = "3c5d89c8204d4a48a360087f95e4cbd4520b5de0",
)

maven_jar(
    name = "jetty_http",
    artifact = "org.eclipse.jetty:jetty-http:" + JETTY_VERS,
    sha1 = "30ece6d732d276442d513b94d914de6fa1075fae",
)

maven_jar(
    name = "jetty_io",
    artifact = "org.eclipse.jetty:jetty-io:" + JETTY_VERS,
    sha1 = "36cb411ee89be1b527b0c10747aa3153267fc3ec",
)

maven_jar(
    name = "jetty_util",
    artifact = "org.eclipse.jetty:jetty-util:" + JETTY_VERS,
    sha1 = "8600b7d028a38cb462eff338de91390b3ff5040e",
)

maven_jar(
    name = "openid_consumer",
    artifact = "org.openid4java:openid4java:0.9.8",
    sha1 = "de4f1b33d3b0f0b2ab1d32834ec1190b39db4160",
)

maven_jar(
    name = "nekohtml",
    artifact = "net.sourceforge.nekohtml:nekohtml:1.9.10",
    sha1 = "14052461031a7054aa094f5573792feb6686d3de",
)

maven_jar(
    name = "xerces",
    artifact = "xerces:xercesImpl:2.8.1",
    attach_source = False,
    sha1 = "25101e37ec0c907db6f0612cbf106ee519c1aef1",
)

maven_jar(
    name = "postgresql",
    artifact = "org.postgresql:postgresql:9.4.1211",
    sha1 = "721e3017fab68db9f0b08537ec91b8d757973ca8",
)

maven_jar(
    name = "codemirror_minified",
    artifact = "org.webjars.npm:codemirror-minified:" + CM_VERSION,
    sha1 = "f84c178b11a188f416b4380bfb2b24f126453d28",
)

maven_jar(
    name = "codemirror_original",
    artifact = "org.webjars.npm:codemirror:" + CM_VERSION,
    sha1 = "5a1f6c10d5aef0b9d2ce513dcc1e2657e4af730d",
)

maven_jar(
    name = "diff_match_patch",
    artifact = "org.webjars:google-diff-match-patch:" + DIFF_MATCH_PATCH_VERSION,
    attach_source = False,
    sha1 = "0cf1782dbcb8359d95070da9176059a5a9d37709",
)

maven_jar(
    name = "commons_io",
    artifact = "commons-io:commons-io:1.4",
    sha1 = "a8762d07e76cfde2395257a5da47ba7c1dbd3dce",
)

maven_jar(
    name = "asciidoctor",
    artifact = "org.asciidoctor:asciidoctorj:1.5.6",
    sha1 = "bb757d4b8b0f8438ce2ed781f6688cc6c01d9237",
)

maven_jar(
    name = "jruby",
    artifact = "org.jruby:jruby-complete:9.1.13.0",
    sha1 = "8903bf42272062e87a7cbc1d98919e0729a9939f",
)

# When upgrading Elasticsearch, make sure it's compatible with Lucene
maven_jar(
    name = "elasticsearch",
    artifact = "org.elasticsearch:elasticsearch:2.4.6",
    sha1 = "d2954e1173a608a9711f132d1768a676a8b1fb81",
)

# Java REST client for Elasticsearch.
JEST_VERSION = "2.4.0"

maven_jar(
    name = "jest_common",
    artifact = "io.searchbox:jest-common:" + JEST_VERSION,
    sha1 = "ea779ebe7c438a53dce431f85b0d4e1d8faee2ac",
)

maven_jar(
    name = "jest",
    artifact = "io.searchbox:jest:" + JEST_VERSION,
    sha1 = "e2a604a584e6633545ac6b1fe99ef888ab96dae9",
)

maven_jar(
    name = "joda_time",
    artifact = "joda-time:joda-time:2.9.9",
    sha1 = "f7b520c458572890807d143670c9b24f4de90897",
)

maven_jar(
    name = "joda_convert",
    artifact = "org.joda:joda-convert:1.8.1",
    sha1 = "675642ac208e0b741bc9118dcbcae44c271b992a",
)

maven_jar(
    name = "compress_lzf",
    artifact = "com.ning:compress-lzf:1.0.2",
    sha1 = "62896e6fca184c79cc01a14d143f3ae2b4f4b4ae",
)

maven_jar(
    name = "hppc",
    artifact = "com.carrotsearch:hppc:0.7.1",
    sha1 = "8b5057f74ea378c0150a1860874a3ebdcb713767",
)

maven_jar(
    name = "jsr166e",
    artifact = "com.twitter:jsr166e:1.1.0",
    sha1 = "233098147123ee5ddcd39ffc57ff648be4b7e5b2",
)

maven_jar(
    name = "netty",
    artifact = "io.netty:netty:3.10.0.Final",
    sha1 = "ad61cd1bba067e6634ddd3e160edf0727391ac30",
)

maven_jar(
    name = "t_digest",
    artifact = "com.tdunning:t-digest:3.0",
    sha1 = "84ccf145ac2215e6bfa63baa3101c0af41017cfc",
)

maven_jar(
    name = "jna",
    artifact = "net.java.dev.jna:jna:4.1.0",
    sha1 = "1c12d070e602efd8021891cdd7fd18bc129372d4",
)

JACKSON_VERSION = "2.8.9"

maven_jar(
    name = "jackson_core",
    artifact = "com.fasterxml.jackson.core:jackson-core:" + JACKSON_VERSION,
    sha1 = "569b1752705da98f49aabe2911cc956ff7d8ed9d",
)

maven_jar(
    name = "jackson_dataformat_smile",
    artifact = "com.fasterxml.jackson.dataformat:jackson-dataformat-smile:" + JACKSON_VERSION,
    sha1 = "d36cbae6b06ac12fca16fda403759e479316141b",
)

maven_jar(
    name = "jackson_dataformat_cbor",
    artifact = "com.fasterxml.jackson.dataformat:jackson-dataformat-cbor:" + JACKSON_VERSION,
    sha1 = "93242092324cad33d777e06c0515e40a6b862659",
)

maven_jar(
    name = "httpasyncclient",
    artifact = "org.apache.httpcomponents:httpasyncclient:4.1.2",
    sha1 = "95aa3e6fb520191a0970a73cf09f62948ee614be",
)

maven_jar(
    name = "httpcore_nio",
    artifact = "org.apache.httpcomponents:httpcore-nio:" + HTTPCOMP_VERS,
    sha1 = "a8c5e3c3bfea5ce23fb647c335897e415eb442e3",
)

maven_jar(
    name = "httpcore_niossl",
    artifact = "org.apache.httpcomponents:httpcore-niossl:4.0-alpha6",
    attach_source = False,
    sha1 = "9c662e7247ca8ceb1de5de629f685c9ef3e4ab58",
)

load("//tools/bzl:js.bzl", "npm_binary", "bower_archive")

npm_binary(
    name = "bower",
)

npm_binary(
    name = "vulcanize",
    repository = GERRIT,
)

npm_binary(
    name = "crisper",
    repository = GERRIT,
)

# bower_archive() seed components.
bower_archive(
    name = "iron-autogrow-textarea",
    package = "polymerelements/iron-autogrow-textarea",
    sha1 = "68f0ece9b1e56ac26f8ce31d9938c504f6951bca",
    version = "2.1.0",
)

bower_archive(
    name = "es6-promise",
    package = "stefanpenner/es6-promise",
    sha1 = "a3a797bb22132f1ef75f9a2556173f81870c2e53",
    version = "3.3.0",
)

bower_archive(
    name = "fetch",
    package = "fetch",
    sha1 = "1b05a2bb40c73232c2909dc196de7519fe4db7a9",
    version = "1.0.0",
)

bower_archive(
    name = "iron-dropdown",
    package = "polymerelements/iron-dropdown",
    sha1 = "ac96fe31cdf203a63426fa75131b43c98c0597d3",
    version = "1.5.5",
)

bower_archive(
    name = "iron-input",
    package = "polymerelements/iron-input",
    sha1 = "9bc0c8e81de2527125383cbcf74dd9f27e7fa9ac",
    version = "1.0.10",
)

bower_archive(
    name = "iron-overlay-behavior",
    package = "polymerelements/iron-overlay-behavior",
    sha1 = "74cda9d7bf98e7a5e5004bc7ebdb6d208d49e11e",
    version = "2.0.0",
)

bower_archive(
    name = "iron-selector",
    package = "polymerelements/iron-selector",
    sha1 = "e0ee46c28523bf17730318c3b481a8ed4331c3b2",
    version = "2.0.0",
)

bower_archive(
    name = "paper-button",
    package = "polymerelements/paper-button",
    sha1 = "3b01774f58a8085d3c903fc5a32944b26ab7be72",
    version = "2.0.0",
)

bower_archive(
    name = "paper-input",
    package = "polymerelements/paper-input",
    sha1 = "6c934805e80ab201e143406edc73ea0ef35abf80",
    version = "1.1.18",
)

bower_archive(
    name = "iron-icon",
    package = "polymerelements/iron-icon",
    sha1 = "7da49a0d33cd56017740e0dbcf41d2b71532023f",
    version = "2.0.0",
)

bower_archive(
    name = "iron-iconset-svg",
    package = "polymerelements/iron-iconset-svg",
    sha1 = "4d0c406239cad2ff2975c6dd95fa189de0fe6b50",
    version = "2.1.0",
)

bower_archive(
    name = "moment",
    package = "moment/moment",
    sha1 = "fc8ce2c799bab21f6ced7aff928244f4ca8880aa",
    version = "2.13.0",
)

bower_archive(
    name = "page",
    package = "visionmedia/page.js",
    sha1 = "51a05428dd4f68fae1df5f12d0e2b61ba67f7757",
    version = "1.7.1",
)

bower_archive(
    name = "paper-item",
    package = "polymerelements/paper-item",
    sha1 = "803273ceb9ffebec8ecc9373ea638af4cd34af58",
    version = "1.1.4",
)

bower_archive(
    name = "paper-listbox",
    package = "polymerelements/paper-listbox",
    sha1 = "ccc1a90ab0a96878c7bf7c9c4cfe47c85b09c8e3",
    version = "2.0.0",
)

bower_archive(
    name = "paper-toggle-button",
    package = "polymerelements/paper-toggle-button",
    sha1 = "4a2edbdb52c4531d39fe091f12de650bccda270f",
    version = "1.2.0",
)

bower_archive(
    name = "polymer",
    package = "polymer/polymer",
    sha1 = "62ce80a5079c1b97f6c5c6ebf6b350e741b18b9c",
    version = "1.11.0",
)

bower_archive(
    name = "polymer-resin",
    package = "polymer/polymer-resin",
    sha1 = "93ac118f2b9209cfbfd6dc8022d9492743d17f24",
    version = "1.2.7",
)

bower_archive(
    name = "promise-polyfill",
    package = "polymerlabs/promise-polyfill",
    sha1 = "a3b598c06cbd7f441402e666ff748326030905d6",
    version = "1.0.0",
)

bower_archive(
    name = "codemirror-minified",
    package = "Dominator008/codemirror-minified",
    sha1 = "51ba8d9256c63ce95238253c5b2eb7d5b12d6ed3",
    version = "5.28.0",
)

# bower test stuff

bower_archive(
    name = "iron-test-helpers",
    package = "polymerelements/iron-test-helpers",
    sha1 = "433b03b106f5ff32049b84150cd70938e18b67ac",
    version = "1.2.5",
)

bower_archive(
    name = "test-fixture",
    package = "polymerelements/test-fixture",
    sha1 = "e373bd21c069163c3a754e234d52c07c77b20d3c",
    version = "1.1.1",
)

bower_archive(
    name = "web-component-tester",
    package = "web-component-tester",
    sha1 = "4e778f8b7d784ba2a069d83d0cd146125c5c4fcb",
    version = "5.0.1",
)

# Bower component transitive dependencies.
load("//lib/js:bower_archives.bzl", "load_bower_archives")

load_bower_archives()

external_plugin_deps()<|MERGE_RESOLUTION|>--- conflicted
+++ resolved
@@ -600,13 +600,8 @@
 
 maven_jar(
     name = "dropwizard_core",
-<<<<<<< HEAD
-    artifact = "io.dropwizard.metrics:metrics-core:3.2.5",
-    sha1 = "ea2316646e9787c5b2d14ca97f4ef7ad5c6b94e9",
-=======
     artifact = "io.dropwizard.metrics:metrics-core:4.0.2",
     sha1 = "ec9878842d510cabd6bd6a9da1bebae1ae0cd199",
->>>>>>> ec96085b
 )
 
 # When updading Bouncy Castle, also update it in bazlets.
