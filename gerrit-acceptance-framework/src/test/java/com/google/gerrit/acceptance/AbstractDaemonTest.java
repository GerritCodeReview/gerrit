--- conflicted
+++ resolved
@@ -491,15 +491,14 @@
     return push.to(ref);
   }
 
-<<<<<<< HEAD
   protected void merge(PushOneCommit.Result r) throws Exception {
     revision(r).review(ReviewInput.approve());
     revision(r).submit();
-=======
+  }
+
   protected PushOneCommit.Result amendChangeAsDraft(String changeId)
       throws Exception {
     return amendChange(changeId, "refs/drafts/master");
->>>>>>> d5765539
   }
 
   protected ChangeInfo info(String id)
