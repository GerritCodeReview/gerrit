--- conflicted
+++ resolved
@@ -216,29 +216,8 @@
   @Inject protected PatchSetUtil psUtil;
   @Inject protected ProjectCache projectCache;
   @Inject protected Provider<InternalChangeQuery> queryProvider;
-<<<<<<< HEAD
   @Inject protected PushOneCommit.Factory pushFactory;
-=======
-
-  @Inject @CanonicalWebUrl protected Provider<String> canonicalWebUrl;
-
-  @Inject @GerritServerConfig protected Config cfg;
-
   @Inject protected PluginConfigFactory pluginConfig;
-
-  @Inject private InProcessProtocol inProcessProtocol;
-
-  @Inject private Provider<AnonymousUser> anonymousUser;
-
-  @Inject @GerritPersonIdent protected Provider<PersonIdent> serverIdent;
-
-  @Inject protected ChangeData.Factory changeDataFactory;
-
-  @Inject protected PatchSetUtil psUtil;
-
-  @Inject protected ChangeFinder changeFinder;
-
->>>>>>> 52e337f8
   @Inject protected Revisions revisions;
   @Inject protected SystemGroupBackend systemGroupBackend;
   @Inject protected TestNotesMigration notesMigration;
