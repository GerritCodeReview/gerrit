// Copyright (C) 2013 The Android Open Source Project
//
// Licensed under the Apache License, Version 2.0 (the "License");
// you may not use this file except in compliance with the License.
// You may obtain a copy of the License at
//
// http://www.apache.org/licenses/LICENSE-2.0
//
// Unless required by applicable law or agreed to in writing, software
// distributed under the License is distributed on an "AS IS" BASIS,
// WITHOUT WARRANTIES OR CONDITIONS OF ANY KIND, either express or implied.
// See the License for the specific language governing permissions and
// limitations under the License.

package com.google.gerrit.acceptance;

import static com.google.gerrit.acceptance.GitUtil.initSsh;
import static com.google.gerrit.server.group.SystemGroupBackend.REGISTERED_USERS;
import static com.google.gerrit.server.project.Util.block;

import com.google.common.base.Optional;
import com.google.common.base.Strings;
import com.google.common.collect.Sets;
import com.google.common.primitives.Chars;
import com.google.gerrit.acceptance.AcceptanceTestRequestScope.Context;
import com.google.gerrit.common.data.AccessSection;
import com.google.gerrit.common.data.Permission;
import com.google.gerrit.common.data.PermissionRule;
import com.google.gerrit.extensions.api.GerritApi;
import com.google.gerrit.extensions.api.changes.ReviewInput;
import com.google.gerrit.extensions.api.changes.RevisionApi;
import com.google.gerrit.extensions.api.projects.ProjectInput;
import com.google.gerrit.extensions.client.InheritableBoolean;
import com.google.gerrit.extensions.client.ListChangesOption;
import com.google.gerrit.extensions.common.ActionInfo;
import com.google.gerrit.extensions.common.ChangeInfo;
import com.google.gerrit.extensions.common.EditInfo;
import com.google.gerrit.extensions.restapi.RestApiException;
import com.google.gerrit.reviewdb.client.AccountGroup;
import com.google.gerrit.reviewdb.client.Project;
import com.google.gerrit.reviewdb.server.ReviewDb;
import com.google.gerrit.server.AnonymousUser;
import com.google.gerrit.server.GerritPersonIdent;
import com.google.gerrit.server.IdentifiedUser;
import com.google.gerrit.server.OutputFormat;
import com.google.gerrit.server.account.GroupCache;
import com.google.gerrit.server.config.AllProjectsName;
import com.google.gerrit.server.config.CanonicalWebUrl;
import com.google.gerrit.server.config.GerritServerConfig;
import com.google.gerrit.server.git.GitRepositoryManager;
import com.google.gerrit.server.git.MetaDataUpdate;
import com.google.gerrit.server.git.ProjectConfig;
import com.google.gerrit.server.index.ChangeIndexer;
import com.google.gerrit.server.project.ProjectCache;
import com.google.gerrit.server.project.Util;
import com.google.gerrit.server.query.change.InternalChangeQuery;
import com.google.gerrit.testutil.ConfigSuite;
import com.google.gerrit.testutil.TempFileUtil;
import com.google.gson.Gson;
import com.google.gwtorm.server.SchemaFactory;
import com.google.inject.Inject;
import com.google.inject.Provider;
import com.google.inject.util.Providers;

import org.eclipse.jgit.api.Git;
import org.eclipse.jgit.errors.ConfigInvalidException;
import org.eclipse.jgit.errors.RepositoryNotFoundException;
import org.eclipse.jgit.internal.storage.dfs.InMemoryRepository;
import org.eclipse.jgit.junit.TestRepository;
import org.eclipse.jgit.lib.Config;
import org.eclipse.jgit.lib.ObjectId;
import org.eclipse.jgit.lib.PersonIdent;
import org.eclipse.jgit.lib.Repository;
import org.eclipse.jgit.transport.Transport;
import org.junit.AfterClass;
import org.junit.Rule;
import org.junit.rules.ExpectedException;
import org.junit.rules.TestRule;
import org.junit.runner.Description;
import org.junit.runner.RunWith;
import org.junit.runners.model.Statement;

import java.io.IOException;
import java.util.ArrayList;
import java.util.Arrays;
import java.util.Collections;
import java.util.List;
import java.util.Map;
import java.util.regex.Pattern;

@RunWith(ConfigSuite.class)
public abstract class AbstractDaemonTest {
  private static GerritServer commonServer;

  @ConfigSuite.Parameter
  public Config baseConfig;

  @ConfigSuite.Name
  private String configName;

  @Inject
  protected AllProjectsName allProjects;

  @Inject
  protected AccountCreator accounts;

  @Inject
  private SchemaFactory<ReviewDb> reviewDbProvider;

  @Inject
  protected GerritApi gApi;

  @Inject
  protected AcceptanceTestRequestScope atrScope;

  @Inject
  private IdentifiedUser.GenericFactory identifiedUserFactory;

  @Inject
  protected PushOneCommit.Factory pushFactory;

  @Inject
  protected MetaDataUpdate.Server metaDataUpdateFactory;

  @Inject
  protected ProjectCache projectCache;

  @Inject
  protected GroupCache groupCache;

  @Inject
  protected GitRepositoryManager repoManager;

  @Inject
  protected ChangeIndexer indexer;

  @Inject
  protected Provider<InternalChangeQuery> queryProvider;

  @Inject
  @CanonicalWebUrl
  protected Provider<String> canonicalWebUrl;

  @Inject
  @GerritServerConfig
  protected Config cfg;

  @Inject
  private InProcessProtocol inProcessProtocol;

  @Inject
  private Provider<AnonymousUser> anonymousUser;

  @Inject
  @GerritPersonIdent
  protected Provider<PersonIdent> serverIdent;

  protected TestRepository<InMemoryRepository> testRepo;
  protected GerritServer server;
  protected TestAccount admin;
  protected TestAccount user;
  protected RestSession adminSession;
  protected RestSession userSession;
  protected SshSession sshSession;
  protected ReviewDb db;
  protected Project.NameKey project;

  @Rule
  public ExpectedException exception = ExpectedException.none();

  private String resourcePrefix;
  private List<Repository> toClose;

  @Rule
  public TestRule testRunner = new TestRule() {
    @Override
    public Statement apply(final Statement base, final Description description) {
      return new Statement() {
        @Override
        public void evaluate() throws Throwable {
          beforeTest(description);
          try {
            base.evaluate();
          } finally {
            afterTest();
          }
        }
      };
    }
  };

  @AfterClass
  public static void stopCommonServer() throws Exception {
    if (commonServer != null) {
      commonServer.stop();
      commonServer = null;
    }
    TempFileUtil.cleanup();
  }

  protected static Config submitWholeTopicEnabledConfig() {
    Config cfg = new Config();
    cfg.setBoolean("change", null, "submitWholeTopic", true);
    return cfg;
  }

  protected static Config allowDraftsDisabledConfig() {
    Config cfg = new Config();
    cfg.setBoolean("change", null, "allowDrafts", false);
    return cfg;
  }

  protected boolean isAllowDrafts() {
    return cfg.getBoolean("change", "allowDrafts", true);
  }

  protected boolean isSubmitWholeTopicEnabled() {
    return cfg.getBoolean("change", null, "submitWholeTopic", false);
  }

  private void beforeTest(Description description) throws Exception {
    GerritServer.Description classDesc =
      GerritServer.Description.forTestClass(description, configName);
    GerritServer.Description methodDesc =
      GerritServer.Description.forTestMethod(description, configName);

    if (classDesc.equals(methodDesc)) {
      if (commonServer == null) {
        commonServer = GerritServer.start(classDesc, baseConfig);
      }
      server = commonServer;
    } else {
      server = GerritServer.start(methodDesc, baseConfig);
    }

    server.getTestInjector().injectMembers(this);
    Transport.register(inProcessProtocol);
    toClose = Collections.synchronizedList(new ArrayList<Repository>());
    admin = accounts.admin();
    user = accounts.user();
    adminSession = new RestSession(server, admin);
    userSession = new RestSession(server, user);
    initSsh(admin);
    db = reviewDbProvider.open();
    Context ctx = newRequestContext(admin);
    atrScope.set(ctx);
    sshSession = ctx.getSession();
    sshSession.open();
    resourcePrefix = UNSAFE_PROJECT_NAME.matcher(
        description.getClassName() + "_"
        + description.getMethodName() + "_").replaceAll("");

    project = createProject(projectInput(description));
    testRepo = cloneProject(project, getCloneAsAccount(description));
  }

  private TestAccount getCloneAsAccount(Description description) {
    TestProjectInput ann = description.getAnnotation(TestProjectInput.class);
    return accounts.get(ann != null ? ann.cloneAs() : "admin");
  }

  private ProjectInput projectInput(Description description) {
    ProjectInput in = new ProjectInput();
    TestProjectInput ann = description.getAnnotation(TestProjectInput.class);
    in.name = name("project");
    if (ann != null) {
      in.parent = Strings.emptyToNull(ann.parent());
      in.description = Strings.emptyToNull(ann.description());
      in.createEmptyCommit = ann.createEmptyCommit();
      in.submitType = ann.submitType();
      in.useContentMerge = ann.useContributorAgreements();
      in.useSignedOffBy = ann.useSignedOffBy();
      in.useContentMerge = ann.useContentMerge();
    } else {
      // Defaults should match TestProjectConfig, omitting nullable values.
      in.createEmptyCommit = true;
    }
    updateProjectInput(in);
    return in;
  }

  private static final Pattern UNSAFE_PROJECT_NAME =
      Pattern.compile("[^a-zA-Z0-9._/-]+");

  protected Git git() {
    return testRepo.git();
  }

  protected InMemoryRepository repo() {
    return testRepo.getRepository();
  }

  /**
   * Return a resource name scoped to this test method.
   * <p>
   * Test methods in a single class by default share a running server. For any
   * resource name you require to be unique to a test method, wrap it in a call
   * to this method.
   *
   * @param name resource name (group, project, topic, etc.)
   * @return name prefixed by a string unique to this test method.
   */
  protected String name(String name) {
    return resourcePrefix + name;
  }

  protected Project.NameKey createProject(String nameSuffix)
      throws RestApiException {
    return createProject(nameSuffix, null);
  }

  protected Project.NameKey createProject(String nameSuffix,
      Project.NameKey parent) throws RestApiException {
    // Default for createEmptyCommit should match TestProjectConfig.
    return createProject(nameSuffix, parent, true);
  }

  protected Project.NameKey createProject(String nameSuffix,
      Project.NameKey parent, boolean createEmptyCommit)
      throws RestApiException {
    ProjectInput in = new ProjectInput();
    in.name = name(nameSuffix);
    in.parent = parent != null ? parent.get() : null;
    in.createEmptyCommit = createEmptyCommit;
    return createProject(in);
  }

  private Project.NameKey createProject(ProjectInput in)
      throws RestApiException {
    gApi.projects().create(in);
    return new Project.NameKey(in.name);
  }

  /**
   * Modify a project input before creating the initial test project.
   *
   * @param in input; may be modified in place.
   */
  protected void updateProjectInput(ProjectInput in) {
    // Default implementation does nothing.
  }

  protected TestRepository<InMemoryRepository> cloneProject(Project.NameKey p)
      throws Exception {
    return cloneProject(p, admin);
  }

  protected TestRepository<InMemoryRepository> cloneProject(Project.NameKey p,
      TestAccount testAccount) throws Exception {
    InProcessProtocol.Context ctx = new InProcessProtocol.Context(
        reviewDbProvider, identifiedUserFactory, testAccount.getId(), p);
    Repository repo = repoManager.openRepository(p);
    toClose.add(repo);
    return GitUtil.cloneProject(
        p, inProcessProtocol.register(ctx, repo).toString());
  }

  private void afterTest() throws Exception {
    Transport.unregister(inProcessProtocol);
    for (Repository repo : toClose) {
      repo.close();
    }
    db.close();
    sshSession.close();
    if (server != commonServer) {
      server.stop();
    }
  }

  protected TestRepository<?>.CommitBuilder commitBuilder() throws Exception {
    return testRepo.branch("HEAD").commit().insertChangeId();
  }

  protected TestRepository<?>.CommitBuilder amendBuilder() throws Exception {
    ObjectId head = repo().getRef("HEAD").getObjectId();
    TestRepository<?>.CommitBuilder b = testRepo.amendRef("HEAD");
    Optional<String> id = GitUtil.getChangeId(testRepo, head);
    // TestRepository behaves like "git commit --amend -m foo", which does not
    // preserve an existing Change-Id. Tests probably want this.
    if (id.isPresent()) {
      b.insertChangeId(id.get().substring(1));
    } else {
      b.insertChangeId();
    }
    return b;
  }

  protected PushOneCommit.Result createChange() throws Exception {
    PushOneCommit push = pushFactory.create(db, admin.getIdent(), testRepo);
    PushOneCommit.Result result = push.to("refs/for/master");
    result.assertOkStatus();
    return result;
  }

  private static final List<Character> RANDOM =
      Chars.asList(new char[]{'a','b','c','d','e','f','g','h'});
  protected PushOneCommit.Result amendChange(String changeId)
      throws Exception {
    return amendChange(changeId, "refs/for/master");
  }

  protected PushOneCommit.Result amendChange(String changeId, String ref)
      throws Exception {
    Collections.shuffle(RANDOM);
    PushOneCommit push =
        pushFactory.create(db, admin.getIdent(), testRepo, PushOneCommit.SUBJECT,
            PushOneCommit.FILE_NAME, new String(Chars.toArray(RANDOM)), changeId);
    return push.to(ref);
  }

  protected ChangeInfo info(String id)
      throws RestApiException {
    return gApi.changes().id(id).info();
  }

  protected ChangeInfo get(String id)
      throws RestApiException {
    return gApi.changes().id(id).get();
  }

  protected EditInfo getEdit(String id)
      throws RestApiException {
    return gApi.changes().id(id).getEdit();
  }

  protected ChangeInfo get(String id, ListChangesOption... options)
      throws RestApiException {
    return gApi.changes().id(id).get(
        Sets.newEnumSet(Arrays.asList(options), ListChangesOption.class));
  }

  protected List<ChangeInfo> query(String q) throws RestApiException {
    return gApi.changes().query(q).get();
  }

  private Context newRequestContext(TestAccount account) {
    return atrScope.newContext(reviewDbProvider, new SshSession(server, admin),
        identifiedUserFactory.create(Providers.of(db), account.getId()));
  }

  protected Context setApiUser(TestAccount account) {
    return atrScope.set(newRequestContext(account));
  }

  protected Context setApiUserAnonymous() {
    return atrScope.newContext(reviewDbProvider, null, anonymousUser.get());
  }

  protected static Gson newGson() {
    return OutputFormat.JSON_COMPACT.newGson();
  }

  protected RevisionApi revision(PushOneCommit.Result r) throws Exception {
    return gApi.changes()
        .id(r.getChangeId())
        .current();
  }

  protected void allow(String permission, AccountGroup.UUID id, String ref)
      throws Exception {
    ProjectConfig cfg = projectCache.checkedGet(project).getConfig();
    Util.allow(cfg, permission, id, ref);
    saveProjectConfig(project, cfg);
  }

  protected void allowGlobalCapabilities(AccountGroup.UUID id,
      String... capabilityNames) throws Exception {
    allowGlobalCapabilities(id, Arrays.asList(capabilityNames));
  }

  protected void allowGlobalCapabilities(AccountGroup.UUID id,
      Iterable<String> capabilityNames) throws Exception {
    ProjectConfig cfg = projectCache.checkedGet(allProjects).getConfig();
    for (String capabilityName : capabilityNames) {
      Util.allow(cfg, capabilityName, id);
    }
    saveProjectConfig(allProjects, cfg);
  }

  protected void removeGlobalCapabilities(AccountGroup.UUID id,
      String... capabilityNames) throws Exception {
    removeGlobalCapabilities(id, Arrays.asList(capabilityNames));
  }

  protected void removeGlobalCapabilities(AccountGroup.UUID id,
      Iterable<String> capabilityNames) throws Exception {
    ProjectConfig cfg = projectCache.checkedGet(allProjects).getConfig();
    for (String capabilityName : capabilityNames) {
      Util.remove(cfg, capabilityName, id);
    }
    saveProjectConfig(allProjects, cfg);
  }

  protected void setUseContributorAgreements(InheritableBoolean value)
      throws Exception {
    MetaDataUpdate md = metaDataUpdateFactory.create(project);
    ProjectConfig config = ProjectConfig.read(md);
    config.getProject().setUseContributorAgreements(value);
    config.commit(md);
    projectCache.evict(config.getProject());
  }

  protected void setUseSignedOffBy(InheritableBoolean value)
      throws Exception {
    MetaDataUpdate md = metaDataUpdateFactory.create(project);
    ProjectConfig config = ProjectConfig.read(md);
    config.getProject().setUseSignedOffBy(value);
    config.commit(md);
    projectCache.evict(config.getProject());
  }

  protected void deny(String permission, AccountGroup.UUID id, String ref)
      throws Exception {
    ProjectConfig cfg = projectCache.checkedGet(project).getConfig();
    Util.deny(cfg, permission, id, ref);
    saveProjectConfig(project, cfg);
  }

  protected void saveProjectConfig(Project.NameKey p, ProjectConfig cfg)
      throws Exception {
    MetaDataUpdate md = metaDataUpdateFactory.create(p);
    try {
      cfg.commit(md);
    } finally {
      md.close();
    }
    projectCache.evict(cfg.getProject());
  }

  protected void grant(String permission, Project.NameKey project, String ref)
      throws RepositoryNotFoundException, IOException, ConfigInvalidException {
    grant(permission, project, ref, false);
  }

  protected void grant(String permission, Project.NameKey project, String ref,
      boolean force) throws RepositoryNotFoundException, IOException,
      ConfigInvalidException {
    MetaDataUpdate md = metaDataUpdateFactory.create(project);
    md.setMessage(String.format("Grant %s on %s", permission, ref));
    ProjectConfig config = ProjectConfig.read(md);
    AccessSection s = config.getAccessSection(ref, true);
    Permission p = s.getPermission(permission, true);
    AccountGroup adminGroup = groupCache.get(new AccountGroup.NameKey("Administrators"));
    PermissionRule rule = new PermissionRule(config.resolve(adminGroup));
    rule.setForce(force);
    p.add(rule);
    config.commit(md);
    projectCache.evict(config.getProject());
  }

  protected void blockRead(Project.NameKey project, String ref) throws Exception {
    ProjectConfig cfg = projectCache.checkedGet(project).getConfig();
    block(cfg, Permission.READ, REGISTERED_USERS, ref);
    saveProjectConfig(project, cfg);
  }

<<<<<<< HEAD
  protected PushOneCommit.Result pushTo(String ref) throws Exception {
    PushOneCommit push = pushFactory.create(db, admin.getIdent(), testRepo);
    return push.to(ref);
  }

  protected void approve(String id) throws Exception {
    gApi.changes()
      .id(id)
      .revision("current")
      .review(ReviewInput.approve());
  }

  protected Map<String, ActionInfo> getActions(String id) throws Exception {
    return gApi.changes()
      .id(id)
      .revision(1)
      .actions();
=======
  protected void blockForgeCommitter(Project.NameKey project, String ref)
      throws Exception {
    ProjectConfig cfg = projectCache.checkedGet(project).getConfig();
    block(cfg, Permission.FORGE_COMMITTER, REGISTERED_USERS, ref);
    saveProjectConfig(project, cfg);
  }

  protected PushOneCommit.Result pushTo(String ref) throws GitAPIException,
      IOException {
    PushOneCommit push = pushFactory.create(db, admin.getIdent());
    return push.to(git, ref);
>>>>>>> 4bc067ee
  }
}<|MERGE_RESOLUTION|>--- conflicted
+++ resolved
@@ -554,7 +554,13 @@
     saveProjectConfig(project, cfg);
   }
 
-<<<<<<< HEAD
+  protected void blockForgeCommitter(Project.NameKey project, String ref)
+      throws Exception {
+    ProjectConfig cfg = projectCache.checkedGet(project).getConfig();
+    block(cfg, Permission.FORGE_COMMITTER, REGISTERED_USERS, ref);
+    saveProjectConfig(project, cfg);
+  }
+
   protected PushOneCommit.Result pushTo(String ref) throws Exception {
     PushOneCommit push = pushFactory.create(db, admin.getIdent(), testRepo);
     return push.to(ref);
@@ -572,18 +578,5 @@
       .id(id)
       .revision(1)
       .actions();
-=======
-  protected void blockForgeCommitter(Project.NameKey project, String ref)
-      throws Exception {
-    ProjectConfig cfg = projectCache.checkedGet(project).getConfig();
-    block(cfg, Permission.FORGE_COMMITTER, REGISTERED_USERS, ref);
-    saveProjectConfig(project, cfg);
-  }
-
-  protected PushOneCommit.Result pushTo(String ref) throws GitAPIException,
-      IOException {
-    PushOneCommit push = pushFactory.create(db, admin.getIdent());
-    return push.to(git, ref);
->>>>>>> 4bc067ee
   }
 }