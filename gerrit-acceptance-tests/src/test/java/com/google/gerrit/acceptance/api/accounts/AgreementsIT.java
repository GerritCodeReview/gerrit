// Copyright (C) 2016 The Android Open Source Project
//
// Licensed under the Apache License, Version 2.0 (the "License");
// you may not use this file except in compliance with the License.
// You may obtain a copy of the License at
//
// http://www.apache.org/licenses/LICENSE-2.0
//
// Unless required by applicable law or agreed to in writing, software
// distributed under the License is distributed on an "AS IS" BASIS,
// WITHOUT WARRANTIES OR CONDITIONS OF ANY KIND, either express or implied.
// See the License for the specific language governing permissions and
// limitations under the License.

package com.google.gerrit.acceptance.api.accounts;

import static com.google.common.truth.Truth.assertThat;
import static com.google.common.truth.TruthJUnit.assume;
import static java.util.concurrent.TimeUnit.SECONDS;
import static org.junit.Assert.fail;

import com.google.gerrit.acceptance.AbstractDaemonTest;
import com.google.gerrit.common.data.ContributorAgreement;
import com.google.gerrit.extensions.api.changes.CherryPickInput;
import com.google.gerrit.extensions.api.changes.ReviewInput;
import com.google.gerrit.extensions.api.changes.SubmitInput;
import com.google.gerrit.extensions.api.projects.BranchInfo;
import com.google.gerrit.extensions.api.projects.BranchInput;
import com.google.gerrit.extensions.client.InheritableBoolean;
import com.google.gerrit.extensions.common.AgreementInfo;
import com.google.gerrit.extensions.common.ChangeInfo;
import com.google.gerrit.extensions.common.ChangeInput;
import com.google.gerrit.extensions.common.ServerInfo;
import com.google.gerrit.extensions.restapi.AuthException;
import com.google.gerrit.extensions.restapi.BadRequestException;
import com.google.gerrit.extensions.restapi.MethodNotAllowedException;
import com.google.gerrit.extensions.restapi.UnprocessableEntityException;
import com.google.gerrit.testutil.ConfigSuite;
import com.google.gerrit.testutil.TestTimeUtil;

import org.eclipse.jgit.lib.Config;
import org.junit.AfterClass;
import org.junit.Before;
import org.junit.BeforeClass;
import org.junit.Test;

import java.util.List;

public class AgreementsIT extends AbstractDaemonTest {
  private ContributorAgreement caAutoVerify;
  private ContributorAgreement caNoAutoVerify;

  @ConfigSuite.Config
  public static Config enableAgreementsConfig() {
    Config cfg = new Config();
    cfg.setBoolean("auth", null, "contributorAgreements", true);
    return cfg;
  }

  @BeforeClass
  public static void setTimeForTesting() {
    TestTimeUtil.resetWithClockStep(1, SECONDS);
  }

  @AfterClass
  public static void restoreTime() {
    TestTimeUtil.useSystemTime();
  }

  @Before
  public void setUp() throws Exception {
    caAutoVerify = configureContributorAgreement(true);
    caNoAutoVerify = configureContributorAgreement(false);
    setApiUser(user);
  }

  @Test
  public void getAvailableAgreements() throws Exception {
    ServerInfo info = gApi.config().server().getInfo();
    if (isContributorAgreementsEnabled()) {
      assertThat(info.auth.useContributorAgreements).isTrue();
      assertThat(info.auth.contributorAgreements).hasSize(2);
      assertAgreement(info.auth.contributorAgreements.get(0), caAutoVerify);
      assertAgreement(info.auth.contributorAgreements.get(1), caNoAutoVerify);
    } else {
      assertThat(info.auth.useContributorAgreements).isNull();
      assertThat(info.auth.contributorAgreements).isNull();
    }
  }

  @Test
  public void signNonExistingAgreement() throws Exception {
    assume().that(isContributorAgreementsEnabled()).isTrue();
    exception.expect(UnprocessableEntityException.class);
    exception.expectMessage("contributor agreement not found");
    gApi.accounts().self().signAgreement("does-not-exist");
  }

  @Test
  public void signAgreementNoAutoVerify() throws Exception {
    assume().that(isContributorAgreementsEnabled()).isTrue();
    exception.expect(BadRequestException.class);
    exception.expectMessage("cannot enter a non-autoVerify agreement");
    gApi.accounts().self().signAgreement(caNoAutoVerify.getName());
  }

  @Test
  public void signAgreement() throws Exception {
    assume().that(isContributorAgreementsEnabled()).isTrue();

    // List of agreements is initially empty
    List<AgreementInfo> result = gApi.accounts().self().listAgreements();
    assertThat(result).isEmpty();

    // Sign the agreement
<<<<<<< HEAD
    gApi.accounts().self().signAgreement(caAutoVerify.getName());
=======
    gApi.accounts().self().signAgreement(ca.getName());

    // Explicitly reset the user to force a new request context
    setApiUser(user);

    // Verify that the agreement was signed
>>>>>>> 379e8886
    result = gApi.accounts().self().listAgreements();
    assertThat(result).hasSize(1);
    AgreementInfo info = result.get(0);
    assertAgreement(info, caAutoVerify);

    // Signing the same agreement again has no effect
    gApi.accounts().self().signAgreement(caAutoVerify.getName());
    result = gApi.accounts().self().listAgreements();
    assertThat(result).hasSize(1);
  }

  @Test
  public void agreementsDisabledSign() throws Exception {
    assume().that(isContributorAgreementsEnabled()).isFalse();
    exception.expect(MethodNotAllowedException.class);
    exception.expectMessage("contributor agreements disabled");
    gApi.accounts().self().signAgreement(caAutoVerify.getName());
  }

  @Test
  public void agreementsDisabledList() throws Exception {
    assume().that(isContributorAgreementsEnabled()).isFalse();
    exception.expect(MethodNotAllowedException.class);
    exception.expectMessage("contributor agreements disabled");
    gApi.accounts().self().listAgreements();
  }

  @Test
  public void revertChangeWithoutCLA() throws Exception {
    assume().that(isContributorAgreementsEnabled()).isTrue();

    // Create a change succeeds when agreement is not required
    setUseContributorAgreements(InheritableBoolean.FALSE);
    ChangeInfo change = gApi.changes().create(newChangeInput()).get();

    // Approve and submit it
    setApiUser(admin);
    gApi.changes().id(change.changeId).current().review(ReviewInput.approve());
    gApi.changes().id(change.changeId).current().submit(new SubmitInput());

    // Revert is not allowed when CLA is required but not signed
    setApiUser(user);
    setUseContributorAgreements(InheritableBoolean.TRUE);
    exception.expect(AuthException.class);
    exception.expectMessage("A Contributor Agreement must be completed");
    gApi.changes().id(change.changeId).revert();
  }

  @Test
  public void cherrypickChangeWithoutCLA() throws Exception {
    assume().that(isContributorAgreementsEnabled()).isTrue();

    // Create a new branch
    setApiUser(admin);
    BranchInfo dest = gApi.projects().name(project.get())
        .branch("cherry-pick-to").create(new BranchInput()).get();

    // Create a change succeeds when agreement is not required
    setUseContributorAgreements(InheritableBoolean.FALSE);
    ChangeInfo change = gApi.changes().create(newChangeInput()).get();

    // Approve and submit it
    gApi.changes().id(change.changeId).current().review(ReviewInput.approve());
    gApi.changes().id(change.changeId).current().submit(new SubmitInput());

    // Cherry-pick is not allowed when CLA is required but not signed
    setApiUser(user);
    setUseContributorAgreements(InheritableBoolean.TRUE);
    CherryPickInput in = new CherryPickInput();
    in.destination = dest.ref;
    in.message = change.subject;
    exception.expect(AuthException.class);
    exception.expectMessage("A Contributor Agreement must be completed");
    gApi.changes().id(change.changeId).current().cherryPick(in);
  }

  @Test
  public void createChangeRespectsCLA() throws Exception {
    assume().that(isContributorAgreementsEnabled()).isTrue();

    // Create a change succeeds when agreement is not required
    setUseContributorAgreements(InheritableBoolean.FALSE);
    gApi.changes().create(newChangeInput());

    // Create a change is not allowed when CLA is required but not signed
    setUseContributorAgreements(InheritableBoolean.TRUE);
    try {
      gApi.changes().create(newChangeInput());
      fail("Expected AuthException");
    } catch (AuthException e) {
      assertThat(e.getMessage()).contains(
          "A Contributor Agreement must be completed");
    }

    // Sign the agreement
    gApi.accounts().self().signAgreement(ca.getName());

    // Explicitly reset the user to force a new request context
    setApiUser(user);

    // Create a change succeeds after signing the agreement
    gApi.changes().create(newChangeInput());
  }

  private void assertAgreement(AgreementInfo info, ContributorAgreement ca) {
    assertThat(info.name).isEqualTo(ca.getName());
    assertThat(info.description).isEqualTo(ca.getDescription());
    assertThat(info.url).isEqualTo(ca.getAgreementUrl());
    if (ca.getAutoVerify() != null) {
      assertThat(info.autoVerifyGroup.name)
          .isEqualTo(ca.getAutoVerify().getName());
    } else {
      assertThat(info.autoVerifyGroup).isNull();
    }
  }

  private ChangeInput newChangeInput() {
    ChangeInput in = new ChangeInput();
    in.branch = "master";
    in.subject = "test";
    in.project = project.get();
    return in;
  }
}<|MERGE_RESOLUTION|>--- conflicted
+++ resolved
@@ -113,16 +113,12 @@
     assertThat(result).isEmpty();
 
     // Sign the agreement
-<<<<<<< HEAD
-    gApi.accounts().self().signAgreement(caAutoVerify.getName());
-=======
-    gApi.accounts().self().signAgreement(ca.getName());
+    gApi.accounts().self().signAgreement(caAutoVerify.getName());
 
     // Explicitly reset the user to force a new request context
     setApiUser(user);
 
     // Verify that the agreement was signed
->>>>>>> 379e8886
     result = gApi.accounts().self().listAgreements();
     assertThat(result).hasSize(1);
     AgreementInfo info = result.get(0);
@@ -218,7 +214,7 @@
     }
 
     // Sign the agreement
-    gApi.accounts().self().signAgreement(ca.getName());
+    gApi.accounts().self().signAgreement(caAutoVerify.getName());
 
     // Explicitly reset the user to force a new request context
     setApiUser(user);
