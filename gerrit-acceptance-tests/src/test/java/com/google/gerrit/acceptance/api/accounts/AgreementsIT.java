// Copyright (C) 2016 The Android Open Source Project
//
// Licensed under the Apache License, Version 2.0 (the "License");
// you may not use this file except in compliance with the License.
// You may obtain a copy of the License at
//
// http://www.apache.org/licenses/LICENSE-2.0
//
// Unless required by applicable law or agreed to in writing, software
// distributed under the License is distributed on an "AS IS" BASIS,
// WITHOUT WARRANTIES OR CONDITIONS OF ANY KIND, either express or implied.
// See the License for the specific language governing permissions and
// limitations under the License.

package com.google.gerrit.acceptance.api.accounts;

import static com.google.common.truth.Truth.assertThat;
import static com.google.common.truth.TruthJUnit.assume;
import static java.util.concurrent.TimeUnit.SECONDS;

import com.google.gerrit.acceptance.AbstractDaemonTest;
import com.google.gerrit.common.data.ContributorAgreement;
<<<<<<< HEAD
import com.google.gerrit.extensions.common.AgreementInfo;
import com.google.gerrit.extensions.common.ServerInfo;
=======
import com.google.gerrit.common.data.GroupReference;
import com.google.gerrit.common.data.PermissionRule;
import com.google.gerrit.extensions.api.changes.CherryPickInput;
import com.google.gerrit.extensions.api.changes.ReviewInput;
import com.google.gerrit.extensions.api.changes.SubmitInput;
import com.google.gerrit.extensions.api.groups.GroupApi;
import com.google.gerrit.extensions.api.projects.BranchInfo;
import com.google.gerrit.extensions.api.projects.BranchInput;
import com.google.gerrit.extensions.client.InheritableBoolean;
import com.google.gerrit.extensions.common.AgreementInfo;
import com.google.gerrit.extensions.common.ChangeInfo;
import com.google.gerrit.extensions.common.ChangeInput;
import com.google.gerrit.extensions.restapi.AuthException;
>>>>>>> a9e0251f
import com.google.gerrit.extensions.restapi.BadRequestException;
import com.google.gerrit.extensions.restapi.MethodNotAllowedException;
import com.google.gerrit.extensions.restapi.UnprocessableEntityException;
import com.google.gerrit.testutil.ConfigSuite;
import com.google.gerrit.testutil.TestTimeUtil;

import org.eclipse.jgit.lib.Config;
import org.junit.AfterClass;
import org.junit.Before;
import org.junit.BeforeClass;
import org.junit.Test;

import java.util.List;

public class AgreementsIT extends AbstractDaemonTest {
  private ContributorAgreement caAutoVerify;
  private ContributorAgreement caNoAutoVerify;

  @ConfigSuite.Config
  public static Config enableAgreementsConfig() {
    Config cfg = new Config();
    cfg.setBoolean("auth", null, "contributorAgreements", true);
    return cfg;
  }

  @BeforeClass
  public static void setTimeForTesting() {
    TestTimeUtil.resetWithClockStep(1, SECONDS);
  }

  @AfterClass
  public static void restoreTime() {
    TestTimeUtil.useSystemTime();
  }

  @Before
  public void setUp() throws Exception {
    caAutoVerify = configureContributorAgreement(true);
    caNoAutoVerify = configureContributorAgreement(false);
    setApiUser(user);
  }

  @Test
  public void getAvailableAgreements() throws Exception {
    ServerInfo info = gApi.config().server().getInfo();
    if (isContributorAgreementsEnabled()) {
      assertThat(info.auth.useContributorAgreements).isTrue();
      assertThat(info.auth.contributorAgreements).hasSize(2);
      assertAgreement(info.auth.contributorAgreements.get(0), caAutoVerify);
      assertAgreement(info.auth.contributorAgreements.get(1), caNoAutoVerify);
    } else {
      assertThat(info.auth.useContributorAgreements).isNull();
      assertThat(info.auth.contributorAgreements).isNull();
    }
  }

  @Test
  public void signNonExistingAgreement() throws Exception {
    assume().that(isContributorAgreementsEnabled()).isTrue();
    exception.expect(UnprocessableEntityException.class);
    exception.expectMessage("contributor agreement not found");
    gApi.accounts().self().signAgreement("does-not-exist");
  }

  @Test
  public void signAgreementNoAutoVerify() throws Exception {
    assume().that(isContributorAgreementsEnabled()).isTrue();
    exception.expect(BadRequestException.class);
    exception.expectMessage("cannot enter a non-autoVerify agreement");
    gApi.accounts().self().signAgreement(caNoAutoVerify.getName());
  }

  @Test
  public void signAgreement() throws Exception {
    assume().that(isContributorAgreementsEnabled()).isTrue();

    // List of agreements is initially empty
    List<AgreementInfo> result = gApi.accounts().self().listAgreements();
    assertThat(result).isEmpty();

    // Sign the agreement
    gApi.accounts().self().signAgreement(caAutoVerify.getName());
    result = gApi.accounts().self().listAgreements();
    assertThat(result).hasSize(1);
    AgreementInfo info = result.get(0);
    assertAgreement(info, caAutoVerify);

    // Signing the same agreement again has no effect
    gApi.accounts().self().signAgreement(caAutoVerify.getName());
    result = gApi.accounts().self().listAgreements();
    assertThat(result).hasSize(1);
  }

  @Test
  public void agreementsDisabledSign() throws Exception {
    assume().that(isContributorAgreementsEnabled()).isFalse();
    exception.expect(MethodNotAllowedException.class);
    exception.expectMessage("contributor agreements disabled");
    gApi.accounts().self().signAgreement(caAutoVerify.getName());
  }

  @Test
  public void agreementsDisabledList() throws Exception {
    assume().that(isContributorAgreementsEnabled()).isFalse();
    exception.expect(MethodNotAllowedException.class);
    exception.expectMessage("contributor agreements disabled");
    gApi.accounts().self().listAgreements();
  }

<<<<<<< HEAD
  private void assertAgreement(AgreementInfo info, ContributorAgreement ca) {
    assertThat(info.name).isEqualTo(ca.getName());
    assertThat(info.description).isEqualTo(ca.getDescription());
    assertThat(info.url).isEqualTo(ca.getAgreementUrl());
    if (ca.getAutoVerify() != null) {
      assertThat(info.autoVerifyGroup.name)
          .isEqualTo(ca.getAutoVerify().getName());
    } else {
      assertThat(info.autoVerifyGroup).isNull();
    }
=======
  @Test
  public void revertChangeWithoutCLA() throws Exception {
    assume().that(isContributorAgreementsEnabled()).isTrue();

    // Create a change succeeds when agreement is not required
    setUseContributorAgreements(InheritableBoolean.FALSE);
    ChangeInfo change = gApi.changes().create(newChangeInput()).get();

    // Approve and submit it
    setApiUser(admin);
    gApi.changes().id(change.changeId).current().review(ReviewInput.approve());
    gApi.changes().id(change.changeId).current().submit(new SubmitInput());

    // Revert is not allowed when CLA is required but not signed
    setApiUser(user);
    setUseContributorAgreements(InheritableBoolean.TRUE);
    exception.expect(AuthException.class);
    exception.expectMessage("A Contributor Agreement must be completed");
    gApi.changes().id(change.changeId).revert();
  }

  @Test
  public void cherrypickChangeWithoutCLA() throws Exception {
    assume().that(isContributorAgreementsEnabled()).isTrue();

    // Create a new branch
    setApiUser(admin);
    BranchInfo dest = gApi.projects().name(project.get())
        .branch("cherry-pick-to").create(new BranchInput()).get();

    // Create a change succeeds when agreement is not required
    setUseContributorAgreements(InheritableBoolean.FALSE);
    ChangeInfo change = gApi.changes().create(newChangeInput()).get();

    // Approve and submit it
    gApi.changes().id(change.changeId).current().review(ReviewInput.approve());
    gApi.changes().id(change.changeId).current().submit(new SubmitInput());

    // Cherry-pick is not allowed when CLA is required but not signed
    setApiUser(user);
    setUseContributorAgreements(InheritableBoolean.TRUE);
    CherryPickInput in = new CherryPickInput();
    in.destination = dest.ref;
    in.message = change.subject;
    exception.expect(AuthException.class);
    exception.expectMessage("A Contributor Agreement must be completed");
    gApi.changes().id(change.changeId).current().cherryPick(in);
  }

  @Test
  public void createChangeWithoutCLA() throws Exception {
    assume().that(isContributorAgreementsEnabled()).isTrue();

    // Create a change succeeds when agreement is not required
    setUseContributorAgreements(InheritableBoolean.FALSE);
    gApi.changes().create(newChangeInput());

    // Create a change is not allowed when CLA is required but not signed
    setUseContributorAgreements(InheritableBoolean.TRUE);
    exception.expect(AuthException.class);
    exception.expectMessage("A Contributor Agreement must be completed");
    gApi.changes().create(newChangeInput());
  }

  private ChangeInput newChangeInput() {
    ChangeInput in = new ChangeInput();
    in.branch = "master";
    in.subject = "test";
    in.project = project.get();
    return in;
>>>>>>> a9e0251f
  }
}<|MERGE_RESOLUTION|>--- conflicted
+++ resolved
@@ -20,24 +20,17 @@
 
 import com.google.gerrit.acceptance.AbstractDaemonTest;
 import com.google.gerrit.common.data.ContributorAgreement;
-<<<<<<< HEAD
-import com.google.gerrit.extensions.common.AgreementInfo;
-import com.google.gerrit.extensions.common.ServerInfo;
-=======
-import com.google.gerrit.common.data.GroupReference;
-import com.google.gerrit.common.data.PermissionRule;
 import com.google.gerrit.extensions.api.changes.CherryPickInput;
 import com.google.gerrit.extensions.api.changes.ReviewInput;
 import com.google.gerrit.extensions.api.changes.SubmitInput;
-import com.google.gerrit.extensions.api.groups.GroupApi;
 import com.google.gerrit.extensions.api.projects.BranchInfo;
 import com.google.gerrit.extensions.api.projects.BranchInput;
 import com.google.gerrit.extensions.client.InheritableBoolean;
 import com.google.gerrit.extensions.common.AgreementInfo;
 import com.google.gerrit.extensions.common.ChangeInfo;
 import com.google.gerrit.extensions.common.ChangeInput;
+import com.google.gerrit.extensions.common.ServerInfo;
 import com.google.gerrit.extensions.restapi.AuthException;
->>>>>>> a9e0251f
 import com.google.gerrit.extensions.restapi.BadRequestException;
 import com.google.gerrit.extensions.restapi.MethodNotAllowedException;
 import com.google.gerrit.extensions.restapi.UnprocessableEntityException;
@@ -147,7 +140,70 @@
     gApi.accounts().self().listAgreements();
   }
 
-<<<<<<< HEAD
+  @Test
+  public void revertChangeWithoutCLA() throws Exception {
+    assume().that(isContributorAgreementsEnabled()).isTrue();
+
+    // Create a change succeeds when agreement is not required
+    setUseContributorAgreements(InheritableBoolean.FALSE);
+    ChangeInfo change = gApi.changes().create(newChangeInput()).get();
+
+    // Approve and submit it
+    setApiUser(admin);
+    gApi.changes().id(change.changeId).current().review(ReviewInput.approve());
+    gApi.changes().id(change.changeId).current().submit(new SubmitInput());
+
+    // Revert is not allowed when CLA is required but not signed
+    setApiUser(user);
+    setUseContributorAgreements(InheritableBoolean.TRUE);
+    exception.expect(AuthException.class);
+    exception.expectMessage("A Contributor Agreement must be completed");
+    gApi.changes().id(change.changeId).revert();
+  }
+
+  @Test
+  public void cherrypickChangeWithoutCLA() throws Exception {
+    assume().that(isContributorAgreementsEnabled()).isTrue();
+
+    // Create a new branch
+    setApiUser(admin);
+    BranchInfo dest = gApi.projects().name(project.get())
+        .branch("cherry-pick-to").create(new BranchInput()).get();
+
+    // Create a change succeeds when agreement is not required
+    setUseContributorAgreements(InheritableBoolean.FALSE);
+    ChangeInfo change = gApi.changes().create(newChangeInput()).get();
+
+    // Approve and submit it
+    gApi.changes().id(change.changeId).current().review(ReviewInput.approve());
+    gApi.changes().id(change.changeId).current().submit(new SubmitInput());
+
+    // Cherry-pick is not allowed when CLA is required but not signed
+    setApiUser(user);
+    setUseContributorAgreements(InheritableBoolean.TRUE);
+    CherryPickInput in = new CherryPickInput();
+    in.destination = dest.ref;
+    in.message = change.subject;
+    exception.expect(AuthException.class);
+    exception.expectMessage("A Contributor Agreement must be completed");
+    gApi.changes().id(change.changeId).current().cherryPick(in);
+  }
+
+  @Test
+  public void createChangeWithoutCLA() throws Exception {
+    assume().that(isContributorAgreementsEnabled()).isTrue();
+
+    // Create a change succeeds when agreement is not required
+    setUseContributorAgreements(InheritableBoolean.FALSE);
+    gApi.changes().create(newChangeInput());
+
+    // Create a change is not allowed when CLA is required but not signed
+    setUseContributorAgreements(InheritableBoolean.TRUE);
+    exception.expect(AuthException.class);
+    exception.expectMessage("A Contributor Agreement must be completed");
+    gApi.changes().create(newChangeInput());
+  }
+
   private void assertAgreement(AgreementInfo info, ContributorAgreement ca) {
     assertThat(info.name).isEqualTo(ca.getName());
     assertThat(info.description).isEqualTo(ca.getDescription());
@@ -158,69 +214,6 @@
     } else {
       assertThat(info.autoVerifyGroup).isNull();
     }
-=======
-  @Test
-  public void revertChangeWithoutCLA() throws Exception {
-    assume().that(isContributorAgreementsEnabled()).isTrue();
-
-    // Create a change succeeds when agreement is not required
-    setUseContributorAgreements(InheritableBoolean.FALSE);
-    ChangeInfo change = gApi.changes().create(newChangeInput()).get();
-
-    // Approve and submit it
-    setApiUser(admin);
-    gApi.changes().id(change.changeId).current().review(ReviewInput.approve());
-    gApi.changes().id(change.changeId).current().submit(new SubmitInput());
-
-    // Revert is not allowed when CLA is required but not signed
-    setApiUser(user);
-    setUseContributorAgreements(InheritableBoolean.TRUE);
-    exception.expect(AuthException.class);
-    exception.expectMessage("A Contributor Agreement must be completed");
-    gApi.changes().id(change.changeId).revert();
-  }
-
-  @Test
-  public void cherrypickChangeWithoutCLA() throws Exception {
-    assume().that(isContributorAgreementsEnabled()).isTrue();
-
-    // Create a new branch
-    setApiUser(admin);
-    BranchInfo dest = gApi.projects().name(project.get())
-        .branch("cherry-pick-to").create(new BranchInput()).get();
-
-    // Create a change succeeds when agreement is not required
-    setUseContributorAgreements(InheritableBoolean.FALSE);
-    ChangeInfo change = gApi.changes().create(newChangeInput()).get();
-
-    // Approve and submit it
-    gApi.changes().id(change.changeId).current().review(ReviewInput.approve());
-    gApi.changes().id(change.changeId).current().submit(new SubmitInput());
-
-    // Cherry-pick is not allowed when CLA is required but not signed
-    setApiUser(user);
-    setUseContributorAgreements(InheritableBoolean.TRUE);
-    CherryPickInput in = new CherryPickInput();
-    in.destination = dest.ref;
-    in.message = change.subject;
-    exception.expect(AuthException.class);
-    exception.expectMessage("A Contributor Agreement must be completed");
-    gApi.changes().id(change.changeId).current().cherryPick(in);
-  }
-
-  @Test
-  public void createChangeWithoutCLA() throws Exception {
-    assume().that(isContributorAgreementsEnabled()).isTrue();
-
-    // Create a change succeeds when agreement is not required
-    setUseContributorAgreements(InheritableBoolean.FALSE);
-    gApi.changes().create(newChangeInput());
-
-    // Create a change is not allowed when CLA is required but not signed
-    setUseContributorAgreements(InheritableBoolean.TRUE);
-    exception.expect(AuthException.class);
-    exception.expectMessage("A Contributor Agreement must be completed");
-    gApi.changes().create(newChangeInput());
   }
 
   private ChangeInput newChangeInput() {
@@ -229,6 +222,5 @@
     in.subject = "test";
     in.project = project.get();
     return in;
->>>>>>> a9e0251f
   }
 }