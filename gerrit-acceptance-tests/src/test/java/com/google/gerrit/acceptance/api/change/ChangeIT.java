--- conflicted
+++ resolved
@@ -2675,19 +2675,8 @@
     in.subject = "update change by merge ps2";
     gApi.changes().id(changeId).createMergePatchSet(in);
     ChangeInfo changeInfo =
-<<<<<<< HEAD
         gApi.changes().id(changeId).get(ALL_REVISIONS, CURRENT_COMMIT, CURRENT_REVISION);
-    assertThat(changeInfo.revisions.size()).isEqualTo(2);
-=======
-        gApi.changes()
-            .id(changeId)
-            .get(
-                EnumSet.of(
-                    ListChangesOption.ALL_REVISIONS,
-                    ListChangesOption.CURRENT_COMMIT,
-                    ListChangesOption.CURRENT_REVISION));
     assertThat(changeInfo.revisions).hasSize(2);
->>>>>>> 4abaef93
     assertThat(changeInfo.subject).isEqualTo(in.subject);
     assertThat(changeInfo.revisions.get(changeInfo.currentRevision).commit.parents.get(0).commit)
         .isEqualTo(parent);
