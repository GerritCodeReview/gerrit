// Copyright (C) 2013 The Android Open Source Project
//
// Licensed under the Apache License, Version 2.0 (the "License");
// you may not use this file except in compliance with the License.
// You may obtain a copy of the License at
//
// http://www.apache.org/licenses/LICENSE-2.0
//
// Unless required by applicable law or agreed to in writing, software
// distributed under the License is distributed on an "AS IS" BASIS,
// WITHOUT WARRANTIES OR CONDITIONS OF ANY KIND, either express or implied.
// See the License for the specific language governing permissions and
// limitations under the License.

package com.google.gerrit.acceptance.api.change;

import static com.google.common.truth.Truth.assertThat;
import static com.google.common.truth.TruthJUnit.assume;
import static com.google.gerrit.acceptance.GitUtil.assertPushOk;
import static com.google.gerrit.acceptance.GitUtil.pushHead;
import static com.google.gerrit.acceptance.PushOneCommit.FILE_NAME;
import static com.google.gerrit.acceptance.PushOneCommit.SUBJECT;
import static com.google.gerrit.extensions.client.ReviewerState.CC;
import static com.google.gerrit.extensions.client.ReviewerState.REVIEWER;
import static com.google.gerrit.reviewdb.client.RefNames.changeMetaRef;
import static com.google.gerrit.server.group.SystemGroupBackend.ANONYMOUS_USERS;
import static com.google.gerrit.server.group.SystemGroupBackend.CHANGE_OWNER;
import static com.google.gerrit.server.group.SystemGroupBackend.REGISTERED_USERS;
import static com.google.gerrit.server.project.Util.blockLabel;
import static com.google.gerrit.server.project.Util.category;
import static com.google.gerrit.server.project.Util.value;
import static java.util.concurrent.TimeUnit.SECONDS;
import static java.util.stream.Collectors.toList;
import static org.junit.Assert.fail;

import com.google.common.collect.ImmutableList;
import com.google.common.collect.ImmutableSet;
import com.google.common.collect.Iterables;
import com.google.common.collect.Lists;
import com.google.gerrit.acceptance.AbstractDaemonTest;
import com.google.gerrit.acceptance.AcceptanceTestRequestScope;
import com.google.gerrit.acceptance.GerritConfig;
import com.google.gerrit.acceptance.GitUtil;
import com.google.gerrit.acceptance.NoHttpd;
import com.google.gerrit.acceptance.PushOneCommit;
import com.google.gerrit.acceptance.TestAccount;
import com.google.gerrit.acceptance.TestProjectInput;
import com.google.gerrit.common.FooterConstants;
import com.google.gerrit.common.TimeUtil;
import com.google.gerrit.common.data.LabelType;
import com.google.gerrit.common.data.Permission;
import com.google.gerrit.extensions.api.changes.AddReviewerInput;
import com.google.gerrit.extensions.api.changes.DeleteReviewerInput;
import com.google.gerrit.extensions.api.changes.DeleteVoteInput;
import com.google.gerrit.extensions.api.changes.NotifyHandling;
import com.google.gerrit.extensions.api.changes.NotifyInfo;
import com.google.gerrit.extensions.api.changes.RebaseInput;
import com.google.gerrit.extensions.api.changes.RecipientType;
import com.google.gerrit.extensions.api.changes.ReviewInput;
import com.google.gerrit.extensions.api.changes.RevisionApi;
import com.google.gerrit.extensions.api.projects.BranchInput;
import com.google.gerrit.extensions.client.ChangeKind;
import com.google.gerrit.extensions.client.ChangeStatus;
import com.google.gerrit.extensions.client.ListChangesOption;
import com.google.gerrit.extensions.client.ReviewerState;
import com.google.gerrit.extensions.client.Side;
import com.google.gerrit.extensions.client.SubmitType;
import com.google.gerrit.extensions.common.AccountInfo;
import com.google.gerrit.extensions.common.ApprovalInfo;
import com.google.gerrit.extensions.common.ChangeInfo;
import com.google.gerrit.extensions.common.ChangeInput;
import com.google.gerrit.extensions.common.ChangeMessageInfo;
import com.google.gerrit.extensions.common.CommitInfo;
import com.google.gerrit.extensions.common.GitPerson;
import com.google.gerrit.extensions.common.LabelInfo;
import com.google.gerrit.extensions.common.MergeInput;
import com.google.gerrit.extensions.common.MergePatchSetInput;
import com.google.gerrit.extensions.common.RevisionInfo;
import com.google.gerrit.extensions.registration.DynamicSet;
import com.google.gerrit.extensions.registration.RegistrationHandle;
import com.google.gerrit.extensions.restapi.AuthException;
import com.google.gerrit.extensions.restapi.MethodNotAllowedException;
import com.google.gerrit.extensions.restapi.ResourceConflictException;
import com.google.gerrit.extensions.restapi.ResourceNotFoundException;
import com.google.gerrit.extensions.restapi.UnprocessableEntityException;
import com.google.gerrit.reviewdb.client.Account;
import com.google.gerrit.reviewdb.client.AccountGroup;
import com.google.gerrit.reviewdb.client.Branch;
import com.google.gerrit.reviewdb.client.Change;
import com.google.gerrit.reviewdb.client.LabelId;
import com.google.gerrit.reviewdb.client.PatchSet;
import com.google.gerrit.reviewdb.client.PatchSetApproval;
import com.google.gerrit.reviewdb.client.Project;
import com.google.gerrit.reviewdb.client.RefNames;
import com.google.gerrit.server.CurrentUser;
import com.google.gerrit.server.change.ChangeResource;
import com.google.gerrit.server.config.AnonymousCowardNameProvider;
import com.google.gerrit.server.git.BatchUpdate;
import com.google.gerrit.server.git.ChangeMessageModifier;
import com.google.gerrit.server.git.ProjectConfig;
import com.google.gerrit.server.group.SystemGroupBackend;
import com.google.gerrit.server.project.ChangeControl;
import com.google.gerrit.server.project.Util;
import com.google.gerrit.testutil.FakeEmailSender.Message;
import com.google.gerrit.testutil.TestTimeUtil;
import com.google.inject.Inject;

import org.eclipse.jgit.internal.storage.dfs.InMemoryRepository;
import org.eclipse.jgit.junit.TestRepository;
import org.eclipse.jgit.lib.Constants;
import org.eclipse.jgit.lib.PersonIdent;
import org.eclipse.jgit.lib.Repository;
import org.eclipse.jgit.revwalk.RevCommit;
import org.eclipse.jgit.revwalk.RevWalk;
import org.eclipse.jgit.transport.PushResult;
import org.junit.After;
import org.junit.Before;
import org.junit.Test;

import java.sql.Timestamp;
import java.util.ArrayList;
import java.util.Arrays;
import java.util.Collection;
import java.util.Collections;
import java.util.EnumSet;
import java.util.HashMap;
import java.util.Iterator;
import java.util.List;
import java.util.Map;

@NoHttpd
public class ChangeIT extends AbstractDaemonTest {
  private String systemTimeZone;

  @Inject
  private BatchUpdate.Factory updateFactory;

  @Inject
  private DynamicSet<ChangeMessageModifier> changeMessageModifiers;

  @Before
  public void setTimeForTesting() {
    systemTimeZone = System.setProperty("user.timezone", "US/Eastern");
  }

  @After
  public void resetTime() {
    TestTimeUtil.useSystemTime();
    System.setProperty("user.timezone", systemTimeZone);
  }

  @Test
  public void get() throws Exception {
    PushOneCommit.Result r = createChange();
    String triplet = project.get() + "~master~" + r.getChangeId();
    ChangeInfo c = info(triplet);
    assertThat(c.id).isEqualTo(triplet);
    assertThat(c.project).isEqualTo(project.get());
    assertThat(c.branch).isEqualTo("master");
    assertThat(c.status).isEqualTo(ChangeStatus.NEW);
    assertThat(c.subject).isEqualTo("test commit");
    assertThat(c.submitType).isEqualTo(SubmitType.MERGE_IF_NECESSARY);
    assertThat(c.mergeable).isTrue();
    assertThat(c.changeId).isEqualTo(r.getChangeId());
    assertThat(c.created).isEqualTo(c.updated);
    assertThat(c._number).isEqualTo(r.getChange().getId().get());

    assertThat(c.owner._accountId).isEqualTo(admin.getId().get());
    assertThat(c.owner.name).isNull();
    assertThat(c.owner.email).isNull();
    assertThat(c.owner.username).isNull();
    assertThat(c.owner.avatars).isNull();
  }

  @Test
  public void getAmbiguous() throws Exception {
    PushOneCommit.Result r1 = createChange();
    String changeId = r1.getChangeId();
    gApi.changes().id(changeId).get();

    BranchInput b = new BranchInput();
    b.revision = repo().exactRef("HEAD").getObjectId().name();
    gApi.projects()
        .name(project.get())
        .branch("other")
        .create(b);

    PushOneCommit push2 = pushFactory.create(db, admin.getIdent(), testRepo,
        PushOneCommit.SUBJECT, PushOneCommit.FILE_NAME,
        PushOneCommit.FILE_CONTENT, changeId);
    PushOneCommit.Result r2 = push2.to("refs/for/other");
    assertThat(r2.getChangeId()).isEqualTo(changeId);

    exception.expect(ResourceNotFoundException.class);
    exception.expectMessage("Multiple changes found for " + changeId);
    gApi.changes().id(changeId).get();
  }

  @Test
  public void abandon() throws Exception {
    PushOneCommit.Result r = createChange();
    String changeId = r.getChangeId();
    assertThat(info(changeId).status).isEqualTo(ChangeStatus.NEW);
    gApi.changes()
        .id(changeId)
        .abandon();
    ChangeInfo info = get(changeId);
    assertThat(info.status).isEqualTo(ChangeStatus.ABANDONED);
    assertThat(Iterables.getLast(info.messages).message.toLowerCase())
        .contains("abandoned");

    exception.expect(ResourceConflictException.class);
    exception.expectMessage("change is abandoned");
    gApi.changes()
        .id(changeId)
        .abandon();
  }

  @Test
  public void batchAbandon() throws Exception {
    CurrentUser user = atrScope.get().getUser();
    PushOneCommit.Result a = createChange();
    List<ChangeControl> controlA = changeFinder.find(a.getChangeId(), user);
    assertThat(controlA).hasSize(1);
    PushOneCommit.Result b = createChange();
    List<ChangeControl> controlB = changeFinder.find(b.getChangeId(), user);
    assertThat(controlB).hasSize(1);
    List<ChangeControl> list =
        ImmutableList.of(controlA.get(0), controlB.get(0));
    changeAbandoner.batchAbandon(
        controlA.get(0).getProject().getNameKey(), user, list, "deadbeef");

    ChangeInfo info = get(a.getChangeId());
    assertThat(info.status).isEqualTo(ChangeStatus.ABANDONED);
    assertThat(Iterables.getLast(info.messages).message.toLowerCase())
        .contains("abandoned");
    assertThat(Iterables.getLast(info.messages).message.toLowerCase())
        .contains("deadbeef");

    info = get(b.getChangeId());
    assertThat(info.status).isEqualTo(ChangeStatus.ABANDONED);
    assertThat(Iterables.getLast(info.messages).message.toLowerCase())
        .contains("abandoned");
    assertThat(Iterables.getLast(info.messages).message.toLowerCase())
        .contains("deadbeef");
  }

  @Test
  public void batchAbandonChangeProject() throws Exception {
    String project1Name = name("Project1");
    String project2Name = name("Project2");
    gApi.projects().create(project1Name);
    gApi.projects().create(project2Name);
    TestRepository<InMemoryRepository> project1 =
        cloneProject(new Project.NameKey(project1Name));
    TestRepository<InMemoryRepository> project2 =
        cloneProject(new Project.NameKey(project2Name));

    CurrentUser user = atrScope.get().getUser();
    PushOneCommit.Result a =
        createChange(project1, "master", "x", "x", "x", "");
    List<ChangeControl> controlA = changeFinder.find(a.getChangeId(), user);
    assertThat(controlA).hasSize(1);
    PushOneCommit.Result b =
        createChange(project2, "master", "x", "x", "x", "");
    List<ChangeControl> controlB = changeFinder.find(b.getChangeId(), user);
    assertThat(controlB).hasSize(1);
    List<ChangeControl> list =
        ImmutableList.of(controlA.get(0), controlB.get(0));
    exception.expect(ResourceConflictException.class);
    exception.expectMessage(String.format(
        "Project name \"%s\" doesn't match \"%s\"",
        project2Name, project1Name));
    changeAbandoner.batchAbandon(new Project.NameKey(project1Name), user, list);
  }

  @Test
  public void abandonDraft() throws Exception {
    PushOneCommit.Result r = createDraftChange();
    String changeId = r.getChangeId();
    assertThat(info(changeId).status).isEqualTo(ChangeStatus.DRAFT);

    exception.expect(ResourceConflictException.class);
    exception.expectMessage("draft changes cannot be abandoned");
    gApi.changes()
        .id(changeId)
        .abandon();
  }

  @Test
  public void restore() throws Exception {
    PushOneCommit.Result r = createChange();
    String changeId = r.getChangeId();
    assertThat(info(changeId).status).isEqualTo(ChangeStatus.NEW);
    gApi.changes()
        .id(changeId)
        .abandon();
    assertThat(info(changeId).status).isEqualTo(ChangeStatus.ABANDONED);

    gApi.changes()
        .id(changeId)
        .restore();
    ChangeInfo info = get(changeId);
    assertThat(info.status).isEqualTo(ChangeStatus.NEW);
    assertThat(Iterables.getLast(info.messages).message.toLowerCase())
        .contains("restored");

    exception.expect(ResourceConflictException.class);
    exception.expectMessage("change is new");
    gApi.changes()
        .id(changeId)
        .restore();
  }

  @Test
  public void revert() throws Exception {
    PushOneCommit.Result r = createChange();
    gApi.changes()
        .id(r.getChangeId())
        .revision(r.getCommit().name())
        .review(ReviewInput.approve());
    gApi.changes()
        .id(r.getChangeId())
        .revision(r.getCommit().name())
        .submit();
    ChangeInfo revertChange =
        gApi.changes()
            .id(r.getChangeId())
            .revert().get();

    // expected messages on source change:
    // 1. Uploaded patch set 1.
    // 2. Patch Set 1: Code-Review+2
    // 3. Change has been successfully merged by Administrator
    // 4. Patch Set 1: Reverted
    List<ChangeMessageInfo> sourceMessages = new ArrayList<>(
        gApi.changes().id(r.getChangeId()).get().messages);
    assertThat(sourceMessages).hasSize(4);
    String expectedMessage = String.format(
        "Created a revert of this change as %s",
        revertChange.changeId);
    assertThat(sourceMessages.get(3).message).isEqualTo(expectedMessage);

    assertThat(revertChange.messages).hasSize(1);
    assertThat(revertChange.messages.iterator().next().message)
        .isEqualTo("Uploaded patch set 1.");
  }

  @Test
  @TestProjectInput(createEmptyCommit = false)
  public void revertInitialCommit() throws Exception {
    PushOneCommit.Result r = createChange();
    gApi.changes()
        .id(r.getChangeId())
        .revision(r.getCommit().name())
        .review(ReviewInput.approve());
    gApi.changes()
        .id(r.getChangeId())
        .revision(r.getCommit().name())
        .submit();

    exception.expect(ResourceConflictException.class);
    exception.expectMessage("Cannot revert initial commit");
    gApi.changes()
        .id(r.getChangeId())
        .revert();
  }

  @Test
  public void rebase() throws Exception {
    // Create two changes both with the same parent
    PushOneCommit.Result r = createChange();
    testRepo.reset("HEAD~1");
    PushOneCommit.Result r2 = createChange();

    // Approve and submit the first change
    RevisionApi revision = gApi.changes()
        .id(r.getChangeId())
        .current();
    revision.review(ReviewInput.approve());
    revision.submit();

    String changeId = r2.getChangeId();
    // Rebase the second change
    gApi.changes()
        .id(changeId)
        .current()
        .rebase();

    // Second change should have 2 patch sets
    ChangeInfo c2 = gApi.changes().id(changeId).get();
    assertThat(c2.revisions.get(c2.currentRevision)._number).isEqualTo(2);

    // ...and the committer and description should be correct
    ChangeInfo info = gApi.changes()
        .id(changeId).get(EnumSet.of(
            ListChangesOption.CURRENT_REVISION,
            ListChangesOption.CURRENT_COMMIT));
    GitPerson committer = info.revisions.get(
        info.currentRevision).commit.committer;
    assertThat(committer.name).isEqualTo(admin.fullName);
    assertThat(committer.email).isEqualTo(admin.email);
    String description = info.revisions.get(
        info.currentRevision).description;
    assertThat(description).isEqualTo("Rebase");

    // Rebasing the second change again should fail
    exception.expect(ResourceConflictException.class);
    exception.expectMessage("Change is already up to date");
    gApi.changes()
        .id(changeId)
        .current()
        .rebase();
  }

  @Test
  public void publish() throws Exception {
    PushOneCommit.Result r = createChange("refs/drafts/master");
    assertThat(info(r.getChangeId()).status).isEqualTo(ChangeStatus.DRAFT);
    gApi.changes()
      .id(r.getChangeId())
      .publish();
    assertThat(info(r.getChangeId()).status).isEqualTo(ChangeStatus.NEW);
  }

  @Test
  public void deleteDraftChange() throws Exception {
    PushOneCommit.Result r = createChange("refs/drafts/master");
    assertThat(query(r.getChangeId())).hasSize(1);
    assertThat(info(r.getChangeId()).status).isEqualTo(ChangeStatus.DRAFT);
    gApi.changes()
      .id(r.getChangeId())
      .delete();
    assertThat(query(r.getChangeId())).isEmpty();
  }

  @Test
  public void deleteNewChangeAsAdmin() throws Exception {
    PushOneCommit.Result changeResult = createChange();
    String changeId = changeResult.getChangeId();

    gApi.changes()
        .id(changeId)
        .delete();

    assertThat(query(changeId)).isEmpty();
  }

  @Test
  @TestProjectInput(cloneAs = "user")
  public void deleteNewChangeAsNormalUser() throws Exception {
    PushOneCommit.Result changeResult =
        pushFactory.create(db, user.getIdent(), testRepo)
            .to("refs/for/master");
    String changeId = changeResult.getChangeId();
    Change.Id id = changeResult.getChange().getId();

    setApiUser(user);
    exception.expect(AuthException.class);
    exception.expectMessage(String.format(
        "Deleting change %s is not permitted", id));
    gApi.changes()
        .id(changeId)
        .delete();
  }

  @Test
  @TestProjectInput(cloneAs = "user")
  public void deleteNewChangeOfAnotherUserAsAdmin() throws Exception {
    PushOneCommit.Result changeResult =
        pushFactory.create(db, user.getIdent(), testRepo)
            .to("refs/for/master");
    changeResult.assertOkStatus();
    String changeId = changeResult.getChangeId();

    setApiUser(admin);
    gApi.changes()
        .id(changeId)
        .delete();

    assertThat(query(changeId)).isEmpty();
  }

  @Test
  @TestProjectInput(createEmptyCommit = false)
  public void deleteNewChangeForBranchWithoutCommits() throws Exception {
    PushOneCommit.Result changeResult = createChange();
    String changeId = changeResult.getChangeId();

    gApi.changes()
        .id(changeId)
        .delete();

    assertThat(query(changeId)).isEmpty();
  }

  @Test
  @TestProjectInput(cloneAs = "user")
  public void deleteAbandonedChangeAsNormalUser() throws Exception {
    PushOneCommit.Result changeResult =
        pushFactory.create(db, user.getIdent(), testRepo)
        .to("refs/for/master");
    String changeId = changeResult.getChangeId();
    Change.Id id = changeResult.getChange().getId();

    setApiUser(user);
    gApi.changes()
        .id(changeId)
        .abandon();

    exception.expect(AuthException.class);
    exception.expectMessage(String.format(
        "Deleting change %s is not permitted", id));
    gApi.changes()
        .id(changeId)
        .delete();
  }

  @Test
  @TestProjectInput(cloneAs = "user")
  public void deleteAbandonedChangeOfAnotherUserAsAdmin() throws Exception {
    PushOneCommit.Result changeResult =
        pushFactory.create(db, user.getIdent(), testRepo)
        .to("refs/for/master");
    String changeId = changeResult.getChangeId();

    gApi.changes()
        .id(changeId)
        .abandon();

    gApi.changes()
        .id(changeId)
        .delete();

    assertThat(query(changeId)).isEmpty();
  }

  @Test
  public void deleteMergedChange() throws Exception {
    PushOneCommit.Result changeResult = createChange();
    String changeId = changeResult.getChangeId();
    Change.Id id = changeResult.getChange().getId();

    merge(changeResult);

    exception.expect(MethodNotAllowedException.class);
    exception.expectMessage(String.format(
        "Deleting merged change %s is not allowed", id));
    gApi.changes()
        .id(changeId)
        .delete();
  }

  @Test
  public void deleteNewChangeWithMergedPatchSet() throws Exception {
    PushOneCommit.Result changeResult = createChange();
    String changeId = changeResult.getChangeId();
    Change.Id id = changeResult.getChange().getId();

    merge(changeResult);
    setChangeStatus(id, Change.Status.NEW);

    exception.expect(ResourceConflictException.class);
    exception.expectMessage(String.format(
        "Cannot delete change %s: patch set 1 is already merged", id));
    gApi.changes()
        .id(changeId)
        .delete();
  }

  @Test
  public void rebaseUpToDateChange() throws Exception {
    PushOneCommit.Result r = createChange();
    exception.expect(ResourceConflictException.class);
    exception.expectMessage("Change is already up to date");
    gApi.changes()
        .id(r.getChangeId())
        .revision(r.getCommit().name())
        .rebase();
  }

  @Test
  public void rebaseConflict() throws Exception {
    PushOneCommit.Result r = createChange();
    gApi.changes()
        .id(r.getChangeId())
        .revision(r.getCommit().name())
        .review(ReviewInput.approve());
    gApi.changes()
        .id(r.getChangeId())
        .revision(r.getCommit().name())
        .submit();

    PushOneCommit push = pushFactory.create(db, admin.getIdent(), testRepo,
        PushOneCommit.SUBJECT, PushOneCommit.FILE_NAME, "other content",
        "If09d8782c1e59dd0b33de2b1ec3595d69cc10ad5");
    r = push.to("refs/for/master");
    r.assertOkStatus();

    exception.expect(ResourceConflictException.class);
    gApi.changes()
        .id(r.getChangeId())
        .revision(r.getCommit().name())
        .rebase();
  }

  @Test
  public void rebaseChangeBase() throws Exception {
    PushOneCommit.Result r1 = createChange();
    PushOneCommit.Result r2 = createChange();
    PushOneCommit.Result r3 = createChange();
    RebaseInput ri = new RebaseInput();

    // rebase r3 directly onto master (break dep. towards r2)
    ri.base = "";
    gApi.changes()
        .id(r3.getChangeId())
        .revision(r3.getCommit().name())
        .rebase(ri);
    PatchSet ps3 = r3.getPatchSet();
    assertThat(ps3.getId().get()).isEqualTo(2);

    // rebase r2 onto r3 (referenced by ref)
    ri.base = ps3.getId().toRefName();
    gApi.changes()
        .id(r2.getChangeId())
        .revision(r2.getCommit().name())
        .rebase(ri);
    PatchSet ps2 = r2.getPatchSet();
    assertThat(ps2.getId().get()).isEqualTo(2);

    // rebase r1 onto r2 (referenced by commit)
    ri.base = ps2.getRevision().get();
    gApi.changes()
        .id(r1.getChangeId())
        .revision(r1.getCommit().name())
        .rebase(ri);
    PatchSet ps1 = r1.getPatchSet();
    assertThat(ps1.getId().get()).isEqualTo(2);

    // rebase r1 onto r3 (referenced by change number)
    ri.base = String.valueOf(r3.getChange().getId().get());
    gApi.changes()
        .id(r1.getChangeId())
        .revision(ps1.getRevision().get())
        .rebase(ri);
    assertThat(r1.getPatchSetId().get()).isEqualTo(3);
  }

  @Test
  public void rebaseChangeBaseRecursion() throws Exception {
    PushOneCommit.Result r1 = createChange();
    PushOneCommit.Result r2 = createChange();

    RebaseInput ri = new RebaseInput();
    ri.base = r2.getCommit().name();
    String expectedMessage = "base change " + r2.getChangeId()
        + " is a descendant of the current change - recursion not allowed";
    exception.expect(ResourceConflictException.class);
    exception.expectMessage(expectedMessage);
    gApi.changes()
        .id(r1.getChangeId())
        .revision(r1.getCommit().name())
        .rebase(ri);
  }

  @Test
  public void rebaseAbandonedChange() throws Exception {
    PushOneCommit.Result r = createChange();
    String changeId = r.getChangeId();
    assertThat(info(changeId).status).isEqualTo(ChangeStatus.NEW);
    gApi.changes()
        .id(changeId)
        .abandon();
    ChangeInfo info = get(changeId);
    assertThat(info.status).isEqualTo(ChangeStatus.ABANDONED);

    exception.expect(ResourceConflictException.class);
    exception.expectMessage("change is abandoned");
    gApi.changes()
        .id(changeId)
        .revision(r.getCommit().name())
        .rebase();
  }

  @Test
  public void rebaseOntoAbandonedChange() throws Exception {
    // Create two changes both with the same parent
    PushOneCommit.Result r = createChange();
    testRepo.reset("HEAD~1");
    PushOneCommit.Result r2 = createChange();

    // Abandon the first change
    String changeId = r.getChangeId();
    assertThat(info(changeId).status).isEqualTo(ChangeStatus.NEW);
    gApi.changes()
        .id(changeId)
        .abandon();
    ChangeInfo info = get(changeId);
    assertThat(info.status).isEqualTo(ChangeStatus.ABANDONED);

    RebaseInput ri = new RebaseInput();
    ri.base = r.getCommit().name();

    exception.expect(ResourceConflictException.class);
    exception.expectMessage("base change is abandoned: " + changeId);
    gApi.changes()
        .id(r2.getChangeId())
        .revision(r2.getCommit().name())
        .rebase(ri);
  }

  @Test
  public void rebaseOntoSelf() throws Exception {
    PushOneCommit.Result r = createChange();
    String changeId = r.getChangeId();
    String commit = r.getCommit().name();
    RebaseInput ri = new RebaseInput();
    ri.base = commit;
    exception.expect(ResourceConflictException.class);
    exception.expectMessage("cannot rebase change onto itself");
    gApi.changes()
        .id(changeId)
        .revision(commit)
        .rebase(ri);
  }

  @Test
  @TestProjectInput(createEmptyCommit = false)
  public void changeNoParentToOneParent() throws Exception {
    // create initial commit with no parent and push it as change, so that patch
    // set 1 has no parent
    RevCommit c =
        testRepo.commit().message("Initial commit").insertChangeId().create();
    String id = GitUtil.getChangeId(testRepo, c).get();
    testRepo.reset(c);

    PushResult pr = pushHead(testRepo, "refs/for/master", false);
    assertPushOk(pr, "refs/for/master");

    ChangeInfo change = gApi.changes().id(id).get();
    assertThat(change.revisions.get(change.currentRevision).commit.parents)
        .isEmpty();

    // create another initial commit with no parent and push it directly into
    // the remote repository
    c = testRepo.amend(c.getId()).message("Initial Empty Commit").create();
    testRepo.reset(c);
    pr = pushHead(testRepo, "refs/heads/master", false);
    assertPushOk(pr, "refs/heads/master");

    // create a successor commit and push it as second patch set to the change,
    // so that patch set 2 has 1 parent
    RevCommit c2 = testRepo.commit().message("Initial commit").parent(c)
        .insertChangeId(id.substring(1)).create();
    testRepo.reset(c2);

    pr = pushHead(testRepo, "refs/for/master", false);
    assertPushOk(pr, "refs/for/master");

    change = gApi.changes().id(id).get();
    RevisionInfo rev = change.revisions.get(change.currentRevision);
    assertThat(rev.commit.parents).hasSize(1);
    assertThat(rev.commit.parents.get(0).commit).isEqualTo(c.name());

    // check that change kind is correctly detected as REWORK
    assertThat(rev.kind).isEqualTo(ChangeKind.REWORK);
  }

  @Test
<<<<<<< HEAD
  public void pushCommitOfOtherUser() throws Exception {
    // admin pushes commit of user
    PushOneCommit push = pushFactory.create(db, user.getIdent(), testRepo);
    PushOneCommit.Result result = push.to("refs/for/master");
    result.assertOkStatus();

    ChangeInfo change = gApi.changes().id(result.getChangeId()).get();
    assertThat(change.owner._accountId).isEqualTo(admin.id.get());
    CommitInfo commit = change.revisions.get(change.currentRevision).commit;
    assertThat(commit.author.email).isEqualTo(user.email);
    assertThat(commit.committer.email).isEqualTo(user.email);

    // check that the author/committer was added as reviewer
    Collection<AccountInfo> reviewers = change.reviewers.get(REVIEWER);
    assertThat(reviewers).isNotNull();
    assertThat(reviewers).hasSize(1);
    assertThat(reviewers.iterator().next()._accountId)
        .isEqualTo(user.getId().get());
    assertThat(change.reviewers.get(CC)).isNull();

    List<Message> messages = sender.getMessages();
    assertThat(messages).hasSize(1);
    Message m = messages.get(0);
    assertThat(m.rcpt()).containsExactly(user.emailAddress);
    assertThat(m.body())
        .contains(admin.fullName + " has uploaded this change for review");
    assertThat(m.body())
        .contains("Change subject: " + PushOneCommit.SUBJECT + "\n");
    assertMailFrom(m, admin.email);
  }

  @Test
  public void pushCommitOfOtherUserThatCannotSeeChange() throws Exception {
    // create hidden project that is only visible to administrators
    Project.NameKey p = createProject("p");
    ProjectConfig cfg = projectCache.checkedGet(p).getConfig();
    Util.allow(cfg,
        Permission.READ,
        groupCache.get(new AccountGroup.NameKey("Administrators"))
            .getGroupUUID(),
        "refs/*");
    Util.block(cfg, Permission.READ, REGISTERED_USERS, "refs/*");
    saveProjectConfig(p, cfg);

    // admin pushes commit of user
    TestRepository<InMemoryRepository> repo = cloneProject(p, admin);
    PushOneCommit push = pushFactory.create(db, user.getIdent(), repo);
    PushOneCommit.Result result = push.to("refs/for/master");
    result.assertOkStatus();

    ChangeInfo change = gApi.changes().id(result.getChangeId()).get();
    assertThat(change.owner._accountId).isEqualTo(admin.id.get());
    CommitInfo commit = change.revisions.get(change.currentRevision).commit;
    assertThat(commit.author.email).isEqualTo(user.email);
    assertThat(commit.committer.email).isEqualTo(user.email);

    // check the user cannot see the change
    setApiUser(user);
    try {
      gApi.changes().id(result.getChangeId()).get();
      fail("Expected ResourceNotFoundException");
    } catch (ResourceNotFoundException e) {
      // Expected.
    }

    // check that the author/committer was NOT added as reviewer (he can't see
    // the change)
    assertThat(change.reviewers.get(REVIEWER)).isNull();
    assertThat(change.reviewers.get(CC)).isNull();
    assertThat(sender.getMessages()).isEmpty();
  }

  @Test
  public void pushCommitWithFooterOfOtherUser() throws Exception {
    // admin pushes commit that references 'user' in a footer
    PushOneCommit push = pushFactory.create(db, admin.getIdent(), testRepo,
        PushOneCommit.SUBJECT + "\n\n"
            + FooterConstants.REVIEWED_BY.getName() + ": "
            + user.getIdent().toExternalString(),
        PushOneCommit.FILE_NAME, PushOneCommit.FILE_CONTENT);
    PushOneCommit.Result result = push.to("refs/for/master");
    result.assertOkStatus();

    // check that 'user' was added as reviewer
    ChangeInfo change = gApi.changes().id(result.getChangeId()).get();
    Collection<AccountInfo> reviewers = change.reviewers.get(REVIEWER);
    assertThat(reviewers).isNotNull();
    assertThat(reviewers).hasSize(1);
    assertThat(reviewers.iterator().next()._accountId)
        .isEqualTo(user.getId().get());
    assertThat(change.reviewers.get(CC)).isNull();

    List<Message> messages = sender.getMessages();
    assertThat(messages).hasSize(1);
    Message m = messages.get(0);
    assertThat(m.rcpt()).containsExactly(user.emailAddress);
    assertThat(m.body()).contains("Hello " + user.fullName + ",\n");
    assertThat(m.body()).contains("I'd like you to do a code review.");
    assertThat(m.body())
        .contains("Change subject: " + PushOneCommit.SUBJECT + "\n");
    assertMailFrom(m, admin.email);
  }

  @Test
  public void pushCommitWithFooterOfOtherUserThatCannotSeeChange()
      throws Exception {
    // create hidden project that is only visible to administrators
    Project.NameKey p = createProject("p");
    ProjectConfig cfg = projectCache.checkedGet(p).getConfig();
    Util.allow(cfg,
        Permission.READ, groupCache
            .get(new AccountGroup.NameKey("Administrators")).getGroupUUID(),
        "refs/*");
    Util.block(cfg, Permission.READ, REGISTERED_USERS, "refs/*");
    saveProjectConfig(p, cfg);

    // admin pushes commit that references 'user' in a footer
    TestRepository<InMemoryRepository> repo = cloneProject(p, admin);
    PushOneCommit push = pushFactory.create(db, admin.getIdent(), repo,
        PushOneCommit.SUBJECT + "\n\n" + FooterConstants.REVIEWED_BY.getName()
            + ": " + user.getIdent().toExternalString(),
        PushOneCommit.FILE_NAME, PushOneCommit.FILE_CONTENT);
    PushOneCommit.Result result = push.to("refs/for/master");
    result.assertOkStatus();

    // check that 'user' cannot see the change
    setApiUser(user);
    try {
      gApi.changes().id(result.getChangeId()).get();
      fail("Expected ResourceNotFoundException");
    } catch (ResourceNotFoundException e) {
      // Expected.
    }

    // check that 'user' was NOT added as cc ('user' can't see the change)
    setApiUser(admin);
    ChangeInfo change = gApi.changes().id(result.getChangeId()).get();
    assertThat(change.reviewers.get(REVIEWER)).isNull();
    assertThat(change.reviewers.get(CC)).isNull();
    assertThat(sender.getMessages()).isEmpty();
  }

  @Test
=======
>>>>>>> d89b7031
  public void addReviewerThatCannotSeeChange() throws Exception {
    // create hidden project that is only visible to administrators
    Project.NameKey p = createProject("p");
    ProjectConfig cfg = projectCache.checkedGet(p).getConfig();
    Util.allow(cfg,
        Permission.READ,
        groupCache.get(new AccountGroup.NameKey("Administrators"))
            .getGroupUUID(),
        "refs/*");
    Util.block(cfg, Permission.READ, REGISTERED_USERS, "refs/*");
    saveProjectConfig(p, cfg);

    // create change
    TestRepository<InMemoryRepository> repo = cloneProject(p, admin);
    PushOneCommit push = pushFactory.create(db, admin.getIdent(), repo);
    PushOneCommit.Result result = push.to("refs/for/master");
    result.assertOkStatus();

    // check the user cannot see the change
    setApiUser(user);
    try {
      gApi.changes().id(result.getChangeId()).get();
      fail("Expected ResourceNotFoundException");
    } catch (ResourceNotFoundException e) {
      // Expected.
    }

    // try to add user as reviewer
    setApiUser(admin);
    AddReviewerInput in = new AddReviewerInput();
    in.reviewer = user.email;
    exception.expect(UnprocessableEntityException.class);
    exception.expectMessage("Change not visible to " + user.email);
    gApi.changes()
        .id(result.getChangeId())
        .addReviewer(in);
  }

  @Test
  public void addReviewerThatIsInactive() throws Exception {
    PushOneCommit.Result r = createChange();

    String username = name("new-user");
    gApi.accounts().create(username).setActive(false);

    AddReviewerInput in = new AddReviewerInput();
    in.reviewer = username;
    exception.expect(UnprocessableEntityException.class);
    exception.expectMessage("Account of " + username + " is inactive.");
    gApi.changes()
        .id(r.getChangeId())
        .addReviewer(in);
  }

  @Test
  public void addReviewer() throws Exception {
    TestTimeUtil.resetWithClockStep(1, SECONDS);
    PushOneCommit.Result r = createChange();
    ChangeResource rsrc = parseResource(r);
    String oldETag = rsrc.getETag();
    Timestamp oldTs = rsrc.getChange().getLastUpdatedOn();

    AddReviewerInput in = new AddReviewerInput();
    in.reviewer = user.email;
    gApi.changes()
        .id(r.getChangeId())
        .addReviewer(in);

    List<Message> messages = sender.getMessages();
    assertThat(messages).hasSize(1);
    Message m = messages.get(0);
    assertThat(m.rcpt()).containsExactly(user.emailAddress);
    assertThat(m.body()).contains("Hello " + user.fullName + ",\n");
    assertThat(m.body()).contains("I'd like you to do a code review.");
    assertThat(m.body()).contains("Change subject: " + PushOneCommit.SUBJECT + "\n");
    assertMailFrom(m, admin.email);
    ChangeInfo c = gApi.changes()
        .id(r.getChangeId())
        .get();

    // When NoteDb is enabled adding a reviewer records that user as reviewer
    // in NoteDb. When NoteDb is disabled adding a reviewer results in a dummy 0
    // approval on the change which is treated as CC when the ChangeInfo is
    // created.
    Collection<AccountInfo> reviewers = c.reviewers.get(REVIEWER);
    assertThat(reviewers).isNotNull();
    assertThat(reviewers).hasSize(1);
    assertThat(reviewers.iterator().next()._accountId)
        .isEqualTo(user.getId().get());

    // Ensure ETag and lastUpdatedOn are updated.
    rsrc = parseResource(r);
    assertThat(rsrc.getETag()).isNotEqualTo(oldETag);
    assertThat(rsrc.getChange().getLastUpdatedOn()).isNotEqualTo(oldTs);
  }

  @Test
  public void addReviewerWithNoteDbWhenDummyApprovalInReviewDbExists()
      throws Exception {
    assume().that(notesMigration.enabled()).isTrue();

    PushOneCommit.Result r = createChange();

    // insert dummy approval in ReviewDb
    PatchSetApproval psa =
        new PatchSetApproval(new PatchSetApproval.Key(r.getPatchSetId(),
            user.id, new LabelId("Code-Review")), (short) 0, TimeUtil.nowTs());
    db.patchSetApprovals().insert(Collections.singleton(psa));

    AddReviewerInput in = new AddReviewerInput();
    in.reviewer = user.email;
    gApi.changes()
        .id(r.getChangeId())
        .addReviewer(in);
  }

  @Test
  public void addSelfAsReviewer() throws Exception {
    TestTimeUtil.resetWithClockStep(1, SECONDS);
    PushOneCommit.Result r = createChange();
    ChangeResource rsrc = parseResource(r);
    String oldETag = rsrc.getETag();
    Timestamp oldTs = rsrc.getChange().getLastUpdatedOn();

    AddReviewerInput in = new AddReviewerInput();
    in.reviewer = user.email;
    setApiUser(user);
    gApi.changes()
        .id(r.getChangeId())
        .addReviewer(in);

    // There should be no email notification when adding self
    assertThat(sender.getMessages()).isEmpty();

    // When NoteDb is enabled adding a reviewer records that user as reviewer
    // in NoteDb. When NoteDb is disabled adding a reviewer results in a dummy 0
    // approval on the change which is treated as CC when the ChangeInfo is
    // created.
    ChangeInfo c = gApi.changes()
        .id(r.getChangeId())
        .get();
    Collection<AccountInfo> reviewers = c.reviewers.get(REVIEWER);
    assertThat(reviewers).isNotNull();
    assertThat(reviewers).hasSize(1);
    assertThat(reviewers.iterator().next()._accountId)
        .isEqualTo(user.getId().get());

    // Ensure ETag and lastUpdatedOn are updated.
    rsrc = parseResource(r);
    assertThat(rsrc.getETag()).isNotEqualTo(oldETag);
    assertThat(rsrc.getChange().getLastUpdatedOn()).isNotEqualTo(oldTs);
  }

  @Test
  public void implicitlyCcOnNonVotingReview() throws Exception {
    PushOneCommit.Result r = createChange();
    setApiUser(user);
    gApi.changes()
        .id(r.getChangeId())
        .revision(r.getCommit().name())
        .review(new ReviewInput());

    ChangeInfo c = gApi.changes()
        .id(r.getChangeId())
        .get();
    // If we're not reading from NoteDb, then the CCed user will be returned
    // in the REVIEWER state.
    ReviewerState state = notesMigration.readChanges() ? CC : REVIEWER;
    assertThat(c.reviewers.get(state).stream().map(ai -> ai._accountId)
        .collect(toList())).containsExactly(user.id.get());
  }

  @Test
  public void implicitlyAddReviewerOnVotingReview() throws Exception {
    PushOneCommit.Result r = createChange();
    setApiUser(user);
    gApi.changes()
        .id(r.getChangeId())
        .revision(r.getCommit().name())
        .review(ReviewInput.recommend().message("LGTM"));

    ChangeInfo c = gApi.changes()
        .id(r.getChangeId())
        .get();
    assertThat(c.reviewers.get(REVIEWER).stream().map(ai -> ai._accountId)
        .collect(toList())).containsExactly(user.id.get());

    // Further test: remove the vote, then comment again. The user should be
    // implicitly re-added to the ReviewerSet, as a CC if we're using NoteDb.
    setApiUser(admin);
    gApi.changes()
        .id(r.getChangeId())
        .reviewer(user.getId().toString())
        .remove();
    c = gApi.changes()
        .id(r.getChangeId())
        .get();
    assertThat(c.reviewers.values()).isEmpty();

    setApiUser(user);
    gApi.changes()
        .id(r.getChangeId())
        .revision(r.getCommit().name())
        .review(new ReviewInput().message("hi"));
    c = gApi.changes()
        .id(r.getChangeId())
        .get();
    ReviewerState state = notesMigration.readChanges() ? CC : REVIEWER;
    assertThat(c.reviewers.get(state).stream().map(ai -> ai._accountId)
        .collect(toList())).containsExactly(user.id.get());
  }

  @Test
  public void addReviewerToClosedChange() throws Exception {
    PushOneCommit.Result r = createChange();
    gApi.changes()
        .id(r.getChangeId())
        .revision(r.getCommit().name())
        .review(ReviewInput.approve());
    gApi.changes()
        .id(r.getChangeId())
        .revision(r.getCommit().name())
        .submit();

    ChangeInfo c = gApi.changes()
        .id(r.getChangeId())
        .get();
    Collection<AccountInfo> reviewers = c.reviewers.get(REVIEWER);
    assertThat(reviewers).hasSize(1);
    assertThat(reviewers.iterator().next()._accountId)
        .isEqualTo(admin.getId().get());
    assertThat(c.reviewers).doesNotContainKey(CC);

    AddReviewerInput in = new AddReviewerInput();
    in.reviewer = user.email;
    gApi.changes()
        .id(r.getChangeId())
        .addReviewer(in);

    c = gApi.changes()
        .id(r.getChangeId())
        .get();
    reviewers = c.reviewers.get(REVIEWER);
    assertThat(reviewers).hasSize(2);
    Iterator<AccountInfo> reviewerIt = reviewers.iterator();
    assertThat(reviewerIt.next()._accountId)
        .isEqualTo(admin.getId().get());
    assertThat(reviewerIt.next()._accountId)
        .isEqualTo(user.getId().get());
    assertThat(c.reviewers).doesNotContainKey(CC);
  }

  @Test
  public void emailNotificationForFileLevelComment() throws Exception {
    String changeId = createChange().getChangeId();

    AddReviewerInput in = new AddReviewerInput();
    in.reviewer = user.email;
    gApi.changes()
        .id(changeId)
        .addReviewer(in);
    sender.clear();

    ReviewInput review = new ReviewInput();
    ReviewInput.CommentInput comment = new ReviewInput.CommentInput();
    comment.path = PushOneCommit.FILE_NAME;
    comment.side = Side.REVISION;
    comment.message = "comment 1";
    review.comments = new HashMap<>();
    review.comments.put(comment.path, Lists.newArrayList(comment));
    gApi.changes().id(changeId).current().review(review);

    assertThat(sender.getMessages()).hasSize(1);
    Message m = sender.getMessages().get(0);
    assertThat(m.rcpt()).containsExactly(user.emailAddress);
  }

  @Test
  public void listVotes() throws Exception {
    PushOneCommit.Result r = createChange();
    gApi.changes()
        .id(r.getChangeId())
        .revision(r.getCommit().name())
        .review(ReviewInput.approve());

    Map<String, Short> m = gApi.changes()
        .id(r.getChangeId())
        .reviewer(admin.getId().toString())
        .votes();

    assertThat(m).hasSize(1);
    assertThat(m).containsEntry("Code-Review", Short.valueOf((short)2));

    setApiUser(user);
    gApi.changes()
        .id(r.getChangeId())
        .revision(r.getCommit().name())
        .review(ReviewInput.dislike());

    m = gApi.changes()
        .id(r.getChangeId())
        .reviewer(user.getId().toString())
        .votes();

    assertThat(m).hasSize(1);
    assertThat(m).containsEntry("Code-Review", Short.valueOf((short)-1));
  }

  @Test
  public void removeReviewerNoVotes() throws Exception {
    ProjectConfig cfg = projectCache.checkedGet(project).getConfig();

    LabelType verified = category("Verified", value(1, "Passes"),
        value(0, "No score"), value(-1, "Failed"));
    cfg.getLabelSections().put(verified.getName(), verified);

    AccountGroup.UUID registeredUsers =
        SystemGroupBackend.getGroup(REGISTERED_USERS).getUUID();
    String heads = RefNames.REFS_HEADS + "*";
    Util.allow(cfg, Permission.forLabel(Util.verified().getName()), -1, 1,
        registeredUsers, heads);
    saveProjectConfig(project, cfg);

    PushOneCommit.Result r = createChange();
    String changeId = r.getChangeId();
    gApi.changes()
        .id(changeId)
        .addReviewer(user.getId().toString());

    // ReviewerState will vary between ReviewDb and NoteDb; we just care that it
    // shows up somewhere.
    Iterable<AccountInfo> reviewers = Iterables.concat(
        gApi.changes().id(changeId).get().reviewers.values());
    assertThat(reviewers).hasSize(1);
    assertThat(reviewers.iterator().next()._accountId)
        .isEqualTo(user.getId().get());

    sender.clear();
    gApi.changes()
        .id(changeId)
        .reviewer(user.getId().toString())
        .remove();
    assertThat(gApi.changes().id(changeId).get().reviewers).isEmpty();

    assertThat(sender.getMessages()).hasSize(1);
    Message message = sender.getMessages().get(0);
    assertThat(message.body()).contains(
        "Removed reviewer " + user.fullName + ".");
    assertThat(message.body()).doesNotContain("with the following votes");

    // Make sure the reviewer can still be added again.
    gApi.changes()
        .id(changeId)
        .addReviewer(user.getId().toString());
    reviewers = Iterables.concat(gApi.changes().id(changeId).get().reviewers.values());
    assertThat(reviewers).hasSize(1);
    assertThat(reviewers.iterator().next()._accountId)
        .isEqualTo(user.getId().get());

    // Remove again, and then try to remove once more to verify 404 is
    // returned.
    gApi.changes()
        .id(changeId)
        .reviewer(user.getId().toString())
        .remove();
    exception.expect(ResourceNotFoundException.class);
    gApi.changes()
        .id(changeId)
        .reviewer(user.getId().toString())
        .remove();
  }

  @Test
  public void removeReviewer() throws Exception {
    testRemoveReviewer(true);
  }

  @Test
  public void removeNoNotify() throws Exception {
    testRemoveReviewer(false);
  }

  private void testRemoveReviewer(boolean notify) throws Exception {
    PushOneCommit.Result r = createChange();
    String changeId = r.getChangeId();
    gApi.changes()
        .id(changeId)
        .revision(r.getCommit().name())
        .review(ReviewInput.approve());

    setApiUser(user);
    gApi.changes()
        .id(changeId)
        .revision(r.getCommit().name())
        .review(ReviewInput.recommend());

    Collection<AccountInfo> reviewers = gApi.changes()
        .id(changeId)
        .get()
        .reviewers.get(REVIEWER);

    assertThat(reviewers).hasSize(2);
    Iterator<AccountInfo> reviewerIt = reviewers.iterator();
    assertThat(reviewerIt.next()._accountId)
        .isEqualTo(admin.getId().get());
    assertThat(reviewerIt.next()._accountId)
        .isEqualTo(user.getId().get());

    sender.clear();
    setApiUser(admin);
    DeleteReviewerInput input = new DeleteReviewerInput();
    if (!notify) {
      input.notify = NotifyHandling.NONE;
    }
    gApi.changes()
        .id(changeId)
        .reviewer(user.getId().toString())
        .remove(input);

    if (notify) {
      assertThat(sender.getMessages()).hasSize(1);
      Message message = sender.getMessages().get(0);
      assertThat(message.body()).contains(
          "Removed reviewer " + user.fullName + " with the following votes");
      assertThat(message.body()).contains("* Code-Review+1 by " + user.fullName);
    } else {
      assertThat(sender.getMessages()).hasSize(0);
    }

    reviewers = gApi.changes()
        .id(changeId)
        .get()
        .reviewers.get(REVIEWER);
    assertThat(reviewers).hasSize(1);
    reviewerIt = reviewers.iterator();
    assertThat(reviewerIt.next()._accountId)
      .isEqualTo(admin.getId().get());

    eventRecorder.assertReviewerDeletedEvents(changeId, user.email);
  }

  @Test
  public void removeReviewerNotPermitted() throws Exception {
    PushOneCommit.Result r = createChange();
    String changeId = r.getChangeId();
    gApi.changes()
        .id(changeId)
        .revision(r.getCommit().name())
        .review(ReviewInput.approve());

    setApiUser(user);
    exception.expect(AuthException.class);
    exception.expectMessage("delete reviewer not permitted");
    gApi.changes()
        .id(r.getChangeId())
        .reviewer(admin.getId().toString())
        .remove();
  }

  @Test
  public void deleteVote() throws Exception {
    PushOneCommit.Result r = createChange();
    gApi.changes()
        .id(r.getChangeId())
        .revision(r.getCommit().name())
        .review(ReviewInput.approve());

    setApiUser(user);
    recommend(r.getChangeId());

    setApiUser(admin);
    sender.clear();
    gApi.changes()
        .id(r.getChangeId())
        .reviewer(user.getId().toString())
        .deleteVote("Code-Review");

    List<Message> messages = sender.getMessages();
    assertThat(messages).hasSize(1);
    Message msg = messages.get(0);
    assertThat(msg.rcpt()).containsExactly(user.emailAddress);
    assertThat(msg.body()).contains(
        admin.fullName + " has removed a vote on this change.\n");
    assertThat(msg.body()).contains(
        "Removed Code-Review+1 by "
            + user.fullName + " <" + user.email + ">" + "\n");

    Map<String, Short> m = gApi.changes()
        .id(r.getChangeId())
        .reviewer(user.getId().toString())
        .votes();

    // Dummy 0 approval on the change to block vote copying to this patch set.
    assertThat(m).containsExactly("Code-Review", Short.valueOf((short)0));

    ChangeInfo c = gApi.changes()
        .id(r.getChangeId())
        .get();

    ChangeMessageInfo message = Iterables.getLast(c.messages);
    assertThat(message.author._accountId).isEqualTo(admin.getId().get());
    assertThat(message.message).isEqualTo(
        "Removed Code-Review+1 by User <user@example.com>\n");
    assertThat(getReviewers(c.reviewers.get(REVIEWER)))
        .containsExactlyElementsIn(
            ImmutableSet.of(admin.getId(), user.getId()));
  }

  @Test
  public void deleteVoteNotifyNone() throws Exception {
    PushOneCommit.Result r = createChange();
    gApi.changes()
        .id(r.getChangeId())
        .revision(r.getCommit().name())
        .review(ReviewInput.approve());

    setApiUser(user);
    recommend(r.getChangeId());

    setApiUser(admin);
    sender.clear();
    DeleteVoteInput in = new DeleteVoteInput();
    in.label = "Code-Review";
    in.notify = NotifyHandling.NONE;
    gApi.changes()
        .id(r.getChangeId())
        .reviewer(user.getId().toString())
        .deleteVote(in);
    assertThat(sender.getMessages()).hasSize(0);
  }

  @Test
  public void deleteVoteNotifyAccount() throws Exception {
    PushOneCommit.Result r = createChange();
    gApi.changes()
        .id(r.getChangeId())
        .revision(r.getCommit().name())
        .review(ReviewInput.approve());

    DeleteVoteInput in = new DeleteVoteInput();
    in.label = "Code-Review";
    in.notify = NotifyHandling.NONE;

    // notify unrelated account as TO
    TestAccount user2 = accounts.user2();
    setApiUser(user);
    recommend(r.getChangeId());
    setApiUser(admin);
    sender.clear();
    in.notifyDetails = new HashMap<>();
    in.notifyDetails.put(RecipientType.TO,
        new NotifyInfo(ImmutableList.of(user2.email)));
    gApi.changes()
        .id(r.getChangeId())
        .reviewer(user.getId().toString())
        .deleteVote(in);
    assertNotifyTo(user2);

    // notify unrelated account as CC
    setApiUser(user);
    recommend(r.getChangeId());
    setApiUser(admin);
    sender.clear();
    in.notifyDetails = new HashMap<>();
    in.notifyDetails.put(RecipientType.CC,
        new NotifyInfo(ImmutableList.of(user2.email)));
    gApi.changes()
        .id(r.getChangeId())
        .reviewer(user.getId().toString())
        .deleteVote(in);
    assertNotifyCc(user2);

    // notify unrelated account as BCC
    setApiUser(user);
    recommend(r.getChangeId());
    setApiUser(admin);
    sender.clear();
    in.notifyDetails = new HashMap<>();
    in.notifyDetails.put(RecipientType.BCC,
        new NotifyInfo(ImmutableList.of(user2.email)));
    gApi.changes()
        .id(r.getChangeId())
        .reviewer(user.getId().toString())
        .deleteVote(in);
    assertNotifyBcc(user2);
  }

  @Test
  public void deleteVoteNotPermitted() throws Exception {
    PushOneCommit.Result r = createChange();
    gApi.changes()
        .id(r.getChangeId())
        .revision(r.getCommit().name())
        .review(ReviewInput.approve());

    setApiUser(user);
    exception.expect(AuthException.class);
    exception.expectMessage("delete vote not permitted");
    gApi.changes()
        .id(r.getChangeId())
        .reviewer(admin.getId().toString())
        .deleteVote("Code-Review");
  }

  @Test
  public void nonVotingReviewerStaysAfterSubmit() throws Exception {
    LabelType verified = category("Verified",
        value(1, "Passes"), value(0, "No score"), value(-1, "Failed"));
    ProjectConfig cfg = projectCache.checkedGet(project).getConfig();
    cfg.getLabelSections().put(verified.getName(), verified);
    String heads = "refs/heads/*";
    AccountGroup.UUID owners =
        SystemGroupBackend.getGroup(CHANGE_OWNER).getUUID();
    AccountGroup.UUID registered =
        SystemGroupBackend.getGroup(REGISTERED_USERS).getUUID();
    Util.allow(cfg,
        Permission.forLabel(verified.getName()), -1, 1, owners, heads);
    Util.allow(cfg,
        Permission.forLabel("Code-Review"), -2, +2, registered, heads);
    saveProjectConfig(project, cfg);

    // Set Code-Review+2 and Verified+1 as admin (change owner)
    PushOneCommit.Result r = createChange();
    String changeId = r.getChangeId();
    String commit = r.getCommit().name();
    ReviewInput input = ReviewInput.approve();
    input.label(verified.getName(), 1);
    gApi.changes()
        .id(changeId)
        .revision(commit)
        .review(input);

    // Reviewers should only be "admin"
    ChangeInfo c = gApi.changes().id(changeId).get();
    assertThat(getReviewers(c.reviewers.get(REVIEWER)))
        .containsExactlyElementsIn(ImmutableSet.of(admin.getId()));
    assertThat(c.reviewers.get(CC)).isNull();

    // Add the user as reviewer
    AddReviewerInput in = new AddReviewerInput();
    in.reviewer = user.email;
    gApi.changes()
        .id(changeId)
        .addReviewer(in);
    c = gApi.changes().id(changeId).get();
    assertThat(getReviewers(c.reviewers.get(REVIEWER)))
        .containsExactlyElementsIn(ImmutableSet.of(
            admin.getId(), user.getId()));

    // Approve the change as user, then remove the approval
    // (only to confirm that the user does have Code-Review+2 permission)
    setApiUser(user);
    gApi.changes()
        .id(changeId)
        .revision(commit)
        .review(ReviewInput.approve());
    gApi.changes()
        .id(changeId)
        .revision(commit)
        .review(ReviewInput.noScore());

    // Submit the change
    setApiUser(admin);
    gApi.changes()
        .id(changeId)
        .revision(commit)
        .submit();

    // User should still be on the change
    c = gApi.changes().id(changeId).get();
    assertThat(getReviewers(c.reviewers.get(REVIEWER)))
        .containsExactlyElementsIn(ImmutableSet.of(
            admin.getId(), user.getId()));
  }

  @Test
  public void createEmptyChange() throws Exception {
    ChangeInput in = new ChangeInput();
    in.branch = Constants.MASTER;
    in.subject = "Create a change from the API";
    in.project = project.get();
    ChangeInfo info = gApi
        .changes()
        .create(in)
        .get();
    assertThat(info.project).isEqualTo(in.project);
    assertThat(info.branch).isEqualTo(in.branch);
    assertThat(info.subject).isEqualTo(in.subject);
    assertThat(Iterables.getOnlyElement(info.messages).message)
        .isEqualTo("Uploaded patch set 1.");
  }

  @Test
  public void queryChangesNoQuery() throws Exception {
    PushOneCommit.Result r = createChange();
    List<ChangeInfo> results = gApi.changes().query().get();
    assertThat(results.size()).isAtLeast(1);
    List<Integer> ids = new ArrayList<>(results.size());
    for (int i = 0; i < results.size(); i++) {
      ChangeInfo info = results.get(i);
      if (i == 0) {
        assertThat(info._number).isEqualTo(r.getChange().getId().get());
      }
      assertThat(Change.Status.forChangeStatus(info.status).isOpen()).isTrue();
      ids.add(info._number);
    }
    assertThat(ids).contains(r.getChange().getId().get());
  }

  @Test
  public void queryChangesNoResults() throws Exception {
    createChange();
    assertThat(query("message:test")).isNotEmpty();
    assertThat(query("message:{" + getClass().getName() + "fhqwhgads}"))
        .isEmpty();
  }

  @Test
  public void queryChanges() throws Exception {
    PushOneCommit.Result r1 = createChange();
    createChange();
    List<ChangeInfo> results =
        query("project:{" + project.get() + "} " + r1.getChangeId());
    assertThat(Iterables.getOnlyElement(results).changeId)
        .isEqualTo(r1.getChangeId());
  }

  @Test
  public void queryChangesLimit() throws Exception {
    createChange();
    PushOneCommit.Result r2 = createChange();
    List<ChangeInfo> results = gApi.changes().query().withLimit(1).get();
    assertThat(results).hasSize(1);
    assertThat(Iterables.getOnlyElement(results).changeId)
        .isEqualTo(r2.getChangeId());
  }

  @Test
  public void queryChangesStart() throws Exception {
    PushOneCommit.Result r1 = createChange();
    createChange();
    List<ChangeInfo> results = gApi.changes()
        .query("project:{" + project.get() + "}").withStart(1).get();
    assertThat(Iterables.getOnlyElement(results).changeId)
        .isEqualTo(r1.getChangeId());
  }

  @Test
  public void queryChangesNoOptions() throws Exception {
    PushOneCommit.Result r = createChange();
    ChangeInfo result = Iterables.getOnlyElement(query(r.getChangeId()));
    assertThat(result.labels).isNull();
    assertThat(result.messages).isNull();
    assertThat(result.revisions).isNull();
    assertThat(result.actions).isNull();
  }

  @Test
  public void queryChangesOptions() throws Exception {
    PushOneCommit.Result r = createChange();

    ChangeInfo result = Iterables.getOnlyElement(gApi.changes()
        .query(r.getChangeId())
        .get());
    assertThat(result.labels).isNull();
    assertThat(result.messages).isNull();
    assertThat(result.actions).isNull();
    assertThat(result.revisions).isNull();

    EnumSet<ListChangesOption> options = EnumSet.of(
        ListChangesOption.ALL_REVISIONS,
        ListChangesOption.CHANGE_ACTIONS,
        ListChangesOption.CURRENT_ACTIONS,
        ListChangesOption.DETAILED_LABELS,
        ListChangesOption.MESSAGES);
    result = Iterables.getOnlyElement(gApi.changes()
        .query(r.getChangeId())
        .withOptions(options)
        .get());
    assertThat(Iterables.getOnlyElement(result.labels.keySet()))
        .isEqualTo("Code-Review");
    assertThat(result.messages).hasSize(1);
    assertThat(result.actions).isNotEmpty();

    RevisionInfo rev = Iterables.getOnlyElement(result.revisions.values());
    assertThat(rev._number).isEqualTo(r.getPatchSetId().get());
    assertThat(rev.created).isNotNull();
    assertThat(rev.uploader._accountId).isEqualTo(admin.getId().get());
    assertThat(rev.ref).isEqualTo(r.getPatchSetId().toRefName());
    assertThat(rev.actions).isNotEmpty();
  }

  @Test
  public void queryChangesOwnerWithDifferentUsers() throws Exception {
    PushOneCommit.Result r = createChange();
    assertThat(Iterables.getOnlyElement(
            query("project:{" + project.get() + "} owner:self")).changeId)
        .isEqualTo(r.getChangeId());
    setApiUser(user);
    assertThat(query("owner:self")).isEmpty();
  }

  @Test
  public void checkReviewedFlagBeforeAndAfterReview() throws Exception {
    PushOneCommit.Result r = createChange();
    AddReviewerInput in = new AddReviewerInput();
    in.reviewer = user.email;
    gApi.changes()
        .id(r.getChangeId())
        .addReviewer(in);

    setApiUser(user);
    assertThat(get(r.getChangeId()).reviewed).isNull();

    revision(r).review(ReviewInput.recommend());
    assertThat(get(r.getChangeId()).reviewed).isTrue();
  }

  @Test
  public void topic() throws Exception {
    PushOneCommit.Result r = createChange();
    assertThat(gApi.changes()
        .id(r.getChangeId())
        .topic()).isEqualTo("");
    gApi.changes()
        .id(r.getChangeId())
        .topic("mytopic");
    assertThat(gApi.changes()
        .id(r.getChangeId())
        .topic()).isEqualTo("mytopic");
    gApi.changes()
        .id(r.getChangeId())
        .topic("");
    assertThat(gApi.changes()
        .id(r.getChangeId())
        .topic()).isEqualTo("");
  }

  @Test
  public void submitted() throws Exception {
    PushOneCommit.Result r = createChange();
    gApi.changes()
        .id(r.getChangeId())
        .revision(r.getCommit().name())
        .review(ReviewInput.approve());
    assertThat(gApi.changes()
        .id(r.getChangeId())
        .info().submitted).isNull();
    gApi.changes()
        .id(r.getChangeId())
        .revision(r.getCommit().name())
        .submit();
    assertThat(gApi.changes()
        .id(r.getChangeId())
        .info().submitted).isNotNull();
  }

  @Test
  public void submitStaleChange() throws Exception {
    PushOneCommit.Result r = createChange();

    disableChangeIndexWrites();
    try {
      r = amendChange(r.getChangeId());
    } finally {
      enableChangeIndexWrites();
    }

    gApi.changes()
      .id(r.getChangeId())
      .current()
      .review(ReviewInput.approve());

    gApi.changes()
      .id(r.getChangeId())
      .current()
      .submit();
    assertThat(gApi.changes()
        .id(r.getChangeId())
        .info().status).isEqualTo(ChangeStatus.MERGED);
  }

  @Test
  public void check() throws Exception {
    // TODO(dborowitz): Re-enable when ConsistencyChecker supports NoteDb.
    assume().that(notesMigration.enabled()).isFalse();
    PushOneCommit.Result r = createChange();
    assertThat(gApi.changes()
        .id(r.getChangeId())
        .get()
        .problems).isNull();
    assertThat(gApi.changes()
        .id(r.getChangeId())
        .get(EnumSet.of(ListChangesOption.CHECK))
        .problems).isEmpty();
  }

  @Test
  public void commitFooters() throws Exception {
    LabelType verified = category("Verified",
        value(1, "Passes"), value(0, "No score"), value(-1, "Failed"));
    LabelType custom1 = category("Custom1",
        value(1, "Positive"), value(0, "No score"), value(-1, "Negative"));
    LabelType custom2 = category("Custom2",
        value(1, "Positive"), value(0, "No score"), value(-1, "Negative"));
    ProjectConfig cfg = projectCache.checkedGet(project).getConfig();
    cfg.getLabelSections().put(verified.getName(), verified);
    cfg.getLabelSections().put(custom1.getName(), custom1);
    cfg.getLabelSections().put(custom2.getName(), custom2);
    String heads = "refs/heads/*";
    AccountGroup.UUID anon =
        SystemGroupBackend.getGroup(ANONYMOUS_USERS).getUUID();
    Util.allow(cfg, Permission.forLabel("Verified"), -1, 1, anon, heads);
    Util.allow(cfg, Permission.forLabel("Custom1"), -1, 1, anon, heads);
    Util.allow(cfg, Permission.forLabel("Custom2"), -1, 1, anon, heads);
    saveProjectConfig(project, cfg);

    PushOneCommit.Result r1 = createChange();
    r1.assertOkStatus();
    PushOneCommit.Result r2 = pushFactory.create(
          db, admin.getIdent(), testRepo, SUBJECT, FILE_NAME, "new content",
          r1.getChangeId())
        .to("refs/for/master");
    r2.assertOkStatus();

    ReviewInput in = new ReviewInput();
    in.label("Code-Review", 1);
    in.label("Verified", 1);
    in.label("Custom1", -1);
    in.label("Custom2", 1);
    gApi.changes().id(r2.getChangeId()).current().review(in);

    EnumSet<ListChangesOption> options = EnumSet.of(
        ListChangesOption.ALL_REVISIONS, ListChangesOption.COMMIT_FOOTERS);
    ChangeInfo actual = gApi.changes().id(r2.getChangeId()).get(options);
    assertThat(actual.revisions).hasSize(2);

    // No footers except on latest patch set.
    assertThat(actual.revisions.get(r1.getCommit().getName()).commitWithFooters)
        .isNull();

    List<String> footers =
        new ArrayList<>(Arrays.asList(
            actual.revisions.get(r2.getCommit().getName())
            .commitWithFooters.split("\\n")));
    // remove subject + blank line
    footers.remove(0);
    footers.remove(0);

    List<String> expectedFooters = Arrays.asList(
        "Change-Id: " + r2.getChangeId(),
        "Reviewed-on: "
            + canonicalWebUrl.get() + r2.getChange().getId(),
        "Reviewed-by: Administrator <admin@example.com>",
        "Custom2: Administrator <admin@example.com>",
        "Tested-by: Administrator <admin@example.com>");

    assertThat(footers).containsExactlyElementsIn(expectedFooters);
  }

  @Test
  public void customCommitFooters() throws Exception {
    PushOneCommit.Result change = createChange();
    RegistrationHandle handle =
        changeMessageModifiers.add(new ChangeMessageModifier() {
          @Override
          public String onSubmit(String newCommitMessage, RevCommit original,
              RevCommit mergeTip, Branch.NameKey destination) {
            assertThat(original.getName()).isNotEqualTo(mergeTip.getName());
            return newCommitMessage + "Custom: " + destination.get();
          }
        });
    ChangeInfo actual;
    try {
      EnumSet<ListChangesOption> options = EnumSet.of(
          ListChangesOption.ALL_REVISIONS, ListChangesOption.COMMIT_FOOTERS);
      actual = gApi.changes().id(change.getChangeId()).get(options);
    } finally {
      handle.remove();
    }
    List<String> footers = new ArrayList<>(Arrays.asList(
        actual.revisions.get(change.getCommit().getName()).commitWithFooters
            .split("\\n")));
    // remove subject + blank line
    footers.remove(0);
    footers.remove(0);

    List<String> expectedFooters =
        Arrays.asList(
            "Change-Id: " + change.getChangeId(), "Reviewed-on: "
                + canonicalWebUrl.get() + change.getChange().getId(),
            "Custom: refs/heads/master");
    assertThat(footers).containsExactlyElementsIn(expectedFooters);
  }

  @Test
  public void defaultSearchDoesNotTouchDatabase() throws Exception {
    setApiUser(admin);
    PushOneCommit.Result r1 = createChange();
    gApi.changes()
        .id(r1.getChangeId())
        .revision(r1.getCommit().name())
        .review(ReviewInput.approve());
    gApi.changes()
        .id(r1.getChangeId())
        .revision(r1.getCommit().name())
        .submit();

    createChange();
    createDraftChange();

    setApiUser(user);
    AcceptanceTestRequestScope.Context ctx = disableDb();
    try {
      assertThat(gApi.changes().query()
            .withQuery(
              "project:{" + project.get() + "} (status:open OR status:closed)")
            // Options should match defaults in AccountDashboardScreen.
            .withOption(ListChangesOption.LABELS)
            .withOption(ListChangesOption.DETAILED_ACCOUNTS)
            .withOption(ListChangesOption.REVIEWED)
            .get())
          .hasSize(2);
    } finally {
      enableDb(ctx);
    }
  }

  @Test
  public void votable() throws Exception {
    PushOneCommit.Result r = createChange();
    String triplet = project.get() + "~master~" + r.getChangeId();
    gApi.changes().id(triplet).addReviewer(user.username);
    ChangeInfo c = gApi.changes().id(triplet).get(EnumSet.of(
        ListChangesOption.DETAILED_LABELS));
    LabelInfo codeReview = c.labels.get("Code-Review");
    assertThat(codeReview.all).hasSize(1);
    ApprovalInfo approval = codeReview.all.get(0);
    assertThat(approval._accountId).isEqualTo(user.id.get());
    assertThat(approval.value).isEqualTo(0);

    ProjectConfig cfg = projectCache.checkedGet(project).getConfig();
    blockLabel(cfg, "Code-Review", REGISTERED_USERS, "refs/heads/*");
    saveProjectConfig(project, cfg);
    c = gApi.changes().id(triplet).get(EnumSet.of(
        ListChangesOption.DETAILED_LABELS));
    codeReview = c.labels.get("Code-Review");
    assertThat(codeReview.all).hasSize(1);
    approval = codeReview.all.get(0);
    assertThat(approval._accountId).isEqualTo(user.id.get());
    assertThat(approval.value).isNull();
  }

  @Test
  @GerritConfig(name = "gerrit.editGpgKeys", value = "true")
  @GerritConfig(name = "receive.enableSignedPush", value = "true")
  public void pushCertificates() throws Exception {
    PushOneCommit.Result r1 = createChange();
    PushOneCommit.Result r2 = amendChange(r1.getChangeId());

    ChangeInfo info = gApi.changes()
        .id(r1.getChangeId())
        .get(EnumSet.of(
            ListChangesOption.ALL_REVISIONS,
            ListChangesOption.PUSH_CERTIFICATES));

    RevisionInfo rev1 = info.revisions.get(r1.getCommit().name());
    assertThat(rev1).isNotNull();
    assertThat(rev1.pushCertificate).isNotNull();
    assertThat(rev1.pushCertificate.certificate).isNull();
    assertThat(rev1.pushCertificate.key).isNull();

    RevisionInfo rev2 = info.revisions.get(r2.getCommit().name());
    assertThat(rev2).isNotNull();
    assertThat(rev2.pushCertificate).isNotNull();
    assertThat(rev2.pushCertificate.certificate).isNull();
    assertThat(rev2.pushCertificate.key).isNull();
  }

  @Test
  public void anonymousRestApi() throws Exception {
    setApiUserAnonymous();
    PushOneCommit.Result r = createChange();

    ChangeInfo info = gApi.changes().id(r.getChangeId()).get();
    assertThat(info.changeId).isEqualTo(r.getChangeId());

    String triplet = project.get() + "~master~" + r.getChangeId();
    info = gApi.changes().id(triplet).get();
    assertThat(info.changeId).isEqualTo(r.getChangeId());

    info = gApi.changes().id(info._number).get();
    assertThat(info.changeId).isEqualTo(r.getChangeId());

    exception.expect(AuthException.class);
    gApi.changes()
        .id(triplet)
        .current()
        .review(ReviewInput.approve());
  }

  @Test
  public void noteDbCommitsOnPatchSetCreation() throws Exception {
    assume().that(notesMigration.readChanges()).isTrue();

    PushOneCommit.Result r = createChange();
    pushFactory.create(db, admin.getIdent(), testRepo, PushOneCommit.SUBJECT,
        "b.txt", "4711", r.getChangeId()).to("refs/for/master").assertOkStatus();
    ChangeInfo c = gApi.changes().id(r.getChangeId()).get();
    try (Repository repo = repoManager.openRepository(project);
        RevWalk rw = new RevWalk(repo)) {
      RevCommit commitPatchSetCreation = rw.parseCommit(
          repo.exactRef(changeMetaRef(new Change.Id(c._number))).getObjectId());

      assertThat(commitPatchSetCreation.getShortMessage())
          .isEqualTo("Create patch set 2");
      PersonIdent expectedAuthor = changeNoteUtil.newIdent(
          accountCache.get(admin.id).getAccount(), c.updated,
          serverIdent.get(), AnonymousCowardNameProvider.DEFAULT);
      assertThat(commitPatchSetCreation.getAuthorIdent())
          .isEqualTo(expectedAuthor);
      assertThat(commitPatchSetCreation.getCommitterIdent())
          .isEqualTo(new PersonIdent(serverIdent.get(), c.updated));
      assertThat(commitPatchSetCreation.getParentCount()).isEqualTo(1);

      RevCommit commitChangeCreation =
          rw.parseCommit(commitPatchSetCreation.getParent(0));
      assertThat(commitChangeCreation.getShortMessage())
          .isEqualTo("Create change");
      expectedAuthor = changeNoteUtil.newIdent(
          accountCache.get(admin.id).getAccount(), c.created, serverIdent.get(),
          AnonymousCowardNameProvider.DEFAULT);
      assertThat(commitChangeCreation.getAuthorIdent())
          .isEqualTo(expectedAuthor);
      assertThat(commitChangeCreation.getCommitterIdent())
          .isEqualTo(new PersonIdent(serverIdent.get(), c.created));
      assertThat(commitChangeCreation.getParentCount()).isEqualTo(0);
    }
  }

  @Test
  public void createEmptyChangeOnNonExistingBranch() throws Exception {
    ChangeInput in = new ChangeInput();
    in.branch = "foo";
    in.subject = "Create a change on new branch from the API";
    in.project = project.get();
    in.newBranch = true;
    ChangeInfo info = gApi
        .changes()
        .create(in)
        .get();
    assertThat(info.project).isEqualTo(in.project);
    assertThat(info.branch).isEqualTo(in.branch);
    assertThat(info.subject).isEqualTo(in.subject);
    assertThat(Iterables.getOnlyElement(info.messages).message)
        .isEqualTo("Uploaded patch set 1.");
  }

  @Test
  public void createEmptyChangeOnExistingBranchWithNewBranch() throws Exception {
    ChangeInput in = new ChangeInput();
    in.branch = Constants.MASTER;
    in.subject = "Create a change on new branch from the API";
    in.project = project.get();
    in.newBranch = true;

    exception.expect(ResourceConflictException.class);
    gApi.changes()
        .create(in)
        .get();
  }

  @Test
  public void createNewPatchSetOnVisibleDraftPatchSet() throws Exception {
    // Clone separate repositories of the same project as admin and as user
    TestRepository<InMemoryRepository> adminTestRepo =
        cloneProject(project, admin);
    TestRepository<InMemoryRepository> userTestRepo =
        cloneProject(project, user);

    // Create change as admin
    PushOneCommit push = pushFactory.create(
        db, admin.getIdent(), adminTestRepo);
    PushOneCommit.Result r1 = push.to("refs/for/master");
    r1.assertOkStatus();

    // Amend draft as admin
    PushOneCommit.Result r2 = amendChange(
        r1.getChangeId(), "refs/drafts/master", admin, adminTestRepo);
    r2.assertOkStatus();

    // Add user as reviewer to make this patch set visible
    AddReviewerInput in = new AddReviewerInput();
    in.reviewer = user.email;
    gApi.changes()
        .id(r1.getChangeId())
        .addReviewer(in);

    // Fetch change
    GitUtil.fetch(userTestRepo, r2.getPatchSet().getRefName() + ":ps");
    userTestRepo.reset("ps");

    // Amend change as user
    PushOneCommit.Result r3 = amendChange(
        r2.getChangeId(), "refs/drafts/master", user, userTestRepo);
    r3.assertOkStatus();
  }

  @Test
  public void createNewPatchSetOnInvisibleDraftPatchSet() throws Exception {
    // Clone separate repositories of the same project as admin and as user
    TestRepository<InMemoryRepository> adminTestRepo =
        cloneProject(project, admin);
    TestRepository<InMemoryRepository> userTestRepo =
        cloneProject(project, user);

    // Create change as admin
    PushOneCommit push = pushFactory.create(
        db, admin.getIdent(), adminTestRepo);
    PushOneCommit.Result r1 = push.to("refs/for/master");
    r1.assertOkStatus();

    // Amend draft as admin
    PushOneCommit.Result r2 = amendChange(
        r1.getChangeId(), "refs/drafts/master", admin, adminTestRepo);
    r2.assertOkStatus();

    // Fetch change
    GitUtil.fetch(userTestRepo, r1.getPatchSet().getRefName() + ":ps");
    userTestRepo.reset("ps");

    // Amend change as user
    PushOneCommit.Result r3 = amendChange(
        r1.getChangeId(), "refs/for/master", user, userTestRepo);
    r3.assertErrorStatus("cannot add patch set to "
        + r3.getChange().change().getChangeId() + ".");
  }

  @Test
  public void createNewPatchSetWithoutPermission() throws Exception {
    // Create new project with clean permissions
    Project.NameKey p = createProject("addPatchSet1");

    // Clone separate repositories of the same project as admin and as user
    TestRepository<InMemoryRepository> adminTestRepo =
        cloneProject(p, admin);
    TestRepository<InMemoryRepository> userTestRepo =
        cloneProject(p, user);

    // Block default permission
    block(Permission.ADD_PATCH_SET,
        REGISTERED_USERS, "refs/for/*", p);

    // Create change as admin
    PushOneCommit push = pushFactory.create(
        db, admin.getIdent(), adminTestRepo);
    PushOneCommit.Result r1 = push.to("refs/for/master");
    r1.assertOkStatus();

    // Fetch change
    GitUtil.fetch(userTestRepo, r1.getPatchSet().getRefName() + ":ps");
    userTestRepo.reset("ps");

    // Amend change as user
    PushOneCommit.Result r2 =
        amendChange(r1.getChangeId(), "refs/for/master", user, userTestRepo);
    r2.assertErrorStatus("cannot add patch set to "
        + r1.getChange().getId().id + ".");
  }

  @Test
  public void createNewSetPatchWithPermission() throws Exception {
    // Clone separate repositories of the same project as admin and as user
    TestRepository<?> adminTestRepo = cloneProject(project, admin);
    TestRepository<?> userTestRepo = cloneProject(project, user);

    // Create change as admin
    PushOneCommit push = pushFactory.create(
        db, admin.getIdent(), adminTestRepo);
    PushOneCommit.Result r1 = push.to("refs/for/master");
    r1.assertOkStatus();

    // Fetch change
    GitUtil.fetch(userTestRepo, r1.getPatchSet().getRefName() + ":ps");
    userTestRepo.reset("ps");

    // Amend change as user
    PushOneCommit.Result r2 = amendChange(
        r1.getChangeId(), "refs/for/master", user, userTestRepo);
    r2.assertOkStatus();
  }

  @Test
  public void createNewPatchSetAsOwnerWithoutPermission() throws Exception {
    // Create new project with clean permissions
    Project.NameKey p = createProject("addPatchSet2");
    // Clone separate repositories of the same project as admin and as user
    TestRepository<?> adminTestRepo = cloneProject(project, admin);

    // Block default permission
    block(Permission.ADD_PATCH_SET, REGISTERED_USERS, "refs/for/*", p);

    // Create change as admin
    PushOneCommit push =
        pushFactory.create(db, admin.getIdent(), adminTestRepo);
    PushOneCommit.Result r1 = push.to("refs/for/master");
    r1.assertOkStatus();

    // Fetch change
    GitUtil.fetch(adminTestRepo, r1.getPatchSet().getRefName() + ":ps");
    adminTestRepo.reset("ps");

    // Amend change as admin
    PushOneCommit.Result r2 = amendChange(
        r1.getChangeId(), "refs/for/master", admin, adminTestRepo);
    r2.assertOkStatus();
  }

  @Test
  public void createNewPatchSetAsReviewerOnDraftChange() throws Exception {
    // Clone separate repositories of the same project as admin and as user
    TestRepository<?> adminTestRepo = cloneProject(project, admin);
    TestRepository<?> userTestRepo = cloneProject(project, user);

    // Create change as admin
    PushOneCommit push = pushFactory.create(
        db, admin.getIdent(), adminTestRepo);
    PushOneCommit.Result r1 = push.to("refs/drafts/master");
    r1.assertOkStatus();

    // Add user as reviewer
    AddReviewerInput in = new AddReviewerInput();
    in.reviewer = user.email;
    gApi.changes()
        .id(r1.getChangeId())
        .addReviewer(in);

    // Fetch change
    GitUtil.fetch(userTestRepo, r1.getPatchSet().getRefName() + ":ps");
    userTestRepo.reset("ps");

    // Amend change as user
    PushOneCommit.Result r2 = amendChange(
        r1.getChangeId(), "refs/for/master", user, userTestRepo);
    r2.assertOkStatus();
  }

  @Test
  public void createNewDraftPatchSetOnDraftChange() throws Exception {
    // Create new project with clean permissions
    Project.NameKey p = createProject("addPatchSet4");
    // Clone separate repositories of the same project as admin and as user
    TestRepository<?> adminTestRepo = cloneProject(p, admin);
    TestRepository<?> userTestRepo = cloneProject(p, user);

    // Block default permission
    block(Permission.ADD_PATCH_SET, REGISTERED_USERS, "refs/for/*", p);

    // Create change as admin
    PushOneCommit push = pushFactory.create(
        db, admin.getIdent(), adminTestRepo);
    PushOneCommit.Result r1 = push.to("refs/drafts/master");
    r1.assertOkStatus();

    // Add user as reviewer
    AddReviewerInput in = new AddReviewerInput();
    in.reviewer = user.email;
    gApi.changes()
        .id(r1.getChangeId())
        .addReviewer(in);

    // Fetch change
    GitUtil.fetch(userTestRepo, r1.getPatchSet().getRefName() + ":ps");
    userTestRepo.reset("ps");

    // Amend change as user
    PushOneCommit.Result r2 = amendChange(
        r1.getChangeId(), "refs/drafts/master", user, userTestRepo);
    r2.assertErrorStatus("cannot add patch set to "
        + r1.getChange().getId().id + ".");
  }

  @Test
  public void createMergePatchSet() throws Exception {
    PushOneCommit.Result start = pushTo("refs/heads/master");
    start.assertOkStatus();
    // create a change for master
    PushOneCommit.Result r = createChange();
    r.assertOkStatus();
    String changeId = r.getChangeId();

    testRepo.reset(start.getCommit());
    PushOneCommit.Result currentMaster = pushTo("refs/heads/master");
    currentMaster.assertOkStatus();
    String parent = currentMaster.getCommit().getName();

    // push a commit into dev branch
    createBranch(new Branch.NameKey(project, "dev"));
    PushOneCommit.Result changeA = pushFactory
        .create(db, user.getIdent(), testRepo, "change A", "A.txt", "A content")
        .to("refs/heads/dev");
    changeA.assertOkStatus();
    MergeInput mergeInput = new MergeInput();
    mergeInput.source = "dev";
    MergePatchSetInput in = new MergePatchSetInput();
    in.merge = mergeInput;
    in.subject = "update change by merge ps2";
    gApi.changes().id(changeId).createMergePatchSet(in);
    ChangeInfo changeInfo = gApi.changes().id(changeId)
        .get(EnumSet.of(ListChangesOption.ALL_REVISIONS,
            ListChangesOption.CURRENT_COMMIT,
            ListChangesOption.CURRENT_REVISION));
    assertThat(changeInfo.revisions.size()).isEqualTo(2);
    assertThat(changeInfo.subject).isEqualTo(in.subject);
    assertThat(
        changeInfo.revisions.get(changeInfo.currentRevision).commit.parents
            .get(0).commit).isEqualTo(parent);
  }

  @Test
  public void createMergePatchSetInheritParent() throws Exception {
    PushOneCommit.Result start = pushTo("refs/heads/master");
    start.assertOkStatus();
    // create a change for master
    PushOneCommit.Result r = createChange();
    r.assertOkStatus();
    String changeId = r.getChangeId();
    String parent = r.getCommit().getParent(0).getName();

    // advance master branch
    testRepo.reset(start.getCommit());
    PushOneCommit.Result currentMaster = pushTo("refs/heads/master");
    currentMaster.assertOkStatus();

    // push a commit into dev branch
    createBranch(new Branch.NameKey(project, "dev"));
    PushOneCommit.Result changeA = pushFactory
        .create(db, user.getIdent(), testRepo, "change A", "A.txt", "A content")
        .to("refs/heads/dev");
    changeA.assertOkStatus();
    MergeInput mergeInput = new MergeInput();
    mergeInput.source = "dev";
    MergePatchSetInput in = new MergePatchSetInput();
    in.merge = mergeInput;
    in.subject = "update change by merge ps2 inherit parent of ps1";
    in.inheritParent = true;
    gApi.changes().id(changeId).createMergePatchSet(in);
    ChangeInfo changeInfo = gApi.changes().id(changeId)
        .get(EnumSet.of(ListChangesOption.ALL_REVISIONS,
            ListChangesOption.CURRENT_COMMIT,
            ListChangesOption.CURRENT_REVISION));

    assertThat(changeInfo.revisions.size()).isEqualTo(2);
    assertThat(changeInfo.subject).isEqualTo(in.subject);
    assertThat(
        changeInfo.revisions.get(changeInfo.currentRevision).commit.parents
            .get(0).commit).isEqualTo(parent);
    assertThat(
        changeInfo.revisions.get(changeInfo.currentRevision).commit.parents
            .get(0).commit).isNotEqualTo(currentMaster.getCommit().getName());
  }

  @Test
  public void checkLabelsForOpenChange() throws Exception {
    PushOneCommit.Result r = createChange();
    ChangeInfo change = gApi.changes()
        .id(r.getChangeId())
        .get();
    assertThat(change.status).isEqualTo(ChangeStatus.NEW);
    assertThat(change.labels.keySet()).containsExactly("Code-Review");
    assertThat(change.permittedLabels.keySet()).containsExactly("Code-Review");

    // add new label and assert that it's returned for existing changes
    ProjectConfig cfg = projectCache.checkedGet(project).getConfig();
    LabelType verified = Util.verified();
    cfg.getLabelSections().put(verified.getName(), verified);
    AccountGroup.UUID registeredUsers =
        SystemGroupBackend.getGroup(REGISTERED_USERS).getUUID();
    String heads = RefNames.REFS_HEADS + "*";
    Util.allow(cfg, Permission.forLabel(verified.getName()), -1, 1,
        registeredUsers, heads);
    saveProjectConfig(project, cfg);

    change = gApi.changes()
        .id(r.getChangeId())
        .get();
    assertThat(change.labels.keySet())
        .containsExactly("Code-Review", "Verified");
    assertThat(change.permittedLabels.keySet())
        .containsExactly("Code-Review", "Verified");
    assertPermitted(change, "Code-Review", -2, -1, 0, 1, 2);
    assertPermitted(change, "Verified", -1, 0, 1);

    // add an approval on the new label
    gApi.changes()
        .id(r.getChangeId())
        .revision(r.getCommit().name())
        .review(new ReviewInput().label(
            verified.getName(), verified.getMax().getValue()));

    // remove label and assert that it's no longer returned for existing
    // changes, even if there is an approval for it
    cfg.getLabelSections().remove(verified.getName());
    Util.remove(cfg, Permission.forLabel(verified.getName()), registeredUsers,
        heads);
    saveProjectConfig(project, cfg);

    change = gApi.changes()
        .id(r.getChangeId())
        .get();
    assertThat(change.labels.keySet()).containsExactly("Code-Review");
    assertThat(change.permittedLabels.keySet()).containsExactly("Code-Review");
  }

  @Test
  public void checkLabelsForMergedChange() throws Exception {
    PushOneCommit.Result r = createChange();
    gApi.changes()
        .id(r.getChangeId())
        .revision(r.getCommit().name())
        .review(ReviewInput.approve());
    gApi.changes()
        .id(r.getChangeId())
        .revision(r.getCommit().name())
        .submit();

    ChangeInfo change = gApi.changes()
        .id(r.getChangeId())
        .get();
    assertThat(change.status).isEqualTo(ChangeStatus.MERGED);
    assertThat(change.labels.keySet()).containsExactly("Code-Review");
    assertThat(change.permittedLabels.keySet()).containsExactly("Code-Review");
    assertPermitted(change, "Code-Review", 2);

    // add new label and assert that it's returned for existing changes
    ProjectConfig cfg = projectCache.checkedGet(project).getConfig();
    LabelType verified = Util.verified();
    cfg.getLabelSections().put(verified.getName(), verified);
    AccountGroup.UUID registeredUsers =
        SystemGroupBackend.getGroup(REGISTERED_USERS).getUUID();
    String heads = RefNames.REFS_HEADS + "*";
    Util.allow(cfg, Permission.forLabel(verified.getName()), -1, 1,
        registeredUsers, heads);
    saveProjectConfig(project, cfg);

    change = gApi.changes()
        .id(r.getChangeId())
        .get();
    assertThat(change.labels.keySet())
        .containsExactly("Code-Review", "Verified");
    assertThat(change.permittedLabels.keySet())
        .containsExactly("Code-Review", "Verified");
    assertPermitted(change, "Code-Review", 2);
    assertPermitted(change, "Verified", 0, 1);

    // ignore the new label by Prolog submit rule and assert that the label is
    // no longer returned
    GitUtil.fetch(testRepo, RefNames.REFS_CONFIG + ":config");
    testRepo.reset("config");
    PushOneCommit push2 = pushFactory.create(db, admin.getIdent(), testRepo,
        "Ignore Verified",
        "rules.pl",
        "submit_rule(submit(CR)) :-\n"
            + "  gerrit:max_with_block(-2, 2, 'Code-Review', CR).");
    push2.to(RefNames.REFS_CONFIG);

    change = gApi.changes()
        .id(r.getChangeId())
        .get();
    assertPermitted(change, "Code-Review", 2);
    assertPermitted(change, "Verified");

    // add an approval on the new label and assert that the label is now
    // returned although it is ignored by the Prolog submit rule and hence not
    // included in the submit records
    gApi.changes()
        .id(r.getChangeId())
        .revision(r.getCommit().name())
        .review(new ReviewInput().label(
            verified.getName(), verified.getMax().getValue()));

    change = gApi.changes()
        .id(r.getChangeId())
        .get();
    assertThat(change.labels.keySet())
        .containsExactly("Code-Review", "Verified");
    assertPermitted(change, "Code-Review", 2);
    assertPermitted(change, "Verified");

    // remove label and assert that it's no longer returned for existing
    // changes, even if there is an approval for it
    cfg = projectCache.checkedGet(project).getConfig();
    cfg.getLabelSections().remove(verified.getName());
    Util.remove(cfg, Permission.forLabel(verified.getName()), registeredUsers,
        heads);
    saveProjectConfig(project, cfg);

    change = gApi.changes()
        .id(r.getChangeId())
        .get();
    assertThat(change.labels.keySet()).containsExactly("Code-Review");
    assertThat(change.permittedLabels.keySet()).containsExactly("Code-Review");
    assertPermitted(change, "Code-Review", 2);
  }

  @Test
  public void checkLabelsForMergedChangeWithNonAuthorCodeReview()
      throws Exception {
    // Configure Non-Author-Code-Review
    RevCommit oldHead = getRemoteHead();
    GitUtil.fetch(testRepo, RefNames.REFS_CONFIG + ":config");
    testRepo.reset("config");
    PushOneCommit push2 = pushFactory.create(db, admin.getIdent(), testRepo,
        "Configure Non-Author-Code-Review",
        "rules.pl",
        "submit_rule(S) :-\n"
            + "  gerrit:default_submit(X),\n"
            + "  X =.. [submit | Ls],\n"
            + "  add_non_author_approval(Ls, R),\n"
            + "  S =.. [submit | R].\n"
            + "\n"
            + "add_non_author_approval(S1, S2) :-\n"
            + "  gerrit:commit_author(A),\n"
            + "  gerrit:commit_label(label('Code-Review', 2), R),\n"
            + "  R \\= A, !,\n"
            + "  S2 = [label('Non-Author-Code-Review', ok(R)) | S1].\n"
            + "add_non_author_approval(S1,"
            + " [label('Non-Author-Code-Review', need(_)) | S1]).");
    push2.to(RefNames.REFS_CONFIG);
    testRepo.reset(oldHead);

    // Allow user to approve
    ProjectConfig cfg = projectCache.checkedGet(project).getConfig();
    AccountGroup.UUID registeredUsers =
        SystemGroupBackend.getGroup(REGISTERED_USERS).getUUID();
    String heads = RefNames.REFS_HEADS + "*";
    Util.allow(cfg, Permission.forLabel(Util.codeReview().getName()), -2, 2,
        registeredUsers, heads);
    saveProjectConfig(project, cfg);

    PushOneCommit.Result r = createChange();

    setApiUser(user);
    gApi.changes()
        .id(r.getChangeId())
        .revision(r.getCommit().name())
        .review(ReviewInput.approve());

    setApiUser(admin);
    gApi.changes()
        .id(r.getChangeId())
        .revision(r.getCommit().name())
        .submit();

    ChangeInfo change = gApi.changes()
        .id(r.getChangeId())
        .get();
    assertThat(change.status).isEqualTo(ChangeStatus.MERGED);
    assertThat(change.labels.keySet()).containsExactly("Code-Review",
        "Non-Author-Code-Review");
    assertThat(change.permittedLabels.keySet()).containsExactly("Code-Review");
    assertPermitted(change, "Code-Review", 0, 1, 2);
  }

  @Test
  public void checkLabelsForAutoClosedChange() throws Exception {
    PushOneCommit.Result r = createChange();

    PushOneCommit push = pushFactory.create(db, admin.getIdent(), testRepo);
    PushOneCommit.Result result = push.to("refs/heads/master");
    result.assertOkStatus();

    ChangeInfo change = gApi.changes()
        .id(r.getChangeId())
        .get();
    assertThat(change.status).isEqualTo(ChangeStatus.MERGED);
    assertThat(change.labels.keySet()).containsExactly("Code-Review");
    assertPermitted(change, "Code-Review", 0, 1, 2);
  }

  @Test
  public void checkLabelsForAbandonedChange() throws Exception {
    PushOneCommit.Result r = createChange();
    gApi.changes()
        .id(r.getChangeId())
        .abandon();

    ChangeInfo change = gApi.changes()
        .id(r.getChangeId())
        .get();
    assertThat(change.status).isEqualTo(ChangeStatus.ABANDONED);
    assertThat(change.labels).isEmpty();
    assertThat(change.permittedLabels).isEmpty();
  }

  @Test
  public void maxPermittedValueAllowed() throws Exception {
    final int minPermittedValue = -2;
    final int maxPermittedValue = +2;
    String heads = "refs/heads/*";

    PushOneCommit.Result r = createChange();
    String triplet = project.get() + "~master~" + r.getChangeId();

    gApi.changes().id(triplet).addReviewer(user.username);

    ChangeInfo c = gApi.changes()
      .id(triplet)
      .get(EnumSet.of(ListChangesOption.DETAILED_LABELS));
    LabelInfo codeReview = c.labels.get("Code-Review");
    assertThat(codeReview.all).hasSize(1);
    ApprovalInfo approval = codeReview.all.get(0);
    assertThat(approval._accountId).isEqualTo(user.id.get());
    assertThat(approval.permittedVotingRange).isNotNull();
    // default values
    assertThat(approval.permittedVotingRange.min).isEqualTo(-1);
    assertThat(approval.permittedVotingRange.max).isEqualTo(1);

    ProjectConfig cfg = projectCache.checkedGet(project).getConfig();
    Util.allow(cfg,
      Permission.forLabel("Code-Review"), minPermittedValue, maxPermittedValue,
      REGISTERED_USERS, heads);
    saveProjectConfig(project, cfg);

    c = gApi.changes()
      .id(triplet)
      .get(EnumSet.of(ListChangesOption.DETAILED_LABELS));
    codeReview = c.labels.get("Code-Review");
    assertThat(codeReview.all).hasSize(1);
    approval = codeReview.all.get(0);
    assertThat(approval._accountId).isEqualTo(user.id.get());
    assertThat(approval.permittedVotingRange).isNotNull();
    assertThat(approval.permittedVotingRange.min).isEqualTo(minPermittedValue);
    assertThat(approval.permittedVotingRange.max).isEqualTo(maxPermittedValue);
  }

  @Test
  public void maxPermittedValueBlocked() throws Exception {
    ProjectConfig cfg = projectCache.checkedGet(project).getConfig();
    blockLabel(cfg, "Code-Review", REGISTERED_USERS, "refs/heads/*");
    saveProjectConfig(project, cfg);

    PushOneCommit.Result r = createChange();
    String triplet = project.get() + "~master~" + r.getChangeId();

    gApi.changes().id(triplet).addReviewer(user.username);

    ChangeInfo c = gApi.changes()
      .id(triplet)
      .get(EnumSet.of(ListChangesOption.DETAILED_LABELS));
    LabelInfo codeReview = c.labels.get("Code-Review");
    assertThat(codeReview.all).hasSize(1);
    ApprovalInfo approval = codeReview.all.get(0);
    assertThat(approval._accountId).isEqualTo(user.id.get());
    assertThat(approval.permittedVotingRange).isNull();
  }

  private static Iterable<Account.Id> getReviewers(
      Collection<AccountInfo> r) {
    return Iterables.transform(r, a -> new Account.Id(a._accountId));
  }

  private ChangeResource parseResource(PushOneCommit.Result r)
      throws Exception {
    List<ChangeControl> ctls = changeFinder.find(
        r.getChangeId(), atrScope.get().getUser());
    assertThat(ctls).hasSize(1);
    return changeResourceFactory.create(ctls.get(0));
  }

  private void setChangeStatus(Change.Id id, Change.Status newStatus)
      throws Exception {
    try (BatchUpdate batchUpdate = updateFactory
        .create(db, project, atrScope.get().getUser(), TimeUtil.nowTs())) {
      batchUpdate.addOp(id, new ChangeStatusUpdateOp(newStatus));
      batchUpdate.execute();
    }

    ChangeStatus changeStatus = gApi.changes()
        .id(id.get())
        .get()
        .status;
    assertThat(changeStatus).isEqualTo(newStatus.asChangeStatus());
  }

  private class ChangeStatusUpdateOp extends BatchUpdate.Op {
    private final Change.Status newStatus;

    ChangeStatusUpdateOp(Change.Status newStatus) {
      this.newStatus = newStatus;
    }

    @Override
    public boolean updateChange(BatchUpdate.ChangeContext ctx)
        throws Exception {
      Change change = ctx.getChange();

      // Change status in database.
      change.setStatus(newStatus);

      // Change status in NoteDb.
      PatchSet.Id currentPatchSetId = change.currentPatchSetId();
      ctx.getUpdate(currentPatchSetId).setStatus(newStatus);

      return true;
    }
  }
}<|MERGE_RESOLUTION|>--- conflicted
+++ resolved
@@ -768,7 +768,48 @@
   }
 
   @Test
-<<<<<<< HEAD
+  @TestProjectInput(createEmptyCommit = false)
+  public void changeNoParentToOneParent() throws Exception {
+    // create initial commit with no parent and push it as change, so that patch
+    // set 1 has no parent
+    RevCommit c =
+        testRepo.commit().message("Initial commit").insertChangeId().create();
+    String id = GitUtil.getChangeId(testRepo, c).get();
+    testRepo.reset(c);
+
+    PushResult pr = pushHead(testRepo, "refs/for/master", false);
+    assertPushOk(pr, "refs/for/master");
+
+    ChangeInfo change = gApi.changes().id(id).get();
+    assertThat(change.revisions.get(change.currentRevision).commit.parents)
+        .isEmpty();
+
+    // create another initial commit with no parent and push it directly into
+    // the remote repository
+    c = testRepo.amend(c.getId()).message("Initial Empty Commit").create();
+    testRepo.reset(c);
+    pr = pushHead(testRepo, "refs/heads/master", false);
+    assertPushOk(pr, "refs/heads/master");
+
+    // create a successor commit and push it as second patch set to the change,
+    // so that patch set 2 has 1 parent
+    RevCommit c2 = testRepo.commit().message("Initial commit").parent(c)
+        .insertChangeId(id.substring(1)).create();
+    testRepo.reset(c2);
+
+    pr = pushHead(testRepo, "refs/for/master", false);
+    assertPushOk(pr, "refs/for/master");
+
+    change = gApi.changes().id(id).get();
+    RevisionInfo rev = change.revisions.get(change.currentRevision);
+    assertThat(rev.commit.parents).hasSize(1);
+    assertThat(rev.commit.parents.get(0).commit).isEqualTo(c.name());
+
+    // check that change kind is correctly detected as REWORK
+    assertThat(rev.kind).isEqualTo(ChangeKind.REWORK);
+  }
+
+  @Test
   public void pushCommitOfOtherUser() throws Exception {
     // admin pushes commit of user
     PushOneCommit push = pushFactory.create(db, user.getIdent(), testRepo);
@@ -912,8 +953,6 @@
   }
 
   @Test
-=======
->>>>>>> d89b7031
   public void addReviewerThatCannotSeeChange() throws Exception {
     // create hidden project that is only visible to administrators
     Project.NameKey p = createProject("p");
