// Copyright (C) 2015 The Android Open Source Project
//
// Licensed under the Apache License, Version 2.0 (the "License");
// you may not use this file except in compliance with the License.
// You may obtain a copy of the License at
//
// http://www.apache.org/licenses/LICENSE-2.0
//
// Unless required by applicable law or agreed to in writing, software
// distributed under the License is distributed on an "AS IS" BASIS,
// WITHOUT WARRANTIES OR CONDITIONS OF ANY KIND, either express or implied.
// See the License for the specific language governing permissions and
// limitations under the License.

package com.google.gerrit.acceptance.api.group;

import static com.google.common.truth.Truth.assertThat;
import static com.google.gerrit.acceptance.api.group.GroupAssert.assertGroupInfo;
import static com.google.gerrit.acceptance.rest.account.AccountAssert.assertAccountInfos;
import static com.google.gerrit.server.group.SystemGroupBackend.ANONYMOUS_USERS;
import static java.util.stream.Collectors.toList;

import com.google.common.collect.ImmutableList;
import com.google.common.collect.Iterables;
import com.google.gerrit.acceptance.AbstractDaemonTest;
import com.google.gerrit.acceptance.GerritConfig;
import com.google.gerrit.acceptance.NoHttpd;
import com.google.gerrit.acceptance.TestAccount;
import com.google.gerrit.common.TimeUtil;
import com.google.gerrit.common.data.GroupReference;
import com.google.gerrit.extensions.api.groups.GroupApi;
import com.google.gerrit.extensions.api.groups.GroupInput;
import com.google.gerrit.extensions.common.AccountInfo;
import com.google.gerrit.extensions.common.GroupAuditEventInfo;
import com.google.gerrit.extensions.common.GroupAuditEventInfo.GroupMemberAuditEventInfo;
import com.google.gerrit.extensions.common.GroupAuditEventInfo.Type;
import com.google.gerrit.extensions.common.GroupAuditEventInfo.UserMemberAuditEventInfo;
import com.google.gerrit.extensions.common.GroupInfo;
import com.google.gerrit.extensions.common.GroupOptionsInfo;
import com.google.gerrit.extensions.restapi.AuthException;
import com.google.gerrit.extensions.restapi.ResourceConflictException;
import com.google.gerrit.extensions.restapi.ResourceNotFoundException;
import com.google.gerrit.extensions.restapi.UnprocessableEntityException;
import com.google.gerrit.extensions.restapi.Url;
import com.google.gerrit.reviewdb.client.Account;
import com.google.gerrit.reviewdb.client.AccountGroup;
import com.google.gerrit.server.group.SystemGroupBackend;
import java.sql.Timestamp;
import java.util.ArrayList;
import java.util.Arrays;
import java.util.Collections;
import java.util.List;
import java.util.Map;
import org.junit.Test;

@NoHttpd
public class GroupsIT extends AbstractDaemonTest {
  @Test
  public void addToNonExistingGroup_NotFound() throws Exception {
    exception.expect(ResourceNotFoundException.class);
    gApi.groups().id("non-existing").addMembers("admin");
  }

  @Test
  public void removeFromNonExistingGroup_NotFound() throws Exception {
    exception.expect(ResourceNotFoundException.class);
    gApi.groups().id("non-existing").removeMembers("admin");
  }

  @Test
  public void addRemoveMember() throws Exception {
    String g = createGroup("users");
    gApi.groups().id(g).addMembers("user");
    assertMembers(g, user);

    gApi.groups().id(g).removeMembers("user");
    assertNoMembers(g);
  }

  @Test
  public void addExistingMember_OK() throws Exception {
    String g = "Administrators";
    assertMembers(g, admin);
    gApi.groups().id("Administrators").addMembers("admin");
    assertMembers(g, admin);
  }

  @Test
  public void addNonExistingMember_UnprocessableEntity() throws Exception {
    exception.expect(UnprocessableEntityException.class);
    gApi.groups().id("Administrators").addMembers("non-existing");
  }

  @Test
  public void addMultipleMembers() throws Exception {
    String g = createGroup("users");
    TestAccount u1 = accountCreator.create("u1", "u1@example.com", "Full Name 1");
    TestAccount u2 = accountCreator.create("u2", "u2@example.com", "Full Name 2");
    gApi.groups().id(g).addMembers(u1.username, u2.username);
    assertMembers(g, u1, u2);
  }

  @Test
  public void addMembersWithAtSign() throws Exception {
    String g = createGroup("users");
    TestAccount u10 = accountCreator.create("u10", "u10@example.com", "Full Name 10");
    TestAccount u11_at =
        accountCreator.create("u11@something", "u11@example.com", "Full Name 11 With At");
    accountCreator.create("u11", "u11.another@example.com", "Full Name 11 Without At");
    gApi.groups().id(g).addMembers(u10.username, u11_at.username);
    assertMembers(g, u10, u11_at);
  }

  @Test
  public void includeRemoveGroup() throws Exception {
    String p = createGroup("parent");
    String g = createGroup("newGroup");
    gApi.groups().id(p).addGroups(g);
    assertIncludes(p, g);

    gApi.groups().id(p).removeGroups(g);
    assertNoIncludes(p);
  }

  @Test
  public void includeExistingGroup_OK() throws Exception {
    String p = createGroup("parent");
    String g = createGroup("newGroup");
    gApi.groups().id(p).addGroups(g);
    assertIncludes(p, g);
    gApi.groups().id(p).addGroups(g);
    assertIncludes(p, g);
  }

  @Test
  public void addMultipleIncludes() throws Exception {
    String p = createGroup("parent");
    String g1 = createGroup("newGroup1");
    String g2 = createGroup("newGroup2");
    List<String> groups = new ArrayList<>();
    groups.add(g1);
    groups.add(g2);
    gApi.groups().id(p).addGroups(g1, g2);
    assertIncludes(p, g1, g2);
  }

  @Test
  public void createGroup() throws Exception {
    String newGroupName = name("newGroup");
    GroupInfo g = gApi.groups().create(newGroupName).get();
    assertGroupInfo(getFromCache(newGroupName), g);
  }

  @Test
  public void createDuplicateInternalGroupCaseSensitiveName_Conflict() throws Exception {
    String dupGroupName = name("dupGroup");
    gApi.groups().create(dupGroupName);
    exception.expect(ResourceConflictException.class);
    exception.expectMessage("group '" + dupGroupName + "' already exists");
    gApi.groups().create(dupGroupName);
  }

  @Test
  public void createDuplicateInternalGroupCaseInsensitiveName() throws Exception {
    String dupGroupName = name("dupGroupA");
    String dupGroupNameLowerCase = name("dupGroupA").toLowerCase();
    gApi.groups().create(dupGroupName);
    gApi.groups().create(dupGroupNameLowerCase);
    assertThat(gApi.groups().list().getAsMap().keySet()).contains(dupGroupName);
    assertThat(gApi.groups().list().getAsMap().keySet()).contains(dupGroupNameLowerCase);
  }

  @Test
  public void createDuplicateSystemGroupCaseSensitiveName_Conflict() throws Exception {
    String newGroupName = "Registered Users";
    exception.expect(ResourceConflictException.class);
    exception.expectMessage("group 'Registered Users' already exists");
    gApi.groups().create(newGroupName);
  }

  @Test
  public void createDuplicateSystemGroupCaseInsensitiveName_Conflict() throws Exception {
    String newGroupName = "registered users";
    exception.expect(ResourceConflictException.class);
    exception.expectMessage("group 'Registered Users' already exists");
    gApi.groups().create(newGroupName);
  }

  @Test
  @GerritConfig(name = "groups.global:Anonymous-Users.name", value = "All Users")
  public void createGroupWithConfiguredNameOfSystemGroup_Conflict() throws Exception {
    exception.expect(ResourceConflictException.class);
    exception.expectMessage("group 'All Users' already exists");
    gApi.groups().create("all users");
  }

  @Test
  @GerritConfig(name = "groups.global:Anonymous-Users.name", value = "All Users")
  public void createGroupWithDefaultNameOfSystemGroup_Conflict() throws Exception {
    exception.expect(ResourceConflictException.class);
    exception.expectMessage("group name 'Anonymous Users' is reserved");
    gApi.groups().create("anonymous users");
  }

  @Test
  public void createGroupWithProperties() throws Exception {
    GroupInput in = new GroupInput();
    in.name = name("newGroup");
    in.description = "Test description";
    in.visibleToAll = true;
    in.ownerId = getFromCache("Administrators").getGroupUUID().get();
    GroupInfo g = gApi.groups().create(in).detail();
    assertThat(g.description).isEqualTo(in.description);
    assertThat(g.options.visibleToAll).isEqualTo(in.visibleToAll);
    assertThat(g.ownerId).isEqualTo(in.ownerId);
  }

  @Test
  public void createGroupWithoutCapability_Forbidden() throws Exception {
    setApiUser(user);
    exception.expect(AuthException.class);
    gApi.groups().create(name("newGroup"));
  }

  @Test
  public void createdOnFieldIsPopulatedForNewGroup() throws Exception {
    Timestamp testStartTime = TimeUtil.nowTs();
    String newGroupName = name("newGroup");
    GroupInfo group = gApi.groups().create(newGroupName).get();

    assertThat(group.createdOn).isAtLeast(testStartTime);
  }

  @Test
  public void createdOnFieldDefaultsToAuditCreationInstantBeforeSchemaUpgrade() throws Exception {
    String newGroupName = name("newGroup");
    GroupInfo newGroup = gApi.groups().create(newGroupName).get();
    setCreatedOnToNull(new AccountGroup.Id(newGroup.groupId));

    GroupInfo updatedGroup = gApi.groups().id(newGroup.id).get();
    assertThat(updatedGroup.createdOn).isEqualTo(AccountGroup.auditCreationInstantTs());
  }

  @Test
  public void getGroup() throws Exception {
    AccountGroup adminGroup = groupCache.get(new AccountGroup.NameKey("Administrators"));
    testGetGroup(adminGroup.getGroupUUID().get(), adminGroup);
    testGetGroup(adminGroup.getName(), adminGroup);
    testGetGroup(adminGroup.getId().get(), adminGroup);
  }

  private void testGetGroup(Object id, AccountGroup expectedGroup) throws Exception {
    GroupInfo group = gApi.groups().id(id.toString()).get();
    assertGroupInfo(expectedGroup, group);
  }

  @Test
  @GerritConfig(name = "groups.global:Anonymous-Users.name", value = "All Users")
  public void getSystemGroupByConfiguredName() throws Exception {
    GroupReference anonymousUsersGroup = systemGroupBackend.getGroup(ANONYMOUS_USERS);
    assertThat(anonymousUsersGroup.getName()).isEqualTo("All Users");

    GroupInfo group = gApi.groups().id(anonymousUsersGroup.getUUID().get()).get();
    assertThat(group.name).isEqualTo(anonymousUsersGroup.getName());

    group = gApi.groups().id(anonymousUsersGroup.getName()).get();
    assertThat(group.id).isEqualTo(Url.encode((anonymousUsersGroup.getUUID().get())));
  }

  @Test
  public void getSystemGroupByDefaultName() throws Exception {
    GroupReference anonymousUsersGroup = systemGroupBackend.getGroup(ANONYMOUS_USERS);
    GroupInfo group = gApi.groups().id("Anonymous Users").get();
    assertThat(group.name).isEqualTo(anonymousUsersGroup.getName());
    assertThat(group.id).isEqualTo(Url.encode((anonymousUsersGroup.getUUID().get())));
  }

  @Test
  @GerritConfig(name = "groups.global:Anonymous-Users.name", value = "All Users")
  public void getSystemGroupByDefaultName_NotFound() throws Exception {
    exception.expect(ResourceNotFoundException.class);
    gApi.groups().id("Anonymous-Users").get();
  }

  @Test
  public void groupName() throws Exception {
    String name = name("group");
    gApi.groups().create(name);

    // get name
    assertThat(gApi.groups().id(name).name()).isEqualTo(name);

    // set name to same name
    gApi.groups().id(name).name(name);
    assertThat(gApi.groups().id(name).name()).isEqualTo(name);

    // set name with name conflict
    String other = name("other");
    gApi.groups().create(other);
    exception.expect(ResourceConflictException.class);
    gApi.groups().id(name).name(other);
  }

  @Test
  public void groupRename() throws Exception {
    String name = name("group");
    gApi.groups().create(name);

    String newName = name("newName");
    gApi.groups().id(name).name(newName);
    assertThat(getFromCache(newName)).isNotNull();
    assertThat(gApi.groups().id(newName).name()).isEqualTo(newName);

    assertThat(getFromCache(name)).isNull();
    exception.expect(ResourceNotFoundException.class);
    gApi.groups().id(name).get();
  }

  @Test
  public void groupDescription() throws Exception {
    String name = name("group");
    gApi.groups().create(name);

    // get description
    assertThat(gApi.groups().id(name).description()).isEmpty();

    // set description
    String desc = "New description for the group.";
    gApi.groups().id(name).description(desc);
    assertThat(gApi.groups().id(name).description()).isEqualTo(desc);

    // set description to null
    gApi.groups().id(name).description(null);
    assertThat(gApi.groups().id(name).description()).isEmpty();

    // set description to empty string
    gApi.groups().id(name).description("");
    assertThat(gApi.groups().id(name).description()).isEmpty();
  }

  @Test
  public void groupOptions() throws Exception {
    String name = name("group");
    gApi.groups().create(name);

    // get options
    assertThat(gApi.groups().id(name).options().visibleToAll).isNull();

    // set options
    GroupOptionsInfo options = new GroupOptionsInfo();
    options.visibleToAll = true;
    gApi.groups().id(name).options(options);
    assertThat(gApi.groups().id(name).options().visibleToAll).isTrue();
  }

  @Test
  public void groupOwner() throws Exception {
    String name = name("group");
    GroupInfo info = gApi.groups().create(name).get();
    String adminUUID = getFromCache("Administrators").getGroupUUID().get();
    String registeredUUID = SystemGroupBackend.REGISTERED_USERS.get();

    // get owner
    assertThat(Url.decode(gApi.groups().id(name).owner().id)).isEqualTo(info.id);

    // set owner by name
    gApi.groups().id(name).owner("Registered Users");
    assertThat(Url.decode(gApi.groups().id(name).owner().id)).isEqualTo(registeredUUID);

    // set owner by UUID
    gApi.groups().id(name).owner(adminUUID);
    assertThat(Url.decode(gApi.groups().id(name).owner().id)).isEqualTo(adminUUID);

    // set non existing owner
    exception.expect(UnprocessableEntityException.class);
    gApi.groups().id(name).owner("Non-Existing Group");
  }

  @Test
  public void listNonExistingGroupIncludes_NotFound() throws Exception {
    exception.expect(ResourceNotFoundException.class);
    gApi.groups().id("non-existing").includedGroups();
  }

  @Test
  public void listEmptyGroupIncludes() throws Exception {
    String gx = createGroup("gx");
    assertThat(gApi.groups().id(gx).includedGroups()).isEmpty();
  }

  @Test
  public void includeNonExistingGroup() throws Exception {
    String gx = createGroup("gx");
    exception.expect(UnprocessableEntityException.class);
    gApi.groups().id(gx).addGroups("non-existing");
  }

  @Test
  public void listNonEmptyGroupIncludes() throws Exception {
    String gx = createGroup("gx");
    String gy = createGroup("gy");
    String gz = createGroup("gz");
    gApi.groups().id(gx).addGroups(gy);
    gApi.groups().id(gx).addGroups(gz);
    assertIncludes(gApi.groups().id(gx).includedGroups(), gy, gz);
  }

  @Test
  public void listOneIncludeMember() throws Exception {
    String gx = createGroup("gx");
    String gy = createGroup("gy");
    gApi.groups().id(gx).addGroups(gy);
    assertIncludes(gApi.groups().id(gx).includedGroups(), gy);
  }

  @Test
  public void listNonExistingGroupMembers_NotFound() throws Exception {
    exception.expect(ResourceNotFoundException.class);
    gApi.groups().id("non-existing").members();
  }

  @Test
  public void listEmptyGroupMembers() throws Exception {
    String group = createGroup("empty");
    assertThat(gApi.groups().id(group).members()).isEmpty();
  }

  @Test
  public void listNonEmptyGroupMembers() throws Exception {
    String group = createGroup("group");
    String user1 = createAccount("user1", group);
    String user2 = createAccount("user2", group);
    assertMembers(gApi.groups().id(group).members(), user1, user2);
  }

  @Test
  public void listOneGroupMember() throws Exception {
    String group = createGroup("group");
    String user = createAccount("user1", group);
    assertMembers(gApi.groups().id(group).members(), user);
  }

  @Test
  public void listGroupMembersRecursively() throws Exception {
    String gx = createGroup("gx");
    String ux = createAccount("ux", gx);

    String gy = createGroup("gy");
    String uy = createAccount("uy", gy);

    String gz = createGroup("gz");
    String uz = createAccount("uz", gz);

    gApi.groups().id(gx).addGroups(gy);
    gApi.groups().id(gy).addGroups(gz);
    assertMembers(gApi.groups().id(gx).members(), ux);
    assertMembers(gApi.groups().id(gx).members(true), ux, uy, uz);
  }

  @Test
  public void defaultGroupsCreated() throws Exception {
    Iterable<String> names = gApi.groups().list().getAsMap().keySet();
    assertThat(names).containsAllOf("Administrators", "Non-Interactive Users").inOrder();
  }

  @Test
  public void listAllGroups() throws Exception {
    List<String> expectedGroups =
        groupCache.all().stream().map(a -> a.getName()).sorted().collect(toList());
    assertThat(expectedGroups.size()).isAtLeast(2);
    assertThat(gApi.groups().list().getAsMap().keySet())
        .containsExactlyElementsIn(expectedGroups)
        .inOrder();
  }

  @Test
  public void onlyVisibleGroupsReturned() throws Exception {
    String newGroupName = name("newGroup");
    GroupInput in = new GroupInput();
    in.name = newGroupName;
    in.description = "a hidden group";
    in.visibleToAll = false;
    in.ownerId = getFromCache("Administrators").getGroupUUID().get();
    gApi.groups().create(in);

    setApiUser(user);
    assertThat(gApi.groups().list().getAsMap()).doesNotContainKey(newGroupName);

    setApiUser(admin);
    gApi.groups().id(newGroupName).addMembers(user.username);

    setApiUser(user);
    assertThat(gApi.groups().list().getAsMap()).containsKey(newGroupName);
  }

  @Test
  public void suggestGroup() throws Exception {
    Map<String, GroupInfo> groups = gApi.groups().list().withSuggest("adm").getAsMap();
    assertThat(groups).containsKey("Administrators");
    assertThat(groups).hasSize(1);
  }

  @Test
  public void withSubstring() throws Exception {
    Map<String, GroupInfo> groups = gApi.groups().list().withSubstring("dmin").getAsMap();
    assertThat(groups).containsKey("Administrators");
    assertThat(groups).hasSize(1);

<<<<<<< HEAD
=======
    groups = gApi.groups().list().withSubstring("admin").getAsMap();
    assertThat(groups).containsKey("Administrators");
    assertThat(groups).hasSize(1);

>>>>>>> a6cd67f3
    String other = name("Administrators");
    gApi.groups().create(other);
    groups = gApi.groups().list().withSubstring("dmin").getAsMap();
    assertThat(groups).hasSize(2);
    assertThat(groups).containsKey("Administrators");
    assertThat(groups).containsKey(other);

    groups = gApi.groups().list().withSubstring("foo").getAsMap();
    assertThat(groups).isEmpty();
  }

  @Test
  public void allGroupInfoFieldsSetCorrectly() throws Exception {
    AccountGroup adminGroup = getFromCache("Administrators");
    Map<String, GroupInfo> groups = gApi.groups().list().addGroup(adminGroup.getName()).getAsMap();
    assertThat(groups).hasSize(1);
    assertThat(groups).containsKey("Administrators");
    assertGroupInfo(adminGroup, Iterables.getOnlyElement(groups.values()));
  }

  @Test
  public void getAuditLog() throws Exception {
    GroupApi g = gApi.groups().create(name("group"));
    List<? extends GroupAuditEventInfo> auditEvents = g.auditLog();
    assertThat(auditEvents).hasSize(1);
    assertAuditEvent(auditEvents.get(0), Type.ADD_USER, admin.id, admin.id);

    g.addMembers(user.username);
    auditEvents = g.auditLog();
    assertThat(auditEvents).hasSize(2);
    assertAuditEvent(auditEvents.get(0), Type.ADD_USER, admin.id, user.id);

    g.removeMembers(user.username);
    auditEvents = g.auditLog();
    assertThat(auditEvents).hasSize(3);
    assertAuditEvent(auditEvents.get(0), Type.REMOVE_USER, admin.id, user.id);

    String otherGroup = name("otherGroup");
    gApi.groups().create(otherGroup);
    g.addGroups(otherGroup);
    auditEvents = g.auditLog();
    assertThat(auditEvents).hasSize(4);
    assertAuditEvent(auditEvents.get(0), Type.ADD_GROUP, admin.id, otherGroup);

    g.removeGroups(otherGroup);
    auditEvents = g.auditLog();
    assertThat(auditEvents).hasSize(5);
    assertAuditEvent(auditEvents.get(0), Type.REMOVE_GROUP, admin.id, otherGroup);

    Timestamp lastDate = null;
    for (GroupAuditEventInfo auditEvent : auditEvents) {
      if (lastDate != null) {
        assertThat(lastDate).isGreaterThan(auditEvent.date);
      }
      lastDate = auditEvent.date;
    }
  }

  // reindex is tested by {@link AbstractQueryGroupsTest#reindex}
  @Test
  public void reindexPermissions() throws Exception {
    TestAccount groupOwner = accountCreator.user2();
    GroupInput in = new GroupInput();
    in.name = name("group");
    in.members =
        Collections.singleton(groupOwner).stream().map(u -> u.id.toString()).collect(toList());
    in.visibleToAll = true;
    GroupInfo group = gApi.groups().create(in).get();

    // admin can reindex any group
    setApiUser(admin);
    gApi.groups().id(group.id).index();

    // group owner can reindex own group (group is owned by itself)
    setApiUser(groupOwner);
    gApi.groups().id(group.id).index();

    // user cannot reindex any group
    setApiUser(user);
    exception.expect(AuthException.class);
    exception.expectMessage("not allowed to index group");
    gApi.groups().id(group.id).index();
  }

  private void assertAuditEvent(
      GroupAuditEventInfo info,
      Type expectedType,
      Account.Id expectedUser,
      Account.Id expectedMember) {
    assertThat(info.user._accountId).isEqualTo(expectedUser.get());
    assertThat(info.type).isEqualTo(expectedType);
    assertThat(info).isInstanceOf(UserMemberAuditEventInfo.class);
    assertThat(((UserMemberAuditEventInfo) info).member._accountId).isEqualTo(expectedMember.get());
  }

  private void assertAuditEvent(
      GroupAuditEventInfo info,
      Type expectedType,
      Account.Id expectedUser,
      String expectedMemberGroupName) {
    assertThat(info.user._accountId).isEqualTo(expectedUser.get());
    assertThat(info.type).isEqualTo(expectedType);
    assertThat(info).isInstanceOf(GroupMemberAuditEventInfo.class);
    assertThat(((GroupMemberAuditEventInfo) info).member.name).isEqualTo(expectedMemberGroupName);
  }

  private void assertMembers(String group, TestAccount... expectedMembers) throws Exception {
    assertMembers(
        gApi.groups().id(group).members(),
        TestAccount.names(expectedMembers).stream().toArray(String[]::new));
    assertAccountInfos(Arrays.asList(expectedMembers), gApi.groups().id(group).members());
  }

  private void assertMembers(Iterable<AccountInfo> members, String... expectedNames) {
    assertThat(Iterables.transform(members, i -> i.name))
        .containsExactlyElementsIn(Arrays.asList(expectedNames))
        .inOrder();
  }

  private void assertNoMembers(String group) throws Exception {
    assertThat(gApi.groups().id(group).members()).isEmpty();
  }

  private void assertIncludes(String group, String... expectedNames) throws Exception {
    assertIncludes(gApi.groups().id(group).includedGroups(), expectedNames);
  }

  private static void assertIncludes(Iterable<GroupInfo> includes, String... expectedNames) {
    assertThat(Iterables.transform(includes, i -> i.name))
        .containsExactlyElementsIn(Arrays.asList(expectedNames))
        .inOrder();
  }

  private void assertNoIncludes(String group) throws Exception {
    assertThat(gApi.groups().id(group).includedGroups()).isEmpty();
  }

  private AccountGroup getFromCache(String name) throws Exception {
    return groupCache.get(new AccountGroup.NameKey(name));
  }

  private String createAccount(String name, String group) throws Exception {
    name = name(name);
    accountCreator.create(name, group);
    return name;
  }

  private void setCreatedOnToNull(AccountGroup.Id groupId) throws Exception {
    AccountGroup group = db.accountGroups().get(groupId);
    group.setCreatedOn(null);
    db.accountGroups().update(ImmutableList.of(group));
    groupCache.evict(group);
  }
}<|MERGE_RESOLUTION|>--- conflicted
+++ resolved
@@ -506,13 +506,10 @@
     assertThat(groups).containsKey("Administrators");
     assertThat(groups).hasSize(1);
 
-<<<<<<< HEAD
-=======
     groups = gApi.groups().list().withSubstring("admin").getAsMap();
     assertThat(groups).containsKey("Administrators");
     assertThat(groups).hasSize(1);
 
->>>>>>> a6cd67f3
     String other = name("Administrators");
     gApi.groups().create(other);
     groups = gApi.groups().list().withSubstring("dmin").getAsMap();
