--- conflicted
+++ resolved
@@ -658,41 +658,23 @@
 
   private String newChange(PersonIdent ident) throws Exception {
     PushOneCommit push =
-<<<<<<< HEAD
         pushFactory.create(db, ident, testRepo, PushOneCommit.SUBJECT, FILE_NAME,
-            new String(CONTENT_OLD));
+            new String(CONTENT_OLD, StandardCharsets.UTF_8));
     return push.to("refs/for/master").getChangeId();
-=======
-        pushFactory.create(db, ident, PushOneCommit.SUBJECT, FILE_NAME,
-            new String(CONTENT_OLD, StandardCharsets.UTF_8));
-    return push.to(git, "refs/for/master").getChangeId();
->>>>>>> 5f9115a5
   }
 
   private String amendChange(PersonIdent ident, String changeId) throws Exception {
     PushOneCommit push =
-<<<<<<< HEAD
         pushFactory.create(db, ident, testRepo, PushOneCommit.SUBJECT, FILE_NAME2,
-            new String(CONTENT_NEW2), changeId);
+            new String(CONTENT_NEW2, StandardCharsets.UTF_8), changeId);
     return push.to("refs/for/master").getChangeId();
-=======
-        pushFactory.create(db, ident, PushOneCommit.SUBJECT, FILE_NAME2,
-            new String(CONTENT_NEW2, StandardCharsets.UTF_8), changeId);
-    return push.to(git, "refs/for/master").getChangeId();
->>>>>>> 5f9115a5
   }
 
   private String newChange2(PersonIdent ident) throws Exception {
     PushOneCommit push =
-<<<<<<< HEAD
         pushFactory.create(db, ident, testRepo, PushOneCommit.SUBJECT, FILE_NAME,
-            new String(CONTENT_OLD));
+            new String(CONTENT_OLD, StandardCharsets.UTF_8));
     return push.rm("refs/for/master").getChangeId();
-=======
-        pushFactory.create(db, ident, PushOneCommit.SUBJECT, FILE_NAME,
-            new String(CONTENT_OLD, StandardCharsets.UTF_8));
-    return push.rm(git, "refs/for/master").getChangeId();
->>>>>>> 5f9115a5
   }
 
   private Change getChange(String changeId) throws Exception {
