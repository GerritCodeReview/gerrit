--- conflicted
+++ resolved
@@ -53,15 +53,10 @@
 import com.google.gerrit.server.query.change.ChangeData;
 import com.google.gerrit.testutil.FakeEmailSender.Message;
 import com.google.gerrit.testutil.TestTimeUtil;
-import com.google.gerrit.server.git.ProjectConfig;
-
-<<<<<<< HEAD
+
 import org.eclipse.jgit.junit.TestRepository;
 import org.eclipse.jgit.lib.ObjectId;
 import org.eclipse.jgit.lib.Repository;
-=======
-import org.eclipse.jgit.lib.ObjectId;
->>>>>>> e4f1396a
 import org.eclipse.jgit.revwalk.RevCommit;
 import org.eclipse.jgit.transport.PushResult;
 import org.eclipse.jgit.transport.RefSpec;
@@ -598,16 +593,12 @@
         testRepo, "refs/for/foo%base=" + rBase.getCommit().name(), false, false);
     assertThat(pr.getMessages()).contains("changes: new: 1, refs: 1, done");
 
-<<<<<<< HEAD
-    List<ChangeInfo> changes = query(r.getCommit().name());
-=======
     assertTwoChangesWithSameRevision(r);
   }
 
   private void assertTwoChangesWithSameRevision(PushOneCommit.Result result)
       throws Exception {
-    List<ChangeInfo> changes = query(result.getCommitId().name());
->>>>>>> e4f1396a
+    List<ChangeInfo> changes = query(result.getCommit().name());
     assertThat(changes).hasSize(2);
     ChangeInfo c1 = get(changes.get(0).id);
     ChangeInfo c2 = get(changes.get(1).id);
