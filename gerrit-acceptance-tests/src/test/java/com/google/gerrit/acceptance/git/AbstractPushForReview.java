--- conflicted
+++ resolved
@@ -26,12 +26,6 @@
 import com.google.gerrit.acceptance.GitUtil;
 import com.google.gerrit.acceptance.PushOneCommit;
 import com.google.gerrit.acceptance.TestAccount;
-<<<<<<< HEAD
-import com.google.gerrit.common.data.LabelType;
-=======
-import com.google.gerrit.common.data.Permission;
-import com.google.gerrit.extensions.api.projects.BranchInput;
->>>>>>> 3dcf53f2
 import com.google.gerrit.extensions.client.InheritableBoolean;
 import com.google.gerrit.extensions.common.ChangeInfo;
 import com.google.gerrit.extensions.common.EditInfo;
@@ -250,27 +244,7 @@
    */
   @Test
   public void testPushForMasterWithApprovalsForgeCommitterButNoForgeVote()
-<<<<<<< HEAD
       throws Exception {
-    // add custom label because the bug only allowed to forge a vote when there
-    // were at least two labels
-    LabelType Q = category("CustomLabel",
-        value(1, "Positive"),
-        value(0, "No score"),
-        value(-1, "Negative"));
-    ProjectConfig cfg = projectCache.checkedGet(allProjects).getConfig();
-    cfg.getLabelSections().put(Q.getName(), Q);
-    MetaDataUpdate md = metaDataUpdateFactory.create(allProjects);
-    try {
-      cfg.commit(md);
-    } finally {
-      md.close();
-    }
-    projectCache.evict(allProjects);
-
-=======
-      throws GitAPIException, RestApiException {
->>>>>>> 3dcf53f2
     // Create a commit with "User" as author and committer
     RevCommit c = commitBuilder()
         .author(user.getIdent())
@@ -292,19 +266,12 @@
     ChangeInfo ci = get(GitUtil.getChangeId(testRepo, c).get());
     LabelInfo cr = ci.labels.get("Code-Review");
     assertThat(cr.all).hasSize(2);
-<<<<<<< HEAD
-    assertThat(cr.all.get(0).name).isEqualTo("Administrator");
-    assertThat(cr.all.get(0).value.intValue()).isEqualTo(1);
-    assertThat(cr.all.get(1).name).isEqualTo("User");
-    assertThat(cr.all.get(1).value.intValue()).isEqualTo(0);
-=======
     int indexAdmin = admin.fullName.equals(cr.all.get(0).name) ? 0 : 1;
     int indexUser = indexAdmin == 0 ? 1 : 0;
     assertThat(cr.all.get(indexAdmin).name).isEqualTo(admin.fullName);
-    assertThat(cr.all.get(indexAdmin).value.intValue()).is(1);
+    assertThat(cr.all.get(indexAdmin).value.intValue()).isEqualTo(1);
     assertThat(cr.all.get(indexUser).name).isEqualTo(user.fullName);
-    assertThat(cr.all.get(indexUser).value.intValue()).is(0);
->>>>>>> 3dcf53f2
+    assertThat(cr.all.get(indexUser).value.intValue()).isEqualTo(0);
     assertThat(Iterables.getLast(ci.messages).message).isEqualTo(
         "Uploaded patch set 1: Code-Review+1.");
   }
