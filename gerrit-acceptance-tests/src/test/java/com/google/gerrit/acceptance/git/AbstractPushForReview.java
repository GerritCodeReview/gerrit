--- conflicted
+++ resolved
@@ -1012,16 +1012,8 @@
             + "Change-Id: Ie9a132e107def33bdd513b7854b50de911edba0a\n");
     pushForReviewRejected(testRepo, "multiple Change-Id lines in commit message footer");
 
-<<<<<<< HEAD
-    ProjectConfig config = projectCache.checkedGet(project).getConfig();
-    config.getProject().setRequireChangeID(InheritableBoolean.FALSE);
-    saveProjectConfig(project, config);
+    setRequireChangeId(InheritableBoolean.FALSE);
     pushForReviewRejected(testRepo, "multiple Change-Id lines in commit message footer");
-=======
-    setRequireChangeId(InheritableBoolean.FALSE);
-    pushForReviewRejected(testRepo,
-        "multiple Change-Id lines in commit message footer");
->>>>>>> fcc66092
   }
 
   @Test
@@ -1039,16 +1031,8 @@
     createCommit(testRepo, "Message with invalid Change-Id\n\nChange-Id: X\n");
     pushForReviewRejected(testRepo, "invalid Change-Id line format in commit message footer");
 
-<<<<<<< HEAD
-    ProjectConfig config = projectCache.checkedGet(project).getConfig();
-    config.getProject().setRequireChangeID(InheritableBoolean.FALSE);
-    saveProjectConfig(project, config);
+    setRequireChangeId(InheritableBoolean.FALSE);
     pushForReviewRejected(testRepo, "invalid Change-Id line format in commit message footer");
-=======
-    setRequireChangeId(InheritableBoolean.FALSE);
-    pushForReviewRejected(testRepo,
-        "invalid Change-Id line format in commit message footer");
->>>>>>> fcc66092
   }
 
   @Test
@@ -1071,10 +1055,19 @@
             + "Change-Id: I0000000000000000000000000000000000000000\n");
     pushForReviewRejected(testRepo, "invalid Change-Id line format in commit message footer");
 
-    ProjectConfig config = projectCache.checkedGet(project).getConfig();
-    config.getProject().setRequireChangeID(InheritableBoolean.FALSE);
-    saveProjectConfig(project, config);
+    setRequireChangeId(InheritableBoolean.FALSE);
     pushForReviewRejected(testRepo, "invalid Change-Id line format in commit message footer");
+  }
+
+  @Test
+  public void pushWithChangeIdInSubjectLine() throws Exception {
+    createCommit(testRepo, "Change-Id: I1234000000000000000000000000000000000000");
+    pushForReviewRejected(testRepo,
+        "missing subject; Change-Id must be in commit message footer");
+
+    setRequireChangeId(InheritableBoolean.FALSE);
+    pushForReviewRejected(testRepo,
+        "missing subject; Change-Id must be in commit message footer");
   }
 
   @Test
@@ -1117,7 +1110,6 @@
             + "Squash the commits with the same Change-Id or ensure Change-Ids are unique for each"
             + " commit");
 
-<<<<<<< HEAD
     ProjectConfig config = projectCache.checkedGet(project).getConfig();
     config.getProject().setRequireChangeID(InheritableBoolean.FALSE);
     saveProjectConfig(project, config);
@@ -1145,28 +1137,6 @@
             .add("a.txt", "content")
             .create();
     return testRepo.getRevWalk().parseCommit(c);
-=======
-    setRequireChangeId(InheritableBoolean.FALSE);
-    pushForReviewRejected(testRepo,
-        "invalid Change-Id line format in commit message footer");
-  }
-
-  @Test
-  public void pushWithChangeIdInSubjectLine() throws Exception {
-    createCommit(testRepo, "Change-Id: I1234000000000000000000000000000000000000");
-    pushForReviewRejected(testRepo,
-        "missing subject; Change-Id must be in commit message footer");
-
-    setRequireChangeId(InheritableBoolean.FALSE);
-    pushForReviewRejected(testRepo,
-        "missing subject; Change-Id must be in commit message footer");
-  }
-
-  private static RevCommit createCommit(TestRepository<?> testRepo,
-      String message) throws Exception {
-    return testRepo.branch("HEAD").commit().message(message)
-        .add("a.txt", "content").create();
->>>>>>> fcc66092
   }
 
   @Test
