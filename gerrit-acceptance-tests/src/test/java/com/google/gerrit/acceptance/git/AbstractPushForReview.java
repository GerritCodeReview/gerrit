// Copyright (C) 2013 The Android Open Source Project
//
// Licensed under the Apache License, Version 2.0 (the "License");
// you may not use this file except in compliance with the License.
// You may obtain a copy of the License at
//
// http://www.apache.org/licenses/LICENSE-2.0
//
// Unless required by applicable law or agreed to in writing, software
// distributed under the License is distributed on an "AS IS" BASIS,
// WITHOUT WARRANTIES OR CONDITIONS OF ANY KIND, either express or implied.
// See the License for the specific language governing permissions and
// limitations under the License.

package com.google.gerrit.acceptance.git;

import static com.google.common.truth.Truth.assertThat;
import static com.google.common.truth.TruthJUnit.assume;
import static com.google.gerrit.acceptance.GitUtil.assertPushOk;
import static com.google.gerrit.acceptance.GitUtil.assertPushRejected;
import static com.google.gerrit.acceptance.GitUtil.pushHead;
import static com.google.gerrit.common.FooterConstants.CHANGE_ID;
import static com.google.gerrit.extensions.common.EditInfoSubject.assertThat;
import static com.google.gerrit.server.group.SystemGroupBackend.ANONYMOUS_USERS;
import static com.google.gerrit.server.project.Util.category;
import static com.google.gerrit.server.project.Util.value;
import static java.util.concurrent.TimeUnit.SECONDS;

import com.google.common.collect.ImmutableList;
import com.google.common.collect.ImmutableMap;
import com.google.common.collect.ImmutableSet;
import com.google.common.collect.Iterables;
import com.google.gerrit.acceptance.AbstractDaemonTest;
import com.google.gerrit.acceptance.GitUtil;
import com.google.gerrit.acceptance.PushOneCommit;
import com.google.gerrit.acceptance.TestAccount;
import com.google.gerrit.acceptance.TestProjectInput;
import com.google.gerrit.common.data.LabelType;
import com.google.gerrit.common.data.Permission;
import com.google.gerrit.extensions.api.changes.NotifyHandling;
import com.google.gerrit.extensions.api.changes.ReviewInput;
import com.google.gerrit.extensions.api.projects.BranchInput;
import com.google.gerrit.extensions.client.ChangeStatus;
import com.google.gerrit.extensions.client.InheritableBoolean;
import com.google.gerrit.extensions.client.ListChangesOption;
import com.google.gerrit.extensions.client.ProjectWatchInfo;
import com.google.gerrit.extensions.client.ReviewerState;
import com.google.gerrit.extensions.common.ChangeInfo;
import com.google.gerrit.extensions.common.ChangeMessageInfo;
import com.google.gerrit.extensions.common.EditInfo;
import com.google.gerrit.extensions.common.LabelInfo;
import com.google.gerrit.extensions.common.RevisionInfo;
import com.google.gerrit.reviewdb.client.AccountGroup;
import com.google.gerrit.reviewdb.client.Change;
import com.google.gerrit.reviewdb.client.PatchSet;
import com.google.gerrit.server.git.ProjectConfig;
import com.google.gerrit.server.mail.Address;
import com.google.gerrit.server.project.Util;
import com.google.gerrit.server.query.change.ChangeData;
import com.google.gerrit.testutil.FakeEmailSender.Message;
import com.google.gerrit.testutil.TestTimeUtil;
import java.util.ArrayList;
import java.util.Collection;
import java.util.EnumSet;
import java.util.HashMap;
import java.util.List;
import java.util.Map;
import java.util.Optional;
import java.util.Set;
import org.eclipse.jgit.api.errors.GitAPIException;
import org.eclipse.jgit.junit.TestRepository;
import org.eclipse.jgit.lib.ObjectId;
import org.eclipse.jgit.lib.Repository;
import org.eclipse.jgit.revwalk.RevCommit;
import org.eclipse.jgit.transport.PushResult;
import org.eclipse.jgit.transport.RefSpec;
import org.eclipse.jgit.transport.RemoteRefUpdate;
import org.junit.AfterClass;
import org.junit.Before;
import org.junit.BeforeClass;
import org.junit.Test;

public abstract class AbstractPushForReview extends AbstractDaemonTest {
  protected enum Protocol {
    // TODO(dborowitz): TEST.
    SSH,
    HTTP
  }

  private LabelType patchSetLock;

  @BeforeClass
  public static void setTimeForTesting() {
    TestTimeUtil.resetWithClockStep(1, SECONDS);
  }

  @AfterClass
  public static void restoreTime() {
    TestTimeUtil.useSystemTime();
  }

  @Before
  public void setUp() throws Exception {
    ProjectConfig cfg = projectCache.checkedGet(project).getConfig();
    patchSetLock = Util.patchSetLock();
    cfg.getLabelSections().put(patchSetLock.getName(), patchSetLock);
    AccountGroup.UUID anonymousUsers = systemGroupBackend.getGroup(ANONYMOUS_USERS).getUUID();
    Util.allow(
        cfg, Permission.forLabel(patchSetLock.getName()), 0, 1, anonymousUsers, "refs/heads/*");
    saveProjectConfig(cfg);
    grant(Permission.LABEL + "Patch-Set-Lock", project, "refs/heads/*");
  }

  protected void selectProtocol(Protocol p) throws Exception {
    String url;
    switch (p) {
      case SSH:
        url = adminSshSession.getUrl();
        break;
      case HTTP:
        url = admin.getHttpUrl(server);
        break;
      default:
        throw new IllegalArgumentException("unexpected protocol: " + p);
    }
    testRepo = GitUtil.cloneProject(project, url + "/" + project.get());
  }

  @Test
  public void pushForMaster() throws Exception {
    PushOneCommit.Result r = pushTo("refs/for/master");
    r.assertOkStatus();
    r.assertChange(Change.Status.NEW, null);
  }

  @Test
  @TestProjectInput(createEmptyCommit = false)
  public void pushInitialCommitForMasterBranch() throws Exception {
    RevCommit c = testRepo.commit().message("Initial commit").insertChangeId().create();
    String id = GitUtil.getChangeId(testRepo, c).get();
    testRepo.reset(c);

    String r = "refs/for/master";
    PushResult pr = pushHead(testRepo, r, false);
    assertPushOk(pr, r);

    ChangeInfo change = gApi.changes().id(id).info();
    assertThat(change.branch).isEqualTo("master");
    assertThat(change.status).isEqualTo(ChangeStatus.NEW);

    try (Repository repo = repoManager.openRepository(project)) {
      assertThat(repo.resolve("master")).isNull();
    }
  }

  @Test
  public void output() throws Exception {
    String url = canonicalWebUrl.get();
    ObjectId initialHead = testRepo.getRepository().resolve("HEAD");
    PushOneCommit.Result r1 = pushTo("refs/for/master");
    Change.Id id1 = r1.getChange().getId();
    r1.assertOkStatus();
    r1.assertChange(Change.Status.NEW, null);
    r1.assertMessage(
        "New changes:\n  " + url + id1 + " " + r1.getCommit().getShortMessage() + "\n");

    testRepo.reset(initialHead);
    String newMsg = r1.getCommit().getShortMessage() + " v2";
    testRepo
        .branch("HEAD")
        .commit()
        .message(newMsg)
        .insertChangeId(r1.getChangeId().substring(1))
        .create();
    PushOneCommit.Result r2 =
        pushFactory
            .create(db, admin.getIdent(), testRepo, "another commit", "b.txt", "bbb")
            .to("refs/for/master");
    Change.Id id2 = r2.getChange().getId();
    r2.assertOkStatus();
    r2.assertChange(Change.Status.NEW, null);
    r2.assertMessage(
        "New changes:\n"
            + "  "
            + url
            + id2
            + " another commit\n"
            + "\n"
            + "\n"
            + "Updated changes:\n"
            + "  "
            + url
            + id1
            + " "
            + newMsg
            + "\n");
  }

  @Test
  public void pushForMasterWithTopic() throws Exception {
    // specify topic in ref
    String topic = "my/topic";
    PushOneCommit.Result r = pushTo("refs/for/master/" + topic);
    r.assertOkStatus();
    r.assertChange(Change.Status.NEW, topic);

    // specify topic as option
    r = pushTo("refs/for/master%topic=" + topic);
    r.assertOkStatus();
    r.assertChange(Change.Status.NEW, topic);
  }

  @Test
  public void pushForMasterWithTopicOption() throws Exception {
    String topicOption = "topic=myTopic";
    List<String> pushOptions = new ArrayList<>();
    pushOptions.add(topicOption);

    PushOneCommit push = pushFactory.create(db, admin.getIdent(), testRepo);
    push.setPushOptions(pushOptions);
    PushOneCommit.Result r = push.to("refs/for/master");

    r.assertOkStatus();
    r.assertChange(Change.Status.NEW, "myTopic");
    r.assertPushOptions(pushOptions);
  }

  @Test
  public void pushForMasterWithNotify() throws Exception {
    // create a user that watches the project
    TestAccount user3 = accounts.create("user3", "user3@example.com", "User3");
    List<ProjectWatchInfo> projectsToWatch = new ArrayList<>();
    ProjectWatchInfo pwi = new ProjectWatchInfo();
    pwi.project = project.get();
    pwi.filter = "*";
    pwi.notifyNewChanges = true;
    projectsToWatch.add(pwi);
    setApiUser(user3);
    gApi.accounts().self().setWatchedProjects(projectsToWatch);

    TestAccount user2 = accounts.user2();
    String pushSpec = "refs/for/master%reviewer=" + user.email + ",cc=" + user2.email;

    sender.clear();
    PushOneCommit.Result r = pushTo(pushSpec + ",notify=" + NotifyHandling.NONE);
    r.assertOkStatus();
    assertThat(sender.getMessages()).isEmpty();

    sender.clear();
    r = pushTo(pushSpec + ",notify=" + NotifyHandling.OWNER);
    r.assertOkStatus();
    // no email notification about own changes
    assertThat(sender.getMessages()).isEmpty();

    sender.clear();
    r = pushTo(pushSpec + ",notify=" + NotifyHandling.OWNER_REVIEWERS);
    r.assertOkStatus();
    assertThat(sender.getMessages()).hasSize(1);
    Message m = sender.getMessages().get(0);
    assertThat(m.rcpt()).containsExactly(user.emailAddress);

    sender.clear();
    r = pushTo(pushSpec + ",notify=" + NotifyHandling.ALL);
    r.assertOkStatus();
    assertThat(sender.getMessages()).hasSize(1);
    m = sender.getMessages().get(0);
    assertThat(m.rcpt()).containsExactly(user.emailAddress, user2.emailAddress, user3.emailAddress);

    sender.clear();
    r = pushTo(pushSpec + ",notify=" + NotifyHandling.NONE + ",notify-to=" + user3.email);
    r.assertOkStatus();
    assertNotifyTo(user3);

    sender.clear();
    r = pushTo(pushSpec + ",notify=" + NotifyHandling.NONE + ",notify-cc=" + user3.email);
    r.assertOkStatus();
    assertNotifyCc(user3);

    sender.clear();
    r = pushTo(pushSpec + ",notify=" + NotifyHandling.NONE + ",notify-bcc=" + user3.email);
    r.assertOkStatus();
    assertNotifyBcc(user3);

    // request that sender gets notified as TO, CC and BCC, email should be sent
    // even if the sender is the only recipient
    sender.clear();
    r = pushTo(pushSpec + ",notify=" + NotifyHandling.NONE + ",notify-to=" + admin.email);
    assertNotifyTo(admin);

    sender.clear();
    r = pushTo(pushSpec + ",notify=" + NotifyHandling.NONE + ",notify-cc=" + admin.email);
    r.assertOkStatus();
    assertNotifyCc(admin);

    sender.clear();
    r = pushTo(pushSpec + ",notify=" + NotifyHandling.NONE + ",notify-bcc=" + admin.email);
    r.assertOkStatus();
    assertNotifyBcc(admin);
  }

  @Test
  public void pushForMasterWithCc() throws Exception {
    // cc one user
    String topic = "my/topic";
    PushOneCommit.Result r = pushTo("refs/for/master/" + topic + "%cc=" + user.email);
    r.assertOkStatus();
    r.assertChange(Change.Status.NEW, topic);

    // cc several users
    TestAccount user2 = accounts.create("another-user", "another.user@example.com", "Another User");
    r =
        pushTo(
            "refs/for/master/"
                + topic
                + "%cc="
                + admin.email
                + ",cc="
                + user.email
                + ",cc="
                + user2.email);
    r.assertOkStatus();
    r.assertChange(Change.Status.NEW, topic);

    // cc non-existing user
    String nonExistingEmail = "non.existing@example.com";
    r =
        pushTo(
            "refs/for/master/"
                + topic
                + "%cc="
                + admin.email
                + ",cc="
                + nonExistingEmail
                + ",cc="
                + user.email);
    r.assertErrorStatus("user \"" + nonExistingEmail + "\" not found");
  }

  @Test
  public void pushForMasterWithReviewer() throws Exception {
    // add one reviewer
    String topic = "my/topic";
    PushOneCommit.Result r = pushTo("refs/for/master/" + topic + "%r=" + user.email);
    r.assertOkStatus();
    r.assertChange(Change.Status.NEW, topic, user);

    // add several reviewers
    TestAccount user2 = accounts.create("another-user", "another.user@example.com", "Another User");
    r =
        pushTo(
            "refs/for/master/"
                + topic
                + "%r="
                + admin.email
                + ",r="
                + user.email
                + ",r="
                + user2.email);
    r.assertOkStatus();
    // admin is the owner of the change and should not appear as reviewer
    r.assertChange(Change.Status.NEW, topic, user, user2);

    // add non-existing user as reviewer
    String nonExistingEmail = "non.existing@example.com";
    r =
        pushTo(
            "refs/for/master/"
                + topic
                + "%r="
                + admin.email
                + ",r="
                + nonExistingEmail
                + ",r="
                + user.email);
    r.assertErrorStatus("user \"" + nonExistingEmail + "\" not found");
  }

  @Test
  public void pushForMasterAsDraft() throws Exception {
    // create draft by pushing to 'refs/drafts/'
    PushOneCommit.Result r = pushTo("refs/drafts/master");
    r.assertOkStatus();
    r.assertChange(Change.Status.DRAFT, null);

    // create draft by using 'draft' option
    r = pushTo("refs/for/master%draft");
    r.assertOkStatus();
    r.assertChange(Change.Status.DRAFT, null);
  }

  @Test
  public void publishDraftChangeByPushingNonDraftPatchSet() throws Exception {
    // create draft change
    PushOneCommit.Result r = pushTo("refs/drafts/master");
    r.assertOkStatus();
    r.assertChange(Change.Status.DRAFT, null);

    // publish draft change by pushing non-draft patch set
    r = amendChange(r.getChangeId(), "refs/for/master");
    r.assertOkStatus();
    r.assertChange(Change.Status.NEW, null);
  }

  @Test
  public void pushForMasterAsEdit() throws Exception {
    PushOneCommit.Result r = pushTo("refs/for/master");
    r.assertOkStatus();
    Optional<EditInfo> edit = getEdit(r.getChangeId());
    assertThat(edit).isAbsent();
    assertThat(query("has:edit")).isEmpty();

    // specify edit as option
    r = amendChange(r.getChangeId(), "refs/for/master%edit");
    r.assertOkStatus();
    edit = getEdit(r.getChangeId());
    assertThat(edit).isPresent();
    EditInfo editInfo = edit.get();
    r.assertMessage(
        "Updated Changes:\n  "
            + canonicalWebUrl.get()
            + r.getChange().getId()
            + " "
            + editInfo.commit.subject
            + " [EDIT]\n");

    // verify that the re-indexing was triggered for the change
    assertThat(query("has:edit")).hasSize(1);
  }

  @Test
  public void pushForMasterWithMessage() throws Exception {
    PushOneCommit.Result r = pushTo("refs/for/master/%m=my_test_message");
    r.assertOkStatus();
    r.assertChange(Change.Status.NEW, null);
    ChangeInfo ci = get(r.getChangeId());
    Collection<ChangeMessageInfo> changeMessages = ci.messages;
    assertThat(changeMessages).hasSize(1);
    for (ChangeMessageInfo cm : changeMessages) {
      assertThat(cm.message).isEqualTo("Uploaded patch set 1.\nmy test message");
    }
    Collection<RevisionInfo> revisions = ci.revisions.values();
    assertThat(revisions).hasSize(1);
    for (RevisionInfo ri : revisions) {
      assertThat(ri.description).isEqualTo("my test message");
    }
  }

  @Test
  public void pushForMasterWithMessageTwiceWithDifferentMessages() throws Exception {
    enableCreateNewChangeForAllNotInTarget();

    PushOneCommit push =
        pushFactory.create(
            db, admin.getIdent(), testRepo, PushOneCommit.SUBJECT, "a.txt", "content");
    PushOneCommit.Result r = push.to("refs/for/master/%m=my_test_message");
    r.assertOkStatus();

    push =
        pushFactory.create(
            db,
            admin.getIdent(),
            testRepo,
            PushOneCommit.SUBJECT,
            "b.txt",
            "anotherContent",
            r.getChangeId());
    r = push.to("refs/for/master/%m=new_test_message");
    r.assertOkStatus();

    ChangeInfo ci = get(r.getChangeId());
    Collection<RevisionInfo> revisions = ci.revisions.values();
    assertThat(revisions).hasSize(2);
    for (RevisionInfo ri : revisions) {
      if (ri.isCurrent) {
        assertThat(ri.description).isEqualTo("new test message");
      } else {
        assertThat(ri.description).isEqualTo("my test message");
      }
    }
  }

  @Test
  public void pushForMasterWithApprovals() throws Exception {
    PushOneCommit.Result r = pushTo("refs/for/master/%l=Code-Review");
    r.assertOkStatus();
    ChangeInfo ci = get(r.getChangeId());
    LabelInfo cr = ci.labels.get("Code-Review");
    assertThat(cr.all).hasSize(1);
    assertThat(cr.all.get(0).name).isEqualTo("Administrator");
    assertThat(cr.all.get(0).value).isEqualTo(1);
    assertThat(Iterables.getLast(ci.messages).message)
        .isEqualTo("Uploaded patch set 1: Code-Review+1.");

    PushOneCommit push =
        pushFactory.create(
            db,
            admin.getIdent(),
            testRepo,
            PushOneCommit.SUBJECT,
            "b.txt",
            "anotherContent",
            r.getChangeId());
    r = push.to("refs/for/master/%l=Code-Review+2");

    ci = get(r.getChangeId());
    cr = ci.labels.get("Code-Review");
    assertThat(Iterables.getLast(ci.messages).message)
        .isEqualTo("Uploaded patch set 2: Code-Review+2.");
    // Check that the user who pushed the change was added as a reviewer since they added a vote
    assertThatUserIsOnlyReviewer(ci, admin);

    assertThat(cr.all).hasSize(1);
    assertThat(cr.all.get(0).name).isEqualTo("Administrator");
    assertThat(cr.all.get(0).value).isEqualTo(2);

    push =
        pushFactory.create(
            db,
            admin.getIdent(),
            testRepo,
            PushOneCommit.SUBJECT,
            "c.txt",
            "moreContent",
            r.getChangeId());
    r = push.to("refs/for/master/%l=Code-Review+2");
    ci = get(r.getChangeId());
    assertThat(Iterables.getLast(ci.messages).message).isEqualTo("Uploaded patch set 3.");
  }

  @Test
  public void pushNewPatchSetForMasterWithApprovals() throws Exception {
    PushOneCommit.Result r = pushTo("refs/for/master");
    r.assertOkStatus();

    PushOneCommit push =
        pushFactory.create(
            db,
            admin.getIdent(),
            testRepo,
            PushOneCommit.SUBJECT,
            "b.txt",
            "anotherContent",
            r.getChangeId());
    r = push.to("refs/for/master/%l=Code-Review+2");

    ChangeInfo ci = get(r.getChangeId());
    LabelInfo cr = ci.labels.get("Code-Review");
    assertThat(Iterables.getLast(ci.messages).message)
        .isEqualTo("Uploaded patch set 2: Code-Review+2.");

    // Check that the user who pushed the new patch set was added as a reviewer since they added
    // a vote
    assertThatUserIsOnlyReviewer(ci, admin);

    assertThat(cr.all).hasSize(1);
    assertThat(cr.all.get(0).name).isEqualTo("Administrator");
    assertThat(cr.all.get(0).value).isEqualTo(2);
  }

  /**
   * There was a bug that allowed a user with Forge Committer Identity access right to upload a
   * commit and put *votes on behalf of another user* on it. This test checks that this is not
   * possible, but that the votes that are specified on push are applied only on behalf of the
   * uploader.
   *
   * <p>This particular bug only occurred when there was more than one label defined. However to
   * test that the votes that are specified on push are applied on behalf of the uploader a single
   * label is sufficient.
   */
  @Test
  public void pushForMasterWithApprovalsForgeCommitterButNoForgeVote() throws Exception {
    // Create a commit with "User" as author and committer
    RevCommit c =
        commitBuilder()
            .author(user.getIdent())
            .committer(user.getIdent())
            .add(PushOneCommit.FILE_NAME, PushOneCommit.FILE_CONTENT)
            .message(PushOneCommit.SUBJECT)
            .create();

    // Push this commit as "Administrator" (requires Forge Committer Identity)
    pushHead(testRepo, "refs/for/master/%l=Code-Review+1", false);

    // Expected Code-Review votes:
    // 1. 0 from User (committer):
    //    When the committer is forged, the committer is automatically added as
    //    reviewer, hence we expect a dummy 0 vote for the committer.
    // 2. +1 from Administrator (uploader):
    //    On push Code-Review+1 was specified, hence we expect a +1 vote from
    //    the uploader.
    ChangeInfo ci = get(GitUtil.getChangeId(testRepo, c).get());
    LabelInfo cr = ci.labels.get("Code-Review");
    assertThat(cr.all).hasSize(2);
    int indexAdmin = admin.fullName.equals(cr.all.get(0).name) ? 0 : 1;
    int indexUser = indexAdmin == 0 ? 1 : 0;
    assertThat(cr.all.get(indexAdmin).name).isEqualTo(admin.fullName);
    assertThat(cr.all.get(indexAdmin).value.intValue()).isEqualTo(1);
    assertThat(cr.all.get(indexUser).name).isEqualTo(user.fullName);
    assertThat(cr.all.get(indexUser).value.intValue()).isEqualTo(0);
    assertThat(Iterables.getLast(ci.messages).message)
        .isEqualTo("Uploaded patch set 1: Code-Review+1.");
    // Check that the user who pushed the change was added as a reviewer since they added a vote
    assertThatUserIsOnlyReviewer(ci, admin);
  }

  @Test
  public void pushWithMultipleApprovals() throws Exception {
    LabelType Q =
        category("Custom-Label", value(1, "Positive"), value(0, "No score"), value(-1, "Negative"));
    ProjectConfig config = projectCache.checkedGet(project).getConfig();
    AccountGroup.UUID anon = systemGroupBackend.getGroup(ANONYMOUS_USERS).getUUID();
    String heads = "refs/heads/*";
    Util.allow(config, Permission.forLabel("Custom-Label"), -1, 1, anon, heads);
    config.getLabelSections().put(Q.getName(), Q);
    saveProjectConfig(project, config);

    RevCommit c =
        commitBuilder()
            .author(admin.getIdent())
            .committer(admin.getIdent())
            .add(PushOneCommit.FILE_NAME, PushOneCommit.FILE_CONTENT)
            .message(PushOneCommit.SUBJECT)
            .create();

    pushHead(testRepo, "refs/for/master/%l=Code-Review+1,l=Custom-Label-1", false);

    ChangeInfo ci = get(GitUtil.getChangeId(testRepo, c).get());
    LabelInfo cr = ci.labels.get("Code-Review");
    assertThat(cr.all).hasSize(1);
    cr = ci.labels.get("Custom-Label");
    assertThat(cr.all).hasSize(1);
    // Check that the user who pushed the change was added as a reviewer since they added a vote
    assertThatUserIsOnlyReviewer(ci, admin);
  }

  @Test
  public void pushNewPatchsetToRefsChanges() throws Exception {
    PushOneCommit.Result r = pushTo("refs/for/master");
    r.assertOkStatus();
    PushOneCommit push =
        pushFactory.create(
            db,
            admin.getIdent(),
            testRepo,
            PushOneCommit.SUBJECT,
            "b.txt",
            "anotherContent",
            r.getChangeId());
    r = push.to("refs/changes/" + r.getChange().change().getId().get());
    r.assertOkStatus();
  }

  @Test
  public void pushNewPatchsetToPatchSetLockedChange() throws Exception {
    PushOneCommit.Result r = pushTo("refs/for/master");
    r.assertOkStatus();
    PushOneCommit push =
        pushFactory.create(
            db,
            admin.getIdent(),
            testRepo,
            PushOneCommit.SUBJECT,
            "b.txt",
            "anotherContent",
            r.getChangeId());
    revision(r).review(new ReviewInput().label("Patch-Set-Lock", 1));
    r = push.to("refs/for/master");
    r.assertErrorStatus(
        "cannot add patch set to "
            + r.getChange().change().getChangeId()
            + ". Change is patch set locked.");
  }

  @Test
  public void pushForMasterWithApprovals_MissingLabel() throws Exception {
    PushOneCommit.Result r = pushTo("refs/for/master/%l=Verify");
    r.assertErrorStatus("label \"Verify\" is not a configured label");
  }

  @Test
  public void pushForMasterWithApprovals_ValueOutOfRange() throws Exception {
    PushOneCommit.Result r = pushTo("refs/for/master/%l=Code-Review-3");
    r.assertErrorStatus("label \"Code-Review\": -3 is not a valid value");
  }

  @Test
  public void pushForNonExistingBranch() throws Exception {
    String branchName = "non-existing";
    PushOneCommit.Result r = pushTo("refs/for/" + branchName);
    r.assertErrorStatus("branch " + branchName + " not found");
  }

  @Test
  public void pushForMasterWithHashtags() throws Exception {
    // Hashtags only work when reading from NoteDB is enabled
    assume().that(notesMigration.readChanges()).isTrue();

    // specify a single hashtag as option
    String hashtag1 = "tag1";
    Set<String> expected = ImmutableSet.of(hashtag1);
    PushOneCommit.Result r = pushTo("refs/for/master%hashtag=#" + hashtag1);
    r.assertOkStatus();
    r.assertChange(Change.Status.NEW, null);

    Set<String> hashtags = gApi.changes().id(r.getChangeId()).getHashtags();
    assertThat(hashtags).containsExactlyElementsIn(expected);

    // specify a single hashtag as option in new patch set
    String hashtag2 = "tag2";
    PushOneCommit push =
        pushFactory.create(
            db,
            admin.getIdent(),
            testRepo,
            PushOneCommit.SUBJECT,
            "b.txt",
            "anotherContent",
            r.getChangeId());
    r = push.to("refs/for/master/%hashtag=" + hashtag2);
    r.assertOkStatus();
    expected = ImmutableSet.of(hashtag1, hashtag2);
    hashtags = gApi.changes().id(r.getChangeId()).getHashtags();
    assertThat(hashtags).containsExactlyElementsIn(expected);
  }

  @Test
  public void pushForMasterWithMultipleHashtags() throws Exception {
    // Hashtags only work when reading from NoteDB is enabled
    assume().that(notesMigration.readChanges()).isTrue();

    // specify multiple hashtags as options
    String hashtag1 = "tag1";
    String hashtag2 = "tag2";
    Set<String> expected = ImmutableSet.of(hashtag1, hashtag2);
    PushOneCommit.Result r =
        pushTo("refs/for/master%hashtag=#" + hashtag1 + ",hashtag=##" + hashtag2);
    r.assertOkStatus();
    r.assertChange(Change.Status.NEW, null);

    Set<String> hashtags = gApi.changes().id(r.getChangeId()).getHashtags();
    assertThat(hashtags).containsExactlyElementsIn(expected);

    // specify multiple hashtags as options in new patch set
    String hashtag3 = "tag3";
    String hashtag4 = "tag4";
    PushOneCommit push =
        pushFactory.create(
            db,
            admin.getIdent(),
            testRepo,
            PushOneCommit.SUBJECT,
            "b.txt",
            "anotherContent",
            r.getChangeId());
    r = push.to("refs/for/master%hashtag=" + hashtag3 + ",hashtag=" + hashtag4);
    r.assertOkStatus();
    expected = ImmutableSet.of(hashtag1, hashtag2, hashtag3, hashtag4);
    hashtags = gApi.changes().id(r.getChangeId()).getHashtags();
    assertThat(hashtags).containsExactlyElementsIn(expected);
  }

  @Test
  public void pushForMasterWithHashtagsNoteDbDisabled() throws Exception {
    // Push with hashtags should fail when reading from NoteDb is disabled.
    assume().that(notesMigration.readChanges()).isFalse();
    PushOneCommit.Result r = pushTo("refs/for/master%hashtag=tag1");
    r.assertErrorStatus("cannot add hashtags; noteDb is disabled");
  }

  @Test
  public void pushCommitUsingSignedOffBy() throws Exception {
    PushOneCommit push =
        pushFactory.create(
            db, admin.getIdent(), testRepo, PushOneCommit.SUBJECT, "b.txt", "anotherContent");
    PushOneCommit.Result r = push.to("refs/for/master");
    r.assertOkStatus();

    setUseSignedOffBy(InheritableBoolean.TRUE);
    blockForgeCommitter(project, "refs/heads/master");

    push =
        pushFactory.create(
            db,
            admin.getIdent(),
            testRepo,
            PushOneCommit.SUBJECT
                + String.format("\n\nSigned-off-by: %s <%s>", admin.fullName, admin.email),
            "b.txt",
            "anotherContent");
    r = push.to("refs/for/master");
    r.assertOkStatus();

    push =
        pushFactory.create(
            db, admin.getIdent(), testRepo, PushOneCommit.SUBJECT, "b.txt", "anotherContent");
    r = push.to("refs/for/master");
    r.assertErrorStatus("not Signed-off-by author/committer/uploader in commit message footer");
  }

  @Test
  public void createNewChangeForAllNotInTarget() throws Exception {
    enableCreateNewChangeForAllNotInTarget();

    PushOneCommit push =
        pushFactory.create(
            db, admin.getIdent(), testRepo, PushOneCommit.SUBJECT, "a.txt", "content");
    PushOneCommit.Result r = push.to("refs/for/master");
    r.assertOkStatus();

    push =
        pushFactory.create(
            db, admin.getIdent(), testRepo, PushOneCommit.SUBJECT, "b.txt", "anotherContent");
    r = push.to("refs/for/master");
    r.assertOkStatus();

    gApi.projects().name(project.get()).branch("otherBranch").create(new BranchInput());

    PushOneCommit.Result r2 = push.to("refs/for/otherBranch");
    r2.assertOkStatus();
    assertTwoChangesWithSameRevision(r);
  }

  @Test
  public void pushChangeBasedOnChangeOfOtherUserWithCreateNewChangeForAllNotInTarget()
      throws Exception {
    enableCreateNewChangeForAllNotInTarget();

    // create a change as admin
    PushOneCommit push =
        pushFactory.create(
            db, admin.getIdent(), testRepo, PushOneCommit.SUBJECT, "a.txt", "content");
    PushOneCommit.Result r = push.to("refs/for/master");
    r.assertOkStatus();
    RevCommit commitChange1 = r.getCommit();

    // create a second change as user (depends on the change from admin)
    TestRepository<?> userRepo = cloneProject(project, user);
    GitUtil.fetch(userRepo, r.getPatchSet().getRefName() + ":change");
    userRepo.reset("change");
    push =
        pushFactory.create(
            db, user.getIdent(), userRepo, PushOneCommit.SUBJECT, "b.txt", "anotherContent");
    r = push.to("refs/for/master");
    r.assertOkStatus();

    // assert that no new change was created for the commit of the predecessor change
    assertThat(query(commitChange1.name())).hasSize(1);
  }

  @Test
  public void pushSameCommitTwiceUsingMagicBranchBaseOption() throws Exception {
    grant(Permission.PUSH, project, "refs/heads/master");
    PushOneCommit.Result rBase = pushTo("refs/heads/master");
    rBase.assertOkStatus();

    gApi.projects().name(project.get()).branch("foo").create(new BranchInput());

    PushOneCommit push =
        pushFactory.create(
            db, admin.getIdent(), testRepo, PushOneCommit.SUBJECT, "b.txt", "anotherContent");

    PushOneCommit.Result r = push.to("refs/for/master");
    r.assertOkStatus();

<<<<<<< HEAD
    PushResult pr =
        GitUtil.pushHead(testRepo, "refs/for/foo%base=" + rBase.getCommit().name(), false, false);
    assertThat(pr.getMessages()).contains("changes: new: 1, refs: 1, done");
=======
    PushResult pr = GitUtil.pushHead(
        testRepo, "refs/for/foo%base=" + rBase.getCommit().name(), false, false);
    assertThat(pr.getMessages()).containsMatch("changes: .*new: 1.*done");
>>>>>>> 17abd7f3

    assertTwoChangesWithSameRevision(r);
  }

  @Test
  public void pushSameCommitTwice() throws Exception {
    ProjectConfig config = projectCache.checkedGet(project).getConfig();
    config.getProject().setCreateNewChangeForAllNotInTarget(InheritableBoolean.TRUE);
    saveProjectConfig(project, config);

    PushOneCommit push =
        pushFactory.create(
            db, admin.getIdent(), testRepo, PushOneCommit.SUBJECT, "a.txt", "content");
    PushOneCommit.Result r = push.to("refs/for/master");
    r.assertOkStatus();

    push =
        pushFactory.create(
            db, admin.getIdent(), testRepo, PushOneCommit.SUBJECT, "b.txt", "anotherContent");
    r = push.to("refs/for/master");
    r.assertOkStatus();

    assertPushRejected(
        pushHead(testRepo, "refs/for/master", false),
        "refs/for/master",
        "commit(s) already exists (as current patchset)");
  }

  @Test
  public void pushSameCommitTwiceWhenIndexFailed() throws Exception {
    ProjectConfig config = projectCache.checkedGet(project).getConfig();
    config.getProject().setCreateNewChangeForAllNotInTarget(InheritableBoolean.TRUE);
    saveProjectConfig(project, config);

    PushOneCommit push =
        pushFactory.create(
            db, admin.getIdent(), testRepo, PushOneCommit.SUBJECT, "a.txt", "content");
    PushOneCommit.Result r = push.to("refs/for/master");
    r.assertOkStatus();

    push =
        pushFactory.create(
            db, admin.getIdent(), testRepo, PushOneCommit.SUBJECT, "b.txt", "anotherContent");
    r = push.to("refs/for/master");
    r.assertOkStatus();

    indexer.delete(r.getChange().getId());

    assertPushRejected(
        pushHead(testRepo, "refs/for/master", false),
        "refs/for/master",
        "commit(s) already exists (as current patchset)");
  }

  private void assertTwoChangesWithSameRevision(PushOneCommit.Result result) throws Exception {
    List<ChangeInfo> changes = query(result.getCommit().name());
    assertThat(changes).hasSize(2);
    ChangeInfo c1 = get(changes.get(0).id);
    ChangeInfo c2 = get(changes.get(1).id);
    assertThat(c1.project).isEqualTo(c2.project);
    assertThat(c1.branch).isNotEqualTo(c2.branch);
    assertThat(c1.changeId).isEqualTo(c2.changeId);
    assertThat(c1.currentRevision).isEqualTo(c2.currentRevision);
  }

  @Test
  public void pushAFewChanges() throws Exception {
    testPushAFewChanges();
  }

  @Test
  public void pushAFewChangesWithCreateNewChangeForAllNotInTarget() throws Exception {
    enableCreateNewChangeForAllNotInTarget();
    testPushAFewChanges();
  }

  private void testPushAFewChanges() throws Exception {
    int n = 10;
    String r = "refs/for/master";
    ObjectId initialHead = testRepo.getRepository().resolve("HEAD");
    List<RevCommit> commits = createChanges(n, r);

    // Check that a change was created for each.
    for (RevCommit c : commits) {
      assertThat(byCommit(c).change().getSubject())
          .named("change for " + c.name())
          .isEqualTo(c.getShortMessage());
    }

    List<RevCommit> commits2 = amendChanges(initialHead, commits, r);

    // Check that there are correct patch sets.
    for (int i = 0; i < n; i++) {
      RevCommit c = commits.get(i);
      RevCommit c2 = commits2.get(i);
      String name = "change for " + c2.name();
      ChangeData cd = byCommit(c);
      assertThat(cd.change().getSubject()).named(name).isEqualTo(c2.getShortMessage());
      assertThat(getPatchSetRevisions(cd))
          .named(name)
          .containsExactlyEntriesIn(ImmutableMap.of(1, c.name(), 2, c2.name()));
    }

    // Pushing again results in "no new changes".
    assertPushRejected(pushHead(testRepo, r, false), r, "no new changes");
  }

  @Test
  public void pushWithoutChangeId() throws Exception {
    testPushWithoutChangeId();
  }

  @Test
  public void pushWithoutChangeIdWithCreateNewChangeForAllNotInTarget() throws Exception {
    enableCreateNewChangeForAllNotInTarget();
    testPushWithoutChangeId();
  }

  private void testPushWithoutChangeId() throws Exception {
    RevCommit c = createCommit(testRepo, "Message without Change-Id");
    assertThat(GitUtil.getChangeId(testRepo, c).isPresent()).isFalse();
    pushForReviewRejected(testRepo, "missing Change-Id in commit message footer");

    setRequireChangeId(InheritableBoolean.FALSE);
    pushForReviewOk(testRepo);
  }

  @Test
  public void pushWithMultipleChangeIds() throws Exception {
    testPushWithMultipleChangeIds();
  }

  @Test
  public void pushWithMultipleChangeIdsWithCreateNewChangeForAllNotInTarget() throws Exception {
    enableCreateNewChangeForAllNotInTarget();
    testPushWithMultipleChangeIds();
  }

  private void testPushWithMultipleChangeIds() throws Exception {
    createCommit(
        testRepo,
        "Message with multiple Change-Id\n"
            + "\n"
            + "Change-Id: I10f98c2ef76e52e23aa23be5afeb71e40b350e86\n"
            + "Change-Id: Ie9a132e107def33bdd513b7854b50de911edba0a\n");
    pushForReviewRejected(testRepo, "multiple Change-Id lines in commit message footer");

    setRequireChangeId(InheritableBoolean.FALSE);
    pushForReviewRejected(testRepo, "multiple Change-Id lines in commit message footer");
  }

  @Test
  public void pushWithInvalidChangeId() throws Exception {
    testpushWithInvalidChangeId();
  }

  @Test
  public void pushWithInvalidChangeIdWithCreateNewChangeForAllNotInTarget() throws Exception {
    enableCreateNewChangeForAllNotInTarget();
    testpushWithInvalidChangeId();
  }

  private void testpushWithInvalidChangeId() throws Exception {
    createCommit(testRepo, "Message with invalid Change-Id\n\nChange-Id: X\n");
    pushForReviewRejected(testRepo, "invalid Change-Id line format in commit message footer");

    setRequireChangeId(InheritableBoolean.FALSE);
    pushForReviewRejected(testRepo, "invalid Change-Id line format in commit message footer");
  }

  @Test
  public void pushWithInvalidChangeIdFromEgit() throws Exception {
    testPushWithInvalidChangeIdFromEgit();
  }

  @Test
  public void pushWithInvalidChangeIdFromEgitWithCreateNewChangeForAllNotInTarget()
      throws Exception {
    enableCreateNewChangeForAllNotInTarget();
    testPushWithInvalidChangeIdFromEgit();
  }

  private void testPushWithInvalidChangeIdFromEgit() throws Exception {
    createCommit(
        testRepo,
        "Message with invalid Change-Id\n"
            + "\n"
            + "Change-Id: I0000000000000000000000000000000000000000\n");
    pushForReviewRejected(testRepo, "invalid Change-Id line format in commit message footer");

    setRequireChangeId(InheritableBoolean.FALSE);
    pushForReviewRejected(testRepo, "invalid Change-Id line format in commit message footer");
  }

  @Test
  public void pushWithChangeIdInSubjectLine() throws Exception {
    createCommit(testRepo, "Change-Id: I1234000000000000000000000000000000000000");
    pushForReviewRejected(testRepo, "missing subject; Change-Id must be in commit message footer");

    setRequireChangeId(InheritableBoolean.FALSE);
    pushForReviewRejected(testRepo, "missing subject; Change-Id must be in commit message footer");
  }

  @Test
  public void pushCommitWithSameChangeIdAsPredecessorChange() throws Exception {
    PushOneCommit push =
        pushFactory.create(
            db, admin.getIdent(), testRepo, PushOneCommit.SUBJECT, "a.txt", "content");
    PushOneCommit.Result r = push.to("refs/for/master");
    r.assertOkStatus();
    RevCommit commitChange1 = r.getCommit();

    createCommit(testRepo, commitChange1.getFullMessage());

    pushForReviewRejected(
        testRepo,
        "same Change-Id in multiple changes.\n"
            + "Squash the commits with the same Change-Id or ensure Change-Ids are unique for each"
            + " commit");

    ProjectConfig config = projectCache.checkedGet(project).getConfig();
    config.getProject().setRequireChangeID(InheritableBoolean.FALSE);
    saveProjectConfig(project, config);

    pushForReviewRejected(
        testRepo,
        "same Change-Id in multiple changes.\n"
            + "Squash the commits with the same Change-Id or ensure Change-Ids are unique for each"
            + " commit");
  }

  @Test
  public void pushTwoCommitWithSameChangeId() throws Exception {
    RevCommit commitChange1 = createCommitWithChangeId(testRepo, "some change");

    createCommit(testRepo, commitChange1.getFullMessage());

    pushForReviewRejected(
        testRepo,
        "same Change-Id in multiple changes.\n"
            + "Squash the commits with the same Change-Id or ensure Change-Ids are unique for each"
            + " commit");

    ProjectConfig config = projectCache.checkedGet(project).getConfig();
    config.getProject().setRequireChangeID(InheritableBoolean.FALSE);
    saveProjectConfig(project, config);

    pushForReviewRejected(
        testRepo,
        "same Change-Id in multiple changes.\n"
            + "Squash the commits with the same Change-Id or ensure Change-Ids are unique for each"
            + " commit");
  }

  private static RevCommit createCommit(TestRepository<?> testRepo, String message)
      throws Exception {
    return testRepo.branch("HEAD").commit().message(message).add("a.txt", "content").create();
  }

  private static RevCommit createCommitWithChangeId(TestRepository<?> testRepo, String message)
      throws Exception {
    RevCommit c =
        testRepo
            .branch("HEAD")
            .commit()
            .message(message)
            .insertChangeId()
            .add("a.txt", "content")
            .create();
    return testRepo.getRevWalk().parseCommit(c);
  }

  @Test
  public void cantAutoCloseChangeAlreadyMergedToBranch() throws Exception {
    PushOneCommit.Result r1 = createChange();
    Change.Id id1 = r1.getChange().getId();
    PushOneCommit.Result r2 = createChange();
    Change.Id id2 = r2.getChange().getId();

    // Merge change 1 behind Gerrit's back.
    try (Repository repo = repoManager.openRepository(project)) {
      TestRepository<?> tr = new TestRepository<>(repo);
      tr.branch("refs/heads/master").update(r1.getCommit());
    }

    assertThat(gApi.changes().id(id1.get()).info().status).isEqualTo(ChangeStatus.NEW);
    assertThat(gApi.changes().id(id2.get()).info().status).isEqualTo(ChangeStatus.NEW);
    r2 = amendChange(r2.getChangeId());
    r2.assertOkStatus();

    // Change 1 is still new despite being merged into the branch, because
    // ReceiveCommits only considers commits between the branch tip (which is
    // now the merged change 1) and the push tip (new patch set of change 2).
    assertThat(gApi.changes().id(id1.get()).info().status).isEqualTo(ChangeStatus.NEW);
    assertThat(gApi.changes().id(id2.get()).info().status).isEqualTo(ChangeStatus.NEW);
  }

  @Test
  public void accidentallyPushNewPatchSetDirectlyToBranchAndRecoverByPushingToRefsChanges()
      throws Exception {
    Change.Id id = accidentallyPushNewPatchSetDirectlyToBranch();
    ChangeData cd = byChangeId(id);
    String ps1Rev = Iterables.getOnlyElement(cd.patchSets()).getRevision().get();

    String r = "refs/changes/" + id;
    assertPushOk(pushHead(testRepo, r, false), r);

    // Added a new patch set and auto-closed the change.
    cd = byChangeId(id);
    assertThat(cd.change().getStatus()).isEqualTo(Change.Status.MERGED);
    assertThat(getPatchSetRevisions(cd))
        .containsExactlyEntriesIn(
            ImmutableMap.of(1, ps1Rev, 2, testRepo.getRepository().resolve("HEAD").name()));
  }

  @Test
  public void accidentallyPushNewPatchSetDirectlyToBranchAndCantRecoverByPushingToRefsFor()
      throws Exception {
    Change.Id id = accidentallyPushNewPatchSetDirectlyToBranch();
    ChangeData cd = byChangeId(id);
    String ps1Rev = Iterables.getOnlyElement(cd.patchSets()).getRevision().get();

    String r = "refs/for/master";
    assertPushRejected(pushHead(testRepo, r, false), r, "no new changes");

    // Change not updated.
    cd = byChangeId(id);
    assertThat(cd.change().getStatus()).isEqualTo(Change.Status.NEW);
    assertThat(getPatchSetRevisions(cd)).containsExactlyEntriesIn(ImmutableMap.of(1, ps1Rev));
  }

  @Test
  public void forcePushAbandonedChange() throws Exception {
    grant(Permission.PUSH, project, "refs/*", true);
    PushOneCommit push1 =
        pushFactory.create(db, admin.getIdent(), testRepo, "change1", "a.txt", "content");
    PushOneCommit.Result r = push1.to("refs/for/master");
    r.assertOkStatus();

    // abandon the change
    String changeId = r.getChangeId();
    assertThat(info(changeId).status).isEqualTo(ChangeStatus.NEW);
    gApi.changes().id(changeId).abandon();
    ChangeInfo info = get(changeId);
    assertThat(info.status).isEqualTo(ChangeStatus.ABANDONED);

    push1.setForce(true);
    PushOneCommit.Result r1 = push1.to("refs/heads/master");
    r1.assertOkStatus();
    ChangeInfo result = Iterables.getOnlyElement(gApi.changes().query(r.getChangeId()).get());
    assertThat(result.status).isEqualTo(ChangeStatus.MERGED);
  }

  private Change.Id accidentallyPushNewPatchSetDirectlyToBranch() throws Exception {
    PushOneCommit.Result r = createChange();
    RevCommit ps1Commit = r.getCommit();
    Change c = r.getChange().change();

    RevCommit ps2Commit;
    try (Repository repo = repoManager.openRepository(project)) {
      // Create a new patch set of the change directly in Gerrit's repository,
      // without pushing it. In reality it's more likely that the client would
      // create and push this behind Gerrit's back (e.g. an admin accidentally
      // using direct ssh access to the repo), but that's harder to do in tests.
      TestRepository<?> tr = new TestRepository<>(repo);
      ps2Commit =
          tr.branch("refs/heads/master")
              .commit()
              .message(ps1Commit.getShortMessage() + " v2")
              .insertChangeId(r.getChangeId().substring(1))
              .create();
    }

    testRepo.git().fetch().setRefSpecs(new RefSpec("refs/heads/master")).call();
    testRepo.reset(ps2Commit);

    ChangeData cd = byCommit(ps1Commit);
    assertThat(cd.change().getStatus()).isEqualTo(Change.Status.NEW);
    assertThat(getPatchSetRevisions(cd))
        .containsExactlyEntriesIn(ImmutableMap.of(1, ps1Commit.name()));
    return c.getId();
  }

  @Test
  public void pushWithEmailInFooter() throws Exception {
    pushWithReviewerInFooter(user.emailAddress.toString(), user);
  }

  @Test
  public void pushWithNameInFooter() throws Exception {
    pushWithReviewerInFooter(user.fullName, user);
  }

  @Test
  public void pushWithEmailInFooterNotFound() throws Exception {
    pushWithReviewerInFooter(new Address("No Body", "notarealuser@example.com").toString(), null);
  }

  @Test
  public void pushWithNameInFooterNotFound() throws Exception {
    pushWithReviewerInFooter("Notauser", null);
  }

  @Test
  public void pushNewPatchsetOverridingStickyLabel() throws Exception {
    ProjectConfig cfg = projectCache.checkedGet(project).getConfig();
    LabelType codeReview = Util.codeReview();
    codeReview.setCopyMaxScore(true);
    cfg.getLabelSections().put(codeReview.getName(), codeReview);
    saveProjectConfig(cfg);

    PushOneCommit.Result r = pushTo("refs/for/master%l=Code-Review+2");
    r.assertOkStatus();
    PushOneCommit push =
        pushFactory.create(
            db,
            admin.getIdent(),
            testRepo,
            PushOneCommit.SUBJECT,
            "b.txt",
            "anotherContent",
            r.getChangeId());
    r = push.to("refs/for/master%l=Code-Review+1");
    r.assertOkStatus();
  }

  @Test
  public void createChangeForMergedCommit() throws Exception {
    String master = "refs/heads/master";
    grant(Permission.PUSH, project, master, true);

    // Update master with a direct push.
    RevCommit c1 = testRepo.commit().message("Non-change 1").create();
    RevCommit c2 =
        testRepo.parseBody(
            testRepo.commit().parent(c1).message("Non-change 2").insertChangeId().create());
    String changeId = Iterables.getOnlyElement(c2.getFooterLines(CHANGE_ID));

    testRepo.reset(c2);
    assertPushOk(pushHead(testRepo, master, false, true), master);

    String q = "commit:" + c1.name() + " OR commit:" + c2.name() + " OR change:" + changeId;
    assertThat(gApi.changes().query(q).get()).isEmpty();

    // Push c2 as a merged change.
    String r = "refs/for/master%merged";
    assertPushOk(pushHead(testRepo, r, false), r);

    EnumSet<ListChangesOption> opts = EnumSet.of(ListChangesOption.CURRENT_REVISION);
    ChangeInfo info = gApi.changes().id(changeId).get(opts);
    assertThat(info.currentRevision).isEqualTo(c2.name());
    assertThat(info.status).isEqualTo(ChangeStatus.MERGED);

    // Only c2 was created as a change.
    String q1 = "commit: " + c1.name();
    assertThat(gApi.changes().query(q1).get()).isEmpty();

    // Push c1 as a merged change.
    testRepo.reset(c1);
    assertPushOk(pushHead(testRepo, r, false), r);
    List<ChangeInfo> infos = gApi.changes().query(q1).withOptions(opts).get();
    assertThat(infos).hasSize(1);
    info = infos.get(0);
    assertThat(info.currentRevision).isEqualTo(c1.name());
    assertThat(info.status).isEqualTo(ChangeStatus.MERGED);
  }

  @Test
  public void mergedOptionFailsWhenCommitIsNotMerged() throws Exception {
    PushOneCommit.Result r = pushTo("refs/for/master%merged");
    r.assertErrorStatus("not merged into branch");
  }

  @Test
  public void mergedOptionFailsWhenCommitIsMergedOnOtherBranch() throws Exception {
    PushOneCommit.Result r = pushTo("refs/for/master");
    r.assertOkStatus();
    gApi.changes().id(r.getChangeId()).current().review(ReviewInput.approve());
    gApi.changes().id(r.getChangeId()).current().submit();

    try (Repository repo = repoManager.openRepository(project)) {
      TestRepository<?> tr = new TestRepository<>(repo);
      tr.branch("refs/heads/branch").commit().message("Initial commit on branch").create();
    }

    pushTo("refs/for/master%merged").assertErrorStatus("not merged into branch");
  }

  @Test
  public void mergedOptionFailsWhenChangeExists() throws Exception {
    PushOneCommit.Result r = pushTo("refs/for/master");
    r.assertOkStatus();
    gApi.changes().id(r.getChangeId()).current().review(ReviewInput.approve());
    gApi.changes().id(r.getChangeId()).current().submit();

    testRepo.reset(r.getCommit());
    String ref = "refs/for/master%merged";
    PushResult pr = pushHead(testRepo, ref, false);
    RemoteRefUpdate rru = pr.getRemoteUpdate(ref);
    assertThat(rru.getStatus()).isEqualTo(RemoteRefUpdate.Status.REJECTED_OTHER_REASON);
    assertThat(rru.getMessage()).contains("no new changes");
  }

  @Test
  public void mergedOptionWithNewCommitWithSameChangeIdFails() throws Exception {
    PushOneCommit.Result r = pushTo("refs/for/master");
    r.assertOkStatus();
    gApi.changes().id(r.getChangeId()).current().review(ReviewInput.approve());
    gApi.changes().id(r.getChangeId()).current().submit();

    RevCommit c2 =
        testRepo
            .amend(r.getCommit())
            .message("New subject")
            .insertChangeId(r.getChangeId().substring(1))
            .create();
    testRepo.reset(c2);

    String ref = "refs/for/master%merged";
    PushResult pr = pushHead(testRepo, ref, false);
    RemoteRefUpdate rru = pr.getRemoteUpdate(ref);
    assertThat(rru.getStatus()).isEqualTo(RemoteRefUpdate.Status.REJECTED_OTHER_REASON);
    assertThat(rru.getMessage()).contains("not merged into branch");
  }

  @Test
  public void mergedOptionWithExistingChangeInsertsPatchSet() throws Exception {
    String master = "refs/heads/master";
    grant(Permission.PUSH, project, master, true);

    PushOneCommit.Result r = pushTo("refs/for/master");
    r.assertOkStatus();
    ObjectId c1 = r.getCommit().copy();

    // Create a PS2 commit directly on master in the server's repo. This
    // simulates the client amending locally and pushing directly to the branch,
    // expecting the change to be auto-closed, but the change metadata update
    // fails.
    ObjectId c2;
    try (Repository repo = repoManager.openRepository(project)) {
      TestRepository<?> tr = new TestRepository<>(repo);
      RevCommit commit2 =
          tr.amend(c1).message("New subject").insertChangeId(r.getChangeId().substring(1)).create();
      c2 = commit2.copy();
      tr.update(master, c2);
    }

    testRepo.git().fetch().setRefSpecs(new RefSpec("refs/heads/master")).call();
    testRepo.reset(c2);

    String ref = "refs/for/master%merged";
    assertPushOk(pushHead(testRepo, ref, false), ref);

    EnumSet<ListChangesOption> opts = EnumSet.of(ListChangesOption.ALL_REVISIONS);
    ChangeInfo info = gApi.changes().id(r.getChangeId()).get(opts);
    assertThat(info.currentRevision).isEqualTo(c2.name());
    assertThat(info.revisions.keySet()).containsExactly(c1.name(), c2.name());
    // TODO(dborowitz): Fix ReceiveCommits to also auto-close the change.
    assertThat(info.status).isEqualTo(ChangeStatus.NEW);
  }

  private void assertThatUserIsOnlyReviewer(ChangeInfo ci, TestAccount reviewer) {
    assertThat(ci.reviewers).isNotNull();
    assertThat(ci.reviewers.keySet()).containsExactly(ReviewerState.REVIEWER);
    assertThat(ci.reviewers.get(ReviewerState.REVIEWER).iterator().next().email)
        .isEqualTo(reviewer.email);
  }

  private void pushWithReviewerInFooter(String nameEmail, TestAccount expectedReviewer)
      throws Exception {
    int n = 5;
    String r = "refs/for/master";
    ObjectId initialHead = testRepo.getRepository().resolve("HEAD");
    List<RevCommit> commits = createChanges(n, r, ImmutableList.of("Acked-By: " + nameEmail));
    for (int i = 0; i < n; i++) {
      RevCommit c = commits.get(i);
      ChangeData cd = byCommit(c);
      String name = "reviewers for " + (i + 1);
      if (expectedReviewer != null) {
        assertThat(cd.reviewers().all()).named(name).containsExactly(expectedReviewer.getId());
        gApi.changes().id(cd.getId().get()).reviewer(expectedReviewer.getId().toString()).remove();
      }
      assertThat(byCommit(c).reviewers().all()).named(name).isEmpty();
    }

    List<RevCommit> commits2 = amendChanges(initialHead, commits, r);
    for (int i = 0; i < n; i++) {
      RevCommit c = commits2.get(i);
      ChangeData cd = byCommit(c);
      String name = "reviewers for " + (i + 1);
      if (expectedReviewer != null) {
        assertThat(cd.reviewers().all()).named(name).containsExactly(expectedReviewer.getId());
      } else {
        assertThat(byCommit(c).reviewers().all()).named(name).isEmpty();
      }
    }
  }

  private List<RevCommit> createChanges(int n, String refsFor) throws Exception {
    return createChanges(n, refsFor, ImmutableList.<String>of());
  }

  private List<RevCommit> createChanges(int n, String refsFor, List<String> footerLines)
      throws Exception {
    List<RevCommit> commits = new ArrayList<>(n);
    for (int i = 1; i <= n; i++) {
      String msg = "Change " + i;
      if (!footerLines.isEmpty()) {
        StringBuilder sb = new StringBuilder(msg).append("\n\n");
        for (String line : footerLines) {
          sb.append(line).append('\n');
        }
        msg = sb.toString();
      }
      TestRepository<?>.CommitBuilder cb =
          testRepo.branch("HEAD").commit().message(msg).insertChangeId();
      if (!commits.isEmpty()) {
        cb.parent(commits.get(commits.size() - 1));
      }
      RevCommit c = cb.create();
      testRepo.getRevWalk().parseBody(c);
      commits.add(c);
    }
    assertPushOk(pushHead(testRepo, refsFor, false), refsFor);
    return commits;
  }

  private List<RevCommit> amendChanges(
      ObjectId initialHead, List<RevCommit> origCommits, String refsFor) throws Exception {
    testRepo.reset(initialHead);
    List<RevCommit> newCommits = new ArrayList<>(origCommits.size());
    for (RevCommit c : origCommits) {
      String msg = c.getShortMessage() + "v2";
      if (!c.getShortMessage().equals(c.getFullMessage())) {
        msg = msg + c.getFullMessage().substring(c.getShortMessage().length());
      }
      TestRepository<?>.CommitBuilder cb = testRepo.branch("HEAD").commit().message(msg);
      if (!newCommits.isEmpty()) {
        cb.parent(origCommits.get(newCommits.size() - 1));
      }
      RevCommit c2 = cb.create();
      testRepo.getRevWalk().parseBody(c2);
      newCommits.add(c2);
    }
    assertPushOk(pushHead(testRepo, refsFor, false), refsFor);
    return newCommits;
  }

  private static Map<Integer, String> getPatchSetRevisions(ChangeData cd) throws Exception {
    Map<Integer, String> revisions = new HashMap<>();
    for (PatchSet ps : cd.patchSets()) {
      revisions.put(ps.getPatchSetId(), ps.getRevision().get());
    }
    return revisions;
  }

  private ChangeData byCommit(ObjectId id) throws Exception {
    List<ChangeData> cds = queryProvider.get().byCommit(id);
    assertThat(cds).named("change for " + id.name()).hasSize(1);
    return cds.get(0);
  }

  private ChangeData byChangeId(Change.Id id) throws Exception {
    List<ChangeData> cds = queryProvider.get().byLegacyChangeId(id);
    assertThat(cds).named("change " + id).hasSize(1);
    return cds.get(0);
  }

  private static void pushForReviewOk(TestRepository<?> testRepo) throws GitAPIException {
    pushForReview(testRepo, RemoteRefUpdate.Status.OK, null);
  }

  private static void pushForReviewRejected(TestRepository<?> testRepo, String expectedMessage)
      throws GitAPIException {
    pushForReview(testRepo, RemoteRefUpdate.Status.REJECTED_OTHER_REASON, expectedMessage);
  }

  private static void pushForReview(
      TestRepository<?> testRepo, RemoteRefUpdate.Status expectedStatus, String expectedMessage)
      throws GitAPIException {
    String ref = "refs/for/master";
    PushResult r = pushHead(testRepo, ref);
    RemoteRefUpdate refUpdate = r.getRemoteUpdate(ref);
    assertThat(refUpdate.getStatus()).isEqualTo(expectedStatus);
    if (expectedMessage != null) {
      assertThat(refUpdate.getMessage()).contains(expectedMessage);
    }
  }
}<|MERGE_RESOLUTION|>--- conflicted
+++ resolved
@@ -862,15 +862,9 @@
     PushOneCommit.Result r = push.to("refs/for/master");
     r.assertOkStatus();
 
-<<<<<<< HEAD
     PushResult pr =
         GitUtil.pushHead(testRepo, "refs/for/foo%base=" + rBase.getCommit().name(), false, false);
-    assertThat(pr.getMessages()).contains("changes: new: 1, refs: 1, done");
-=======
-    PushResult pr = GitUtil.pushHead(
-        testRepo, "refs/for/foo%base=" + rBase.getCommit().name(), false, false);
     assertThat(pr.getMessages()).containsMatch("changes: .*new: 1.*done");
->>>>>>> 17abd7f3
 
     assertTwoChangesWithSameRevision(r);
   }
