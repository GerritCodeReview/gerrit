// Copyright (C) 2013 The Android Open Source Project
//
// Licensed under the Apache License, Version 2.0 (the "License");
// you may not use this file except in compliance with the License.
// You may obtain a copy of the License at
//
// http://www.apache.org/licenses/LICENSE-2.0
//
// Unless required by applicable law or agreed to in writing, software
// distributed under the License is distributed on an "AS IS" BASIS,
// WITHOUT WARRANTIES OR CONDITIONS OF ANY KIND, either express or implied.
// See the License for the specific language governing permissions and
// limitations under the License.

package com.google.gerrit.acceptance.git;

import static com.google.common.truth.Truth.assertThat;
import static com.google.common.truth.Truth8.assertThat;
import static com.google.common.truth.TruthJUnit.assume;
import static com.google.gerrit.acceptance.GitUtil.assertPushOk;
import static com.google.gerrit.acceptance.GitUtil.assertPushRejected;
import static com.google.gerrit.acceptance.GitUtil.pushHead;
import static com.google.gerrit.acceptance.PushOneCommit.FILE_NAME;
import static com.google.gerrit.common.FooterConstants.CHANGE_ID;
import static com.google.gerrit.extensions.client.ListChangesOption.ALL_REVISIONS;
import static com.google.gerrit.extensions.client.ListChangesOption.MESSAGES;
import static com.google.gerrit.extensions.common.EditInfoSubject.assertThat;
import static com.google.gerrit.server.git.receive.ReceiveConstants.PUSH_OPTION_SKIP_VALIDATION;
import static com.google.gerrit.server.group.SystemGroupBackend.ANONYMOUS_USERS;
import static com.google.gerrit.server.project.Util.category;
import static com.google.gerrit.server.project.Util.value;
import static java.util.concurrent.TimeUnit.SECONDS;
import static java.util.stream.Collectors.joining;
import static java.util.stream.Collectors.toList;

import com.google.common.collect.ImmutableList;
import com.google.common.collect.ImmutableMap;
import com.google.common.collect.ImmutableSet;
import com.google.common.collect.Iterables;
import com.google.common.collect.Streams;
import com.google.gerrit.acceptance.AbstractDaemonTest;
import com.google.gerrit.acceptance.GerritConfig;
import com.google.gerrit.acceptance.GitUtil;
import com.google.gerrit.acceptance.PushOneCommit;
import com.google.gerrit.acceptance.Sandboxed;
import com.google.gerrit.acceptance.TestAccount;
import com.google.gerrit.acceptance.TestProjectInput;
import com.google.gerrit.common.data.LabelType;
import com.google.gerrit.common.data.Permission;
import com.google.gerrit.extensions.api.changes.DraftInput;
import com.google.gerrit.extensions.api.changes.NotifyHandling;
import com.google.gerrit.extensions.api.changes.ReviewInput;
import com.google.gerrit.extensions.api.projects.BranchInput;
import com.google.gerrit.extensions.client.ChangeStatus;
import com.google.gerrit.extensions.client.GeneralPreferencesInfo;
import com.google.gerrit.extensions.client.InheritableBoolean;
import com.google.gerrit.extensions.client.ListChangesOption;
import com.google.gerrit.extensions.client.ProjectWatchInfo;
import com.google.gerrit.extensions.client.ReviewerState;
import com.google.gerrit.extensions.client.Side;
import com.google.gerrit.extensions.common.ChangeInfo;
import com.google.gerrit.extensions.common.ChangeMessageInfo;
import com.google.gerrit.extensions.common.CommentInfo;
import com.google.gerrit.extensions.common.EditInfo;
import com.google.gerrit.extensions.common.EditInfoSubject;
import com.google.gerrit.extensions.common.LabelInfo;
import com.google.gerrit.extensions.common.RevisionInfo;
import com.google.gerrit.reviewdb.client.AccountGroup;
import com.google.gerrit.reviewdb.client.Change;
import com.google.gerrit.reviewdb.client.ChangeMessage;
import com.google.gerrit.reviewdb.client.PatchSet;
import com.google.gerrit.reviewdb.client.Project;
import com.google.gerrit.reviewdb.client.RefNames;
import com.google.gerrit.server.ChangeMessagesUtil;
import com.google.gerrit.server.git.ProjectConfig;
import com.google.gerrit.server.git.receive.ReceiveConstants;
import com.google.gerrit.server.group.SystemGroupBackend;
import com.google.gerrit.server.mail.Address;
import com.google.gerrit.server.project.Util;
import com.google.gerrit.server.query.change.ChangeData;
import com.google.gerrit.testutil.FakeEmailSender.Message;
import com.google.gerrit.testutil.TestTimeUtil;
import java.util.ArrayList;
import java.util.Collection;
import java.util.Comparator;
import java.util.EnumSet;
import java.util.HashMap;
import java.util.List;
import java.util.Map;
import java.util.Optional;
import java.util.Set;
import java.util.regex.Pattern;
import java.util.stream.Collectors;
import java.util.stream.Stream;
import org.eclipse.jgit.api.errors.GitAPIException;
import org.eclipse.jgit.junit.TestRepository;
import org.eclipse.jgit.lib.ObjectId;
import org.eclipse.jgit.lib.RefUpdate;
import org.eclipse.jgit.lib.RefUpdate.Result;
import org.eclipse.jgit.lib.Repository;
import org.eclipse.jgit.revwalk.RevCommit;
import org.eclipse.jgit.revwalk.RevWalk;
import org.eclipse.jgit.transport.PushResult;
import org.eclipse.jgit.transport.RefSpec;
import org.eclipse.jgit.transport.RemoteRefUpdate;
import org.junit.After;
import org.junit.AfterClass;
import org.junit.Before;
import org.junit.BeforeClass;
import org.junit.Test;

public abstract class AbstractPushForReview extends AbstractDaemonTest {
  protected enum Protocol {
    // TODO(dborowitz): TEST.
    SSH,
    HTTP
  }

  private LabelType patchSetLock;

  @BeforeClass
  public static void setTimeForTesting() {
    TestTimeUtil.resetWithClockStep(1, SECONDS);
  }

  @AfterClass
  public static void restoreTime() {
    TestTimeUtil.useSystemTime();
  }

  @Before
  public void setUp() throws Exception {
    ProjectConfig cfg = projectCache.checkedGet(project).getConfig();
    patchSetLock = Util.patchSetLock();
    cfg.getLabelSections().put(patchSetLock.getName(), patchSetLock);
    AccountGroup.UUID anonymousUsers = systemGroupBackend.getGroup(ANONYMOUS_USERS).getUUID();
    Util.allow(
        cfg, Permission.forLabel(patchSetLock.getName()), 0, 1, anonymousUsers, "refs/heads/*");
    saveProjectConfig(cfg);
    grant(project, "refs/heads/*", Permission.LABEL + "Patch-Set-Lock");
  }

  @After
  public void tearDown() throws Exception {
    setApiUser(admin);
    GeneralPreferencesInfo prefs = gApi.accounts().id(admin.id.get()).getPreferences();
    prefs.publishCommentsOnPush = false;
    gApi.accounts().id(admin.id.get()).setPreferences(prefs);
  }

  protected void selectProtocol(Protocol p) throws Exception {
    String url;
    switch (p) {
      case SSH:
        url = adminSshSession.getUrl();
        break;
      case HTTP:
        url = admin.getHttpUrl(server);
        break;
      default:
        throw new IllegalArgumentException("unexpected protocol: " + p);
    }
    testRepo = GitUtil.cloneProject(project, url + "/" + project.get());
  }

  @Test
  public void pushForMaster() throws Exception {
    PushOneCommit.Result r = pushTo("refs/for/master");
    r.assertOkStatus();
    r.assertChange(Change.Status.NEW, null);
  }

  @Test
  @TestProjectInput(createEmptyCommit = false)
  public void pushInitialCommitForMasterBranch() throws Exception {
    RevCommit c = testRepo.commit().message("Initial commit").insertChangeId().create();
    String id = GitUtil.getChangeId(testRepo, c).get();
    testRepo.reset(c);

    String r = "refs/for/master";
    PushResult pr = pushHead(testRepo, r, false);
    assertPushOk(pr, r);

    ChangeInfo change = gApi.changes().id(id).info();
    assertThat(change.branch).isEqualTo("master");
    assertThat(change.status).isEqualTo(ChangeStatus.NEW);

    try (Repository repo = repoManager.openRepository(project)) {
      assertThat(repo.resolve("master")).isNull();
    }

    gApi.changes().id(change.id).current().review(ReviewInput.approve());
    gApi.changes().id(change.id).current().submit();

    try (Repository repo = repoManager.openRepository(project)) {
      assertThat(repo.resolve("master")).isEqualTo(c);
    }
  }

  @Test
  public void pushInitialCommitForRefsMetaConfigBranch() throws Exception {
    // delete refs/meta/config
    try (Repository repo = repoManager.openRepository(project);
        RevWalk rw = new RevWalk(repo)) {
      RefUpdate u = repo.updateRef(RefNames.REFS_CONFIG);
      u.setForceUpdate(true);
      u.setExpectedOldObjectId(repo.resolve(RefNames.REFS_CONFIG));
      assertThat(u.delete(rw)).isEqualTo(Result.FORCED);
    }

    RevCommit c =
        testRepo
            .commit()
            .message("Initial commit")
            .author(admin.getIdent())
            .committer(admin.getIdent())
            .insertChangeId()
            .create();
    String id = GitUtil.getChangeId(testRepo, c).get();
    testRepo.reset(c);

    String r = "refs/for/" + RefNames.REFS_CONFIG;
    PushResult pr = pushHead(testRepo, r, false);
    assertPushOk(pr, r);

    ChangeInfo change = gApi.changes().id(id).info();
    assertThat(change.branch).isEqualTo(RefNames.REFS_CONFIG);
    assertThat(change.status).isEqualTo(ChangeStatus.NEW);

    try (Repository repo = repoManager.openRepository(project)) {
      assertThat(repo.resolve(RefNames.REFS_CONFIG)).isNull();
    }

    gApi.changes().id(change.id).current().review(ReviewInput.approve());
    gApi.changes().id(change.id).current().submit();

    try (Repository repo = repoManager.openRepository(project)) {
      assertThat(repo.resolve(RefNames.REFS_CONFIG)).isEqualTo(c);
    }
  }

  @Test
  public void pushInitialCommitForNormalNonExistingBranchFails() throws Exception {
    RevCommit c =
        testRepo
            .commit()
            .message("Initial commit")
            .author(admin.getIdent())
            .committer(admin.getIdent())
            .insertChangeId()
            .create();
    testRepo.reset(c);

    String r = "refs/for/foo";
    PushResult pr = pushHead(testRepo, r, false);
    assertPushRejected(pr, r, "branch foo not found");

    try (Repository repo = repoManager.openRepository(project)) {
      assertThat(repo.resolve("foo")).isNull();
    }
  }

  @Test
  public void output() throws Exception {
    String url = canonicalWebUrl.get() + "#/c/" + project.get() + "/+/";
    ObjectId initialHead = testRepo.getRepository().resolve("HEAD");
    PushOneCommit.Result r1 = pushTo("refs/for/master");
    Change.Id id1 = r1.getChange().getId();
    r1.assertOkStatus();
    r1.assertChange(Change.Status.NEW, null);
    r1.assertMessage(
        "New changes:\n  " + url + id1 + " " + r1.getCommit().getShortMessage() + "\n");

    testRepo.reset(initialHead);
    String newMsg = r1.getCommit().getShortMessage() + " v2";
    testRepo
        .branch("HEAD")
        .commit()
        .message(newMsg)
        .insertChangeId(r1.getChangeId().substring(1))
        .create();
    PushOneCommit.Result r2 =
        pushFactory
            .create(db, admin.getIdent(), testRepo, "another commit", "b.txt", "bbb")
            .to("refs/for/master");
    Change.Id id2 = r2.getChange().getId();
    r2.assertOkStatus();
    r2.assertChange(Change.Status.NEW, null);
    r2.assertMessage(
        "New changes:\n"
            + "  "
            + url
            + id2
            + " another commit\n"
            + "\n"
            + "\n"
            + "Updated changes:\n"
            + "  "
            + url
            + id1
            + " "
            + newMsg
            + "\n");
  }

  @Test
  public void autoclose() throws Exception {
    // Create a change
    PushOneCommit.Result r = pushTo("refs/for/master");
    r.assertOkStatus();

    // Force push it, closing it
    String master = "refs/heads/master";
    assertPushOk(pushHead(testRepo, master, false), master);

    // Attempt to push amended commit to same change
    String url = canonicalWebUrl.get() + "#/c/" + project.get() + "/+/" + r.getChange().getId();
    r = amendChange(r.getChangeId(), "refs/for/master");
    r.assertErrorStatus("change " + url + " closed");
  }

  @Test
  public void pushForMasterWithTopic() throws Exception {
    // specify topic in ref
    String topic = "my/topic";
    PushOneCommit.Result r = pushTo("refs/for/master/" + topic);
    r.assertOkStatus();
    r.assertChange(Change.Status.NEW, topic);

    // specify topic as option
    r = pushTo("refs/for/master%topic=" + topic);
    r.assertOkStatus();
    r.assertChange(Change.Status.NEW, topic);
  }

  @Test
  public void pushForMasterWithTopicOption() throws Exception {
    String topicOption = "topic=myTopic";
    List<String> pushOptions = new ArrayList<>();
    pushOptions.add(topicOption);

    PushOneCommit push = pushFactory.create(db, admin.getIdent(), testRepo);
    push.setPushOptions(pushOptions);
    PushOneCommit.Result r = push.to("refs/for/master");

    r.assertOkStatus();
    r.assertChange(Change.Status.NEW, "myTopic");
    r.assertPushOptions(pushOptions);
  }

  @Test
  public void pushForMasterWithTopicInRefExceedLimitFails() throws Exception {
    String topic = Stream.generate(() -> "t").limit(2049).collect(Collectors.joining());
    PushOneCommit.Result r = pushTo("refs/for/master/" + topic);
    r.assertErrorStatus("topic length exceeds the limit (2048)");
  }

  @Test
  public void pushForMasterWithTopicAsOptionExceedLimitFails() throws Exception {
    String topic = Stream.generate(() -> "t").limit(2049).collect(Collectors.joining());
    PushOneCommit.Result r = pushTo("refs/for/master%topic=" + topic);
    r.assertErrorStatus("topic length exceeds the limit (2048)");
  }

  @Test
  public void pushForMasterWithNotify() throws Exception {
    // create a user that watches the project
    TestAccount user3 = accountCreator.create("user3", "user3@example.com", "User3");
    List<ProjectWatchInfo> projectsToWatch = new ArrayList<>();
    ProjectWatchInfo pwi = new ProjectWatchInfo();
    pwi.project = project.get();
    pwi.filter = "*";
    pwi.notifyNewChanges = true;
    projectsToWatch.add(pwi);
    setApiUser(user3);
    gApi.accounts().self().setWatchedProjects(projectsToWatch);

    TestAccount user2 = accountCreator.user2();
    String pushSpec = "refs/for/master%reviewer=" + user.email + ",cc=" + user2.email;

    sender.clear();
    PushOneCommit.Result r = pushTo(pushSpec + ",notify=" + NotifyHandling.NONE);
    r.assertOkStatus();
    assertThat(sender.getMessages()).isEmpty();

    sender.clear();
    r = pushTo(pushSpec + ",notify=" + NotifyHandling.OWNER);
    r.assertOkStatus();
    // no email notification about own changes
    assertThat(sender.getMessages()).isEmpty();

    sender.clear();
    r = pushTo(pushSpec + ",notify=" + NotifyHandling.OWNER_REVIEWERS);
    r.assertOkStatus();
    assertThat(sender.getMessages()).hasSize(1);
    Message m = sender.getMessages().get(0);
    assertThat(m.rcpt()).containsExactly(user.emailAddress);

    sender.clear();
    r = pushTo(pushSpec + ",notify=" + NotifyHandling.ALL);
    r.assertOkStatus();
    assertThat(sender.getMessages()).hasSize(1);
    m = sender.getMessages().get(0);
    assertThat(m.rcpt()).containsExactly(user.emailAddress, user2.emailAddress, user3.emailAddress);

    sender.clear();
    r = pushTo(pushSpec + ",notify=" + NotifyHandling.NONE + ",notify-to=" + user3.email);
    r.assertOkStatus();
    assertNotifyTo(user3);

    sender.clear();
    r = pushTo(pushSpec + ",notify=" + NotifyHandling.NONE + ",notify-cc=" + user3.email);
    r.assertOkStatus();
    assertNotifyCc(user3);

    sender.clear();
    r = pushTo(pushSpec + ",notify=" + NotifyHandling.NONE + ",notify-bcc=" + user3.email);
    r.assertOkStatus();
    assertNotifyBcc(user3);

    // request that sender gets notified as TO, CC and BCC, email should be sent
    // even if the sender is the only recipient
    sender.clear();
    r = pushTo(pushSpec + ",notify=" + NotifyHandling.NONE + ",notify-to=" + admin.email);
    assertNotifyTo(admin);

    sender.clear();
    r = pushTo(pushSpec + ",notify=" + NotifyHandling.NONE + ",notify-cc=" + admin.email);
    r.assertOkStatus();
    assertNotifyCc(admin);

    sender.clear();
    r = pushTo(pushSpec + ",notify=" + NotifyHandling.NONE + ",notify-bcc=" + admin.email);
    r.assertOkStatus();
    assertNotifyBcc(admin);
  }

  @Test
  public void pushForMasterWithCc() throws Exception {
    // cc one user
    String topic = "my/topic";
    PushOneCommit.Result r = pushTo("refs/for/master/" + topic + "%cc=" + user.email);
    r.assertOkStatus();
    r.assertChange(Change.Status.NEW, topic, ImmutableList.of(), ImmutableList.of(user));

    // cc several users
    r =
        pushTo(
            "refs/for/master/"
                + topic
                + "%cc="
                + admin.email
                + ",cc="
                + user.email
                + ",cc="
                + accountCreator.user2().email);
    r.assertOkStatus();
    // Check that admin isn't CC'd as they own the change
    r.assertChange(
        Change.Status.NEW,
        topic,
        ImmutableList.of(),
        ImmutableList.of(user, accountCreator.user2()));

    // cc non-existing user
    String nonExistingEmail = "non.existing@example.com";
    r =
        pushTo(
            "refs/for/master/"
                + topic
                + "%cc="
                + admin.email
                + ",cc="
                + nonExistingEmail
                + ",cc="
                + user.email);
    r.assertErrorStatus("user \"" + nonExistingEmail + "\" not found");
  }

  @Test
  public void pushForMasterWithReviewer() throws Exception {
    // add one reviewer
    String topic = "my/topic";
    PushOneCommit.Result r = pushTo("refs/for/master/" + topic + "%r=" + user.email);
    r.assertOkStatus();
    r.assertChange(Change.Status.NEW, topic, user);

    // add several reviewers
    TestAccount user2 =
        accountCreator.create("another-user", "another.user@example.com", "Another User");
    r =
        pushTo(
            "refs/for/master/"
                + topic
                + "%r="
                + admin.email
                + ",r="
                + user.email
                + ",r="
                + user2.email);
    r.assertOkStatus();
    // admin is the owner of the change and should not appear as reviewer
    r.assertChange(Change.Status.NEW, topic, user, user2);

    // add non-existing user as reviewer
    String nonExistingEmail = "non.existing@example.com";
    r =
        pushTo(
            "refs/for/master/"
                + topic
                + "%r="
                + admin.email
                + ",r="
                + nonExistingEmail
                + ",r="
                + user.email);
    r.assertErrorStatus("user \"" + nonExistingEmail + "\" not found");
  }

  @Test
  public void pushPrivateChange() throws Exception {
    // Push a private change.
    PushOneCommit.Result r = pushTo("refs/for/master%private");
    r.assertOkStatus();
    r.assertMessage(" [PRIVATE]");
    assertThat(r.getChange().change().isPrivate()).isTrue();

    // Pushing a new patch set without --private doesn't remove the privacy flag from the change.
    r = amendChange(r.getChangeId(), "refs/for/master");
    r.assertOkStatus();
    r.assertMessage(" [PRIVATE]");
    assertThat(r.getChange().change().isPrivate()).isTrue();

    // Remove the privacy flag from the change.
    r = amendChange(r.getChangeId(), "refs/for/master%remove-private");
    r.assertOkStatus();
    r.assertNotMessage(" [PRIVATE]");
    assertThat(r.getChange().change().isPrivate()).isFalse();

    // Normal push: privacy flag is not added back.
    r = amendChange(r.getChangeId(), "refs/for/master");
    r.assertOkStatus();
    r.assertNotMessage(" [PRIVATE]");
    assertThat(r.getChange().change().isPrivate()).isFalse();

    // Make the change private again.
    r = pushTo("refs/for/master%private");
    r.assertOkStatus();
    r.assertMessage(" [PRIVATE]");
    assertThat(r.getChange().change().isPrivate()).isTrue();

    // Can't use --private and --remove-private together.
    r = pushTo("refs/for/master%private,remove-private");
    r.assertErrorStatus();
  }

  @Test
  public void pushWorkInProgressChange() throws Exception {
    // Push a work-in-progress change.
    PushOneCommit.Result r = pushTo("refs/for/master%wip");
    r.assertOkStatus();
    r.assertMessage(" [WIP]");
    assertThat(r.getChange().change().isWorkInProgress()).isTrue();
    assertUploadTag(r.getChange(), ChangeMessagesUtil.TAG_UPLOADED_WIP_PATCH_SET);

    // Pushing a new patch set without --wip doesn't remove the wip flag from the change.
    r = amendChange(r.getChangeId(), "refs/for/master");
    r.assertOkStatus();
    r.assertMessage(" [WIP]");
    assertThat(r.getChange().change().isWorkInProgress()).isTrue();
    assertUploadTag(r.getChange(), ChangeMessagesUtil.TAG_UPLOADED_WIP_PATCH_SET);

    // Remove the wip flag from the change.
    r = amendChange(r.getChangeId(), "refs/for/master%ready");
    r.assertOkStatus();
    r.assertNotMessage(" [WIP]");
    assertThat(r.getChange().change().isWorkInProgress()).isFalse();
    assertUploadTag(r.getChange(), ChangeMessagesUtil.TAG_UPLOADED_PATCH_SET);

    // Normal push: wip flag is not added back.
    r = amendChange(r.getChangeId(), "refs/for/master");
    r.assertOkStatus();
    r.assertNotMessage(" [WIP]");
    assertThat(r.getChange().change().isWorkInProgress()).isFalse();
    assertUploadTag(r.getChange(), ChangeMessagesUtil.TAG_UPLOADED_PATCH_SET);

    // Make the change work-in-progress again.
    r = amendChange(r.getChangeId(), "refs/for/master%wip");
    r.assertOkStatus();
    r.assertMessage(" [WIP]");
    assertThat(r.getChange().change().isWorkInProgress()).isTrue();
    assertUploadTag(r.getChange(), ChangeMessagesUtil.TAG_UPLOADED_WIP_PATCH_SET);

    // Can't use --wip and --ready together.
    r = amendChange(r.getChangeId(), "refs/for/master%wip,ready");
    r.assertErrorStatus();
  }

  private void assertUploadTag(ChangeData cd, String expectedTag) throws Exception {
    List<ChangeMessage> msgs = cd.messages();
    assertThat(msgs).isNotEmpty();
    assertThat(Iterables.getLast(msgs).getTag()).isEqualTo(expectedTag);
  }

  @Test
  public void pushWorkInProgressChangeWhenNotOwner() throws Exception {
    TestRepository<?> userRepo = cloneProject(project, user);
    PushOneCommit.Result r =
        pushFactory.create(db, user.getIdent(), userRepo).to("refs/for/master%wip");
    r.assertOkStatus();
    assertThat(r.getChange().change().getOwner()).isEqualTo(user.id);
    assertThat(r.getChange().change().isWorkInProgress()).isTrue();

    // Other user trying to move from WIP to ready should fail.
    GitUtil.fetch(testRepo, r.getPatchSet().getRefName() + ":ps");
    testRepo.reset("ps");
    r = amendChange(r.getChangeId(), "refs/for/master%ready", admin, testRepo);
    r.assertErrorStatus(ReceiveConstants.ONLY_OWNER_CAN_MODIFY_WIP);

    // Other user trying to move from WIP to WIP should succeed.
    r = amendChange(r.getChangeId(), "refs/for/master%wip", admin, testRepo);
    r.assertOkStatus();
    assertThat(r.getChange().change().isWorkInProgress()).isTrue();

    // Push as change owner to move change from WIP to ready.
    r = pushFactory.create(db, user.getIdent(), userRepo).to("refs/for/master%ready");
    r.assertOkStatus();
    assertThat(r.getChange().change().isWorkInProgress()).isFalse();

    // Other user trying to move from ready to WIP should fail.
    GitUtil.fetch(testRepo, r.getPatchSet().getRefName() + ":ps");
    testRepo.reset("ps");
    r = amendChange(r.getChangeId(), "refs/for/master%wip", admin, testRepo);
    r.assertErrorStatus(ReceiveConstants.ONLY_OWNER_CAN_MODIFY_WIP);

    // Other user trying to move from ready to ready should succeed.
    r = amendChange(r.getChangeId(), "refs/for/master%ready", admin, testRepo);
    r.assertOkStatus();
  }

  @Test
  public void pushForMasterAsEdit() throws Exception {
    PushOneCommit.Result r = pushTo("refs/for/master");
    r.assertOkStatus();
    Optional<EditInfo> edit = getEdit(r.getChangeId());
    assertThat(edit).isAbsent();
    assertThat(query("has:edit")).isEmpty();

    // specify edit as option
    r = amendChange(r.getChangeId(), "refs/for/master%edit");
    r.assertOkStatus();
    edit = getEdit(r.getChangeId());
    assertThat(edit).isPresent();
    EditInfo editInfo = edit.get();
    r.assertMessage(
        "Updated Changes:\n  "
            + canonicalWebUrl.get()
            + "#/c/"
            + project.get()
            + "/+/"
            + r.getChange().getId()
            + " "
            + editInfo.commit.subject
            + " [EDIT]\n");

    // verify that the re-indexing was triggered for the change
    assertThat(query("has:edit")).hasSize(1);
  }

  @Test
  public void pushForMasterWithMessage() throws Exception {
    PushOneCommit.Result r = pushTo("refs/for/master/%m=my_test_message");
    r.assertOkStatus();
    r.assertChange(Change.Status.NEW, null);
    ChangeInfo ci = get(r.getChangeId());
    Collection<ChangeMessageInfo> changeMessages = ci.messages;
    assertThat(changeMessages).hasSize(1);
    for (ChangeMessageInfo cm : changeMessages) {
      assertThat(cm.message).isEqualTo("Uploaded patch set 1.\nmy test message");
    }
    Collection<RevisionInfo> revisions = ci.revisions.values();
    assertThat(revisions).hasSize(1);
    for (RevisionInfo ri : revisions) {
      assertThat(ri.description).isEqualTo("my test message");
    }
  }

  @Test
  public void pushForMasterWithMessageTwiceWithDifferentMessages() throws Exception {
    enableCreateNewChangeForAllNotInTarget();

    PushOneCommit push =
        pushFactory.create(
            db, admin.getIdent(), testRepo, PushOneCommit.SUBJECT, "a.txt", "content");
    PushOneCommit.Result r = push.to("refs/for/master/%m=my_test_message");
    r.assertOkStatus();

    push =
        pushFactory.create(
            db,
            admin.getIdent(),
            testRepo,
            PushOneCommit.SUBJECT,
            "b.txt",
            "anotherContent",
            r.getChangeId());
    r = push.to("refs/for/master/%m=new_test_message");
    r.assertOkStatus();

    ChangeInfo ci = get(r.getChangeId());
    Collection<RevisionInfo> revisions = ci.revisions.values();
    assertThat(revisions).hasSize(2);
    for (RevisionInfo ri : revisions) {
      if (ri.isCurrent) {
        assertThat(ri.description).isEqualTo("new test message");
      } else {
        assertThat(ri.description).isEqualTo("my test message");
      }
    }
  }

  @Test
  public void pushForMasterWithApprovals() throws Exception {
    PushOneCommit.Result r = pushTo("refs/for/master/%l=Code-Review");
    r.assertOkStatus();
    ChangeInfo ci = get(r.getChangeId());
    LabelInfo cr = ci.labels.get("Code-Review");
    assertThat(cr.all).hasSize(1);
    assertThat(cr.all.get(0).name).isEqualTo("Administrator");
    assertThat(cr.all.get(0).value).isEqualTo(1);
    assertThat(Iterables.getLast(ci.messages).message)
        .isEqualTo("Uploaded patch set 1: Code-Review+1.");

    PushOneCommit push =
        pushFactory.create(
            db,
            admin.getIdent(),
            testRepo,
            PushOneCommit.SUBJECT,
            "b.txt",
            "anotherContent",
            r.getChangeId());
    r = push.to("refs/for/master/%l=Code-Review+2");

    ci = get(r.getChangeId());
    cr = ci.labels.get("Code-Review");
    assertThat(Iterables.getLast(ci.messages).message)
        .isEqualTo("Uploaded patch set 2: Code-Review+2.");
    // Check that the user who pushed the change was added as a reviewer since they added a vote
    assertThatUserIsOnlyReviewer(ci, admin);

    assertThat(cr.all).hasSize(1);
    assertThat(cr.all.get(0).name).isEqualTo("Administrator");
    assertThat(cr.all.get(0).value).isEqualTo(2);

    push =
        pushFactory.create(
            db,
            admin.getIdent(),
            testRepo,
            PushOneCommit.SUBJECT,
            "c.txt",
            "moreContent",
            r.getChangeId());
    r = push.to("refs/for/master/%l=Code-Review+2");
    ci = get(r.getChangeId());
    assertThat(Iterables.getLast(ci.messages).message).isEqualTo("Uploaded patch set 3.");
  }

  @Test
  public void pushNewPatchSetForMasterWithApprovals() throws Exception {
    PushOneCommit.Result r = pushTo("refs/for/master");
    r.assertOkStatus();

    PushOneCommit push =
        pushFactory.create(
            db,
            admin.getIdent(),
            testRepo,
            PushOneCommit.SUBJECT,
            "b.txt",
            "anotherContent",
            r.getChangeId());
    r = push.to("refs/for/master/%l=Code-Review+2");

    ChangeInfo ci = get(r.getChangeId());
    LabelInfo cr = ci.labels.get("Code-Review");
    assertThat(Iterables.getLast(ci.messages).message)
        .isEqualTo("Uploaded patch set 2: Code-Review+2.");

    // Check that the user who pushed the new patch set was added as a reviewer since they added
    // a vote
    assertThatUserIsOnlyReviewer(ci, admin);

    assertThat(cr.all).hasSize(1);
    assertThat(cr.all.get(0).name).isEqualTo("Administrator");
    assertThat(cr.all.get(0).value).isEqualTo(2);
  }

  /**
   * There was a bug that allowed a user with Forge Committer Identity access right to upload a
   * commit and put *votes on behalf of another user* on it. This test checks that this is not
   * possible, but that the votes that are specified on push are applied only on behalf of the
   * uploader.
   *
   * <p>This particular bug only occurred when there was more than one label defined. However to
   * test that the votes that are specified on push are applied on behalf of the uploader a single
   * label is sufficient.
   */
  @Test
  public void pushForMasterWithApprovalsForgeCommitterButNoForgeVote() throws Exception {
    // Create a commit with "User" as author and committer
    RevCommit c =
        commitBuilder()
            .author(user.getIdent())
            .committer(user.getIdent())
            .add(PushOneCommit.FILE_NAME, PushOneCommit.FILE_CONTENT)
            .message(PushOneCommit.SUBJECT)
            .create();

    // Push this commit as "Administrator" (requires Forge Committer Identity)
    pushHead(testRepo, "refs/for/master/%l=Code-Review+1", false);

    // Expected Code-Review votes:
    // 1. 0 from User (committer):
    //    When the committer is forged, the committer is automatically added as
    //    reviewer, hence we expect a dummy 0 vote for the committer.
    // 2. +1 from Administrator (uploader):
    //    On push Code-Review+1 was specified, hence we expect a +1 vote from
    //    the uploader.
    ChangeInfo ci = get(GitUtil.getChangeId(testRepo, c).get());
    LabelInfo cr = ci.labels.get("Code-Review");
    assertThat(cr.all).hasSize(2);
    int indexAdmin = admin.fullName.equals(cr.all.get(0).name) ? 0 : 1;
    int indexUser = indexAdmin == 0 ? 1 : 0;
    assertThat(cr.all.get(indexAdmin).name).isEqualTo(admin.fullName);
    assertThat(cr.all.get(indexAdmin).value.intValue()).isEqualTo(1);
    assertThat(cr.all.get(indexUser).name).isEqualTo(user.fullName);
    assertThat(cr.all.get(indexUser).value.intValue()).isEqualTo(0);
    assertThat(Iterables.getLast(ci.messages).message)
        .isEqualTo("Uploaded patch set 1: Code-Review+1.");
    // Check that the user who pushed the change was added as a reviewer since they added a vote
    assertThatUserIsOnlyReviewer(ci, admin);
  }

  @Test
  public void pushWithMultipleApprovals() throws Exception {
    LabelType Q =
        category("Custom-Label", value(1, "Positive"), value(0, "No score"), value(-1, "Negative"));
    ProjectConfig config = projectCache.checkedGet(project).getConfig();
    AccountGroup.UUID anon = systemGroupBackend.getGroup(ANONYMOUS_USERS).getUUID();
    String heads = "refs/heads/*";
    Util.allow(config, Permission.forLabel("Custom-Label"), -1, 1, anon, heads);
    config.getLabelSections().put(Q.getName(), Q);
    saveProjectConfig(project, config);

    RevCommit c =
        commitBuilder()
            .author(admin.getIdent())
            .committer(admin.getIdent())
            .add(PushOneCommit.FILE_NAME, PushOneCommit.FILE_CONTENT)
            .message(PushOneCommit.SUBJECT)
            .create();

    pushHead(testRepo, "refs/for/master/%l=Code-Review+1,l=Custom-Label-1", false);

    ChangeInfo ci = get(GitUtil.getChangeId(testRepo, c).get());
    LabelInfo cr = ci.labels.get("Code-Review");
    assertThat(cr.all).hasSize(1);
    cr = ci.labels.get("Custom-Label");
    assertThat(cr.all).hasSize(1);
    // Check that the user who pushed the change was added as a reviewer since they added a vote
    assertThatUserIsOnlyReviewer(ci, admin);
  }

  @Test
  public void pushNewPatchsetToRefsChanges() throws Exception {
    PushOneCommit.Result r = pushTo("refs/for/master");
    r.assertOkStatus();
    PushOneCommit push =
        pushFactory.create(
            db,
            admin.getIdent(),
            testRepo,
            PushOneCommit.SUBJECT,
            "b.txt",
            "anotherContent",
            r.getChangeId());
    r = push.to("refs/changes/" + r.getChange().change().getId().get());
    r.assertOkStatus();
  }

  @Test
  public void pushNewPatchsetToPatchSetLockedChange() throws Exception {
    PushOneCommit.Result r = pushTo("refs/for/master");
    r.assertOkStatus();
    PushOneCommit push =
        pushFactory.create(
            db,
            admin.getIdent(),
            testRepo,
            PushOneCommit.SUBJECT,
            "b.txt",
            "anotherContent",
            r.getChangeId());
    revision(r).review(new ReviewInput().label("Patch-Set-Lock", 1));
    r = push.to("refs/for/master");
    r.assertErrorStatus("cannot add patch set to " + r.getChange().change().getChangeId() + ".");
  }

  @Test
  public void pushForMasterWithApprovals_MissingLabel() throws Exception {
    PushOneCommit.Result r = pushTo("refs/for/master/%l=Verify");
    r.assertErrorStatus("label \"Verify\" is not a configured label");
  }

  @Test
  public void pushForMasterWithApprovals_ValueOutOfRange() throws Exception {
    PushOneCommit.Result r = pushTo("refs/for/master/%l=Code-Review-3");
    r.assertErrorStatus("label \"Code-Review\": -3 is not a valid value");
  }

  @Test
  public void pushForNonExistingBranch() throws Exception {
    String branchName = "non-existing";
    PushOneCommit.Result r = pushTo("refs/for/" + branchName);
    r.assertErrorStatus("branch " + branchName + " not found");
  }

  @Test
  public void pushForMasterWithHashtags() throws Exception {
    // Hashtags only work when reading from NoteDB is enabled
    assume().that(notesMigration.readChanges()).isTrue();

    // specify a single hashtag as option
    String hashtag1 = "tag1";
    Set<String> expected = ImmutableSet.of(hashtag1);
    PushOneCommit.Result r = pushTo("refs/for/master%hashtag=#" + hashtag1);
    r.assertOkStatus();
    r.assertChange(Change.Status.NEW, null);

    Set<String> hashtags = gApi.changes().id(r.getChangeId()).getHashtags();
    assertThat(hashtags).containsExactlyElementsIn(expected);

    // specify a single hashtag as option in new patch set
    String hashtag2 = "tag2";
    PushOneCommit push =
        pushFactory.create(
            db,
            admin.getIdent(),
            testRepo,
            PushOneCommit.SUBJECT,
            "b.txt",
            "anotherContent",
            r.getChangeId());
    r = push.to("refs/for/master/%hashtag=" + hashtag2);
    r.assertOkStatus();
    expected = ImmutableSet.of(hashtag1, hashtag2);
    hashtags = gApi.changes().id(r.getChangeId()).getHashtags();
    assertThat(hashtags).containsExactlyElementsIn(expected);
  }

  @Test
  public void pushForMasterWithMultipleHashtags() throws Exception {
    // Hashtags only work when reading from NoteDB is enabled
    assume().that(notesMigration.readChanges()).isTrue();

    // specify multiple hashtags as options
    String hashtag1 = "tag1";
    String hashtag2 = "tag2";
    Set<String> expected = ImmutableSet.of(hashtag1, hashtag2);
    PushOneCommit.Result r =
        pushTo("refs/for/master%hashtag=#" + hashtag1 + ",hashtag=##" + hashtag2);
    r.assertOkStatus();
    r.assertChange(Change.Status.NEW, null);

    Set<String> hashtags = gApi.changes().id(r.getChangeId()).getHashtags();
    assertThat(hashtags).containsExactlyElementsIn(expected);

    // specify multiple hashtags as options in new patch set
    String hashtag3 = "tag3";
    String hashtag4 = "tag4";
    PushOneCommit push =
        pushFactory.create(
            db,
            admin.getIdent(),
            testRepo,
            PushOneCommit.SUBJECT,
            "b.txt",
            "anotherContent",
            r.getChangeId());
    r = push.to("refs/for/master%hashtag=" + hashtag3 + ",hashtag=" + hashtag4);
    r.assertOkStatus();
    expected = ImmutableSet.of(hashtag1, hashtag2, hashtag3, hashtag4);
    hashtags = gApi.changes().id(r.getChangeId()).getHashtags();
    assertThat(hashtags).containsExactlyElementsIn(expected);
  }

  @Test
  public void pushForMasterWithHashtagsNoteDbDisabled() throws Exception {
    // Push with hashtags should fail when reading from NoteDb is disabled.
    assume().that(notesMigration.readChanges()).isFalse();
    PushOneCommit.Result r = pushTo("refs/for/master%hashtag=tag1");
    r.assertErrorStatus("cannot add hashtags; noteDb is disabled");
  }

  @Test
  public void pushCommitUsingSignedOffBy() throws Exception {
    PushOneCommit push =
        pushFactory.create(
            db, admin.getIdent(), testRepo, PushOneCommit.SUBJECT, "b.txt", "anotherContent");
    PushOneCommit.Result r = push.to("refs/for/master");
    r.assertOkStatus();

    setUseSignedOffBy(InheritableBoolean.TRUE);
    blockForgeCommitter(project, "refs/heads/master");

    push =
        pushFactory.create(
            db,
            admin.getIdent(),
            testRepo,
            PushOneCommit.SUBJECT
                + String.format("\n\nSigned-off-by: %s <%s>", admin.fullName, admin.email),
            "b.txt",
            "anotherContent");
    r = push.to("refs/for/master");
    r.assertOkStatus();

    push =
        pushFactory.create(
            db, admin.getIdent(), testRepo, PushOneCommit.SUBJECT, "b.txt", "anotherContent");
    r = push.to("refs/for/master");
    r.assertErrorStatus("not Signed-off-by author/committer/uploader in commit message footer");
  }

  @Test
  public void createNewChangeForAllNotInTarget() throws Exception {
    enableCreateNewChangeForAllNotInTarget();

    PushOneCommit push =
        pushFactory.create(
            db, admin.getIdent(), testRepo, PushOneCommit.SUBJECT, "a.txt", "content");
    PushOneCommit.Result r = push.to("refs/for/master");
    r.assertOkStatus();

    push =
        pushFactory.create(
            db, admin.getIdent(), testRepo, PushOneCommit.SUBJECT, "b.txt", "anotherContent");
    r = push.to("refs/for/master");
    r.assertOkStatus();

    gApi.projects().name(project.get()).branch("otherBranch").create(new BranchInput());

    PushOneCommit.Result r2 = push.to("refs/for/otherBranch");
    r2.assertOkStatus();
    assertTwoChangesWithSameRevision(r);
  }

  @Test
  public void pushChangeBasedOnChangeOfOtherUserWithCreateNewChangeForAllNotInTarget()
      throws Exception {
    enableCreateNewChangeForAllNotInTarget();

    // create a change as admin
    PushOneCommit push =
        pushFactory.create(
            db, admin.getIdent(), testRepo, PushOneCommit.SUBJECT, "a.txt", "content");
    PushOneCommit.Result r = push.to("refs/for/master");
    r.assertOkStatus();
    RevCommit commitChange1 = r.getCommit();

    // create a second change as user (depends on the change from admin)
    TestRepository<?> userRepo = cloneProject(project, user);
    GitUtil.fetch(userRepo, r.getPatchSet().getRefName() + ":change");
    userRepo.reset("change");
    push =
        pushFactory.create(
            db, user.getIdent(), userRepo, PushOneCommit.SUBJECT, "b.txt", "anotherContent");
    r = push.to("refs/for/master");
    r.assertOkStatus();

    // assert that no new change was created for the commit of the predecessor change
    assertThat(query(commitChange1.name())).hasSize(1);
  }

  @Test
  public void pushSameCommitTwiceUsingMagicBranchBaseOption() throws Exception {
    grant(project, "refs/heads/master", Permission.PUSH);
    PushOneCommit.Result rBase = pushTo("refs/heads/master");
    rBase.assertOkStatus();

    gApi.projects().name(project.get()).branch("foo").create(new BranchInput());

    PushOneCommit push =
        pushFactory.create(
            db, admin.getIdent(), testRepo, PushOneCommit.SUBJECT, "b.txt", "anotherContent");

    PushOneCommit.Result r = push.to("refs/for/master");
    r.assertOkStatus();

    PushResult pr =
        GitUtil.pushHead(testRepo, "refs/for/foo%base=" + rBase.getCommit().name(), false, false);

    // BatchUpdate implementations differ in how they hook into progress monitors. We mostly just
    // care that there is a new change.
    assertThat(pr.getMessages()).containsMatch("changes: new: 1,( refs: 1)? done");
    assertTwoChangesWithSameRevision(r);
  }

  @Test
  public void pushSameCommitTwice() throws Exception {
    ProjectConfig config = projectCache.checkedGet(project).getConfig();
    config.getProject().setCreateNewChangeForAllNotInTarget(InheritableBoolean.TRUE);
    saveProjectConfig(project, config);

    PushOneCommit push =
        pushFactory.create(
            db, admin.getIdent(), testRepo, PushOneCommit.SUBJECT, "a.txt", "content");
    PushOneCommit.Result r = push.to("refs/for/master");
    r.assertOkStatus();

    push =
        pushFactory.create(
            db, admin.getIdent(), testRepo, PushOneCommit.SUBJECT, "b.txt", "anotherContent");
    r = push.to("refs/for/master");
    r.assertOkStatus();

    assertPushRejected(
        pushHead(testRepo, "refs/for/master", false),
        "refs/for/master",
        "commit(s) already exists (as current patchset)");
  }

  @Test
  public void pushSameCommitTwiceWhenIndexFailed() throws Exception {
    ProjectConfig config = projectCache.checkedGet(project).getConfig();
    config.getProject().setCreateNewChangeForAllNotInTarget(InheritableBoolean.TRUE);
    saveProjectConfig(project, config);

    PushOneCommit push =
        pushFactory.create(
            db, admin.getIdent(), testRepo, PushOneCommit.SUBJECT, "a.txt", "content");
    PushOneCommit.Result r = push.to("refs/for/master");
    r.assertOkStatus();

    push =
        pushFactory.create(
            db, admin.getIdent(), testRepo, PushOneCommit.SUBJECT, "b.txt", "anotherContent");
    r = push.to("refs/for/master");
    r.assertOkStatus();

    indexer.delete(r.getChange().getId());

    assertPushRejected(
        pushHead(testRepo, "refs/for/master", false),
        "refs/for/master",
        "commit(s) already exists (as current patchset)");
  }

  private void assertTwoChangesWithSameRevision(PushOneCommit.Result result) throws Exception {
    List<ChangeInfo> changes = query(result.getCommit().name());
    assertThat(changes).hasSize(2);
    ChangeInfo c1 = get(changes.get(0).id);
    ChangeInfo c2 = get(changes.get(1).id);
    assertThat(c1.project).isEqualTo(c2.project);
    assertThat(c1.branch).isNotEqualTo(c2.branch);
    assertThat(c1.changeId).isEqualTo(c2.changeId);
    assertThat(c1.currentRevision).isEqualTo(c2.currentRevision);
  }

  @Test
  public void pushAFewChanges() throws Exception {
    testPushAFewChanges();
  }

  @Test
  public void pushAFewChangesWithCreateNewChangeForAllNotInTarget() throws Exception {
    enableCreateNewChangeForAllNotInTarget();
    testPushAFewChanges();
  }

  private void testPushAFewChanges() throws Exception {
    int n = 10;
    String r = "refs/for/master";
    ObjectId initialHead = testRepo.getRepository().resolve("HEAD");
    List<RevCommit> commits = createChanges(n, r);

    // Check that a change was created for each.
    for (RevCommit c : commits) {
      assertThat(byCommit(c).change().getSubject())
          .named("change for " + c.name())
          .isEqualTo(c.getShortMessage());
    }

    List<RevCommit> commits2 = amendChanges(initialHead, commits, r);

    // Check that there are correct patch sets.
    for (int i = 0; i < n; i++) {
      RevCommit c = commits.get(i);
      RevCommit c2 = commits2.get(i);
      String name = "change for " + c2.name();
      ChangeData cd = byCommit(c);
      assertThat(cd.change().getSubject()).named(name).isEqualTo(c2.getShortMessage());
      assertThat(getPatchSetRevisions(cd))
          .named(name)
          .containsExactlyEntriesIn(ImmutableMap.of(1, c.name(), 2, c2.name()));
    }

    // Pushing again results in "no new changes".
    assertPushRejected(pushHead(testRepo, r, false), r, "no new changes");
  }

  @Test
  public void pushWithoutChangeId() throws Exception {
    testPushWithoutChangeId();
  }

  @Test
  public void pushWithoutChangeIdWithCreateNewChangeForAllNotInTarget() throws Exception {
    enableCreateNewChangeForAllNotInTarget();
    testPushWithoutChangeId();
  }

  private void testPushWithoutChangeId() throws Exception {
    RevCommit c = createCommit(testRepo, "Message without Change-Id");
    assertThat(GitUtil.getChangeId(testRepo, c)).isEmpty();
    pushForReviewRejected(testRepo, "missing Change-Id in commit message footer");

    ProjectConfig config = projectCache.checkedGet(project).getConfig();
    config.getProject().setRequireChangeID(InheritableBoolean.FALSE);
    saveProjectConfig(project, config);
    pushForReviewOk(testRepo);
  }

  @Test
  public void pushWithMultipleChangeIds() throws Exception {
    testPushWithMultipleChangeIds();
  }

  @Test
  public void pushWithMultipleChangeIdsWithCreateNewChangeForAllNotInTarget() throws Exception {
    enableCreateNewChangeForAllNotInTarget();
    testPushWithMultipleChangeIds();
  }

  private void testPushWithMultipleChangeIds() throws Exception {
    createCommit(
        testRepo,
        "Message with multiple Change-Id\n"
            + "\n"
            + "Change-Id: I10f98c2ef76e52e23aa23be5afeb71e40b350e86\n"
            + "Change-Id: Ie9a132e107def33bdd513b7854b50de911edba0a\n");
    pushForReviewRejected(testRepo, "multiple Change-Id lines in commit message footer");

    ProjectConfig config = projectCache.checkedGet(project).getConfig();
    config.getProject().setRequireChangeID(InheritableBoolean.FALSE);
    saveProjectConfig(project, config);
    pushForReviewRejected(testRepo, "multiple Change-Id lines in commit message footer");
  }

  @Test
  public void pushWithInvalidChangeId() throws Exception {
    testpushWithInvalidChangeId();
  }

  @Test
  public void pushWithInvalidChangeIdWithCreateNewChangeForAllNotInTarget() throws Exception {
    enableCreateNewChangeForAllNotInTarget();
    testpushWithInvalidChangeId();
  }

  private void testpushWithInvalidChangeId() throws Exception {
    createCommit(testRepo, "Message with invalid Change-Id\n\nChange-Id: X\n");
    pushForReviewRejected(testRepo, "invalid Change-Id line format in commit message footer");

    ProjectConfig config = projectCache.checkedGet(project).getConfig();
    config.getProject().setRequireChangeID(InheritableBoolean.FALSE);
    saveProjectConfig(project, config);
    pushForReviewRejected(testRepo, "invalid Change-Id line format in commit message footer");
  }

  @Test
  public void pushWithInvalidChangeIdFromEgit() throws Exception {
    testPushWithInvalidChangeIdFromEgit();
  }

  @Test
  public void pushWithInvalidChangeIdFromEgitWithCreateNewChangeForAllNotInTarget()
      throws Exception {
    enableCreateNewChangeForAllNotInTarget();
    testPushWithInvalidChangeIdFromEgit();
  }

  private void testPushWithInvalidChangeIdFromEgit() throws Exception {
    createCommit(
        testRepo,
        "Message with invalid Change-Id\n"
            + "\n"
            + "Change-Id: I0000000000000000000000000000000000000000\n");
    pushForReviewRejected(testRepo, "invalid Change-Id line format in commit message footer");

    ProjectConfig config = projectCache.checkedGet(project).getConfig();
    config.getProject().setRequireChangeID(InheritableBoolean.FALSE);
    saveProjectConfig(project, config);
    pushForReviewRejected(testRepo, "invalid Change-Id line format in commit message footer");
  }

  @Test
  public void pushCommitWithSameChangeIdAsPredecessorChange() throws Exception {
    PushOneCommit push =
        pushFactory.create(
            db, admin.getIdent(), testRepo, PushOneCommit.SUBJECT, "a.txt", "content");
    PushOneCommit.Result r = push.to("refs/for/master");
    r.assertOkStatus();
    RevCommit commitChange1 = r.getCommit();

    createCommit(testRepo, commitChange1.getFullMessage());

    pushForReviewRejected(
        testRepo,
        "same Change-Id in multiple changes.\n"
            + "Squash the commits with the same Change-Id or ensure Change-Ids are unique for each"
            + " commit");

    ProjectConfig config = projectCache.checkedGet(project).getConfig();
    config.getProject().setRequireChangeID(InheritableBoolean.FALSE);
    saveProjectConfig(project, config);

    pushForReviewRejected(
        testRepo,
        "same Change-Id in multiple changes.\n"
            + "Squash the commits with the same Change-Id or ensure Change-Ids are unique for each"
            + " commit");
  }

  @Test
  public void pushTwoCommitWithSameChangeId() throws Exception {
    RevCommit commitChange1 = createCommitWithChangeId(testRepo, "some change");

    createCommit(testRepo, commitChange1.getFullMessage());

    pushForReviewRejected(
        testRepo,
        "same Change-Id in multiple changes.\n"
            + "Squash the commits with the same Change-Id or ensure Change-Ids are unique for each"
            + " commit");

    ProjectConfig config = projectCache.checkedGet(project).getConfig();
    config.getProject().setRequireChangeID(InheritableBoolean.FALSE);
    saveProjectConfig(project, config);

    pushForReviewRejected(
        testRepo,
        "same Change-Id in multiple changes.\n"
            + "Squash the commits with the same Change-Id or ensure Change-Ids are unique for each"
            + " commit");
  }

  private static RevCommit createCommit(TestRepository<?> testRepo, String message)
      throws Exception {
    return testRepo.branch("HEAD").commit().message(message).add("a.txt", "content").create();
  }

  private static RevCommit createCommitWithChangeId(TestRepository<?> testRepo, String message)
      throws Exception {
    RevCommit c =
        testRepo
            .branch("HEAD")
            .commit()
            .message(message)
            .insertChangeId()
            .add("a.txt", "content")
            .create();
    return testRepo.getRevWalk().parseCommit(c);
  }

  @Test
  public void cantAutoCloseChangeAlreadyMergedToBranch() throws Exception {
    PushOneCommit.Result r1 = createChange();
    Change.Id id1 = r1.getChange().getId();
    PushOneCommit.Result r2 = createChange();
    Change.Id id2 = r2.getChange().getId();

    // Merge change 1 behind Gerrit's back.
    try (Repository repo = repoManager.openRepository(project)) {
      TestRepository<?> tr = new TestRepository<>(repo);
      tr.branch("refs/heads/master").update(r1.getCommit());
    }

    assertThat(gApi.changes().id(id1.get()).info().status).isEqualTo(ChangeStatus.NEW);
    assertThat(gApi.changes().id(id2.get()).info().status).isEqualTo(ChangeStatus.NEW);
    r2 = amendChange(r2.getChangeId());
    r2.assertOkStatus();

    // Change 1 is still new despite being merged into the branch, because
    // ReceiveCommits only considers commits between the branch tip (which is
    // now the merged change 1) and the push tip (new patch set of change 2).
    assertThat(gApi.changes().id(id1.get()).info().status).isEqualTo(ChangeStatus.NEW);
    assertThat(gApi.changes().id(id2.get()).info().status).isEqualTo(ChangeStatus.NEW);
  }

  @Test
  public void accidentallyPushNewPatchSetDirectlyToBranchAndRecoverByPushingToRefsChanges()
      throws Exception {
    Change.Id id = accidentallyPushNewPatchSetDirectlyToBranch();
    ChangeData cd = byChangeId(id);
    String ps1Rev = Iterables.getOnlyElement(cd.patchSets()).getRevision().get();

    String r = "refs/changes/" + id;
    assertPushOk(pushHead(testRepo, r, false), r);

    // Added a new patch set and auto-closed the change.
    cd = byChangeId(id);
    assertThat(cd.change().getStatus()).isEqualTo(Change.Status.MERGED);
    assertThat(getPatchSetRevisions(cd))
        .containsExactlyEntriesIn(
            ImmutableMap.of(1, ps1Rev, 2, testRepo.getRepository().resolve("HEAD").name()));
  }

  @Test
  public void accidentallyPushNewPatchSetDirectlyToBranchAndCantRecoverByPushingToRefsFor()
      throws Exception {
    Change.Id id = accidentallyPushNewPatchSetDirectlyToBranch();
    ChangeData cd = byChangeId(id);
    String ps1Rev = Iterables.getOnlyElement(cd.patchSets()).getRevision().get();

    String r = "refs/for/master";
    assertPushRejected(pushHead(testRepo, r, false), r, "no new changes");

    // Change not updated.
    cd = byChangeId(id);
    assertThat(cd.change().getStatus()).isEqualTo(Change.Status.NEW);
    assertThat(getPatchSetRevisions(cd)).containsExactlyEntriesIn(ImmutableMap.of(1, ps1Rev));
  }

  @Test
  public void forcePushAbandonedChange() throws Exception {
    grant(project, "refs/*", Permission.PUSH, true);
    PushOneCommit push1 =
        pushFactory.create(db, admin.getIdent(), testRepo, "change1", "a.txt", "content");
    PushOneCommit.Result r = push1.to("refs/for/master");
    r.assertOkStatus();

    // abandon the change
    String changeId = r.getChangeId();
    assertThat(info(changeId).status).isEqualTo(ChangeStatus.NEW);
    gApi.changes().id(changeId).abandon();
    ChangeInfo info = get(changeId);
    assertThat(info.status).isEqualTo(ChangeStatus.ABANDONED);

    push1.setForce(true);
    PushOneCommit.Result r1 = push1.to("refs/heads/master");
    r1.assertOkStatus();
    ChangeInfo result = Iterables.getOnlyElement(gApi.changes().query(r.getChangeId()).get());
    assertThat(result.status).isEqualTo(ChangeStatus.MERGED);
  }

  private Change.Id accidentallyPushNewPatchSetDirectlyToBranch() throws Exception {
    PushOneCommit.Result r = createChange();
    RevCommit ps1Commit = r.getCommit();
    Change c = r.getChange().change();

    RevCommit ps2Commit;
    try (Repository repo = repoManager.openRepository(project)) {
      // Create a new patch set of the change directly in Gerrit's repository,
      // without pushing it. In reality it's more likely that the client would
      // create and push this behind Gerrit's back (e.g. an admin accidentally
      // using direct ssh access to the repo), but that's harder to do in tests.
      TestRepository<?> tr = new TestRepository<>(repo);
      ps2Commit =
          tr.branch("refs/heads/master")
              .commit()
              .message(ps1Commit.getShortMessage() + " v2")
              .insertChangeId(r.getChangeId().substring(1))
              .create();
    }

    testRepo.git().fetch().setRefSpecs(new RefSpec("refs/heads/master")).call();
    testRepo.reset(ps2Commit);

    ChangeData cd = byCommit(ps1Commit);
    assertThat(cd.change().getStatus()).isEqualTo(Change.Status.NEW);
    assertThat(getPatchSetRevisions(cd))
        .containsExactlyEntriesIn(ImmutableMap.of(1, ps1Commit.name()));
    return c.getId();
  }

  @Test
  public void pushWithEmailInFooter() throws Exception {
    pushWithReviewerInFooter(user.emailAddress.toString(), user);
  }

  @Test
  public void pushWithNameInFooter() throws Exception {
    pushWithReviewerInFooter(user.fullName, user);
  }

  @Test
  public void pushWithEmailInFooterNotFound() throws Exception {
    pushWithReviewerInFooter(new Address("No Body", "notarealuser@example.com").toString(), null);
  }

  @Test
  public void pushWithNameInFooterNotFound() throws Exception {
    pushWithReviewerInFooter("Notauser", null);
  }

  @Test
  public void pushNewPatchsetOverridingStickyLabel() throws Exception {
    ProjectConfig cfg = projectCache.checkedGet(project).getConfig();
    LabelType codeReview = Util.codeReview();
    codeReview.setCopyMaxScore(true);
    cfg.getLabelSections().put(codeReview.getName(), codeReview);
    saveProjectConfig(cfg);

    PushOneCommit.Result r = pushTo("refs/for/master%l=Code-Review+2");
    r.assertOkStatus();
    PushOneCommit push =
        pushFactory.create(
            db,
            admin.getIdent(),
            testRepo,
            PushOneCommit.SUBJECT,
            "b.txt",
            "anotherContent",
            r.getChangeId());
    r = push.to("refs/for/master%l=Code-Review+1");
    r.assertOkStatus();
  }

  @Test
  public void createChangeForMergedCommit() throws Exception {
    String master = "refs/heads/master";
    grant(project, master, Permission.PUSH, true);

    // Update master with a direct push.
    RevCommit c1 = testRepo.commit().message("Non-change 1").create();
    RevCommit c2 =
        testRepo.parseBody(
            testRepo.commit().parent(c1).message("Non-change 2").insertChangeId().create());
    String changeId = Iterables.getOnlyElement(c2.getFooterLines(CHANGE_ID));

    testRepo.reset(c2);
    assertPushOk(pushHead(testRepo, master, false, true), master);

    String q = "commit:" + c1.name() + " OR commit:" + c2.name() + " OR change:" + changeId;
    assertThat(gApi.changes().query(q).get()).isEmpty();

    // Push c2 as a merged change.
    String r = "refs/for/master%merged";
    assertPushOk(pushHead(testRepo, r, false), r);

    EnumSet<ListChangesOption> opts = EnumSet.of(ListChangesOption.CURRENT_REVISION);
    ChangeInfo info = gApi.changes().id(changeId).get(opts);
    assertThat(info.currentRevision).isEqualTo(c2.name());
    assertThat(info.status).isEqualTo(ChangeStatus.MERGED);

    // Only c2 was created as a change.
    String q1 = "commit: " + c1.name();
    assertThat(gApi.changes().query(q1).get()).isEmpty();

    // Push c1 as a merged change.
    testRepo.reset(c1);
    assertPushOk(pushHead(testRepo, r, false), r);
    List<ChangeInfo> infos = gApi.changes().query(q1).withOptions(opts).get();
    assertThat(infos).hasSize(1);
    info = infos.get(0);
    assertThat(info.currentRevision).isEqualTo(c1.name());
    assertThat(info.status).isEqualTo(ChangeStatus.MERGED);
  }

  @Test
  public void mergedOptionFailsWhenCommitIsNotMerged() throws Exception {
    PushOneCommit.Result r = pushTo("refs/for/master%merged");
    r.assertErrorStatus("not merged into branch");
  }

  @Test
  public void mergedOptionFailsWhenCommitIsMergedOnOtherBranch() throws Exception {
    PushOneCommit.Result r = pushTo("refs/for/master");
    r.assertOkStatus();
    gApi.changes().id(r.getChangeId()).current().review(ReviewInput.approve());
    gApi.changes().id(r.getChangeId()).current().submit();

    try (Repository repo = repoManager.openRepository(project)) {
      TestRepository<?> tr = new TestRepository<>(repo);
      tr.branch("refs/heads/branch").commit().message("Initial commit on branch").create();
    }

    pushTo("refs/for/master%merged").assertErrorStatus("not merged into branch");
  }

  @Test
  public void mergedOptionFailsWhenChangeExists() throws Exception {
    PushOneCommit.Result r = pushTo("refs/for/master");
    r.assertOkStatus();
    gApi.changes().id(r.getChangeId()).current().review(ReviewInput.approve());
    gApi.changes().id(r.getChangeId()).current().submit();

    testRepo.reset(r.getCommit());
    String ref = "refs/for/master%merged";
    PushResult pr = pushHead(testRepo, ref, false);
    RemoteRefUpdate rru = pr.getRemoteUpdate(ref);
    assertThat(rru.getStatus()).isEqualTo(RemoteRefUpdate.Status.REJECTED_OTHER_REASON);
    assertThat(rru.getMessage()).contains("no new changes");
  }

  @Test
  public void mergedOptionWithNewCommitWithSameChangeIdFails() throws Exception {
    PushOneCommit.Result r = pushTo("refs/for/master");
    r.assertOkStatus();
    gApi.changes().id(r.getChangeId()).current().review(ReviewInput.approve());
    gApi.changes().id(r.getChangeId()).current().submit();

    RevCommit c2 =
        testRepo
            .amend(r.getCommit())
            .message("New subject")
            .insertChangeId(r.getChangeId().substring(1))
            .create();
    testRepo.reset(c2);

    String ref = "refs/for/master%merged";
    PushResult pr = pushHead(testRepo, ref, false);
    RemoteRefUpdate rru = pr.getRemoteUpdate(ref);
    assertThat(rru.getStatus()).isEqualTo(RemoteRefUpdate.Status.REJECTED_OTHER_REASON);
    assertThat(rru.getMessage()).contains("not merged into branch");
  }

  @Test
  public void mergedOptionWithExistingChangeInsertsPatchSet() throws Exception {
    String master = "refs/heads/master";
    grant(project, master, Permission.PUSH, true);

    PushOneCommit.Result r = pushTo("refs/for/master");
    r.assertOkStatus();
    ObjectId c1 = r.getCommit().copy();

    // Create a PS2 commit directly on master in the server's repo. This
    // simulates the client amending locally and pushing directly to the branch,
    // expecting the change to be auto-closed, but the change metadata update
    // fails.
    ObjectId c2;
    try (Repository repo = repoManager.openRepository(project)) {
      TestRepository<?> tr = new TestRepository<>(repo);
      RevCommit commit2 =
          tr.amend(c1).message("New subject").insertChangeId(r.getChangeId().substring(1)).create();
      c2 = commit2.copy();
      tr.update(master, c2);
    }

    testRepo.git().fetch().setRefSpecs(new RefSpec("refs/heads/master")).call();
    testRepo.reset(c2);

    String ref = "refs/for/master%merged";
    assertPushOk(pushHead(testRepo, ref, false), ref);

    ChangeInfo info = gApi.changes().id(r.getChangeId()).get(ALL_REVISIONS);
    assertThat(info.currentRevision).isEqualTo(c2.name());
    assertThat(info.revisions.keySet()).containsExactly(c1.name(), c2.name());
    // TODO(dborowitz): Fix ReceiveCommits to also auto-close the change.
    assertThat(info.status).isEqualTo(ChangeStatus.NEW);
  }

  @Test
  public void publishCommentsOnPushPublishesDraftsOnAllRevisions() throws Exception {
    PushOneCommit.Result r = createChange();
    String rev1 = r.getCommit().name();
    CommentInfo c1 = addDraft(r.getChangeId(), rev1, newDraft(FILE_NAME, 1, "comment1"));
    CommentInfo c2 = addDraft(r.getChangeId(), rev1, newDraft(FILE_NAME, 1, "comment2"));

    r = amendChange(r.getChangeId());
    String rev2 = r.getCommit().name();
    CommentInfo c3 = addDraft(r.getChangeId(), rev2, newDraft(FILE_NAME, 1, "comment3"));

    assertThat(getPublishedComments(r.getChangeId())).isEmpty();

    gApi.changes().id(r.getChangeId()).addReviewer(user.email);
    sender.clear();
    amendChange(r.getChangeId(), "refs/for/master%publish-comments");

    Collection<CommentInfo> comments = getPublishedComments(r.getChangeId());
    assertThat(comments.stream().map(c -> c.id)).containsExactly(c1.id, c2.id, c3.id);
    assertThat(comments.stream().map(c -> c.message))
        .containsExactly("comment1", "comment2", "comment3");
    assertThat(getLastMessage(r.getChangeId())).isEqualTo("Uploaded patch set 3.\n\n(3 comments)");

    List<String> messages =
        sender
            .getMessages()
            .stream()
            .map(m -> m.body())
            .sorted(Comparator.comparingInt(m -> m.contains("reexamine") ? 0 : 1))
            .collect(toList());
    assertThat(messages).hasSize(2);

    assertThat(messages.get(0)).contains("Gerrit-MessageType: newpatchset");
    assertThat(messages.get(0)).contains("I'd like you to reexamine a change");
    assertThat(messages.get(0)).doesNotContain("Uploaded patch set 3");

    assertThat(messages.get(1)).contains("Gerrit-MessageType: comment");
    assertThat(messages.get(1))
        .containsMatch(
            Pattern.compile(
                // A little weird that the comment email contains this text, but it's actually
                // what's in the ChangeMessage. Really we should fuse the emails into one, but until
                // then, this test documents the current behavior.
                "Uploaded patch set 3\\.\n"
                    + "\n"
                    + "\\(3 comments\\)\\n.*"
                    + "PS1, Line 1:.*"
                    + "comment1\\n.*"
                    + "PS1, Line 1:.*"
                    + "comment2\\n.*"
                    + "PS2, Line 1:.*"
                    + "comment3\\n",
                Pattern.DOTALL));
  }

  @Test
  public void publishCommentsOnPushWithMessage() throws Exception {
    PushOneCommit.Result r = createChange();
    String rev = r.getCommit().name();
    addDraft(r.getChangeId(), rev, newDraft(FILE_NAME, 1, "comment1"));

    r = amendChange(r.getChangeId(), "refs/for/master%publish-comments,m=The_message");

    Collection<CommentInfo> comments = getPublishedComments(r.getChangeId());
    assertThat(comments.stream().map(c -> c.message)).containsExactly("comment1");
    assertThat(getLastMessage(r.getChangeId()))
        .isEqualTo("Uploaded patch set 2.\n\n(1 comment)\n\nThe message");
  }

  @Test
  public void publishCommentsOnPushPublishesDraftsOnMultipleChanges() throws Exception {
    ObjectId initialHead = testRepo.getRepository().resolve("HEAD");
    List<RevCommit> commits = createChanges(2, "refs/for/master");
    String id1 = byCommit(commits.get(0)).change().getKey().get();
    String id2 = byCommit(commits.get(1)).change().getKey().get();
    CommentInfo c1 = addDraft(id1, commits.get(0).name(), newDraft(FILE_NAME, 1, "comment1"));
    CommentInfo c2 = addDraft(id2, commits.get(1).name(), newDraft(FILE_NAME, 1, "comment2"));

    assertThat(getPublishedComments(id1)).isEmpty();
    assertThat(getPublishedComments(id2)).isEmpty();

    amendChanges(initialHead, commits, "refs/for/master%publish-comments");

    Collection<CommentInfo> cs1 = getPublishedComments(id1);
    assertThat(cs1.stream().map(c -> c.message)).containsExactly("comment1");
    assertThat(cs1.stream().map(c -> c.id)).containsExactly(c1.id);
    assertThat(getLastMessage(id1))
        .isEqualTo("Uploaded patch set 2: Commit message was updated.\n\n(1 comment)");

    Collection<CommentInfo> cs2 = getPublishedComments(id2);
    assertThat(cs2.stream().map(c -> c.message)).containsExactly("comment2");
    assertThat(cs2.stream().map(c -> c.id)).containsExactly(c2.id);
    assertThat(getLastMessage(id2))
        .isEqualTo("Uploaded patch set 2: Commit message was updated.\n\n(1 comment)");
  }

  @Test
  public void publishCommentsOnPushOnlyPublishesDraftsOnUpdatedChanges() throws Exception {
    PushOneCommit.Result r1 = createChange();
    PushOneCommit.Result r2 = createChange();
    String id1 = r1.getChangeId();
    String id2 = r2.getChangeId();
    addDraft(id1, r1.getCommit().name(), newDraft(FILE_NAME, 1, "comment1"));
    CommentInfo c2 = addDraft(id2, r2.getCommit().name(), newDraft(FILE_NAME, 1, "comment2"));

    assertThat(getPublishedComments(id1)).isEmpty();
    assertThat(getPublishedComments(id2)).isEmpty();

    r2 = amendChange(id2, "refs/for/master%publish-comments");

    assertThat(getPublishedComments(id1)).isEmpty();
    assertThat(gApi.changes().id(id1).drafts()).hasSize(1);

    Collection<CommentInfo> cs2 = getPublishedComments(id2);
    assertThat(cs2.stream().map(c -> c.message)).containsExactly("comment2");
    assertThat(cs2.stream().map(c -> c.id)).containsExactly(c2.id);

    assertThat(getLastMessage(id1)).doesNotMatch("[Cc]omment");
    assertThat(getLastMessage(id2)).isEqualTo("Uploaded patch set 2.\n\n(1 comment)");
  }

  @Test
  public void publishCommentsOnPushWithPreference() throws Exception {
    PushOneCommit.Result r = createChange();
    addDraft(r.getChangeId(), r.getCommit().name(), newDraft(FILE_NAME, 1, "comment1"));
    r = amendChange(r.getChangeId());

    assertThat(getPublishedComments(r.getChangeId())).isEmpty();

    GeneralPreferencesInfo prefs = gApi.accounts().id(admin.id.get()).getPreferences();
    prefs.publishCommentsOnPush = true;
    gApi.accounts().id(admin.id.get()).setPreferences(prefs);

    r = amendChange(r.getChangeId());
    assertThat(getPublishedComments(r.getChangeId()).stream().map(c -> c.message))
        .containsExactly("comment1");
  }

  @Test
  public void publishCommentsOnPushOverridingPreference() throws Exception {
    PushOneCommit.Result r = createChange();
    addDraft(r.getChangeId(), r.getCommit().name(), newDraft(FILE_NAME, 1, "comment1"));

    GeneralPreferencesInfo prefs = gApi.accounts().id(admin.id.get()).getPreferences();
    prefs.publishCommentsOnPush = true;
    gApi.accounts().id(admin.id.get()).setPreferences(prefs);

    r = amendChange(r.getChangeId(), "refs/for/master%no-publish-comments");

    assertThat(getPublishedComments(r.getChangeId())).isEmpty();
  }

  @Test
  public void pushDraftGetsPrivateChange() throws Exception {
    String changeId1 = createChange("refs/drafts/master").getChangeId();
    String changeId2 = createChange("refs/for/master%draft").getChangeId();

    ChangeInfo info1 = gApi.changes().id(changeId1).get();
    ChangeInfo info2 = gApi.changes().id(changeId2).get();

    assertThat(info1.status).isEqualTo(ChangeStatus.NEW);
    assertThat(info2.status).isEqualTo(ChangeStatus.NEW);
    assertThat(info1.isPrivate).isEqualTo(true);
    assertThat(info2.isPrivate).isEqualTo(true);
    assertThat(info1.revisions).hasSize(1);
    assertThat(info2.revisions).hasSize(1);
  }

  @Sandboxed
  @Test
  public void pushWithDraftOptionToExistingNewChangeGetsChangeEdit() throws Exception {
    String changeId = createChange().getChangeId();
    EditInfoSubject.assertThat(getEdit(changeId)).isAbsent();

    ChangeInfo changeInfo = gApi.changes().id(changeId).get();
    ChangeStatus originalChangeStatus = changeInfo.status;

    PushOneCommit.Result result = amendChange(changeId, "refs/drafts/master");
    result.assertOkStatus();

    changeInfo = gApi.changes().id(changeId).get();
    assertThat(changeInfo.status).isEqualTo(originalChangeStatus);
    assertThat(changeInfo.isPrivate).isNull();
    assertThat(changeInfo.revisions).hasSize(1);

    EditInfoSubject.assertThat(getEdit(changeId)).isPresent();
  }

  @GerritConfig(name = "receive.maxBatchCommits", value = "2")
  @Test
  public void maxBatchCommits() throws Exception {
    List<RevCommit> commits = new ArrayList<>();
    commits.addAll(initChanges(2));
    String master = "refs/heads/master";
    assertPushOk(pushHead(testRepo, master), master);

    commits.addAll(initChanges(3));
    assertPushRejected(pushHead(testRepo, master), master, "too many commits");

    grantSkipValidation(project, master, SystemGroupBackend.REGISTERED_USERS);
    PushResult r =
        pushHead(testRepo, master, false, false, ImmutableList.of(PUSH_OPTION_SKIP_VALIDATION));
    assertPushOk(r, master);

    // No open changes; branch was advanced.
    String q = commits.stream().map(ObjectId::name).collect(joining(" OR commit:", "commit:", ""));
    assertThat(gApi.changes().query(q).get()).isEmpty();
    assertThat(gApi.projects().name(project.get()).branch(master).get().revision)
        .isEqualTo(Iterables.getLast(commits).name());
  }

  @Test
  public void pushToPublishMagicBranchIsAllowed() throws Exception {
    // Push to "refs/publish/*" will be a synonym of "refs/for/*".
    createChange("refs/publish/master");
    PushOneCommit.Result result = pushTo("refs/publish/master");
    result.assertOkStatus();
    assertThat(result.getMessage())
        .endsWith("Pushing to refs/publish/* is deprecated, use refs/for/* instead.\n");
  }

  private DraftInput newDraft(String path, int line, String message) {
    DraftInput d = new DraftInput();
    d.path = path;
    d.side = Side.REVISION;
    d.line = line;
    d.message = message;
    d.unresolved = true;
    return d;
  }

  private CommentInfo addDraft(String changeId, String revId, DraftInput in) throws Exception {
    return gApi.changes().id(changeId).revision(revId).createDraft(in).get();
  }

  private Collection<CommentInfo> getPublishedComments(String changeId) throws Exception {
    return gApi.changes()
        .id(changeId)
        .comments()
        .values()
        .stream()
        .flatMap(cs -> cs.stream())
        .collect(toList());
  }

  private String getLastMessage(String changeId) throws Exception {
    return Streams.findLast(
            gApi.changes().id(changeId).get(MESSAGES).messages.stream().map(m -> m.message))
        .get();
  }

  private void assertThatUserIsOnlyReviewer(ChangeInfo ci, TestAccount reviewer) {
    assertThat(ci.reviewers).isNotNull();
    assertThat(ci.reviewers.keySet()).containsExactly(ReviewerState.REVIEWER);
    assertThat(ci.reviewers.get(ReviewerState.REVIEWER).iterator().next().email)
        .isEqualTo(reviewer.email);
  }

  private void pushWithReviewerInFooter(String nameEmail, TestAccount expectedReviewer)
      throws Exception {
    int n = 5;
    String r = "refs/for/master";
    ObjectId initialHead = testRepo.getRepository().resolve("HEAD");
    List<RevCommit> commits = createChanges(n, r, ImmutableList.of("Acked-By: " + nameEmail));
    for (int i = 0; i < n; i++) {
      RevCommit c = commits.get(i);
      ChangeData cd = byCommit(c);
      String name = "reviewers for " + (i + 1);
      if (expectedReviewer != null) {
        assertThat(cd.reviewers().all()).named(name).containsExactly(expectedReviewer.getId());
        gApi.changes().id(cd.getId().get()).reviewer(expectedReviewer.getId().toString()).remove();
      }
      assertThat(byCommit(c).reviewers().all()).named(name).isEmpty();
    }

    List<RevCommit> commits2 = amendChanges(initialHead, commits, r);
    for (int i = 0; i < n; i++) {
      RevCommit c = commits2.get(i);
      ChangeData cd = byCommit(c);
      String name = "reviewers for " + (i + 1);
      if (expectedReviewer != null) {
        assertThat(cd.reviewers().all()).named(name).containsExactly(expectedReviewer.getId());
      } else {
        assertThat(byCommit(c).reviewers().all()).named(name).isEmpty();
      }
    }
  }

  private List<RevCommit> createChanges(int n, String refsFor) throws Exception {
    return createChanges(n, refsFor, ImmutableList.of());
  }

  private List<RevCommit> createChanges(int n, String refsFor, List<String> footerLines)
      throws Exception {
    List<RevCommit> commits = initChanges(n, footerLines);
    assertPushOk(pushHead(testRepo, refsFor, false), refsFor);
    return commits;
  }

  private List<RevCommit> initChanges(int n) throws Exception {
    return initChanges(n, ImmutableList.of());
  }

  private List<RevCommit> initChanges(int n, List<String> footerLines) throws Exception {
    List<RevCommit> commits = new ArrayList<>(n);
    for (int i = 1; i <= n; i++) {
      String msg = "Change " + i;
      if (!footerLines.isEmpty()) {
        StringBuilder sb = new StringBuilder(msg).append("\n\n");
        for (String line : footerLines) {
          sb.append(line).append('\n');
        }
        msg = sb.toString();
      }
      TestRepository<?>.CommitBuilder cb =
          testRepo.branch("HEAD").commit().message(msg).insertChangeId();
      if (!commits.isEmpty()) {
        cb.parent(commits.get(commits.size() - 1));
      }
      RevCommit c = cb.create();
      testRepo.getRevWalk().parseBody(c);
      commits.add(c);
    }
    return commits;
  }

  private List<RevCommit> amendChanges(
      ObjectId initialHead, List<RevCommit> origCommits, String refsFor) throws Exception {
    testRepo.reset(initialHead);
    List<RevCommit> newCommits = new ArrayList<>(origCommits.size());
    for (RevCommit c : origCommits) {
      String msg = c.getShortMessage() + "v2";
      if (!c.getShortMessage().equals(c.getFullMessage())) {
        msg = msg + c.getFullMessage().substring(c.getShortMessage().length());
      }
      TestRepository<?>.CommitBuilder cb = testRepo.branch("HEAD").commit().message(msg);
      if (!newCommits.isEmpty()) {
        cb.parent(origCommits.get(newCommits.size() - 1));
      }
      RevCommit c2 = cb.create();
      testRepo.getRevWalk().parseBody(c2);
      newCommits.add(c2);
    }
    assertPushOk(pushHead(testRepo, refsFor, false), refsFor);
    return newCommits;
  }

  private static Map<Integer, String> getPatchSetRevisions(ChangeData cd) throws Exception {
    Map<Integer, String> revisions = new HashMap<>();
    for (PatchSet ps : cd.patchSets()) {
      revisions.put(ps.getPatchSetId(), ps.getRevision().get());
    }
    return revisions;
  }

  private ChangeData byCommit(ObjectId id) throws Exception {
    List<ChangeData> cds = queryProvider.get().byCommit(id);
    assertThat(cds).named("change for " + id.name()).hasSize(1);
    return cds.get(0);
  }

  private ChangeData byChangeId(Change.Id id) throws Exception {
    List<ChangeData> cds = queryProvider.get().byLegacyChangeId(id);
    assertThat(cds).named("change " + id).hasSize(1);
    return cds.get(0);
  }

  private static void pushForReviewOk(TestRepository<?> testRepo) throws GitAPIException {
    pushForReview(testRepo, RemoteRefUpdate.Status.OK, null);
  }

  private static void pushForReviewRejected(TestRepository<?> testRepo, String expectedMessage)
      throws GitAPIException {
    pushForReview(testRepo, RemoteRefUpdate.Status.REJECTED_OTHER_REASON, expectedMessage);
  }

  private static void pushForReview(
      TestRepository<?> testRepo, RemoteRefUpdate.Status expectedStatus, String expectedMessage)
      throws GitAPIException {
    String ref = "refs/for/master";
    PushResult r = pushHead(testRepo, ref);
    RemoteRefUpdate refUpdate = r.getRemoteUpdate(ref);
    assertThat(refUpdate.getStatus()).isEqualTo(expectedStatus);
    if (expectedMessage != null) {
      assertThat(refUpdate.getMessage()).contains(expectedMessage);
    }
  }
<<<<<<< HEAD

  private void enableCreateNewChangeForAllNotInTarget() throws Exception {
    ProjectConfig config = projectCache.checkedGet(project).getConfig();
    config.getProject().setCreateNewChangeForAllNotInTarget(InheritableBoolean.TRUE);
    saveProjectConfig(project, config);
  }

  private void grantSkipValidation(Project.NameKey project, String ref, AccountGroup.UUID groupUuid)
      throws Exception {
    // See SKIP_VALIDATION implementation in default permission backend.
    ProjectConfig config = projectCache.checkedGet(project).getConfig();
    Util.allow(config, Permission.FORGE_AUTHOR, groupUuid, ref);
    Util.allow(config, Permission.FORGE_COMMITTER, groupUuid, ref);
    Util.allow(config, Permission.FORGE_SERVER, groupUuid, ref);
    Util.allow(config, Permission.PUSH_MERGE, groupUuid, "refs/for/" + ref);
    saveProjectConfig(project, config);
  }
=======
>>>>>>> ef1a749f
}<|MERGE_RESOLUTION|>--- conflicted
+++ resolved
@@ -2050,13 +2050,6 @@
       assertThat(refUpdate.getMessage()).contains(expectedMessage);
     }
   }
-<<<<<<< HEAD
-
-  private void enableCreateNewChangeForAllNotInTarget() throws Exception {
-    ProjectConfig config = projectCache.checkedGet(project).getConfig();
-    config.getProject().setCreateNewChangeForAllNotInTarget(InheritableBoolean.TRUE);
-    saveProjectConfig(project, config);
-  }
 
   private void grantSkipValidation(Project.NameKey project, String ref, AccountGroup.UUID groupUuid)
       throws Exception {
@@ -2068,6 +2061,4 @@
     Util.allow(config, Permission.PUSH_MERGE, groupUuid, "refs/for/" + ref);
     saveProjectConfig(project, config);
   }
-=======
->>>>>>> ef1a749f
 }