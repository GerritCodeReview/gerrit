--- conflicted
+++ resolved
@@ -465,13 +465,8 @@
     r.assertOkStatus();
 
     PushResult pr = GitUtil.pushHead(
-<<<<<<< HEAD
         testRepo, "refs/for/foo%base=" + rBase.getCommitId().name(), false, false);
-    assertThat(pr.getMessages()).contains("changes: new: 1, refs: 1, done");
-=======
-        git, "refs/for/foo%base=" + rBase.getCommitId().name(), false, false);
     assertThat(pr.getMessages()).containsMatch("changes: .*new: 1.*done");
->>>>>>> 5babd378
 
     assertTwoChangesWithSameRevision(r);
   }
