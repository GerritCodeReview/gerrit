--- conflicted
+++ resolved
@@ -19,11 +19,8 @@
     labels = [
         "docker",
         "elastic",
-<<<<<<< HEAD
+        "exclusive",
         "flaky",
-=======
-        "exclusive",
->>>>>>> b241d137
         "pgm",
     ],
     deps = [
