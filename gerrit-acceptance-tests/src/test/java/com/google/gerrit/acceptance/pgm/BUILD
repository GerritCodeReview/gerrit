load("//gerrit-acceptance-tests:tests.bzl", "acceptance_tests")

acceptance_tests(
    srcs = glob(
        ["*IT.java"],
        exclude = ["ElasticReindexIT.java"],
    ),
    group = "pgm",
    labels = ["pgm"],
<<<<<<< HEAD
    vm_args = ["-Xmx512m"],
    deps = [":util"],
)

java_library(
    name = "util",
    testonly = 1,
    srcs = ["IndexUpgradeController.java"],
    deps = ["//gerrit-acceptance-tests:lib"],
=======
    deps = [":util"],
>>>>>>> c99a18c6
)

acceptance_tests(
    srcs = [
        "ElasticReindexIT.java",
    ],
    group = "elastic",
    labels = [
        "docker",
        "elastic",
        "pgm",
    ],
<<<<<<< HEAD
    deps = [
        ":util",
        "//gerrit-elasticsearch:elasticsearch_test_utils",
    ],
=======
    deps = [":util"],
)

java_library(
    name = "util",
    testonly = 1,
    srcs = ["AbstractReindexTests.java"],
    deps = ["//gerrit-acceptance-tests:lib"],
>>>>>>> c99a18c6
)<|MERGE_RESOLUTION|>--- conflicted
+++ resolved
@@ -7,19 +7,8 @@
     ),
     group = "pgm",
     labels = ["pgm"],
-<<<<<<< HEAD
     vm_args = ["-Xmx512m"],
     deps = [":util"],
-)
-
-java_library(
-    name = "util",
-    testonly = 1,
-    srcs = ["IndexUpgradeController.java"],
-    deps = ["//gerrit-acceptance-tests:lib"],
-=======
-    deps = [":util"],
->>>>>>> c99a18c6
 )
 
 acceptance_tests(
@@ -32,19 +21,18 @@
         "elastic",
         "pgm",
     ],
-<<<<<<< HEAD
     deps = [
         ":util",
         "//gerrit-elasticsearch:elasticsearch_test_utils",
     ],
-=======
-    deps = [":util"],
 )
 
 java_library(
     name = "util",
     testonly = 1,
-    srcs = ["AbstractReindexTests.java"],
+    srcs = [
+        "AbstractReindexTests.java",
+        "IndexUpgradeController.java",
+    ],
     deps = ["//gerrit-acceptance-tests:lib"],
->>>>>>> c99a18c6
 )