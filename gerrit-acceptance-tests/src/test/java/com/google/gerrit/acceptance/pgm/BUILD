load("//gerrit-acceptance-tests:tests.bzl", "acceptance_tests")

acceptance_tests(
    srcs = glob(
        ["*IT.java"],
        exclude = ["ElasticReindexIT.java"],
    ),
    group = "pgm",
    labels = ["pgm"],
<<<<<<< HEAD
    vm_args = ["-Xmx512m"],
    deps = [":util"],
)

java_library(
    name = "util",
    testonly = 1,
    srcs = ["IndexUpgradeController.java"],
    deps = ["//gerrit-acceptance-tests:lib"],
=======
)

acceptance_tests(
    srcs = [
        "AbstractReindexIT.java",
        "ElasticReindexIT.java",
    ],
    group = "elastic",
    labels = [
        "docker",
        "elastic",
        "pgm",
    ],
>>>>>>> 21d015ef
)<|MERGE_RESOLUTION|>--- conflicted
+++ resolved
@@ -7,7 +7,6 @@
     ),
     group = "pgm",
     labels = ["pgm"],
-<<<<<<< HEAD
     vm_args = ["-Xmx512m"],
     deps = [":util"],
 )
@@ -17,7 +16,6 @@
     testonly = 1,
     srcs = ["IndexUpgradeController.java"],
     deps = ["//gerrit-acceptance-tests:lib"],
-=======
 )
 
 acceptance_tests(
@@ -31,5 +29,4 @@
         "elastic",
         "pgm",
     ],
->>>>>>> 21d015ef
 )