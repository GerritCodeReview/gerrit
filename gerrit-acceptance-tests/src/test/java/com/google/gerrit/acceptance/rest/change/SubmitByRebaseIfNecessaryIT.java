--- conflicted
+++ resolved
@@ -18,11 +18,8 @@
 import static com.google.gerrit.acceptance.GitUtil.getChangeId;
 import static com.google.gerrit.acceptance.GitUtil.pushHead;
 
-<<<<<<< HEAD
 import com.google.common.collect.Iterables;
-=======
 import com.google.common.collect.ImmutableList;
->>>>>>> 199bbae0
 import com.google.gerrit.acceptance.PushOneCommit;
 import com.google.gerrit.acceptance.TestProjectInput;
 import com.google.gerrit.extensions.api.changes.SubmitInput;
@@ -205,15 +202,6 @@
     assertThat(headGrandparent2.getId()).isEqualTo(change1.getCommit().getId());
   }
 
-  private RevCommit parse(ObjectId id) throws Exception {
-    try (Repository repo = repoManager.openRepository(project);
-        RevWalk rw = new RevWalk(repo)) {
-      RevCommit c = rw.parseCommit(id);
-      rw.parseBody(c);
-      return c;
-    }
-  }
-
   @Test
   @TestProjectInput(useContentMerge = InheritableBoolean.TRUE)
   public void submitWithContentMerge() throws Exception {
