--- conflicted
+++ resolved
@@ -59,24 +59,12 @@
   @Before
   public void setUp() throws Exception {
     group1 = group("users1");
-<<<<<<< HEAD
     group2 = group("users2");
     group3 = group("users3");
 
     user1 = user("user1", "First1 Last1", group1);
     user2 = user("user2", "First2 Last2", group2);
-    user3 = user("user3", "First3 Last3", group1, group2);
-=======
-    group("users2");
-    group("users3");
-
-    user1 = accounts.create("user1", "user1@example.com", "First1 Last1",
-        "users1");
-    user2 = accounts.create("user2", "user2@example.com", "First2 Last2",
-        "users2");
-    user3 = accounts.create("user3", "USER3@example.com", "First3 Last3",
-        "users1", "users2");
->>>>>>> 5617f9b2
+    user3 = user("user3", "First3 Last3", "USER3", group1, group2);
   }
 
   @Test
@@ -226,9 +214,9 @@
     reviewers = suggestReviewers(changeId, user1.username + " example", 2);
     assertThat(reviewers).hasSize(1);
 
-    reviewers = suggestReviewers(changeId, "user3@example.com", 2);
-    assertThat(reviewers).hasSize(1);
-    assertThat(reviewers.get(0).account.email).isEqualTo("USER3@example.com");
+    reviewers = suggestReviewers(changeId, user3.email.toLowerCase(), 2);
+    assertThat(reviewers).hasSize(1);
+    assertThat(reviewers.get(0).account.email).isEqualTo(user3.email);
   }
 
   @Test
@@ -270,9 +258,8 @@
     return GroupDescriptions.toAccountGroup(d);
   }
 
-  private TestAccount user(String name, String fullName, AccountGroup... groups)
+  private TestAccount user(String name, String fullName, String emailName, AccountGroup... groups)
       throws Exception {
-    name = name(name);
     String[] groupNames = FluentIterable.from(Arrays.asList(groups))
         .transform(new Function<AccountGroup, String>() {
           @Override
@@ -280,6 +267,12 @@
             return in.getName();
           }
         }).toArray(String.class);
-    return accounts.create(name, name + "@example.com", fullName, groupNames);
+    return accounts.create(name(name), name(emailName) + "@example.com",
+        fullName, groupNames);
+  }
+
+  private TestAccount user(String name, String fullName, AccountGroup... groups)
+      throws Exception {
+    return user(name, fullName, name, groups);
   }
 }