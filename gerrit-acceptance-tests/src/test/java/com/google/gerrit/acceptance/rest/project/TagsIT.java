// Copyright (C) 2014 The Android Open Source Project
//
// Licensed under the Apache License, Version 2.0 (the "License");
// you may not use this file except in compliance with the License.
// You may obtain a copy of the License at
//
// http://www.apache.org/licenses/LICENSE-2.0
//
// Unless required by applicable law or agreed to in writing, software
// distributed under the License is distributed on an "AS IS" BASIS,
// WITHOUT WARRANTIES OR CONDITIONS OF ANY KIND, either express or implied.
// See the License for the specific language governing permissions and
// limitations under the License.

package com.google.gerrit.acceptance.rest.project;

import static com.google.common.truth.Truth.assertThat;

<<<<<<< HEAD
import com.google.common.collect.FluentIterable;
import com.google.common.collect.ImmutableList;
=======
import com.google.common.collect.Iterables;
>>>>>>> 9e221da8
import com.google.gerrit.acceptance.AbstractDaemonTest;
import com.google.gerrit.acceptance.PushOneCommit;
import com.google.gerrit.common.data.Permission;
import com.google.gerrit.extensions.api.projects.ProjectApi.ListRefsRequest;
import com.google.gerrit.extensions.api.projects.TagInfo;
import com.google.gerrit.extensions.restapi.ResourceNotFoundException;

import org.apache.http.HttpStatus;
import org.eclipse.jgit.api.PushCommand;
import org.eclipse.jgit.lib.Constants;
import org.eclipse.jgit.transport.PushResult;
import org.eclipse.jgit.transport.RefSpec;
import org.eclipse.jgit.transport.RemoteRefUpdate.Status;
import org.junit.Test;

import java.util.List;

public class TagsIT extends AbstractDaemonTest {
  private static final List<String> testTags = ImmutableList.of(
      "tag-A", "tag-B", "tag-C", "tag-D", "tag-E", "tag-F", "tag-G", "tag-H");

  @Test
  public void listTagsOfNonExistingProject() throws Exception {
    assertThat(adminSession.get("/projects/non-existing/tags").getStatusCode())
        .isEqualTo(HttpStatus.SC_NOT_FOUND);
  }

  @Test
  public void listTagsOfNonExistingProjectWithApi() throws Exception {
    exception.expect(ResourceNotFoundException.class);
    gApi.projects().name("does-not-exist").tags();
    exception.expect(ResourceNotFoundException.class);
    gApi.projects().name("does-not-exist").tag("tag").get();
  }

  @Test
  public void listTagsOfNonVisibleProject() throws Exception {
    blockRead(project, "refs/*");
    assertThat(
        userSession.get("/projects/" + project.get() + "/tags").getStatusCode())
        .isEqualTo(HttpStatus.SC_NOT_FOUND);
  }

  @Test
  public void listTagsOfNonVisibleProjectWithApi() throws Exception {
    blockRead(project, "refs/*");
    exception.expect(ResourceNotFoundException.class);
    gApi.projects().name(project.get()).tags();
    exception.expect(ResourceNotFoundException.class);
    gApi.projects().name(project.get()).tag("tag").get();
  }

  @Test
  public void listTags() throws Exception {
    grant(Permission.SUBMIT, project, "refs/for/refs/heads/master");
    grant(Permission.CREATE, project, "refs/tags/*");
    grant(Permission.PUSH, project, "refs/tags/*");

    PushOneCommit.Tag tag1 = new PushOneCommit.Tag("v1.0");
    PushOneCommit push1 = pushFactory.create(db, admin.getIdent(), testRepo);
    push1.setTag(tag1);
    PushOneCommit.Result r1 = push1.to("refs/for/master%submit");
    r1.assertOkStatus();

    PushOneCommit.AnnotatedTag tag2 =
        new PushOneCommit.AnnotatedTag("v2.0", "annotation", admin.getIdent());
    PushOneCommit push2 = pushFactory.create(db, admin.getIdent(), testRepo);
    push2.setTag(tag2);
    PushOneCommit.Result r2 = push2.to("refs/for/master%submit");
    r2.assertOkStatus();

<<<<<<< HEAD
    List<TagInfo> result = getTags().get();
    assertThat(result).hasSize(2);
=======
    String tag3Ref = Constants.R_TAGS + "vLatest";
    PushCommand pushCmd = git.push();
    pushCmd.setRefSpecs(new RefSpec(tag2.name + ":" + tag3Ref));
    Iterable<PushResult> r = pushCmd.call();
    assertThat(Iterables.getOnlyElement(r).getRemoteUpdate(tag3Ref).getStatus())
        .isEqualTo(Status.OK);

    List<TagInfo> result =
        toTagInfoList(adminSession.get("/projects/" + project.get() + "/tags"));
    assertThat(result).hasSize(3);
>>>>>>> 9e221da8

    TagInfo t = result.get(0);
    assertThat(t.ref).isEqualTo(Constants.R_TAGS + tag1.name);
    assertThat(t.revision).isEqualTo(r1.getCommitId().getName());

    t = result.get(1);
    assertThat(t.ref).isEqualTo(Constants.R_TAGS + tag2.name);
    assertThat(t.object).isEqualTo(r2.getCommitId().getName());
    assertThat(t.message).isEqualTo(tag2.message);
    assertThat(t.tagger.name).isEqualTo(tag2.tagger.getName());
    assertThat(t.tagger.email).isEqualTo(tag2.tagger.getEmailAddress());

    t = result.get(2);
    assertThat(t.ref).isEqualTo(tag3Ref);
    assertThat(t.object).isEqualTo(r2.getCommitId().getName());
    assertThat(t.message).isEqualTo(tag2.message);
    assertThat(t.tagger.name).isEqualTo(tag2.tagger.getName());
    assertThat(t.tagger.email).isEqualTo(tag2.tagger.getEmailAddress());
  }

  private void assertTagList(FluentIterable<String> expected, List<TagInfo> actual)
      throws Exception {
    assertThat(actual).hasSize(expected.size());
    for (int i = 0; i < expected.size(); i ++) {
      assertThat(actual.get(i).ref).isEqualTo("refs/tags/" + expected.get(i));
    }
  }

  @Test
  public void listTagsWithoutOptions() throws Exception {
    createTags();
    List<TagInfo> result = getTags().get();
    assertTagList(FluentIterable.from(testTags), result);
  }

  @Test
  public void listTagsWithStartOption() throws Exception {
    createTags();
    List<TagInfo> result = getTags().withStart(1).get();
    assertTagList(FluentIterable.from(testTags).skip(1), result);
  }

  @Test
  public void listTagsWithLimitOption() throws Exception {
    createTags();
    int limit = testTags.size() - 1;
    List<TagInfo> result = getTags().withLimit(limit).get();
    assertTagList(FluentIterable.from(testTags).limit(limit), result);
  }

  @Test
  public void listTagsWithLimitAndStartOption() throws Exception {
    createTags();
    int limit = testTags.size() - 3;
    List<TagInfo> result = getTags().withStart(1).withLimit(limit).get();
    assertTagList(FluentIterable.from(testTags).skip(1).limit(limit), result);
  }

  @Test
  public void listTagsWithRegexFilter() throws Exception {
    createTags();
    List<TagInfo> result = getTags().withRegex("^tag-[C|D]$").get();
    assertTagList(
        FluentIterable.from(ImmutableList.of("tag-C", "tag-D")), result);
  }

  @Test
  public void listTagsWithSubstringFilter() throws Exception {
    createTags();
    List<TagInfo> result = getTags().withSubstring("tag-").get();
    assertTagList(FluentIterable.from(testTags), result);
    result = getTags().withSubstring("ag-B").get();
    assertTagList(FluentIterable.from(ImmutableList.of("tag-B")), result);
  }

  @Test
  public void listTagsOfNonVisibleBranch() throws Exception {
    grant(Permission.SUBMIT, project, "refs/for/refs/heads/master");
    grant(Permission.SUBMIT, project, "refs/for/refs/heads/hidden");
    grant(Permission.CREATE, project, "refs/tags/*");
    grant(Permission.PUSH, project, "refs/tags/*");

    PushOneCommit.Tag tag1 = new PushOneCommit.Tag("v1.0");
    PushOneCommit push1 = pushFactory.create(db, admin.getIdent(), testRepo);
    push1.setTag(tag1);
    PushOneCommit.Result r1 = push1.to("refs/for/master%submit");
    r1.assertOkStatus();

    pushTo("refs/heads/hidden");
    PushOneCommit.Tag tag2 = new PushOneCommit.Tag("v2.0");
    PushOneCommit push2 = pushFactory.create(db, admin.getIdent(), testRepo);
    push2.setTag(tag2);
    PushOneCommit.Result r2 = push2.to("refs/for/hidden%submit");
    r2.assertOkStatus();

    List<TagInfo> result = getTags().get();
    assertThat(result).hasSize(2);
    assertThat(result.get(0).ref).isEqualTo("refs/tags/" + tag1.name);
    assertThat(result.get(0).revision).isEqualTo(r1.getCommitId().getName());
    assertThat(result.get(1).ref).isEqualTo("refs/tags/" + tag2.name);
    assertThat(result.get(1).revision).isEqualTo(r2.getCommitId().getName());

    blockRead(project, "refs/heads/hidden");
    result = getTags().get();
    assertThat(result).hasSize(1);
    assertThat(result.get(0).ref).isEqualTo("refs/tags/" + tag1.name);
    assertThat(result.get(0).revision).isEqualTo(r1.getCommitId().getName());
  }

  @Test
  public void getTag() throws Exception {
    grant(Permission.SUBMIT, project, "refs/for/refs/heads/master");
    grant(Permission.CREATE, project, "refs/tags/*");
    grant(Permission.PUSH, project, "refs/tags/*");

    PushOneCommit.Tag tag1 = new PushOneCommit.Tag("v1.0");
    PushOneCommit push1 = pushFactory.create(db, admin.getIdent(), testRepo);
    push1.setTag(tag1);
    PushOneCommit.Result r1 = push1.to("refs/for/master%submit");
    r1.assertOkStatus();

    TagInfo tagInfo = getTag(tag1.name);
    assertThat(tagInfo.ref).isEqualTo("refs/tags/" + tag1.name);
    assertThat(tagInfo.revision).isEqualTo(r1.getCommitId().getName());
  }

  private void createTags() throws Exception {
    grant(Permission.SUBMIT, project, "refs/for/refs/heads/master");
    grant(Permission.CREATE, project, "refs/tags/*");
    grant(Permission.PUSH, project, "refs/tags/*");
    for (String tagname : testTags) {
      PushOneCommit.Tag tag = new PushOneCommit.Tag(tagname);
      PushOneCommit push = pushFactory.create(db, admin.getIdent(), testRepo);
      push.setTag(tag);
      PushOneCommit.Result result = push.to("refs/for/master%submit");
      result.assertOkStatus();
    }
  }

  private ListRefsRequest<TagInfo> getTags() throws Exception {
    return gApi.projects().name(project.get()).tags();
  }

  private TagInfo getTag(String ref) throws Exception {
    return gApi.projects().name(project.get()).tag(ref).get();
  }
}<|MERGE_RESOLUTION|>--- conflicted
+++ resolved
@@ -16,12 +16,9 @@
 
 import static com.google.common.truth.Truth.assertThat;
 
-<<<<<<< HEAD
 import com.google.common.collect.FluentIterable;
+import com.google.common.collect.Iterables;
 import com.google.common.collect.ImmutableList;
-=======
-import com.google.common.collect.Iterables;
->>>>>>> 9e221da8
 import com.google.gerrit.acceptance.AbstractDaemonTest;
 import com.google.gerrit.acceptance.PushOneCommit;
 import com.google.gerrit.common.data.Permission;
@@ -93,21 +90,15 @@
     PushOneCommit.Result r2 = push2.to("refs/for/master%submit");
     r2.assertOkStatus();
 
-<<<<<<< HEAD
-    List<TagInfo> result = getTags().get();
-    assertThat(result).hasSize(2);
-=======
     String tag3Ref = Constants.R_TAGS + "vLatest";
-    PushCommand pushCmd = git.push();
+    PushCommand pushCmd = testRepo.git().push();
     pushCmd.setRefSpecs(new RefSpec(tag2.name + ":" + tag3Ref));
     Iterable<PushResult> r = pushCmd.call();
     assertThat(Iterables.getOnlyElement(r).getRemoteUpdate(tag3Ref).getStatus())
         .isEqualTo(Status.OK);
 
-    List<TagInfo> result =
-        toTagInfoList(adminSession.get("/projects/" + project.get() + "/tags"));
+    List<TagInfo> result = getTags().get();
     assertThat(result).hasSize(3);
->>>>>>> 9e221da8
 
     TagInfo t = result.get(0);
     assertThat(t.ref).isEqualTo(Constants.R_TAGS + tag1.name);
