// Copyright (C) 2013 The Android Open Source Project
//
// Licensed under the Apache License, Version 2.0 (the "License");
// you may not use this file except in compliance with the License.
// You may obtain a copy of the License at
//
// http://www.apache.org/licenses/LICENSE-2.0
//
// Unless required by applicable law or agreed to in writing, software
// distributed under the License is distributed on an "AS IS" BASIS,
// WITHOUT WARRANTIES OR CONDITIONS OF ANY KIND, either express or implied.
// See the License for the specific language governing permissions and
// limitations under the License.

package com.google.gerrit.acceptance.server.change;

import static com.google.common.truth.Truth.assertThat;
import static com.google.gerrit.acceptance.GitUtil.pushHead;
import static com.google.gerrit.extensions.common.EditInfoSubject.assertThat;
import static java.util.concurrent.TimeUnit.SECONDS;

import com.google.common.collect.ImmutableList;
import com.google.common.collect.Iterables;
import com.google.gerrit.acceptance.AbstractDaemonTest;
import com.google.gerrit.acceptance.GerritConfig;
import com.google.gerrit.acceptance.PushOneCommit;
import com.google.gerrit.acceptance.RestResponse;
import com.google.gerrit.common.RawInputUtil;
import com.google.gerrit.common.TimeUtil;
import com.google.gerrit.extensions.common.CommitInfo;
import com.google.gerrit.extensions.common.EditInfo;
import com.google.gerrit.reviewdb.client.Change;
import com.google.gerrit.reviewdb.client.PatchSet;
import com.google.gerrit.server.change.ChangesCollection;
import com.google.gerrit.server.change.GetRelated.ChangeAndCommit;
import com.google.gerrit.server.change.GetRelated.RelatedInfo;
import com.google.gerrit.server.query.change.ChangeData;
import com.google.gerrit.server.update.BatchUpdate;
import com.google.gerrit.server.update.BatchUpdateOp;
import com.google.gerrit.server.update.ChangeContext;
import com.google.gerrit.testutil.TestTimeUtil;
import com.google.gwtorm.server.OrmException;
import com.google.inject.Inject;
import java.util.List;
import java.util.Optional;
import org.eclipse.jgit.lib.ObjectId;
import org.eclipse.jgit.revwalk.RevCommit;
import org.junit.After;
import org.junit.Before;
import org.junit.Test;

public class GetRelatedIT extends AbstractDaemonTest {
  private String systemTimeZone;

  @Before
  public void setTimeForTesting() {
    systemTimeZone = System.setProperty("user.timezone", "US/Eastern");
    TestTimeUtil.resetWithClockStep(1, SECONDS);
  }

  @After
  public void resetTime() {
    TestTimeUtil.useSystemTime();
    System.setProperty("user.timezone", systemTimeZone);
  }

  @Inject private ChangesCollection changes;

  @Test
  public void getRelatedNoResult() throws Exception {
    PushOneCommit push = pushFactory.create(db, admin.getIdent(), testRepo);
    assertRelated(push.to("refs/for/master").getPatchSetId());
  }

  @Test
  public void getRelatedLinear() throws Exception {
    // 1,1---2,1
    RevCommit c1_1 = commitBuilder().add("a.txt", "1").message("subject: 1").create();
    RevCommit c2_1 = commitBuilder().add("b.txt", "2").message("subject: 2").create();
    pushHead(testRepo, "refs/for/master", false);
    PatchSet.Id ps1_1 = getPatchSetId(c1_1);
    PatchSet.Id ps2_1 = getPatchSetId(c2_1);

    for (PatchSet.Id ps : ImmutableList.of(ps2_1, ps1_1)) {
      assertRelated(ps, changeAndCommit(ps2_1, c2_1, 1), changeAndCommit(ps1_1, c1_1, 1));
    }
  }

  @Test
  public void getRelatedLinearSeparatePushes() throws Exception {
    // 1,1---2,1
    RevCommit c1_1 = commitBuilder().add("a.txt", "1").message("subject: 1").create();
    RevCommit c2_1 = commitBuilder().add("b.txt", "2").message("subject: 2").create();

    testRepo.reset(c1_1);
    pushHead(testRepo, "refs/for/master", false);
    PatchSet.Id ps1_1 = getPatchSetId(c1_1);
    String oldETag = changes.parse(ps1_1.getParentKey()).getETag();

    testRepo.reset(c2_1);
    pushHead(testRepo, "refs/for/master", false);
    PatchSet.Id ps2_1 = getPatchSetId(c2_1);

    // Push of change 2 should not affect groups (or anything else) of change 1.
    assertThat(changes.parse(ps1_1.getParentKey()).getETag()).isEqualTo(oldETag);

    for (PatchSet.Id ps : ImmutableList.of(ps2_1, ps1_1)) {
      assertRelated(ps, changeAndCommit(ps2_1, c2_1, 1), changeAndCommit(ps1_1, c1_1, 1));
    }
  }

  @Test
  public void getRelatedReorder() throws Exception {
    // 1,1---2,1
    //
    // 2,2---1,2

    // Create two commits and push.
    RevCommit c1_1 = commitBuilder().add("a.txt", "1").message("subject: 1").create();
    RevCommit c2_1 = commitBuilder().add("b.txt", "2").message("subject: 2").create();
    pushHead(testRepo, "refs/for/master", false);
    PatchSet.Id ps1_1 = getPatchSetId(c1_1);
    PatchSet.Id ps2_1 = getPatchSetId(c2_1);

    // Swap the order of commits and push again.
    testRepo.reset("HEAD~2");
    RevCommit c2_2 = testRepo.cherryPick(c2_1);
    RevCommit c1_2 = testRepo.cherryPick(c1_1);
    pushHead(testRepo, "refs/for/master", false);
    PatchSet.Id ps1_2 = getPatchSetId(c1_1);
    PatchSet.Id ps2_2 = getPatchSetId(c2_1);

    for (PatchSet.Id ps : ImmutableList.of(ps2_2, ps1_2)) {
      assertRelated(ps, changeAndCommit(ps1_2, c1_2, 2), changeAndCommit(ps2_2, c2_2, 2));
    }

    for (PatchSet.Id ps : ImmutableList.of(ps2_1, ps1_1)) {
      assertRelated(ps, changeAndCommit(ps2_1, c2_1, 2), changeAndCommit(ps1_1, c1_1, 2));
    }
  }

  @Test
  public void getRelatedAmendParentChange() throws Exception {
    // 1,1---2,1
    //
    // 1,2

    // Create two commits and push.
    RevCommit c1_1 = commitBuilder().add("a.txt", "1").message("subject: 1").create();
    RevCommit c2_1 = commitBuilder().add("b.txt", "2").message("subject: 2").create();
    pushHead(testRepo, "refs/for/master", false);
    PatchSet.Id ps1_1 = getPatchSetId(c1_1);
    PatchSet.Id ps2_1 = getPatchSetId(c2_1);

    // Amend parent change and push.
    testRepo.reset("HEAD~1");
    RevCommit c1_2 = amendBuilder().add("c.txt", "2").create();
    pushHead(testRepo, "refs/for/master", false);
    PatchSet.Id ps1_2 = getPatchSetId(c1_2);

    for (PatchSet.Id ps : ImmutableList.of(ps2_1, ps1_1)) {
      assertRelated(ps, changeAndCommit(ps2_1, c2_1, 1), changeAndCommit(ps1_1, c1_1, 2));
    }

    assertRelated(ps1_2, changeAndCommit(ps2_1, c2_1, 1), changeAndCommit(ps1_2, c1_2, 2));
  }

  @Test
  public void getRelatedReorderAndExtend() throws Exception {
    // 1,1---2,1
    //
    // 2,2---1,2---3,1

    // Create two commits and push.
    ObjectId initial = repo().exactRef("HEAD").getObjectId();
    RevCommit c1_1 = commitBuilder().add("a.txt", "1").message("subject: 1").create();
    RevCommit c2_1 = commitBuilder().add("b.txt", "2").message("subject: 2").create();
    pushHead(testRepo, "refs/for/master", false);
    PatchSet.Id ps1_1 = getPatchSetId(c1_1);
    PatchSet.Id ps2_1 = getPatchSetId(c2_1);

    // Swap the order of commits, create a new commit on top, and push again.
    testRepo.reset(initial);
    RevCommit c2_2 = testRepo.cherryPick(c2_1);
    RevCommit c1_2 = testRepo.cherryPick(c1_1);
    RevCommit c3_1 = commitBuilder().add("c.txt", "3").message("subject: 3").create();
    pushHead(testRepo, "refs/for/master", false);
    PatchSet.Id ps1_2 = getPatchSetId(c1_1);
    PatchSet.Id ps2_2 = getPatchSetId(c2_1);
    PatchSet.Id ps3_1 = getPatchSetId(c3_1);

    for (PatchSet.Id ps : ImmutableList.of(ps3_1, ps2_2, ps1_2)) {
      assertRelated(
          ps,
          changeAndCommit(ps3_1, c3_1, 1),
          changeAndCommit(ps1_2, c1_2, 2),
          changeAndCommit(ps2_2, c2_2, 2));
    }

    for (PatchSet.Id ps : ImmutableList.of(ps2_1, ps1_1)) {
      assertRelated(
          ps,
          changeAndCommit(ps3_1, c3_1, 1),
          changeAndCommit(ps2_1, c2_1, 2),
          changeAndCommit(ps1_1, c1_1, 2));
    }
  }

  @Test
  public void getRelatedReworkSeries() throws Exception {
    // 1,1---2,1---3,1
    //
    // 1,2---2,2---3,2

    // Create three commits and push.
    RevCommit c1_1 = commitBuilder().add("a.txt", "1").message("subject: 1").create();
    RevCommit c2_1 = commitBuilder().add("b.txt", "1").message("subject: 2").create();
    RevCommit c3_1 = commitBuilder().add("b.txt", "1").message("subject: 3").create();
    pushHead(testRepo, "refs/for/master", false);
    PatchSet.Id ps1_1 = getPatchSetId(c1_1);
    PatchSet.Id ps2_1 = getPatchSetId(c2_1);
    PatchSet.Id ps3_1 = getPatchSetId(c3_1);

    // Amend all changes change and push.
    testRepo.reset(c1_1);
    RevCommit c1_2 = amendBuilder().add("a.txt", "2").create();
    RevCommit c2_2 =
        commitBuilder().add("b.txt", "2").message(parseBody(c2_1).getFullMessage()).create();
    RevCommit c3_2 =
        commitBuilder().add("b.txt", "3").message(parseBody(c3_1).getFullMessage()).create();
    pushHead(testRepo, "refs/for/master", false);
    PatchSet.Id ps1_2 = getPatchSetId(c1_2);
    PatchSet.Id ps2_2 = getPatchSetId(c2_2);
    PatchSet.Id ps3_2 = getPatchSetId(c3_2);

    for (PatchSet.Id ps : ImmutableList.of(ps1_1, ps2_1, ps3_1)) {
      assertRelated(
          ps,
          changeAndCommit(ps3_1, c3_1, 2),
          changeAndCommit(ps2_1, c2_1, 2),
          changeAndCommit(ps1_1, c1_1, 2));
    }

    for (PatchSet.Id ps : ImmutableList.of(ps1_2, ps2_2, ps3_2)) {
      assertRelated(
          ps,
          changeAndCommit(ps3_2, c3_2, 2),
          changeAndCommit(ps2_2, c2_2, 2),
          changeAndCommit(ps1_2, c1_2, 2));
    }
  }

  @Test
  public void getRelatedReworkThenExtendInTheMiddleOfSeries() throws Exception {
    // 1,1---2,1---3,1
    //
    // 1,2---2,2---3,2
    //   \---4,1

    // Create three commits and push.
    RevCommit c1_1 = commitBuilder().add("a.txt", "1").message("subject: 1").create();
    RevCommit c2_1 = commitBuilder().add("b.txt", "1").message("subject: 2").create();
    RevCommit c3_1 = commitBuilder().add("b.txt", "1").message("subject: 3").create();
    pushHead(testRepo, "refs/for/master", false);
    PatchSet.Id ps1_1 = getPatchSetId(c1_1);
    PatchSet.Id ps2_1 = getPatchSetId(c2_1);
    PatchSet.Id ps3_1 = getPatchSetId(c3_1);

    // Amend all changes change and push.
    testRepo.reset(c1_1);
    RevCommit c1_2 = amendBuilder().add("a.txt", "2").create();
    RevCommit c2_2 =
        commitBuilder().add("b.txt", "2").message(parseBody(c2_1).getFullMessage()).create();
    RevCommit c3_2 =
        commitBuilder().add("b.txt", "3").message(parseBody(c3_1).getFullMessage()).create();
    pushHead(testRepo, "refs/for/master", false);
    PatchSet.Id ps1_2 = getPatchSetId(c1_2);
    PatchSet.Id ps2_2 = getPatchSetId(c2_2);
    PatchSet.Id ps3_2 = getPatchSetId(c3_2);

    // Add one more commit 4,1 based on 1,2.
    testRepo.reset(c1_2);
    RevCommit c4_1 = commitBuilder().add("d.txt", "4").message("subject: 4").create();
    pushHead(testRepo, "refs/for/master", false);
    PatchSet.Id ps4_1 = getPatchSetId(c4_1);

    // 1,1 is related indirectly to 4,1.
    assertRelated(
        ps1_1,
        changeAndCommit(ps4_1, c4_1, 1),
        changeAndCommit(ps3_1, c3_1, 2),
        changeAndCommit(ps2_1, c2_1, 2),
        changeAndCommit(ps1_1, c1_1, 2));

    // 2,1 and 3,1 don't include 4,1 since we don't walk forward after walking
    // backward.
    for (PatchSet.Id ps : ImmutableList.of(ps2_1, ps3_1)) {
      assertRelated(
          ps,
          changeAndCommit(ps3_1, c3_1, 2),
          changeAndCommit(ps2_1, c2_1, 2),
          changeAndCommit(ps1_1, c1_1, 2));
    }

    // 1,2 is related directly to 4,1, and the 2-3 parallel branch stays intact.
    assertRelated(
        ps1_2,
        changeAndCommit(ps4_1, c4_1, 1),
        changeAndCommit(ps3_2, c3_2, 2),
        changeAndCommit(ps2_2, c2_2, 2),
        changeAndCommit(ps1_2, c1_2, 2));

    // 4,1 is only related to 1,2, since we don't walk forward after walking
    // backward.
    assertRelated(ps4_1, changeAndCommit(ps4_1, c4_1, 1), changeAndCommit(ps1_2, c1_2, 2));

    // 2,2 and 3,2 don't include 4,1 since we don't walk forward after walking
    // backward.
    for (PatchSet.Id ps : ImmutableList.of(ps2_2, ps3_2)) {
      assertRelated(
          ps,
          changeAndCommit(ps3_2, c3_2, 2),
          changeAndCommit(ps2_2, c2_2, 2),
          changeAndCommit(ps1_2, c1_2, 2));
    }
  }

  @Test
  public void getRelatedCrissCrossDependency() throws Exception {
    // 1,1---2,1---3,2
    //
    // 1,2---2,2---3,1

    // Create two commits and push.
    RevCommit c1_1 = commitBuilder().add("a.txt", "1").message("subject: 1").create();
    RevCommit c2_1 = commitBuilder().add("b.txt", "2").message("subject: 2").create();
    pushHead(testRepo, "refs/for/master", false);
    PatchSet.Id ps1_1 = getPatchSetId(c1_1);
    PatchSet.Id ps2_1 = getPatchSetId(c2_1);

    // Amend both changes change and push.
    testRepo.reset(c1_1);
    RevCommit c1_2 = amendBuilder().add("a.txt", "2").create();
    RevCommit c2_2 =
        commitBuilder().add("b.txt", "2").message(parseBody(c2_1).getFullMessage()).create();
    pushHead(testRepo, "refs/for/master", false);
    PatchSet.Id ps1_2 = getPatchSetId(c1_2);
    PatchSet.Id ps2_2 = getPatchSetId(c2_2);

    // PS 3,1 depends on 2,2.
    RevCommit c3_1 = commitBuilder().add("c.txt", "1").message("subject: 3").create();
    pushHead(testRepo, "refs/for/master", false);
    PatchSet.Id ps3_1 = getPatchSetId(c3_1);

    // PS 3,2 depends on 2,1.
    testRepo.reset(c2_1);
    RevCommit c3_2 =
        commitBuilder().add("c.txt", "2").message(parseBody(c3_1).getFullMessage()).create();
    pushHead(testRepo, "refs/for/master", false);
    PatchSet.Id ps3_2 = getPatchSetId(c3_2);

    for (PatchSet.Id ps : ImmutableList.of(ps1_1, ps2_1, ps3_2)) {
      assertRelated(
          ps,
          changeAndCommit(ps3_2, c3_2, 2),
          changeAndCommit(ps2_1, c2_1, 2),
          changeAndCommit(ps1_1, c1_1, 2));
    }

    for (PatchSet.Id ps : ImmutableList.of(ps1_2, ps2_2, ps3_1)) {
      assertRelated(
          ps,
          changeAndCommit(ps3_1, c3_1, 2),
          changeAndCommit(ps2_2, c2_2, 2),
          changeAndCommit(ps1_2, c1_2, 2));
    }
  }

  @Test
  public void getRelatedParallelDescendentBranches() throws Exception {
    // 1,1---2,1---3,1
    //   \---4,1---5,1
    //    \--6,1---7,1

    RevCommit c1_1 = commitBuilder().add("a.txt", "1").message("subject: 1").create();
    RevCommit c2_1 = commitBuilder().add("b.txt", "2").message("subject: 2").create();
    RevCommit c3_1 = commitBuilder().add("c.txt", "3").message("subject: 3").create();
    pushHead(testRepo, "refs/for/master", false);
    PatchSet.Id ps1_1 = getPatchSetId(c1_1);
    PatchSet.Id ps2_1 = getPatchSetId(c2_1);
    PatchSet.Id ps3_1 = getPatchSetId(c3_1);

    testRepo.reset(c1_1);
    RevCommit c4_1 = commitBuilder().add("d.txt", "4").message("subject: 4").create();
    RevCommit c5_1 = commitBuilder().add("e.txt", "5").message("subject: 5").create();
    pushHead(testRepo, "refs/for/master", false);
    PatchSet.Id ps4_1 = getPatchSetId(c4_1);
    PatchSet.Id ps5_1 = getPatchSetId(c5_1);

    testRepo.reset(c1_1);
    RevCommit c6_1 = commitBuilder().add("f.txt", "6").message("subject: 6").create();
    RevCommit c7_1 = commitBuilder().add("g.txt", "7").message("subject: 7").create();
    pushHead(testRepo, "refs/for/master", false);
    PatchSet.Id ps6_1 = getPatchSetId(c6_1);
    PatchSet.Id ps7_1 = getPatchSetId(c7_1);

    // All changes are related to 1,1, keeping each of the parallel branches
    // intact.
    assertRelated(
        ps1_1,
        changeAndCommit(ps7_1, c7_1, 1),
        changeAndCommit(ps6_1, c6_1, 1),
        changeAndCommit(ps5_1, c5_1, 1),
        changeAndCommit(ps4_1, c4_1, 1),
        changeAndCommit(ps3_1, c3_1, 1),
        changeAndCommit(ps2_1, c2_1, 1),
        changeAndCommit(ps1_1, c1_1, 1));

    // The 2-3 branch is only related back to 1, not the other branches.
    for (PatchSet.Id ps : ImmutableList.of(ps2_1, ps3_1)) {
      assertRelated(
          ps,
          changeAndCommit(ps3_1, c3_1, 1),
          changeAndCommit(ps2_1, c2_1, 1),
          changeAndCommit(ps1_1, c1_1, 1));
    }

    // The 4-5 branch is only related back to 1, not the other branches.
    for (PatchSet.Id ps : ImmutableList.of(ps4_1, ps5_1)) {
      assertRelated(
          ps,
          changeAndCommit(ps5_1, c5_1, 1),
          changeAndCommit(ps4_1, c4_1, 1),
          changeAndCommit(ps1_1, c1_1, 1));
    }

    // The 6-7 branch is only related back to 1, not the other branches.
    for (PatchSet.Id ps : ImmutableList.of(ps6_1, ps7_1)) {
      assertRelated(
          ps,
          changeAndCommit(ps7_1, c7_1, 1),
          changeAndCommit(ps6_1, c6_1, 1),
          changeAndCommit(ps1_1, c1_1, 1));
    }
  }

  @Test
  public void getRelatedEdit() throws Exception {
    // 1,1---2,1---3,1
    //   \---2,E---/

    RevCommit c1_1 = commitBuilder().add("a.txt", "1").message("subject: 1").create();
    RevCommit c2_1 = commitBuilder().add("b.txt", "2").message("subject: 2").create();
    RevCommit c3_1 = commitBuilder().add("c.txt", "3").message("subject: 3").create();
    pushHead(testRepo, "refs/for/master", false);

    Change ch2 = getChange(c2_1).change();
    String changeId2 = ch2.getKey().get();
    gApi.changes().id(changeId2).edit().create();
    gApi.changes().id(changeId2).edit().modifyFile("a.txt", RawInputUtil.create(new byte[] {'a'}));
    Optional<EditInfo> edit = getEdit(changeId2);
    assertThat(edit).isPresent();
    ObjectId editRev = ObjectId.fromString(edit.get().commit.commit);

    PatchSet.Id ps1_1 = getPatchSetId(c1_1);
    PatchSet.Id ps2_1 = getPatchSetId(c2_1);
    PatchSet.Id ps2_edit = new PatchSet.Id(ch2.getId(), 0);
    PatchSet.Id ps3_1 = getPatchSetId(c3_1);

    for (PatchSet.Id ps : ImmutableList.of(ps1_1, ps2_1, ps3_1)) {
      assertRelated(
          ps,
          changeAndCommit(ps3_1, c3_1, 1),
          changeAndCommit(ps2_1, c2_1, 1),
          changeAndCommit(ps1_1, c1_1, 1));
    }

    assertRelated(
        ps2_edit,
        changeAndCommit(ps3_1, c3_1, 1),
        changeAndCommit(new PatchSet.Id(ch2.getId(), 0), editRev, 1),
        changeAndCommit(ps1_1, c1_1, 1));
  }

  @Test
  public void pushNewPatchSetWhenParentHasNullGroup() throws Exception {
    // 1,1---2,1
    //   \---2,2

    RevCommit c1_1 = commitBuilder().add("a.txt", "1").message("subject: 1").create();
    RevCommit c2_1 = commitBuilder().add("b.txt", "2").message("subject: 2").create();
    pushHead(testRepo, "refs/for/master", false);
    PatchSet.Id psId1_1 = getPatchSetId(c1_1);
    PatchSet.Id psId2_1 = getPatchSetId(c2_1);

    for (PatchSet.Id psId : ImmutableList.of(psId1_1, psId2_1)) {
      assertRelated(psId, changeAndCommit(psId2_1, c2_1, 1), changeAndCommit(psId1_1, c1_1, 1));
    }

    // Pretend PS1,1 was pushed before the groups field was added.
    clearGroups(psId1_1);
    indexer.index(changeDataFactory.create(db, project, psId1_1.getParentKey()));

    // PS1,1 has no groups, so disappeared from related changes.
    assertRelated(psId2_1);

    RevCommit c2_2 = testRepo.amend(c2_1).add("c.txt", "2").create();
    testRepo.reset(c2_2);
    pushHead(testRepo, "refs/for/master", false);
    PatchSet.Id psId2_2 = getPatchSetId(c2_2);

    // Push updated the group for PS1,1, so it shows up in related changes even
    // though a new patch set was not pushed.
    assertRelated(psId2_2, changeAndCommit(psId2_2, c2_2, 2), changeAndCommit(psId1_1, c1_1, 1));
  }

  @Test
<<<<<<< HEAD
  @GerritConfig(name = "index.testAutoReindexIfStale", value = "false")
=======
  @GerritConfig(name = "index.autoReindexIfStale", value = "false")
>>>>>>> 3747f0f7
  public void getRelatedForStaleChange() throws Exception {
    RevCommit c1_1 = commitBuilder().add("a.txt", "1").message("subject: 1").create();

    RevCommit c2_1 = commitBuilder().add("b.txt", "1").message("subject: 1").create();
    pushHead(testRepo, "refs/for/master", false);

    RevCommit c2_2 = testRepo.amend(c2_1).add("b.txt", "2").create();
    testRepo.reset(c2_2);

    disableChangeIndexWrites();
    try {
      pushHead(testRepo, "refs/for/master", false);
    } finally {
      enableChangeIndexWrites();
    }

    PatchSet.Id psId1_1 = getPatchSetId(c1_1);
    PatchSet.Id psId2_1 = getPatchSetId(c2_1);
    PatchSet.Id psId2_2 = new PatchSet.Id(psId2_1.changeId, psId2_1.get() + 1);

    assertRelated(psId2_2, changeAndCommit(psId2_2, c2_2, 2), changeAndCommit(psId1_1, c1_1, 1));
  }

  private List<ChangeAndCommit> getRelated(PatchSet.Id ps) throws Exception {
    return getRelated(ps.getParentKey(), ps.get());
  }

  private List<ChangeAndCommit> getRelated(Change.Id changeId, int ps) throws Exception {
    String url = String.format("/changes/%d/revisions/%d/related", changeId.get(), ps);
    RestResponse r = adminRestSession.get(url);
    r.assertOK();
    return newGson().fromJson(r.getReader(), RelatedInfo.class).changes;
  }

  private RevCommit parseBody(RevCommit c) throws Exception {
    testRepo.getRevWalk().parseBody(c);
    return c;
  }

  private PatchSet.Id getPatchSetId(ObjectId c) throws Exception {
    return getChange(c).change().currentPatchSetId();
  }

  private ChangeData getChange(ObjectId c) throws Exception {
    return Iterables.getOnlyElement(queryProvider.get().byCommit(c));
  }

  private static ChangeAndCommit changeAndCommit(
      PatchSet.Id psId, ObjectId commitId, int currentRevisionNum) {
    ChangeAndCommit result = new ChangeAndCommit();
    result._changeNumber = psId.getParentKey().get();
    result.commit = new CommitInfo();
    result.commit.commit = commitId.name();
    result._revisionNumber = psId.get();
    result._currentRevisionNumber = currentRevisionNum;
    result.status = "NEW";
    return result;
  }

  private void clearGroups(PatchSet.Id psId) throws Exception {
    try (BatchUpdate bu = batchUpdateFactory.create(db, project, user(user), TimeUtil.nowTs())) {
      bu.addOp(
          psId.getParentKey(),
          new BatchUpdateOp() {
            @Override
            public boolean updateChange(ChangeContext ctx) throws OrmException {
              PatchSet ps = psUtil.get(ctx.getDb(), ctx.getNotes(), psId);
              psUtil.setGroups(ctx.getDb(), ctx.getUpdate(psId), ps, ImmutableList.<String>of());
              ctx.dontBumpLastUpdatedOn();
              return true;
            }
          });
      bu.execute();
    }
  }

  private void assertRelated(PatchSet.Id psId, ChangeAndCommit... expected) throws Exception {
    List<ChangeAndCommit> actual = getRelated(psId);
    assertThat(actual).named("related to " + psId).hasSize(expected.length);
    for (int i = 0; i < actual.size(); i++) {
      String name = "index " + i + " related to " + psId;
      ChangeAndCommit a = actual.get(i);
      ChangeAndCommit e = expected[i];
      assertThat(a._changeNumber).named("change ID of " + name).isEqualTo(e._changeNumber);
      // Don't bother checking changeId; assume _changeNumber is sufficient.
      assertThat(a._revisionNumber).named("revision of " + name).isEqualTo(e._revisionNumber);
      assertThat(a.commit.commit).named("commit of " + name).isEqualTo(e.commit.commit);
      assertThat(a._currentRevisionNumber)
          .named("current revision of " + name)
          .isEqualTo(e._currentRevisionNumber);
    }
  }
}<|MERGE_RESOLUTION|>--- conflicted
+++ resolved
@@ -515,11 +515,7 @@
   }
 
   @Test
-<<<<<<< HEAD
-  @GerritConfig(name = "index.testAutoReindexIfStale", value = "false")
-=======
   @GerritConfig(name = "index.autoReindexIfStale", value = "false")
->>>>>>> 3747f0f7
   public void getRelatedForStaleChange() throws Exception {
     RevCommit c1_1 = commitBuilder().add("a.txt", "1").message("subject: 1").create();
 
