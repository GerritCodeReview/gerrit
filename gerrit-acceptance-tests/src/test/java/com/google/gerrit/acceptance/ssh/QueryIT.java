// Copyright (C) 2016 The Android Open Source Project
//
// Licensed under the Apache License, Version 2.0 (the "License");
// you may not use this file except in compliance with the License.
// You may obtain a copy of the License at
//
// http://www.apache.org/licenses/LICENSE-2.0
//
// Unless required by applicable law or agreed to in writing, software
// distributed under the License is distributed on an "AS IS" BASIS,
// WITHOUT WARRANTIES OR CONDITIONS OF ANY KIND, either express or implied.
// See the License for the specific language governing permissions and
// limitations under the License.

package com.google.gerrit.acceptance.ssh;

import static com.google.common.truth.Truth.assertThat;
import static com.google.common.truth.Truth.assert_;
import static com.google.gerrit.acceptance.GitUtil.initSsh;

import com.google.common.collect.Lists;
import com.google.gerrit.acceptance.AbstractDaemonTest;
import com.google.gerrit.acceptance.NoHttpd;
import com.google.gerrit.acceptance.PushOneCommit;
import com.google.gerrit.acceptance.SshSession;
import com.google.gerrit.extensions.api.changes.AddReviewerInput;
import com.google.gerrit.extensions.api.changes.ReviewInput;
import com.google.gerrit.extensions.client.Side;
import com.google.gerrit.server.data.ChangeAttribute;
import com.google.gson.Gson;

import org.junit.Test;

import java.util.ArrayList;
import java.util.HashMap;
import java.util.List;

@NoHttpd
public class QueryIT extends AbstractDaemonTest {

  private static Gson gson = new Gson();

  @Test
  public void testBasicQueryJSON() throws Exception {
    String changeId1 = createChange().getChangeId();
    String changeId2 = createChange().getChangeId();

    List<ChangeAttribute> changes = executeSuccessfulQuery("1234");
    assertThat(changes.size()).isEqualTo(0);

    changes = executeSuccessfulQuery(changeId1);
    assertThat(changes.size()).isEqualTo(1);
    assertThat(changes.get(0).project).isEqualTo(project.toString());
    assertThat(changes.get(0).id).isEqualTo(changeId1);

    changes = executeSuccessfulQuery(changeId1 + " OR " + changeId2);
    assertThat(changes.size()).isEqualTo(2);
    assertThat(changes.get(0).project).isEqualTo(project.toString());
    assertThat(changes.get(0).id).isEqualTo(changeId2);
    assertThat(changes.get(1).project).isEqualTo(project.toString());
    assertThat(changes.get(1).id).isEqualTo(changeId1);

    changes =
        executeSuccessfulQuery("--start=1 " + changeId1 + " OR " + changeId2);
    assertThat(changes.size()).isEqualTo(1);
    assertThat(changes.get(0).project).isEqualTo(project.toString());
    assertThat(changes.get(0).id).isEqualTo(changeId1);
  }

  @Test
  public void testAllApprovalsOptionJSON() throws Exception {
    String changeId = createChange().getChangeId();
    gApi.changes().id(changeId).current().review(ReviewInput.approve());
    List<ChangeAttribute> changes = executeSuccessfulQuery(changeId);
    assertThat(changes.size()).isEqualTo(1);
    assertThat(changes.get(0).patchSets).isNull();

    changes = executeSuccessfulQuery("--all-approvals " + changeId);
    assertThat(changes.size()).isEqualTo(1);
    assertThat(changes.get(0).patchSets).isNotNull();
    assertThat(changes.get(0).patchSets.get(0).approvals).isNotNull();
    assertThat(changes.get(0).patchSets.get(0).approvals.size()).isEqualTo(1);
  }

  @Test
  public void testAllReviewersOptionJSON() throws Exception {
    String changeId = createChange().getChangeId();
    AddReviewerInput in = new AddReviewerInput();
    in.reviewer = user.email;
    gApi.changes().id(changeId).addReviewer(in);

    List<ChangeAttribute> changes = executeSuccessfulQuery(changeId);
    assertThat(changes.size()).isEqualTo(1);
    assertThat(changes.get(0).allReviewers).isNull();

    changes = executeSuccessfulQuery("--all-reviewers " + changeId);
    assertThat(changes.size()).isEqualTo(1);
    assertThat(changes.get(0).allReviewers).isNotNull();
    assertThat(changes.get(0).allReviewers.size()).isEqualTo(1);
  }

  @Test
  public void testCommitMessageOptionJSON() throws Exception {
    String changeId = createChange().getChangeId();
    List<ChangeAttribute> changes =
        executeSuccessfulQuery("--commit-message " + changeId);
    assertThat(changes.size()).isEqualTo(1);
    assertThat(changes.get(0).commitMessage).isNotNull();
    assertThat(changes.get(0).commitMessage).contains(PushOneCommit.SUBJECT);
  }

  @Test
  public void testCurrentPatchSetOptionJSON() throws Exception {
    String changeId = createChange().getChangeId();
    amendChange(changeId);

    List<ChangeAttribute> changes = executeSuccessfulQuery(changeId);
    assertThat(changes.size()).isEqualTo(1);
    assertThat(changes.get(0).currentPatchSet).isNull();

    changes = executeSuccessfulQuery("--current-patch-set " + changeId);
    assertThat(changes.size()).isEqualTo(1);
    assertThat(changes.get(0).currentPatchSet).isNotNull();
    assertThat(changes.get(0).currentPatchSet.number).isEqualTo("2");

    gApi.changes().id(changeId).current().review(ReviewInput.approve());
    changes = executeSuccessfulQuery("--current-patch-set " + changeId);
    assertThat(changes.size()).isEqualTo(1);
    assertThat(changes.get(0).currentPatchSet).isNotNull();
    assertThat(changes.get(0).currentPatchSet.approvals).isNotNull();
    assertThat(changes.get(0).currentPatchSet.approvals.size()).isEqualTo(1);

  }

  @Test
  public void testPatchSetsOptionJSON() throws Exception {
    String changeId = createChange().getChangeId();
    amendChange(changeId);
    amendChange(changeId);

    List<ChangeAttribute> changes = executeSuccessfulQuery(changeId);
    assertThat(changes.size()).isEqualTo(1);
    assertThat(changes.get(0).patchSets).isNull();

    changes = executeSuccessfulQuery("--patch-sets " + changeId);
    assertThat(changes.size()).isEqualTo(1);
    assertThat(changes.get(0).patchSets).isNotNull();
    assertThat(changes.get(0).patchSets.size()).isEqualTo(3);
  }

  @Test
  public void shouldFailWithFilesWithoutPatchSetsOrCurrentPatchSetsOption()
      throws Exception {
    String changeId = createChange().getChangeId();
    adminSshSession.exec("gerrit query --files " + changeId);
    assertThat(adminSshSession.hasError()).isTrue();
    assertThat(adminSshSession.getError()).contains(
        "needs --patch-sets or --current-patch-set");
  }

  @Test
  public void testFileOptionJSON() throws Exception {
    String changeId = createChange().getChangeId();

    List<ChangeAttribute> changes =
        executeSuccessfulQuery("--current-patch-set --files " + changeId);
    assertThat(changes.size()).isEqualTo(1);
    assertThat(changes.get(0).currentPatchSet.files).isNotNull();
    assertThat(changes.get(0).currentPatchSet.files.size()).isEqualTo(2);

    changes = executeSuccessfulQuery("--patch-sets --files " + changeId);
    assertThat(changes.size()).isEqualTo(1);
    assertThat(changes.get(0).patchSets.get(0).files).isNotNull();
    assertThat(changes.get(0).patchSets.get(0).files.size()).isEqualTo(2);

    gApi.changes().id(changeId).current().review(ReviewInput.approve());
    changes =
        executeSuccessfulQuery("--patch-sets --files --all-approvals "
            + changeId);
    assertThat(changes.size()).isEqualTo(1);
    assertThat(changes.get(0).patchSets.get(0).files).isNotNull();
    assertThat(changes.get(0).patchSets.get(0).files.size()).isEqualTo(2);
    assertThat(changes.get(0).patchSets.get(0).approvals).isNotNull();
    assertThat(changes.get(0).patchSets.get(0).approvals.size()).isEqualTo(1);
  }

  @Test
  public void testCommentOptionJSON() throws Exception {
    String changeId = createChange().getChangeId();

    List<ChangeAttribute> changes = executeSuccessfulQuery(changeId);
    assertThat(changes.size()).isEqualTo(1);
    assertThat(changes.get(0).comments).isNull();

    changes = executeSuccessfulQuery("--comments " + changeId);
    assertThat(changes.size()).isEqualTo(1);
    assertThat(changes.get(0).comments).isNotNull();
    assertThat(changes.get(0).comments.size()).isEqualTo(1);
  }

  @Test
  public void testCommentOptionsInCurrentPatchSetJSON() throws Exception {
    String changeId = createChange().getChangeId();

    ReviewInput review = new ReviewInput();
    ReviewInput.CommentInput comment = new ReviewInput.CommentInput();
    comment.path = PushOneCommit.FILE_NAME;
    comment.side = Side.REVISION;
    comment.message = "comment 1";
    review.comments = new HashMap<>();
    review.comments.put(comment.path, Lists.newArrayList(comment));
    gApi.changes().id(changeId).current().review(review);

    List<ChangeAttribute> changes =
        executeSuccessfulQuery("--current-patch-set " + changeId);
    assertThat(changes.size()).isEqualTo(1);
    assertThat(changes.get(0).currentPatchSet.comments).isNull();

    changes =
        executeSuccessfulQuery("--current-patch-set --comments " + changeId);
    assertThat(changes.size()).isEqualTo(1);
    assertThat(changes.get(0).currentPatchSet.comments).isNotNull();
    assertThat(changes.get(0).currentPatchSet.comments.size()).isEqualTo(1);
  }

  @Test
  public void testCommentOptionInPatchSetsJSON() throws Exception {
    String changeId = createChange().getChangeId();

    ReviewInput review = new ReviewInput();
    ReviewInput.CommentInput comment = new ReviewInput.CommentInput();
    comment.path = PushOneCommit.FILE_NAME;
    comment.side = Side.REVISION;
    comment.message = "comment 1";
    review.comments = new HashMap<>();
    review.comments.put(comment.path, Lists.newArrayList(comment));
    gApi.changes().id(changeId).current().review(review);

    List<ChangeAttribute> changes =
        executeSuccessfulQuery("--patch-sets " + changeId);
    assertThat(changes.size()).isEqualTo(1);
    assertThat(changes.get(0).patchSets.get(0).comments).isNull();

    changes = executeSuccessfulQuery("--patch-sets --comments " + changeId);
    assertThat(changes.size()).isEqualTo(1);
    assertThat(changes.get(0).patchSets.get(0).comments).isNotNull();
    assertThat(changes.get(0).patchSets.get(0).comments.size()).isEqualTo(1);

    changes =
        executeSuccessfulQuery("--patch-sets --comments --files " + changeId);
    assertThat(changes.size()).isEqualTo(1);
    assertThat(changes.get(0).patchSets.get(0).comments).isNotNull();
    assertThat(changes.get(0).patchSets.get(0).comments.size()).isEqualTo(1);
    assertThat(changes.get(0).patchSets.get(0).files).isNotNull();
    assertThat(changes.get(0).patchSets.get(0).files.size()).isEqualTo(2);

    gApi.changes().id(changeId).current().review(ReviewInput.approve());
    changes =
        executeSuccessfulQuery("--patch-sets --comments --files --all-approvals "
            + changeId);
    assertThat(changes.size()).isEqualTo(1);
    assertThat(changes.get(0).patchSets.get(0).comments).isNotNull();
    assertThat(changes.get(0).patchSets.get(0).comments.size()).isEqualTo(1);
    assertThat(changes.get(0).patchSets.get(0).files).isNotNull();
    assertThat(changes.get(0).patchSets.get(0).files.size()).isEqualTo(2);
    assertThat(changes.get(0).patchSets.get(0).approvals).isNotNull();
    assertThat(changes.get(0).patchSets.get(0).approvals.size()).isEqualTo(1);
  }

  @Test
  public void testDependenciesOptionJSON() throws Exception {
    String changeId1 = createChange().getChangeId();
    String changeId2 = createChange().getChangeId();
    List<ChangeAttribute> changes = executeSuccessfulQuery(changeId1);
    assertThat(changes.size()).isEqualTo(1);
    assertThat(changes.get(0).dependsOn).isNull();

    changes = executeSuccessfulQuery("--dependencies " + changeId1);
    assertThat(changes.size()).isEqualTo(1);
    assertThat(changes.get(0).dependsOn).isNull();

    changes = executeSuccessfulQuery(changeId2);
    assertThat(changes.size()).isEqualTo(1);
    assertThat(changes.get(0).dependsOn).isNull();

    changes = executeSuccessfulQuery("--dependencies " + changeId2);
    assertThat(changes.size()).isEqualTo(1);
    assertThat(changes.get(0).dependsOn).isNotNull();
    assertThat(changes.get(0).dependsOn.size()).isEqualTo(1);
  }

  @Test
  public void testSubmitRecordsOptionJSON() throws Exception {
    String changeId = createChange().getChangeId();
    List<ChangeAttribute> changes = executeSuccessfulQuery(changeId);
    assertThat(changes.size()).isEqualTo(1);
    assertThat(changes.get(0).submitRecords).isNull();

    changes = executeSuccessfulQuery("--submit-records " + changeId);
    assertThat(changes.size()).isEqualTo(1);
    assertThat(changes.get(0).submitRecords).isNotNull();
    assertThat(changes.get(0).submitRecords.size()).isEqualTo(1);
  }

  @Test
  public void testQueryWithNonVisibleCurrentPatchSet() throws Exception {
    String changeId = createChange().getChangeId();
    amendChangeAsDraft(changeId);
    String query = "--current-patch-set --patch-sets " + changeId;
    List<ChangeAttribute> changes = executeSuccessfulQuery(query);
    assertThat(changes.size()).isEqualTo(1);
    assertThat(changes.get(0).patchSets).isNotNull();
    assertThat(changes.get(0).patchSets).hasSize(2);
    assertThat(changes.get(0).currentPatchSet).isNotNull();

    SshSession userSession = new SshSession(server, user);
    initSsh(user);
    userSession.open();
    changes = executeSuccessfulQuery(query, userSession);
    assertThat(changes.size()).isEqualTo(1);
    assertThat(changes.get(0).patchSets).hasSize(1);
    assertThat(changes.get(0).currentPatchSet).isNull();
    userSession.close();
  }

  private List<ChangeAttribute> executeSuccessfulQuery(String params,
      SshSession session) throws Exception {
    String rawResponse =
<<<<<<< HEAD
        adminSshSession.exec("gerrit query --format=JSON " + params);
    assert_().withFailureMessage(adminSshSession.getError())
        .that(adminSshSession.hasError()).isFalse();
=======
        session.exec("gerrit query --format=JSON " + params);
    assert_().withFailureMessage(session.getError())
        .that(session.hasError()).isFalse();
>>>>>>> d5765539
    return getChanges(rawResponse);
  }

  private List<ChangeAttribute> executeSuccessfulQuery(String params)
      throws Exception {
    return executeSuccessfulQuery(params, sshSession);
  }

  private static List<ChangeAttribute> getChanges(String rawResponse) {
    String[] lines = rawResponse.split("\\n");
    List<ChangeAttribute> changes = new ArrayList<>(lines.length - 1);
    for (int i = 0; i < lines.length - 1; i++) {
      changes.add(gson.fromJson(lines[i], ChangeAttribute.class));
    }
    return changes;
  }
}<|MERGE_RESOLUTION|>--- conflicted
+++ resolved
@@ -326,21 +326,15 @@
   private List<ChangeAttribute> executeSuccessfulQuery(String params,
       SshSession session) throws Exception {
     String rawResponse =
-<<<<<<< HEAD
-        adminSshSession.exec("gerrit query --format=JSON " + params);
+        session.exec("gerrit query --format=JSON " + params);
     assert_().withFailureMessage(adminSshSession.getError())
-        .that(adminSshSession.hasError()).isFalse();
-=======
-        session.exec("gerrit query --format=JSON " + params);
-    assert_().withFailureMessage(session.getError())
         .that(session.hasError()).isFalse();
->>>>>>> d5765539
     return getChanges(rawResponse);
   }
 
   private List<ChangeAttribute> executeSuccessfulQuery(String params)
       throws Exception {
-    return executeSuccessfulQuery(params, sshSession);
+    return executeSuccessfulQuery(params, adminSshSession);
   }
 
   private static List<ChangeAttribute> getChanges(String rawResponse) {
