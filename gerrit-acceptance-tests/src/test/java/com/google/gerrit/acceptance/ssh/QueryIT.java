// Copyright (C) 2016 The Android Open Source Project
//
// Licensed under the Apache License, Version 2.0 (the "License");
// you may not use this file except in compliance with the License.
// You may obtain a copy of the License at
//
// http://www.apache.org/licenses/LICENSE-2.0
//
// Unless required by applicable law or agreed to in writing, software
// distributed under the License is distributed on an "AS IS" BASIS,
// WITHOUT WARRANTIES OR CONDITIONS OF ANY KIND, either express or implied.
// See the License for the specific language governing permissions and
// limitations under the License.

package com.google.gerrit.acceptance.ssh;

import static com.google.common.truth.Truth.assertThat;
<<<<<<< HEAD
import static com.google.common.truth.Truth.assertWithMessage;
=======
import static com.google.gerrit.acceptance.GitUtil.initSsh;
>>>>>>> ccaf58b6

import com.google.common.collect.Lists;
import com.google.gerrit.acceptance.AbstractDaemonTest;
import com.google.gerrit.acceptance.NoHttpd;
import com.google.gerrit.acceptance.PushOneCommit;
import com.google.gerrit.acceptance.SshSession;
import com.google.gerrit.acceptance.UseSsh;
import com.google.gerrit.extensions.api.changes.AddReviewerInput;
import com.google.gerrit.extensions.api.changes.ReviewInput;
import com.google.gerrit.extensions.client.ListChangesOption;
import com.google.gerrit.extensions.client.Side;
import com.google.gerrit.server.data.ChangeAttribute;
import com.google.gson.Gson;
import java.util.ArrayList;
import java.util.HashMap;
import java.util.List;
import org.junit.Test;

@NoHttpd
@UseSsh
public class QueryIT extends AbstractDaemonTest {

  private static Gson gson = new Gson();

  @Test
  public void basicQueryJSON() throws Exception {
    String changeId1 = createChange().getChangeId();
    String changeId2 = createChange().getChangeId();

    List<ChangeAttribute> changes = executeSuccessfulQuery("1234");
    assertThat(changes).isEmpty();

    changes = executeSuccessfulQuery(changeId1);
    assertThat(changes).hasSize(1);
    assertThat(changes.get(0).project).isEqualTo(project.toString());
    assertThat(changes.get(0).id).isEqualTo(changeId1);

    changes = executeSuccessfulQuery(changeId1 + " OR " + changeId2);
    assertThat(changes).hasSize(2);
    assertThat(changes.get(0).project).isEqualTo(project.toString());
    assertThat(changes.get(0).id).isEqualTo(changeId2);
    assertThat(changes.get(1).project).isEqualTo(project.toString());
    assertThat(changes.get(1).id).isEqualTo(changeId1);

    changes = executeSuccessfulQuery("--start=1 " + changeId1 + " OR " + changeId2);
    assertThat(changes).hasSize(1);
    assertThat(changes.get(0).project).isEqualTo(project.toString());
    assertThat(changes.get(0).id).isEqualTo(changeId1);
  }

  @Test
  public void allApprovalsOptionJSON() throws Exception {
    String changeId = createChange().getChangeId();
    gApi.changes().id(changeId).current().review(ReviewInput.approve());
    List<ChangeAttribute> changes = executeSuccessfulQuery(changeId);
    assertThat(changes).hasSize(1);
    assertThat(changes.get(0).patchSets).isNull();

    changes = executeSuccessfulQuery("--all-approvals " + changeId);
    assertThat(changes).hasSize(1);
    assertThat(changes.get(0).patchSets).isNotNull();
    assertThat(changes.get(0).patchSets.get(0).approvals).isNotNull();
    assertThat(changes.get(0).patchSets.get(0).approvals).hasSize(1);
  }

  @Test
  public void allReviewersOptionJSON() throws Exception {
    String changeId = createChange().getChangeId();
    AddReviewerInput in = new AddReviewerInput();
    in.reviewer = user.email;
    gApi.changes().id(changeId).addReviewer(in);

    List<ChangeAttribute> changes = executeSuccessfulQuery(changeId);
    assertThat(changes).hasSize(1);
    assertThat(changes.get(0).allReviewers).isNull();

    changes = executeSuccessfulQuery("--all-reviewers " + changeId);
    assertThat(changes).hasSize(1);
    assertThat(changes.get(0).allReviewers).isNotNull();
    assertThat(changes.get(0).allReviewers).hasSize(1);
  }

  @Test
  public void commitMessageOptionJSON() throws Exception {
    String changeId = createChange().getChangeId();
    List<ChangeAttribute> changes = executeSuccessfulQuery("--commit-message " + changeId);
    assertThat(changes).hasSize(1);
    assertThat(changes.get(0).commitMessage).isNotNull();
    assertThat(changes.get(0).commitMessage).contains(PushOneCommit.SUBJECT);
  }

  @Test
  public void currentPatchSetOptionJSON() throws Exception {
    String changeId = createChange().getChangeId();
    amendChange(changeId);

    List<ChangeAttribute> changes = executeSuccessfulQuery(changeId);
    assertThat(changes).hasSize(1);
    assertThat(changes.get(0).currentPatchSet).isNull();

    changes = executeSuccessfulQuery("--current-patch-set " + changeId);
    assertThat(changes).hasSize(1);
    assertThat(changes.get(0).currentPatchSet).isNotNull();
    assertThat(changes.get(0).currentPatchSet.number).isEqualTo(2);

    gApi.changes().id(changeId).current().review(ReviewInput.approve());
    changes = executeSuccessfulQuery("--current-patch-set " + changeId);
    assertThat(changes).hasSize(1);
    assertThat(changes.get(0).currentPatchSet).isNotNull();
    assertThat(changes.get(0).currentPatchSet.approvals).isNotNull();
    assertThat(changes.get(0).currentPatchSet.approvals).hasSize(1);
  }

  @Test
  public void patchSetsOptionJSON() throws Exception {
    String changeId = createChange().getChangeId();
    amendChange(changeId);
    amendChange(changeId);

    List<ChangeAttribute> changes = executeSuccessfulQuery(changeId);
    assertThat(changes).hasSize(1);
    assertThat(changes.get(0).patchSets).isNull();

    changes = executeSuccessfulQuery("--patch-sets " + changeId);
    assertThat(changes).hasSize(1);
    assertThat(changes.get(0).patchSets).isNotNull();
    assertThat(changes.get(0).patchSets).hasSize(3);
  }

  @Test
  public void shouldFailWithFilesWithoutPatchSetsOrCurrentPatchSetsOption() throws Exception {
    String changeId = createChange().getChangeId();
    adminSshSession.exec("gerrit query --files " + changeId);
    adminSshSession.assertFailure("needs --patch-sets or --current-patch-set");
  }

  @Test
  public void fileOptionJSON() throws Exception {
    String changeId = createChange().getChangeId();

    List<ChangeAttribute> changes =
        executeSuccessfulQuery("--current-patch-set --files " + changeId);
    assertThat(changes).hasSize(1);
    assertThat(changes.get(0).currentPatchSet.files).isNotNull();
    assertThat(changes.get(0).currentPatchSet.files).hasSize(2);

    changes = executeSuccessfulQuery("--patch-sets --files " + changeId);
    assertThat(changes).hasSize(1);
    assertThat(changes.get(0).patchSets.get(0).files).isNotNull();
    assertThat(changes.get(0).patchSets.get(0).files).hasSize(2);

    gApi.changes().id(changeId).current().review(ReviewInput.approve());
    changes = executeSuccessfulQuery("--patch-sets --files --all-approvals " + changeId);
    assertThat(changes).hasSize(1);
    assertThat(changes.get(0).patchSets.get(0).files).isNotNull();
    assertThat(changes.get(0).patchSets.get(0).files).hasSize(2);
    assertThat(changes.get(0).patchSets.get(0).approvals).isNotNull();
    assertThat(changes.get(0).patchSets.get(0).approvals).hasSize(1);
  }

  @Test
  public void commentOptionJSON() throws Exception {
    String changeId = createChange().getChangeId();

    List<ChangeAttribute> changes = executeSuccessfulQuery(changeId);
    assertThat(changes).hasSize(1);
    assertThat(changes.get(0).comments).isNull();

    changes = executeSuccessfulQuery("--comments " + changeId);
    assertThat(changes).hasSize(1);
    assertThat(changes.get(0).comments).isNotNull();
    assertThat(changes.get(0).comments).hasSize(1);
  }

  @Test
  public void commentOptionsInCurrentPatchSetJSON() throws Exception {
    String changeId = createChange().getChangeId();

    ReviewInput review = new ReviewInput();
    ReviewInput.CommentInput comment = new ReviewInput.CommentInput();
    comment.path = PushOneCommit.FILE_NAME;
    comment.side = Side.REVISION;
    comment.message = "comment 1";
    review.comments = new HashMap<>();
    review.comments.put(comment.path, Lists.newArrayList(comment));
    gApi.changes().id(changeId).current().review(review);

    List<ChangeAttribute> changes = executeSuccessfulQuery("--current-patch-set " + changeId);
    assertThat(changes).hasSize(1);
    assertThat(changes.get(0).currentPatchSet.comments).isNull();

    changes = executeSuccessfulQuery("--current-patch-set --comments " + changeId);
    assertThat(changes).hasSize(1);
    assertThat(changes.get(0).currentPatchSet.comments).isNotNull();
    assertThat(changes.get(0).currentPatchSet.comments).hasSize(1);
  }

  @Test
  public void commentOptionInPatchSetsJSON() throws Exception {
    String changeId = createChange().getChangeId();

    ReviewInput review = new ReviewInput();
    ReviewInput.CommentInput comment = new ReviewInput.CommentInput();
    comment.path = PushOneCommit.FILE_NAME;
    comment.side = Side.REVISION;
    comment.message = "comment 1";
    review.comments = new HashMap<>();
    review.comments.put(comment.path, Lists.newArrayList(comment));
    gApi.changes().id(changeId).current().review(review);

    List<ChangeAttribute> changes = executeSuccessfulQuery("--patch-sets " + changeId);
    assertThat(changes).hasSize(1);
    assertThat(changes.get(0).patchSets.get(0).comments).isNull();

    changes = executeSuccessfulQuery("--patch-sets --comments " + changeId);
    assertThat(changes).hasSize(1);
    assertThat(changes.get(0).patchSets.get(0).comments).isNotNull();
    assertThat(changes.get(0).patchSets.get(0).comments).hasSize(1);

    changes = executeSuccessfulQuery("--patch-sets --comments --files " + changeId);
    assertThat(changes).hasSize(1);
    assertThat(changes.get(0).patchSets.get(0).comments).isNotNull();
    assertThat(changes.get(0).patchSets.get(0).comments).hasSize(1);
    assertThat(changes.get(0).patchSets.get(0).files).isNotNull();
    assertThat(changes.get(0).patchSets.get(0).files).hasSize(2);

    gApi.changes().id(changeId).current().review(ReviewInput.approve());
    changes = executeSuccessfulQuery("--patch-sets --comments --files --all-approvals " + changeId);
    assertThat(changes).hasSize(1);
    assertThat(changes.get(0).patchSets.get(0).comments).isNotNull();
    assertThat(changes.get(0).patchSets.get(0).comments).hasSize(1);
    assertThat(changes.get(0).patchSets.get(0).files).isNotNull();
    assertThat(changes.get(0).patchSets.get(0).files).hasSize(2);
    assertThat(changes.get(0).patchSets.get(0).approvals).isNotNull();
    assertThat(changes.get(0).patchSets.get(0).approvals).hasSize(1);
  }

  @Test
  public void dependenciesOptionJSON() throws Exception {
    String changeId1 = createChange().getChangeId();
    String changeId2 = createChange().getChangeId();
    List<ChangeAttribute> changes = executeSuccessfulQuery(changeId1);
    assertThat(changes).hasSize(1);
    assertThat(changes.get(0).dependsOn).isNull();

    changes = executeSuccessfulQuery("--dependencies " + changeId1);
    assertThat(changes).hasSize(1);
    assertThat(changes.get(0).dependsOn).isNull();

    changes = executeSuccessfulQuery(changeId2);
    assertThat(changes).hasSize(1);
    assertThat(changes.get(0).dependsOn).isNull();

    changes = executeSuccessfulQuery("--dependencies " + changeId2);
    assertThat(changes).hasSize(1);
    assertThat(changes.get(0).dependsOn).isNotNull();
    assertThat(changes.get(0).dependsOn).hasSize(1);
  }

  @Test
  public void submitRecordsOptionJSON() throws Exception {
    String changeId = createChange().getChangeId();
    List<ChangeAttribute> changes = executeSuccessfulQuery(changeId);
    assertThat(changes).hasSize(1);
    assertThat(changes.get(0).submitRecords).isNull();

    changes = executeSuccessfulQuery("--submit-records " + changeId);
    assertThat(changes).hasSize(1);
    assertThat(changes.get(0).submitRecords).isNotNull();
    assertThat(changes.get(0).submitRecords).hasSize(1);
  }

  @Test
  public void allChangeOptionsAreServedWithoutExceptions() throws Exception {
    PushOneCommit.Result r = createChange();
    // Merge the change so that the result has more data and potentially went through more
    // computation while formatting the output, such as labels, reviewers etc.
    merge(r);
    for (ListChangesOption option : ListChangesOption.values()) {
      assertThat(gApi.changes().query(r.getChangeId()).withOption(option).get())
          .named("Option: " + option)
          .hasSize(1);
    }
  }

  private List<ChangeAttribute> executeSuccessfulQuery(String params, SshSession session)
      throws Exception {
    String rawResponse = session.exec("gerrit query --format=JSON " + params);
<<<<<<< HEAD
    assertWithMessage(session.getError()).that(session.hasError()).isFalse();
=======
    session.assertSuccess();
>>>>>>> ccaf58b6
    return getChanges(rawResponse);
  }

  private List<ChangeAttribute> executeSuccessfulQuery(String params) throws Exception {
    return executeSuccessfulQuery(params, adminSshSession);
  }

  private static List<ChangeAttribute> getChanges(String rawResponse) {
    String[] lines = rawResponse.split("\\n");
    List<ChangeAttribute> changes = new ArrayList<>(lines.length - 1);
    for (int i = 0; i < lines.length - 1; i++) {
      changes.add(gson.fromJson(lines[i], ChangeAttribute.class));
    }
    return changes;
  }
}<|MERGE_RESOLUTION|>--- conflicted
+++ resolved
@@ -15,11 +15,6 @@
 package com.google.gerrit.acceptance.ssh;
 
 import static com.google.common.truth.Truth.assertThat;
-<<<<<<< HEAD
-import static com.google.common.truth.Truth.assertWithMessage;
-=======
-import static com.google.gerrit.acceptance.GitUtil.initSsh;
->>>>>>> ccaf58b6
 
 import com.google.common.collect.Lists;
 import com.google.gerrit.acceptance.AbstractDaemonTest;
@@ -308,11 +303,7 @@
   private List<ChangeAttribute> executeSuccessfulQuery(String params, SshSession session)
       throws Exception {
     String rawResponse = session.exec("gerrit query --format=JSON " + params);
-<<<<<<< HEAD
-    assertWithMessage(session.getError()).that(session.hasError()).isFalse();
-=======
     session.assertSuccess();
->>>>>>> ccaf58b6
     return getChanges(rawResponse);
   }
 
