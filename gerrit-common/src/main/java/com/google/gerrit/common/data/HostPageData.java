// Copyright (C) 2009 The Android Open Source Project
//
// Licensed under the Apache License, Version 2.0 (the "License");
// you may not use this file except in compliance with the License.
// You may obtain a copy of the License at
//
// http://www.apache.org/licenses/LICENSE-2.0
//
// Unless required by applicable law or agreed to in writing, software
// distributed under the License is distributed on an "AS IS" BASIS,
// WITHOUT WARRANTIES OR CONDITIONS OF ANY KIND, either express or implied.
// See the License for the specific language governing permissions and
// limitations under the License.

package com.google.gerrit.common.data;

import com.google.gerrit.reviewdb.Account;
import com.google.gerrit.reviewdb.AccountDiffPreference;

/** Data sent as part of the host page, to bootstrap the UI. */
public class HostPageData {
  public Account account;
<<<<<<< HEAD
  public String xsrfToken;
=======
  public AccountDiffPreference accountDiffPref;
>>>>>>> 077b2c5d
  public GerritConfig config;
}<|MERGE_RESOLUTION|>--- conflicted
+++ resolved
@@ -20,10 +20,7 @@
 /** Data sent as part of the host page, to bootstrap the UI. */
 public class HostPageData {
   public Account account;
-<<<<<<< HEAD
+  public AccountDiffPreference accountDiffPref;
   public String xsrfToken;
-=======
-  public AccountDiffPreference accountDiffPref;
->>>>>>> 077b2c5d
   public GerritConfig config;
 }