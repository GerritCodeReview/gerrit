--- conflicted
+++ resolved
@@ -23,15 +23,12 @@
 import com.google.common.collect.FluentIterable;
 import com.google.common.collect.Iterables;
 import com.google.common.collect.Streams;
-<<<<<<< HEAD
+import com.google.common.io.CharStreams;
+import com.google.gerrit.elasticsearch.builders.SearchSourceBuilder;
+import com.google.gerrit.elasticsearch.builders.XContentBuilder;
 import com.google.gerrit.index.Index;
 import com.google.gerrit.index.Schema;
 import com.google.gerrit.index.Schema.Values;
-=======
-import com.google.common.io.CharStreams;
-import com.google.gerrit.elasticsearch.builders.SearchSourceBuilder;
-import com.google.gerrit.elasticsearch.builders.XContentBuilder;
->>>>>>> c3372901
 import com.google.gerrit.server.config.GerritServerConfig;
 import com.google.gerrit.server.config.SitePaths;
 import com.google.gerrit.server.index.IndexUtils;
@@ -193,16 +190,10 @@
     return !(element instanceof String) || !((String) element).isEmpty();
   }
 
-<<<<<<< HEAD
-  private String toDoc(V v) throws IOException {
-    try (XContentBuilder builder = jsonBuilder().startObject()) {
-      for (Values<V> values : schema.buildFields(v)) {
-=======
   protected String toDoc(V v) throws IOException {
     try (XContentBuilder closeable = new XContentBuilder()) {
       XContentBuilder builder = closeable.startObject();
-      for (Values<V> values : schema.buildFields(v, fillArgs)) {
->>>>>>> c3372901
+      for (Values<V> values : schema.buildFields(v)) {
         String name = values.getField().getName();
         if (values.getField().isRepeatable()) {
           builder.field(
