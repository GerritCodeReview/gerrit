--- conflicted
+++ resolved
@@ -78,15 +78,9 @@
       ElasticConfiguration cfg,
       SitePaths sitePaths,
       Provider<GroupCache> groupCache,
-<<<<<<< HEAD
-      ElasticRestClientBuilder clientBuilder,
+      ElasticRestClientProvider client,
       @Assisted Schema<InternalGroup> schema) {
-    super(cfg, sitePaths, schema, clientBuilder, GROUPS);
-=======
-      ElasticRestClientProvider client,
-      @Assisted Schema<AccountGroup> schema) {
     super(cfg, sitePaths, schema, client, GROUPS);
->>>>>>> d294e916
     this.groupCache = groupCache;
     this.mapping = new GroupMapping(schema);
     this.schema = schema;
