--- conflicted
+++ resolved
@@ -78,19 +78,10 @@
 
     install(new IndexModule(threads));
     if (singleVersions == null) {
-<<<<<<< HEAD
       install(new MultiVersionModule());
     } else {
       install(new SingleVersionModule(singleVersions));
     }
-    bind(VersionManager.class).to(ElasticVersionManager.class);
-=======
-      bind(AbstractVersionManager.class).to(ElasticVersionManager.class);
-      listener().to(ElasticVersionManager.class);
-    } else {
-      install(new SingleVersionModule(singleVersions));
-    }
->>>>>>> 532ea15e
   }
 
   @Provides
@@ -102,6 +93,7 @@
   private class MultiVersionModule extends LifecycleModule {
     @Override
     public void configure() {
+      bind(VersionManager.class).to(ElasticVersionManager.class);
       listener().to(ElasticVersionManager.class);
       if (onlineUpgrade) {
         listener().to(OnlineUpgrader.class);
