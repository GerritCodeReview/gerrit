// Copyright (C) 2013 The Android Open Source Project
//
// Licensed under the Apache License, Version 2.0 (the "License");
// you may not use this file except in compliance with the License.
// You may obtain a copy of the License at
//
// http://www.apache.org/licenses/LICENSE-2.0
//
// Unless required by applicable law or agreed to in writing, software
// distributed under the License is distributed on an "AS IS" BASIS,
// WITHOUT WARRANTIES OR CONDITIONS OF ANY KIND, either express or implied.
// See the License for the specific language governing permissions and
// limitations under the License.

package com.google.gerrit.extensions.api.changes;

import com.google.gerrit.common.Nullable;
import com.google.gerrit.extensions.client.ListChangesOption;
import com.google.gerrit.extensions.common.AccountInfo;
import com.google.gerrit.extensions.common.ChangeInfo;
import com.google.gerrit.extensions.common.CommentInfo;
import com.google.gerrit.extensions.common.EditInfo;
import com.google.gerrit.extensions.common.MergePatchSetInput;
import com.google.gerrit.extensions.common.RobotCommentInfo;
import com.google.gerrit.extensions.common.SuggestedReviewerInfo;
import com.google.gerrit.extensions.restapi.NotImplementedException;
import com.google.gerrit.extensions.restapi.RestApiException;
import java.util.EnumSet;
import java.util.List;
import java.util.Map;
import java.util.Set;

public interface ChangeApi {
  String id();

  /**
   * Look up the current revision for the change.
   *
   * <p><strong>Note:</strong> This method eagerly reads the revision. Methods that mutate the
   * revision do not necessarily re-read the revision. Therefore, calling a getter method on an
   * instance after calling a mutation method on that same instance is not guaranteed to reflect the
   * mutation. It is not recommended to store references to {@code RevisionApi} instances.
   *
   * @return API for accessing the revision.
   * @throws RestApiException if an error occurred.
   */
  RevisionApi current() throws RestApiException;

  /**
   * Look up a revision of a change by number.
   *
   * @see #current()
   */
  RevisionApi revision(int id) throws RestApiException;

  /**
   * Look up a revision of a change by commit SHA-1.
   *
   * @see #current()
   */
  RevisionApi revision(String id) throws RestApiException;

  /**
   * Look up the reviewer of the change.
   *
   * <p>
   *
   * @param id ID of the account, can be a string of the format "Full Name
   *     &lt;mail@example.com&gt;", just the email address, a full name if it is unique, an account
   *     ID, a user name or 'self' for the calling user.
   * @return API for accessing the reviewer.
   * @throws RestApiException if id is not account ID or is a user that isn't known to be a reviewer
   *     for this change.
   */
  ReviewerApi reviewer(String id) throws RestApiException;

  void abandon() throws RestApiException;

  void abandon(AbandonInput in) throws RestApiException;

  void restore() throws RestApiException;

  void restore(RestoreInput in) throws RestApiException;

  void move(String destination) throws RestApiException;

  void move(MoveInput in) throws RestApiException;

  void setPrivate(boolean value, @Nullable String message) throws RestApiException;

  void setWorkInProgress(String message) throws RestApiException;

  void setReadyForReview(String message) throws RestApiException;

  default void setWorkInProgress() throws RestApiException {
    setWorkInProgress(null);
  }

  default void setReadyForReview() throws RestApiException {
    setReadyForReview(null);
  }

  /**
   * Ignore or un-ignore this change.
   *
   * @param ignore ignore the change if true
   */
  void ignore(boolean ignore) throws RestApiException;

  /**
   * Mute or un-mute this change.
   *
   * @param mute mute the change if true
   */
  void mute(boolean mute) throws RestApiException;

  /**
   * Create a new change that reverts this change.
   *
   * @see Changes#id(int)
   */
  ChangeApi revert() throws RestApiException;

  /**
   * Create a new change that reverts this change.
   *
   * @see Changes#id(int)
   */
  ChangeApi revert(RevertInput in) throws RestApiException;

  /** Create a merge patch set for the change. */
  ChangeInfo createMergePatchSet(MergePatchSetInput in) throws RestApiException;

  List<ChangeInfo> submittedTogether() throws RestApiException;

  SubmittedTogetherInfo submittedTogether(EnumSet<SubmittedTogetherOption> options)
      throws RestApiException;

  SubmittedTogetherInfo submittedTogether(
      EnumSet<ListChangesOption> listOptions, EnumSet<SubmittedTogetherOption> submitOptions)
      throws RestApiException;

  /** Publishes a draft change. */
  void publish() throws RestApiException;

  /** Rebase the current revision of a change using default options. */
  void rebase() throws RestApiException;

  /** Rebase the current revision of a change. */
  void rebase(RebaseInput in) throws RestApiException;

  /** Deletes a change. */
  void delete() throws RestApiException;

  String topic() throws RestApiException;

  void topic(String topic) throws RestApiException;

  IncludedInInfo includedIn() throws RestApiException;

  AddReviewerResult addReviewer(AddReviewerInput in) throws RestApiException;

  AddReviewerResult addReviewer(String in) throws RestApiException;

  SuggestedReviewersRequest suggestReviewers() throws RestApiException;

  SuggestedReviewersRequest suggestReviewers(String query) throws RestApiException;

  ChangeInfo get(EnumSet<ListChangesOption> options) throws RestApiException;

  /** {@code get} with {@link ListChangesOption} set to all except CHECK. */
  ChangeInfo get() throws RestApiException;
  /** {@code get} with {@link ListChangesOption} set to none. */
  ChangeInfo info() throws RestApiException;

  /**
   * Retrieve change edit when exists.
   *
   * @deprecated Replaced by {@link ChangeApi#edit()} in combination with {@link
   *     ChangeEditApi#get()}.
   */
  @Deprecated
  EditInfo getEdit() throws RestApiException;

  /**
   * Provides access to an API regarding the change edit of this change.
   *
   * @return a {@code ChangeEditApi} for the change edit of this change
   * @throws RestApiException if the API isn't accessible
   */
  ChangeEditApi edit() throws RestApiException;

  /** Create a new patch set with a new commit message. */
  void setMessage(String message) throws RestApiException;

  /** Set hashtags on a change */
  void setHashtags(HashtagsInput input) throws RestApiException;

  /**
   * Get hashtags on a change.
   *
   * @return hashtags
   * @throws RestApiException
   */
  Set<String> getHashtags() throws RestApiException;

  /** Set the assignee of a change. */
  AccountInfo setAssignee(AssigneeInput input) throws RestApiException;

  /** Get the assignee of a change. */
  AccountInfo getAssignee() throws RestApiException;

  /** Get all past assignees. */
  List<AccountInfo> getPastAssignees() throws RestApiException;

  /**
   * Delete the assignee of a change.
   *
   * @return the assignee that was deleted, or null if there was no assignee.
   */
  AccountInfo deleteAssignee() throws RestApiException;

  /**
   * Get all published comments on a change.
   *
   * @return comments in a map keyed by path; comments have the {@code revision} field set to
   *     indicate their patch set.
   * @throws RestApiException
   */
  Map<String, List<CommentInfo>> comments() throws RestApiException;

  /**
   * Get all robot comments on a change.
   *
   * @return robot comments in a map keyed by path; robot comments have the {@code revision} field
   *     set to indicate their patch set.
   * @throws RestApiException
   */
  Map<String, List<RobotCommentInfo>> robotComments() throws RestApiException;

  /**
   * Get all draft comments for the current user on a change.
   *
   * @return drafts in a map keyed by path; comments have the {@code revision} field set to indicate
   *     their patch set.
   * @throws RestApiException
   */
  Map<String, List<CommentInfo>> drafts() throws RestApiException;

  ChangeInfo check() throws RestApiException;

  ChangeInfo check(FixInput fix) throws RestApiException;

  void index() throws RestApiException;

  abstract class SuggestedReviewersRequest {
    private String query;
    private int limit;

    public abstract List<SuggestedReviewerInfo> get() throws RestApiException;

    public SuggestedReviewersRequest withQuery(String query) {
      this.query = query;
      return this;
    }

    public SuggestedReviewersRequest withLimit(int limit) {
      this.limit = limit;
      return this;
    }

    public String getQuery() {
      return query;
    }

    public int getLimit() {
      return limit;
    }
  }

  /**
   * A default implementation which allows source compatibility when adding new methods to the
   * interface.
   */
  class NotImplemented implements ChangeApi {
    @Override
    public String id() {
      throw new NotImplementedException();
    }

    @Override
    public RevisionApi current() throws RestApiException {
      throw new NotImplementedException();
    }

    @Override
    public RevisionApi revision(int id) throws RestApiException {
      throw new NotImplementedException();
    }

    @Override
    public ReviewerApi reviewer(String id) throws RestApiException {
      throw new NotImplementedException();
    }

    @Override
    public RevisionApi revision(String id) throws RestApiException {
      throw new NotImplementedException();
    }

    @Override
    public void abandon() throws RestApiException {
      throw new NotImplementedException();
    }

    @Override
    public void abandon(AbandonInput in) throws RestApiException {
      throw new NotImplementedException();
    }

    @Override
    public void restore() throws RestApiException {
      throw new NotImplementedException();
    }

    @Override
    public void restore(RestoreInput in) throws RestApiException {
      throw new NotImplementedException();
    }

    @Override
    public void move(String destination) throws RestApiException {
      throw new NotImplementedException();
    }

    @Override
    public void move(MoveInput in) throws RestApiException {
      throw new NotImplementedException();
    }

    @Override
<<<<<<< HEAD
    public void setPrivate(boolean value, @Nullable String message) {
      throw new NotImplementedException();
    }

    @Override
    public void setWorkInProgress(String message) {
      throw new NotImplementedException();
    }

    @Override
    public void setReadyForReview(String message) {
      throw new NotImplementedException();
    }

    @Override
    public ChangeApi revert() {
=======
    public ChangeApi revert() throws RestApiException {
>>>>>>> d4719042
      throw new NotImplementedException();
    }

    @Override
    public ChangeApi revert(RevertInput in) throws RestApiException {
      throw new NotImplementedException();
    }

    @Override
    public void publish() throws RestApiException {
      throw new NotImplementedException();
    }

    @Override
    public void rebase() throws RestApiException {
      throw new NotImplementedException();
    }

    @Override
    public void rebase(RebaseInput in) throws RestApiException {
      throw new NotImplementedException();
    }

    @Override
    public void delete() throws RestApiException {
      throw new NotImplementedException();
    }

    @Override
    public String topic() throws RestApiException {
      throw new NotImplementedException();
    }

    @Override
    public void topic(String topic) throws RestApiException {
      throw new NotImplementedException();
    }

    @Override
    public IncludedInInfo includedIn() throws RestApiException {
      throw new NotImplementedException();
    }

    @Override
<<<<<<< HEAD
    public AddReviewerResult addReviewer(AddReviewerInput in) {
=======
    public void addReviewer(AddReviewerInput in) throws RestApiException {
>>>>>>> d4719042
      throw new NotImplementedException();
    }

    @Override
<<<<<<< HEAD
    public AddReviewerResult addReviewer(String in) {
=======
    public void addReviewer(String in) throws RestApiException {
>>>>>>> d4719042
      throw new NotImplementedException();
    }

    @Override
    public SuggestedReviewersRequest suggestReviewers() throws RestApiException {
      throw new NotImplementedException();
    }

    @Override
    public SuggestedReviewersRequest suggestReviewers(String query) throws RestApiException {
      throw new NotImplementedException();
    }

    @Override
    public ChangeInfo get(EnumSet<ListChangesOption> options) throws RestApiException {
      throw new NotImplementedException();
    }

    @Override
    public ChangeInfo get() throws RestApiException {
      throw new NotImplementedException();
    }

    @Override
    public ChangeInfo info() throws RestApiException {
      throw new NotImplementedException();
    }

    @Override
<<<<<<< HEAD
    public void setMessage(String message) {
      throw new NotImplementedException();
    }

    @Override
    public EditInfo getEdit() {
=======
    public EditInfo getEdit() throws RestApiException {
>>>>>>> d4719042
      throw new NotImplementedException();
    }

    @Override
    public ChangeEditApi edit() throws RestApiException {
      throw new NotImplementedException();
    }

    @Override
    public void setHashtags(HashtagsInput input) throws RestApiException {
      throw new NotImplementedException();
    }

    @Override
    public Set<String> getHashtags() throws RestApiException {
      throw new NotImplementedException();
    }

    @Override
    public AccountInfo setAssignee(AssigneeInput input) throws RestApiException {
      throw new NotImplementedException();
    }

    @Override
    public AccountInfo getAssignee() throws RestApiException {
      throw new NotImplementedException();
    }

    @Override
    public List<AccountInfo> getPastAssignees() throws RestApiException {
      throw new NotImplementedException();
    }

    @Override
    public AccountInfo deleteAssignee() throws RestApiException {
      throw new NotImplementedException();
    }

    @Override
    public Map<String, List<CommentInfo>> comments() throws RestApiException {
      throw new NotImplementedException();
    }

    @Override
    public Map<String, List<RobotCommentInfo>> robotComments() throws RestApiException {
      throw new NotImplementedException();
    }

    @Override
    public Map<String, List<CommentInfo>> drafts() throws RestApiException {
      throw new NotImplementedException();
    }

    @Override
    public ChangeInfo check() throws RestApiException {
      throw new NotImplementedException();
    }

    @Override
    public ChangeInfo check(FixInput fix) throws RestApiException {
      throw new NotImplementedException();
    }

    @Override
    public void index() throws RestApiException {
      throw new NotImplementedException();
    }

    @Override
    public List<ChangeInfo> submittedTogether() throws RestApiException {
      throw new NotImplementedException();
    }

    @Override
    public SubmittedTogetherInfo submittedTogether(EnumSet<SubmittedTogetherOption> options)
        throws RestApiException {
      throw new NotImplementedException();
    }

    @Override
    public SubmittedTogetherInfo submittedTogether(
        EnumSet<ListChangesOption> a, EnumSet<SubmittedTogetherOption> b) throws RestApiException {
      throw new NotImplementedException();
    }

    @Override
    public ChangeInfo createMergePatchSet(MergePatchSetInput in) throws RestApiException {
      throw new NotImplementedException();
    }

    @Override
    public void ignore(boolean ignore) {
      throw new NotImplementedException();
    }

    @Override
    public void mute(boolean mute) {
      throw new NotImplementedException();
    }
  }
}<|MERGE_RESOLUTION|>--- conflicted
+++ resolved
@@ -339,26 +339,22 @@
     }
 
     @Override
-<<<<<<< HEAD
-    public void setPrivate(boolean value, @Nullable String message) {
-      throw new NotImplementedException();
-    }
-
-    @Override
-    public void setWorkInProgress(String message) {
-      throw new NotImplementedException();
-    }
-
-    @Override
-    public void setReadyForReview(String message) {
-      throw new NotImplementedException();
-    }
-
-    @Override
-    public ChangeApi revert() {
-=======
+    public void setPrivate(boolean value, @Nullable String message) throws RestApiException {
+      throw new NotImplementedException();
+    }
+
+    @Override
+    public void setWorkInProgress(String message) throws RestApiException {
+      throw new NotImplementedException();
+    }
+
+    @Override
+    public void setReadyForReview(String message) throws RestApiException {
+      throw new NotImplementedException();
+    }
+
+    @Override
     public ChangeApi revert() throws RestApiException {
->>>>>>> d4719042
       throw new NotImplementedException();
     }
 
@@ -403,20 +399,12 @@
     }
 
     @Override
-<<<<<<< HEAD
-    public AddReviewerResult addReviewer(AddReviewerInput in) {
-=======
-    public void addReviewer(AddReviewerInput in) throws RestApiException {
->>>>>>> d4719042
-      throw new NotImplementedException();
-    }
-
-    @Override
-<<<<<<< HEAD
-    public AddReviewerResult addReviewer(String in) {
-=======
-    public void addReviewer(String in) throws RestApiException {
->>>>>>> d4719042
+    public AddReviewerResult addReviewer(AddReviewerInput in) throws RestApiException {
+      throw new NotImplementedException();
+    }
+
+    @Override
+    public AddReviewerResult addReviewer(String in) throws RestApiException {
       throw new NotImplementedException();
     }
 
@@ -446,16 +434,12 @@
     }
 
     @Override
-<<<<<<< HEAD
-    public void setMessage(String message) {
-      throw new NotImplementedException();
-    }
-
-    @Override
-    public EditInfo getEdit() {
-=======
+    public void setMessage(String message) throws RestApiException {
+      throw new NotImplementedException();
+    }
+
+    @Override
     public EditInfo getEdit() throws RestApiException {
->>>>>>> d4719042
       throw new NotImplementedException();
     }
 
@@ -547,12 +531,12 @@
     }
 
     @Override
-    public void ignore(boolean ignore) {
-      throw new NotImplementedException();
-    }
-
-    @Override
-    public void mute(boolean mute) {
+    public void ignore(boolean ignore) throws RestApiException {
+      throw new NotImplementedException();
+    }
+
+    @Override
+    public void mute(boolean mute) throws RestApiException {
       throw new NotImplementedException();
     }
   }
