include_defs('//gerrit-gwtui/gwt.defs')
include_defs('//tools/gwt-constants.defs')

genrule(
  name = 'ui_optdbg',
  cmd = 'cd $TMP;' +
    'unzip -q $SRCDIR/ui_dbg.zip;' +
    'mv' +
    ' gerrit_ui/gerrit_ui.nocache.js' +
    ' gerrit_ui/gerrit_dbg.nocache.js;' +
    'unzip -qo $SRCDIR/ui_opt.zip;' +
    'mkdir -p $(dirname $OUT);' +
    'zip -qr $OUT .',
  srcs = [
    genfile('ui_dbg.zip'),
    genfile('ui_opt.zip'),
  ],
  deps = [
    ':ui_dbg',
    ':ui_opt',
  ],
  out = 'ui_optdbg.zip',
  visibility = ['PUBLIC'],
)

gwt_application(
  name = 'ui_opt',
  module_target = MODULE,
<<<<<<< HEAD
  compiler_opts = GWT_COMPILER_OPTS,
  deps = APP_DEPS,
=======
  compiler_opts = [
    '-strict',
    '-style', 'OBF',
    '-optimize', '9',
    '-XdisableClassMetadata',
    '-XdisableCastChecking',
  ],
  deps = APP_DEPS + [':ui_dbg'],
>>>>>>> 701218b8
)

gwt_application(
  name = 'ui_dbg',
  module_target = MODULE,
  compiler_opts = DEBUG_OPTS + ['-strict'],
  deps = APP_DEPS,
  visibility = ['//:eclipse'],
)

gwt_user_agent_permutations(
  name = 'ui',
  module_name = 'gerrit_ui',
  module_target = MODULE,
  compiler_opts = DEBUG_OPTS + ['-draftCompile'],
  browsers = BROWSERS,
  deps = APP_DEPS,
  visibility = ['//:'],
)

DIFFY = glob(['src/main/java/com/google/gerrit/client/diffy*.png'])

gwt_module(
  name = 'ui_module',
  srcs = glob(['src/main/java/**/*.java']),
  gwtxml = 'src/main/java/%s.gwt.xml' % MODULE.replace('.', '/'),
  resources = glob(['src/main/java/**/*'], excludes = DIFFY),
  deps = [
    '//gerrit-gwtexpui:Clippy',
    '//gerrit-gwtexpui:GlobalKey',
    '//gerrit-gwtexpui:Progress',
    '//gerrit-gwtexpui:SafeHtml',
    '//gerrit-gwtexpui:UserAgent',
    '//gerrit-gwtui-common:client',
    '//gerrit-common:client',
    '//gerrit-extension-api:client',
    '//gerrit-patch-jgit:client',
    '//gerrit-prettify:client',
    '//gerrit-reviewdb:client',
  ],
  compile_deps = [
    ':diffy_logo',
    '//gerrit-gwtexpui:CSS',
    '//lib:gwtjsonrpc',
    '//lib:gwtjsonrpc_src',
    '//lib:gwtorm',
    '//lib/codemirror:codemirror',
    '//lib/gwt:user',
    '//lib/jgit:jgit',
  ],
  visibility = [
    '//tools/eclipse:classpath',
    '//Documentation:licenses.txt',
  ],
)

prebuilt_jar(
  name = 'diffy_logo',
  binary_jar = genfile('diffy_images.jar'),
  deps = [
    '//lib:LICENSE-diffy',
    '//lib:LICENSE-CC-BY3.0',
    ':diffy_image_files_ln',
  ],
)

genrule(
  name = 'diffy_image_files_ln',
  cmd = 'ln -s $(location :diffy_image_files) $OUT',
  deps = [':diffy_image_files'],
  out = 'diffy_images.jar',
)

java_library(
  name = 'diffy_image_files',
  resources = DIFFY,
)

java_test(
  name = 'ui_tests',
  srcs = glob(['src/test/java/**/*.java']),
  resources = glob(['src/test/resources/**/*']) + [
    'src/main/java/com/google/gerrit/GerritGwtUI.gwt.xml',
  ],
  deps = [
    ':ui_module_lib',
    '//gerrit-common:client_lib',
    '//gerrit-extension-api:client_lib',
    '//lib:junit',
    '//lib/gwt:dev',
    '//lib/gwt:user',
    '//lib/gwt:gwt-test-utils',
    '//lib/jgit:jgit',
  ],
  source_under_test = [':ui_module_lib'],
  vm_args = ['-Xmx512m'],
  visibility = ['//tools/eclipse:classpath'],
)<|MERGE_RESOLUTION|>--- conflicted
+++ resolved
@@ -26,19 +26,8 @@
 gwt_application(
   name = 'ui_opt',
   module_target = MODULE,
-<<<<<<< HEAD
   compiler_opts = GWT_COMPILER_OPTS,
-  deps = APP_DEPS,
-=======
-  compiler_opts = [
-    '-strict',
-    '-style', 'OBF',
-    '-optimize', '9',
-    '-XdisableClassMetadata',
-    '-XdisableCastChecking',
-  ],
   deps = APP_DEPS + [':ui_dbg'],
->>>>>>> 701218b8
 )
 
 gwt_application(
