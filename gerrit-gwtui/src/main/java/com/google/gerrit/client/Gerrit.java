// Copyright (C) 2008 The Android Open Source Project
//
// Licensed under the Apache License, Version 2.0 (the "License");
// you may not use this file except in compliance with the License.
// You may obtain a copy of the License at
//
// http://www.apache.org/licenses/LICENSE-2.0
//
// Unless required by applicable law or agreed to in writing, software
// distributed under the License is distributed on an "AS IS" BASIS,
// WITHOUT WARRANTIES OR CONDITIONS OF ANY KIND, either express or implied.
// See the License for the specific language governing permissions and
// limitations under the License.

package com.google.gerrit.client;

import com.google.gerrit.client.auth.openid.OpenIdSignInDialog;
import com.google.gerrit.client.auth.userpass.UserPassSignInDialog;
import com.google.gerrit.client.rpc.GerritCallback;
import com.google.gerrit.client.ui.LinkMenuBar;
import com.google.gerrit.client.ui.LinkMenuItem;
import com.google.gerrit.client.ui.Screen;
import com.google.gerrit.common.ClientVersion;
import com.google.gerrit.common.PageLinks;
import com.google.gerrit.common.auth.SignInMode;
import com.google.gerrit.common.data.GerritConfig;
import com.google.gerrit.common.data.HostPageData;
import com.google.gerrit.common.data.SystemInfoService;
import com.google.gerrit.reviewdb.Account;
import com.google.gerrit.reviewdb.AccountDiffPreference;
import com.google.gerrit.reviewdb.AccountGeneralPreferences;
import com.google.gwt.core.client.EntryPoint;
import com.google.gwt.core.client.GWT;
import com.google.gwt.core.client.JavaScriptObject;
import com.google.gwt.event.logical.shared.ValueChangeEvent;
import com.google.gwt.event.logical.shared.ValueChangeHandler;
import com.google.gwt.http.client.URL;
import com.google.gwt.user.client.Command;
import com.google.gwt.user.client.Cookies;
import com.google.gwt.user.client.History;
import com.google.gwt.user.client.Window;
import com.google.gwt.user.client.Window.Location;
import com.google.gwt.user.client.ui.Accessibility;
import com.google.gwt.user.client.ui.Anchor;
import com.google.gwt.user.client.ui.FlowPanel;
import com.google.gwt.user.client.ui.Grid;
import com.google.gwt.user.client.ui.HTML;
import com.google.gwt.user.client.ui.InlineLabel;
import com.google.gwt.user.client.ui.Label;
import com.google.gwt.user.client.ui.RootPanel;
import com.google.gwt.user.client.ui.TabPanel;
import com.google.gwt.user.client.ui.HTMLTable.CellFormatter;
import com.google.gwtexpui.clippy.client.CopyableLabel;
import com.google.gwtexpui.user.client.UserAgent;
import com.google.gwtexpui.user.client.ViewSite;
import com.google.gwtjsonrpc.client.JsonDefTarget;
import com.google.gwtjsonrpc.client.JsonUtil;
import com.google.gwtjsonrpc.client.XsrfManager;
import com.google.gwtorm.client.KeyUtil;

import java.util.ArrayList;

public class Gerrit implements EntryPoint {
  public static final GerritConstants C = GWT.create(GerritConstants.class);
  public static final GerritMessages M = GWT.create(GerritMessages.class);
  public static final GerritResources RESOURCES =
      GWT.create(GerritResources.class);
  public static final SystemInfoService SYSTEM_SVC;

  private static String myHost;
  private static GerritConfig myConfig;
  private static Account myAccount;
<<<<<<< HEAD
  private static String xsrfToken;
=======
  private static AccountDiffPreference myAccountDiffPref;
>>>>>>> 077b2c5d

  private static TabPanel menuLeft;
  private static LinkMenuBar menuRight;
  private static RootPanel siteHeader;
  private static RootPanel siteFooter;
  private static SearchPanel searchPanel;
  private static final Dispatcher dispatcher = new Dispatcher();
  private static ViewSite<Screen> body;

  static {
    SYSTEM_SVC = GWT.create(SystemInfoService.class);
    JsonUtil.bind(SYSTEM_SVC, "rpc/SystemInfoService");
  }

  static void upgradeUI(String token) {
    History.newItem(Dispatcher.RELOAD_UI + token, false);
    Window.Location.reload();
  }

  /**
   * Load the screen at the given location, displaying when ready.
   * <p>
   * If the URL is not already pointing at this location, a new item will be
   * added to the browser's history when the screen is fully loaded and
   * displayed on the UI.
   *
   * @param token location to parse, load, and render.
   */
  public static void display(final String token) {
    if (body.getView() == null || !body.getView().displayToken(token)) {
      dispatcher.display(token);
    }
  }

  /**
   * Load the screen passed, assuming token can be used to locate it.
   * <p>
   * The screen is loaded in the background. When it is ready to be visible a
   * new item will be added to the browser's history, the screen will be made
   * visible, and the window title may be updated.
   * <p>
   * If {@link Screen#isRequiresSignIn()} is true and the user is not signed in
   * yet the screen instance will be discarded, sign-in will take place, and
   * will redirect to this location upon success.
   *
   * @param token location that refers to {@code view}.
   * @param view the view to load.
   */
  public static void display(final String token, final Screen view) {
    if (view.isRequiresSignIn() && !isSignedIn()) {
      doSignIn(token);
    } else {
      view.setToken(token);
      body.setView(view);
    }
  }

  /**
   * Update the current history token after a screen change.
   * <p>
   * The caller has already updated the UI, but wants to publish a different
   * history token for the current browser state. This really only makes sense
   * if the caller is a {@code TabPanel} and is firing an event when the tab
   * changed to a different part.
   *
   * @param token new location that is already visible.
   */
  public static void updateImpl(final String token) {
    History.newItem(token, false);

    if (historyHooks != null) {
      // Because we blocked firing the event our history hooks won't be
      // informed of the current token. Manually fire the event to them.
      //
      dispatchHistoryHooks(token);
    }
  }

  public static void setQueryString(String query) {
    searchPanel.setText(query);
  }

  public static void setWindowTitle(final Screen screen, final String text) {
    if (screen == body.getView()) {
      if (text == null || text.length() == 0) {
        Window.setTitle(M.windowTitle1(myHost));
      } else {
        Window.setTitle(M.windowTitle2(text, myHost));
      }
    }
  }

  /** Get the public configuration data used by this Gerrit instance. */
  public static GerritConfig getConfig() {
    return myConfig;
  }

  /** @return the currently signed in user's account data; null if no account */
  public static Account getUserAccount() {
    return myAccount;
  }

  /** @return the currently signed in users's diff preferences; null if no diff preferences defined for the account */
  public static AccountDiffPreference getAccountDiffPreference() {
    return myAccountDiffPref;
  }

  public static void setAccountDiffPreference(AccountDiffPreference accountDiffPref) {
    myAccountDiffPref = accountDiffPref;
  }

  /** @return true if the user is currently authenticated */
  public static boolean isSignedIn() {
    return getUserAccount() != null;
  }

  /** Sign the user into the application. */
  public static void doSignIn(final String token) {
    switch (myConfig.getAuthType()) {
      case HTTP:
      case HTTP_LDAP:
        Location.assign(Location.getPath() + "login/" + token);
        break;

      case DEVELOPMENT_BECOME_ANY_ACCOUNT:
        Location.assign(Location.getPath() + "become");
        break;

      case OPENID:
        new OpenIdSignInDialog(SignInMode.SIGN_IN, token, null).center();
        break;

      case LDAP:
      case LDAP_BIND:
        new UserPassSignInDialog(token, null).center();
        break;
    }
  }

  static void deleteSessionCookie() {
    myAccount = null;
<<<<<<< HEAD
    xsrfToken = null;
=======
    myAccountDiffPref = null;
>>>>>>> 077b2c5d
    refreshMenuBar();

    // If the cookie was HttpOnly, this request to delete it will
    // most likely not be successful.  We can try anyway though.
    //
    Cookies.removeCookie("GerritAccount");
  }

  public void onModuleLoad() {
    UserAgent.assertNotInIFrame();

    KeyUtil.setEncoderImpl(new KeyUtil.Encoder() {
      @Override
      public String encode(final String e) {
        return fixPathImpl(URL.encodeComponent(e));
      }

      @Override
      public String decode(final String e) {
        return URL.decodeComponent(e);
      }

      private native String fixPathImpl(String path)
      /*-{ return path.replace(/%2F/g, "/"); }-*/;
    });

    initHostname();
    Window.setTitle(M.windowTitle1(myHost));

    final HostPageDataService hpd = GWT.create(HostPageDataService.class);
    hpd.load(new GerritCallback<HostPageData>() {
      public void onSuccess(final HostPageData result) {
        myConfig = result.config;
        if (result.account != null) {
          myAccount = result.account;
          xsrfToken = result.xsrfToken;
        }
        if (result.accountDiffPref != null) {
          myAccountDiffPref = result.accountDiffPref;
        }
        onModuleLoad2();
      }
    });
  }

  private static void initHostname() {
    myHost = Location.getHostName();
    final int d1 = myHost.indexOf('.');
    if (d1 < 0) {
      return;
    }
    final int d2 = myHost.indexOf('.', d1 + 1);
    if (d2 >= 0) {
      myHost = myHost.substring(0, d2);
    }
  }

  private static ArrayList<JavaScriptObject> historyHooks;

  private static native void initHistoryHooks()
  /*-{ $wnd['gerrit_addHistoryHook'] = function(h) { @com.google.gerrit.client.Gerrit::addHistoryHook(Lcom/google/gwt/core/client/JavaScriptObject;)(h); }; }-*/;

  static void addHistoryHook(final JavaScriptObject hook) {
    if (historyHooks == null) {
      historyHooks = new ArrayList<JavaScriptObject>();
      History.addValueChangeHandler(new ValueChangeHandler<String>() {
        @Override
        public void onValueChange(ValueChangeEvent<String> event) {
          dispatchHistoryHooks(event.getValue());
        }
      });
    }
    historyHooks.add(hook);
  }

  private static native void callHistoryHook(JavaScriptObject hook, String url)
  /*-{ hook(url); }-*/;

  private static void dispatchHistoryHooks(final String historyToken) {
    final String url = Location.getPath() + "#" + historyToken;
    for (final JavaScriptObject hook : historyHooks) {
      callHistoryHook(hook, url);
    }
  }

  private static void populateBottomMenu(final RootPanel btmmenu) {
    final Label keyHelp = new Label(C.keyHelp());
    keyHelp.setStyleName(RESOURCES.css().keyhelp());
    btmmenu.add(keyHelp);

    String vs;
    if (GWT.isScript()) {
      final ClientVersion v = GWT.create(ClientVersion.class);
      vs = v.version().getText();
      if (vs.startsWith("v")) {
        vs = vs.substring(1);
      }
    } else {
      vs = "dev";
    }

    final HTML version = new HTML(M.poweredBy(vs));
    version.setStyleName(RESOURCES.css().version());
    btmmenu.add(version);
  }

  private void onModuleLoad2() {
    RESOURCES.gwt_override().ensureInjected();
    RESOURCES.css().ensureInjected();

    final RootPanel gTopMenu = RootPanel.get("gerrit_topmenu");
    final RootPanel gStarting = RootPanel.get("gerrit_startinggerrit");
    final RootPanel gBody = RootPanel.get("gerrit_body");
    final RootPanel gBottomMenu = RootPanel.get("gerrit_btmmenu");

    gTopMenu.setStyleName(RESOURCES.css().gerritTopMenu());
    gBody.setStyleName(RESOURCES.css().gerritBody());

    final Grid menuLine = new Grid(1, 3);
    menuLeft = new TabPanel();
    menuRight = new LinkMenuBar();
    searchPanel = new SearchPanel();
    menuLeft.setStyleName(RESOURCES.css().topmenuMenuLeft());
    menuLine.setStyleName(RESOURCES.css().topmenu());
    gTopMenu.add(menuLine);
    final FlowPanel menuRightPanel = new FlowPanel();
    menuRightPanel.setStyleName(RESOURCES.css().topmenuMenuRight());
    menuRightPanel.add(menuRight);
    menuRightPanel.add(searchPanel);
    menuLine.setWidget(0, 0, menuLeft);
    menuLine.setWidget(0, 1, new FlowPanel());
    menuLine.setWidget(0, 2, menuRightPanel);
    final CellFormatter fmt = menuLine.getCellFormatter();
    fmt.setStyleName(0, 0, RESOURCES.css().topmenuTDmenu());
    fmt.setStyleName(0, 1, RESOURCES.css().topmenuTDglue());
    fmt.setStyleName(0, 2, RESOURCES.css().topmenuTDmenu());

    siteHeader = RootPanel.get("gerrit_header");
    siteFooter = RootPanel.get("gerrit_footer");

    body = new ViewSite<Screen>() {
      @Override
      protected void onShowView(Screen view) {
        final String token = view.getToken();
        if (!token.equals(History.getToken())) {
          History.newItem(token, false);
          if (historyHooks != null) {
            dispatchHistoryHooks(token);
          }
        }
        super.onShowView(view);
        view.onShowView();
      }
    };
    gBody.add(body);

    RpcStatus.INSTANCE = new RpcStatus(gTopMenu);
    JsonUtil.addRpcStartHandler(RpcStatus.INSTANCE);
    JsonUtil.addRpcCompleteHandler(RpcStatus.INSTANCE);
    JsonUtil.setDefaultXsrfManager(new XsrfManager() {
      @Override
      public String getToken(JsonDefTarget proxy) {
        return xsrfToken;
      }

      @Override
      public void setToken(JsonDefTarget proxy, String token) {
        // Ignore the request, we always rely upon the cookie.
      }
    });

    gStarting.getElement().getParentElement().removeChild(
        gStarting.getElement());
    RootPanel.detachNow(gStarting);

    applyUserPreferences();
    initHistoryHooks();
    populateBottomMenu(gBottomMenu);
    refreshMenuBar();

    History.addValueChangeHandler(new ValueChangeHandler<String>() {
      public void onValueChange(final ValueChangeEvent<String> event) {
        display(event.getValue());
      }
    });
    JumpKeys.register(body);

    if ("".equals(History.getToken())) {
      if (isSignedIn()) {
        display(PageLinks.MINE);
      } else {
        display(PageLinks.ALL_OPEN);
      }
    } else {
      display(History.getToken());
    }
  }

  public static void refreshMenuBar() {
    menuLeft.clear();
    menuRight.clear();

    final boolean signedIn = isSignedIn();
    final GerritConfig cfg = getConfig();
    LinkMenuBar m;

    m = new LinkMenuBar();
    addLink(m, C.menuAllOpen(), PageLinks.ALL_OPEN);
    addLink(m, C.menuAllMerged(), PageLinks.ALL_MERGED);
    addLink(m, C.menuAllAbandoned(), PageLinks.ALL_ABANDONED);
    menuLeft.add(m, C.menuAll());

    if (signedIn) {
      m = new LinkMenuBar();
      addLink(m, C.menuMyChanges(), PageLinks.MINE);
      addLink(m, C.menuMyDrafts(), PageLinks.MINE_DRAFTS);
      addLink(m, C.menuMyWatchedChanges(), PageLinks.MINE_WATCHED);
      addLink(m, C.menuMyStarredChanges(), PageLinks.MINE_STARRED);
      menuLeft.add(m, C.menuMine());
      menuLeft.selectTab(1);
    } else {
      menuLeft.selectTab(0);
    }

    if (signedIn) {
      m = new LinkMenuBar();
      addLink(m, C.menuGroups(), PageLinks.ADMIN_GROUPS);
      addLink(m, C.menuProjects(), PageLinks.ADMIN_PROJECTS);
      menuLeft.add(m, C.menuAdmin());
    }

    if (getConfig().isDocumentationAvailable()) {
      m = new LinkMenuBar();
      addDocLink(m, C.menuDocumentationIndex(), "index.html");
      addDocLink(m, C.menuDocumentationUpload(), "user-upload.html");
      addDocLink(m, C.menuDocumentationAccess(), "access-control.html");
      menuLeft.add(m, C.menuDocumentation());
    }

    if (signedIn) {
      whoAmI();
      addLink(menuRight, C.menuSettings(), PageLinks.SETTINGS);
      menuRight.add(anchor(C.menuSignOut(), "logout"));
    } else {
      switch (cfg.getAuthType()) {
        case HTTP:
        case HTTP_LDAP:
          break;

        case OPENID:
          menuRight.addItem(C.menuRegister(), new Command() {
            public void execute() {
              final String to = History.getToken();
              new OpenIdSignInDialog(SignInMode.REGISTER, to, null).center();
            }
          });
          menuRight.addItem(C.menuSignIn(), new Command() {
            public void execute() {
              doSignIn(History.getToken());
            }
          });
          break;

        case LDAP:
        case LDAP_BIND:
          if (cfg.getRegisterUrl() != null) {
            menuRight.add(anchor(C.menuRegister(), cfg.getRegisterUrl()));
          }
          menuRight.addItem(C.menuSignIn(), new Command() {
            public void execute() {
              doSignIn(History.getToken());
            }
          });
          break;

        case DEVELOPMENT_BECOME_ANY_ACCOUNT:
          menuRight.add(anchor("Become", "become"));
          break;
      }
    }
  }

  public static void applyUserPreferences() {
    if (myAccount != null) {
      final AccountGeneralPreferences p = myAccount.getGeneralPreferences();
      CopyableLabel.setFlashEnabled(p.isUseFlashClipboard());
      if (siteHeader != null) {
        siteHeader.setVisible(p.isShowSiteHeader());
      }
      if (siteFooter != null) {
        siteFooter.setVisible(p.isShowSiteHeader());
      }
    }
  }

  private static void whoAmI() {
    final String name = FormatUtil.nameEmail(getUserAccount());
    final InlineLabel l = new InlineLabel(name);
    l.setStyleName(RESOURCES.css().menuBarUserName());
    menuRight.add(l);
  }

  private static Anchor anchor(final String text, final String to) {
    final Anchor a = new Anchor(text, to);
    a.setStyleName(RESOURCES.css().menuItem());
    Accessibility.setRole(a.getElement(), Accessibility.ROLE_MENUITEM);
    return a;
  }

  private static void addLink(final LinkMenuBar m, final String text,
      final String historyToken) {
    m.addItem(new LinkMenuItem(text, historyToken));
  }

  private static void addDocLink(final LinkMenuBar m, final String text,
      final String href) {
    final Anchor atag = anchor(text, "Documentation/" + href);
    atag.setTarget("_blank");
    m.add(atag);
  }
}<|MERGE_RESOLUTION|>--- conflicted
+++ resolved
@@ -70,11 +70,8 @@
   private static String myHost;
   private static GerritConfig myConfig;
   private static Account myAccount;
-<<<<<<< HEAD
+  private static AccountDiffPreference myAccountDiffPref;
   private static String xsrfToken;
-=======
-  private static AccountDiffPreference myAccountDiffPref;
->>>>>>> 077b2c5d
 
   private static TabPanel menuLeft;
   private static LinkMenuBar menuRight;
@@ -216,11 +213,8 @@
 
   static void deleteSessionCookie() {
     myAccount = null;
-<<<<<<< HEAD
+    myAccountDiffPref = null;
     xsrfToken = null;
-=======
-    myAccountDiffPref = null;
->>>>>>> 077b2c5d
     refreshMenuBar();
 
     // If the cookie was HttpOnly, this request to delete it will
