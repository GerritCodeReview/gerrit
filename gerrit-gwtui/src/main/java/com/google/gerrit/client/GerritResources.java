--- conflicted
+++ resolved
@@ -76,11 +76,9 @@
   @Source("warning.png")
   public ImageResource warning();
 
-<<<<<<< HEAD
   @Source("listAdd.png")
   public ImageResource listAdd();
-=======
+
   @Source("important.png")
   public ImageResource important();
->>>>>>> 13dd3391
 }