--- conflicted
+++ resolved
@@ -50,19 +50,11 @@
       userEmail.setText(account.email());
     }
     if (showSettingsLink) {
-<<<<<<< HEAD
       if (Gerrit.info().auth().switchAccountUrl() != null) {
         switchAccount.setHref(Gerrit.info().auth().switchAccountUrl());
       } else if (Gerrit.info().auth().isDev()
           || Gerrit.info().auth().isOpenId()) {
-        switchAccount.setHref(Gerrit.selfRedirect("/login/"));
-=======
-      if (Gerrit.getConfig().getSwitchAccountUrl() != null) {
-        switchAccount.setHref(Gerrit.getConfig().getSwitchAccountUrl());
-      } else if (Gerrit.getConfig().getAuthType() == AuthType.DEVELOPMENT_BECOME_ANY_ACCOUNT
-          || Gerrit.getConfig().getAuthType() == AuthType.OPENID) {
         switchAccount.setHref(Gerrit.selfRedirect("/login"));
->>>>>>> 08f1cfa9
       } else {
         switchAccount.removeFromParent();
         switchAccount = null;
