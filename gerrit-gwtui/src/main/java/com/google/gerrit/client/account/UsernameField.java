--- conflicted
+++ resolved
@@ -39,15 +39,9 @@
 class UsernameField extends Composite {
   // If these regular expressions are modified the same modifications should be done to the
   // corresponding regular expressions in the
-<<<<<<< HEAD
-  // com.google.gerrit.server.account.externalids.ExternalId class.
-  private static final String USER_NAME_PATTERN_FIRST_REGEX = "[a-zA-Z0-9]";
-  private static final String USER_NAME_PATTERN_REST_REGEX = "[a-zA-Z0-9._@-]";
-=======
   // com.google.gerrit.server.account.ExternalId class.
   private static final String USER_NAME_PATTERN_FIRST_REGEX = "[a-zA-Z0-9]";
   private static final String USER_NAME_PATTERN_REST_REGEX = "[a-zA-Z0-9.!#$%&’*+=?^_`\\{|\\}~@-]";
->>>>>>> 093eb748
 
   private CopyableLabel userNameLbl;
   private NpTextBox userNameTxt;
