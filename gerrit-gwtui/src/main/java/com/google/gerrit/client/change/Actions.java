// Copyright (C) 2013 The Android Open Source Project
//
// Licensed under the Apache License, Version 2.0 (the "License");
// you may not use this file except in compliance with the License.
// You may obtain a copy of the License at
//
// http://www.apache.org/licenses/LICENSE-2.0
//
// Unless required by applicable law or agreed to in writing, software
// distributed under the License is distributed on an "AS IS" BASIS,
// WITHOUT WARRANTIES OR CONDITIONS OF ANY KIND, either express or implied.
// See the License for the specific language governing permissions and
// limitations under the License.

package com.google.gerrit.client.change;

import com.google.gerrit.client.Gerrit;
import com.google.gerrit.client.actions.ActionButton;
import com.google.gerrit.client.actions.ActionInfo;
import com.google.gerrit.client.changes.ChangeInfo;
import com.google.gerrit.client.changes.ChangeInfo.CommitInfo;
import com.google.gerrit.client.changes.ChangeInfo.RevisionInfo;
import com.google.gerrit.client.rpc.NativeMap;
import com.google.gerrit.reviewdb.client.Change;
import com.google.gwt.core.client.GWT;
import com.google.gwt.event.dom.client.ClickEvent;
import com.google.gwt.uibinder.client.UiBinder;
import com.google.gwt.uibinder.client.UiField;
import com.google.gwt.uibinder.client.UiHandler;
import com.google.gwt.user.client.ui.Button;
import com.google.gwt.user.client.ui.Composite;
import com.google.gwt.user.client.ui.FlowPanel;
import com.google.gwtexpui.safehtml.client.SafeHtmlBuilder;

import java.util.TreeSet;

class Actions extends Composite {
  private static final String[] CORE = {
    "abandon", "restore", "revert", "topic",
    "cherrypick", "submit", "rebase", "message",
    "publish", "followup", "/"};

  interface Binder extends UiBinder<FlowPanel, Actions> {}
  private static final Binder uiBinder = GWT.create(Binder.class);

  @UiField Button cherrypick;
  @UiField Button rebase;
  @UiField Button revert;
  @UiField Button submit;

  @UiField Button abandon;
  private AbandonAction abandonAction;

  @UiField Button restore;
  private RestoreAction restoreAction;

  @UiField Button followUp;
  private FollowUpAction followUpAction;

  private Change.Id changeId;
  private ChangeInfo changeInfo;
  private String revision;
  private String project;
  private String subject;
  private String message;
  private String branch;
  private String key;

  Actions() {
    initWidget(uiBinder.createAndBindUi(this));
    getElement().setId("change_actions");
  }

  void display(ChangeInfo info, String revision) {
    this.revision = revision;

    boolean hasUser = Gerrit.isSignedIn();
    RevisionInfo revInfo = info.revision(revision);
    CommitInfo commit = revInfo.commit();
    changeId = info.legacy_id();
    project = info.project();
    subject = commit.subject();
    message = commit.message();
    branch = info.branch();
    key = info.change_id();
    changeInfo = info;

    initChangeActions(info, hasUser);

    NativeMap<ActionInfo> actionMap = revInfo.has_actions()
        ? revInfo.actions()
        : NativeMap.<ActionInfo> create();
    actionMap.copyKeysIntoChildren("id");
    reloadRevisionActions(actionMap);
  }

  private void initChangeActions(ChangeInfo info, boolean hasUser) {
    NativeMap<ActionInfo> actions = info.has_actions()
        ? info.actions()
        : NativeMap.<ActionInfo> create();
    actions.copyKeysIntoChildren("id");

    if (hasUser) {
      a2b(actions, "abandon", abandon);
      a2b(actions, "restore", restore);
      a2b(actions, "revert", revert);
      a2b(actions, "followup", followUp);
      for (String id : filterNonCore(actions)) {
        add(new ActionButton(info, actions.get(id)));
      }
    }
  }

  void reloadRevisionActions(NativeMap<ActionInfo> actions) {
    if (!Gerrit.isSignedIn()) {
      return;
    }
    boolean canSubmit = actions.containsKey("submit");
    if (canSubmit) {
      ActionInfo action = actions.get("submit");
      submit.setTitle(action.title());
      submit.setEnabled(action.enabled());
      submit.setHTML(new SafeHtmlBuilder()
          .openDiv()
          .append(action.label())
          .closeDiv());
      submit.setEnabled(action.enabled());
    }
    submit.setVisible(canSubmit);

<<<<<<< HEAD
    a2b(actions, "cherrypick", cherrypick);
    a2b(actions, "rebase", rebase);

    RevisionInfo revInfo = changeInfo.revision(revision);
    for (String id : filterNonCore(actions)) {
      add(new ActionButton(changeInfo, revInfo, actions.get(id)));
=======
    canSubmit = false;
    if (hasUser) {
      canSubmit = actions.containsKey("submit");
      if (canSubmit) {
        ActionInfo action = actions.get("submit");
        submit.setTitle(action.title());
        submit.setEnabled(action.enabled());
        submit.setHTML(new SafeHtmlBuilder()
            .openDiv()
            .append(action.label())
            .closeDiv());
      }
      a2b(actions, "cherrypick", cherrypick);
      a2b(actions, "rebase", rebase);
      if (rebase.isVisible()) {
        // it is the rebase button in RebaseDialog that the server wants to disable
        rebase.setEnabled(true);
      }
      for (String id : filterNonCore(actions)) {
        add(new ActionButton(info, revInfo, actions.get(id)));
      }
>>>>>>> 5f9115a5
    }
  }

  private void add(ActionButton b) {
    ((FlowPanel) getWidget()).add(b);
  }

  private static TreeSet<String> filterNonCore(NativeMap<ActionInfo> m) {
    TreeSet<String> ids = new TreeSet<>(m.keySet());
    for (String id : CORE) {
      ids.remove(id);
    }
    return ids;
  }

  @UiHandler("followUp")
  void onFollowUp(@SuppressWarnings("unused") ClickEvent e) {
    if (followUpAction == null) {
      followUpAction = new FollowUpAction(followUp, project,
          branch, key);
    }
    followUpAction.show();
  }

  @UiHandler("abandon")
  void onAbandon(@SuppressWarnings("unused") ClickEvent e) {
    if (abandonAction == null) {
      abandonAction = new AbandonAction(abandon, changeId);
    }
    abandonAction.show();
  }

  @UiHandler("restore")
  void onRestore(@SuppressWarnings("unused") ClickEvent e) {
    if (restoreAction == null) {
      restoreAction = new RestoreAction(restore, changeId);
    }
    restoreAction.show();
  }

  @UiHandler("rebase")
  void onRebase(@SuppressWarnings("unused") ClickEvent e) {
    boolean enabled = true;
    RevisionInfo revInfo = changeInfo.revision(revision);
    if (revInfo.has_actions()) {
        NativeMap<ActionInfo> actions = revInfo.actions();
        if (actions.containsKey("rebase")) {
          enabled = actions.get("rebase").enabled();
        }
    }
    RebaseAction.call(rebase, project, changeInfo.branch(), changeId, revision,
        enabled);
  }

  @UiHandler("submit")
  void onSubmit(@SuppressWarnings("unused") ClickEvent e) {
    SubmitAction.call(changeInfo, changeInfo.revision(revision));
  }

  @UiHandler("cherrypick")
  void onCherryPick(@SuppressWarnings("unused") ClickEvent e) {
    CherryPickAction.call(cherrypick, changeInfo, revision, project, message);
  }

  @UiHandler("revert")
  void onRevert(@SuppressWarnings("unused") ClickEvent e) {
    RevertAction.call(revert, changeId, revision, subject);
  }

  private static void a2b(NativeMap<ActionInfo> actions, String a, Button b) {
    if (actions.containsKey(a)) {
      b.setVisible(true);
      ActionInfo actionInfo = actions.get(a);
      b.setTitle(actionInfo.title());
      b.setEnabled(actionInfo.enabled());
    }
  }
}<|MERGE_RESOLUTION|>--- conflicted
+++ resolved
@@ -128,36 +128,15 @@
     }
     submit.setVisible(canSubmit);
 
-<<<<<<< HEAD
     a2b(actions, "cherrypick", cherrypick);
     a2b(actions, "rebase", rebase);
-
+    if (rebase.isVisible()) {
+      // it is the rebase button in RebaseDialog that the server wants to disable
+      rebase.setEnabled(true);
+    }
     RevisionInfo revInfo = changeInfo.revision(revision);
     for (String id : filterNonCore(actions)) {
       add(new ActionButton(changeInfo, revInfo, actions.get(id)));
-=======
-    canSubmit = false;
-    if (hasUser) {
-      canSubmit = actions.containsKey("submit");
-      if (canSubmit) {
-        ActionInfo action = actions.get("submit");
-        submit.setTitle(action.title());
-        submit.setEnabled(action.enabled());
-        submit.setHTML(new SafeHtmlBuilder()
-            .openDiv()
-            .append(action.label())
-            .closeDiv());
-      }
-      a2b(actions, "cherrypick", cherrypick);
-      a2b(actions, "rebase", rebase);
-      if (rebase.isVisible()) {
-        // it is the rebase button in RebaseDialog that the server wants to disable
-        rebase.setEnabled(true);
-      }
-      for (String id : filterNonCore(actions)) {
-        add(new ActionButton(info, revInfo, actions.get(id)));
-      }
->>>>>>> 5f9115a5
     }
   }
 
