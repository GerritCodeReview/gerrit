--- conflicted
+++ resolved
@@ -1073,22 +1073,7 @@
   private void renderChangeInfo(ChangeInfo info) {
     changeInfo = info;
     lastDisplayedUpdate = info.updated();
-<<<<<<< HEAD
-
-=======
-    RevisionInfo revisionInfo = info.revision(revision);
-    boolean current = revision.equals(info.current_revision())
-        && !revisionInfo.is_edit();
-
-    if (revisionInfo.is_edit()) {
-      statusText.setInnerText(Util.C.changeEdit());
-    } else if (!current) {
-      statusText.setInnerText(Util.C.notCurrent());
-      labels.setVisible(false);
-    } else {
-      statusText.setInnerText(Util.toLongString(info.status()));
-    }
->>>>>>> 089ced69
+
     labels.set(info);
 
     renderOwner(info);
@@ -1143,13 +1128,12 @@
   private void renderRevisionInfo(ChangeInfo info,
       NativeMap<ActionInfo> actionMap) {
     RevisionInfo revisionInfo = info.revision(revision);
-    boolean current = info.status().isOpen()
-        && revision.equals(info.current_revision())
+    boolean current = revision.equals(info.current_revision())
         && !revisionInfo.is_edit();
 
     if (revisionInfo.is_edit()) {
       statusText.setInnerText(Util.C.changeEdit());
-    } else if (!current && info.status() == Change.Status.NEW) {
+    } else if (!current) {
       statusText.setInnerText(Util.C.notCurrent());
       labels.setVisible(false);
     } else {
