--- conflicted
+++ resolved
@@ -1114,7 +1114,7 @@
   private boolean isSubmittable(ChangeInfo info) {
     boolean canSubmit =
         info.status().isOpen() &&
-        revision.equals(info.current_revision()) &&
+        revision.equals(info.currentRevision()) &&
         !info.revision(revision).draft();
     if (canSubmit && info.status() == Change.Status.NEW) {
       for (String name : info.labels()) {
@@ -1143,18 +1143,6 @@
     changeInfo = info;
     lastDisplayedUpdate = info.updated();
 
-<<<<<<< HEAD
-=======
-    if (revisionInfo.is_edit()) {
-      statusText.setInnerText(Util.C.changeEdit());
-    } else if (!current) {
-      statusText.setInnerText(Util.C.notCurrent());
-      labels.setVisible(false);
-    } else {
-      Status s = info.revision(revision).draft() ? Status.DRAFT : info.status();
-      statusText.setInnerText(Util.toLongString(s));
-    }
->>>>>>> 4bc067ee
     labels.set(info);
 
     renderOwner(info);
@@ -1215,7 +1203,8 @@
       statusText.setInnerText(Util.C.notCurrent());
       labels.setVisible(false);
     } else {
-      statusText.setInnerText(Util.toLongString(info.status()));
+      Status s = info.revision(revision).draft() ? Status.DRAFT : info.status();
+      statusText.setInnerText(Util.toLongString(s));
     }
 
     if (Gerrit.isSignedIn()) {
