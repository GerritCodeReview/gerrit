--- conflicted
+++ resolved
@@ -945,7 +945,6 @@
     } else {
       loadDiff(b, rev, lastReply, group);
     }
-<<<<<<< HEAD
     group.addListener(new AsyncCallback<Void>() {
       @Override
       public void onSuccess(Void result) {
@@ -964,20 +963,14 @@
   }
 
   private void loadConfigInfo(final ChangeInfo info, RevisionInfo rev) {
-    CallbackGroup group = new CallbackGroup();
-    loadCommit(rev, group);
-=======
->>>>>>> c0ccf0d3
-
     if (loaded) {
-      group.done();
       return;
     }
 
     RevisionInfoCache.add(changeId, rev);
     ConfigInfoCache.add(info);
     ConfigInfoCache.get(info.projectNameKey(),
-      group.addFinal(new ScreenLoadCallback<ConfigInfoCache.Entry>(this) {
+      new ScreenLoadCallback<ConfigInfoCache.Entry>(this) {
         @Override
         protected void preDisplay(Entry result) {
           loaded = true;
@@ -986,7 +979,7 @@
           renderChangeInfo(info);
           loadRevisionInfo();
         }
-      }));
+      });
   }
 
   static Timestamp myLastReply(ChangeInfo info) {
