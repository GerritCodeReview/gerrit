--- conflicted
+++ resolved
@@ -142,10 +142,7 @@
   @UiField InlineHyperlink ownerLink;
   @UiField Element statusText;
   @UiField Image projectSettings;
-<<<<<<< HEAD
-=======
   @UiField AnchorElement projectSettingsLink;
->>>>>>> 83983598
   @UiField InlineHyperlink projectDashboard;
   @UiField InlineHyperlink branchLink;
   @UiField Element strategy;
@@ -363,11 +360,8 @@
   }
 
   private void initProjectLinks(final ChangeInfo info) {
-<<<<<<< HEAD
-=======
     projectSettingsLink.setHref(
         "#" + PageLinks.toProject(info.project_name_key()));
->>>>>>> 83983598
     projectSettings.addDomHandler(new ClickHandler() {
       @Override
       public void onClick(ClickEvent event) {
