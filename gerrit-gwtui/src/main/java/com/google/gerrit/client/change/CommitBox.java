--- conflicted
+++ resolved
@@ -37,11 +37,8 @@
 import com.google.gwt.uibinder.client.UiBinder;
 import com.google.gwt.uibinder.client.UiField;
 import com.google.gwt.uibinder.client.UiHandler;
-<<<<<<< HEAD
 import com.google.gwt.user.client.DOM;
-=======
 import com.google.gwt.user.client.ui.Anchor;
->>>>>>> 13dd3391
 import com.google.gwt.user.client.ui.Button;
 import com.google.gwt.user.client.ui.Composite;
 import com.google.gwt.user.client.ui.FlowPanel;
@@ -49,11 +46,7 @@
 import com.google.gwt.user.client.ui.HTMLPanel;
 import com.google.gwt.user.client.ui.Image;
 import com.google.gwt.user.client.ui.ScrollPanel;
-<<<<<<< HEAD
-=======
-import com.google.gwt.user.client.ui.UIObject;
 import com.google.gwt.user.client.ui.VerticalPanel;
->>>>>>> 13dd3391
 import com.google.gwtexpui.clippy.client.CopyableLabel;
 import com.google.gwtexpui.safehtml.client.SafeHtmlBuilder;
 
@@ -71,14 +64,10 @@
   @UiField Style style;
   @UiField Image mergeCommit;
   @UiField CopyableLabel commitName;
-<<<<<<< HEAD
   @UiField TableCellElement webLinkCell;
-=======
-  @UiField AnchorElement browserLink;
   @UiField Element parents;
   @UiField FlowPanel parentCommits;
   @UiField VerticalPanel parentWebLinks;
->>>>>>> 13dd3391
   @UiField InlineHyperlink authorNameEmail;
   @UiField Element authorDate;
   @UiField InlineHyperlink committerNameEmail;
@@ -126,6 +115,11 @@
     text.setHTML(commentLinkProcessor.apply(
         new SafeHtmlBuilder().append(commit.message()).linkify()));
     setWebLinks(change, revision, revInfo);
+
+    if (revInfo.commit().parents().length() > 1) {
+      mergeCommit.setVisible(true);
+      setParents(change.project(), revInfo.commit().parents());
+    }
   }
 
   private void setWebLinks(ChangeInfo change, String revision,
@@ -140,11 +134,6 @@
       for (WebLinkInfo link : Natives.asList(links)) {
         addWebLink(link.url(), parenthesize(link.name()));
       }
-    }
-
-    if (revInfo.commit().parents().length() > 1) {
-      mergeCommit.setVisible(true);
-      setParents(change.project(), revInfo.commit().parents());
     }
   }
 
