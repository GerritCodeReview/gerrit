--- conflicted
+++ resolved
@@ -79,15 +79,11 @@
       position: absolute;
       top: 0px;
       right: -16px;
-<<<<<<< HEAD
-     }
-     <!-- To make room for the copyableLabel from the adjacent column -->
+    }
+    <!-- To make room for the copyableLabel from the adjacent column -->
     .webLinkCell a:first-child {
       margin-left:16px;
     }
-=======
-    }
-    <!-- To make room for the copyableLabel from the adjacent column -->
     .parentWebLink {
       margin-left:16px;
     }
@@ -96,7 +92,6 @@
       margin-right: 3px;
       float: left;
     }
->>>>>>> 13dd3391
   </ui:style>
   <g:HTMLPanel>
     <g:ScrollPanel styleName='{style.scroll}' ui:field='scroll'>
