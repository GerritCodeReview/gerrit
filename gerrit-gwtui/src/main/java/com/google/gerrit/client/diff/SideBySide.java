// Copyright (C) 2013 The Android Open Source Project
//
// Licensed under the Apache License, Version 2.0 (the "License");
// you may not use this file except in compliance with the License.
// You may obtain a copy of the License at
//
// http://www.apache.org/licenses/LICENSE-2.0
//
// Unless required by applicable law or agreed to in writing, software
// distributed under the License is distributed on an "AS IS" BASIS,
// WITHOUT WARRANTIES OR CONDITIONS OF ANY KIND, either express or implied.
// See the License for the specific language governing permissions and
// limitations under the License.

package com.google.gerrit.client.diff;

import static java.lang.Double.POSITIVE_INFINITY;

import com.google.gerrit.client.Dispatcher;
import com.google.gerrit.client.Gerrit;
import com.google.gerrit.client.diff.LineMapper.LineOnOtherInfo;
import com.google.gerrit.client.patches.PatchUtil;
import com.google.gerrit.client.projects.ConfigInfoCache;
import com.google.gerrit.client.rpc.ScreenLoadCallback;
import com.google.gerrit.client.ui.InlineHyperlink;
import com.google.gerrit.extensions.client.GeneralPreferencesInfo.DiffView;
import com.google.gerrit.reviewdb.client.Patch;
import com.google.gerrit.reviewdb.client.PatchSet;
import com.google.gwt.core.client.GWT;
import com.google.gwt.core.client.Scheduler;
import com.google.gwt.core.client.Scheduler.ScheduledCommand;
import com.google.gwt.dom.client.Element;
import com.google.gwt.event.dom.client.FocusEvent;
import com.google.gwt.event.dom.client.FocusHandler;
import com.google.gwt.event.dom.client.KeyCodes;
import com.google.gwt.event.dom.client.KeyPressEvent;
import com.google.gwt.uibinder.client.UiBinder;
import com.google.gwt.uibinder.client.UiField;
import com.google.gwt.user.client.Window;
import com.google.gwt.user.client.rpc.AsyncCallback;
import com.google.gwt.user.client.ui.FlowPanel;
import com.google.gwt.user.client.ui.ImageResourceRenderer;
import com.google.gwtexpui.globalkey.client.GlobalKey;
import com.google.gwtexpui.globalkey.client.KeyCommand;

import net.codemirror.lib.CodeMirror;
import net.codemirror.lib.CodeMirror.LineHandle;
import net.codemirror.lib.Configuration;
import net.codemirror.lib.KeyMap;
import net.codemirror.lib.Pos;

import java.util.Collections;
import java.util.List;

public class SideBySide extends DiffScreen {
  interface Binder extends UiBinder<FlowPanel, SideBySide> {}
  private static final Binder uiBinder = GWT.create(Binder.class);
  private static final String LINE_NUMBER_CLASSNAME = "CodeMirror-linenumber";

  @UiField(provided = true)
  SideBySideTable diffTable;

  private CodeMirror cmA;
  private CodeMirror cmB;

  private ScrollSynchronizer scrollSynchronizer;

  private SideBySideChunkManager chunkManager;
  private SideBySideCommentManager commentManager;

  public SideBySide(
      PatchSet.Id base,
      PatchSet.Id revision,
      String path,
      DisplaySide startSide,
      int startLine) {
    super(base, revision, path, startSide, startLine, DiffView.SIDE_BY_SIDE);

    diffTable = new SideBySideTable(this, base, revision, path);
    add(uiBinder.createAndBindUi(this));
    addDomHandler(GlobalKey.STOP_PROPAGATION, KeyPressEvent.getType());
  }

  @Override
  ScreenLoadCallback<ConfigInfoCache.Entry> getScreenLoadCallback(
      final CommentsCollections comments) {
    return new ScreenLoadCallback<ConfigInfoCache.Entry>(SideBySide.this) {
      @Override
      protected void preDisplay(ConfigInfoCache.Entry result) {
        commentManager = new SideBySideCommentManager(
            SideBySide.this,
            base, revision, path,
            result.getCommentLinkProcessor(),
            getChangeStatus().isOpen());
        setTheme(result.getTheme());
        display(comments);
        header.setupPrevNextFiles(comments);
      }
    };
  }

  @Override
  public void onShowView() {
    super.onShowView();

    operation(new Runnable() {
      @Override
      public void run() {
        resizeCodeMirror();
        chunkManager.adjustPadding();
        cmA.refresh();
        cmB.refresh();
      }
    });
    setLineLength(Patch.COMMIT_MSG.equals(path) ? 72 : prefs.lineLength());
    diffTable.refresh();

    if (getStartLine() == 0) {
      DiffChunkInfo d = chunkManager.getFirst();
      if (d != null) {
        if (d.isEdit() && d.getSide() == DisplaySide.A) {
          setStartSide(DisplaySide.B);
          setStartLine(lineOnOther(d.getSide(), d.getStart()).getLine() + 1);
        } else {
          setStartSide(d.getSide());
          setStartLine(d.getStart() + 1);
        }
      }
    }
    if (getStartSide() != null && getStartLine() > 0) {
      CodeMirror cm = getCmFromSide(getStartSide());
      cm.scrollToLine(getStartLine() - 1);
      cm.focus();
    } else {
      cmA.setCursor(Pos.create(0));
      cmA.focus();
    }
    if (Gerrit.isSignedIn() && prefs.autoReview()) {
      header.autoReview();
    }
    prefetchNextFile();
  }

  @Override
  void registerCmEvents(final CodeMirror cm) {
    super.registerCmEvents(cm);

    KeyMap keyMap = KeyMap.create()
        .on("Shift-A", diffTable.toggleA())
        .on("Shift-Left", moveCursorToSide(cm, DisplaySide.A))
        .on("Shift-Right", moveCursorToSide(cm, DisplaySide.B));
    cm.addKeyMap(keyMap);
    maybeRegisterRenderEntireFileKeyMap(cm);
  }

  @Override
  public void registerKeys() {
    super.registerKeys();

    getKeysNavigation().add(
        new NoOpKeyCommand(KeyCommand.M_SHIFT, KeyCodes.KEY_LEFT, PatchUtil.C.focusSideA()),
        new NoOpKeyCommand(KeyCommand.M_SHIFT, KeyCodes.KEY_RIGHT, PatchUtil.C.focusSideB()));
    getKeysAction().add(new KeyCommand(
        KeyCommand.M_SHIFT, 'a', PatchUtil.C.toggleSideA()) {
      @Override
      public void onKeyPress(KeyPressEvent event) {
        diffTable.toggleA().run();
      }
    });

    registerHandlers();
  }

  @Override
  FocusHandler getFocusHandler() {
    return new FocusHandler() {
      @Override
      public void onFocus(FocusEvent event) {
        cmB.focus();
      }
    };
  }

  private void display(final CommentsCollections comments) {
    final DiffInfo diff = getDiff();
    setThemeStyles(prefs.theme().isDark());
    setShowIntraline(prefs.intralineDifference());
    if (prefs.showLineNumbers()) {
      diffTable.addStyleName(Resources.I.diffTableStyle().showLineNumbers());
    }

    cmA = newCm(diff.metaA(), diff.textA(), diffTable.cmA);
    cmB = newCm(diff.metaB(), diff.textB(), diffTable.cmB);

    boolean reviewingBase = base == null;
    getDiffTable().setUpBlameIconA(cmA, reviewingBase,
        reviewingBase ? revision : base, path);
    getDiffTable().setUpBlameIconB(cmB, revision, path);

    cmA.extras().side(DisplaySide.A);
    cmB.extras().side(DisplaySide.B);
    setShowTabs(prefs.showTabs());

    chunkManager = new SideBySideChunkManager(this, cmA, cmB, diffTable.scrollbar);

    operation(new Runnable() {
      @Override
      public void run() {
        // Estimate initial CodeMirror height, fixed up in onShowView.
        int height = Window.getClientHeight()
            - (Gerrit.getHeaderFooterHeight() + 18);
        cmA.setHeight(height);
        cmB.setHeight(height);

        render(diff);
        commentManager.render(comments, prefs.expandAllComments());
        skipManager.render(prefs.context(), diff);
      }
    });

    registerCmEvents(cmA);
    registerCmEvents(cmB);
    scrollSynchronizer = new ScrollSynchronizer(diffTable, cmA, cmB,
            chunkManager.lineMapper);

    setPrefsAction(new PreferencesAction(this, prefs));
    header.init(getPrefsAction(), getUnifiedDiffLink(), diff.sideBySideWebLinks());
    scrollSynchronizer.setAutoHideDiffTableHeader(prefs.autoHideDiffTableHeader());

    setupSyntaxHighlighting();
  }

  private List<InlineHyperlink> getUnifiedDiffLink() {
    InlineHyperlink toUnifiedDiffLink = new InlineHyperlink();
    toUnifiedDiffLink.setHTML(
        new ImageResourceRenderer().render(Gerrit.RESOURCES.unifiedDiff()));
    toUnifiedDiffLink.setTargetHistoryToken(
        Dispatcher.toUnified(base, revision, path));
    toUnifiedDiffLink.setTitle(PatchUtil.C.unifiedDiff());
    return Collections.singletonList(toUnifiedDiffLink);
  }

  @Override
  CodeMirror newCm(
      DiffInfo.FileMeta meta,
      String contents,
      Element parent) {
    return CodeMirror.create(parent, Configuration.create()
      .set("cursorBlinkRate", prefs.cursorBlinkRate())
      .set("cursorHeight", 0.85)
      .set("inputStyle", "textarea")
      .set("keyMap", "vim_ro")
      .set("lineNumbers", prefs.showLineNumbers())
<<<<<<< HEAD
      .set("lineWrapping", false)
      .set("matchBrackets", prefs.matchBrackets())
      .set("mode", getFileSize() == FileSize.SMALL ? getContentType(meta) : null)
      .set("readOnly", true)
=======
      .set("tabSize", prefs.tabSize())
      .set("mode", fileSize == FileSize.SMALL ? getContentType(meta) : null)
      .set("lineWrapping", prefs.lineWrapping())
>>>>>>> ee24b3c5
      .set("scrollbarStyle", "overlay")
      .set("showTrailingSpace", prefs.showWhitespaceErrors())
      .set("styleSelectedText", true)
      .set("tabSize", prefs.tabSize())
      .set("theme", prefs.theme().name().toLowerCase())
      .set("value", meta != null ? contents : "")
      .set("viewportMargin", renderEntireFile() ? POSITIVE_INFINITY : 10));
  }

  @Override
  void setShowLineNumbers(boolean b) {
    super.setShowLineNumbers(b);

    cmA.setOption("lineNumbers", b);
    cmB.setOption("lineNumbers", b);
  }

  @Override
  void setSyntaxHighlighting(boolean b) {
    final DiffInfo diff = getDiff();
    if (b) {
      injectMode(diff, new AsyncCallback<Void>() {
        @Override
        public void onSuccess(Void result) {
          if (prefs.syntaxHighlighting()) {
            cmA.setOption("mode", getContentType(diff.metaA()));
            cmB.setOption("mode", getContentType(diff.metaB()));
          }
        }

        @Override
        public void onFailure(Throwable caught) {
          prefs.syntaxHighlighting(false);
        }
      });
    } else {
      cmA.setOption("mode", (String) null);
      cmB.setOption("mode", (String) null);
    }
  }

  @Override
  void setAutoHideDiffHeader(boolean hide) {
    scrollSynchronizer.setAutoHideDiffTableHeader(hide);
  }

  CodeMirror otherCm(CodeMirror me) {
    return me == cmA ? cmB : cmA;
  }

  @Override
  CodeMirror getCmFromSide(DisplaySide side) {
    return side == DisplaySide.A ? cmA : cmB;
  }

  @Override
  int getCmLine(int line, DisplaySide side) {
    return line;
  }

  @Override
  Runnable updateActiveLine(final CodeMirror cm) {
    final CodeMirror other = otherCm(cm);
    return new Runnable() {
      @Override
      public void run() {
        // The rendering of active lines has to be deferred. Reflow
        // caused by adding and removing styles chokes Firefox when arrow
        // key (or j/k) is held down. Performance on Chrome is fine
        // without the deferral.
        //
        Scheduler.get().scheduleDeferred(new ScheduledCommand() {
          @Override
          public void execute() {
            operation(new Runnable() {
              @Override
              public void run() {
                LineHandle handle =
                    cm.getLineHandleVisualStart(cm.getCursor("end").line());
                if (!cm.extras().activeLine(handle)) {
                  return;
                }

                LineOnOtherInfo info =
                    lineOnOther(cm.side(), cm.getLineNumber(handle));
                if (info.isAligned()) {
                  other.extras().activeLine(other.getLineHandle(info.getLine()));
                } else {
                  other.extras().clearActiveLine();
                }
              }
            });
          }
        });
      }
    };
  }

  private Runnable moveCursorToSide(final CodeMirror cmSrc, DisplaySide sideDst) {
    final CodeMirror cmDst = getCmFromSide(sideDst);
    if (cmDst == cmSrc) {
      return new Runnable() {
        @Override
        public void run() {
        }
      };
    }

    final DisplaySide sideSrc = cmSrc.side();
    return new Runnable() {
      @Override
      public void run() {
        if (cmSrc.extras().hasActiveLine()) {
          cmDst.setCursor(Pos.create(lineOnOther(
              sideSrc,
              cmSrc.getLineNumber(cmSrc.extras().activeLine())).getLine()));
        }
        cmDst.focus();
      }
    };
  }

  void syncScroll(DisplaySide masterSide) {
    if (scrollSynchronizer != null) {
      scrollSynchronizer.syncScroll(masterSide);
    }
  }

  @Override
  void operation(final Runnable apply) {
    cmA.operation(new Runnable() {
      @Override
      public void run() {
        cmB.operation(new Runnable() {
          @Override
          public void run() {
            apply.run();
          }
        });
      }
    });
  }

  @Override
  CodeMirror[] getCms() {
    return new CodeMirror[]{cmA, cmB};
  }

  @Override
  SideBySideTable getDiffTable() {
    return diffTable;
  }

  @Override
  SideBySideChunkManager getChunkManager() {
    return chunkManager;
  }

  @Override
  SideBySideCommentManager getCommentManager() {
    return commentManager;
  }

  @Override
  boolean isSideBySide() {
    return true;
  }

  @Override
  String getLineNumberClassName() {
    return LINE_NUMBER_CLASSNAME;
  }
}<|MERGE_RESOLUTION|>--- conflicted
+++ resolved
@@ -251,16 +251,10 @@
       .set("inputStyle", "textarea")
       .set("keyMap", "vim_ro")
       .set("lineNumbers", prefs.showLineNumbers())
-<<<<<<< HEAD
-      .set("lineWrapping", false)
+      .set("lineWrapping", prefs.lineWrapping())
       .set("matchBrackets", prefs.matchBrackets())
       .set("mode", getFileSize() == FileSize.SMALL ? getContentType(meta) : null)
       .set("readOnly", true)
-=======
-      .set("tabSize", prefs.tabSize())
-      .set("mode", fileSize == FileSize.SMALL ? getContentType(meta) : null)
-      .set("lineWrapping", prefs.lineWrapping())
->>>>>>> ee24b3c5
       .set("scrollbarStyle", "overlay")
       .set("showTrailingSpace", prefs.showWhitespaceErrors())
       .set("styleSelectedText", true)
