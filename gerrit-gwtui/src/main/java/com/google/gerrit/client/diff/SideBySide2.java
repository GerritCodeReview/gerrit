// Copyright (C) 2013 The Android Open Source Project
//
// Licensed under the Apache License, Version 2.0 (the "License");
// you may not use this file except in compliance with the License.
// You may obtain a copy of the License at
//
// http://www.apache.org/licenses/LICENSE-2.0
//
// Unless required by applicable law or agreed to in writing, software
// distributed under the License is distributed on an "AS IS" BASIS,
// WITHOUT WARRANTIES OR CONDITIONS OF ANY KIND, either express or implied.
// See the License for the specific language governing permissions and
// limitations under the License.

package com.google.gerrit.client.diff;

import static com.google.gerrit.reviewdb.client.AccountDiffPreference.WHOLE_FILE_CONTEXT;
import static java.lang.Double.POSITIVE_INFINITY;

import com.google.gerrit.client.Gerrit;
import com.google.gerrit.client.JumpKeys;
import com.google.gerrit.client.account.DiffPreferences;
import com.google.gerrit.client.change.ChangeScreen2;
import com.google.gerrit.client.changes.ChangeApi;
import com.google.gerrit.client.changes.ChangeInfo;
import com.google.gerrit.client.changes.ChangeInfo.RevisionInfo;
import com.google.gerrit.client.changes.ChangeList;
import com.google.gerrit.client.diff.DiffInfo.FileMeta;
import com.google.gerrit.client.diff.LineMapper.LineOnOtherInfo;
import com.google.gerrit.client.patches.PatchUtil;
import com.google.gerrit.client.projects.ConfigInfoCache;
import com.google.gerrit.client.rpc.CallbackGroup;
import com.google.gerrit.client.rpc.GerritCallback;
import com.google.gerrit.client.rpc.RestApi;
import com.google.gerrit.client.rpc.ScreenLoadCallback;
import com.google.gerrit.client.ui.Screen;
import com.google.gerrit.common.PageLinks;
import com.google.gerrit.extensions.common.ListChangesOption;
import com.google.gerrit.reviewdb.client.Change;
import com.google.gerrit.reviewdb.client.PatchSet;
import com.google.gwt.core.client.GWT;
import com.google.gwt.core.client.JsArray;
import com.google.gwt.core.client.Scheduler;
import com.google.gwt.core.client.Scheduler.RepeatingCommand;
import com.google.gwt.core.client.Scheduler.ScheduledCommand;
import com.google.gwt.dom.client.Element;
import com.google.gwt.dom.client.NativeEvent;
import com.google.gwt.dom.client.Style;
import com.google.gwt.event.dom.client.FocusEvent;
import com.google.gwt.event.dom.client.FocusHandler;
import com.google.gwt.event.dom.client.KeyCodes;
import com.google.gwt.event.dom.client.KeyPressEvent;
import com.google.gwt.event.logical.shared.ResizeEvent;
import com.google.gwt.event.logical.shared.ResizeHandler;
import com.google.gwt.event.shared.HandlerRegistration;
import com.google.gwt.uibinder.client.UiBinder;
import com.google.gwt.uibinder.client.UiField;
import com.google.gwt.user.client.DOM;
import com.google.gwt.user.client.Window;
import com.google.gwt.user.client.rpc.AsyncCallback;
import com.google.gwt.user.client.ui.FlowPanel;
import com.google.gwtexpui.globalkey.client.GlobalKey;
import com.google.gwtexpui.globalkey.client.KeyCommand;
import com.google.gwtexpui.globalkey.client.KeyCommandSet;
import com.google.gwtexpui.globalkey.client.ShowHelpCommand;

import net.codemirror.lib.CodeMirror;
import net.codemirror.lib.CodeMirror.BeforeSelectionChangeHandler;
import net.codemirror.lib.CodeMirror.GutterClickHandler;
import net.codemirror.lib.CodeMirror.LineClassWhere;
import net.codemirror.lib.CodeMirror.LineHandle;
import net.codemirror.lib.Configuration;
import net.codemirror.lib.KeyMap;
import net.codemirror.lib.LineCharacter;
import net.codemirror.lib.ModeInjector;

import java.util.ArrayList;
import java.util.EnumSet;
import java.util.List;

public class SideBySide2 extends Screen {
  private static final KeyMap RENDER_ENTIRE_FILE_KEYMAP = KeyMap.create()
      .on("Ctrl-F", false);

  interface Binder extends UiBinder<FlowPanel, SideBySide2> {}
  private static final Binder uiBinder = GWT.create(Binder.class);

  enum FileSize {
    SMALL(0),
    LARGE(500),
    HUGE(4000);

    final int lines;

    FileSize(int n) {
      this.lines = n;
    }
  }

  @UiField(provided = true)
  Header header;

  @UiField(provided = true)
  DiffTable diffTable;

  private final Change.Id changeId;
  private final PatchSet.Id base;
  private final PatchSet.Id revision;
  private final String path;
  private DisplaySide startSide;
  private int startLine;
  private DiffPreferences prefs;

  private CodeMirror cmA;
  private CodeMirror cmB;
  private Element columnMarginA;
  private Element columnMarginB;
  private double charWidthPx;
  private HandlerRegistration resizeHandler;
  private ScrollSynchronizer scrollSynchronizer;
  private DiffInfo diff;
  private FileSize fileSize;
  private ChunkManager chunkManager;
  private CommentManager commentManager;
  private SkipManager skipManager;

  private KeyCommandSet keysNavigation;
  private KeyCommandSet keysAction;
  private KeyCommandSet keysComment;
  private List<HandlerRegistration> handlers;
  private PreferencesAction prefsAction;
  private int reloadVersionId;

  public SideBySide2(
      PatchSet.Id base,
      PatchSet.Id revision,
      String path,
      DisplaySide startSide,
      int startLine) {
    this.base = base;
    this.revision = revision;
    this.changeId = revision.getParentKey();
    this.path = path;
    this.startSide = startSide;
    this.startLine = startLine;

    prefs = DiffPreferences.create(Gerrit.getAccountDiffPreference());
    handlers = new ArrayList<>(6);
    keysNavigation = new KeyCommandSet(Gerrit.C.sectionNavigation());
    header = new Header(keysNavigation, base, revision, path);
    diffTable = new DiffTable(this, base, revision, path);
    add(uiBinder.createAndBindUi(this));
    addDomHandler(GlobalKey.STOP_PROPAGATION, KeyPressEvent.getType());
  }

  @Override
  protected void onInitUI() {
    super.onInitUI();
    setHeaderVisible(false);
  }

  @Override
  protected void onLoad() {
    super.onLoad();

    CallbackGroup cmGroup = new CallbackGroup();
    CodeMirror.initLibrary(cmGroup.add(CallbackGroup.<Void> emptyCallback()));
    final CallbackGroup group = new CallbackGroup();
    final AsyncCallback<Void> modeInjectorCb =
        group.add(CallbackGroup.<Void> emptyCallback());

    DiffApi.diff(revision, path)
      .base(base)
      .wholeFile()
      .intraline(prefs.intralineDifference())
      .ignoreWhitespace(prefs.ignoreWhitespace())
      .get(cmGroup.addFinal(new GerritCallback<DiffInfo>() {
        @Override
        public void onSuccess(DiffInfo diffInfo) {
          diff = diffInfo;
          fileSize = bucketFileSize(diffInfo);
          if (prefs.syntaxHighlighting()) {
            if (fileSize.compareTo(FileSize.SMALL) > 0) {
              modeInjectorCb.onSuccess(null);
            } else {
              injectMode(diffInfo, modeInjectorCb);
            }
          } else {
            modeInjectorCb.onSuccess(null);
          }
        }
      }));

    final CommentsCollections comments = new CommentsCollections();
    comments.load(base, revision, path, group);

    RestApi call = ChangeApi.detail(changeId.get());
    ChangeList.addOptions(call, EnumSet.of(
        ListChangesOption.ALL_REVISIONS));
    call.get(group.add(new GerritCallback<ChangeInfo>() {
      @Override
      public void onSuccess(ChangeInfo info) {
        info.revisions().copyKeysIntoChildren("name");
        JsArray<RevisionInfo> list = info.revisions().values();
        RevisionInfo.sortRevisionInfoByNumber(list);
        diffTable.set(prefs, list, diff);
        header.setChangeInfo(info);
      }}));

    ConfigInfoCache.get(changeId, group.addFinal(
        new ScreenLoadCallback<ConfigInfoCache.Entry>(SideBySide2.this) {
          @Override
          protected void preDisplay(ConfigInfoCache.Entry result) {
            commentManager = new CommentManager(
                SideBySide2.this,
                base, revision, path,
                result.getCommentLinkProcessor());
            setTheme(result.getTheme());
            display(comments);
          }
        }));
  }

  @Override
  public void onShowView() {
    super.onShowView();
    Window.enableScrolling(false);
    JumpKeys.enable(false);
    if (prefs.hideTopMenu()) {
      Gerrit.setHeaderVisible(false);
    }
    resizeHandler = Window.addResizeHandler(new ResizeHandler() {
      @Override
      public void onResize(ResizeEvent event) {
        resizeCodeMirror();
      }
    });

    final int height = getCodeMirrorHeight();
    operation(new Runnable() {
      @Override
      public void run() {
        cmA.setHeight(height);
        cmB.setHeight(height);
        cmA.refresh();
        cmB.refresh();
      }
    });
    setLineLength(prefs.lineLength());
    diffTable.refresh();

    if (startLine == 0) {
      DiffChunkInfo d = chunkManager.getFirst();
      if (d != null) {
        if (d.isEdit() && d.getSide() == DisplaySide.A) {
          startSide = DisplaySide.B;
          startLine = lineOnOther(d.getSide(), d.getStart()).getLine() + 1;
        } else {
          startSide = d.getSide();
          startLine = d.getStart() + 1;
        }
      }
    }
    if (startSide != null && startLine > 0) {
      int line = startLine - 1;
      CodeMirror cm = getCmFromSide(startSide);
      if (cm.lineAtHeight(height - 20) < line) {
        cm.scrollToY(cm.heightAtLine(line, "local") - 0.5 * height);
      }
      cm.setCursor(LineCharacter.create(line));
      cm.focus();
    } else {
      cmA.setCursor(LineCharacter.create(0));
      cmA.focus();
    }
    if (Gerrit.isSignedIn() && prefs.autoReview()) {
      header.autoReview();
    }
    prefetchNextFile();
  }

  @Override
  protected void onUnload() {
    super.onUnload();

    removeKeyHandlerRegistrations();
    if (commentManager != null) {
      CallbackGroup group = new CallbackGroup();
      commentManager.saveAllDrafts(group);
      group.done();
    }
    if (resizeHandler != null) {
      resizeHandler.removeHandler();
      resizeHandler = null;
    }
    if (cmA != null) {
      cmA.getWrapperElement().removeFromParent();
    }
    if (cmB != null) {
      cmB.getWrapperElement().removeFromParent();
    }
    if (prefsAction != null) {
      prefsAction.hide();
    }

    Window.enableScrolling(true);
    Gerrit.setHeaderVisible(true);
    JumpKeys.enable(true);
  }

  private void removeKeyHandlerRegistrations() {
    for (HandlerRegistration h : handlers) {
      h.removeHandler();
    }
    handlers.clear();
  }

  private void registerCmEvents(final CodeMirror cm) {
    cm.on("beforeSelectionChange", onSelectionChange(cm));
    cm.on("cursorActivity", updateActiveLine(cm));
    cm.on("gutterClick", onGutterClick(cm));
    cm.on("focus", updateActiveLine(cm));
    cm.addKeyMap(KeyMap.create()
        .on("A", upToChange(true))
        .on("U", upToChange(false))
        .on("[", header.navigate(Direction.PREV))
        .on("]", header.navigate(Direction.NEXT))
        .on("R", header.toggleReviewed())
        .on("O", commentManager.toggleOpenBox(cm))
        .on("Enter", commentManager.toggleOpenBox(cm))
        .on("C", commentManager.insertNewDraft(cm))
        .on("N", maybeNextVimSearch(cm))
        .on("P", chunkManager.diffChunkNav(cm, Direction.PREV))
        .on("Shift-A", diffTable.toggleA())
        .on("Shift-M", header.reviewedAndNext())
        .on("Shift-N", maybePrevVimSearch(cm))
        .on("Shift-P", commentManager.commentNav(cm, Direction.PREV))
        .on("Shift-O", commentManager.openCloseAll(cm))
        .on("Shift-Left", moveCursorToSide(cm, DisplaySide.A))
        .on("Shift-Right", moveCursorToSide(cm, DisplaySide.B))
        .on("I", new Runnable() {
          public void run() {
            switch (getIntraLineStatus()) {
              case OFF:
              case OK:
                toggleShowIntraline();
                break;
              default:
                break;
            }
          }
        })
        .on("','", new Runnable() {
          @Override
          public void run() {
            prefsAction.show();
          }
        })
        .on("Shift-/", new Runnable() {
          @Override
          public void run() {
            new ShowHelpCommand().onKeyPress(null);
          }
        })
        .on("Space", new Runnable() {
          @Override
          public void run() {
            CodeMirror.handleVimKey(cm, "<C-d>");
          }
        })
        .on("Shift-Space", new Runnable() {
          @Override
          public void run() {
            CodeMirror.handleVimKey(cm, "<C-u>");
          }
        })
        .on("Ctrl-F", new Runnable() {
          @Override
          public void run() {
            CodeMirror.handleVimKey(cm, "/");
          }
        })
        .on("Ctrl-A", new Runnable() {
          @Override
          public void run() {
            cm.execCommand("selectAll");
          }
        }));
    if (prefs.renderEntireFile()) {
      cm.addKeyMap(RENDER_ENTIRE_FILE_KEYMAP);
    }
  }

  private BeforeSelectionChangeHandler onSelectionChange(final CodeMirror cm) {
    return new BeforeSelectionChangeHandler() {
      private InsertCommentBubble bubble;

      @Override
      public void handle(CodeMirror cm, LineCharacter anchor, LineCharacter head) {
        if (anchor == head
            || (anchor.getLine() == head.getLine()
             && anchor.getCh() == head.getCh())) {
          if (bubble != null) {
            bubble.setVisible(false);
          }
          return;
        } else if (bubble == null) {
          init(anchor);
        } else {
          bubble.setVisible(true);
        }
        bubble.position(cm.charCoords(head, "local"));
      }

      private void init(LineCharacter anchor) {
        bubble = new InsertCommentBubble(commentManager, cm);
        add(bubble);
        cm.addWidget(anchor, bubble.getElement(), false);
      }
    };
  }

  @Override
  public void registerKeys() {
    super.registerKeys();

    keysNavigation.add(new UpToChangeCommand2(revision, 0, 'u'));
    keysNavigation.add(
        new NoOpKeyCommand(KeyCommand.M_SHIFT, KeyCodes.KEY_LEFT, PatchUtil.C.focusSideA()),
        new NoOpKeyCommand(KeyCommand.M_SHIFT, KeyCodes.KEY_RIGHT, PatchUtil.C.focusSideB()));
    keysNavigation.add(
        new NoOpKeyCommand(0, 'j', PatchUtil.C.lineNext()),
        new NoOpKeyCommand(0, 'k', PatchUtil.C.linePrev()));
    keysNavigation.add(
        new NoOpKeyCommand(0, 'n', PatchUtil.C.chunkNext2()),
        new NoOpKeyCommand(0, 'p', PatchUtil.C.chunkPrev2()));
    keysNavigation.add(
        new NoOpKeyCommand(KeyCommand.M_SHIFT, 'n', PatchUtil.C.commentNext()),
        new NoOpKeyCommand(KeyCommand.M_SHIFT, 'p', PatchUtil.C.commentPrev()));
    keysNavigation.add(
        new NoOpKeyCommand(KeyCommand.M_CTRL, 'f', Gerrit.C.keySearch()));

    keysAction = new KeyCommandSet(Gerrit.C.sectionActions());
    keysAction.add(new NoOpKeyCommand(0, KeyCodes.KEY_ENTER,
        PatchUtil.C.expandComment()));
    keysAction.add(new NoOpKeyCommand(0, 'o', PatchUtil.C.expandComment()));
    keysAction.add(new NoOpKeyCommand(
        KeyCommand.M_SHIFT, 'o', PatchUtil.C.expandAllCommentsOnCurrentLine()));
    if (Gerrit.isSignedIn()) {
      keysAction.add(new KeyCommand(0, 'r', PatchUtil.C.toggleReviewed()) {
        @Override
        public void onKeyPress(KeyPressEvent event) {
          header.toggleReviewed().run();
        }
      });
    }
    keysAction.add(new KeyCommand(
        KeyCommand.M_SHIFT, 'm', PatchUtil.C.markAsReviewedAndGoToNext()) {
      @Override
      public void onKeyPress(KeyPressEvent event) {
        header.reviewedAndNext().run();
      }
    });
    keysAction.add(new KeyCommand(0, 'a', PatchUtil.C.openReply()) {
      @Override
      public void onKeyPress(KeyPressEvent event) {
        upToChange(true).run();
      }
    });
    keysAction.add(new KeyCommand(
        KeyCommand.M_SHIFT, 'a', PatchUtil.C.toggleSideA()) {
      @Override
      public void onKeyPress(KeyPressEvent event) {
        diffTable.toggleA().run();
      }
    });
    keysAction.add(new KeyCommand(0, ',', PatchUtil.C.showPreferences()) {
      @Override
      public void onKeyPress(KeyPressEvent event) {
        prefsAction.show();
      }
    });
    if (getIntraLineStatus() == DiffInfo.IntraLineStatus.OFF
        || getIntraLineStatus() == DiffInfo.IntraLineStatus.OK) {
      keysAction.add(new KeyCommand(0, 'i', PatchUtil.C.toggleIntraline()) {
        @Override
        public void onKeyPress(KeyPressEvent event) {
          toggleShowIntraline();
        }
      });
    }

    if (Gerrit.isSignedIn()) {
      keysAction.add(new NoOpKeyCommand(0, 'c', PatchUtil.C.commentInsert()));
      keysComment = new KeyCommandSet(PatchUtil.C.commentEditorSet());
      keysComment.add(new NoOpKeyCommand(KeyCommand.M_CTRL, 's',
          PatchUtil.C.commentSaveDraft()));
      keysComment.add(new NoOpKeyCommand(0, KeyCodes.KEY_ESCAPE,
          PatchUtil.C.commentCancelEdit()));
    } else {
      keysComment = null;
    }

    removeKeyHandlerRegistrations();
    handlers.add(GlobalKey.add(this, keysAction));
    handlers.add(GlobalKey.add(this, keysNavigation));
    if (keysComment != null) {
      handlers.add(GlobalKey.add(this, keysComment));
    }
    handlers.add(ShowHelpCommand.addFocusHandler(new FocusHandler() {
      @Override
      public void onFocus(FocusEvent event) {
        cmB.focus();
      }
    }));
  }

  private void display(final CommentsCollections comments) {
    setThemeStyles(prefs.theme().isDark());
    setShowTabs(prefs.showTabs());
    setShowIntraline(prefs.intralineDifference());
    if (prefs.showLineNumbers()) {
      diffTable.addStyleName(DiffTable.style.showLineNumbers());
    }

    cmA = newCM(diff.meta_a(), diff.text_a(), DisplaySide.A, diffTable.cmA);
    cmB = newCM(diff.meta_b(), diff.text_b(), DisplaySide.B, diffTable.cmB);
    diffTable.overview.init(cmB);
    chunkManager = new ChunkManager(this, cmA, cmB, diffTable.overview);
    skipManager = new SkipManager(this, commentManager);

    columnMarginA = DOM.createDiv();
    columnMarginB = DOM.createDiv();
    columnMarginA.setClassName(DiffTable.style.columnMargin());
    columnMarginB.setClassName(DiffTable.style.columnMargin());
    cmA.getMoverElement().appendChild(columnMarginA);
    cmB.getMoverElement().appendChild(columnMarginB);

    if (prefs.renderEntireFile() && !canEnableRenderEntireFile(prefs)) {
      // CodeMirror is too slow to layout an entire huge file.
      prefs.renderEntireFile(false);
    }

    operation(new Runnable() {
      public void run() {
        // Estimate initial CM3 height, fixed up in onShowView.
        int height = Window.getClientHeight()
            - (Gerrit.getHeaderFooterHeight() + 18);
        cmA.setHeight(height);
        cmB.setHeight(height);

        render(diff);
        commentManager.render(comments, prefs.expandAllComments());
        skipManager.render(prefs.context(), diff);
      }
    });

    registerCmEvents(cmA);
    registerCmEvents(cmB);
    scrollSynchronizer = new ScrollSynchronizer(diffTable, cmA, cmB,
            chunkManager.getLineMapper());

    prefsAction = new PreferencesAction(this, prefs);
    header.init(prefsAction);

    if (prefs.syntaxHighlighting() && fileSize.compareTo(FileSize.SMALL) > 0) {
      Scheduler.get().scheduleFixedDelay(new RepeatingCommand() {
        @Override
        public boolean execute() {
          if (prefs.syntaxHighlighting() && isAttached()) {
            setSyntaxHighlighting(prefs.syntaxHighlighting());
          }
          return false;
        }
      }, 250);
    }
  }

  private CodeMirror newCM(
      DiffInfo.FileMeta meta,
      String contents,
      DisplaySide side,
      Element parent) {
    String mode = fileSize == FileSize.SMALL
        ? getContentType(meta)
        : null;
    return CodeMirror.create(side, parent, Configuration.create()
      .set("readOnly", true)
      .set("cursorBlinkRate", 0)
      .set("cursorHeight", 0.85)
      .set("lineNumbers", prefs.showLineNumbers())
      .set("tabSize", prefs.tabSize())
      .set("mode", mode)
      .set("lineWrapping", false)
      .set("styleSelectedText", true)
      .set("showTrailingSpace", prefs.showWhitespaceErrors())
      .set("keyMap", "vim_ro")
      .set("theme", prefs.theme().name().toLowerCase())
      .set("value", meta != null ? contents : "")
      .set("viewportMargin", prefs.renderEntireFile() ? POSITIVE_INFINITY : 10));
  }

  DiffInfo.IntraLineStatus getIntraLineStatus() {
    return diff.intraline_status();
  }

  boolean canEnableRenderEntireFile(DiffPreferences prefs) {
    return fileSize.compareTo(FileSize.HUGE) < 0
        || (prefs.context() != WHOLE_FILE_CONTEXT && prefs.context() < 100);
  }

  String getContentType() {
    return getContentType(diff.meta_b());
  }

  void setThemeStyles(boolean d) {
    if (d) {
      diffTable.addStyleName(DiffTable.style.dark());
    } else {
      diffTable.removeStyleName(DiffTable.style.dark());
    }
  }

  void setShowTabs(boolean b) {
    if (b) {
      diffTable.addStyleName(DiffTable.style.showTabs());
    } else {
      diffTable.removeStyleName(DiffTable.style.showTabs());
    }
  }

  void setLineLength(int columns) {
<<<<<<< HEAD
    columnMarginA.getStyle().setMarginLeft(
        columns * cmA.defaultCharWidth(),
        Unit.PX);

    columnMarginB.getStyle().setMarginLeft(
        columns * cmB.defaultCharWidth(),
        Unit.PX);
=======
    double w = columns * getCharWidthPx();
    columnMarginA.getStyle().setMarginLeft(w, Style.Unit.PX);
    columnMarginB.getStyle().setMarginLeft(w, Style.Unit.PX);
  }

  private double getCharWidthPx() {
    if (charWidthPx <= 1) {
      int len = 100;
      StringBuilder s = new StringBuilder();
      for (int i = 0; i < len; i++) {
        s.append('m');
      }
      Element e = DOM.createSpan();
      e.getStyle().setDisplay(Style.Display.INLINE_BLOCK);
      e.setInnerText(s.toString());

      cmA.getMoverElement().appendChild(e);
      double a = ((double) e.getOffsetWidth()) / len;
      e.removeFromParent();

      cmB.getMoverElement().appendChild(e);
      double b = ((double) e.getOffsetWidth()) / len;
      e.removeFromParent();
      charWidthPx = Math.max(a, b);
    }
    return charWidthPx;
>>>>>>> e07fc849
  }

  void setShowLineNumbers(boolean b) {
    cmA.setOption("lineNumbers", b);
    cmB.setOption("lineNumbers", b);
    if (b) {
      diffTable.addStyleName(DiffTable.style.showLineNumbers());
    } else {
      diffTable.removeStyleName(DiffTable.style.showLineNumbers());
    }
  }

  void setShowIntraline(boolean b) {
    if (b && getIntraLineStatus() == DiffInfo.IntraLineStatus.OFF) {
      reloadDiffInfo();
    } else if (b) {
      diffTable.removeStyleName(DiffTable.style.noIntraline());
    } else {
      diffTable.addStyleName(DiffTable.style.noIntraline());
    }
  }

  private void toggleShowIntraline() {
    prefs.intralineDifference(!prefs.intralineDifference());
    setShowIntraline(prefs.intralineDifference());
    prefsAction.update();
  }

  void setSyntaxHighlighting(boolean b) {
    if (b) {
      injectMode(diff, new AsyncCallback<Void>() {
        @Override
        public void onSuccess(Void result) {
          if (prefs.syntaxHighlighting()) {
            cmA.setOption("mode", getContentType(diff.meta_a()));
            cmB.setOption("mode", getContentType(diff.meta_b()));
          }
        }

        @Override
        public void onFailure(Throwable caught) {
          prefs.syntaxHighlighting(false);
        }
      });
    } else {
      cmA.setOption("mode", (String) null);
      cmB.setOption("mode", (String) null);
    }
  }

  void setContext(final int context) {
    operation(new Runnable() {
      @Override
      public void run() {
        skipManager.removeAll();
        skipManager.render(context, diff);
        diffTable.overview.refresh();
      }
    });
  }

  private void render(DiffInfo diff) {
    header.setNoDiff(diff);
    chunkManager.render(diff);
  }

  CodeMirror otherCm(CodeMirror me) {
    return me == cmA ? cmB : cmA;
  }

  CodeMirror getCmFromSide(DisplaySide side) {
    return side == DisplaySide.A ? cmA : cmB;
  }

  LineOnOtherInfo lineOnOther(DisplaySide side, int line) {
    return chunkManager.getLineMapper().lineOnOther(side, line);
  }

  private void clearActiveLine(CodeMirror cm) {
    if (cm.hasActiveLine()) {
      LineHandle activeLine = cm.getActiveLine();
      cm.removeLineClass(activeLine,
          LineClassWhere.WRAP, DiffTable.style.activeLine());
      cm.setActiveLine(null);
    }
  }

  private Runnable updateActiveLine(final CodeMirror cm) {
    final CodeMirror other = otherCm(cm);
    return new Runnable() {
      public void run() {
        // The rendering of active lines has to be deferred. Reflow
        // caused by adding and removing styles chokes Firefox when arrow
        // key (or j/k) is held down. Performance on Chrome is fine
        // without the deferral.
        //
        Scheduler.get().scheduleDeferred(new ScheduledCommand() {
          @Override
          public void execute() {
            operation(new Runnable() {
              public void run() {
                LineHandle handle = cm.getLineHandleVisualStart(
                    cm.getCursor("end").getLine());
                if (cm.hasActiveLine() && cm.getActiveLine().equals(handle)) {
                  return;
                }

                clearActiveLine(cm);
                clearActiveLine(other);
                cm.setActiveLine(handle);
                cm.addLineClass(
                    handle, LineClassWhere.WRAP, DiffTable.style.activeLine());
                LineOnOtherInfo info =
                    lineOnOther(cm.side(), cm.getLineNumber(handle));
                if (info.isAligned()) {
                  LineHandle oLineHandle = other.getLineHandle(info.getLine());
                  other.setActiveLine(oLineHandle);
                  other.addLineClass(oLineHandle, LineClassWhere.WRAP,
                      DiffTable.style.activeLine());
                }
              }
            });
          }
        });
      }
    };
  }

  private GutterClickHandler onGutterClick(final CodeMirror cm) {
    return new GutterClickHandler() {
      @Override
      public void handle(CodeMirror instance, int line, String gutter,
          NativeEvent clickEvent) {
        if (clickEvent.getButton() == NativeEvent.BUTTON_LEFT
            && !clickEvent.getMetaKey()
            && !clickEvent.getAltKey()
            && !clickEvent.getCtrlKey()
            && !clickEvent.getShiftKey()) {
          if (!(cm.hasActiveLine() &&
              cm.getLineNumber(cm.getActiveLine()) == line)) {
            cm.setCursor(LineCharacter.create(line));
          }
          Scheduler.get().scheduleDeferred(new ScheduledCommand() {
            @Override
            public void execute() {
              commentManager.insertNewDraft(cm).run();
            }
          });
        }
      }
    };
  }

  private Runnable upToChange(final boolean openReplyBox) {
    return new Runnable() {
      public void run() {
        CallbackGroup group = new CallbackGroup();
        commentManager.saveAllDrafts(group);
        group.done();
        group.addListener(new GerritCallback<Void>() {
          @Override
          public void onSuccess(Void result) {
            String b = base != null ? String.valueOf(base.get()) : null;
            String rev = String.valueOf(revision.get());
            Gerrit.display(
              PageLinks.toChange(changeId, b, rev),
              new ChangeScreen2(changeId, b, rev, openReplyBox));
          }
        });
      }
    };
  }

  private Runnable moveCursorToSide(final CodeMirror cmSrc, DisplaySide sideDst) {
    final CodeMirror cmDst = getCmFromSide(sideDst);
    if (cmDst == cmSrc) {
      return new Runnable() {
        @Override
        public void run() {
        }
      };
    }

    final DisplaySide sideSrc = cmSrc.side();
    return new Runnable() {
      public void run() {
        if (cmSrc.hasActiveLine()) {
          cmDst.setCursor(LineCharacter.create(lineOnOther(
              sideSrc,
              cmSrc.getLineNumber(cmSrc.getActiveLine())).getLine()));
        }
        cmDst.focus();
      }
    };
  }

  private Runnable maybePrevVimSearch(final CodeMirror cm) {
    return new Runnable() {
      @Override
      public void run() {
        if (cm.hasVimSearchHighlight()) {
          CodeMirror.handleVimKey(cm, "N");
        } else {
          commentManager.commentNav(cm, Direction.NEXT).run();
        }
      }
    };
  }

  private Runnable maybeNextVimSearch(final CodeMirror cm) {
    return new Runnable() {
      @Override
      public void run() {
        if (cm.hasVimSearchHighlight()) {
          CodeMirror.handleVimKey(cm, "n");
        } else {
          chunkManager.diffChunkNav(cm, Direction.NEXT).run();
        }
      }
    };
  }

  void updateRenderEntireFile() {
    cmA.removeKeyMap(RENDER_ENTIRE_FILE_KEYMAP);
    cmB.removeKeyMap(RENDER_ENTIRE_FILE_KEYMAP);
    if (prefs.renderEntireFile()) {
      cmA.addKeyMap(RENDER_ENTIRE_FILE_KEYMAP);
      cmB.addKeyMap(RENDER_ENTIRE_FILE_KEYMAP);
    }

    cmA.setOption("viewportMargin", prefs.renderEntireFile() ? POSITIVE_INFINITY : 10);
    cmB.setOption("viewportMargin", prefs.renderEntireFile() ? POSITIVE_INFINITY : 10);
  }

  void resizeCodeMirror() {
    int height = getCodeMirrorHeight();
    cmA.setHeight(height);
    cmB.setHeight(height);
    diffTable.overview.refresh();
  }

  private int getCodeMirrorHeight() {
    int rest = Gerrit.getHeaderFooterHeight()
        + header.getOffsetHeight()
        + diffTable.getHeaderHeight()
        + 5; // Estimate
    return Window.getClientHeight() - rest;
  }

  void syncScroll(DisplaySide masterSide) {
    if (scrollSynchronizer != null) {
      scrollSynchronizer.syncScroll(masterSide);
    }
  }

  private String getContentType(DiffInfo.FileMeta meta) {
    return prefs.syntaxHighlighting()
          && meta != null
          && meta.content_type() != null
        ? ModeInjector.getContentType(meta.content_type())
        : null;
  }

  private void injectMode(DiffInfo diffInfo, AsyncCallback<Void> cb) {
    new ModeInjector()
      .add(getContentType(diffInfo.meta_a()))
      .add(getContentType(diffInfo.meta_b()))
      .inject(cb);
  }

  DiffPreferences getPrefs() {
    return prefs;
  }

  ChunkManager getChunkManager() {
    return chunkManager;
  }

  CommentManager getCommentManager() {
    return commentManager;
  }

  SkipManager getSkipManager() {
    return skipManager;
  }

  void operation(final Runnable apply) {
    cmA.operation(new Runnable() {
      @Override
      public void run() {
        cmB.operation(new Runnable() {
          @Override
          public void run() {
            apply.run();
          }
        });
      }
    });
  }

  private void prefetchNextFile() {
    String nextPath = header.getNextPath();
    if (nextPath != null) {
      DiffApi.diff(revision, nextPath)
        .base(base)
        .wholeFile()
        .intraline(prefs.intralineDifference())
        .ignoreWhitespace(prefs.ignoreWhitespace())
        .get(new AsyncCallback<DiffInfo>() {
          @Override
          public void onSuccess(DiffInfo info) {
            new ModeInjector()
              .add(getContentType(info.meta_a()))
              .add(getContentType(info.meta_b()))
              .inject(CallbackGroup.<Void> emptyCallback());
          }

          @Override
          public void onFailure(Throwable caught) {
          }
        });
    }
  }

  void reloadDiffInfo() {
    final int id = ++reloadVersionId;
    DiffApi.diff(revision, path)
      .base(base)
      .wholeFile()
      .intraline(prefs.intralineDifference())
      .ignoreWhitespace(prefs.ignoreWhitespace())
      .get(new GerritCallback<DiffInfo>() {
        @Override
        public void onSuccess(DiffInfo diffInfo) {
          if (id == reloadVersionId && isAttached()) {
            diff = diffInfo;
            operation(new Runnable() {
              @Override
              public void run() {
                skipManager.removeAll();
                chunkManager.reset();
                diffTable.overview.clearDiffMarkers();
                setShowIntraline(prefs.intralineDifference());
                render(diff);
                skipManager.render(prefs.context(), diff);
              }
            });
          }
        }
      });
  }

  private static FileSize bucketFileSize(DiffInfo diff) {
    FileMeta a = diff.meta_a();
    FileMeta b = diff.meta_b();
    FileSize[] sizes = FileSize.values();
    for (int i = sizes.length - 1; 0 <= i; i--) {
      FileSize s = sizes[i];
      if ((a != null && s.lines <= a.lines())
          || (b != null && s.lines <= b.lines())) {
        return s;
      }
    }
    return FileSize.SMALL;
  }
}<|MERGE_RESOLUTION|>--- conflicted
+++ resolved
@@ -630,15 +630,6 @@
   }
 
   void setLineLength(int columns) {
-<<<<<<< HEAD
-    columnMarginA.getStyle().setMarginLeft(
-        columns * cmA.defaultCharWidth(),
-        Unit.PX);
-
-    columnMarginB.getStyle().setMarginLeft(
-        columns * cmB.defaultCharWidth(),
-        Unit.PX);
-=======
     double w = columns * getCharWidthPx();
     columnMarginA.getStyle().setMarginLeft(w, Style.Unit.PX);
     columnMarginB.getStyle().setMarginLeft(w, Style.Unit.PX);
@@ -665,7 +656,6 @@
       charWidthPx = Math.max(a, b);
     }
     return charWidthPx;
->>>>>>> e07fc849
   }
 
   void setShowLineNumbers(boolean b) {
