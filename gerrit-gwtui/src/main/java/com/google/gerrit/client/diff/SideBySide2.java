// Copyright (C) 2013 The Android Open Source Project
//
// Licensed under the Apache License, Version 2.0 (the "License");
// you may not use this file except in compliance with the License.
// You may obtain a copy of the License at
//
// http://www.apache.org/licenses/LICENSE-2.0
//
// Unless required by applicable law or agreed to in writing, software
// distributed under the License is distributed on an "AS IS" BASIS,
// WITHOUT WARRANTIES OR CONDITIONS OF ANY KIND, either express or implied.
// See the License for the specific language governing permissions and
// limitations under the License.

package com.google.gerrit.client.diff;

import static java.lang.Double.POSITIVE_INFINITY;

import com.google.gerrit.client.Gerrit;
import com.google.gerrit.client.JumpKeys;
import com.google.gerrit.client.account.DiffPreferences;
import com.google.gerrit.client.change.ChangeScreen2;
import com.google.gerrit.client.changes.ChangeApi;
import com.google.gerrit.client.changes.ChangeInfo;
import com.google.gerrit.client.changes.ChangeInfo.RevisionInfo;
import com.google.gerrit.client.changes.ChangeList;
import com.google.gerrit.client.diff.LineMapper.LineOnOtherInfo;
import com.google.gerrit.client.patches.PatchUtil;
import com.google.gerrit.client.projects.ConfigInfoCache;
import com.google.gerrit.client.rpc.CallbackGroup;
import com.google.gerrit.client.rpc.GerritCallback;
import com.google.gerrit.client.rpc.RestApi;
import com.google.gerrit.client.rpc.ScreenLoadCallback;
import com.google.gerrit.client.ui.Screen;
import com.google.gerrit.common.PageLinks;
import com.google.gerrit.extensions.common.ListChangesOption;
import com.google.gerrit.reviewdb.client.Change;
import com.google.gerrit.reviewdb.client.PatchSet;
import com.google.gwt.core.client.GWT;
import com.google.gwt.core.client.JsArray;
import com.google.gwt.core.client.Scheduler;
import com.google.gwt.core.client.Scheduler.RepeatingCommand;
import com.google.gwt.core.client.Scheduler.ScheduledCommand;
import com.google.gwt.dom.client.Element;
import com.google.gwt.dom.client.NativeEvent;
import com.google.gwt.dom.client.Style.Unit;
import com.google.gwt.event.dom.client.FocusEvent;
import com.google.gwt.event.dom.client.FocusHandler;
import com.google.gwt.event.dom.client.KeyCodes;
import com.google.gwt.event.dom.client.KeyPressEvent;
import com.google.gwt.event.logical.shared.ResizeEvent;
import com.google.gwt.event.logical.shared.ResizeHandler;
import com.google.gwt.event.shared.HandlerRegistration;
import com.google.gwt.uibinder.client.UiBinder;
import com.google.gwt.uibinder.client.UiField;
import com.google.gwt.user.client.DOM;
import com.google.gwt.user.client.Window;
import com.google.gwt.user.client.rpc.AsyncCallback;
import com.google.gwt.user.client.ui.FlowPanel;
import com.google.gwtexpui.globalkey.client.GlobalKey;
import com.google.gwtexpui.globalkey.client.KeyCommand;
import com.google.gwtexpui.globalkey.client.KeyCommandSet;
import com.google.gwtexpui.globalkey.client.ShowHelpCommand;

import net.codemirror.lib.CodeMirror;
import net.codemirror.lib.CodeMirror.BeforeSelectionChangeHandler;
import net.codemirror.lib.CodeMirror.GutterClickHandler;
import net.codemirror.lib.CodeMirror.LineClassWhere;
import net.codemirror.lib.CodeMirror.LineHandle;
import net.codemirror.lib.Configuration;
import net.codemirror.lib.KeyMap;
import net.codemirror.lib.LineCharacter;
import net.codemirror.lib.ModeInjector;

import java.util.ArrayList;
import java.util.EnumSet;
import java.util.List;

public class SideBySide2 extends Screen {
  private static final KeyMap RENDER_ENTIRE_FILE_KEYMAP = KeyMap.create()
      .on("Ctrl-F", false);

  interface Binder extends UiBinder<FlowPanel, SideBySide2> {}
  private static final Binder uiBinder = GWT.create(Binder.class);

  @UiField(provided = true)
  Header header;

  @UiField(provided = true)
  DiffTable diffTable;

  private final Change.Id changeId;
  private final PatchSet.Id base;
  private final PatchSet.Id revision;
  private final String path;
  private DisplaySide startSide;
  private int startLine;
  private DiffPreferences prefs;

  private CodeMirror cmA;
  private CodeMirror cmB;
  private Element columnMarginA;
  private Element columnMarginB;
  private HandlerRegistration resizeHandler;
  private DiffInfo diff;
  private boolean largeFile;
  private ChunkManager chunkManager;
  private CommentManager commentManager;
  private SkipManager skipManager;

  private KeyCommandSet keysNavigation;
  private KeyCommandSet keysAction;
  private KeyCommandSet keysComment;
  private List<HandlerRegistration> handlers;
  private PreferencesAction prefsAction;
  private int reloadVersionId;

  public SideBySide2(
      PatchSet.Id base,
      PatchSet.Id revision,
      String path,
      DisplaySide startSide,
      int startLine) {
    this.base = base;
    this.revision = revision;
    this.changeId = revision.getParentKey();
    this.path = path;
    this.startSide = startSide;
    this.startLine = startLine;

    prefs = DiffPreferences.create(Gerrit.getAccountDiffPreference());
    handlers = new ArrayList<>(6);
    keysNavigation = new KeyCommandSet(Gerrit.C.sectionNavigation());
    header = new Header(keysNavigation, base, revision, path);
    diffTable = new DiffTable(this, base, revision, path);
    add(uiBinder.createAndBindUi(this));
    addDomHandler(GlobalKey.STOP_PROPAGATION, KeyPressEvent.getType());
  }

  @Override
  protected void onInitUI() {
    super.onInitUI();
    setHeaderVisible(false);
  }

  @Override
  protected void onLoad() {
    super.onLoad();

    CallbackGroup cmGroup = new CallbackGroup();
    CodeMirror.initLibrary(cmGroup.add(CallbackGroup.<Void> emptyCallback()));
    final CallbackGroup group = new CallbackGroup();
    final AsyncCallback<Void> modeInjectorCb =
        group.add(CallbackGroup.<Void> emptyCallback());

    DiffApi.diff(revision, path)
      .base(base)
      .wholeFile()
      .intraline(prefs.intralineDifference())
      .ignoreWhitespace(prefs.ignoreWhitespace())
      .get(cmGroup.addFinal(new GerritCallback<DiffInfo>() {
        @Override
        public void onSuccess(DiffInfo diffInfo) {
          diff = diffInfo;
          if (prefs.syntaxHighlighting()) {
            largeFile = isLargeFile(diffInfo);
            if (largeFile) {
              modeInjectorCb.onSuccess(null);
            } else {
              injectMode(diffInfo, modeInjectorCb);
            }
          } else {
            modeInjectorCb.onSuccess(null);
          }
        }
      }));

    final CommentsCollections comments = new CommentsCollections();
    comments.load(base, revision, path, group);

    RestApi call = ChangeApi.detail(changeId.get());
    ChangeList.addOptions(call, EnumSet.of(
        ListChangesOption.ALL_REVISIONS));
    call.get(group.add(new GerritCallback<ChangeInfo>() {
      @Override
      public void onSuccess(ChangeInfo info) {
        info.revisions().copyKeysIntoChildren("name");
        JsArray<RevisionInfo> list = info.revisions().values();
        RevisionInfo.sortRevisionInfoByNumber(list);
        diffTable.setUpPatchSetNav(list, diff);
        header.setChangeInfo(info);
      }}));

    ConfigInfoCache.get(changeId, group.addFinal(
        new ScreenLoadCallback<ConfigInfoCache.Entry>(SideBySide2.this) {
          @Override
          protected void preDisplay(ConfigInfoCache.Entry result) {
            commentManager = new CommentManager(
                SideBySide2.this,
                base, revision, path,
                result.getCommentLinkProcessor());
            setTheme(result.getTheme());
            display(comments);
          }
        }));
  }

  @Override
  public void onShowView() {
    super.onShowView();
    Window.enableScrolling(false);
    JumpKeys.enable(false);
    if (prefs.hideTopMenu()) {
      Gerrit.setHeaderVisible(false);
    }
    resizeHandler = Window.addResizeHandler(new ResizeHandler() {
      @Override
      public void onResize(ResizeEvent event) {
        resizeCodeMirror();
      }
    });

    final int height = getCodeMirrorHeight();
    operation(new Runnable() {
      @Override
      public void run() {
        cmA.setHeight(height);
        cmB.setHeight(height);
        cmA.refresh();
        cmB.refresh();
      }
    });
    setLineLength(prefs.lineLength());
    diffTable.overview.refresh();

    if (startLine == 0 && diff.meta_b() != null) {
      DiffChunkInfo d = chunkManager.getFirst();
      if (d != null) {
        startSide = d.getSide();
        startLine = d.getStart() + 1;
      }
    }
    if (startSide != null && startLine > 0) {
      int line = startLine - 1;
      CodeMirror cm = getCmFromSide(startSide);
      if (cm.lineAtHeight(height - 20) < line) {
        cm.scrollToY(cm.heightAtLine(line, "local") - 0.5 * height);
      }
      cm.setCursor(LineCharacter.create(line));
      cm.focus();
    } else {
      cmA.setCursor(LineCharacter.create(0));
      cmA.focus();
    }
    if (Gerrit.isSignedIn() && prefs.autoReview()) {
      header.autoReview();
    }
    prefetchNextFile();
  }

  @Override
  protected void onUnload() {
    super.onUnload();

    removeKeyHandlerRegistrations();
    if (commentManager != null) {
      CallbackGroup group = new CallbackGroup();
      commentManager.saveAllDrafts(group);
      group.done();
    }
    if (resizeHandler != null) {
      resizeHandler.removeHandler();
      resizeHandler = null;
    }
    if (cmA != null) {
      cmA.getWrapperElement().removeFromParent();
    }
    if (cmB != null) {
      cmB.getWrapperElement().removeFromParent();
    }
    if (prefsAction != null) {
      prefsAction.hide();
    }

    Window.enableScrolling(true);
    Gerrit.setHeaderVisible(true);
    JumpKeys.enable(true);
  }

  private void removeKeyHandlerRegistrations() {
    for (HandlerRegistration h : handlers) {
      h.removeHandler();
    }
    handlers.clear();
  }

  private void registerCmEvents(final CodeMirror cm) {
    cm.on("beforeSelectionChange", onSelectionChange(cm));
    cm.on("cursorActivity", updateActiveLine(cm));
    cm.on("gutterClick", onGutterClick(cm));
    cm.on("focus", updateActiveLine(cm));
    cm.addKeyMap(KeyMap.create()
<<<<<<< HEAD
        .on("'a'", upToChange(true))
        .on("'u'", upToChange(false))
        .on("[", header.navigate(Direction.PREV))
        .on("]", header.navigate(Direction.NEXT))
        .on("'r'", header.toggleReviewed())
        .on("'o'", commentManager.toggleOpenBox(cm))
        .on("Enter", commentManager.toggleOpenBox(cm))
        .on("'c'", commentManager.insertNewDraft(cm))
        .on("N", maybeNextVimSearch(cm))
        .on("P", chunkManager.diffChunkNav(cm, Direction.PREV))
        .on("Shift-M", header.reviewedAndNext())
        .on("Shift-N", commentManager.commentNav(cm, Direction.NEXT))
        .on("Shift-P", commentManager.commentNav(cm, Direction.PREV))
        .on("Shift-O", commentManager.openCloseAll(cm))
        .on("Shift-Left", moveCursorToSide(cm, DisplaySide.A))
        .on("Shift-Right", moveCursorToSide(cm, DisplaySide.B))
        .on("'i'", new Runnable() {
=======
        .on("A", upToChange(true))
        .on("U", upToChange(false))
        .on("R", toggleReviewed())
        .on("O", toggleOpenBox(cm))
        .on("Enter", toggleOpenBox(cm))
        .on("C", insertNewDraft(cm))
        .on("Alt-U", new Runnable() {
>>>>>>> 527200c8
          public void run() {
            switch (getIntraLineStatus()) {
              case OFF:
              case OK:
                toggleShowIntraline();
                break;
              default:
                break;
            }
          }
        })
        .on("','", new Runnable() {
          @Override
          public void run() {
            prefsAction.show();
          }
        })
        .on("Shift-/", new Runnable() {
          @Override
          public void run() {
            new ShowHelpCommand().onKeyPress(null);
          }
        })
        .on("Space", new Runnable() {
          @Override
          public void run() {
            CodeMirror.handleVimKey(cm, "<C-d>");
          }
        })
        .on("Shift-Space", new Runnable() {
          @Override
          public void run() {
            CodeMirror.handleVimKey(cm, "<C-u>");
          }
        })
        .on("Ctrl-F", new Runnable() {
          @Override
          public void run() {
            CodeMirror.handleVimKey(cm, "/");
          }
        })
        .on("Ctrl-A", new Runnable() {
          @Override
          public void run() {
            cm.execCommand("selectAll");
          }
        }));
    if (prefs.renderEntireFile()) {
      cm.addKeyMap(RENDER_ENTIRE_FILE_KEYMAP);
    }
  }

  private BeforeSelectionChangeHandler onSelectionChange(final CodeMirror cm) {
    return new BeforeSelectionChangeHandler() {
      private InsertCommentBubble bubble;

      @Override
      public void handle(CodeMirror cm, LineCharacter anchor, LineCharacter head) {
        if (anchor == head
            || (anchor.getLine() == head.getLine()
             && anchor.getCh() == head.getCh())) {
          if (bubble != null) {
            bubble.setVisible(false);
          }
          return;
        } else if (bubble == null) {
          init(anchor);
        } else {
          bubble.setVisible(true);
        }
        bubble.position(cm.charCoords(head, "local"));
      }

      private void init(LineCharacter anchor) {
        bubble = new InsertCommentBubble(commentManager, cm);
        add(bubble);
        cm.addWidget(anchor, bubble.getElement(), false);
      }
    };
  }

  @Override
  public void registerKeys() {
    super.registerKeys();

    keysNavigation.add(new UpToChangeCommand2(revision, 0, 'u'));
    keysNavigation.add(
        new NoOpKeyCommand(0, 'j', PatchUtil.C.lineNext()),
        new NoOpKeyCommand(0, 'k', PatchUtil.C.linePrev()));
    keysNavigation.add(
        new NoOpKeyCommand(0, 'n', PatchUtil.C.chunkNext2()),
        new NoOpKeyCommand(0, 'p', PatchUtil.C.chunkPrev2()));
    keysNavigation.add(
        new NoOpKeyCommand(KeyCommand.M_SHIFT, 'n', PatchUtil.C.commentNext()),
        new NoOpKeyCommand(KeyCommand.M_SHIFT, 'p', PatchUtil.C.commentPrev()));
    keysNavigation.add(
        new NoOpKeyCommand(KeyCommand.M_CTRL, 'f', Gerrit.C.keySearch()));

    keysAction = new KeyCommandSet(Gerrit.C.sectionActions());
    keysAction.add(new NoOpKeyCommand(0, KeyCodes.KEY_ENTER,
        PatchUtil.C.expandComment()));
    keysAction.add(new NoOpKeyCommand(0, 'o', PatchUtil.C.expandComment()));
    keysAction.add(new NoOpKeyCommand(
        KeyCommand.M_SHIFT, 'o', PatchUtil.C.expandAllCommentsOnCurrentLine()));
    keysAction.add(new KeyCommand(0, 'r', PatchUtil.C.toggleReviewed()) {
      @Override
      public void onKeyPress(KeyPressEvent event) {
        header.toggleReviewed().run();
      }
    });
    keysAction.add(new KeyCommand(
        KeyCommand.M_SHIFT, 'm', PatchUtil.C.markAsReviewedAndGoToNext()) {
      @Override
      public void onKeyPress(KeyPressEvent event) {
        header.reviewedAndNext().run();
      }
    });
    keysAction.add(new KeyCommand(0, 'a', PatchUtil.C.openReply()) {
      @Override
      public void onKeyPress(KeyPressEvent event) {
        upToChange(true).run();
      }
    });
    keysAction.add(new KeyCommand(0, ',', PatchUtil.C.showPreferences()) {
      @Override
      public void onKeyPress(KeyPressEvent event) {
        prefsAction.show();
      }
    });
    if (getIntraLineStatus() == DiffInfo.IntraLineStatus.OFF
        || getIntraLineStatus() == DiffInfo.IntraLineStatus.OK) {
      keysAction.add(new KeyCommand(0, 'i', PatchUtil.C.toggleIntraline()) {
        @Override
        public void onKeyPress(KeyPressEvent event) {
          toggleShowIntraline();
        }
      });
    }

    if (Gerrit.isSignedIn()) {
      keysAction.add(new NoOpKeyCommand(0, 'c', PatchUtil.C.commentInsert()));
      keysComment = new KeyCommandSet(PatchUtil.C.commentEditorSet());
      keysComment.add(new NoOpKeyCommand(KeyCommand.M_CTRL, 's',
          PatchUtil.C.commentSaveDraft()));
      keysComment.add(new NoOpKeyCommand(0, KeyCodes.KEY_ESCAPE,
          PatchUtil.C.commentCancelEdit()));
    } else {
      keysComment = null;
    }

    removeKeyHandlerRegistrations();
    handlers.add(GlobalKey.add(this, keysNavigation));
    if (keysComment != null) {
      handlers.add(GlobalKey.add(this, keysComment));
    }
    handlers.add(GlobalKey.add(this, keysAction));
    handlers.add(ShowHelpCommand.addFocusHandler(new FocusHandler() {
      @Override
      public void onFocus(FocusEvent event) {
        cmB.focus();
      }
    }));
  }

  private void display(final CommentsCollections comments) {
    setShowTabs(prefs.showTabs());
    setShowIntraline(prefs.intralineDifference());
    if (prefs.showLineNumbers()) {
      diffTable.addStyleName(DiffTable.style.showLineNumbers());
    }

    cmA = newCM(diff.meta_a(), diff.text_a(), DisplaySide.A, diffTable.cmA);
    cmB = newCM(diff.meta_b(), diff.text_b(), DisplaySide.B, diffTable.cmB);
    diffTable.overview.init(cmB);
    chunkManager = new ChunkManager(this, cmA, cmB, diffTable.overview);
    skipManager = new SkipManager(this, commentManager);

    columnMarginA = DOM.createDiv();
    columnMarginB = DOM.createDiv();
    columnMarginA.setClassName(DiffTable.style.columnMargin());
    columnMarginB.setClassName(DiffTable.style.columnMargin());
    cmA.getMoverElement().appendChild(columnMarginA);
    cmB.getMoverElement().appendChild(columnMarginB);

    operation(new Runnable() {
      public void run() {
        // Estimate initial CM3 height, fixed up in onShowView.
        int height = Window.getClientHeight()
            - (Gerrit.getHeaderFooterHeight() + 18);
        cmA.setHeight(height);
        cmB.setHeight(height);

        render(diff);
        commentManager.render(comments, prefs.expandAllComments());
        skipManager.render(prefs.context(), diff);
      }
    });

    registerCmEvents(cmA);
    registerCmEvents(cmB);
    new ScrollSynchronizer(diffTable, cmA, cmB, chunkManager.getLineMapper());

    prefsAction = new PreferencesAction(this, prefs);
    header.init(prefsAction);

    if (largeFile && prefs.syntaxHighlighting()) {
      Scheduler.get().scheduleFixedDelay(new RepeatingCommand() {
        @Override
        public boolean execute() {
          if (prefs.syntaxHighlighting() && isAttached()) {
            setSyntaxHighlighting(prefs.syntaxHighlighting());
          }
          return false;
        }
      }, 250);
    }
  }

  private CodeMirror newCM(
      DiffInfo.FileMeta meta,
      String contents,
      DisplaySide side,
      Element parent) {
    return CodeMirror.create(side, parent, Configuration.create()
      .set("readOnly", true)
      .set("cursorBlinkRate", 0)
      .set("cursorHeight", 0.85)
      .set("lineNumbers", prefs.showLineNumbers())
      .set("tabSize", prefs.tabSize())
      .set("mode", largeFile ? null : getContentType(meta))
      .set("lineWrapping", false)
      .set("styleSelectedText", true)
      .set("showTrailingSpace", prefs.showWhitespaceErrors())
      .set("keyMap", "vim_ro")
      .set("theme", prefs.theme().name().toLowerCase())
      .set("value", meta != null ? contents : "")
      .set("viewportMargin", prefs.renderEntireFile() ? POSITIVE_INFINITY : 10));
  }

  DiffInfo.IntraLineStatus getIntraLineStatus() {
    return diff.intraline_status();
  }

  void setShowTabs(boolean b) {
    if (b) {
      diffTable.addStyleName(DiffTable.style.showTabs());
    } else {
      diffTable.removeStyleName(DiffTable.style.showTabs());
    }
  }

  void setLineLength(int columns) {
    columnMarginA.getStyle().setMarginLeft(
        columns * cmA.defaultCharWidth()
        + cmA.getGutterElement().getOffsetWidth(), Unit.PX);

    columnMarginB.getStyle().setMarginLeft(
        columns * cmB.defaultCharWidth()
        + cmB.getGutterElement().getOffsetWidth(), Unit.PX);
  }

  void setShowLineNumbers(boolean b) {
    cmA.setOption("lineNumbers", b);
    cmB.setOption("lineNumbers", b);
    if (b) {
      diffTable.addStyleName(DiffTable.style.showLineNumbers());
    } else {
      diffTable.removeStyleName(DiffTable.style.showLineNumbers());
    }
  }

  void setShowIntraline(boolean b) {
    if (b && getIntraLineStatus() == DiffInfo.IntraLineStatus.OFF) {
      reloadDiffInfo();
    } else if (b) {
      diffTable.removeStyleName(DiffTable.style.noIntraline());
    } else {
      diffTable.addStyleName(DiffTable.style.noIntraline());
    }
  }

  private void toggleShowIntraline() {
    prefs.intralineDifference(!prefs.intralineDifference());
    setShowIntraline(prefs.intralineDifference());
    prefsAction.update();
  }

  void setSyntaxHighlighting(boolean b) {
    if (b) {
      injectMode(diff, new AsyncCallback<Void>() {
        @Override
        public void onSuccess(Void result) {
          if (prefs.syntaxHighlighting()) {
            cmA.setOption("mode", getContentType(diff.meta_a()));
            cmB.setOption("mode", getContentType(diff.meta_b()));
          }
        }

        @Override
        public void onFailure(Throwable caught) {
          prefs.syntaxHighlighting(false);
        }
      });
    } else {
      cmA.setOption("mode", (String) null);
      cmB.setOption("mode", (String) null);
    }
  }

  void setContext(final int context) {
    operation(new Runnable() {
      @Override
      public void run() {
        skipManager.removeAll();
        skipManager.render(context, diff);
        diffTable.overview.refresh();
      }
    });
  }

  private void render(DiffInfo diff) {
    header.setNoDiff(diff);
    chunkManager.render(diff);
  }

  CodeMirror otherCm(CodeMirror me) {
    return me == cmA ? cmB : cmA;
  }

  CodeMirror getCmFromSide(DisplaySide side) {
    return side == DisplaySide.A ? cmA : cmB;
  }

  LineOnOtherInfo lineOnOther(DisplaySide side, int line) {
    return chunkManager.getLineMapper().lineOnOther(side, line);
  }

  private void clearActiveLine(CodeMirror cm) {
    if (cm.hasActiveLine()) {
      LineHandle activeLine = cm.getActiveLine();
      cm.removeLineClass(activeLine,
          LineClassWhere.WRAP, DiffTable.style.activeLine());
      cm.setActiveLine(null);
    }
  }

  private Runnable updateActiveLine(final CodeMirror cm) {
    final CodeMirror other = otherCm(cm);
    return new Runnable() {
      public void run() {
        // The rendering of active lines has to be deferred. Reflow
        // caused by adding and removing styles chokes Firefox when arrow
        // key (or j/k) is held down. Performance on Chrome is fine
        // without the deferral.
        //
        Scheduler.get().scheduleDeferred(new ScheduledCommand() {
          @Override
          public void execute() {
            operation(new Runnable() {
              public void run() {
                LineHandle handle = cm.getLineHandleVisualStart(
                    cm.getCursor("end").getLine());
                if (cm.hasActiveLine() && cm.getActiveLine().equals(handle)) {
                  return;
                }

                clearActiveLine(cm);
                clearActiveLine(other);
                cm.setActiveLine(handle);
                cm.addLineClass(
                    handle, LineClassWhere.WRAP, DiffTable.style.activeLine());
                LineOnOtherInfo info =
                    lineOnOther(cm.side(), cm.getLineNumber(handle));
                if (info.isAligned()) {
                  LineHandle oLineHandle = other.getLineHandle(info.getLine());
                  other.setActiveLine(oLineHandle);
                  other.addLineClass(oLineHandle, LineClassWhere.WRAP,
                      DiffTable.style.activeLine());
                }
              }
            });
          }
        });
      }
    };
  }

  private GutterClickHandler onGutterClick(final CodeMirror cm) {
    return new GutterClickHandler() {
      @Override
      public void handle(CodeMirror instance, int line, String gutter,
          NativeEvent clickEvent) {
        if (clickEvent.getButton() == NativeEvent.BUTTON_LEFT
            && !clickEvent.getMetaKey()
            && !clickEvent.getAltKey()
            && !clickEvent.getCtrlKey()
            && !clickEvent.getShiftKey()) {
          if (!(cm.hasActiveLine() &&
              cm.getLineNumber(cm.getActiveLine()) == line)) {
            cm.setCursor(LineCharacter.create(line));
          }
          Scheduler.get().scheduleDeferred(new ScheduledCommand() {
            @Override
            public void execute() {
              commentManager.insertNewDraft(cm).run();
            }
          });
        }
      }
    };
  }

  private Runnable upToChange(final boolean openReplyBox) {
    return new Runnable() {
      public void run() {
        CallbackGroup group = new CallbackGroup();
        commentManager.saveAllDrafts(group);
        group.done();
        group.addListener(new GerritCallback<Void>() {
          @Override
          public void onSuccess(Void result) {
            String b = base != null ? String.valueOf(base.get()) : null;
            String rev = String.valueOf(revision.get());
            Gerrit.display(
              PageLinks.toChange(changeId, b, rev),
              new ChangeScreen2(changeId, b, rev, openReplyBox));
          }
        });
      }
    };
  }

  private Runnable moveCursorToSide(final CodeMirror cmSrc, DisplaySide sideDst) {
    final CodeMirror cmDst = getCmFromSide(sideDst);
    if (cmDst == cmSrc) {
      return new Runnable() {
        @Override
        public void run() {
        }
      };
    }

    final DisplaySide sideSrc = cmSrc.side();
    return new Runnable() {
      public void run() {
        if (cmSrc.hasActiveLine()) {
          cmDst.setCursor(LineCharacter.create(lineOnOther(
              sideSrc,
              cmSrc.getLineNumber(cmSrc.getActiveLine())).getLine()));
        }
        cmDst.focus();
      }
    };
  }

  private Runnable maybeNextVimSearch(final CodeMirror cm) {
    return new Runnable() {
      @Override
      public void run() {
        if (cm.hasVimSearchHighlight()) {
          CodeMirror.handleVimKey(cm, "n");
        } else {
          chunkManager.diffChunkNav(cm, Direction.NEXT).run();
        }
      }
    };
  }

  void updateRenderEntireFile() {
    cmA.removeKeyMap(RENDER_ENTIRE_FILE_KEYMAP);
    cmB.removeKeyMap(RENDER_ENTIRE_FILE_KEYMAP);
    if (prefs.renderEntireFile()) {
      cmA.addKeyMap(RENDER_ENTIRE_FILE_KEYMAP);
      cmB.addKeyMap(RENDER_ENTIRE_FILE_KEYMAP);
    }

    cmA.setOption("viewportMargin", prefs.renderEntireFile() ? POSITIVE_INFINITY : 10);
    cmB.setOption("viewportMargin", prefs.renderEntireFile() ? POSITIVE_INFINITY : 10);
  }

  void resizeCodeMirror() {
    int height = getCodeMirrorHeight();
    cmA.setHeight(height);
    cmB.setHeight(height);
    diffTable.overview.refresh();
  }

  private int getCodeMirrorHeight() {
    int rest = Gerrit.getHeaderFooterHeight()
        + header.getOffsetHeight()
        + diffTable.getHeaderHeight()
        + 5; // Estimate
    return Window.getClientHeight() - rest;
  }

  private String getContentType(DiffInfo.FileMeta meta) {
    return prefs.syntaxHighlighting()
          && meta != null
          && meta.content_type() != null
        ? ModeInjector.getContentType(meta.content_type())
        : null;
  }

  private void injectMode(DiffInfo diffInfo, AsyncCallback<Void> cb) {
    new ModeInjector()
      .add(getContentType(diffInfo.meta_a()))
      .add(getContentType(diffInfo.meta_b()))
      .inject(cb);
  }

  DiffPreferences getPrefs() {
    return prefs;
  }

  ChunkManager getChunkManager() {
    return chunkManager;
  }

  CommentManager getCommentManager() {
    return commentManager;
  }

  SkipManager getSkipManager() {
    return skipManager;
  }

  void operation(final Runnable apply) {
    cmA.operation(new Runnable() {
      @Override
      public void run() {
        cmB.operation(new Runnable() {
          @Override
          public void run() {
            apply.run();
          }
        });
      }
    });
  }

  private void prefetchNextFile() {
    String nextPath = header.getNextPath();
    if (nextPath != null) {
      DiffApi.diff(revision, nextPath)
        .base(base)
        .wholeFile()
        .intraline(prefs.intralineDifference())
        .ignoreWhitespace(prefs.ignoreWhitespace())
        .get(new AsyncCallback<DiffInfo>() {
          @Override
          public void onSuccess(DiffInfo info) {
            new ModeInjector()
              .add(getContentType(info.meta_a()))
              .add(getContentType(info.meta_b()))
              .inject(CallbackGroup.<Void> emptyCallback());
          }

          @Override
          public void onFailure(Throwable caught) {
          }
        });
    }
  }

  void reloadDiffInfo() {
    final int id = ++reloadVersionId;
    DiffApi.diff(revision, path)
      .base(base)
      .wholeFile()
      .intraline(prefs.intralineDifference())
      .ignoreWhitespace(prefs.ignoreWhitespace())
      .get(new GerritCallback<DiffInfo>() {
        @Override
        public void onSuccess(DiffInfo diffInfo) {
          if (id == reloadVersionId && isAttached()) {
            diff = diffInfo;
            operation(new Runnable() {
              @Override
              public void run() {
                skipManager.removeAll();
                chunkManager.reset();
                diffTable.overview.clearDiffMarkers();
                setShowIntraline(prefs.intralineDifference());
                render(diff);
                skipManager.render(prefs.context(), diff);
              }
            });
          }
        }
      });
  }

  private static boolean isLargeFile(DiffInfo diffInfo) {
    return (diffInfo.meta_a() != null && diffInfo.meta_a().lines() > 500)
        || (diffInfo.meta_b() != null && diffInfo.meta_b().lines() > 500);
  }
}<|MERGE_RESOLUTION|>--- conflicted
+++ resolved
@@ -300,15 +300,14 @@
     cm.on("gutterClick", onGutterClick(cm));
     cm.on("focus", updateActiveLine(cm));
     cm.addKeyMap(KeyMap.create()
-<<<<<<< HEAD
-        .on("'a'", upToChange(true))
-        .on("'u'", upToChange(false))
+        .on("A", upToChange(true))
+        .on("U", upToChange(false))
         .on("[", header.navigate(Direction.PREV))
         .on("]", header.navigate(Direction.NEXT))
-        .on("'r'", header.toggleReviewed())
-        .on("'o'", commentManager.toggleOpenBox(cm))
+        .on("R", header.toggleReviewed())
+        .on("O", commentManager.toggleOpenBox(cm))
         .on("Enter", commentManager.toggleOpenBox(cm))
-        .on("'c'", commentManager.insertNewDraft(cm))
+        .on("C", commentManager.insertNewDraft(cm))
         .on("N", maybeNextVimSearch(cm))
         .on("P", chunkManager.diffChunkNav(cm, Direction.PREV))
         .on("Shift-M", header.reviewedAndNext())
@@ -317,16 +316,7 @@
         .on("Shift-O", commentManager.openCloseAll(cm))
         .on("Shift-Left", moveCursorToSide(cm, DisplaySide.A))
         .on("Shift-Right", moveCursorToSide(cm, DisplaySide.B))
-        .on("'i'", new Runnable() {
-=======
-        .on("A", upToChange(true))
-        .on("U", upToChange(false))
-        .on("R", toggleReviewed())
-        .on("O", toggleOpenBox(cm))
-        .on("Enter", toggleOpenBox(cm))
-        .on("C", insertNewDraft(cm))
-        .on("Alt-U", new Runnable() {
->>>>>>> 527200c8
+        .on("I", new Runnable() {
           public void run() {
             switch (getIntraLineStatus()) {
               case OFF:
