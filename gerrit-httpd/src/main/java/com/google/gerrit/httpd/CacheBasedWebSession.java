--- conflicted
+++ resolved
@@ -62,22 +62,13 @@
   private CurrentUser user;
 
   protected CacheBasedWebSession(
-<<<<<<< HEAD
       HttpServletRequest request,
       HttpServletResponse response,
       WebSessionManager manager,
       AuthConfig authConfig,
       Provider<AnonymousUser> anonymousProvider,
-      IdentifiedUser.RequestFactory identified) {
-=======
-      final HttpServletRequest request,
-      final HttpServletResponse response,
-      final WebSessionManager manager,
-      final AuthConfig authConfig,
-      final Provider<AnonymousUser> anonymousProvider,
-      final IdentifiedUser.RequestFactory identified,
-      final AccountCache byIdCache) {
->>>>>>> 06a3a5bf
+      IdentifiedUser.RequestFactory identified,
+      AccountCache byIdCache) {
     this.request = request;
     this.response = response;
     this.manager = manager;
@@ -97,11 +88,14 @@
         } catch (BadRequestException e) {
           token = null;
         }
-<<<<<<< HEAD
         if (token != null) {
           authFromQueryParameter(token);
         }
       }
+      if (val != null && !checkAccountStatus(val.getAccountId())) {
+        val = null;
+      }
+
       if (val != null && val.needsCookieRefresh()) {
         // Session is more than half old; update cache entry with new expiration date.
         val = manager.createVal(key, val);
@@ -123,18 +117,6 @@
     val = manager.get(key);
     if (val != null) {
       okPaths.add(AccessPath.REST_API);
-=======
-
-        if (val != null && !checkAccountStatus(val.getAccountId())) {
-          val = null;
-        }
-      }
-
-      String token = request.getHeader(HostPageData.XSRF_HEADER_NAME);
-      if (val != null && token != null && token.equals(val.getAuth())) {
-        okPaths.add(AccessPath.REST_API);
-      }
->>>>>>> 06a3a5bf
     }
   }
 
