--- conflicted
+++ resolved
@@ -41,9 +41,6 @@
     final String cfgCgi = cfg.getString("gitweb", null, "cgi");
 
     type = GitWebType.fromName(cfg.getString("gitweb", null, "type"));
-<<<<<<< HEAD
-    type.setLinkName(cfg.getString("gitweb", null, "linkname"));
-=======
     if (type == null) {
       url = null;
       gitweb_cgi = null;
@@ -53,7 +50,7 @@
       return;
     }
 
->>>>>>> 77c684b4
+    type.setLinkName(cfg.getString("gitweb", null, "linkname"));
     type.setBranch(cfg.getString("gitweb", null, "branch"));
     type.setProject(cfg.getString("gitweb", null, "project"));
     type.setRevision(cfg.getString("gitweb", null, "revision"));
