--- conflicted
+++ resolved
@@ -104,11 +104,7 @@
 
     filter("/Documentation/").through(QueryDocumentationFilter.class);
 
-<<<<<<< HEAD
-    serve("/robots.txt").with(RobotsServlet.class);
-=======
     install(new StaticModule());
->>>>>>> 4a68a075
   }
 
   private Key<HttpServlet> notFound() {
