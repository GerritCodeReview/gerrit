--- conflicted
+++ resolved
@@ -252,15 +252,9 @@
           private static final long serialVersionUID = 1L;
 
           @Override
-<<<<<<< HEAD
-          protected void doGet(HttpServletRequest req, HttpServletResponse rsp) throws IOException {
-            toGerrit("/register" + req.getPathInfo(), req, rsp);
-=======
-          protected void doGet(final HttpServletRequest req, final HttpServletResponse rsp)
-              throws IOException {
+          protected void doGet(HttpServletRequest req, HttpServletResponse rsp) throws IOException {
             String path = String.format("/register%s", slash ? req.getPathInfo() : "");
             toGerrit(path, req, rsp);
->>>>>>> aaaf4508
           }
         });
   }
