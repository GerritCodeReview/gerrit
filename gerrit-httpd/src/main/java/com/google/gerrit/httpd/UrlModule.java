--- conflicted
+++ resolved
@@ -35,11 +35,7 @@
 import com.google.gerrit.reviewdb.client.AuthType;
 import com.google.gerrit.reviewdb.client.Change;
 import com.google.gerrit.reviewdb.client.Project;
-<<<<<<< HEAD
-=======
 import com.google.gerrit.server.config.AuthConfig;
-import com.google.gerrit.server.config.GerritServerConfig;
->>>>>>> 24ec75ea
 import com.google.gwtexpui.server.CacheControlFilter;
 import com.google.inject.Key;
 import com.google.inject.Provider;
@@ -56,26 +52,11 @@
 
 class UrlModule extends ServletModule {
   private GerritOptions options;
-
-<<<<<<< HEAD
-  UrlModule(GerritOptions options) {
+  private AuthConfig authConfig;
+
+  UrlModule(GerritOptions options, AuthConfig authConfig) {
     this.options = options;
-=======
-    @Inject
-    UrlConfig(@GerritServerConfig Config cfg) {
-      deprecatedQuery = cfg.getBoolean("site", "enableDeprecatedQuery", true);
-    }
-  }
-
-  private final UrlConfig cfg;
-  private GerritUiOptions uiOptions;
-  private AuthConfig authConfig;
-
-  UrlModule(UrlConfig cfg, GerritUiOptions uiOptions, AuthConfig authConfig) {
-    this.cfg = cfg;
-    this.uiOptions = uiOptions;
     this.authConfig = authConfig;
->>>>>>> 24ec75ea
   }
 
   @Override
