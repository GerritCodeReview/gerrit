// Copyright (C) 2009 The Android Open Source Project
//
// Licensed under the Apache License, Version 2.0 (the "License");
// you may not use this file except in compliance with the License.
// You may obtain a copy of the License at
//
// http://www.apache.org/licenses/LICENSE-2.0
//
// Unless required by applicable law or agreed to in writing, software
// distributed under the License is distributed on an "AS IS" BASIS,
// WITHOUT WARRANTIES OR CONDITIONS OF ANY KIND, either express or implied.
// See the License for the specific language governing permissions and
// limitations under the License.

package com.google.gerrit.httpd;

import static com.google.gerrit.extensions.registration.PrivateInternals_DynamicTypes.registerInParentInjectors;

import com.google.gerrit.common.Nullable;
import com.google.gerrit.common.data.GerritConfig;
import com.google.gerrit.extensions.registration.DynamicSet;
import com.google.gerrit.extensions.webui.WebUiPlugin;
import com.google.gerrit.httpd.auth.become.BecomeAnyAccountModule;
import com.google.gerrit.httpd.auth.container.HttpAuthModule;
import com.google.gerrit.httpd.auth.container.HttpsClientSslCertModule;
import com.google.gerrit.httpd.auth.ldap.LdapAuthModule;
import com.google.gerrit.httpd.gitweb.GitWebModule;
import com.google.gerrit.httpd.rpc.UiRpcModule;
import com.google.gerrit.lifecycle.LifecycleModule;
import com.google.gerrit.server.RemotePeer;
import com.google.gerrit.server.config.AuthConfig;
import com.google.gerrit.server.config.CanonicalWebUrl;
import com.google.gerrit.server.config.GerritRequestModule;
import com.google.gerrit.server.git.AsyncReceiveCommits;
import com.google.gerrit.server.util.GuiceRequestScopePropagator;
import com.google.gerrit.server.util.RequestScopePropagator;
import com.google.inject.AbstractModule;
import com.google.inject.Inject;
import com.google.inject.Injector;
import com.google.inject.ProvisionException;
import com.google.inject.servlet.RequestScoped;

import java.net.SocketAddress;

public class WebModule extends LifecycleModule {
  private final AuthConfig authConfig;
  private final boolean wantSSL;
  private final GitWebConfig gitWebConfig;
  private final GerritOptions options;

  @Inject
  WebModule(final AuthConfig authConfig,
      @CanonicalWebUrl @Nullable final String canonicalUrl,
      GerritOptions options,
      final Injector creatingInjector) {
    this.authConfig = authConfig;
    this.wantSSL = canonicalUrl != null && canonicalUrl.startsWith("https:");
    this.options = options;

    this.gitWebConfig =
        creatingInjector.createChildInjector(new AbstractModule() {
          @Override
          protected void configure() {
            bind(GitWebConfig.class);
          }
        }).getInstance(GitWebConfig.class);
  }

  @Override
  protected void configure() {
    bind(RequestScopePropagator.class).to(GuiceRequestScopePropagator.class);
    bind(HttpRequestContext.class);

    if (wantSSL) {
      install(new RequireSslFilter.Module());
    }
    install(new RunAsFilter.Module());

    installAuthModule();
    if (options.enableMasterFeatures()) {
      install(new UrlModule(options));
      install(new UiRpcModule());
    }
    install(new GerritRequestModule());
    install(new GitOverHttpServlet.Module(options.enableMasterFeatures()));

    bind(GitWebConfig.class).toInstance(gitWebConfig);
    if (gitWebConfig.getGitwebCGI() != null) {
      install(new GitWebModule());
    }

    bind(GerritConfigProvider.class);
    bind(GerritConfig.class).toProvider(GerritConfigProvider.class);
    DynamicSet.setOf(binder(), WebUiPlugin.class);

    install(new AsyncReceiveCommits.Module());

    bind(SocketAddress.class).annotatedWith(RemotePeer.class).toProvider(
        HttpRemotePeerProvider.class).in(RequestScoped.class);

    bind(ProxyProperties.class).toProvider(ProxyPropertiesProvider.class);

    listener().toInstance(registerInParentInjectors());
  }

  private void installAuthModule() {
    switch (authConfig.getAuthType()) {
      case HTTP:
      case HTTP_LDAP:
        install(new HttpAuthModule(authConfig));
        break;

      case CLIENT_SSL_CERT_LDAP:
        install(new HttpsClientSslCertModule());
        break;

      case LDAP:
      case LDAP_BIND:
        install(new LdapAuthModule());
        break;

      case DEVELOPMENT_BECOME_ANY_ACCOUNT:
        install(new BecomeAnyAccountModule());
        break;

      case OAUTH:
        // OAuth support is bound in WebAppInitializer and Daemon.
      case OPENID:
      case OPENID_SSO:
        // OpenID support is bound in WebAppInitializer and Daemon.
      case CUSTOM_EXTENSION:
        break;
      default:
        throw new ProvisionException("Unsupported loginType: " + authConfig.getAuthType());
    }
<<<<<<< HEAD
=======

    install(new UrlModule(urlConfig, uiOptions, authConfig));
    install(new UiRpcModule());
    install(new GerritRequestModule());
    install(new GitOverHttpServlet.Module());

    bind(GitWebConfig.class).toInstance(gitWebConfig);
    if (gitWebConfig.getGitwebCGI() != null) {
      install(new GitWebModule());
    }

    bind(ContactStore.class).toProvider(ContactStoreProvider.class).in(
        SINGLETON);
    bind(GerritConfigProvider.class);
    bind(GerritConfig.class).toProvider(GerritConfigProvider.class);
    DynamicSet.setOf(binder(), WebUiPlugin.class);

    install(new AsyncReceiveCommits.Module());

    bind(SocketAddress.class).annotatedWith(RemotePeer.class).toProvider(
        HttpRemotePeerProvider.class).in(RequestScoped.class);

    listener().toInstance(registerInParentInjectors());
>>>>>>> 24ec75ea
  }
}<|MERGE_RESOLUTION|>--- conflicted
+++ resolved
@@ -78,7 +78,7 @@
 
     installAuthModule();
     if (options.enableMasterFeatures()) {
-      install(new UrlModule(options));
+      install(new UrlModule(options, authConfig));
       install(new UiRpcModule());
     }
     install(new GerritRequestModule());
@@ -133,31 +133,5 @@
       default:
         throw new ProvisionException("Unsupported loginType: " + authConfig.getAuthType());
     }
-<<<<<<< HEAD
-=======
-
-    install(new UrlModule(urlConfig, uiOptions, authConfig));
-    install(new UiRpcModule());
-    install(new GerritRequestModule());
-    install(new GitOverHttpServlet.Module());
-
-    bind(GitWebConfig.class).toInstance(gitWebConfig);
-    if (gitWebConfig.getGitwebCGI() != null) {
-      install(new GitWebModule());
-    }
-
-    bind(ContactStore.class).toProvider(ContactStoreProvider.class).in(
-        SINGLETON);
-    bind(GerritConfigProvider.class);
-    bind(GerritConfig.class).toProvider(GerritConfigProvider.class);
-    DynamicSet.setOf(binder(), WebUiPlugin.class);
-
-    install(new AsyncReceiveCommits.Module());
-
-    bind(SocketAddress.class).annotatedWith(RemotePeer.class).toProvider(
-        HttpRemotePeerProvider.class).in(RequestScoped.class);
-
-    listener().toInstance(registerInParentInjectors());
->>>>>>> 24ec75ea
   }
 }