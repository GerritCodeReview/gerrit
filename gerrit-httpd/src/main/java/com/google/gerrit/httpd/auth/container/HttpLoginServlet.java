--- conflicted
+++ resolved
@@ -138,9 +138,8 @@
     }
     rdr.append(token);
 
-<<<<<<< HEAD
     try {
-      webSession.get().login(arsp, false);
+      webSession.get().login(arsp, true /* persistent cookie */);
     } catch (OrmException e) {
       log.error("Unable to log in user \"" + user + "\"", e);
       rsp.setContentType("text/html");
@@ -154,9 +153,6 @@
       out.close();
       return;
     }
-=======
-    webSession.get().login(arsp, true /* persistent cookie */);
->>>>>>> 077b2c5d
     rsp.sendRedirect(rdr.toString());
   }
 
