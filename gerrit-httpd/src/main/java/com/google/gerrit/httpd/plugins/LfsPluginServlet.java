// Copyright (C) 2015 The Android Open Source Project
//
// Licensed under the Apache License, Version 2.0 (the "License");
// you may not use this file except in compliance with the License.
// You may obtain a copy of the License at
//
// http://www.apache.org/licenses/LICENSE-2.0
//
// Unless required by applicable law or agreed to in writing, software
// distributed under the License is distributed on an "AS IS" BASIS,
// WITHOUT WARRANTIES OR CONDITIONS OF ANY KIND, either express or implied.
// See the License for the specific language governing permissions and
// limitations under the License.

package com.google.gerrit.httpd.plugins;

import static java.nio.charset.StandardCharsets.UTF_8;
import static javax.servlet.http.HttpServletResponse.SC_NOT_IMPLEMENTED;

import com.google.gerrit.extensions.registration.RegistrationHandle;
import com.google.gerrit.httpd.resources.Resource;
import com.google.gerrit.server.config.GerritServerConfig;
import com.google.gerrit.server.plugins.Plugin;
import com.google.gerrit.server.plugins.ReloadPluginListener;
import com.google.gerrit.server.plugins.StartPluginListener;
import com.google.gwtexpui.server.CacheHeaders;
import com.google.inject.Inject;
import com.google.inject.Singleton;
import com.google.inject.servlet.GuiceFilter;
import java.io.BufferedWriter;
import java.io.IOException;
import java.io.OutputStreamWriter;
import java.io.Writer;
import java.util.ArrayList;
import java.util.List;
import java.util.concurrent.atomic.AtomicReference;
import javax.servlet.FilterChain;
import javax.servlet.ServletConfig;
import javax.servlet.ServletContext;
import javax.servlet.ServletException;
import javax.servlet.ServletRequest;
import javax.servlet.ServletResponse;
import javax.servlet.http.HttpServlet;
import javax.servlet.http.HttpServletRequest;
import javax.servlet.http.HttpServletResponse;
import org.eclipse.jgit.lib.Config;
import org.slf4j.Logger;
import org.slf4j.LoggerFactory;

@Singleton
public class LfsPluginServlet extends HttpServlet
    implements StartPluginListener, ReloadPluginListener {
  private static final long serialVersionUID = 1L;
  private static final Logger log = LoggerFactory.getLogger(LfsPluginServlet.class);

<<<<<<< HEAD
  public static final String URL_REGEX = "^(?:/a)?(?:/p/|/)(.+)(?:/info/lfs/objects/batch)$";
=======
  public static final String LFS_REST =
      "(?:/p/|/)(.+)(?:/info/lfs/objects/batch)$";
  public static final String URL_REGEX =
      "^(?:/a)?" + LFS_REST;
>>>>>>> 70642f13

  private static final String CONTENTTYPE_VND_GIT_LFS_JSON =
      "application/vnd.git-lfs+json; charset=utf-8";
  private static final String MESSAGE_LFS_NOT_CONFIGURED =
      "{\"message\":\"No LFS plugin is configured to handle LFS requests.\"}";

  private List<Plugin> pending = new ArrayList<>();
  private final String pluginName;
  private final FilterChain chain;
  private AtomicReference<GuiceFilter> filter;

  @Inject
  LfsPluginServlet(@GerritServerConfig Config cfg) {
    this.pluginName = cfg.getString("lfs", null, "plugin");
    this.chain =
        new FilterChain() {
          @Override
          public void doFilter(ServletRequest req, ServletResponse res) throws IOException {
            Resource.NOT_FOUND.send((HttpServletRequest) req, (HttpServletResponse) res);
          }
        };
    this.filter = new AtomicReference<>();
  }

  @Override
  protected void service(HttpServletRequest req, HttpServletResponse res)
      throws ServletException, IOException {
    if (filter.get() == null) {
      responseLfsNotConfigured(res);
      return;
    }
    filter.get().doFilter(req, res, chain);
  }

  @Override
  public synchronized void init(ServletConfig config) throws ServletException {
    super.init(config);

    for (Plugin plugin : pending) {
      install(plugin);
    }
    pending = null;
  }

  @Override
  public synchronized void onStartPlugin(Plugin plugin) {
    if (pending != null) {
      pending.add(plugin);
    } else {
      install(plugin);
    }
  }

  @Override
  public void onReloadPlugin(Plugin oldPlugin, Plugin newPlugin) {
    install(newPlugin);
  }

  private void responseLfsNotConfigured(HttpServletResponse res) throws IOException {
    CacheHeaders.setNotCacheable(res);
    res.setContentType(CONTENTTYPE_VND_GIT_LFS_JSON);
    res.setStatus(SC_NOT_IMPLEMENTED);
    Writer w = new BufferedWriter(new OutputStreamWriter(res.getOutputStream(), UTF_8));
    w.write(MESSAGE_LFS_NOT_CONFIGURED);
    w.flush();
  }

  private void install(Plugin plugin) {
    if (!plugin.getName().equals(pluginName)) {
      return;
    }
    final GuiceFilter guiceFilter = load(plugin);
    plugin.add(
        new RegistrationHandle() {
          @Override
          public void remove() {
            filter.compareAndSet(guiceFilter, null);
          }
        });
    filter.set(guiceFilter);
  }

  private GuiceFilter load(Plugin plugin) {
    if (plugin.getHttpInjector() != null) {
      final String name = plugin.getName();
      final GuiceFilter guiceFilter;
      try {
        guiceFilter = plugin.getHttpInjector().getInstance(GuiceFilter.class);
      } catch (RuntimeException e) {
        log.warn(String.format("Plugin %s cannot load GuiceFilter", name), e);
        return null;
      }

      try {
        ServletContext ctx = PluginServletContext.create(plugin, "/");
        guiceFilter.init(new WrappedFilterConfig(ctx));
      } catch (ServletException e) {
        log.warn(String.format("Plugin %s failed to initialize HTTP", name), e);
        return null;
      }

      plugin.add(
          new RegistrationHandle() {
            @Override
            public void remove() {
              guiceFilter.destroy();
            }
          });
      return guiceFilter;
    }
    return null;
  }
}<|MERGE_RESOLUTION|>--- conflicted
+++ resolved
@@ -53,14 +53,8 @@
   private static final long serialVersionUID = 1L;
   private static final Logger log = LoggerFactory.getLogger(LfsPluginServlet.class);
 
-<<<<<<< HEAD
-  public static final String URL_REGEX = "^(?:/a)?(?:/p/|/)(.+)(?:/info/lfs/objects/batch)$";
-=======
-  public static final String LFS_REST =
-      "(?:/p/|/)(.+)(?:/info/lfs/objects/batch)$";
-  public static final String URL_REGEX =
-      "^(?:/a)?" + LFS_REST;
->>>>>>> 70642f13
+  public static final String LFS_REST = "(?:/p/|/)(.+)(?:/info/lfs/objects/batch)$";
+  public static final String URL_REGEX = "^(?:/a)?" + LFS_REST;
 
   private static final String CONTENTTYPE_VND_GIT_LFS_JSON =
       "application/vnd.git-lfs+json; charset=utf-8";
