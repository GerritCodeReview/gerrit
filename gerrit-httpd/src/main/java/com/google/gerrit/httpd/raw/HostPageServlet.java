// Copyright (C) 2008 The Android Open Source Project
//
// Licensed under the Apache License, Version 2.0 (the "License");
// you may not use this file except in compliance with the License.
// You may obtain a copy of the License at
//
// http://www.apache.org/licenses/LICENSE-2.0
//
// Unless required by applicable law or agreed to in writing, software
// distributed under the License is distributed on an "AS IS" BASIS,
// WITHOUT WARRANTIES OR CONDITIONS OF ANY KIND, either express or implied.
// See the License for the specific language governing permissions and
// limitations under the License.

package com.google.gerrit.httpd.raw;

import com.google.gerrit.common.data.GerritConfig;
import com.google.gerrit.common.data.HostPageData;
import com.google.gerrit.httpd.HtmlDomUtil;
import com.google.gerrit.httpd.WebSession;
import com.google.gerrit.server.CurrentUser;
import com.google.gerrit.server.IdentifiedUser;
import com.google.gerrit.server.config.SitePaths;
import com.google.gwt.user.server.rpc.RPCServletUtils;
import com.google.gwtexpui.linker.server.Permutation;
import com.google.gwtexpui.linker.server.PermutationSelector;
import com.google.gwtjsonrpc.server.JsonServlet;
import com.google.inject.Inject;
import com.google.inject.Provider;
import com.google.inject.Singleton;

import org.eclipse.jgit.lib.Constants;
import org.eclipse.jgit.lib.ObjectId;
import org.slf4j.Logger;
import org.slf4j.LoggerFactory;
import org.w3c.dom.Document;
import org.w3c.dom.Element;

import java.io.File;
import java.io.FileNotFoundException;
import java.io.IOException;
import java.io.InputStream;
import java.io.OutputStream;
import java.io.StringWriter;
import java.security.MessageDigest;
import java.util.HashMap;
import java.util.Map;

import javax.servlet.ServletContext;
import javax.servlet.ServletException;
import javax.servlet.http.HttpServlet;
import javax.servlet.http.HttpServletRequest;
import javax.servlet.http.HttpServletResponse;

/** Sends the Gerrit host page to clients. */
@SuppressWarnings("serial")
@Singleton
public class HostPageServlet extends HttpServlet {
  private static final Logger log =
      LoggerFactory.getLogger(HostPageServlet.class);
  private static final boolean IS_DEV = Boolean.getBoolean("Gerrit.GwtDevMode");
  private static final String HPD_ID = "gerrit_hostpagedata";

  private final Provider<CurrentUser> currentUser;
  private final Provider<WebSession> session;
  private final GerritConfig config;
  private final SitePaths site;
  private final Document template;
  private final String noCacheName;
  private final PermutationSelector selector;
  private volatile Page page;

  @Inject
  HostPageServlet(final Provider<CurrentUser> cu, final Provider<WebSession> w,
      final SitePaths sp, final GerritConfig gc,
      final ServletContext servletContext) throws IOException, ServletException {
    currentUser = cu;
    session = w;
    config = gc;
    site = sp;

    final String pageName = "HostPage.html";
    template = HtmlDomUtil.parseFile(getClass(), pageName);
    if (template == null) {
      throw new FileNotFoundException("No " + pageName + " in webapp");
    }

    if (HtmlDomUtil.find(template, "gerrit_module") == null) {
      throw new ServletException("No gerrit_module in " + pageName);
    }
    if (HtmlDomUtil.find(template, HPD_ID) == null) {
      throw new ServletException("No " + HPD_ID + " in " + pageName);
    }

    final String src = "gerrit/gerrit.nocache.js";
    selector = new PermutationSelector("gerrit");
    if (IS_DEV) {
      noCacheName = src;
    } else {
      final Element devmode = HtmlDomUtil.find(template, "gerrit_gwtdevmode");
      if (devmode != null) {
        devmode.getParentNode().removeChild(devmode);
      }

      InputStream in = servletContext.getResourceAsStream("/" + src);
      if (in == null) {
        throw new IOException("No " + src + " in webapp root");
      }

      final MessageDigest md = Constants.newMessageDigest();
      try {
        try {
          final byte[] buf = new byte[1024];
          int n;
          while ((n = in.read(buf)) > 0) {
            md.update(buf, 0, n);
          }
        } finally {
          in.close();
        }
      } catch (IOException e) {
        throw new IOException("Failed reading " + src, e);
      }
      final String id = ObjectId.fromRaw(md.digest()).name();
      noCacheName = src + "?content=" + id;
      selector.init(servletContext);
    }

    page = new Page();
  }

  private void json(final Object data, final StringWriter w) {
    JsonServlet.defaultGsonBuilder().create().toJson(data, w);
  }

  private Page get() {
    Page p = page;
    if (p.isStale()) {
      final Page newPage;
      try {
        newPage = new Page();
      } catch (IOException e) {
        log.error("Cannot refresh site header/footer", e);
        return p;
      }
      p = newPage;
      page = p;
    }
    return p;
  }

  @Override
  protected void doGet(final HttpServletRequest req,
      final HttpServletResponse rsp) throws IOException {
    final Page.Content page = get().get(select(req));
    final byte[] raw;

    final CurrentUser user = currentUser.get();
    if (user instanceof IdentifiedUser) {
      final StringWriter w = new StringWriter();
      w.write(HPD_ID + ".account=");
      json(((IdentifiedUser) user).getAccount(), w);
      w.write(";");
<<<<<<< HEAD
      if (session.get().getToken() != null) {
        w.write(HPD_ID + ".xsrfToken=");
        json(session.get().getToken(), w);
        w.write(";");
      }
=======
      w.write(HPD_ID + ".accountDiffPref=");
      json(((IdentifiedUser) user).getAccountDiffPreference(), w);
      w.write(";");

>>>>>>> 077b2c5d
      final byte[] userData = w.toString().getBytes("UTF-8");

      raw = concat(page.part1, userData, page.part2);
    } else {
      raw = page.full;
    }

    final byte[] tosend;
    if (RPCServletUtils.acceptsGzipEncoding(req)) {
      rsp.setHeader("Content-Encoding", "gzip");
      tosend = raw == page.full ? page.full_gz : HtmlDomUtil.compress(raw);
    } else {
      tosend = raw;
    }

    rsp.setHeader("Expires", "Fri, 01 Jan 1980 00:00:00 GMT");
    rsp.setHeader("Pragma", "no-cache");
    rsp.setHeader("Cache-Control", "no-cache, must-revalidate");
    rsp.setContentType("text/html");
    rsp.setCharacterEncoding(HtmlDomUtil.ENC);
    rsp.setContentLength(tosend.length);
    final OutputStream out = rsp.getOutputStream();
    try {
      out.write(tosend);
    } finally {
      out.close();
    }
  }

  private Permutation select(final HttpServletRequest req) {
    if ("0".equals(req.getParameter("s"))) {
      // If s=0 is used in the URL, the user has explicitly asked us
      // to not perform selection on the server side, perhaps due to
      // it incorrectly guessing their user agent.
      //
      return null;
    }
    return selector.select(req);
  }

  private static byte[] concat(byte[] p1, byte[] p2, byte[] p3) {
    final byte[] r = new byte[p1.length + p2.length + p3.length];
    int p = 0;
    p = append(p1, r, p);
    p = append(p2, r, p);
    p = append(p3, r, p);
    return r;
  }

  private static int append(byte[] src, final byte[] dst, int p) {
    System.arraycopy(src, 0, dst, p, src.length);
    return p + src.length;
  }

  private static class FileInfo {
    private final File path;
    private final long time;

    FileInfo(final File p) {
      path = p;
      time = path.lastModified();
    }

    boolean isStale() {
      return time != path.lastModified();
    }
  }

  private class Page {
    private final FileInfo css;
    private final FileInfo header;
    private final FileInfo footer;
    private final Map<Permutation, Content> permutations;

    Page() throws IOException {
      Document hostDoc = HtmlDomUtil.clone(template);

      css = injectCssFile(hostDoc, "gerrit_sitecss", site.site_css);
      header = injectXmlFile(hostDoc, "gerrit_header", site.site_header);
      footer = injectXmlFile(hostDoc, "gerrit_footer", site.site_footer);

      final HostPageData pageData = new HostPageData();
      pageData.config = config;

      final StringWriter w = new StringWriter();
      w.write("var " + HPD_ID + "=");
      json(pageData, w);
      w.write(";");

      final Element data = HtmlDomUtil.find(hostDoc, HPD_ID);
      asScript(data);
      data.appendChild(hostDoc.createTextNode(w.toString()));
      data.appendChild(hostDoc.createComment(HPD_ID));

      permutations = new HashMap<Permutation, Content>();
      for (Permutation p : selector.getPermutations()) {
        final Document d = HtmlDomUtil.clone(hostDoc);
        Element nocache = HtmlDomUtil.find(d, "gerrit_module");
        nocache.getParentNode().removeChild(nocache);
        p.inject(d);
        permutations.put(p, new Content(d));
      }

      Element nocache = HtmlDomUtil.find(hostDoc, "gerrit_module");
      asScript(nocache);
      nocache.setAttribute("src", noCacheName);
      permutations.put(null, new Content(hostDoc));
    }

    Content get(Permutation p) {
      Content c = permutations.get(p);
      if (c == null) {
        c = permutations.get(null);
      }
      return c;
    }

    boolean isStale() {
      return css.isStale() || header.isStale() || footer.isStale();
    }

    private void asScript(final Element scriptNode) {
      scriptNode.removeAttribute("id");
      scriptNode.setAttribute("type", "text/javascript");
      scriptNode.setAttribute("language", "javascript");
    }

    class Content {
      final byte[] part1;
      final byte[] part2;
      final byte[] full;
      final byte[] full_gz;

      Content(Document hostDoc) throws IOException {
        final String raw = HtmlDomUtil.toString(hostDoc);
        final int p = raw.indexOf("<!--" + HPD_ID);
        if (p < 0) {
          throw new IOException("No tag in transformed host page HTML");
        }
        part1 = raw.substring(0, p).getBytes("UTF-8");
        part2 = raw.substring(raw.indexOf('>', p) + 1).getBytes("UTF-8");
        full = concat(part1, part2, new byte[0]);
        full_gz = HtmlDomUtil.compress(full);
      }
    }

    private FileInfo injectCssFile(final Document hostDoc, final String id,
        final File src) throws IOException {
      final FileInfo info = new FileInfo(src);
      final Element banner = HtmlDomUtil.find(hostDoc, id);
      if (banner == null) {
        return info;
      }

      while (banner.getFirstChild() != null) {
        banner.removeChild(banner.getFirstChild());
      }

      String css = HtmlDomUtil.readFile(src.getParentFile(), src.getName());
      if (css == null) {
        banner.getParentNode().removeChild(banner);
        return info;
      }

      banner.removeAttribute("id");
      banner.appendChild(hostDoc.createCDATASection("\n" + css + "\n"));
      return info;
    }

    private FileInfo injectXmlFile(final Document hostDoc, final String id,
        final File src) throws IOException {
      final FileInfo info = new FileInfo(src);
      final Element banner = HtmlDomUtil.find(hostDoc, id);
      if (banner == null) {
        return info;
      }

      while (banner.getFirstChild() != null) {
        banner.removeChild(banner.getFirstChild());
      }

      Document html = HtmlDomUtil.parseFile(src);
      if (html == null) {
        banner.getParentNode().removeChild(banner);
        return info;
      }

      final Element content = html.getDocumentElement();
      banner.appendChild(hostDoc.importNode(content, true));
      return info;
    }
  }
}<|MERGE_RESOLUTION|>--- conflicted
+++ resolved
@@ -161,18 +161,17 @@
       w.write(HPD_ID + ".account=");
       json(((IdentifiedUser) user).getAccount(), w);
       w.write(";");
-<<<<<<< HEAD
+
+      w.write(HPD_ID + ".accountDiffPref=");
+      json(((IdentifiedUser) user).getAccountDiffPreference(), w);
+      w.write(";");
+
       if (session.get().getToken() != null) {
         w.write(HPD_ID + ".xsrfToken=");
         json(session.get().getToken(), w);
         w.write(";");
       }
-=======
-      w.write(HPD_ID + ".accountDiffPref=");
-      json(((IdentifiedUser) user).getAccountDiffPreference(), w);
-      w.write(";");
-
->>>>>>> 077b2c5d
+
       final byte[] userData = w.toString().getBytes("UTF-8");
 
       raw = concat(page.part1, userData, page.part2);
