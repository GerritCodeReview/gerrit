// Copyright (C) 2008 The Android Open Source Project
//
// Licensed under the Apache License, Version 2.0 (the "License");
// you may not use this file except in compliance with the License.
// You may obtain a copy of the License at
//
// http://www.apache.org/licenses/LICENSE-2.0
//
// Unless required by applicable law or agreed to in writing, software
// distributed under the License is distributed on an "AS IS" BASIS,
// WITHOUT WARRANTIES OR CONDITIONS OF ANY KIND, either express or implied.
// See the License for the specific language governing permissions and
// limitations under the License.

package com.google.gerrit.httpd.rpc;

import com.google.gerrit.common.data.AccountDashboardInfo;
import com.google.gerrit.common.data.ChangeInfo;
import com.google.gerrit.common.data.ChangeListService;
import com.google.gerrit.common.data.SingleListChangeInfo;
import com.google.gerrit.common.data.ToggleStarRequest;
import com.google.gerrit.common.errors.InvalidQueryException;
import com.google.gerrit.common.errors.NoSuchEntityException;
import com.google.gerrit.reviewdb.Account;
import com.google.gerrit.reviewdb.Change;
import com.google.gerrit.reviewdb.ChangeAccess;
import com.google.gerrit.reviewdb.PatchSetApproval;
import com.google.gerrit.reviewdb.ReviewDb;
import com.google.gerrit.reviewdb.StarredChange;
<<<<<<< HEAD
import com.google.gerrit.server.ChangeUtil;
import com.google.gerrit.reviewdb.TrackingId;
=======
>>>>>>> 228e8dd5
import com.google.gerrit.server.CurrentUser;
import com.google.gerrit.server.account.AccountInfoCacheFactory;
import com.google.gerrit.server.project.ChangeControl;
import com.google.gerrit.server.project.NoSuchChangeException;
import com.google.gerrit.server.query.Predicate;
import com.google.gerrit.server.query.QueryParseException;
import com.google.gerrit.server.query.change.ChangeData;
import com.google.gerrit.server.query.change.ChangeDataSource;
import com.google.gerrit.server.query.change.ChangeQueryBuilder;
import com.google.gerrit.server.query.change.ChangeQueryRewriter;
import com.google.gwt.user.client.rpc.AsyncCallback;
import com.google.gwtjsonrpc.client.VoidResult;
import com.google.gwtorm.client.OrmException;
import com.google.gwtorm.client.ResultSet;
import com.google.gwtorm.client.impl.ListResultSet;
import com.google.inject.Inject;
import com.google.inject.Provider;

import java.util.ArrayList;
import java.util.Collections;
import java.util.Comparator;
import java.util.HashSet;
import java.util.List;
import java.util.Set;

public class ChangeListServiceImpl extends BaseServiceImplementation implements
    ChangeListService {
  private static final Comparator<ChangeInfo> ID_COMP =
      new Comparator<ChangeInfo>() {
        public int compare(final ChangeInfo o1, final ChangeInfo o2) {
          return o1.getId().get() - o2.getId().get();
        }
      };
  private static final Comparator<ChangeInfo> SORT_KEY_COMP =
      new Comparator<ChangeInfo>() {
        public int compare(final ChangeInfo o1, final ChangeInfo o2) {
          return o2.getSortKey().compareTo(o1.getSortKey());
        }
      };
  private static final Comparator<Change> QUERY_PREV =
      new Comparator<Change>() {
        public int compare(final Change a, final Change b) {
          return a.getSortKey().compareTo(b.getSortKey());
        }
      };
  private static final Comparator<Change> QUERY_NEXT =
      new Comparator<Change>() {
        public int compare(final Change a, final Change b) {
          return b.getSortKey().compareTo(a.getSortKey());
        }
      };

  private static final int MAX_PER_PAGE = 100;

  private static int safePageSize(final int pageSize) {
    return 0 < pageSize && pageSize <= MAX_PER_PAGE ? pageSize : MAX_PER_PAGE;
  }

  private final Provider<CurrentUser> currentUser;
  private final ChangeControl.Factory changeControlFactory;
  private final AccountInfoCacheFactory.Factory accountInfoCacheFactory;

  private final ChangeQueryBuilder.Factory queryBuilder;
  private final Provider<ChangeQueryRewriter> queryRewriter;

  @Inject
  ChangeListServiceImpl(final Provider<ReviewDb> schema,
      final Provider<CurrentUser> currentUser,
      final ChangeControl.Factory changeControlFactory,
      final AccountInfoCacheFactory.Factory accountInfoCacheFactory,
      final ChangeQueryBuilder.Factory queryBuilder,
      final Provider<ChangeQueryRewriter> queryRewriter) {
    super(schema, currentUser);
    this.currentUser = currentUser;
    this.changeControlFactory = changeControlFactory;
    this.accountInfoCacheFactory = accountInfoCacheFactory;
    this.queryBuilder = queryBuilder;
    this.queryRewriter = queryRewriter;
  }

  private boolean canRead(final Change c) {
    try {
      return changeControlFactory.controlFor(c).isVisible();
    } catch (NoSuchChangeException e) {
      return false;
    }
  }

  @Override
  public void allQueryPrev(final String query, final String pos,
      final int pageSize, final AsyncCallback<SingleListChangeInfo> callback) {
    run(callback, new QueryPrev(pageSize, pos) {
      @Override
      ResultSet<Change> query(ReviewDb db, int lim, String key)
          throws OrmException, InvalidQueryException {
        return searchQuery(db, query, lim, key, QUERY_PREV);
      }
    });
  }

  @Override
  public void allQueryNext(final String query, final String pos,
      final int pageSize, final AsyncCallback<SingleListChangeInfo> callback) {
    run(callback, new QueryNext(pageSize, pos) {
      @Override
      ResultSet<Change> query(ReviewDb db, int lim, String key)
          throws OrmException, InvalidQueryException {
        return searchQuery(db, query, lim, key, QUERY_NEXT);
      }
    });
  }

  @SuppressWarnings("unchecked")
  private ResultSet<Change> searchQuery(final ReviewDb db, String query,
      final int limit, final String key, final Comparator<Change> cmp)
      throws OrmException, InvalidQueryException {
    try {
      final ChangeQueryBuilder builder = queryBuilder.create(currentUser.get());
      final Predicate<ChangeData> visibleToMe = builder.is_visible();
      Predicate<ChangeData> q = builder.parse(query);
      q = Predicate.and(q, //
          cmp == QUERY_PREV //
              ? builder.sortkey_after(key) //
              : builder.sortkey_before(key), //
          builder.limit(limit), //
          visibleToMe //
          );

      ChangeQueryRewriter rewriter = queryRewriter.get();
      Predicate<ChangeData> s = rewriter.rewrite(q);
      if (!(s instanceof ChangeDataSource)) {
        s = rewriter.rewrite(Predicate.and(builder.status_open(), q));
      }

      if (s instanceof ChangeDataSource) {
        ArrayList<Change> r = new ArrayList();
        HashSet<Change.Id> want = new HashSet<Change.Id>();
        for (ChangeData d : ((ChangeDataSource) s).read()) {
          if (d.hasChange()) {
            // Checking visibleToMe here should be unnecessary, the
            // query should have already performed it.  But we don't
            // want to trust the query rewriter that much yet.
            //
            if (visibleToMe.match(d)) {
              r.add(d.getChange());
            }
          } else {
            want.add(d.getId());
          }
        }

        // Here we have to check canRead. Its impossible to
        // do that test without the change object, and it being
        // missing above means we have to compute it ourselves.
        //
        if (!want.isEmpty()) {
          for (Change c : db.changes().get(want)) {
            if (canRead(c)) {
              r.add(c);
            }
          }
        }

        Collections.sort(r, cmp);
        return new ListResultSet<Change>(r);
      } else {
        throw new InvalidQueryException("Not Supported", s.toString());
      }
    } catch (QueryParseException e) {
      throw new InvalidQueryException(e.getMessage(), query);
    }
  }

  public void forAccount(final Account.Id id,
      final AsyncCallback<AccountDashboardInfo> callback) {
    final Account.Id me = getAccountId();
    final Account.Id target = id != null ? id : me;
    if (target == null) {
      callback.onFailure(new NoSuchEntityException());
      return;
    }

    run(callback, new Action<AccountDashboardInfo>() {
      public AccountDashboardInfo run(final ReviewDb db) throws OrmException,
          Failure {
        final AccountInfoCacheFactory ac = accountInfoCacheFactory.create();
        final Account user = ac.get(target);
        if (user == null) {
          throw new Failure(new NoSuchEntityException());
        }

        final Set<Change.Id> stars = currentUser.get().getStarredChanges();
        final ChangeAccess changes = db.changes();
        final AccountDashboardInfo d;

        final Set<Change.Id> openReviews = new HashSet<Change.Id>();
        final Set<Change.Id> closedReviews = new HashSet<Change.Id>();
        for (final PatchSetApproval ca : db.patchSetApprovals().openByUser(id)) {
          openReviews.add(ca.getPatchSetId().getParentKey());
        }
        for (final PatchSetApproval ca : db.patchSetApprovals()
            .closedByUser(id)) {
          closedReviews.add(ca.getPatchSetId().getParentKey());
        }

        d = new AccountDashboardInfo(target);
        d.setByOwner(filter(changes.byOwnerOpen(target), stars, ac));
        d.setClosed(filter(changes.byOwnerClosed(target), stars, ac));

        for (final ChangeInfo c : d.getByOwner()) {
          openReviews.remove(c.getId());
        }
        d.setForReview(filter(changes.get(openReviews), stars, ac));
        Collections.sort(d.getForReview(), ID_COMP);

        for (final ChangeInfo c : d.getClosed()) {
          closedReviews.remove(c.getId());
        }
        if (!closedReviews.isEmpty()) {
          d.getClosed().addAll(filter(changes.get(closedReviews), stars, ac));
          Collections.sort(d.getClosed(), SORT_KEY_COMP);
        }

        d.setAccounts(ac.create());
        return d;
      }
    });
  }

  public void toggleStars(final ToggleStarRequest req,
      final AsyncCallback<VoidResult> callback) {
    run(callback, new Action<VoidResult>() {
      public VoidResult run(final ReviewDb db) throws OrmException {
        final Account.Id me = getAccountId();
        final Set<Change.Id> existing = currentUser.get().getStarredChanges();
        List<StarredChange> add = new ArrayList<StarredChange>();
        List<StarredChange.Key> remove = new ArrayList<StarredChange.Key>();

        if (req.getAddSet() != null) {
          for (final Change.Id id : req.getAddSet()) {
            if (!existing.contains(id)) {
              add.add(new StarredChange(new StarredChange.Key(me, id)));
            }
          }
        }

        if (req.getRemoveSet() != null) {
          for (final Change.Id id : req.getRemoveSet()) {
            remove.add(new StarredChange.Key(me, id));
          }
        }

        db.starredChanges().insert(add);
        db.starredChanges().deleteKeys(remove);
        return VoidResult.INSTANCE;
      }
    });
  }

  public void myStarredChangeIds(final AsyncCallback<Set<Change.Id>> callback) {
    callback.onSuccess(currentUser.get().getStarredChanges());
  }

  private List<ChangeInfo> filter(final ResultSet<Change> rs,
      final Set<Change.Id> starred, final AccountInfoCacheFactory accts) {
    final ArrayList<ChangeInfo> r = new ArrayList<ChangeInfo>();
    for (final Change c : rs) {
      if (canRead(c)) {
        final ChangeInfo ci = new ChangeInfo(c);
        accts.want(ci.getOwner());
        ci.setStarred(starred.contains(ci.getId()));
        r.add(ci);
      }
    }
    return r;
  }

  private abstract class QueryNext implements Action<SingleListChangeInfo> {
    protected final String pos;
    protected final int limit;
    protected final int slim;

    QueryNext(final int pageSize, final String pos) {
      this.pos = ChangeUtil.invertSortKey(pos);
      this.limit = safePageSize(pageSize);
      this.slim = limit + 1;
    }

    public SingleListChangeInfo run(final ReviewDb db) throws OrmException,
        InvalidQueryException {
      final AccountInfoCacheFactory ac = accountInfoCacheFactory.create();
      final SingleListChangeInfo d = new SingleListChangeInfo();
      final Set<Change.Id> starred = currentUser.get().getStarredChanges();

      final ArrayList<ChangeInfo> list = new ArrayList<ChangeInfo>();
<<<<<<< HEAD
      while (results && list.size() < slim) {
        results = false;
        final ResultSet<Change> rs = query(db, slim, sortKey);
        for (final Change c : rs) {
          results = true;
          if (canRead(c) && accept(c)) {
            final ChangeInfo ci = new ChangeInfo(c);
            ac.want(ci.getOwner());
            ci.setStarred(starred.contains(ci.getId()));
            list.add(ci);
            if (list.size() == slim) {
              rs.close();
              break;
            }
          }
          sortKey = nextSortKey(c);
=======
      final ResultSet<Change> rs = query(db, slim, pos);
      for (final Change c : rs) {
        final ChangeInfo ci = new ChangeInfo(c);
        ac.want(ci.getOwner());
        ci.setStarred(starred.contains(ci.getId()));
        list.add(ci);
        if (list.size() == slim) {
          rs.close();
          break;
>>>>>>> 228e8dd5
        }
      }

      final boolean atEnd = finish(list);
      d.setChanges(list, atEnd);
      d.setAccounts(ac.create());
      return d;
    }

<<<<<<< HEAD
    protected String nextSortKey(final Change c) {
      return ChangeUtil.invertSortKey(c.getSortKey());
    }

    protected boolean accept(final Change c) {
      return true;
    }

=======
>>>>>>> 228e8dd5
    boolean finish(final ArrayList<ChangeInfo> list) {
      final boolean atEnd = list.size() <= limit;
      if (list.size() == slim) {
        list.remove(limit);
      }
      return atEnd;
    }

    abstract ResultSet<Change> query(final ReviewDb db, final int slim,
        String sortKey) throws OrmException, InvalidQueryException;
  }

  private abstract class QueryPrev extends QueryNext {
    QueryPrev(int pageSize, String pos) {
      super(pageSize, ChangeUtil.invertSortKey(pos));
    }

    @Override
    boolean finish(final ArrayList<ChangeInfo> list) {
      final boolean atEnd = super.finish(list);
      Collections.reverse(list);
      return atEnd;
    }

    protected String nextSortKey(final Change c) {
      return c.getSortKey();
    }
  }
}<|MERGE_RESOLUTION|>--- conflicted
+++ resolved
@@ -27,11 +27,7 @@
 import com.google.gerrit.reviewdb.PatchSetApproval;
 import com.google.gerrit.reviewdb.ReviewDb;
 import com.google.gerrit.reviewdb.StarredChange;
-<<<<<<< HEAD
 import com.google.gerrit.server.ChangeUtil;
-import com.google.gerrit.reviewdb.TrackingId;
-=======
->>>>>>> 228e8dd5
 import com.google.gerrit.server.CurrentUser;
 import com.google.gerrit.server.account.AccountInfoCacheFactory;
 import com.google.gerrit.server.project.ChangeControl;
@@ -315,7 +311,7 @@
     protected final int slim;
 
     QueryNext(final int pageSize, final String pos) {
-      this.pos = ChangeUtil.invertSortKey(pos);
+      this.pos = pos;
       this.limit = safePageSize(pageSize);
       this.slim = limit + 1;
     }
@@ -327,24 +323,6 @@
       final Set<Change.Id> starred = currentUser.get().getStarredChanges();
 
       final ArrayList<ChangeInfo> list = new ArrayList<ChangeInfo>();
-<<<<<<< HEAD
-      while (results && list.size() < slim) {
-        results = false;
-        final ResultSet<Change> rs = query(db, slim, sortKey);
-        for (final Change c : rs) {
-          results = true;
-          if (canRead(c) && accept(c)) {
-            final ChangeInfo ci = new ChangeInfo(c);
-            ac.want(ci.getOwner());
-            ci.setStarred(starred.contains(ci.getId()));
-            list.add(ci);
-            if (list.size() == slim) {
-              rs.close();
-              break;
-            }
-          }
-          sortKey = nextSortKey(c);
-=======
       final ResultSet<Change> rs = query(db, slim, pos);
       for (final Change c : rs) {
         final ChangeInfo ci = new ChangeInfo(c);
@@ -354,7 +332,6 @@
         if (list.size() == slim) {
           rs.close();
           break;
->>>>>>> 228e8dd5
         }
       }
 
@@ -364,17 +341,6 @@
       return d;
     }
 
-<<<<<<< HEAD
-    protected String nextSortKey(final Change c) {
-      return ChangeUtil.invertSortKey(c.getSortKey());
-    }
-
-    protected boolean accept(final Change c) {
-      return true;
-    }
-
-=======
->>>>>>> 228e8dd5
     boolean finish(final ArrayList<ChangeInfo> list) {
       final boolean atEnd = list.size() <= limit;
       if (list.size() == slim) {
@@ -398,9 +364,5 @@
       Collections.reverse(list);
       return atEnd;
     }
-
-    protected String nextSortKey(final Change c) {
-      return c.getSortKey();
-    }
   }
 }