// Copyright (C) 2008 The Android Open Source Project
//
// Licensed under the Apache License, Version 2.0 (the "License");
// you may not use this file except in compliance with the License.
// You may obtain a copy of the License at
//
// http://www.apache.org/licenses/LICENSE-2.0
//
// Unless required by applicable law or agreed to in writing, software
// distributed under the License is distributed on an "AS IS" BASIS,
// WITHOUT WARRANTIES OR CONDITIONS OF ANY KIND, either express or implied.
// See the License for the specific language governing permissions and
// limitations under the License.

package com.google.gerrit.httpd.rpc;

import com.google.gerrit.common.data.AccountDashboardInfo;
import com.google.gerrit.common.data.ChangeInfo;
import com.google.gerrit.common.data.ChangeListService;
import com.google.gerrit.common.data.SingleListChangeInfo;
import com.google.gerrit.common.data.ToggleStarRequest;
import com.google.gerrit.common.errors.InvalidQueryException;
import com.google.gerrit.common.errors.NoSuchEntityException;
import com.google.gerrit.reviewdb.Account;
import com.google.gerrit.reviewdb.Change;
import com.google.gerrit.reviewdb.ChangeAccess;
import com.google.gerrit.reviewdb.PatchSetApproval;
import com.google.gerrit.reviewdb.ReviewDb;
import com.google.gerrit.reviewdb.StarredChange;
<<<<<<< HEAD
import com.google.gerrit.reviewdb.TrackingId;
import com.google.gerrit.server.ChangeUtil;
=======
>>>>>>> 5f11b295
import com.google.gerrit.server.CurrentUser;
import com.google.gerrit.server.StarredChangesCache;
import com.google.gerrit.server.account.AccountExternalIdCache;
import com.google.gerrit.server.account.AccountInfoCacheFactory;
import com.google.gerrit.server.project.ChangeControl;
import com.google.gerrit.server.project.NoSuchChangeException;
import com.google.gerrit.server.query.Predicate;
import com.google.gerrit.server.query.QueryParseException;
import com.google.gerrit.server.query.change.ChangeData;
import com.google.gerrit.server.query.change.ChangeDataSource;
import com.google.gerrit.server.query.change.ChangeQueryBuilder;
import com.google.gerrit.server.query.change.ChangeQueryRewriter;
import com.google.gwt.user.client.rpc.AsyncCallback;
import com.google.gwtjsonrpc.client.VoidResult;
import com.google.gwtorm.client.OrmException;
import com.google.gwtorm.client.ResultSet;
import com.google.gwtorm.client.impl.ListResultSet;
import com.google.inject.Inject;
import com.google.inject.Provider;

import java.util.ArrayList;
import java.util.Collections;
import java.util.Comparator;
import java.util.HashSet;
import java.util.List;
import java.util.Set;

public class ChangeListServiceImpl extends BaseServiceImplementation implements
    ChangeListService {
  private static final Comparator<ChangeInfo> ID_COMP =
      new Comparator<ChangeInfo>() {
        public int compare(final ChangeInfo o1, final ChangeInfo o2) {
          return o1.getId().get() - o2.getId().get();
        }
      };
  private static final Comparator<ChangeInfo> SORT_KEY_COMP =
      new Comparator<ChangeInfo>() {
        public int compare(final ChangeInfo o1, final ChangeInfo o2) {
          return o2.getSortKey().compareTo(o1.getSortKey());
        }
      };
  private static final Comparator<Change> QUERY_PREV =
      new Comparator<Change>() {
        public int compare(final Change a, final Change b) {
          return a.getSortKey().compareTo(b.getSortKey());
        }
      };
  private static final Comparator<Change> QUERY_NEXT =
      new Comparator<Change>() {
        public int compare(final Change a, final Change b) {
          return b.getSortKey().compareTo(a.getSortKey());
        }
      };

  private static final int MAX_PER_PAGE = 100;

  private static int safePageSize(final int pageSize) {
    return 0 < pageSize && pageSize <= MAX_PER_PAGE ? pageSize : MAX_PER_PAGE;
  }

  private final Provider<CurrentUser> currentUser;
  private final ChangeControl.Factory changeControlFactory;
  private final AccountInfoCacheFactory.Factory accountInfoCacheFactory;
<<<<<<< HEAD
  private final Project.NameKey wildProject;
  private final StarredChangesCache starredChangesCache;
=======

  private final ChangeQueryBuilder.Factory queryBuilder;
  private final Provider<ChangeQueryRewriter> queryRewriter;
>>>>>>> 5f11b295

  @Inject
  ChangeListServiceImpl(final Provider<ReviewDb> schema,
      final Provider<CurrentUser> currentUser,
      final ChangeControl.Factory changeControlFactory,
      final AccountInfoCacheFactory.Factory accountInfoCacheFactory,
<<<<<<< HEAD
      final @WildProjectName Project.NameKey wildProject,
      final StarredChangesCache starredChangesCache) {
=======
      final ChangeQueryBuilder.Factory queryBuilder,
      final Provider<ChangeQueryRewriter> queryRewriter) {
>>>>>>> 5f11b295
    super(schema, currentUser);
    this.currentUser = currentUser;
    this.changeControlFactory = changeControlFactory;
    this.accountInfoCacheFactory = accountInfoCacheFactory;
<<<<<<< HEAD
    this.wildProject = wildProject;
    this.starredChangesCache = starredChangesCache;
=======
    this.queryBuilder = queryBuilder;
    this.queryRewriter = queryRewriter;
>>>>>>> 5f11b295
  }

  private boolean canRead(final Change c) {
    try {
      return changeControlFactory.controlFor(c).isVisible();
    } catch (NoSuchChangeException e) {
      return false;
    }
  }

  @Override
  public void allQueryPrev(final String query, final String pos,
      final int pageSize, final AsyncCallback<SingleListChangeInfo> callback) {
    run(callback, new QueryPrev(pageSize, pos) {
      @Override
      ResultSet<Change> query(ReviewDb db, int lim, String key)
          throws OrmException, InvalidQueryException {
        return searchQuery(db, query, lim, key, QUERY_PREV);
      }
    });
  }

  @Override
  public void allQueryNext(final String query, final String pos,
      final int pageSize, final AsyncCallback<SingleListChangeInfo> callback) {
    run(callback, new QueryNext(pageSize, pos) {
      @Override
      ResultSet<Change> query(ReviewDb db, int lim, String key)
          throws OrmException, InvalidQueryException {
        return searchQuery(db, query, lim, key, QUERY_NEXT);
      }
    });
  }

  @SuppressWarnings("unchecked")
  private ResultSet<Change> searchQuery(final ReviewDb db, String query,
      final int limit, final String key, final Comparator<Change> cmp)
      throws OrmException, InvalidQueryException {
    try {
      final ChangeQueryBuilder builder = queryBuilder.create(currentUser.get());
      final Predicate<ChangeData> visibleToMe = builder.is_visible();
      Predicate<ChangeData> q = builder.parse(query);
      q = Predicate.and(q, //
          cmp == QUERY_PREV //
              ? builder.sortkey_after(key) //
              : builder.sortkey_before(key), //
          builder.limit(limit), //
          visibleToMe //
          );

      ChangeQueryRewriter rewriter = queryRewriter.get();
      Predicate<ChangeData> s = rewriter.rewrite(q);
      if (!(s instanceof ChangeDataSource)) {
        s = rewriter.rewrite(Predicate.and(builder.status_open(), q));
      }

      if (s instanceof ChangeDataSource) {
        ArrayList<Change> r = new ArrayList();
        HashSet<Change.Id> want = new HashSet<Change.Id>();
        for (ChangeData d : ((ChangeDataSource) s).read()) {
          if (d.hasChange()) {
            // Checking visibleToMe here should be unnecessary, the
            // query should have already performed it.  But we don't
            // want to trust the query rewriter that much yet.
            //
            if (visibleToMe.match(d)) {
              r.add(d.getChange());
            }
          } else {
            want.add(d.getId());
          }
        }

        // Here we have to check canRead. Its impossible to
        // do that test without the change object, and it being
        // missing above means we have to compute it ourselves.
        //
        if (!want.isEmpty()) {
          for (Change c : db.changes().get(want)) {
            if (canRead(c)) {
              r.add(c);
            }
          }
        }

        Collections.sort(r, cmp);
        return new ListResultSet<Change>(r);
      } else {
        throw new InvalidQueryException("Not Supported", s.toString());
      }
    } catch (QueryParseException e) {
      throw new InvalidQueryException(e.getMessage(), query);
    }
  }

  public void forAccount(final Account.Id id,
      final AsyncCallback<AccountDashboardInfo> callback) {
    final Account.Id me = getAccountId();
    final Account.Id target = id != null ? id : me;
    if (target == null) {
      callback.onFailure(new NoSuchEntityException());
      return;
    }

    run(callback, new Action<AccountDashboardInfo>() {
      public AccountDashboardInfo run(final ReviewDb db) throws OrmException,
          Failure {
        final AccountInfoCacheFactory ac = accountInfoCacheFactory.create();
        final Account user = ac.get(target);
        if (user == null) {
          throw new Failure(new NoSuchEntityException());
        }

        final Set<Change.Id> stars = currentUser.get().getStarredChanges();
        final ChangeAccess changes = db.changes();
        final AccountDashboardInfo d;

        final Set<Change.Id> openReviews = new HashSet<Change.Id>();
        final Set<Change.Id> closedReviews = new HashSet<Change.Id>();
        for (final PatchSetApproval ca : db.patchSetApprovals().openByUser(id)) {
          openReviews.add(ca.getPatchSetId().getParentKey());
        }
        for (final PatchSetApproval ca : db.patchSetApprovals()
            .closedByUser(id)) {
          closedReviews.add(ca.getPatchSetId().getParentKey());
        }

        d = new AccountDashboardInfo(target);
        d.setByOwner(filter(changes.byOwnerOpen(target), stars, ac));
        d.setClosed(filter(changes.byOwnerClosed(target), stars, ac));

        for (final ChangeInfo c : d.getByOwner()) {
          openReviews.remove(c.getId());
        }
        d.setForReview(filter(changes.get(openReviews), stars, ac));
        Collections.sort(d.getForReview(), ID_COMP);

        for (final ChangeInfo c : d.getClosed()) {
          closedReviews.remove(c.getId());
        }
        if (!closedReviews.isEmpty()) {
          d.getClosed().addAll(filter(changes.get(closedReviews), stars, ac));
          Collections.sort(d.getClosed(), SORT_KEY_COMP);
        }

        d.setAccounts(ac.create());
        return d;
      }
    });
  }

  public void toggleStars(final ToggleStarRequest req,
      final AsyncCallback<VoidResult> callback) {
    run(callback, new Action<VoidResult>() {
      public VoidResult run(final ReviewDb db) throws OrmException {
        final Account.Id me = getAccountId();
        final Set<Change.Id> existing = currentUser.get().getStarredChanges();
        List<StarredChange> add = new ArrayList<StarredChange>();
        List<StarredChange.Key> remove = new ArrayList<StarredChange.Key>();

        if (req.getAddSet() != null) {
          for (final Change.Id id : req.getAddSet()) {
            if (!existing.contains(id)) {
              add.add(new StarredChange(new StarredChange.Key(me, id)));
            }
          }
        }

        if (req.getRemoveSet() != null) {
          for (final Change.Id id : req.getRemoveSet()) {
            remove.add(new StarredChange.Key(me, id));
          }
        }

        db.starredChanges().insert(add);
        db.starredChanges().deleteKeys(remove);

        for (StarredChange sc : add) {
          starredChangesCache.evict(sc.getKey());
        }

        for (StarredChange.Key key : remove) {
          starredChangesCache.evict(key);
        }

        return VoidResult.INSTANCE;
      }
    });
  }

  public void myStarredChangeIds(final AsyncCallback<Set<Change.Id>> callback) {
    callback.onSuccess(currentUser.get().getStarredChanges());
  }

  private List<ChangeInfo> filter(final ResultSet<Change> rs,
      final Set<Change.Id> starred, final AccountInfoCacheFactory accts) {
    final ArrayList<ChangeInfo> r = new ArrayList<ChangeInfo>();
    for (final Change c : rs) {
      if (canRead(c)) {
        final ChangeInfo ci = new ChangeInfo(c);
        accts.want(ci.getOwner());
        ci.setStarred(starred.contains(ci.getId()));
        r.add(ci);
      }
    }
    return r;
  }

  private abstract class QueryNext implements Action<SingleListChangeInfo> {
    protected final String pos;
    protected final int limit;
    protected final int slim;

    QueryNext(final int pageSize, final String pos) {
      this.pos = ChangeUtil.invertSortKey(pos);
      this.limit = safePageSize(pageSize);
      this.slim = limit + 1;
    }

    public SingleListChangeInfo run(final ReviewDb db) throws OrmException,
        InvalidQueryException {
      final AccountInfoCacheFactory ac = accountInfoCacheFactory.create();
      final SingleListChangeInfo d = new SingleListChangeInfo();
      final Set<Change.Id> starred = currentUser.get().getStarredChanges();

      final ArrayList<ChangeInfo> list = new ArrayList<ChangeInfo>();
<<<<<<< HEAD
      while (results && list.size() < slim) {
        results = false;
        final ResultSet<Change> rs = query(db, slim, sortKey);
        for (final Change c : rs) {
          results = true;
          if (canRead(c) && accept(c)) {
            final ChangeInfo ci = new ChangeInfo(c);
            ac.want(ci.getOwner());
            ci.setStarred(starred.contains(ci.getId()));
            list.add(ci);
            if (list.size() == slim) {
              rs.close();
              break;
            }
          }
          sortKey = nextSortKey(c);
=======
      final ResultSet<Change> rs = query(db, slim, pos);
      for (final Change c : rs) {
        final ChangeInfo ci = new ChangeInfo(c);
        ac.want(ci.getOwner());
        ci.setStarred(starred.contains(ci.getId()));
        list.add(ci);
        if (list.size() == slim) {
          rs.close();
          break;
>>>>>>> 5f11b295
        }
      }

      final boolean atEnd = finish(list);
      d.setChanges(list, atEnd);
      d.setAccounts(ac.create());
      return d;
    }

<<<<<<< HEAD
    protected String nextSortKey(final Change c) {
      return ChangeUtil.invertSortKey(c.getSortKey());
    }

    protected boolean accept(final Change c) {
      return true;
    }

=======
>>>>>>> 5f11b295
    boolean finish(final ArrayList<ChangeInfo> list) {
      final boolean atEnd = list.size() <= limit;
      if (list.size() == slim) {
        list.remove(limit);
      }
      return atEnd;
    }

    abstract ResultSet<Change> query(final ReviewDb db, final int slim,
        String sortKey) throws OrmException, InvalidQueryException;
  }

  private abstract class QueryPrev extends QueryNext {
    QueryPrev(int pageSize, String pos) {
      super(pageSize, ChangeUtil.invertSortKey(pos));
    }

    @Override
    boolean finish(final ArrayList<ChangeInfo> list) {
      final boolean atEnd = super.finish(list);
      Collections.reverse(list);
      return atEnd;
    }

    protected String nextSortKey(final Change c) {
      return c.getSortKey();
    }
  }
}<|MERGE_RESOLUTION|>--- conflicted
+++ resolved
@@ -27,14 +27,8 @@
 import com.google.gerrit.reviewdb.PatchSetApproval;
 import com.google.gerrit.reviewdb.ReviewDb;
 import com.google.gerrit.reviewdb.StarredChange;
-<<<<<<< HEAD
-import com.google.gerrit.reviewdb.TrackingId;
 import com.google.gerrit.server.ChangeUtil;
-=======
->>>>>>> 5f11b295
 import com.google.gerrit.server.CurrentUser;
-import com.google.gerrit.server.StarredChangesCache;
-import com.google.gerrit.server.account.AccountExternalIdCache;
 import com.google.gerrit.server.account.AccountInfoCacheFactory;
 import com.google.gerrit.server.project.ChangeControl;
 import com.google.gerrit.server.project.NoSuchChangeException;
@@ -95,38 +89,23 @@
   private final Provider<CurrentUser> currentUser;
   private final ChangeControl.Factory changeControlFactory;
   private final AccountInfoCacheFactory.Factory accountInfoCacheFactory;
-<<<<<<< HEAD
-  private final Project.NameKey wildProject;
-  private final StarredChangesCache starredChangesCache;
-=======
 
   private final ChangeQueryBuilder.Factory queryBuilder;
   private final Provider<ChangeQueryRewriter> queryRewriter;
->>>>>>> 5f11b295
 
   @Inject
   ChangeListServiceImpl(final Provider<ReviewDb> schema,
       final Provider<CurrentUser> currentUser,
       final ChangeControl.Factory changeControlFactory,
       final AccountInfoCacheFactory.Factory accountInfoCacheFactory,
-<<<<<<< HEAD
-      final @WildProjectName Project.NameKey wildProject,
-      final StarredChangesCache starredChangesCache) {
-=======
       final ChangeQueryBuilder.Factory queryBuilder,
       final Provider<ChangeQueryRewriter> queryRewriter) {
->>>>>>> 5f11b295
     super(schema, currentUser);
     this.currentUser = currentUser;
     this.changeControlFactory = changeControlFactory;
     this.accountInfoCacheFactory = accountInfoCacheFactory;
-<<<<<<< HEAD
-    this.wildProject = wildProject;
-    this.starredChangesCache = starredChangesCache;
-=======
     this.queryBuilder = queryBuilder;
     this.queryRewriter = queryRewriter;
->>>>>>> 5f11b295
   }
 
   private boolean canRead(final Change c) {
@@ -303,15 +282,6 @@
 
         db.starredChanges().insert(add);
         db.starredChanges().deleteKeys(remove);
-
-        for (StarredChange sc : add) {
-          starredChangesCache.evict(sc.getKey());
-        }
-
-        for (StarredChange.Key key : remove) {
-          starredChangesCache.evict(key);
-        }
-
         return VoidResult.INSTANCE;
       }
     });
@@ -341,7 +311,7 @@
     protected final int slim;
 
     QueryNext(final int pageSize, final String pos) {
-      this.pos = ChangeUtil.invertSortKey(pos);
+      this.pos = pos;
       this.limit = safePageSize(pageSize);
       this.slim = limit + 1;
     }
@@ -353,24 +323,6 @@
       final Set<Change.Id> starred = currentUser.get().getStarredChanges();
 
       final ArrayList<ChangeInfo> list = new ArrayList<ChangeInfo>();
-<<<<<<< HEAD
-      while (results && list.size() < slim) {
-        results = false;
-        final ResultSet<Change> rs = query(db, slim, sortKey);
-        for (final Change c : rs) {
-          results = true;
-          if (canRead(c) && accept(c)) {
-            final ChangeInfo ci = new ChangeInfo(c);
-            ac.want(ci.getOwner());
-            ci.setStarred(starred.contains(ci.getId()));
-            list.add(ci);
-            if (list.size() == slim) {
-              rs.close();
-              break;
-            }
-          }
-          sortKey = nextSortKey(c);
-=======
       final ResultSet<Change> rs = query(db, slim, pos);
       for (final Change c : rs) {
         final ChangeInfo ci = new ChangeInfo(c);
@@ -380,7 +332,6 @@
         if (list.size() == slim) {
           rs.close();
           break;
->>>>>>> 5f11b295
         }
       }
 
@@ -390,17 +341,6 @@
       return d;
     }
 
-<<<<<<< HEAD
-    protected String nextSortKey(final Change c) {
-      return ChangeUtil.invertSortKey(c.getSortKey());
-    }
-
-    protected boolean accept(final Change c) {
-      return true;
-    }
-
-=======
->>>>>>> 5f11b295
     boolean finish(final ArrayList<ChangeInfo> list) {
       final boolean atEnd = list.size() <= limit;
       if (list.size() == slim) {
@@ -424,9 +364,5 @@
       Collections.reverse(list);
       return atEnd;
     }
-
-    protected String nextSortKey(final Change c) {
-      return c.getSortKey();
-    }
   }
 }