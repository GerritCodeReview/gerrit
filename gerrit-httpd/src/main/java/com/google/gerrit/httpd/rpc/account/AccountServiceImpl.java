--- conflicted
+++ resolved
@@ -53,12 +53,9 @@
   private final AccountCache accountCache;
   private final ProjectControl.Factory projectControlFactory;
   private final AgreementInfoFactory.Factory agreementInfoFactory;
-<<<<<<< HEAD
   private final AccountProjectWatchCache accountProjectWatchCache;
   private final AccountDiffPreferencesCache accountDiffPreferencesCache;
-=======
   private final ChangeQueryBuilder.Factory queryBuilder;
->>>>>>> 5f11b295
 
   @Inject
   AccountServiceImpl(final Provider<ReviewDb> schema,
@@ -66,23 +63,17 @@
       final AccountCache accountCache,
       final ProjectControl.Factory projectControlFactory,
       final AgreementInfoFactory.Factory agreementInfoFactory,
-<<<<<<< HEAD
       final AccountProjectWatchCache accountProjectWatchCache,
-      final AccountDiffPreferencesCache accountDiffPreferencesCache) {
-=======
+      final AccountDiffPreferencesCache accountDiffPreferencesCache,
       final ChangeQueryBuilder.Factory queryBuilder) {
->>>>>>> 5f11b295
     super(schema, identifiedUser);
     this.currentUser = identifiedUser;
     this.accountCache = accountCache;
     this.projectControlFactory = projectControlFactory;
     this.agreementInfoFactory = agreementInfoFactory;
-<<<<<<< HEAD
     this.accountProjectWatchCache = accountProjectWatchCache;
     this.accountDiffPreferencesCache = accountDiffPreferencesCache;
-=======
     this.queryBuilder = queryBuilder;
->>>>>>> 5f11b295
   }
 
   public void myAccount(final AsyncCallback<Account> callback) {
@@ -171,14 +162,6 @@
         final Project.NameKey nameKey = new Project.NameKey(projectName);
         final ProjectControl ctl = projectControlFactory.validateFor(nameKey);
 
-<<<<<<< HEAD
-        final AccountProjectWatch.Key key =
-            new AccountProjectWatch.Key(((IdentifiedUser) ctl.getCurrentUser())
-                .getAccountId(), nameKey);
-        final AccountProjectWatch watch = new AccountProjectWatch(key);
-        db.accountProjectWatches().insert(Collections.singleton(watch));
-        accountProjectWatchCache.evict(key);
-=======
         if (filter != null) {
           try {
             ChangeQueryBuilder builder = queryBuilder.create(currentUser.get());
@@ -198,7 +181,7 @@
         } catch (OrmDuplicateKeyException alreadyHave) {
           watch = db.accountProjectWatches().get(watch.getKey());
         }
->>>>>>> 5f11b295
+        accountProjectWatchCache.evict(watch.getKey());
         return new AccountProjectWatchInfo(watch, ctl.getProject());
       }
     });
