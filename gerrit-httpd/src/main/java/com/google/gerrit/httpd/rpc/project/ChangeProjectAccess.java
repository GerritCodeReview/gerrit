// Copyright (C) 2010 The Android Open Source Project
//
// Licensed under the Apache License, Version 2.0 (the "License");
// you may not use this file except in compliance with the License.
// You may obtain a copy of the License at
//
// http://www.apache.org/licenses/LICENSE-2.0
//
// Unless required by applicable law or agreed to in writing, software
// distributed under the License is distributed on an "AS IS" BASIS,
// WITHOUT WARRANTIES OR CONDITIONS OF ANY KIND, either express or implied.
// See the License for the specific language governing permissions and
// limitations under the License.

package com.google.gerrit.httpd.rpc.project;

import com.google.gerrit.common.ChangeHooks;
import com.google.gerrit.common.Nullable;
import com.google.gerrit.common.data.AccessSection;
import com.google.gerrit.common.data.ProjectAccess;
import com.google.gerrit.reviewdb.client.Branch;
import com.google.gerrit.reviewdb.client.Project;
import com.google.gerrit.server.IdentifiedUser;
import com.google.gerrit.server.account.GroupBackend;
<<<<<<< HEAD
import com.google.gerrit.server.config.AllProjectsNameProvider;
=======
import com.google.gerrit.server.git.GitRepositoryManager;
>>>>>>> 701218b8
import com.google.gerrit.server.git.MetaDataUpdate;
import com.google.gerrit.server.git.ProjectConfig;
import com.google.gerrit.server.project.NoSuchProjectException;
import com.google.gerrit.server.project.ProjectCache;
import com.google.gerrit.server.project.ProjectControl;
import com.google.gerrit.server.project.SetParent;
import com.google.inject.Inject;
import com.google.inject.Provider;
import com.google.inject.assistedinject.Assisted;

import org.eclipse.jgit.errors.ConfigInvalidException;
import org.eclipse.jgit.lib.ObjectId;
import org.eclipse.jgit.revwalk.RevCommit;

import java.io.IOException;
import java.util.List;

class ChangeProjectAccess extends ProjectAccessHandler<ProjectAccess> {
  interface Factory {
    ChangeProjectAccess create(
        @Assisted("projectName") Project.NameKey projectName,
        @Nullable @Assisted ObjectId base,
        @Assisted List<AccessSection> sectionList,
        @Nullable @Assisted("parentProjectName") Project.NameKey parentProjectName,
        @Nullable @Assisted String message);
  }

  private final ChangeHooks hooks;
  private final IdentifiedUser user;
  private final ProjectAccessFactory.Factory projectAccessFactory;
  private final ProjectCache projectCache;

  @Inject
<<<<<<< HEAD
  ChangeProjectAccess(ProjectAccessFactory.Factory projectAccessFactory,
      ProjectControl.Factory projectControlFactory,
      ProjectCache projectCache, GroupBackend groupBackend,
      MetaDataUpdate.User metaDataUpdateFactory,
      AllProjectsNameProvider allProjects,
      Provider<SetParent> setParent,
=======
  ChangeProjectAccess(final ProjectAccessFactory.Factory projectAccessFactory,
      final ProjectControl.Factory projectControlFactory,
      final ProjectCache projectCache, final GroupBackend groupBackend,
      final MetaDataUpdate.User metaDataUpdateFactory,
      ChangeHooks hooks, IdentifiedUser user,
>>>>>>> 701218b8

      @Assisted("projectName") Project.NameKey projectName,
      @Nullable @Assisted ObjectId base,
      @Assisted List<AccessSection> sectionList,
      @Nullable @Assisted("parentProjectName") Project.NameKey parentProjectName,
      @Nullable @Assisted String message) {
    super(projectControlFactory, groupBackend, metaDataUpdateFactory,
        allProjects, setParent, projectName, base, sectionList,
        parentProjectName, message, true);
    this.projectAccessFactory = projectAccessFactory;
    this.projectCache = projectCache;
    this.hooks = hooks;
    this.user = user;
  }

  @Override
  protected ProjectAccess updateProjectConfig(ProjectConfig config,
<<<<<<< HEAD
      MetaDataUpdate md, boolean parentProjectUpdate) throws IOException,
      NoSuchProjectException, ConfigInvalidException {
    config.commit(md);
=======
      MetaDataUpdate md) throws IOException, NoSuchProjectException, ConfigInvalidException {
    RevCommit commit = config.commit(md);

    hooks.doRefUpdatedHook(
      new Branch.NameKey(config.getProject().getNameKey(), GitRepositoryManager.REF_CONFIG),
      base, commit.getId(), user.getAccount());

>>>>>>> 701218b8
    projectCache.evict(config.getProject());
    return projectAccessFactory.create(projectName).call();
  }
}<|MERGE_RESOLUTION|>--- conflicted
+++ resolved
@@ -20,13 +20,10 @@
 import com.google.gerrit.common.data.ProjectAccess;
 import com.google.gerrit.reviewdb.client.Branch;
 import com.google.gerrit.reviewdb.client.Project;
+import com.google.gerrit.reviewdb.client.RefNames;
 import com.google.gerrit.server.IdentifiedUser;
 import com.google.gerrit.server.account.GroupBackend;
-<<<<<<< HEAD
 import com.google.gerrit.server.config.AllProjectsNameProvider;
-=======
-import com.google.gerrit.server.git.GitRepositoryManager;
->>>>>>> 701218b8
 import com.google.gerrit.server.git.MetaDataUpdate;
 import com.google.gerrit.server.git.ProjectConfig;
 import com.google.gerrit.server.project.NoSuchProjectException;
@@ -60,21 +57,13 @@
   private final ProjectCache projectCache;
 
   @Inject
-<<<<<<< HEAD
   ChangeProjectAccess(ProjectAccessFactory.Factory projectAccessFactory,
       ProjectControl.Factory projectControlFactory,
       ProjectCache projectCache, GroupBackend groupBackend,
       MetaDataUpdate.User metaDataUpdateFactory,
       AllProjectsNameProvider allProjects,
       Provider<SetParent> setParent,
-=======
-  ChangeProjectAccess(final ProjectAccessFactory.Factory projectAccessFactory,
-      final ProjectControl.Factory projectControlFactory,
-      final ProjectCache projectCache, final GroupBackend groupBackend,
-      final MetaDataUpdate.User metaDataUpdateFactory,
       ChangeHooks hooks, IdentifiedUser user,
->>>>>>> 701218b8
-
       @Assisted("projectName") Project.NameKey projectName,
       @Nullable @Assisted ObjectId base,
       @Assisted List<AccessSection> sectionList,
@@ -91,19 +80,14 @@
 
   @Override
   protected ProjectAccess updateProjectConfig(ProjectConfig config,
-<<<<<<< HEAD
       MetaDataUpdate md, boolean parentProjectUpdate) throws IOException,
       NoSuchProjectException, ConfigInvalidException {
-    config.commit(md);
-=======
-      MetaDataUpdate md) throws IOException, NoSuchProjectException, ConfigInvalidException {
     RevCommit commit = config.commit(md);
 
     hooks.doRefUpdatedHook(
-      new Branch.NameKey(config.getProject().getNameKey(), GitRepositoryManager.REF_CONFIG),
+      new Branch.NameKey(config.getProject().getNameKey(), RefNames.REFS_CONFIG),
       base, commit.getId(), user.getAccount());
 
->>>>>>> 701218b8
     projectCache.evict(config.getProject());
     return projectAccessFactory.create(projectName).call();
   }
