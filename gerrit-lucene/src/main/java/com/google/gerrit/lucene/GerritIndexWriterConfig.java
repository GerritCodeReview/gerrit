--- conflicted
+++ resolved
@@ -37,19 +37,12 @@
 
   GerritIndexWriterConfig(Config cfg, String name) {
     analyzer =
-<<<<<<< HEAD
         new CustomMappingAnalyzer(
             new StandardAnalyzer(CharArraySet.EMPTY_SET), CUSTOM_CHAR_MAPPING);
     luceneConfig =
         new IndexWriterConfig(analyzer)
             .setOpenMode(OpenMode.CREATE_OR_APPEND)
             .setCommitOnClose(true);
-=======
-        new CustomMappingAnalyzer(new StandardAnalyzer(
-            CharArraySet.EMPTY_SET), CUSTOM_CHAR_MAPPING);
-    luceneConfig = new IndexWriterConfig(analyzer)
-        .setOpenMode(OpenMode.CREATE_OR_APPEND)
-        .setCommitOnClose(true);
 
     int maxMergeCount = cfg.getInt("index", name, "maxMergeCount", -1);
     int maxThreadCount = cfg.getInt("index", name, "maxThreadCount", -1);
@@ -65,7 +58,6 @@
       luceneConfig.setMergeScheduler(mergeScheduler);
     }
 
->>>>>>> 8fb5db5b
     double m = 1 << 20;
     luceneConfig.setRAMBufferSizeMB(
         cfg.getLong(
