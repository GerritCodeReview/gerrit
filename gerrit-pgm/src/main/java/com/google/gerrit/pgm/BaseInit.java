// Copyright (C) 2013 The Android Open Source Project
//
// Licensed under the Apache License, Version 2.0 (the "License");
// you may not use this file except in compliance with the License.
// You may obtain a copy of the License at
//
// http://www.apache.org/licenses/LICENSE-2.0
//
// Unless required by applicable law or agreed to in writing, software
// distributed under the License is distributed on an "AS IS" BASIS,
// WITHOUT WARRANTIES OR CONDITIONS OF ANY KIND, either express or implied.
// See the License for the specific language governing permissions and
// limitations under the License.

package com.google.gerrit.pgm;

import static com.google.gerrit.server.schema.DataSourceProvider.Context.SINGLE_USER;
import static com.google.inject.Stage.PRODUCTION;

import com.google.common.base.Objects;
import com.google.common.collect.Lists;
import com.google.gerrit.common.Die;
import com.google.gerrit.pgm.init.InitFlags;
import com.google.gerrit.pgm.init.InitModule;
import com.google.gerrit.pgm.init.InstallPlugins;
import com.google.gerrit.pgm.init.PluginsDistribution;
import com.google.gerrit.pgm.init.SitePathInitializer;
import com.google.gerrit.pgm.util.ConsoleUI;
import com.google.gerrit.pgm.util.SiteProgram;
import com.google.gerrit.reviewdb.server.ReviewDb;
import com.google.gerrit.server.config.SitePath;
import com.google.gerrit.server.config.SitePaths;
import com.google.gerrit.server.git.GitRepositoryManager;
import com.google.gerrit.server.schema.SchemaUpdater;
import com.google.gerrit.server.schema.UpdateUI;
import com.google.gwtorm.jdbc.JdbcExecutor;
import com.google.gwtorm.jdbc.JdbcSchema;
import com.google.gwtorm.server.OrmException;
import com.google.gwtorm.server.SchemaFactory;
import com.google.gwtorm.server.StatementExecutor;
import com.google.inject.AbstractModule;
import com.google.inject.CreationException;
import com.google.inject.Guice;
import com.google.inject.Inject;
import com.google.inject.Injector;
import com.google.inject.Module;
import com.google.inject.Provider;
import com.google.inject.TypeLiteral;
import com.google.inject.spi.Message;

import org.slf4j.Logger;
import org.slf4j.LoggerFactory;

import java.io.File;
import java.io.FileNotFoundException;
import java.util.ArrayList;
import java.util.Collections;
import java.util.Iterator;
import java.util.List;

import javax.sql.DataSource;

/** Initialize a new Gerrit installation. */
public class BaseInit extends SiteProgram {
  private static final Logger log =
      LoggerFactory.getLogger(BaseInit.class);

  private final boolean standalone;
  private final boolean initDb;
  protected final PluginsDistribution pluginsDistribution;
  private final List<String> pluginsToInstall;

  private Injector sysInjector;

  protected BaseInit(PluginsDistribution pluginsDistribution,
      List<String> pluginsToInstall) {
    this.standalone = true;
    this.initDb = true;
    this.pluginsDistribution = pluginsDistribution;
    this.pluginsToInstall = pluginsToInstall;
  }

  public BaseInit(File sitePath, boolean standalone, boolean initDb,
      PluginsDistribution pluginsDistribution, List<String> pluginsToInstall) {
    this(sitePath, null, standalone, initDb, pluginsDistribution, pluginsToInstall);
  }

  public BaseInit(File sitePath, final Provider<DataSource> dsProvider,
      boolean standalone, boolean initDb,
      PluginsDistribution pluginsDistribution, List<String> pluginsToInstall) {
    super(sitePath, dsProvider);
    this.standalone = standalone;
    this.initDb = initDb;
    this.pluginsDistribution = pluginsDistribution;
    this.pluginsToInstall = pluginsToInstall;
  }

  @Override
  public int run() throws Exception {
    final SiteInit init = createSiteInit();
    if (beforeInit(init)) {
      return 0;
    }

    init.flags.autoStart = getAutoStart() && init.site.isNew;
    init.flags.skipPlugins = skipPlugins();

    final SiteRun run;
    try {
      init.initializer.run();
      init.flags.deleteOnFailure = false;

      run = createSiteRun(init);
      run.upgradeSchema();

      init.initializer.postRun(createSysInjector(init));
    } catch (Exception failure) {
      if (init.flags.deleteOnFailure) {
        recursiveDelete(getSitePath());
      }
      throw failure;
    } catch (Error failure) {
      if (init.flags.deleteOnFailure) {
        recursiveDelete(getSitePath());
      }
      throw failure;
    }

    System.err.println("Initialized " + getSitePath().getCanonicalPath());
    afterInit(run);
    return 0;
  }

  protected boolean skipPlugins() {
    return false;
  }

  protected boolean beforeInit(SiteInit init) throws Exception {
    return false;
  }

  protected void afterInit(SiteRun run) throws Exception {
  }

  protected List<String> getInstallPlugins() {
    try {
      if (pluginsToInstall != null && pluginsToInstall.isEmpty()) {
        return Collections.emptyList();
      }
      List<String> names = pluginsDistribution.listPluginNames();
      if (pluginsToInstall != null) {
        for (Iterator<String> i = names.iterator(); i.hasNext();) {
          String n = i.next();
          if (!pluginsToInstall.contains(n)) {
            i.remove();
          }
        }
      }
      return names;
    } catch (FileNotFoundException e) {
      log.warn("Couldn't find distribution archive location."
          + " No plugin will be installed");
      return null;
    }
  }

  protected boolean getAutoStart() {
    return false;
  }

  static class SiteInit {
    final SitePaths site;
    final InitFlags flags;
    final ConsoleUI ui;
    final SitePathInitializer initializer;

    @Inject
    SiteInit(final SitePaths site, final InitFlags flags, final ConsoleUI ui,
        final SitePathInitializer initializer) {
      this.site = site;
      this.flags = flags;
      this.ui = ui;
      this.initializer = initializer;
    }
  }

  private SiteInit createSiteInit() {
    final ConsoleUI ui = getConsoleUI();
    final File sitePath = getSitePath();
    final List<Module> m = new ArrayList<>();

    m.add(new InitModule(standalone, initDb));
    m.add(new AbstractModule() {
      @Override
      protected void configure() {
        bind(ConsoleUI.class).toInstance(ui);
        bind(File.class).annotatedWith(SitePath.class).toInstance(sitePath);
        List<String> plugins =
            Objects.firstNonNull(getInstallPlugins(), Lists.<String> newArrayList());
        bind(new TypeLiteral<List<String>>() {}).annotatedWith(
            InstallPlugins.class).toInstance(plugins);
        bind(PluginsDistribution.class).toInstance(pluginsDistribution);
      }
    });

    try {
      return Guice.createInjector(PRODUCTION, m).getInstance(SiteInit.class);
    } catch (CreationException ce) {
      final Message first = ce.getErrorMessages().iterator().next();
      Throwable why = first.getCause();

      if (why instanceof Die) {
        throw (Die) why;
      }

      final StringBuilder buf = new StringBuilder(ce.getMessage());
      while (why != null) {
        buf.append("\n");
        buf.append(why.getMessage());
        why = why.getCause();
        if (why != null) {
          buf.append("\n  caused by ");
        }
      }
      throw die(buf.toString(), new RuntimeException("InitInjector failed", ce));
    }
  }

  protected ConsoleUI getConsoleUI() {
    return ConsoleUI.getInstance(false);
  }

  static class SiteRun {
    final ConsoleUI ui;
    final SitePaths site;
    final InitFlags flags;
    final SchemaUpdater schemaUpdater;
    final SchemaFactory<ReviewDb> schema;
    final GitRepositoryManager repositoryManager;

    @Inject
    SiteRun(final ConsoleUI ui, final SitePaths site, final InitFlags flags,
        final SchemaUpdater schemaUpdater,
        final SchemaFactory<ReviewDb> schema,
        final GitRepositoryManager repositoryManager) {
      this.ui = ui;
      this.site = site;
      this.flags = flags;
      this.schemaUpdater = schemaUpdater;
      this.schema = schema;
      this.repositoryManager = repositoryManager;
    }

    void upgradeSchema() throws OrmException {
      final List<String> pruneList = new ArrayList<>();
      schemaUpdater.update(new UpdateUI() {
        @Override
        public void message(String msg) {
          System.err.println(msg);
          System.err.flush();
        }

        @Override
        public boolean yesno(boolean def, String msg) {
          return ui.yesno(def, msg);
        }

        @Override
        public boolean isBatch() {
          return ui.isBatch();
        }

        @Override
        public void pruneSchema(StatementExecutor e, List<String> prune) {
          for (String p : prune) {
            if (!pruneList.contains(p)) {
              pruneList.add(p);
            }
          }
        }
      });

      if (!pruneList.isEmpty()) {
        StringBuilder msg = new StringBuilder();
        msg.append("Execute the following SQL to drop unused objects:\n");
        msg.append("\n");
        for (String sql : pruneList) {
          msg.append("  ");
          msg.append(sql);
          msg.append(";\n");
        }

        if (ui.isBatch()) {
          System.err.print(msg);
          System.err.flush();

        } else if (ui.yesno(true, "%s\nExecute now", msg)) {
          final JdbcSchema db = (JdbcSchema) schema.open();
          try {
            final JdbcExecutor e = new JdbcExecutor(db);
            try {
              for (String sql : pruneList) {
                e.execute(sql);
              }
            } finally {
              e.close();
            }
          } finally {
            db.close();
          }
        }
      }
    }
  }

  private SiteRun createSiteRun(final SiteInit init) {
    return createSysInjector(init).getInstance(SiteRun.class);
  }

  private Injector createSysInjector(final SiteInit init) {
<<<<<<< HEAD
    final List<Module> modules = new ArrayList<>();
    modules.add(new AbstractModule() {
      @Override
      protected void configure() {
        bind(ConsoleUI.class).toInstance(init.ui);
        bind(InitFlags.class).toInstance(init.flags);
      }
    });
    return createDbInjector(SINGLE_USER).createChildInjector(modules);
=======
    if (sysInjector == null) {
      final List<Module> modules = new ArrayList<Module>();
      modules.add(new AbstractModule() {
        @Override
        protected void configure() {
          bind(ConsoleUI.class).toInstance(init.ui);
          bind(InitFlags.class).toInstance(init.flags);
        }
      });
      sysInjector = createDbInjector(SINGLE_USER).createChildInjector(modules);
    }
    return sysInjector;
>>>>>>> 04ef5f71
  }

  private static void recursiveDelete(File path) {
    File[] entries = path.listFiles();
    if (entries != null) {
      for (File e : entries) {
        recursiveDelete(e);
      }
    }
    if (!path.delete() && path.exists()) {
      System.err.println("warn: Cannot remove " + path);
    }
  }
}<|MERGE_RESOLUTION|>--- conflicted
+++ resolved
@@ -318,17 +318,6 @@
   }
 
   private Injector createSysInjector(final SiteInit init) {
-<<<<<<< HEAD
-    final List<Module> modules = new ArrayList<>();
-    modules.add(new AbstractModule() {
-      @Override
-      protected void configure() {
-        bind(ConsoleUI.class).toInstance(init.ui);
-        bind(InitFlags.class).toInstance(init.flags);
-      }
-    });
-    return createDbInjector(SINGLE_USER).createChildInjector(modules);
-=======
     if (sysInjector == null) {
       final List<Module> modules = new ArrayList<Module>();
       modules.add(new AbstractModule() {
@@ -341,7 +330,6 @@
       sysInjector = createDbInjector(SINGLE_USER).createChildInjector(modules);
     }
     return sysInjector;
->>>>>>> 04ef5f71
   }
 
   private static void recursiveDelete(File path) {
