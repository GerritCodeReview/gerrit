// Copyright (C) 2009 The Android Open Source Project
//
// Licensed under the Apache License, Version 2.0 (the "License");
// you may not use this file except in compliance with the License.
// You may obtain a copy of the License at
//
// http://www.apache.org/licenses/LICENSE-2.0
//
// Unless required by applicable law or agreed to in writing, software
// distributed under the License is distributed on an "AS IS" BASIS,
// WITHOUT WARRANTIES OR CONDITIONS OF ANY KIND, either express or implied.
// See the License for the specific language governing permissions and
// limitations under the License.

package com.google.gerrit.pgm;

import static com.google.gerrit.server.schema.DataSourceProvider.Context.MULTI_USER;
import static java.nio.charset.StandardCharsets.UTF_8;

import com.google.common.annotations.VisibleForTesting;
import com.google.common.base.MoreObjects;
import com.google.gerrit.common.EventBroker;
import com.google.gerrit.elasticsearch.ElasticIndexModule;
import com.google.gerrit.extensions.client.AuthType;
import com.google.gerrit.gpg.GpgModule;
import com.google.gerrit.httpd.AllRequestFilter;
import com.google.gerrit.httpd.GetUserFilter;
import com.google.gerrit.httpd.GitOverHttpModule;
import com.google.gerrit.httpd.H2CacheBasedWebSession;
import com.google.gerrit.httpd.HttpCanonicalWebUrlProvider;
import com.google.gerrit.httpd.RequestContextFilter;
import com.google.gerrit.httpd.RequestMetricsFilter;
import com.google.gerrit.httpd.RequireSslFilter;
import com.google.gerrit.httpd.WebModule;
import com.google.gerrit.httpd.WebSshGlueModule;
import com.google.gerrit.httpd.auth.oauth.OAuthModule;
import com.google.gerrit.httpd.auth.openid.OpenIdModule;
import com.google.gerrit.httpd.plugins.HttpPluginModule;
import com.google.gerrit.httpd.raw.StaticModule;
import com.google.gerrit.lifecycle.LifecycleManager;
import com.google.gerrit.lucene.LuceneIndexModule;
import com.google.gerrit.metrics.dropwizard.DropWizardMetricMaker;
import com.google.gerrit.pgm.http.jetty.JettyEnv;
import com.google.gerrit.pgm.http.jetty.JettyModule;
import com.google.gerrit.pgm.http.jetty.ProjectQoSFilter;
import com.google.gerrit.pgm.util.ErrorLogFile;
import com.google.gerrit.pgm.util.LogFileCompressor;
import com.google.gerrit.pgm.util.RuntimeShutdown;
import com.google.gerrit.pgm.util.SiteProgram;
import com.google.gerrit.server.StartupChecks;
import com.google.gerrit.server.account.InternalAccountDirectory;
import com.google.gerrit.server.cache.h2.DefaultCacheFactory;
import com.google.gerrit.server.change.ChangeCleanupRunner;
import com.google.gerrit.server.config.AuthConfig;
import com.google.gerrit.server.config.AuthConfigModule;
import com.google.gerrit.server.config.CanonicalWebUrlModule;
import com.google.gerrit.server.config.CanonicalWebUrlProvider;
import com.google.gerrit.server.config.DownloadConfig;
import com.google.gerrit.server.config.GerritGlobalModule;
import com.google.gerrit.server.config.GerritOptions;
import com.google.gerrit.server.config.GerritServerConfig;
import com.google.gerrit.server.config.RestCacheAdminModule;
import com.google.gerrit.server.events.StreamEventsApiListener;
import com.google.gerrit.server.git.GarbageCollectionModule;
import com.google.gerrit.server.git.ReceiveCommitsExecutorModule;
import com.google.gerrit.server.git.SearchingChangeCacheImpl;
import com.google.gerrit.server.git.WorkQueue;
import com.google.gerrit.server.index.DummyIndexModule;
import com.google.gerrit.server.index.IndexModule;
import com.google.gerrit.server.index.IndexModule.IndexType;
import com.google.gerrit.server.mail.SignedTokenEmailTokenVerifier;
import com.google.gerrit.server.mail.receive.MailReceiver;
import com.google.gerrit.server.mail.send.SmtpEmailSender;
import com.google.gerrit.server.mime.MimeUtil2Module;
import com.google.gerrit.server.patch.DiffExecutorModule;
import com.google.gerrit.server.plugins.PluginGuiceEnvironment;
import com.google.gerrit.server.plugins.PluginRestApiModule;
import com.google.gerrit.server.schema.DataSourceProvider;
import com.google.gerrit.server.schema.H2AccountPatchReviewStore;
import com.google.gerrit.server.schema.JdbcAccountPatchReviewStore;
import com.google.gerrit.server.schema.SchemaVersionCheck;
import com.google.gerrit.server.securestore.DefaultSecureStore;
import com.google.gerrit.server.securestore.SecureStore;
import com.google.gerrit.server.securestore.SecureStoreClassName;
import com.google.gerrit.server.securestore.SecureStoreProvider;
import com.google.gerrit.server.ssh.NoSshKeyCache;
import com.google.gerrit.server.ssh.NoSshModule;
import com.google.gerrit.server.ssh.SshAddressesModule;
import com.google.gerrit.sshd.SshHostKeyModule;
import com.google.gerrit.sshd.SshKeyCacheImpl;
import com.google.gerrit.sshd.SshModule;
import com.google.gerrit.sshd.commands.DefaultCommandModule;
import com.google.gerrit.sshd.commands.IndexCommandsModule;
import com.google.gerrit.sshd.plugin.LfsPluginAuthCommand;
import com.google.inject.AbstractModule;
import com.google.inject.Guice;
import com.google.inject.Injector;
import com.google.inject.Key;
import com.google.inject.Module;
import com.google.inject.Provider;
import com.google.inject.Stage;
import java.io.IOException;
import java.lang.Thread.UncaughtExceptionHandler;
import java.nio.file.Files;
import java.nio.file.Path;
import java.util.ArrayList;
import java.util.List;
import javax.servlet.http.HttpServletRequest;
import org.eclipse.jgit.lib.Config;
import org.kohsuke.args4j.Option;
import org.slf4j.Logger;
import org.slf4j.LoggerFactory;

/** Run SSH daemon portions of Gerrit. */
public class Daemon extends SiteProgram {
  private static final Logger log = LoggerFactory.getLogger(Daemon.class);

  @Option(name = "--enable-httpd", usage = "Enable the internal HTTP daemon")
  private Boolean httpd;

  @Option(name = "--disable-httpd", usage = "Disable the internal HTTP daemon")
  void setDisableHttpd(@SuppressWarnings("unused") boolean arg) {
    httpd = false;
  }

  @Option(name = "--enable-sshd", usage = "Enable the internal SSH daemon")
  private boolean sshd = true;

  @Option(name = "--disable-sshd", usage = "Disable the internal SSH daemon")
  void setDisableSshd(@SuppressWarnings("unused") boolean arg) {
    sshd = false;
  }

  @Option(name = "--slave", usage = "Support fetch only")
  private boolean slave;

  @Option(name = "--console-log", usage = "Log to console (not $site_path/logs)")
  private boolean consoleLog;

  @Option(name = "-s", usage = "Start interactive shell")
  private boolean inspector;

  @Option(name = "--run-id", usage = "Cookie to store in $site_path/logs/gerrit.run")
  private String runId;

  @Option(name = "--headless", usage = "Don't start the UI frontend")
  private boolean headless;

  @Option(name = "--polygerrit-dev", usage = "Force PolyGerrit UI for development")
  private boolean polyGerritDev;

  @Option(
    name = "--init",
    aliases = {"-i"},
    usage = "Init site before starting the daemon"
  )
  private boolean doInit;

  @Option(name = "--stop-only", usage = "Stop the daemon", hidden = true)
  private boolean stopOnly;

  private final LifecycleManager manager = new LifecycleManager();
  private Injector dbInjector;
  private Injector cfgInjector;
  private Config config;
  private Injector sysInjector;
  private Injector sshInjector;
  private Injector webInjector;
  private Injector httpdInjector;
  private Path runFile;
  private boolean test;
  private AbstractModule luceneModule;
  private Module emailModule;

  private Runnable serverStarted;
  private IndexType indexType;

  public Daemon() {}

  @VisibleForTesting
  public Daemon(Runnable serverStarted, Path sitePath) {
    super(sitePath);
    this.serverStarted = serverStarted;
  }

  @VisibleForTesting
  public void setEnableSshd(boolean enable) {
    sshd = enable;
  }

  public void setEnableHttpd(boolean enable) {
    httpd = enable;
  }

  @Override
  public int run() throws Exception {
    if (stopOnly) {
      RuntimeShutdown.manualShutdown();
      return 0;
    }
    if (doInit) {
      try {
        new Init(getSitePath()).run();
      } catch (Exception e) {
        throw die("Init failed", e);
      }
    }
    mustHaveValidSite();
    Thread.setDefaultUncaughtExceptionHandler(
        new UncaughtExceptionHandler() {
          @Override
          public void uncaughtException(Thread t, Throwable e) {
            log.error("Thread " + t.getName() + " threw exception", e);
          }
        });

    if (runId != null) {
      runFile = getSitePath().resolve("logs").resolve("gerrit.run");
    }

    if (httpd == null) {
      httpd = !slave;
    }

    if (!httpd && !sshd) {
      throw die("No services enabled, nothing to do");
    }

    try {
      start();
      RuntimeShutdown.add(
          new Runnable() {
            @Override
            public void run() {
              log.info("caught shutdown, cleaning up");
              stop();
            }
          });

      log.info("Gerrit Code Review " + myVersion() + " ready");
      if (runId != null) {
        try {
          Files.write(runFile, (runId + "\n").getBytes(UTF_8));
          runFile.toFile().setReadable(true, false);
        } catch (IOException err) {
          log.warn("Cannot write --run-id to " + runFile, err);
        }
      }

      if (serverStarted != null) {
        serverStarted.run();
      }

      if (inspector) {
        JythonShell shell = new JythonShell();
        shell.set("m", manager);
        shell.set("ds", dbInjector.getInstance(DataSourceProvider.class));
        shell.set("schk", dbInjector.getInstance(SchemaVersionCheck.class));
        shell.set("d", this);
        shell.run();
      } else {
        RuntimeShutdown.waitFor();
      }
      return 0;
    } catch (Throwable err) {
      log.error("Unable to start daemon", err);
      return 1;
    }
  }

  @VisibleForTesting
  public LifecycleManager getLifecycleManager() {
    return manager;
  }

  @VisibleForTesting
  public void setDatabaseForTesting(List<Module> modules) {
    dbInjector = Guice.createInjector(Stage.PRODUCTION, modules);
    test = true;
    headless = true;
  }

  @VisibleForTesting
  public void setEmailModuleForTesting(Module module) {
    emailModule = module;
  }

  @VisibleForTesting
  public void setLuceneModule(LuceneIndexModule m) {
    luceneModule = m;
    test = true;
  }

  @VisibleForTesting
  public void start() throws IOException {
    if (dbInjector == null) {
      dbInjector = createDbInjector(true /* enableMetrics */, MULTI_USER);
    }
    cfgInjector = createCfgInjector();
    config = cfgInjector.getInstance(Key.get(Config.class, GerritServerConfig.class));
    if (!slave) {
      initIndexType();
    }
    sysInjector = createSysInjector();
    sysInjector.getInstance(PluginGuiceEnvironment.class).setDbCfgInjector(dbInjector, cfgInjector);
    manager.add(dbInjector, cfgInjector, sysInjector);

    if (!consoleLog) {
      manager.add(ErrorLogFile.start(getSitePath(), config));
    }

    sshd &= !sshdOff();
    if (sshd) {
      initSshd();
    }

    if (MoreObjects.firstNonNull(httpd, true)) {
      initHttpd();
    }

    manager.start();
  }

  @VisibleForTesting
  public void stop() {
    if (runId != null) {
      try {
        Files.delete(runFile);
      } catch (IOException err) {
        log.warn("failed to delete " + runFile, err);
      }
    }
    manager.stop();
  }

  private boolean sshdOff() {
    return new SshAddressesModule().getListenAddresses(config).isEmpty();
  }

  private String myVersion() {
    return com.google.gerrit.common.Version.getVersion();
  }

  private Injector createCfgInjector() {
    final List<Module> modules = new ArrayList<>();
    modules.add(new AuthConfigModule());
    return dbInjector.createChildInjector(modules);
  }

  private Injector createSysInjector() {
    final List<Module> modules = new ArrayList<>();
    modules.add(SchemaVersionCheck.module());
    modules.add(new DropWizardMetricMaker.RestModule());
    modules.add(new LogFileCompressor.Module());

    // Index module shutdown must happen before work queue shutdown, otherwise
    // work queue can get stuck waiting on index futures that will never return.
    modules.add(createIndexModule());

    modules.add(new WorkQueue.Module());
    modules.add(new StreamEventsApiListener.Module());
    modules.add(new EventBroker.Module());
<<<<<<< HEAD
    modules.add(
        test
            ? new H2AccountPatchReviewStore.InMemoryModule()
            : new H2AccountPatchReviewStore.Module());
=======
    modules.add(test
        ? new H2AccountPatchReviewStore.InMemoryModule()
        : new JdbcAccountPatchReviewStore.Module(config));
>>>>>>> 49799b22
    modules.add(new ReceiveCommitsExecutorModule());
    modules.add(new DiffExecutorModule());
    modules.add(new MimeUtil2Module());
    modules.add(cfgInjector.getInstance(GerritGlobalModule.class));
    modules.add(new SearchingChangeCacheImpl.Module(slave));
    modules.add(new InternalAccountDirectory.Module());
    modules.add(new DefaultCacheFactory.Module());
    modules.add(cfgInjector.getInstance(MailReceiver.Module.class));
    if (emailModule != null) {
      modules.add(emailModule);
    } else {
      modules.add(new SmtpEmailSender.Module());
    }
    modules.add(new SignedTokenEmailTokenVerifier.Module());
    modules.add(new PluginRestApiModule());
    modules.add(new RestCacheAdminModule());
    modules.add(new GpgModule(config));
    modules.add(new StartupChecks.Module());
    if (MoreObjects.firstNonNull(httpd, true)) {
      modules.add(
          new CanonicalWebUrlModule() {
            @Override
            protected Class<? extends Provider<String>> provider() {
              return HttpCanonicalWebUrlProvider.class;
            }
          });
    } else {
      modules.add(
          new CanonicalWebUrlModule() {
            @Override
            protected Class<? extends Provider<String>> provider() {
              return CanonicalWebUrlProvider.class;
            }
          });
    }
    if (sshd) {
      modules.add(SshKeyCacheImpl.module());
    } else {
      modules.add(NoSshKeyCache.module());
    }
    modules.add(
        new AbstractModule() {
          @Override
          protected void configure() {
            bind(GerritOptions.class)
                .toInstance(new GerritOptions(config, headless, slave, polyGerritDev));
            if (test) {
              bind(String.class)
                  .annotatedWith(SecureStoreClassName.class)
                  .toInstance(DefaultSecureStore.class.getName());
              bind(SecureStore.class).toProvider(SecureStoreProvider.class);
            }
          }
        });
    modules.add(new GarbageCollectionModule());
    if (!slave) {
      modules.add(new ChangeCleanupRunner.Module());
    }
    return cfgInjector.createChildInjector(modules);
  }

  private Module createIndexModule() {
    if (slave) {
      return new DummyIndexModule();
    }
    if (luceneModule != null) {
      return luceneModule;
    }
    switch (indexType) {
      case LUCENE:
        return LuceneIndexModule.latestVersionWithOnlineUpgrade();
      case ELASTICSEARCH:
        return ElasticIndexModule.latestVersionWithOnlineUpgrade();
      default:
        throw new IllegalStateException("unsupported index.type = " + indexType);
    }
  }

  private void initIndexType() {
    indexType = IndexModule.getIndexType(cfgInjector);
    switch (indexType) {
      case LUCENE:
      case ELASTICSEARCH:
        break;
      default:
        throw new IllegalStateException("unsupported index.type = " + indexType);
    }
  }

  private void initSshd() {
    sshInjector = createSshInjector();
    sysInjector.getInstance(PluginGuiceEnvironment.class).setSshInjector(sshInjector);
    manager.add(sshInjector);
  }

  private Injector createSshInjector() {
    final List<Module> modules = new ArrayList<>();
    modules.add(sysInjector.getInstance(SshModule.class));
    if (!test) {
      modules.add(new SshHostKeyModule());
    }
    modules.add(
        new DefaultCommandModule(
            slave,
            sysInjector.getInstance(DownloadConfig.class),
            sysInjector.getInstance(LfsPluginAuthCommand.Module.class)));
    if (!slave && indexType == IndexType.LUCENE) {
      modules.add(new IndexCommandsModule());
    }
    return sysInjector.createChildInjector(modules);
  }

  private void initHttpd() {
    webInjector = createWebInjector();

    sysInjector.getInstance(PluginGuiceEnvironment.class).setHttpInjector(webInjector);

    sysInjector
        .getInstance(HttpCanonicalWebUrlProvider.class)
        .setHttpServletRequest(webInjector.getProvider(HttpServletRequest.class));

    httpdInjector = createHttpdInjector();
    manager.add(webInjector, httpdInjector);
  }

  private Injector createWebInjector() {
    final List<Module> modules = new ArrayList<>();
    if (sshd) {
      modules.add(new ProjectQoSFilter.Module());
    }
    modules.add(RequestContextFilter.module());
    modules.add(AllRequestFilter.module());
    modules.add(RequestMetricsFilter.module());
    modules.add(H2CacheBasedWebSession.module());
    modules.add(sysInjector.getInstance(GitOverHttpModule.class));
    modules.add(sysInjector.getInstance(WebModule.class));
    modules.add(sysInjector.getInstance(RequireSslFilter.Module.class));
    modules.add(new HttpPluginModule());
    if (sshd) {
      modules.add(sshInjector.getInstance(WebSshGlueModule.class));
    } else {
      modules.add(new NoSshModule());
    }

    AuthConfig authConfig = cfgInjector.getInstance(AuthConfig.class);
    if (authConfig.getAuthType() == AuthType.OPENID
        || authConfig.getAuthType() == AuthType.OPENID_SSO) {
      modules.add(new OpenIdModule());
    } else if (authConfig.getAuthType() == AuthType.OAUTH) {
      modules.add(new OAuthModule());
    }
    modules.add(sysInjector.getInstance(GetUserFilter.Module.class));

    // StaticModule contains a "/*" wildcard, place it last.
    modules.add(sysInjector.getInstance(StaticModule.class));

    return sysInjector.createChildInjector(modules);
  }

  private Injector createHttpdInjector() {
    final List<Module> modules = new ArrayList<>();
    modules.add(new JettyModule(new JettyEnv(webInjector)));
    return webInjector.createChildInjector(modules);
  }
}<|MERGE_RESOLUTION|>--- conflicted
+++ resolved
@@ -360,16 +360,10 @@
     modules.add(new WorkQueue.Module());
     modules.add(new StreamEventsApiListener.Module());
     modules.add(new EventBroker.Module());
-<<<<<<< HEAD
     modules.add(
         test
             ? new H2AccountPatchReviewStore.InMemoryModule()
-            : new H2AccountPatchReviewStore.Module());
-=======
-    modules.add(test
-        ? new H2AccountPatchReviewStore.InMemoryModule()
-        : new JdbcAccountPatchReviewStore.Module(config));
->>>>>>> 49799b22
+            : new JdbcAccountPatchReviewStore.Module(config));
     modules.add(new ReceiveCommitsExecutorModule());
     modules.add(new DiffExecutorModule());
     modules.add(new MimeUtil2Module());
