// Copyright (C) 2009 The Android Open Source Project
//
// Licensed under the Apache License, Version 2.0 (the "License");
// you may not use this file except in compliance with the License.
// You may obtain a copy of the License at
//
// http://www.apache.org/licenses/LICENSE-2.0
//
// Unless required by applicable law or agreed to in writing, software
// distributed under the License is distributed on an "AS IS" BASIS,
// WITHOUT WARRANTIES OR CONDITIONS OF ANY KIND, either express or implied.
// See the License for the specific language governing permissions and
// limitations under the License.

package com.google.gerrit.pgm;

import static com.google.common.base.Preconditions.checkNotNull;
import static com.google.gerrit.server.schema.DataSourceProvider.Context.MULTI_USER;
import static java.nio.charset.StandardCharsets.UTF_8;

import com.google.common.annotations.VisibleForTesting;
import com.google.common.base.MoreObjects;
import com.google.gerrit.common.EventBroker;
import com.google.gerrit.common.Nullable;
import com.google.gerrit.elasticsearch.ElasticIndexModule;
import com.google.gerrit.extensions.client.AuthType;
import com.google.gerrit.gpg.GpgModule;
import com.google.gerrit.httpd.AllRequestFilter;
import com.google.gerrit.httpd.GetUserFilter;
import com.google.gerrit.httpd.GitOverHttpModule;
import com.google.gerrit.httpd.H2CacheBasedWebSession;
import com.google.gerrit.httpd.HttpCanonicalWebUrlProvider;
import com.google.gerrit.httpd.RequestContextFilter;
import com.google.gerrit.httpd.RequestMetricsFilter;
import com.google.gerrit.httpd.RequireSslFilter;
import com.google.gerrit.httpd.WebModule;
import com.google.gerrit.httpd.WebSshGlueModule;
import com.google.gerrit.httpd.auth.oauth.OAuthModule;
import com.google.gerrit.httpd.auth.openid.OpenIdModule;
import com.google.gerrit.httpd.plugins.HttpPluginModule;
import com.google.gerrit.httpd.raw.StaticModule;
import com.google.gerrit.lifecycle.LifecycleManager;
import com.google.gerrit.lucene.LuceneIndexModule;
import com.google.gerrit.metrics.dropwizard.DropWizardMetricMaker;
import com.google.gerrit.pgm.http.jetty.JettyEnv;
import com.google.gerrit.pgm.http.jetty.JettyModule;
import com.google.gerrit.pgm.http.jetty.ProjectQoSFilter;
import com.google.gerrit.pgm.util.ErrorLogFile;
import com.google.gerrit.pgm.util.LogFileCompressor;
import com.google.gerrit.pgm.util.RuntimeShutdown;
import com.google.gerrit.pgm.util.SiteProgram;
import com.google.gerrit.server.LibModuleLoader;
import com.google.gerrit.server.StartupChecks;
import com.google.gerrit.server.account.InternalAccountDirectory;
import com.google.gerrit.server.cache.h2.DefaultCacheFactory;
import com.google.gerrit.server.change.ChangeCleanupRunner;
import com.google.gerrit.server.config.AuthConfig;
import com.google.gerrit.server.config.AuthConfigModule;
import com.google.gerrit.server.config.CanonicalWebUrlModule;
import com.google.gerrit.server.config.CanonicalWebUrlProvider;
import com.google.gerrit.server.config.DownloadConfig;
import com.google.gerrit.server.config.GerritGlobalModule;
import com.google.gerrit.server.config.GerritOptions;
import com.google.gerrit.server.config.GerritServerConfig;
import com.google.gerrit.server.config.RestCacheAdminModule;
import com.google.gerrit.server.events.StreamEventsApiListener;
import com.google.gerrit.server.git.GarbageCollectionModule;
import com.google.gerrit.server.git.SearchingChangeCacheImpl;
import com.google.gerrit.server.git.WorkQueue;
import com.google.gerrit.server.git.receive.ReceiveCommitsExecutorModule;
import com.google.gerrit.server.index.DummyIndexModule;
import com.google.gerrit.server.index.IndexModule;
import com.google.gerrit.server.index.IndexModule.IndexType;
import com.google.gerrit.server.index.VersionManager;
import com.google.gerrit.server.mail.SignedTokenEmailTokenVerifier;
import com.google.gerrit.server.mail.receive.MailReceiver;
import com.google.gerrit.server.mail.send.SmtpEmailSender;
import com.google.gerrit.server.mime.MimeUtil2Module;
import com.google.gerrit.server.notedb.rebuild.NoteDbMigrator;
import com.google.gerrit.server.notedb.rebuild.OnlineNoteDbMigrator;
import com.google.gerrit.server.patch.DiffExecutorModule;
import com.google.gerrit.server.plugins.PluginGuiceEnvironment;
import com.google.gerrit.server.plugins.PluginModule;
import com.google.gerrit.server.plugins.PluginRestApiModule;
import com.google.gerrit.server.project.DefaultPermissionBackendModule;
import com.google.gerrit.server.schema.DataSourceProvider;
import com.google.gerrit.server.schema.InMemoryAccountPatchReviewStore;
import com.google.gerrit.server.schema.JdbcAccountPatchReviewStore;
import com.google.gerrit.server.schema.SchemaVersionCheck;
import com.google.gerrit.server.securestore.DefaultSecureStore;
import com.google.gerrit.server.securestore.SecureStore;
import com.google.gerrit.server.securestore.SecureStoreClassName;
import com.google.gerrit.server.securestore.SecureStoreProvider;
import com.google.gerrit.server.ssh.NoSshKeyCache;
import com.google.gerrit.server.ssh.NoSshModule;
import com.google.gerrit.server.ssh.SshAddressesModule;
import com.google.gerrit.sshd.SshHostKeyModule;
import com.google.gerrit.sshd.SshKeyCacheImpl;
import com.google.gerrit.sshd.SshModule;
import com.google.gerrit.sshd.commands.DefaultCommandModule;
import com.google.gerrit.sshd.commands.IndexCommandsModule;
import com.google.gerrit.sshd.plugin.LfsPluginAuthCommand;
import com.google.inject.AbstractModule;
import com.google.inject.Guice;
import com.google.inject.Injector;
import com.google.inject.Key;
import com.google.inject.Module;
import com.google.inject.Provider;
import com.google.inject.Stage;
import java.io.IOException;
import java.lang.Thread.UncaughtExceptionHandler;
import java.nio.file.Files;
import java.nio.file.Path;
import java.util.ArrayList;
import java.util.List;
import javax.servlet.http.HttpServletRequest;
import org.eclipse.jgit.lib.Config;
import org.kohsuke.args4j.Option;
import org.kohsuke.args4j.spi.ExplicitBooleanOptionHandler;
import org.slf4j.Logger;
import org.slf4j.LoggerFactory;

/** Run SSH daemon portions of Gerrit. */
public class Daemon extends SiteProgram {
  private static final Logger log = LoggerFactory.getLogger(Daemon.class);

  @Option(name = "--enable-httpd", usage = "Enable the internal HTTP daemon")
  private Boolean httpd;

  @Option(name = "--disable-httpd", usage = "Disable the internal HTTP daemon")
  void setDisableHttpd(@SuppressWarnings("unused") boolean arg) {
    httpd = false;
  }

  @Option(name = "--enable-sshd", usage = "Enable the internal SSH daemon")
  private boolean sshd = true;

  @Option(name = "--disable-sshd", usage = "Disable the internal SSH daemon")
  void setDisableSshd(@SuppressWarnings("unused") boolean arg) {
    sshd = false;
  }

  @Option(name = "--slave", usage = "Support fetch only")
  private boolean slave;

  @Option(name = "--console-log", usage = "Log to console (not $site_path/logs)")
  private boolean consoleLog;

  @Option(name = "-s", usage = "Start interactive shell")
  private boolean inspector;

  @Option(name = "--run-id", usage = "Cookie to store in $site_path/logs/gerrit.run")
  private String runId;

  @Option(name = "--headless", usage = "Don't start the UI frontend")
  private boolean headless;

  @Option(name = "--polygerrit-dev", usage = "Force PolyGerrit UI for development")
  private boolean polyGerritDev;

  @Option(
    name = "--init",
    aliases = {"-i"},
    usage = "Init site before starting the daemon"
  )
  private boolean doInit;

  @Option(name = "--stop-only", usage = "Stop the daemon", hidden = true)
  private boolean stopOnly;

  @Option(
    name = "--migrate-to-note-db",
    usage = "Automatically migrate changes to NoteDb",
    handler = ExplicitBooleanOptionHandler.class
  )
  private boolean migrateToNoteDb;

  private final LifecycleManager manager = new LifecycleManager();
  private Injector dbInjector;
  private Injector cfgInjector;
  private Config config;
  private Injector sysInjector;
  private Injector sshInjector;
  private Injector webInjector;
  private Injector httpdInjector;
  private Path runFile;
  private boolean inMemoryTest;
  private AbstractModule luceneModule;
  private Module emailModule;
  private Module testSysModule;

  private Runnable serverStarted;
  private IndexType indexType;

  public Daemon() {}

  @VisibleForTesting
  public Daemon(Runnable serverStarted, Path sitePath) {
    super(sitePath);
    this.serverStarted = serverStarted;
  }

  @VisibleForTesting
  public void setEnableSshd(boolean enable) {
    sshd = enable;
  }

  @VisibleForTesting
  public boolean getEnableSshd() {
    return sshd;
  }

  public void setEnableHttpd(boolean enable) {
    httpd = enable;
  }

  @Override
  public int run() throws Exception {
    if (stopOnly) {
      RuntimeShutdown.manualShutdown();
      return 0;
    }
    if (doInit) {
      try {
        new Init(getSitePath()).run();
      } catch (Exception e) {
        throw die("Init failed", e);
      }
    }
    mustHaveValidSite();
    Thread.setDefaultUncaughtExceptionHandler(
        new UncaughtExceptionHandler() {
          @Override
          public void uncaughtException(Thread t, Throwable e) {
            log.error("Thread " + t.getName() + " threw exception", e);
          }
        });

    if (runId != null) {
      runFile = getSitePath().resolve("logs").resolve("gerrit.run");
    }

    if (httpd == null) {
      httpd = !slave;
    }

    if (!httpd && !sshd) {
      throw die("No services enabled, nothing to do");
    }

    try {
      start();
      RuntimeShutdown.add(
          () -> {
            log.info("caught shutdown, cleaning up");
            stop();
          });

      log.info("Gerrit Code Review " + myVersion() + " ready");
      if (runId != null) {
        try {
          Files.write(runFile, (runId + "\n").getBytes(UTF_8));
          runFile.toFile().setReadable(true, false);
        } catch (IOException err) {
          log.warn("Cannot write --run-id to " + runFile, err);
        }
      }

      if (serverStarted != null) {
        serverStarted.run();
      }

      if (inspector) {
        JythonShell shell = new JythonShell();
        shell.set("m", manager);
        shell.set("ds", dbInjector.getInstance(DataSourceProvider.class));
        shell.set("schk", dbInjector.getInstance(SchemaVersionCheck.class));
        shell.set("d", this);
        shell.run();
      } else {
        RuntimeShutdown.waitFor();
      }
      return 0;
    } catch (Throwable err) {
      log.error("Unable to start daemon", err);
      return 1;
    }
  }

  @VisibleForTesting
  public LifecycleManager getLifecycleManager() {
    return manager;
  }

  @VisibleForTesting
  public void setDatabaseForTesting(List<Module> modules) {
    dbInjector = Guice.createInjector(Stage.PRODUCTION, modules);
    inMemoryTest = true;
    headless = true;
  }

  @VisibleForTesting
  public void setEmailModuleForTesting(Module module) {
    emailModule = module;
  }

  @VisibleForTesting
  public void setLuceneModule(LuceneIndexModule m) {
    luceneModule = m;
    inMemoryTest = true;
  }

  @VisibleForTesting
  public void setAdditionalSysModuleForTesting(@Nullable Module m) {
    testSysModule = m;
  }

  @VisibleForTesting
  public void start() throws IOException {
    if (dbInjector == null) {
      dbInjector = createDbInjector(true /* enableMetrics */, MULTI_USER);
    }
    cfgInjector = createCfgInjector();
    config = cfgInjector.getInstance(Key.get(Config.class, GerritServerConfig.class));
    if (!slave) {
      initIndexType();
    }
    sysInjector = createSysInjector();
    sysInjector.getInstance(PluginGuiceEnvironment.class).setDbCfgInjector(dbInjector, cfgInjector);
    manager.add(dbInjector, cfgInjector, sysInjector);

    if (!consoleLog) {
      manager.add(ErrorLogFile.start(getSitePath(), config));
    }

    sshd &= !sshdOff();
    if (sshd) {
      initSshd();
    }

    if (MoreObjects.firstNonNull(httpd, true)) {
      initHttpd();
    }

    manager.start();
  }

  @VisibleForTesting
  public void stop() {
    if (runId != null) {
      try {
        Files.delete(runFile);
      } catch (IOException err) {
        log.warn("failed to delete " + runFile, err);
      }
    }
    manager.stop();
  }

  private boolean sshdOff() {
    return new SshAddressesModule().getListenAddresses(config).isEmpty();
  }

  private String myVersion() {
    return com.google.gerrit.common.Version.getVersion();
  }

  private Injector createCfgInjector() {
    final List<Module> modules = new ArrayList<>();
    modules.add(new AuthConfigModule());
    return dbInjector.createChildInjector(modules);
  }

  private Injector createSysInjector() {
    final List<Module> modules = new ArrayList<>();
    modules.add(SchemaVersionCheck.module());
    modules.add(new DropWizardMetricMaker.RestModule());
    modules.add(new LogFileCompressor.Module());

    // Plugin module needs to be inserted *before* the index module.
    // There is the concept of LifecycleModule, in Gerrit's own extension
    // to Guice, which has these:
    //  listener().to(SomeClassImplementingLifecycleListener.class);
    // and the start() methods of each such listener are executed in the
    // order they are declared.
    // Makes sure that PluginLoader.start() is executed before the
    // LuceneIndexModule.start() so that plugins get loaded and the respective
    // Guice modules installed so that the on-line reindexing will happen
    // with the proper classes (e.g. group backends, custom Prolog
    // predicates) and the associated rules ready to be evaluated.
    modules.add(new PluginModule());

    // Index module shutdown must happen before work queue shutdown, otherwise
    // work queue can get stuck waiting on index futures that will never return.
    modules.add(createIndexModule());

    modules.add(new WorkQueue.Module());
    modules.add(new StreamEventsApiListener.Module());
    modules.add(new EventBroker.Module());
    modules.add(
<<<<<<< HEAD
        inMemoryTest
            ? new H2AccountPatchReviewStore.InMemoryModule()
=======
        test
            ? new InMemoryAccountPatchReviewStore.Module()
>>>>>>> 585e2b14
            : new JdbcAccountPatchReviewStore.Module(config));
    modules.add(new ReceiveCommitsExecutorModule());
    modules.add(new DiffExecutorModule());
    modules.add(new MimeUtil2Module());
    modules.add(cfgInjector.getInstance(GerritGlobalModule.class));
    modules.add(new SearchingChangeCacheImpl.Module(slave));
    modules.add(new InternalAccountDirectory.Module());
    modules.add(new DefaultPermissionBackendModule());
    modules.add(new DefaultCacheFactory.Module());
    modules.add(cfgInjector.getInstance(MailReceiver.Module.class));
    if (emailModule != null) {
      modules.add(emailModule);
    } else {
      modules.add(new SmtpEmailSender.Module());
    }
    modules.add(new SignedTokenEmailTokenVerifier.Module());
    modules.add(new PluginRestApiModule());
    modules.add(new RestCacheAdminModule());
    modules.add(new GpgModule(config));
    modules.add(new StartupChecks.Module());
    if (MoreObjects.firstNonNull(httpd, true)) {
      modules.add(
          new CanonicalWebUrlModule() {
            @Override
            protected Class<? extends Provider<String>> provider() {
              return HttpCanonicalWebUrlProvider.class;
            }
          });
    } else {
      modules.add(
          new CanonicalWebUrlModule() {
            @Override
            protected Class<? extends Provider<String>> provider() {
              return CanonicalWebUrlProvider.class;
            }
          });
    }
    if (sshd) {
      modules.add(SshKeyCacheImpl.module());
    } else {
      modules.add(NoSshKeyCache.module());
    }
    modules.add(
        new AbstractModule() {
          @Override
          protected void configure() {
            bind(GerritOptions.class)
                .toInstance(new GerritOptions(config, headless, slave, polyGerritDev));
            if (inMemoryTest) {
              bind(String.class)
                  .annotatedWith(SecureStoreClassName.class)
                  .toInstance(DefaultSecureStore.class.getName());
              bind(SecureStore.class).toProvider(SecureStoreProvider.class);
            }
          }
        });
    modules.add(new GarbageCollectionModule());
    if (!slave) {
      modules.add(new ChangeCleanupRunner.Module());
    }
    modules.addAll(LibModuleLoader.loadModules(cfgInjector));
    if (migrateToNoteDb()) {
      modules.add(new OnlineNoteDbMigrator.Module());
    }
    if (testSysModule != null) {
      modules.add(testSysModule);
    }
    return cfgInjector.createChildInjector(modules);
  }

  private boolean migrateToNoteDb() {
    return migrateToNoteDb || NoteDbMigrator.getAutoMigrate(checkNotNull(config));
  }

  private Module createIndexModule() {
    if (slave) {
      return new DummyIndexModule();
    }
    if (luceneModule != null) {
      return luceneModule;
    }
    boolean onlineUpgrade =
        VersionManager.getOnlineUpgrade(config)
            // Schema upgrade is handled by OnlineNoteDbMigrator in this case.
            && !migrateToNoteDb();
    switch (indexType) {
      case LUCENE:
        return onlineUpgrade
            ? LuceneIndexModule.latestVersionWithOnlineUpgrade()
            : LuceneIndexModule.latestVersionWithoutOnlineUpgrade();
      case ELASTICSEARCH:
        return onlineUpgrade
            ? ElasticIndexModule.latestVersionWithOnlineUpgrade()
            : ElasticIndexModule.latestVersionWithoutOnlineUpgrade();
      default:
        throw new IllegalStateException("unsupported index.type = " + indexType);
    }
  }

  private void initIndexType() {
    indexType = IndexModule.getIndexType(cfgInjector);
    switch (indexType) {
      case LUCENE:
      case ELASTICSEARCH:
        break;
      default:
        throw new IllegalStateException("unsupported index.type = " + indexType);
    }
  }

  private void initSshd() {
    sshInjector = createSshInjector();
    sysInjector.getInstance(PluginGuiceEnvironment.class).setSshInjector(sshInjector);
    manager.add(sshInjector);
  }

  private Injector createSshInjector() {
    final List<Module> modules = new ArrayList<>();
    modules.add(sysInjector.getInstance(SshModule.class));
    if (!inMemoryTest) {
      modules.add(new SshHostKeyModule());
    }
    modules.add(
        new DefaultCommandModule(
            slave,
            sysInjector.getInstance(DownloadConfig.class),
            sysInjector.getInstance(LfsPluginAuthCommand.Module.class)));
    if (!slave && indexType == IndexType.LUCENE) {
      modules.add(new IndexCommandsModule());
    }
    return sysInjector.createChildInjector(modules);
  }

  private void initHttpd() {
    webInjector = createWebInjector();

    sysInjector.getInstance(PluginGuiceEnvironment.class).setHttpInjector(webInjector);

    sysInjector
        .getInstance(HttpCanonicalWebUrlProvider.class)
        .setHttpServletRequest(webInjector.getProvider(HttpServletRequest.class));

    httpdInjector = createHttpdInjector();
    manager.add(webInjector, httpdInjector);
  }

  private Injector createWebInjector() {
    final List<Module> modules = new ArrayList<>();
    if (sshd) {
      modules.add(new ProjectQoSFilter.Module());
    }
    modules.add(RequestContextFilter.module());
    modules.add(AllRequestFilter.module());
    modules.add(RequestMetricsFilter.module());
    modules.add(H2CacheBasedWebSession.module());
    modules.add(sysInjector.getInstance(GitOverHttpModule.class));
    modules.add(sysInjector.getInstance(WebModule.class));
    modules.add(sysInjector.getInstance(RequireSslFilter.Module.class));
    modules.add(new HttpPluginModule());
    if (sshd) {
      modules.add(sshInjector.getInstance(WebSshGlueModule.class));
    } else {
      modules.add(new NoSshModule());
    }

    AuthConfig authConfig = cfgInjector.getInstance(AuthConfig.class);
    if (authConfig.getAuthType() == AuthType.OPENID
        || authConfig.getAuthType() == AuthType.OPENID_SSO) {
      modules.add(new OpenIdModule());
    } else if (authConfig.getAuthType() == AuthType.OAUTH) {
      modules.add(new OAuthModule());
    }
    modules.add(sysInjector.getInstance(GetUserFilter.Module.class));

    // StaticModule contains a "/*" wildcard, place it last.
    modules.add(sysInjector.getInstance(StaticModule.class));

    return sysInjector.createChildInjector(modules);
  }

  private Injector createHttpdInjector() {
    final List<Module> modules = new ArrayList<>();
    modules.add(new JettyModule(new JettyEnv(webInjector)));
    return webInjector.createChildInjector(modules);
  }
}<|MERGE_RESOLUTION|>--- conflicted
+++ resolved
@@ -398,13 +398,8 @@
     modules.add(new StreamEventsApiListener.Module());
     modules.add(new EventBroker.Module());
     modules.add(
-<<<<<<< HEAD
         inMemoryTest
-            ? new H2AccountPatchReviewStore.InMemoryModule()
-=======
-        test
             ? new InMemoryAccountPatchReviewStore.Module()
->>>>>>> 585e2b14
             : new JdbcAccountPatchReviewStore.Module(config));
     modules.add(new ReceiveCommitsExecutorModule());
     modules.add(new DiffExecutorModule());
