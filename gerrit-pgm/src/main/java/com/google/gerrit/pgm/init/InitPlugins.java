--- conflicted
+++ resolved
@@ -111,13 +111,9 @@
     for (PluginData plugin : plugins) {
       String pluginName = plugin.name;
       try {
-<<<<<<< HEAD
         final Path tmpPlugin = plugin.pluginPath;
-=======
-        final File tmpPlugin = plugin.pluginFile;
-	File p = new File(site.plugins_dir, plugin.name + ".jar");
-        boolean upgrade = p.exists();
->>>>>>> 713551b0
+        Path p = site.plugins_dir.resolve(plugin.name + ".jar");
+        boolean upgrade = Files.exists(p);
 
         if (!(initFlags.installPlugins.contains(pluginName) || ui.yesno(upgrade,
             "Install plugin %s version %s", pluginName, plugin.version))) {
@@ -125,12 +121,7 @@
           continue;
         }
 
-<<<<<<< HEAD
-        final Path p = site.plugins_dir.resolve(plugin.name + ".jar");
-        if (Files.exists(p)) {
-=======
         if (upgrade) {
->>>>>>> 713551b0
           final String installedPluginVersion = getVersion(p);
           if (!ui.yesno(upgrade,
               "version %s is already installed, overwrite it",
