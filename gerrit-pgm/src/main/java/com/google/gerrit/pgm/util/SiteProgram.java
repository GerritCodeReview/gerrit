// Copyright (C) 2009 The Android Open Source Project
//
// Licensed under the Apache License, Version 2.0 (the "License");
// you may not use this file except in compliance with the License.
// You may obtain a copy of the License at
//
// http://www.apache.org/licenses/LICENSE-2.0
//
// Unless required by applicable law or agreed to in writing, software
// distributed under the License is distributed on an "AS IS" BASIS,
// WITHOUT WARRANTIES OR CONDITIONS OF ANY KIND, either express or implied.
// See the License for the specific language governing permissions and
// limitations under the License.

package com.google.gerrit.pgm.util;

import static com.google.gerrit.server.config.GerritServerConfigModule.getSecureStoreClassName;
import static com.google.inject.Scopes.SINGLETON;
import static com.google.inject.Stage.PRODUCTION;

import com.google.common.collect.Lists;
import com.google.gerrit.common.Die;
import com.google.gerrit.extensions.events.LifecycleListener;
import com.google.gerrit.lifecycle.LifecycleModule;
import com.google.gerrit.server.config.GerritServerConfig;
import com.google.gerrit.server.config.GerritServerConfigModule;
import com.google.gerrit.server.config.SitePath;
import com.google.gerrit.server.git.LocalDiskRepositoryManager;
import com.google.gerrit.server.schema.DataSourceModule;
import com.google.gerrit.server.schema.DataSourceProvider;
import com.google.gerrit.server.schema.DataSourceType;
import com.google.gerrit.server.schema.DatabaseModule;
import com.google.gerrit.server.schema.SchemaModule;
import com.google.gerrit.server.securestore.SecureStoreClassName;
import com.google.gwtorm.server.OrmException;
import com.google.inject.AbstractModule;
import com.google.inject.Binding;
import com.google.inject.CreationException;
import com.google.inject.Guice;
import com.google.inject.Injector;
import com.google.inject.Key;
import com.google.inject.Module;
import com.google.inject.Provider;
import com.google.inject.TypeLiteral;
import com.google.inject.name.Named;
import com.google.inject.name.Names;
import com.google.inject.spi.Message;
import com.google.inject.util.Providers;

import org.eclipse.jgit.lib.Config;
import org.kohsuke.args4j.Option;

<<<<<<< HEAD
import java.io.IOException;
=======
import java.io.File;
>>>>>>> 75b51907
import java.lang.annotation.Annotation;
import java.nio.file.Files;
import java.nio.file.Path;
import java.nio.file.Paths;
import java.sql.Connection;
import java.sql.SQLException;
import java.util.ArrayList;
import java.util.List;

import javax.sql.DataSource;

public abstract class SiteProgram extends AbstractProgram {
  @Option(name = "--site-path", aliases = {"-d"}, usage = "Local directory containing site data")
  private void setSitePath(String path) {
    sitePath = Paths.get(path);
  }

  protected Provider<DataSource> dsProvider;

  private Path sitePath = Paths.get(".");

  protected SiteProgram() {
  }

  protected SiteProgram(Path sitePath, final Provider<DataSource> dsProvider) {
    this.sitePath = sitePath;
    this.dsProvider = dsProvider;
  }

  /** @return the site path specified on the command line. */
  protected Path getSitePath() {
    return sitePath;
  }

  /** Ensures we are running inside of a valid site, otherwise throws a Die. */
  protected void mustHaveValidSite() throws Die {
    if (!Files.exists(sitePath.resolve("etc").resolve("gerrit.config"))) {
      throw die("not a Gerrit site: '" + getSitePath() + "'\n"
          + "Perhaps you need to run init first?");
    }
  }

  /** @return provides database connectivity and site path. */
  protected Injector createDbInjector(final DataSourceProvider.Context context) {
    final Path sitePath = getSitePath();
    final List<Module> modules = new ArrayList<>();

    Module sitePathModule = new AbstractModule() {
      @Override
      protected void configure() {
        bind(Path.class).annotatedWith(SitePath.class).toInstance(sitePath);
        bind(String.class).annotatedWith(SecureStoreClassName.class)
            .toProvider(Providers.of(getConfiguredSecureStoreClass()));
      }
    };
    modules.add(sitePathModule);

    modules.add(new LifecycleModule() {
      @Override
      protected void configure() {
        bind(DataSourceProvider.Context.class).toInstance(context);
        if (dsProvider != null) {
          bind(Key.get(DataSource.class, Names.named("ReviewDb")))
            .toProvider(dsProvider)
            .in(SINGLETON);
          if (LifecycleListener.class.isAssignableFrom(dsProvider.getClass())) {
            listener().toInstance((LifecycleListener) dsProvider);
          }
        } else {
          bind(Key.get(DataSource.class, Names.named("ReviewDb")))
            .toProvider(SiteLibraryBasedDataSourceProvider.class)
            .in(SINGLETON);
          listener().to(SiteLibraryBasedDataSourceProvider.class);
        }
      }
    });
    Module configModule = new GerritServerConfigModule();
    modules.add(configModule);
    Injector cfgInjector = Guice.createInjector(sitePathModule, configModule);
    Config cfg = cfgInjector.getInstance(Key.get(Config.class, GerritServerConfig.class));
    String dbType;
    if (dsProvider != null) {
      dbType = getDbType(dsProvider);
    } else {
      dbType = cfg.getString("database", null, "type");
    }

    final DataSourceType dst = Guice.createInjector(new DataSourceModule(), configModule,
            sitePathModule).getInstance(
            Key.get(DataSourceType.class, Names.named(dbType.toLowerCase())));

    modules.add(new AbstractModule() {
      @Override
      protected void configure() {
        bind(DataSourceType.class).toInstance(dst);
      }});
    modules.add(new DatabaseModule());
    modules.add(new SchemaModule());
    modules.add(new LocalDiskRepositoryManager.Module());

    try {
      return Guice.createInjector(PRODUCTION, modules);
    } catch (CreationException ce) {
      final Message first = ce.getErrorMessages().iterator().next();
      Throwable why = first.getCause();

      if (why instanceof SQLException) {
        throw die("Cannot connect to SQL database", why);
      }
      if (why instanceof OrmException && why.getCause() != null
          && "Unable to determine driver URL".equals(why.getMessage())) {
        why = why.getCause();
        if (isCannotCreatePoolException(why)) {
          throw die("Cannot connect to SQL database", why.getCause());
        }
        throw die("Cannot connect to SQL database", why);
      }

      final StringBuilder buf = new StringBuilder();
      if (why != null) {
        buf.append(why.getMessage());
        why = why.getCause();
      } else {
        buf.append(first.getMessage());
      }
      while (why != null) {
        buf.append("\n  caused by ");
        buf.append(why.toString());
        why = why.getCause();
      }
      throw die(buf.toString(), new RuntimeException("DbInjector failed", ce));
    }
  }

  protected final String getConfiguredSecureStoreClass() {
<<<<<<< HEAD
    Module m = new AbstractModule() {
      @Override
      protected void configure() {
        bind(Path.class).annotatedWith(SitePath.class).toInstance(getSitePath());
        bind(SitePaths.class);
      }
    };
    Injector i = Guice.createInjector(m);
    SitePaths site = i.getInstance(SitePaths.class);
    FileBasedConfig cfg =
        new FileBasedConfig(site.gerrit_config.toFile(), FS.DETECTED);
    if (!cfg.getFile().exists()) {
      return null;
    }

    try {
      cfg.load();
      return cfg.getString("gerrit", null, "secureStoreClass");
    } catch (IOException | ConfigInvalidException e) {
      throw new ProvisionException(e.getMessage(), e);
    }
=======
    return getSecureStoreClassName(sitePath);
>>>>>>> 75b51907
  }

  private String getDbType(Provider<DataSource> dsProvider) {
    String dbProductName;
    try (Connection conn = dsProvider.get().getConnection()) {
      dbProductName = conn.getMetaData().getDatabaseProductName().toLowerCase();
    } catch (SQLException e) {
      throw new RuntimeException(e);
    }

    List<Module> modules = Lists.newArrayList();
    modules.add(new AbstractModule() {
      @Override
      protected void configure() {
        bind(Path.class).annotatedWith(SitePath.class).toInstance(getSitePath());
      }
    });
    modules.add(new GerritServerConfigModule());
    modules.add(new DataSourceModule());
    Injector i = Guice.createInjector(modules);
    List<Binding<DataSourceType>> dsTypeBindings =
        i.findBindingsByType(new TypeLiteral<DataSourceType>() {});
    for (Binding<DataSourceType> binding : dsTypeBindings) {
      Annotation annotation = binding.getKey().getAnnotation();
      if (annotation instanceof Named) {
        if (((Named) annotation).value().toLowerCase().contains(dbProductName)) {
          return ((Named) annotation).value();
        }
      }
    }
    throw new IllegalStateException(String.format(
        "Cannot guess database type from the database product name '%s'",
        dbProductName));
  }

  @SuppressWarnings("deprecation")
  private static boolean isCannotCreatePoolException(Throwable why) {
    return why instanceof org.apache.commons.dbcp.SQLNestedException
        && why.getCause() != null
        && why.getMessage().startsWith(
            "Cannot create PoolableConnectionFactory");
  }
}<|MERGE_RESOLUTION|>--- conflicted
+++ resolved
@@ -50,11 +50,6 @@
 import org.eclipse.jgit.lib.Config;
 import org.kohsuke.args4j.Option;
 
-<<<<<<< HEAD
-import java.io.IOException;
-=======
-import java.io.File;
->>>>>>> 75b51907
 import java.lang.annotation.Annotation;
 import java.nio.file.Files;
 import java.nio.file.Path;
@@ -190,31 +185,7 @@
   }
 
   protected final String getConfiguredSecureStoreClass() {
-<<<<<<< HEAD
-    Module m = new AbstractModule() {
-      @Override
-      protected void configure() {
-        bind(Path.class).annotatedWith(SitePath.class).toInstance(getSitePath());
-        bind(SitePaths.class);
-      }
-    };
-    Injector i = Guice.createInjector(m);
-    SitePaths site = i.getInstance(SitePaths.class);
-    FileBasedConfig cfg =
-        new FileBasedConfig(site.gerrit_config.toFile(), FS.DETECTED);
-    if (!cfg.getFile().exists()) {
-      return null;
-    }
-
-    try {
-      cfg.load();
-      return cfg.getString("gerrit", null, "secureStoreClass");
-    } catch (IOException | ConfigInvalidException e) {
-      throw new ProvisionException(e.getMessage(), e);
-    }
-=======
     return getSecureStoreClassName(sitePath);
->>>>>>> 75b51907
   }
 
   private String getDbType(Provider<DataSource> dsProvider) {
