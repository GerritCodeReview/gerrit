--- conflicted
+++ resolved
@@ -1,8 +1,5 @@
-<<<<<<< HEAD
-=======
 load("//tools/bzl:javadoc.bzl", "java_doc")
 
->>>>>>> aeaa73e6
 PLUGIN_API = [
     "//gerrit-httpd:httpd",
     "//gerrit-pgm:init-api",
