<?xml version="1.0" encoding="UTF-8"?>
<!--
Copyright (C) 2012 The Android Open Source Project

Licensed under the Apache License, Version 2.0 (the "License");
you may not use this file except in compliance with the License.
You may obtain a copy of the License at

http://www.apache.org/licenses/LICENSE-2.0

Unless required by applicable law or agreed to in writing, software
distributed under the License is distributed on an "AS IS" BASIS,
WITHOUT WARRANTIES OR CONDITIONS OF ANY KIND, either express or implied.
See the License for the specific language governing permissions and
limitations under the License.
-->
<project xmlns="http://maven.apache.org/POM/4.0.0" xmlns:xsi="http://www.w3.org/2001/XMLSchema-instance"
  xsi:schemaLocation="http://maven.apache.org/POM/4.0.0 http://maven.apache.org/maven-v4_0_0.xsd">
  <modelVersion>4.0.0</modelVersion>

  <groupId>com.google.gerrit</groupId>
  <artifactId>gerrit-plugin-gwt-archetype</artifactId>
<<<<<<< HEAD
  <version>2.10-SNAPSHOT</version>
  <name>Gerrit Code Review - Web Ui GWT Plugin Archetype</name>
=======
  <version>2.9-SNAPSHOT</version>
  <name>Gerrit Code Review - Web UI GWT Plugin Archetype</name>
  <description>Maven Archetype for Gerrit Web UI GWT Plugins</description>
  <url>http://code.google.com/p/gerrit/</url>
>>>>>>> cf60c8b6

  <properties>
    <defaultGerritApiVersion>${project.version}</defaultGerritApiVersion>
  </properties>

  <build>
    <resources>
      <resource>
        <directory>src/main/resources</directory>
        <filtering>true</filtering>
        <includes>
          <include>META-INF/maven/archetype-metadata.xml</include>
        </includes>
      </resource>
      <resource>
        <directory>src/main/resources</directory>
        <filtering>false</filtering>
        <excludes>
          <exclude>META-INF/maven/archetype-metadata.xml</exclude>
        </excludes>
      </resource>
    </resources>
  </build>

  <licenses>
    <license>
      <name>The Apache Software License, Version 2.0</name>
      <url>http://www.apache.org/licenses/LICENSE-2.0.txt</url>
      <distribution>repo</distribution>
    </license>
  </licenses>

  <scm>
    <url>https://gerrit.googlesource.com/gerrit</url>
    <connection>https://gerrit.googlesource.com/gerrit</connection>
  </scm>

  <developers>
    <developer>
      <name>Dave Borowitz</name>
    </developer>
    <developer>
      <name>David Pursehouse</name>
    </developer>
    <developer>
      <name>Edwin Kempin</name>
    </developer>
    <developer>
      <name>Martin Fick</name>
    </developer>
    <developer>
      <name>Saša Živkov</name>
    </developer>
    <developer>
      <name>Shawn Pearce</name>
    </developer>
  </developers>

  <mailingLists>
    <mailingList>
      <name>Repo and Gerrit Discussion</name>
      <post>repo-discuss@googlegroups.com</post>
      <subscribe>https://groups.google.com/forum/#!forum/repo-discuss</subscribe>
      <unsubscribe>https://groups.google.com/forum/#!forum/repo-discuss</unsubscribe>
      <archive>https://groups.google.com/forum/#!forum/repo-discuss</archive>
    </mailingList>
  </mailingLists>

  <issueManagement>
    <url>http://code.google.com/p/gerrit/issues/list</url>
    <system>Google Code Issue Tracker</system>
  </issueManagement>
</project><|MERGE_RESOLUTION|>--- conflicted
+++ resolved
@@ -20,15 +20,10 @@
 
   <groupId>com.google.gerrit</groupId>
   <artifactId>gerrit-plugin-gwt-archetype</artifactId>
-<<<<<<< HEAD
   <version>2.10-SNAPSHOT</version>
-  <name>Gerrit Code Review - Web Ui GWT Plugin Archetype</name>
-=======
-  <version>2.9-SNAPSHOT</version>
   <name>Gerrit Code Review - Web UI GWT Plugin Archetype</name>
   <description>Maven Archetype for Gerrit Web UI GWT Plugins</description>
   <url>http://code.google.com/p/gerrit/</url>
->>>>>>> cf60c8b6
 
   <properties>
     <defaultGerritApiVersion>${project.version}</defaultGerritApiVersion>
