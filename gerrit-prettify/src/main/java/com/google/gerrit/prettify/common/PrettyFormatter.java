// Copyright (C) 2010 The Android Open Source Project
//
// Licensed under the Apache License, Version 2.0 (the "License");
// you may not use this file except in compliance with the License.
// You may obtain a copy of the License at
//
// http://www.apache.org/licenses/LICENSE-2.0
//
// Unless required by applicable law or agreed to in writing, software
// distributed under the License is distributed on an "AS IS" BASIS,
// WITHOUT WARRANTIES OR CONDITIONS OF ANY KIND, either express or implied.
// See the License for the specific language governing permissions and
// limitations under the License.

package com.google.gerrit.prettify.common;

import com.google.gerrit.reviewdb.AccountDiffPreference;
import com.google.gwtexpui.safehtml.client.SafeHtml;
import com.google.gwtexpui.safehtml.client.SafeHtmlBuilder;

import java.util.ArrayList;
import java.util.HashSet;
import java.util.List;
import java.util.Set;

public abstract class PrettyFormatter implements SparseHtmlFile {
  public static abstract class EditFilter {
    abstract String getStyleName();

    abstract int getBegin(BaseEdit edit);

    abstract int getEnd(BaseEdit edit);
  }

  public static final EditFilter A = new EditFilter() {
    @Override
    String getStyleName() {
      return "wdd";
    }

    @Override
    int getBegin(BaseEdit edit) {
      return edit.getBeginA();
    }

    @Override
    int getEnd(BaseEdit edit) {
      return edit.getEndA();
    }
  };

  public static final EditFilter B = new EditFilter() {
    @Override
    String getStyleName() {
      return "wdi";
    }

    @Override
    int getBegin(BaseEdit edit) {
      return edit.getBeginB();
    }

    @Override
    int getEnd(BaseEdit edit) {
      return edit.getEndB();
    }
  };

  protected SparseFileContent content;
  protected EditFilter side;
<<<<<<< HEAD
  protected List<LineEdit> edits;
  protected PrettySettings settings;
=======
  protected List<Edit> edits;
  protected AccountDiffPreference diffPrefs;
  protected String fileName;
>>>>>>> 5f11b295
  protected Set<Integer> trailingEdits;

  private int col;
  private int lineIdx;
  private Tag lastTag;
  private StringBuilder buf;

  public SafeHtml getSafeHtmlLine(int lineNo) {
    return SafeHtml.asis(content.get(lineNo));
  }

  public int size() {
    return content.size();
  }

  @Override
  public boolean contains(int idx) {
    return content.contains(idx);
  }

  @Override
  public boolean hasTrailingEdit(int idx) {
    return trailingEdits.contains(idx);
  }

  public void setEditFilter(EditFilter f) {
    side = f;
  }

  public void setEditList(List<LineEdit> all) {
    edits = all;
  }

  public void setDiffPrefs(AccountDiffPreference how) {
    diffPrefs = how;
  }

  public void setFileName(String fileName) {
    this.fileName = fileName;
  }

  /**
   * Parse and format a complete source code file.
   *
   * @param src raw content of the file to format. The line strings will be HTML
   *        escaped before processing, so it must be the raw text.
   */
  public void format(SparseFileContent src) {
    content = new SparseFileContent();
    content.setSize(src.size());
    trailingEdits = new HashSet<Integer>();

    String html = toHTML(src);

    if (diffPrefs.isSyntaxHighlighting() && getFileType() != null
        && src.isWholeFile()) {
      // The prettify parsers don't like &#39; as an entity for the
      // single quote character. Replace them all out so we don't
      // confuse the parser.
      //
      html = html.replaceAll("&#39;", "'");
      html = prettify(html, getFileType());

    } else {
      html = expandTabs(html);
      html = html.replaceAll("\n", "<br />");
    }

    int pos = 0;
    int textChunkStart = 0;

    lastTag = Tag.NULL;
    col = 0;
    lineIdx = 0;

    buf = new StringBuilder();
    while (pos <= html.length()) {
      int tagStart = html.indexOf('<', pos);

      if (tagStart < 0) {
        // No more tags remaining. What's left is plain text.
        //
        assert lastTag == Tag.NULL;
        pos = html.length();
        if (textChunkStart < pos) {
          htmlText(html.substring(textChunkStart, pos));
        }
        if (0 < buf.length()) {
          content.addLine(src.mapIndexToLine(lineIdx), buf.toString());
        }
        break;
      }

      // Assume no attribute contains '>' and that all tags
      // within the HTML will be well-formed.
      //
      int tagEnd = html.indexOf('>', tagStart);
      assert tagStart < tagEnd;
      pos = tagEnd + 1;

      // Handle any text between the end of the last tag,
      // and the start of this tag.
      //
      if (textChunkStart < tagStart) {
        lastTag.open(buf, html);
        htmlText(html.substring(textChunkStart, tagStart));
      }
      textChunkStart = pos;

      if (isBR(html, tagStart, tagEnd)) {
        lastTag.close(buf, html);
        content.addLine(src.mapIndexToLine(lineIdx), buf.toString());
        buf = new StringBuilder();
        col = 0;
        lineIdx++;

      } else if (html.charAt(tagStart + 1) == '/') {
        lastTag = lastTag.pop(buf, html);

      } else if (html.charAt(tagEnd - 1) != '/') {
        lastTag = new Tag(lastTag, tagStart, tagEnd);
      }
    }
    buf = null;
  }

  private void htmlText(String txt) {
    int pos = 0;
    while (pos < txt.length()) {
      int start = txt.indexOf('&', pos);
      if (start < 0) {
        break;
      }

      cleanText(txt, pos, start);
      pos = txt.indexOf(';', start + 1) + 1;

      if (diffPrefs.getLineLength() <= col) {
        buf.append("<br />");
        col = 0;
      }

      buf.append(txt.substring(start, pos));
      col++;
    }

    cleanText(txt, pos, txt.length());
  }

  private void cleanText(String txt, int pos, int end) {
    while (pos < end) {
      int free = diffPrefs.getLineLength() - col;
      if (free <= 0) {
        // The current line is full. Throw an explicit line break
        // onto the end, and we'll continue on the next line.
        //
        buf.append("<br />");
        col = 0;
        free = diffPrefs.getLineLength();
      }

      int n = Math.min(end - pos, free);
      buf.append(txt.substring(pos, pos + n));
      col += n;
      pos += n;
    }
  }

  /** Run the prettify engine over the text and return the result. */
  protected abstract String prettify(String html, String type);

  private static boolean isBR(String html, int tagStart, int tagEnd) {
    return tagEnd - tagStart == 5 //
        && html.charAt(tagStart + 1) == 'b' //
        && html.charAt(tagStart + 2) == 'r' //
        && html.charAt(tagStart + 3) == ' ';
  }

  private static class Tag {
    static final Tag NULL = new Tag(null, 0, 0) {
      @Override
      void open(StringBuilder buf, String html) {
      }

      @Override
      void close(StringBuilder buf, String html) {
      }

      @Override
      Tag pop(StringBuilder buf, String html) {
        return this;
      }
    };

    final Tag parent;
    final int start;
    final int end;
    boolean open;

    Tag(Tag p, int s, int e) {
      parent = p;
      start = s;
      end = e;
    }

    void open(StringBuilder buf, String html) {
      if (!open) {
        parent.open(buf, html);
        buf.append(html.substring(start, end + 1));
        open = true;
      }
    }

    void close(StringBuilder buf, String html) {
      pop(buf, html);
      parent.close(buf, html);
    }

    Tag pop(StringBuilder buf, String html) {
      if (open) {
        int sp = html.indexOf(' ', start + 1);
        if (sp < 0 || end < sp) {
          sp = end;
        }

        buf.append("</");
        buf.append(html.substring(start + 1, sp));
        buf.append('>');
        open = false;
      }
      return parent;
    }
  }

  private String toHTML(SparseFileContent src) {
    SafeHtml html;

    if (diffPrefs.isIntralineDifference()) {
      html = colorLineEdits(src);
    } else {
      SafeHtmlBuilder b = new SafeHtmlBuilder();
      for (int index = src.first(); index < src.size(); index = src.next(index)) {
        b.append(src.get(index));
        b.append('\n');
      }
      html = b;

      final String r = "<span class=\"wse\"" //
          + " title=\"" + PrettifyConstants.C.wseBareCR() + "\"" //
          + ">&nbsp;</span>$1";
      html = html.replaceAll("\r([^\n])", r);
    }

    if (diffPrefs.isShowWhitespaceErrors()) {
      // We need to do whitespace errors before showing tabs, because
      // these patterns rely on \t as a literal, before it expands.
      //
      html = showTabAfterSpace(html);
      html = showTrailingWhitespace(html);
    }

    if (diffPrefs.isShowTabs()) {
      String t = 1 < diffPrefs.getTabSize() ? "\t" : "";
      html = html.replaceAll("\t", "<span class=\"vt\">\u00BB</span>" + t);
    }

    return html.asString();
  }

  private SafeHtml colorLineEdits(SparseFileContent src) {
    // Make a copy of the edits with a sentinel that is after all lines
    // in the source. That simplifies our loop below because we'll never
    // run off the end of the edit list.
    //
    List<LineEdit> edits = new ArrayList<LineEdit>(this.edits.size() + 1);
    edits.addAll(this.edits);
    edits.add(new LineEdit(src.size(), src.size()));

    SafeHtmlBuilder buf = new SafeHtmlBuilder();

    int curIdx = 0;
    LineEdit curEdit = edits.get(curIdx);

    LineEdit lastReplace = null;
    List<BaseEdit> charEdits = null;
    int lastPos = 0;
    int lastIdx = 0;

    for (int index = src.first(); index < src.size(); index = src.next(index)) {
      int cmp = compare(index, curEdit);
      while (0 < cmp) {
        // The index is after the edit. Skip to the next edit.
        //
        curEdit = edits.get(curIdx++);
        cmp = compare(index, curEdit);
      }

      if (cmp < 0) {
        // index occurs before the edit. This is a line of context.
        //
        appendShowBareCR(buf, src.get(index), true);
        buf.append('\n');
        continue;
      }

      // index occurs within the edit. The line is a modification.
      //
      if (curEdit.getEdits() != null) {
        if (lastReplace != curEdit) {
          lastReplace = curEdit;
          charEdits = lastReplace.getEdits();
          lastPos = 0;
          lastIdx = 0;
        }

        String line = src.get(index) + "\n";
        for (int c = 0; c < line.length();) {
          if (charEdits.size() <= lastIdx) {
            appendShowBareCR(buf, line.substring(c), false);
            break;
          }

          final BaseEdit edit = charEdits.get(lastIdx);
          final int b = side.getBegin(edit) - lastPos;
          final int e = side.getEnd(edit) - lastPos;

          if (c < b) {
            // There is text at the start of this line that is common
            // with the other side. Copy it with no style around it.
            //
            final int cmnLen = Math.min(b, line.length());
            buf.openSpan();
            buf.setStyleName("wdc");
            appendShowBareCR(buf, line.substring(c, cmnLen), //
                cmnLen == line.length() - 1);
            buf.closeSpan();
            c = cmnLen;
          }

          final int modLen = Math.min(e, line.length());
          if (c < e && c < modLen) {
            buf.openSpan();
            buf.setStyleName(side.getStyleName());
            appendShowBareCR(buf, line.substring(c, modLen), //
                modLen == line.length() - 1);
            buf.closeSpan();
            if (modLen == line.length()) {
              trailingEdits.add(index);
            }
            c = modLen;
          }

          if (e <= c) {
            lastIdx++;
          }
        }
        lastPos += line.length();

      } else {
        appendShowBareCR(buf, src.get(index), true);
        buf.append('\n');
      }
    }
    return buf;
  }

  private void appendShowBareCR(SafeHtmlBuilder buf, String src, boolean end) {
    while (!src.isEmpty()) {
      int cr = src.indexOf('\r');
      if (cr < 0) {
        buf.append(src);
        return;

      } else if (end) {
        if (cr == src.length() - 1) {
          buf.append(src.substring(0, cr));
          return;
        }
      } else if (cr == src.length() - 2 && src.charAt(cr + 1) == '\n') {
        buf.append(src.substring(0, cr));
        buf.append('\n');
        return;
      }

      buf.append(src.substring(0, cr));
      buf.openSpan();
      buf.setStyleName("wse");
      buf.setAttribute("title", PrettifyConstants.C.wseBareCR());
      buf.nbsp();
      buf.closeSpan();
      src = src.substring(cr + 1);
    }
  }

  private int compare(int index, BaseEdit edit) {
    if (index < side.getBegin(edit)) {
      return -1; // index occurs before the edit.

    } else if (index < side.getEnd(edit)) {
      return 0; // index occurs within the edit.

    } else {
      return 1; // index occurs after the edit.
    }
  }

  private SafeHtml showTabAfterSpace(SafeHtml src) {
    final String m = "( ( |<span[^>]*>|</span>)*\t)";
    final String r = "<span class=\"wse\"" //
        + " title=\"" + PrettifyConstants.C.wseTabAfterSpace() + "\"" //
        + ">$1</span>";
    src = src.replaceFirst("^" + m, r);
    src = src.replaceAll("\n" + m, "\n" + r);
    return src;
  }

  private SafeHtml showTrailingWhitespace(SafeHtml src) {
    final String r = "<span class=\"wse\"" //
        + " title=\"" + PrettifyConstants.C.wseTrailingSpace() + "\"" //
        + ">$1</span>$2";
    src = src.replaceAll("([ \t][ \t]*)(\r?(</span>)?\n)", r);
    src = src.replaceFirst("([ \t][ \t]*)(\r?(</span>)?\n?)$", r);
    return src;
  }

  private String expandTabs(String html) {
    StringBuilder tmp = new StringBuilder();
    int i = 0;
    if (diffPrefs.isShowTabs()) {
      i = 1;
    }
    for (; i < diffPrefs.getTabSize(); i++) {
      tmp.append("&nbsp;");
    }
    return html.replaceAll("\t", tmp.toString());
  }

  private String getFileType() {
    String srcType = fileName;
    if (srcType == null) {
      return null;
    }

    int dot = srcType.lastIndexOf('.');
    if (dot < 0) {
      return null;
    }

    if (0 < dot) {
      srcType = srcType.substring(dot + 1);
    }

    if ("txt".equalsIgnoreCase(srcType)) {
      return null;
    }

    return srcType;
  }
}<|MERGE_RESOLUTION|>--- conflicted
+++ resolved
@@ -68,14 +68,9 @@
 
   protected SparseFileContent content;
   protected EditFilter side;
-<<<<<<< HEAD
   protected List<LineEdit> edits;
-  protected PrettySettings settings;
-=======
-  protected List<Edit> edits;
   protected AccountDiffPreference diffPrefs;
   protected String fileName;
->>>>>>> 5f11b295
   protected Set<Integer> trailingEdits;
 
   private int col;
