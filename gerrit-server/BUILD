load("//lib/prolog:prolog.bzl", "prolog_cafe_library")
load("//tools/bzl:junit.bzl", "junit_tests")

CONSTANTS_SRC = [
    "src/main/java/com/google/gerrit/server/documentation/Constants.java",
]

GERRIT_GLOBAL_MODULE_SRC = [
    "src/main/java/com/google/gerrit/server/config/GerritGlobalModule.java",
]

# Non-recursive glob; dropwizard implementation is in a subpackage.
METRICS_SRCS = glob(["src/main/java/com/google/gerrit/metrics/*.java"])

RECEIVE_SRCS = glob(["src/main/java/com/google/gerrit/server/git/receive/**/*.java"])

SRCS = glob(
    ["src/main/java/**/*.java"],
    exclude = CONSTANTS_SRC + GERRIT_GLOBAL_MODULE_SRC + METRICS_SRCS + RECEIVE_SRCS,
)

RESOURCES = glob(["src/main/resources/**/*"])

java_library(
    name = "constants",
    srcs = CONSTANTS_SRC,
    visibility = ["//visibility:public"],
)

prolog_cafe_library(
    name = "prolog-common",
    srcs = ["src/main/prolog/gerrit_common.pl"],
    visibility = ["//visibility:public"],
    deps = [":server"],
)

# Giant kitchen-sink target.
#
# The only reason this hasn't been split up further is because we have too many
# tangled dependencies (and Guice unfortunately makes it quite easy to get into
# this state). Which means if you see an opportunity to split something off, you
# should seize it.
java_library(
    name = "server",
    srcs = SRCS,
    resources = RESOURCES,
    visibility = ["//visibility:public"],
    deps = [
        ":constants",
        ":metrics",
        "//gerrit-common:annotations",
        "//gerrit-common:server",
        "//gerrit-extension-api:api",
        "//gerrit-index:index",
        "//gerrit-index:query_exception",
        "//gerrit-patch-commonsnet:commons-net",
        "//gerrit-patch-jgit:server",
        "//gerrit-prettify:server",
        "//gerrit-reviewdb:server",
        "//gerrit-util-cli:cli",
        "//gerrit-util-ssl:ssl",
        "//lib:args4j",
        "//lib:automaton",
        "//lib:blame-cache",
        "//lib:grappa",
        "//lib:gson",
        "//lib:guava",
        "//lib:guava-retrying",
        "//lib:gwtjsonrpc",
        "//lib:gwtorm",
        "//lib:jsch",
        "//lib:juniversalchardet",
        "//lib:mime-util",
        "//lib:pegdown",
        "//lib:protobuf",
        "//lib:servlet-api-3_1",
        "//lib:soy",
        "//lib:tukaani-xz",
        "//lib:velocity",
<<<<<<< HEAD
=======
        "//lib/antlr:java-runtime",
>>>>>>> a5b51d2b
        "//lib/auto:auto-value",
        "//lib/bouncycastle:bcpkix-neverlink",
        "//lib/bouncycastle:bcprov-neverlink",
        "//lib/commons:codec",
        "//lib/commons:compress",
        "//lib/commons:dbcp",
        "//lib/commons:lang",
        "//lib/commons:net",
        "//lib/commons:validator",
        "//lib/dropwizard:dropwizard-core",
        "//lib/guice",
        "//lib/guice:guice-assistedinject",
        "//lib/guice:guice-servlet",
        "//lib/jgit/org.eclipse.jgit.archive:jgit-archive",
        "//lib/jgit/org.eclipse.jgit:jgit",
        "//lib/joda:joda-time",
        "//lib/jsoup",
        "//lib/log:api",
        "//lib/log:jsonevent-layout",
        "//lib/log:log4j",
        "//lib/lucene:lucene-analyzers-common",
        "//lib/lucene:lucene-core-and-backward-codecs",
        "//lib/lucene:lucene-queryparser",
        "//lib/mime4j:core",
        "//lib/mime4j:dom",
        "//lib/ow2:ow2-asm",
        "//lib/ow2:ow2-asm-tree",
        "//lib/ow2:ow2-asm-util",
        "//lib/prolog:runtime",
    ],
)

# Large modules that import things from all across the server package
# hierarchy, so they need lots of dependencies.
java_library(
    name = "module",
    srcs = GERRIT_GLOBAL_MODULE_SRC,
    visibility = ["//visibility:public"],
    deps = [
        ":receive",
        ":server",
        "//gerrit-extension-api:api",
        "//lib:blame-cache",
        "//lib:guava",
        "//lib:soy",
        "//lib:velocity",
        "//lib/guice",
        "//lib/jgit/org.eclipse.jgit:jgit",
    ],
)

java_library(
    name = "receive",
    srcs = RECEIVE_SRCS,
    visibility = ["//visibility:public"],
    deps = [
        ":server",
        "//gerrit-common:annotations",
        "//gerrit-common:server",
        "//gerrit-extension-api:api",
        "//gerrit-reviewdb:server",
        "//gerrit-util-cli:cli",
        "//lib:args4j",
        "//lib:guava",
        "//lib:gwtorm",
        "//lib/auto:auto-value",
        "//lib/guice",
        "//lib/guice:guice-assistedinject",
        "//lib/jgit/org.eclipse.jgit:jgit",
        "//lib/log:api",
    ],
)

# TODO(dborowitz): Move to a different top-level directory to avoid inbound
# dependencies on gerrit-server.
java_library(
    name = "metrics",
    srcs = METRICS_SRCS,
    visibility = ["//visibility:public"],
    deps = [
        "//gerrit-extension-api:api",
        "//lib:guava",
    ],
)

TESTUTIL_DEPS = [
    ":metrics",
    ":module",
    ":server",
    "//gerrit-common:annotations",
    "//gerrit-common:server",
    "//gerrit-cache-h2:cache-h2",
    "//gerrit-cache-mem:mem",
    "//gerrit-extension-api:api",
    "//gerrit-gpg:gpg",
    "//gerrit-index:index",
    "//gerrit-lucene:lucene",
    "//gerrit-reviewdb:server",
    "//lib:gwtorm",
    "//lib:h2",
    "//lib:truth",
    "//lib/guice:guice",
    "//lib/guice:guice-servlet",
    "//lib/jgit/org.eclipse.jgit:jgit",
    "//lib/jgit/org.eclipse.jgit.junit:junit",
    "//lib/joda:joda-time",
    "//lib/log:api",
    "//lib/log:impl-log4j",
    "//lib/log:log4j",
]

TESTUTIL = glob([
    "src/test/java/com/google/gerrit/testutil/**/*.java",
    "src/test/java/com/google/gerrit/server/project/Util.java",
])

java_library(
    name = "testutil",
    testonly = 1,
    srcs = TESTUTIL,
    visibility = ["//visibility:public"],
    exports = [
        "//lib/easymock",
        "//lib/powermock:powermock-api-easymock",
        "//lib/powermock:powermock-api-support",
        "//lib/powermock:powermock-core",
        "//lib/powermock:powermock-module-junit4",
        "//lib/powermock:powermock-module-junit4-common",
    ],
    deps = TESTUTIL_DEPS + [
        "//gerrit-pgm:init",
        "//lib/auto:auto-value",
        "//lib/easymock:easymock",
        "//lib/powermock:powermock-api-easymock",
        "//lib/powermock:powermock-api-support",
        "//lib/powermock:powermock-core",
        "//lib/powermock:powermock-module-junit4",
        "//lib/powermock:powermock-module-junit4-common",
    ],
)

CUSTOM_TRUTH_SUBJECTS = glob([
    "src/test/java/com/google/gerrit/server/**/*Subject.java",
])

java_library(
    name = "custom-truth-subjects",
    testonly = 1,
    srcs = CUSTOM_TRUTH_SUBJECTS,
    deps = [
        ":server",
        "//gerrit-extension-api:api",
        "//gerrit-test-util:test_util",
        "//lib:truth",
    ],
)

PROLOG_TEST_CASE = [
    "src/test/java/com/google/gerrit/rules/PrologTestCase.java",
]

PROLOG_TESTS = glob(
    ["src/test/java/com/google/gerrit/rules/**/*.java"],
    exclude = PROLOG_TEST_CASE,
)

java_library(
    name = "prolog_test_case",
    testonly = 1,
    srcs = PROLOG_TEST_CASE,
    deps = [
        ":server",
        ":testutil",
        "//gerrit-common:server",
        "//gerrit-extension-api:api",
        "//lib:guava",
        "//lib:junit",
        "//lib:truth",
        "//lib/guice",
        "//lib/prolog:runtime",
    ],
)

junit_tests(
    name = "prolog_tests",
    srcs = PROLOG_TESTS,
    resources = glob(["src/test/resources/com/google/gerrit/rules/**/*"]),
    deps = TESTUTIL_DEPS + [
        ":prolog-common",
        ":prolog_test_case",
        ":testutil",
        "//lib/prolog:runtime",
    ],
)

QUERY_TESTS = glob(
    ["src/test/java/com/google/gerrit/server/query/**/*.java"],
)

java_library(
    name = "query_tests_code",
    testonly = 1,
    srcs = QUERY_TESTS,
    visibility = ["//visibility:public"],
    deps = TESTUTIL_DEPS + [
        ":prolog-common",
        ":testutil",
<<<<<<< HEAD
=======
        "//gerrit-antlr:query_exception",
        "//gerrit-antlr:query_parser",
        "//gerrit-server/src/main/prolog:common",
        "//lib/antlr:java-runtime",
>>>>>>> a5b51d2b
    ],
)

junit_tests(
    name = "query_tests",
    size = "large",
    srcs = QUERY_TESTS,
    visibility = ["//visibility:public"],
    deps = TESTUTIL_DEPS + [
        ":prolog-common",
        ":testutil",
<<<<<<< HEAD
=======
        "//gerrit-antlr:query_exception",
        "//gerrit-antlr:query_parser",
        "//gerrit-server/src/main/prolog:common",
        "//lib/antlr:java-runtime",
>>>>>>> a5b51d2b
    ],
)

junit_tests(
    name = "server_tests",
    size = "large",
    srcs = glob(
        ["src/test/java/**/*.java"],
        exclude = TESTUTIL + CUSTOM_TRUTH_SUBJECTS + PROLOG_TESTS + PROLOG_TEST_CASE + QUERY_TESTS,
    ),
    resources = glob(["src/test/resources/com/google/gerrit/server/**/*"]),
    visibility = ["//visibility:public"],
    deps = TESTUTIL_DEPS + [
        ":custom-truth-subjects",
        ":prolog-common",
        ":testutil",
        "//gerrit-index:query_exception",
        "//gerrit-patch-jgit:server",
        "//gerrit-test-util:test_util",
        "//lib:args4j",
        "//lib:grappa",
        "//lib:gson",
        "//lib:guava",
        "//lib:guava-retrying",
        "//lib:protobuf",
        "//lib:truth-java8-extension",
        "//lib/bouncycastle:bcprov",
        "//lib/bouncycastle:bcpkix",
        "//lib/dropwizard:dropwizard-core",
        "//lib/guice:guice-assistedinject",
        "//lib/prolog:runtime",
        "//lib/commons:codec",
    ],
)

junit_tests(
    name = "testutil_test",
    size = "small",
    srcs = [
        "src/test/java/com/google/gerrit/testutil/IndexVersionsTest.java",
    ],
    visibility = ["//visibility:public"],
    deps = TESTUTIL_DEPS + [
        ":testutil",
    ],
)

load("//tools/bzl:javadoc.bzl", "java_doc")

java_doc(
    name = "doc",
    libs = [":server"],
    pkgs = ["com.google.gerrit"],
    title = "Gerrit Review Server Documentation",
)<|MERGE_RESOLUTION|>--- conflicted
+++ resolved
@@ -77,10 +77,6 @@
         "//lib:soy",
         "//lib:tukaani-xz",
         "//lib:velocity",
-<<<<<<< HEAD
-=======
-        "//lib/antlr:java-runtime",
->>>>>>> a5b51d2b
         "//lib/auto:auto-value",
         "//lib/bouncycastle:bcpkix-neverlink",
         "//lib/bouncycastle:bcprov-neverlink",
@@ -288,13 +284,6 @@
     deps = TESTUTIL_DEPS + [
         ":prolog-common",
         ":testutil",
-<<<<<<< HEAD
-=======
-        "//gerrit-antlr:query_exception",
-        "//gerrit-antlr:query_parser",
-        "//gerrit-server/src/main/prolog:common",
-        "//lib/antlr:java-runtime",
->>>>>>> a5b51d2b
     ],
 )
 
@@ -306,13 +295,6 @@
     deps = TESTUTIL_DEPS + [
         ":prolog-common",
         ":testutil",
-<<<<<<< HEAD
-=======
-        "//gerrit-antlr:query_exception",
-        "//gerrit-antlr:query_parser",
-        "//gerrit-server/src/main/prolog:common",
-        "//lib/antlr:java-runtime",
->>>>>>> a5b51d2b
     ],
 )
 
