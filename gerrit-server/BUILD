--- conflicted
+++ resolved
@@ -1,8 +1,5 @@
-<<<<<<< HEAD
 load("//lib/prolog:prolog.bzl", "prolog_cafe_library")
-=======
 load("//tools/bzl:javadoc.bzl", "java_doc")
->>>>>>> aeaa73e6
 load("//tools/bzl:junit.bzl", "junit_tests")
 
 CONSTANTS_SRC = [
@@ -338,7 +335,6 @@
     ],
 )
 
-<<<<<<< HEAD
 junit_tests(
     name = "testutil_test",
     size = "small",
@@ -351,10 +347,6 @@
     ],
 )
 
-load("//tools/bzl:javadoc.bzl", "java_doc")
-
-=======
->>>>>>> aeaa73e6
 java_doc(
     name = "doc",
     libs = [":server"],
