// Copyright (C) 2015 The Android Open Source Project
//
// Licensed under the Apache License, Version 2.0 (the "License");
// you may not use this file except in compliance with the License.
// You may obtain a copy of the License at
//
// http://www.apache.org/licenses/LICENSE-2.0
//
// Unless required by applicable law or agreed to in writing, software
// distributed under the License is distributed on an "AS IS" BASIS,
// WITHOUT WARRANTIES OR CONDITIONS OF ANY KIND, either express or implied.
// See the License for the specific language governing permissions and
// limitations under the License.

package com.google.gerrit.metrics.proc;

import com.google.common.base.Strings;
import com.google.common.base.Supplier;
import com.google.common.collect.ImmutableSet;
import com.google.gerrit.common.Version;
import com.google.gerrit.metrics.CallbackMetric;
import com.google.gerrit.metrics.CallbackMetric0;
import com.google.gerrit.metrics.CallbackMetric1;
import com.google.gerrit.metrics.Description;
import com.google.gerrit.metrics.Description.Units;
import com.google.gerrit.metrics.Field;
import com.google.gerrit.metrics.MetricMaker;
<<<<<<< HEAD
import com.sun.management.OperatingSystemMXBean;
import com.sun.management.UnixOperatingSystemMXBean;
=======
>>>>>>> e3191484
import java.lang.management.GarbageCollectorMXBean;
import java.lang.management.ManagementFactory;
import java.lang.management.MemoryMXBean;
import java.lang.management.MemoryUsage;
import java.lang.management.ThreadMXBean;
import java.util.concurrent.TimeUnit;

public class ProcMetricModule extends MetricModule {
  @Override
  protected void configure(MetricMaker metrics) {
    buildLabel(metrics);
    procUptime(metrics);
    procCpuUsage(metrics);
    procJvmGc(metrics);
    procJvmMemory(metrics);
    procJvmThread(metrics);
  }

  private void buildLabel(MetricMaker metrics) {
    metrics.newConstantMetric(
        "build/label",
        Strings.nullToEmpty(Version.getVersion()),
        new Description("Version of Gerrit server software"));
  }

  private void procUptime(MetricMaker metrics) {
    metrics.newConstantMetric(
        "proc/birth_timestamp",
        Long.valueOf(TimeUnit.MILLISECONDS.toMicros(System.currentTimeMillis())),
        new Description("Time at which the process started").setUnit(Units.MICROSECONDS));

    metrics.newCallbackMetric(
        "proc/uptime",
        Long.class,
        new Description("Uptime of this process").setUnit(Units.MILLISECONDS),
        new Supplier<Long>() {
          @Override
          public Long get() {
            return ManagementFactory.getRuntimeMXBean().getUptime();
          }
        });
  }

  private void procCpuUsage(MetricMaker metrics) {
    final OperatingSystemMXBeanProvider provider =
        OperatingSystemMXBeanProvider.Factory.create();

    if (provider == null) {
      return;
    }

    if (provider.getProcessCpuTime() != -1) {
      metrics.newCallbackMetric(
          "proc/cpu/usage",
          Double.class,
          new Description("CPU time used by the process").setCumulative().setUnit(Units.SECONDS),
          new Supplier<Double>() {
            @Override
            public Double get() {
              return provider.getProcessCpuTime() / 1e9;
            }
          });
    }
<<<<<<< HEAD
    if (sys instanceof UnixOperatingSystemMXBean) {
      final UnixOperatingSystemMXBean unix = (UnixOperatingSystemMXBean) sys;
      if (unix.getOpenFileDescriptorCount() != -1) {
        metrics.newCallbackMetric(
            "proc/num_open_fds",
            Long.class,
            new Description("Number of open file descriptors").setGauge().setUnit("fds"),
            new Supplier<Long>() {
              @Override
              public Long get() {
                return unix.getOpenFileDescriptorCount();
              }
            });
      }
=======

    if (provider.getOpenFileDescriptorCount() != -1) {
      metrics.newCallbackMetric(
          "proc/num_open_fds",
          Long.class,
          new Description("Number of open file descriptors")
            .setGauge()
            .setUnit("fds"),
          new Supplier<Long>() {
            @Override
            public Long get() {
              return provider.getOpenFileDescriptorCount();
            }
          });
>>>>>>> e3191484
    }
  }

  private void procJvmMemory(MetricMaker metrics) {
    final CallbackMetric0<Long> heapCommitted =
        metrics.newCallbackMetric(
            "proc/jvm/memory/heap_committed",
            Long.class,
            new Description("Amount of memory guaranteed for user objects.")
                .setGauge()
                .setUnit(Units.BYTES));

    final CallbackMetric0<Long> heapUsed =
        metrics.newCallbackMetric(
            "proc/jvm/memory/heap_used",
            Long.class,
            new Description("Amount of memory holding user objects.")
                .setGauge()
                .setUnit(Units.BYTES));

    final CallbackMetric0<Long> nonHeapCommitted =
        metrics.newCallbackMetric(
            "proc/jvm/memory/non_heap_committed",
            Long.class,
            new Description("Amount of memory guaranteed for classes, etc.")
                .setGauge()
                .setUnit(Units.BYTES));

    final CallbackMetric0<Long> nonHeapUsed =
        metrics.newCallbackMetric(
            "proc/jvm/memory/non_heap_used",
            Long.class,
            new Description("Amount of memory holding classes, etc.")
                .setGauge()
                .setUnit(Units.BYTES));

    final CallbackMetric0<Integer> objectPendingFinalizationCount =
        metrics.newCallbackMetric(
            "proc/jvm/memory/object_pending_finalization_count",
            Integer.class,
            new Description("Approximate number of objects needing finalization.")
                .setGauge()
                .setUnit("objects"));

    final MemoryMXBean memory = ManagementFactory.getMemoryMXBean();
    metrics.newTrigger(
        ImmutableSet.<CallbackMetric<?>>of(
            heapCommitted, heapUsed, nonHeapCommitted, nonHeapUsed, objectPendingFinalizationCount),
        new Runnable() {
          @Override
          public void run() {
            try {
              MemoryUsage stats = memory.getHeapMemoryUsage();
              heapCommitted.set(stats.getCommitted());
              heapUsed.set(stats.getUsed());
            } catch (IllegalArgumentException e) {
              // MXBean may throw due to a bug in Java 7; ignore.
            }

            MemoryUsage stats = memory.getNonHeapMemoryUsage();
            nonHeapCommitted.set(stats.getCommitted());
            nonHeapUsed.set(stats.getUsed());

            objectPendingFinalizationCount.set(memory.getObjectPendingFinalizationCount());
          }
        });
  }

  private void procJvmGc(MetricMaker metrics) {
    final CallbackMetric1<String, Long> gcCount =
        metrics.newCallbackMetric(
            "proc/jvm/gc/count",
            Long.class,
            new Description("Number of GCs").setCumulative(),
            Field.ofString("gc_name", "The name of the garbage collector"));

    final CallbackMetric1<String, Long> gcTime =
        metrics.newCallbackMetric(
            "proc/jvm/gc/time",
            Long.class,
            new Description("Approximate accumulated GC elapsed time")
                .setCumulative()
                .setUnit(Units.MILLISECONDS),
            Field.ofString("gc_name", "The name of the garbage collector"));

    metrics.newTrigger(
        gcCount,
        gcTime,
        new Runnable() {
          @Override
          public void run() {
            for (GarbageCollectorMXBean gc : ManagementFactory.getGarbageCollectorMXBeans()) {
              long count = gc.getCollectionCount();
              if (count != -1) {
                gcCount.set(gc.getName(), count);
              }
              long time = gc.getCollectionTime();
              if (time != -1) {
                gcTime.set(gc.getName(), time);
              }
            }
          }
        });
  }

  private void procJvmThread(MetricMaker metrics) {
    final ThreadMXBean thread = ManagementFactory.getThreadMXBean();
    metrics.newCallbackMetric(
        "proc/jvm/thread/num_live",
        Integer.class,
        new Description("Current live thread count").setGauge().setUnit("threads"),
        new Supplier<Integer>() {
          @Override
          public Integer get() {
            return thread.getThreadCount();
          }
        });
  }
}<|MERGE_RESOLUTION|>--- conflicted
+++ resolved
@@ -25,11 +25,6 @@
 import com.google.gerrit.metrics.Description.Units;
 import com.google.gerrit.metrics.Field;
 import com.google.gerrit.metrics.MetricMaker;
-<<<<<<< HEAD
-import com.sun.management.OperatingSystemMXBean;
-import com.sun.management.UnixOperatingSystemMXBean;
-=======
->>>>>>> e3191484
 import java.lang.management.GarbageCollectorMXBean;
 import java.lang.management.ManagementFactory;
 import java.lang.management.MemoryMXBean;
@@ -74,8 +69,7 @@
   }
 
   private void procCpuUsage(MetricMaker metrics) {
-    final OperatingSystemMXBeanProvider provider =
-        OperatingSystemMXBeanProvider.Factory.create();
+    final OperatingSystemMXBeanProvider provider = OperatingSystemMXBeanProvider.Factory.create();
 
     if (provider == null) {
       return;
@@ -93,37 +87,18 @@
             }
           });
     }
-<<<<<<< HEAD
-    if (sys instanceof UnixOperatingSystemMXBean) {
-      final UnixOperatingSystemMXBean unix = (UnixOperatingSystemMXBean) sys;
-      if (unix.getOpenFileDescriptorCount() != -1) {
-        metrics.newCallbackMetric(
-            "proc/num_open_fds",
-            Long.class,
-            new Description("Number of open file descriptors").setGauge().setUnit("fds"),
-            new Supplier<Long>() {
-              @Override
-              public Long get() {
-                return unix.getOpenFileDescriptorCount();
-              }
-            });
-      }
-=======
 
     if (provider.getOpenFileDescriptorCount() != -1) {
       metrics.newCallbackMetric(
           "proc/num_open_fds",
           Long.class,
-          new Description("Number of open file descriptors")
-            .setGauge()
-            .setUnit("fds"),
+          new Description("Number of open file descriptors").setGauge().setUnit("fds"),
           new Supplier<Long>() {
             @Override
             public Long get() {
               return provider.getOpenFileDescriptorCount();
             }
           });
->>>>>>> e3191484
     }
   }
 
