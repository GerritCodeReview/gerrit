// Copyright (C) 2016 The Android Open Source Project
//
// Licensed under the Apache License, Version 2.0 (the "License");
// you may not use this file except in compliance with the License.
// You may obtain a copy of the License at
//
// http://www.apache.org/licenses/LICENSE-2.0
//
// Unless required by applicable law or agreed to in writing, software
// distributed under the License is distributed on an "AS IS" BASIS,
// WITHOUT WARRANTIES OR CONDITIONS OF ANY KIND, either express or implied.
// See the License for the specific language governing permissions and
// limitations under the License.

package com.google.gerrit.server;

import com.google.common.base.Throwables;
import com.google.common.cache.Cache;
import com.google.common.collect.ImmutableList;
import com.google.common.collect.Sets;
import com.google.common.primitives.Ints;
import com.google.gerrit.index.IndexConfig;
import com.google.gerrit.reviewdb.client.Change;
import com.google.gerrit.reviewdb.client.Project;
import com.google.gerrit.reviewdb.client.RevId;
import com.google.gerrit.reviewdb.server.ReviewDb;
import com.google.gerrit.server.cache.CacheModule;
import com.google.gerrit.server.change.ChangeTriplet;
import com.google.gerrit.server.notedb.ChangeNotes;
import com.google.gerrit.server.project.NoSuchChangeException;
import com.google.gerrit.server.query.change.ChangeData;
import com.google.gerrit.server.query.change.InternalChangeQuery;
import com.google.gwtorm.server.OrmException;
import com.google.inject.Inject;
import com.google.inject.Module;
import com.google.inject.Provider;
import com.google.inject.Singleton;
import com.google.inject.name.Named;
import java.util.ArrayList;
import java.util.Collections;
import java.util.List;
import java.util.Optional;
import java.util.Set;
import org.eclipse.jgit.errors.RepositoryNotFoundException;

@Singleton
public class ChangeFinder {
  private static final String CACHE_NAME = "changeid_project";

  public static Module module() {
    return new CacheModule() {
      @Override
      protected void configure() {
        cache(CACHE_NAME, Change.Id.class, String.class).maximumWeight(1024);
      }
    };
  }

  private final IndexConfig indexConfig;
  private final Cache<Change.Id, String> changeIdProjectCache;
  private final Provider<InternalChangeQuery> queryProvider;
  private final Provider<ReviewDb> reviewDb;
  private final ChangeNotes.Factory changeNotesFactory;

  @Inject
  ChangeFinder(
      IndexConfig indexConfig,
      @Named(CACHE_NAME) Cache<Change.Id, String> changeIdProjectCache,
      Provider<InternalChangeQuery> queryProvider,
      Provider<ReviewDb> reviewDb,
      ChangeNotes.Factory changeNotesFactory) {
    this.indexConfig = indexConfig;
    this.changeIdProjectCache = changeIdProjectCache;
    this.queryProvider = queryProvider;
    this.reviewDb = reviewDb;
    this.changeNotesFactory = changeNotesFactory;
  }

  /**
   * Find changes matching the given identifier.
   *
   * @param id change identifier, either a numeric ID, a Change-Id, or project~branch~id triplet.
   * @return possibly-empty list of notes for all matching changes; may or may not be visible.
   * @throws OrmException if an error occurred querying the database.
   */
  public List<ChangeNotes> find(String id) throws OrmException {
    if (id.isEmpty()) {
      return Collections.emptyList();
    }

    int z = id.lastIndexOf('~');
    int y = id.lastIndexOf('~', z - 1);
    if (y < 0 && z > 0) {
      // Try project~numericChangeId
      Integer n = Ints.tryParse(id.substring(z + 1));
      if (n != null) {
        return fromProjectNumber(id.substring(0, z), n.intValue());
      }
    }

    if (y < 0 && z < 0) {
      // Try numeric changeId
      Integer n = Ints.tryParse(id);
      if (n != null) {
        return find(new Change.Id(n));
      }
    }

    // Use the index to search for changes, but don't return any stored fields,
    // to force rereading in case the index is stale.
    InternalChangeQuery query = queryProvider.get().noFields();

    //Try commit hash
<<<<<<< HEAD
    if (id.matches("^([0-9a-fA-F]{4," + RevId.LEN + "})$")) {
      return asChangeNotes(query.byCommit(id));
=======
    if (id.matches("^([0-9a-fA-F]{" + RevId.ABBREV_LEN + "," + RevId.LEN + "})$")) {
      return asChangeControls(query.byCommit(id), user);
>>>>>>> 61610881
    }

    if (y > 0 && z > 0) {
      // Try change triplet (project~branch~Ihash...)
      Optional<ChangeTriplet> triplet = ChangeTriplet.parse(id, y, z);
      if (triplet.isPresent()) {
        ChangeTriplet t = triplet.get();
        return asChangeNotes(query.byBranchKey(t.branch(), t.id()));
      }
    }

    // Try isolated Ihash... format ("Change-Id: Ihash").
    return asChangeNotes(query.byKeyPrefix(id));
  }

  private List<ChangeNotes> fromProjectNumber(String project, int changeNumber)
      throws OrmException {
    Change.Id cId = new Change.Id(changeNumber);
    try {
      return ImmutableList.of(
          changeNotesFactory.createChecked(reviewDb.get(), Project.NameKey.parse(project), cId));
    } catch (NoSuchChangeException e) {
      return Collections.emptyList();
    } catch (OrmException e) {
      // Distinguish between a RepositoryNotFoundException (project argument invalid) and
      // other OrmExceptions (failure in the persistence layer).
      if (Throwables.getRootCause(e) instanceof RepositoryNotFoundException) {
        return Collections.emptyList();
      }
      throw e;
    }
  }

  public ChangeNotes findOne(Change.Id id) throws OrmException {
    List<ChangeNotes> notes = find(id);
    if (notes.size() != 1) {
      throw new NoSuchChangeException(id);
    }
    return notes.get(0);
  }

  public List<ChangeNotes> find(Change.Id id) throws OrmException {
    String project = changeIdProjectCache.getIfPresent(id);
    if (project != null) {
      return fromProjectNumber(project, id.get());
    }

    // Use the index to search for changes, but don't return any stored fields,
    // to force rereading in case the index is stale.
    InternalChangeQuery query = queryProvider.get().noFields();
    List<ChangeData> r = query.byLegacyChangeId(id);
    if (r.size() == 1) {
      changeIdProjectCache.put(id, r.get(0).project().get());
    }
    return asChangeNotes(r);
  }

  private List<ChangeNotes> asChangeNotes(List<ChangeData> cds) throws OrmException {
    List<ChangeNotes> notes = new ArrayList<>(cds.size());
    if (!indexConfig.separateChangeSubIndexes()) {
      for (ChangeData cd : cds) {
        notes.add(cd.notes());
      }
      return notes;
    }

    // If an index implementation uses separate non-atomic subindexes, it's possible to temporarily
    // observe a change as present in both subindexes, if this search is concurrent with a write.
    // Dedup to avoid confusing the caller. We can choose an arbitrary ChangeData instance because
    // the index results have no stored fields, so the data is already reloaded. (It's also possible
    // that a change might appear in zero subindexes, but there's nothing we can do here to help
    // this case.)
    Set<Change.Id> seen = Sets.newHashSetWithExpectedSize(cds.size());
    for (ChangeData cd : cds) {
      if (seen.add(cd.getId())) {
        notes.add(cd.notes());
      }
    }
    return notes;
  }
}<|MERGE_RESOLUTION|>--- conflicted
+++ resolved
@@ -111,13 +111,8 @@
     InternalChangeQuery query = queryProvider.get().noFields();
 
     //Try commit hash
-<<<<<<< HEAD
-    if (id.matches("^([0-9a-fA-F]{4," + RevId.LEN + "})$")) {
+    if (id.matches("^([0-9a-fA-F]{" + RevId.ABBREV_LEN + "," + RevId.LEN + "})$")) {
       return asChangeNotes(query.byCommit(id));
-=======
-    if (id.matches("^([0-9a-fA-F]{" + RevId.ABBREV_LEN + "," + RevId.LEN + "})$")) {
-      return asChangeControls(query.byCommit(id), user);
->>>>>>> 61610881
     }
 
     if (y > 0 && z > 0) {
