// Copyright (C) 2009 The Android Open Source Project
//
// Licensed under the Apache License, Version 2.0 (the "License");
// you may not use this file except in compliance with the License.
// You may obtain a copy of the License at
//
// http://www.apache.org/licenses/LICENSE-2.0
//
// Unless required by applicable law or agreed to in writing, software
// distributed under the License is distributed on an "AS IS" BASIS,
// WITHOUT WARRANTIES OR CONDITIONS OF ANY KIND, either express or implied.
// See the License for the specific language governing permissions and
// limitations under the License.

package com.google.gerrit.server;

import com.google.gerrit.common.ChangeHooks;
import com.google.gerrit.common.errors.EmailException;
import com.google.gerrit.reviewdb.client.Change;
import com.google.gerrit.reviewdb.client.ChangeMessage;
import com.google.gerrit.reviewdb.client.PatchSet;
import com.google.gerrit.reviewdb.client.PatchSetAncestor;
import com.google.gerrit.reviewdb.client.RevId;
import com.google.gerrit.reviewdb.client.TrackingId;
import com.google.gerrit.reviewdb.server.ReviewDb;
import com.google.gerrit.server.change.ChangeInserter;
import com.google.gerrit.server.change.ChangeMessages;
import com.google.gerrit.server.change.PatchSetInserter;
import com.google.gerrit.server.config.TrackingFooter;
import com.google.gerrit.server.config.TrackingFooters;
import com.google.gerrit.server.events.CommitReceivedEvent;
import com.google.gerrit.server.extensions.events.GitReferenceUpdated;
import com.google.gerrit.server.git.GitRepositoryManager;
import com.google.gerrit.server.git.MergeOp;
import com.google.gerrit.server.git.validators.CommitValidationException;
import com.google.gerrit.server.git.validators.CommitValidators;
import com.google.gerrit.server.mail.CommitMessageEditedSender;
import com.google.gerrit.server.mail.RevertedSender;
import com.google.gerrit.server.patch.PatchSetInfoFactory;
import com.google.gerrit.server.patch.PatchSetInfoNotAvailableException;
import com.google.gerrit.server.project.InvalidChangeOperationException;
import com.google.gerrit.server.project.NoSuchChangeException;
import com.google.gerrit.server.project.NoSuchProjectException;
import com.google.gerrit.server.project.RefControl;
import com.google.gerrit.server.util.IdGenerator;
<<<<<<< HEAD
=======
import com.google.gerrit.server.util.MagicBranch;
import com.google.gwtorm.server.AtomicUpdate;
>>>>>>> 54ef7366
import com.google.gwtorm.server.OrmConcurrencyException;
import com.google.gwtorm.server.OrmException;

import org.eclipse.jgit.errors.IncorrectObjectTypeException;
import org.eclipse.jgit.errors.MissingObjectException;
import org.eclipse.jgit.lib.CommitBuilder;
import org.eclipse.jgit.lib.ObjectId;
import org.eclipse.jgit.lib.ObjectInserter;
import org.eclipse.jgit.lib.PersonIdent;
import org.eclipse.jgit.lib.Ref;
import org.eclipse.jgit.lib.RefUpdate;
import org.eclipse.jgit.lib.Repository;
import org.eclipse.jgit.revwalk.FooterLine;
import org.eclipse.jgit.revwalk.RevCommit;
import org.eclipse.jgit.revwalk.RevWalk;
import org.eclipse.jgit.transport.ReceiveCommand;
import org.eclipse.jgit.util.ChangeIdUtil;

import java.io.IOException;
import java.sql.Timestamp;
import java.text.MessageFormat;
import java.util.ArrayList;
import java.util.Collections;
import java.util.Date;
import java.util.HashSet;
import java.util.List;
import java.util.Map;
import java.util.Set;
import java.util.regex.Matcher;

public class ChangeUtil {
  private static final Object uuidLock = new Object();
  private static final int SEED = 0x2418e6f9;
  private static int uuidPrefix;
  private static int uuidSeq;

  /**
   * Generate a new unique identifier for change message entities.
   *
   * @param db the database connection, used to increment the change message
   *        allocation sequence.
   * @return the new unique identifier.
   * @throws OrmException the database couldn't be incremented.
   */
  public static String messageUUID(ReviewDb db) throws OrmException {
    int p, s;
    synchronized (uuidLock) {
      if (uuidSeq == 0) {
        uuidPrefix = db.nextChangeMessageId();
        uuidSeq = Integer.MAX_VALUE;
      }
      p = uuidPrefix;
      s = uuidSeq--;
    }
    String u = IdGenerator.format(IdGenerator.mix(SEED, p));
    String l = IdGenerator.format(IdGenerator.mix(p, s));
    return u + '_' + l;
  }

  public static void touch(final Change change, ReviewDb db)
      throws OrmException {
    try {
      updated(change);
      db.changes().update(Collections.singleton(change));
    } catch (OrmConcurrencyException e) {
      // Ignore a concurrent update, we just wanted to tag it as newer.
    }
  }

  public static void updated(final Change c) {
    c.resetLastUpdatedOn();
    computeSortKey(c);
  }

  public static void updateTrackingIds(ReviewDb db, Change change,
      TrackingFooters trackingFooters, List<FooterLine> footerLines)
      throws OrmException {
    if (trackingFooters.getTrackingFooters().isEmpty() || footerLines.isEmpty()) {
      return;
    }

    final Set<TrackingId> want = new HashSet<TrackingId>();
    final Set<TrackingId> have = new HashSet<TrackingId>( //
        db.trackingIds().byChange(change.getId()).toList());

    for (final TrackingFooter footer : trackingFooters.getTrackingFooters()) {
      for (final FooterLine footerLine : footerLines) {
        if (footerLine.matches(footer.footerKey())) {
          // supporting multiple tracking-ids on a single line
          final Matcher m = footer.match().matcher(footerLine.getValue());
          while (m.find()) {
            if (m.group().isEmpty()) {
              continue;
            }

            String idstr;
            if (m.groupCount() > 0) {
              idstr = m.group(1);
            } else {
              idstr = m.group();
            }

            if (idstr.isEmpty()) {
              continue;
            }
            if (idstr.length() > TrackingId.TRACKING_ID_MAX_CHAR) {
              continue;
            }

            want.add(new TrackingId(change.getId(), idstr, footer.system()));
          }
        }
      }
    }

    // Only insert the rows we don't have, and delete rows we don't match.
    //
    final Set<TrackingId> toInsert = new HashSet<TrackingId>(want);
    final Set<TrackingId> toDelete = new HashSet<TrackingId>(have);

    toInsert.removeAll(have);
    toDelete.removeAll(want);

    db.trackingIds().insert(toInsert);
    db.trackingIds().delete(toDelete);
  }

  public static void testMerge(MergeOp.Factory opFactory, Change change)
      throws NoSuchProjectException {
    opFactory.create(change.getDest()).verifyMergeability(change);
  }

  public static void insertAncestors(ReviewDb db, PatchSet.Id id, RevCommit src)
      throws OrmException {
    final int cnt = src.getParentCount();
    List<PatchSetAncestor> toInsert = new ArrayList<PatchSetAncestor>(cnt);
    for (int p = 0; p < cnt; p++) {
      PatchSetAncestor a =
          new PatchSetAncestor(new PatchSetAncestor.Id(id, p + 1));
      a.setAncestorRevision(new RevId(src.getParent(p).getId().getName()));
      toInsert.add(a);
    }
    db.patchSetAncestors().insert(toInsert);
  }

  public static Change.Id revert(RefControl refControl, PatchSet.Id patchSetId,
      IdentifiedUser user, CommitValidators commitValidators, String message,
      ReviewDb db, RevertedSender.Factory revertedSenderFactory,
      ChangeHooks hooks, Repository git,
      PatchSetInfoFactory patchSetInfoFactory, PersonIdent myIdent,
      ChangeInserter.Factory changeInserterFactory)
          throws NoSuchChangeException, EmailException,
      OrmException, MissingObjectException, IncorrectObjectTypeException,
      IOException, InvalidChangeOperationException {
    final Change.Id changeId = patchSetId.getParentKey();
    final PatchSet patch = db.patchSets().get(patchSetId);
    if (patch == null) {
      throw new NoSuchChangeException(changeId);
    }
    final Change changeToRevert = db.changes().get(changeId);

    final RevWalk revWalk = new RevWalk(git);
    try {
      RevCommit commitToRevert =
          revWalk.parseCommit(ObjectId.fromString(patch.getRevision().get()));

      PersonIdent authorIdent =
          user.newCommitterIdent(myIdent.getWhen(), myIdent.getTimeZone());

      RevCommit parentToCommitToRevert = commitToRevert.getParent(0);
      revWalk.parseHeaders(parentToCommitToRevert);

      CommitBuilder revertCommitBuilder = new CommitBuilder();
      revertCommitBuilder.addParentId(commitToRevert);
      revertCommitBuilder.setTreeId(parentToCommitToRevert.getTree());
      revertCommitBuilder.setAuthor(authorIdent);
      revertCommitBuilder.setCommitter(authorIdent);

      if (message == null) {
        message = MessageFormat.format(
            ChangeMessages.get().revertChangeDefaultMessage,
            changeToRevert.getSubject(), patch.getRevision().get());
      }

      final ObjectId computedChangeId =
          ChangeIdUtil.computeChangeId(parentToCommitToRevert.getTree(),
              commitToRevert, authorIdent, myIdent, message);
      revertCommitBuilder.setMessage(ChangeIdUtil.insertId(message, computedChangeId, true));

      RevCommit revertCommit;
      final ObjectInserter oi = git.newObjectInserter();
      try {
        ObjectId id = oi.insert(revertCommitBuilder);
        oi.flush();
        revertCommit = revWalk.parseCommit(id);
      } finally {
        oi.release();
      }

      final Change change = new Change(
          new Change.Key("I" + computedChangeId.name()),
          new Change.Id(db.nextChangeId()),
          user.getAccountId(),
          changeToRevert.getDest());
      change.setTopic(changeToRevert.getTopic());
      ChangeInserter ins =
          changeInserterFactory.create(refControl, change, revertCommit);
      PatchSet ps = ins.getPatchSet();

      String ref = refControl.getRefName();
      final String cmdRef =
          MagicBranch.NEW_PUBLISH_CHANGE
              + ref.substring(ref.lastIndexOf("/") + 1);
      CommitReceivedEvent commitReceivedEvent =
          new CommitReceivedEvent(new ReceiveCommand(ObjectId.zeroId(),
              revertCommit.getId(), cmdRef), refControl.getProjectControl()
              .getProject(), refControl.getRefName(), revertCommit, user);

      try {
        commitValidators.validateForGerritCommits(commitReceivedEvent);
      } catch (CommitValidationException e) {
        throw new InvalidChangeOperationException(e.getMessage());
      }

      final RefUpdate ru = git.updateRef(ps.getRefName());
      ru.setExpectedOldObjectId(ObjectId.zeroId());
      ru.setNewObjectId(revertCommit);
      ru.disableRefLog();
      if (ru.update(revWalk) != RefUpdate.Result.NEW) {
        throw new IOException(String.format(
            "Failed to create ref %s in %s: %s", ps.getRefName(),
            change.getDest().getParentKey().get(), ru.getResult()));
      }

      final ChangeMessage cmsg =
          new ChangeMessage(new ChangeMessage.Key(changeId,
              ChangeUtil.messageUUID(db)), user.getAccountId(), patchSetId);
      final StringBuilder msgBuf =
          new StringBuilder("Patch Set " + patchSetId.get() + ": Reverted");
      msgBuf.append("\n\n");
      msgBuf.append("This patchset was reverted in change: " + change.getKey().get());
      cmsg.setMessage(msgBuf.toString());

      ins.setMessage(cmsg).insert();

      final RevertedSender cm = revertedSenderFactory.create(change);
      cm.setFrom(user.getAccountId());
      cm.setChangeMessage(cmsg);
      cm.send();

      return change.getId();
    } finally {
      revWalk.release();
    }
  }

  public static Change.Id editCommitMessage(final PatchSet.Id patchSetId,
      final RefControl refControl, final IdentifiedUser user,
      final String message, final ReviewDb db,
      final CommitMessageEditedSender.Factory commitMessageEditedSenderFactory,
      Repository git, PersonIdent myIdent,
      PatchSetInserter.Factory patchSetInserterFactory)
      throws NoSuchChangeException, EmailException, OrmException,
      MissingObjectException, IncorrectObjectTypeException, IOException,
      InvalidChangeOperationException, PatchSetInfoNotAvailableException {
    final Change.Id changeId = patchSetId.getParentKey();
    final PatchSet originalPS = db.patchSets().get(patchSetId);
    if (originalPS == null) {
      throw new NoSuchChangeException(changeId);
    }

    if (message == null || message.length() == 0) {
      throw new InvalidChangeOperationException(
          "The commit message cannot be empty");
    }

    final RevWalk revWalk = new RevWalk(git);
    try {
      RevCommit commit =
          revWalk.parseCommit(ObjectId.fromString(originalPS.getRevision()
              .get()));
      if (commit.getFullMessage().equals(message)) {
        throw new InvalidChangeOperationException(
            "New commit message cannot be same as existing commit message");
      }

      Date now = myIdent.getWhen();
      Change change = db.changes().get(changeId);
      PersonIdent authorIdent =
          user.newCommitterIdent(now, myIdent.getTimeZone());

      CommitBuilder commitBuilder = new CommitBuilder();
      commitBuilder.setTreeId(commit.getTree());
      commitBuilder.setParentIds(commit.getParents());
      commitBuilder.setAuthor(commit.getAuthorIdent());
      commitBuilder.setCommitter(authorIdent);
      commitBuilder.setMessage(message);

      RevCommit newCommit;
      final ObjectInserter oi = git.newObjectInserter();
      try {
        ObjectId id = oi.insert(commitBuilder);
        oi.flush();
        newCommit = revWalk.parseCommit(id);
      } finally {
        oi.release();
      }

      PatchSet.Id id = nextPatchSetId(git, change.currentPatchSetId());
      final PatchSet newPatchSet = new PatchSet(id);
      newPatchSet.setCreatedOn(new Timestamp(now.getTime()));
      newPatchSet.setUploader(user.getAccountId());
      newPatchSet.setRevision(new RevId(newCommit.name()));
      newPatchSet.setDraft(originalPS.isDraft());

<<<<<<< HEAD
      final String msg =
          "Patch Set " + newPatchSet.getPatchSetId()
              + ": Commit message was updated";

      change = patchSetInserterFactory
          .create(git, revWalk, refControl, change, newCommit)
          .setPatchSet(newPatchSet)
          .setMessage(msg)
          .setCopyLabels(true)
          .setValidateForReceiveCommits(true)
          .insert();
=======
      final PatchSetInfo info =
          patchSetInfoFactory.get(newCommit, newPatchSet.getId());

      final String refName = newPatchSet.getRefName();
      CommitReceivedEvent commitReceivedEvent =
          new CommitReceivedEvent(new ReceiveCommand(ObjectId.zeroId(),
              newCommit.getId(), refName.substring(0,
                  refName.lastIndexOf("/") + 1) + "new"), refControl
              .getProjectControl().getProject(), refControl.getRefName(),
              newCommit, user);

      try {
        commitValidators.validateForReceiveCommits(commitReceivedEvent);
      } catch (CommitValidationException e) {
        throw new InvalidChangeOperationException(e.getMessage());
      }

      final RefUpdate ru = git.updateRef(newPatchSet.getRefName());
      ru.setExpectedOldObjectId(ObjectId.zeroId());
      ru.setNewObjectId(newCommit);
      ru.disableRefLog();
      if (ru.update(revWalk) != RefUpdate.Result.NEW) {
        throw new IOException(String.format(
            "Failed to create ref %s in %s: %s", newPatchSet.getRefName(),
            change.getDest().getParentKey().get(), ru.getResult()));
      }
      gitRefUpdated.fire(change.getProject(), ru);

      db.changes().beginTransaction(change.getId());
      try {
        Change updatedChange = db.changes().get(change.getId());
        if (updatedChange != null && updatedChange.getStatus().isOpen()) {
          change = updatedChange;
        } else {
          throw new InvalidChangeOperationException(String.format(
              "Change %s is closed", change.getId()));
        }

        ChangeUtil.insertAncestors(db, newPatchSet.getId(), commit);
        db.patchSets().insert(Collections.singleton(newPatchSet));
        updatedChange =
            db.changes().atomicUpdate(change.getId(), new AtomicUpdate<Change>() {
              @Override
              public Change update(Change change) {
                if (change.getStatus().isClosed()) {
                  return null;
                }
                if (!change.currentPatchSetId().equals(patchSetId)) {
                  return null;
                }
                if (change.getStatus() != Change.Status.DRAFT) {
                  change.setStatus(Change.Status.NEW);
                }
                change.setLastSha1MergeTested(null);
                change.setCurrentPatchSet(info);
                ChangeUtil.updated(change);
                return change;
              }
            });
        if (updatedChange != null) {
          change = updatedChange;
        } else {
          throw new InvalidChangeOperationException(String.format(
              "Change %s was modified", change.getId()));
        }

        ApprovalsUtil.copyLabels(db,
            refControl.getProjectControl().getLabelTypes(),
            originalPS.getId(),
            change.currentPatchSetId());

        final List<FooterLine> footerLines = newCommit.getFooterLines();
        updateTrackingIds(db, change, trackingFooters, footerLines);

        final ChangeMessage cmsg =
            new ChangeMessage(new ChangeMessage.Key(changeId,
                ChangeUtil.messageUUID(db)), user.getAccountId(), patchSetId);
        final String msg = "Patch Set " + newPatchSet.getPatchSetId() + ": Commit message was updated";
        cmsg.setMessage(msg);
        db.changeMessages().insert(Collections.singleton(cmsg));
        db.commit();

        final CommitMessageEditedSender cm = commitMessageEditedSenderFactory.create(change);
        cm.setFrom(user.getAccountId());
        cm.setChangeMessage(cmsg);
        cm.send();
      } finally {
        db.rollback();
      }

      hooks.doPatchsetCreatedHook(change, newPatchSet, db);
>>>>>>> 54ef7366

      return change.getId();
    } finally {
      revWalk.release();
    }
  }

  public static void deleteDraftChange(final PatchSet.Id patchSetId,
      GitRepositoryManager gitManager,
      final GitReferenceUpdated gitRefUpdated, final ReviewDb db)
      throws NoSuchChangeException, OrmException, IOException {
    final Change.Id changeId = patchSetId.getParentKey();
    final Change change = db.changes().get(changeId);
    if (change == null || change.getStatus() != Change.Status.DRAFT) {
      throw new NoSuchChangeException(changeId);
    }

    for (PatchSet ps : db.patchSets().byChange(changeId)) {
      // These should all be draft patch sets.
      deleteOnlyDraftPatchSet(ps, change, gitManager, gitRefUpdated, db);
    }

    db.changeMessages().delete(db.changeMessages().byChange(changeId));
    db.starredChanges().delete(db.starredChanges().byChange(changeId));
    db.trackingIds().delete(db.trackingIds().byChange(changeId));
    db.changes().delete(Collections.singleton(change));
  }

  public static void deleteOnlyDraftPatchSet(final PatchSet patch,
      final Change change, GitRepositoryManager gitManager,
      final GitReferenceUpdated gitRefUpdated, final ReviewDb db)
      throws NoSuchChangeException, OrmException, IOException {
    final PatchSet.Id patchSetId = patch.getId();
    if (patch == null || !patch.isDraft()) {
      throw new NoSuchChangeException(patchSetId.getParentKey());
    }

    Repository repo = gitManager.openRepository(change.getProject());
    try {
      RefUpdate update = repo.updateRef(patch.getRefName());
      update.setForceUpdate(true);
      update.disableRefLog();
      switch (update.delete()) {
        case NEW:
        case FAST_FORWARD:
        case FORCED:
        case NO_CHANGE:
          // Successful deletion.
          break;
        default:
          throw new IOException("Failed to delete ref " + patch.getRefName() +
              " in " + repo.getDirectory() + ": " + update.getResult());
      }
      gitRefUpdated.fire(change.getProject(), update);
    } finally {
      repo.close();
    }

    db.accountPatchReviews().delete(db.accountPatchReviews().byPatchSet(patchSetId));
    db.changeMessages().delete(db.changeMessages().byPatchSet(patchSetId));
    db.patchComments().delete(db.patchComments().byPatchSet(patchSetId));
    db.patchSetApprovals().delete(db.patchSetApprovals().byPatchSet(patchSetId));
    db.patchSetAncestors().delete(db.patchSetAncestors().byPatchSet(patchSetId));

    db.patchSets().delete(Collections.singleton(patch));
  }

  public static String sortKey(long lastUpdated, int id){
    // The encoding uses minutes since Wed Oct 1 00:00:00 2008 UTC.
    // We overrun approximately 4,085 years later, so ~6093.
    //
    final long lastUpdatedOn = (lastUpdated / 1000L) - 1222819200L;
    final StringBuilder r = new StringBuilder(16);
    r.setLength(16);
    formatHexInt(r, 0, (int) (lastUpdatedOn / 60));
    formatHexInt(r, 8, id);
    return r.toString();
  }

  public static void computeSortKey(final Change c) {
    long lastUpdated = c.getLastUpdatedOn().getTime();
    int id = c.getId().get();
    c.setSortKey(sortKey(lastUpdated, id));
  }

  public static PatchSet.Id nextPatchSetId(Map<String, Ref> allRefs,
      PatchSet.Id id) {
    PatchSet.Id next = nextPatchSetId(id);
    while (allRefs.containsKey(next.toRefName())) {
      next = nextPatchSetId(next);
    }
    return next;
  }

  public static PatchSet.Id nextPatchSetId(Repository git, PatchSet.Id id) {
    return nextPatchSetId(git.getAllRefs(), id);
  }

  private static PatchSet.Id nextPatchSetId(PatchSet.Id id) {
    return new PatchSet.Id(id.getParentKey(), id.get() + 1);
  }

  private static final char[] hexchar =
      {'0', '1', '2', '3', '4', '5', '6', '7', '8', '9', //
          'a', 'b', 'c', 'd', 'e', 'f'};

  private static void formatHexInt(final StringBuilder dst, final int p, int w) {
    int o = p + 7;
    while (o >= p && w != 0) {
      dst.setCharAt(o--, hexchar[w & 0xf]);
      w >>>= 4;
    }
    while (o >= p) {
      dst.setCharAt(o--, '0');
    }
  }
}<|MERGE_RESOLUTION|>--- conflicted
+++ resolved
@@ -43,11 +43,7 @@
 import com.google.gerrit.server.project.NoSuchProjectException;
 import com.google.gerrit.server.project.RefControl;
 import com.google.gerrit.server.util.IdGenerator;
-<<<<<<< HEAD
-=======
 import com.google.gerrit.server.util.MagicBranch;
-import com.google.gwtorm.server.AtomicUpdate;
->>>>>>> 54ef7366
 import com.google.gwtorm.server.OrmConcurrencyException;
 import com.google.gwtorm.server.OrmException;
 
@@ -260,7 +256,7 @@
       String ref = refControl.getRefName();
       final String cmdRef =
           MagicBranch.NEW_PUBLISH_CHANGE
-              + ref.substring(ref.lastIndexOf("/") + 1);
+              + ref.substring(ref.lastIndexOf('/') + 1);
       CommitReceivedEvent commitReceivedEvent =
           new CommitReceivedEvent(new ReceiveCommand(ObjectId.zeroId(),
               revertCommit.getId(), cmdRef), refControl.getProjectControl()
@@ -363,7 +359,6 @@
       newPatchSet.setRevision(new RevId(newCommit.name()));
       newPatchSet.setDraft(originalPS.isDraft());
 
-<<<<<<< HEAD
       final String msg =
           "Patch Set " + newPatchSet.getPatchSetId()
               + ": Commit message was updated";
@@ -375,99 +370,6 @@
           .setCopyLabels(true)
           .setValidateForReceiveCommits(true)
           .insert();
-=======
-      final PatchSetInfo info =
-          patchSetInfoFactory.get(newCommit, newPatchSet.getId());
-
-      final String refName = newPatchSet.getRefName();
-      CommitReceivedEvent commitReceivedEvent =
-          new CommitReceivedEvent(new ReceiveCommand(ObjectId.zeroId(),
-              newCommit.getId(), refName.substring(0,
-                  refName.lastIndexOf("/") + 1) + "new"), refControl
-              .getProjectControl().getProject(), refControl.getRefName(),
-              newCommit, user);
-
-      try {
-        commitValidators.validateForReceiveCommits(commitReceivedEvent);
-      } catch (CommitValidationException e) {
-        throw new InvalidChangeOperationException(e.getMessage());
-      }
-
-      final RefUpdate ru = git.updateRef(newPatchSet.getRefName());
-      ru.setExpectedOldObjectId(ObjectId.zeroId());
-      ru.setNewObjectId(newCommit);
-      ru.disableRefLog();
-      if (ru.update(revWalk) != RefUpdate.Result.NEW) {
-        throw new IOException(String.format(
-            "Failed to create ref %s in %s: %s", newPatchSet.getRefName(),
-            change.getDest().getParentKey().get(), ru.getResult()));
-      }
-      gitRefUpdated.fire(change.getProject(), ru);
-
-      db.changes().beginTransaction(change.getId());
-      try {
-        Change updatedChange = db.changes().get(change.getId());
-        if (updatedChange != null && updatedChange.getStatus().isOpen()) {
-          change = updatedChange;
-        } else {
-          throw new InvalidChangeOperationException(String.format(
-              "Change %s is closed", change.getId()));
-        }
-
-        ChangeUtil.insertAncestors(db, newPatchSet.getId(), commit);
-        db.patchSets().insert(Collections.singleton(newPatchSet));
-        updatedChange =
-            db.changes().atomicUpdate(change.getId(), new AtomicUpdate<Change>() {
-              @Override
-              public Change update(Change change) {
-                if (change.getStatus().isClosed()) {
-                  return null;
-                }
-                if (!change.currentPatchSetId().equals(patchSetId)) {
-                  return null;
-                }
-                if (change.getStatus() != Change.Status.DRAFT) {
-                  change.setStatus(Change.Status.NEW);
-                }
-                change.setLastSha1MergeTested(null);
-                change.setCurrentPatchSet(info);
-                ChangeUtil.updated(change);
-                return change;
-              }
-            });
-        if (updatedChange != null) {
-          change = updatedChange;
-        } else {
-          throw new InvalidChangeOperationException(String.format(
-              "Change %s was modified", change.getId()));
-        }
-
-        ApprovalsUtil.copyLabels(db,
-            refControl.getProjectControl().getLabelTypes(),
-            originalPS.getId(),
-            change.currentPatchSetId());
-
-        final List<FooterLine> footerLines = newCommit.getFooterLines();
-        updateTrackingIds(db, change, trackingFooters, footerLines);
-
-        final ChangeMessage cmsg =
-            new ChangeMessage(new ChangeMessage.Key(changeId,
-                ChangeUtil.messageUUID(db)), user.getAccountId(), patchSetId);
-        final String msg = "Patch Set " + newPatchSet.getPatchSetId() + ": Commit message was updated";
-        cmsg.setMessage(msg);
-        db.changeMessages().insert(Collections.singleton(cmsg));
-        db.commit();
-
-        final CommitMessageEditedSender cm = commitMessageEditedSenderFactory.create(change);
-        cm.setFrom(user.getAccountId());
-        cm.setChangeMessage(cmsg);
-        cm.send();
-      } finally {
-        db.rollback();
-      }
-
-      hooks.doPatchsetCreatedHook(change, newPatchSet, db);
->>>>>>> 54ef7366
 
       return change.getId();
     } finally {
