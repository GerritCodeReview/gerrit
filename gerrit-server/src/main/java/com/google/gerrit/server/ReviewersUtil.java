--- conflicted
+++ resolved
@@ -191,29 +191,18 @@
   private List<Account.Id> suggestAccounts(SuggestReviewers suggestReviewers,
       VisibilityControl visibilityControl)
       throws OrmException {
-<<<<<<< HEAD
     try (Timer0.Context ctx = metrics.queryAccountsLatency.start()) {
       AccountIndex searchIndex = accountIndexes.getSearchIndex();
       if (searchIndex != null) {
-        return suggestAccountsFromIndex(suggestReviewers);
+        return suggestAccountsFromIndex(suggestReviewers, visibilityControl);
       }
       return suggestAccountsFromDb(suggestReviewers, visibilityControl);
-=======
-    AccountIndex searchIndex = indexes.getSearchIndex();
-    if (searchIndex != null) {
-      return suggestAccountsFromIndex(suggestReviewers, visibilityControl);
->>>>>>> 9b51298d
-    }
-  }
-
-<<<<<<< HEAD
+    }
+  }
+
   private List<Account.Id> suggestAccountsFromIndex(
-      SuggestReviewers suggestReviewers) throws OrmException {
-=======
-  private Collection<AccountInfo> suggestAccountsFromIndex(
       SuggestReviewers suggestReviewers, VisibilityControl visibilityControl)
-      throws OrmException {
->>>>>>> 9b51298d
+          throws OrmException {
     try {
       Set<Account.Id> matches = new HashSet<>();
       QueryResult<AccountState> result = accountQueryProcessor
@@ -221,13 +210,9 @@
           .query(accountQueryBuilder.defaultQuery(suggestReviewers.getQuery()));
       for (AccountState accountState : result.entities()) {
         Account.Id id = accountState.getAccount().getId();
-<<<<<<< HEAD
-        matches.add(id);
-=======
         if (visibilityControl.isVisibleTo(id)) {
-          matches.put(id, accountLoader.get(id));
-        }
->>>>>>> 9b51298d
+          matches.add(id);
+        }
       }
       return new ArrayList<>(matches);
     } catch (QueryParseException e) {
