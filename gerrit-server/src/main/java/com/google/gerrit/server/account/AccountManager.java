// Copyright (C) 2009 The Android Open Source Project
//
// Licensed under the Apache License, Version 2.0 (the "License");
// you may not use this file except in compliance with the License.
// You may obtain a copy of the License at
//
// http://www.apache.org/licenses/LICENSE-2.0
//
// Unless required by applicable law or agreed to in writing, software
// distributed under the License is distributed on an "AS IS" BASIS,
// WITHOUT WARRANTIES OR CONDITIONS OF ANY KIND, either express or implied.
// See the License for the specific language governing permissions and
// limitations under the License.

package com.google.gerrit.server.account;

import static com.google.gerrit.server.account.externalids.ExternalId.SCHEME_USERNAME;

import com.google.common.base.Strings;
import com.google.common.collect.ImmutableList;
import com.google.gerrit.common.data.AccessSection;
import com.google.gerrit.common.data.GlobalCapability;
import com.google.gerrit.common.data.Permission;
import com.google.gerrit.common.errors.NameAlreadyUsedException;
import com.google.gerrit.common.errors.NoSuchGroupException;
import com.google.gerrit.extensions.client.AccountFieldName;
import com.google.gerrit.reviewdb.client.Account;
import com.google.gerrit.reviewdb.client.AccountGroup;
import com.google.gerrit.reviewdb.server.ReviewDb;
import com.google.gerrit.server.IdentifiedUser;
import com.google.gerrit.server.Sequences;
import com.google.gerrit.server.account.externalids.ExternalId;
import com.google.gerrit.server.account.externalids.ExternalIds;
import com.google.gerrit.server.account.externalids.ExternalIdsUpdate;
import com.google.gerrit.server.auth.NoSuchUserException;
import com.google.gerrit.server.config.GerritServerConfig;
import com.google.gerrit.server.group.GroupsUpdate;
import com.google.gerrit.server.project.ProjectCache;
import com.google.gwtorm.server.OrmException;
import com.google.gwtorm.server.SchemaFactory;
import com.google.inject.Inject;
import com.google.inject.Singleton;
import java.io.IOException;
import java.util.ArrayList;
import java.util.Collection;
import java.util.List;
import java.util.Optional;
import java.util.concurrent.atomic.AtomicBoolean;
import java.util.function.Consumer;
import org.eclipse.jgit.errors.ConfigInvalidException;
import org.eclipse.jgit.lib.Config;
import org.slf4j.Logger;
import org.slf4j.LoggerFactory;

/** Tracks authentication related details for user accounts. */
@Singleton
public class AccountManager {
  private static final Logger log = LoggerFactory.getLogger(AccountManager.class);

  private final SchemaFactory<ReviewDb> schema;
  private final Sequences sequences;
  private final Accounts accounts;
  private final AccountsUpdate.Server accountsUpdateFactory;
  private final AccountCache byIdCache;
  private final Realm realm;
  private final IdentifiedUser.GenericFactory userFactory;
  private final ChangeUserName.Factory changeUserNameFactory;
  private final ProjectCache projectCache;
  private final AtomicBoolean awaitsFirstAccountCheck;
  private final ExternalIds externalIds;
  private final ExternalIdsUpdate.Server externalIdsUpdateFactory;
  private final GroupsUpdate.Factory groupsUpdateFactory;
  private final boolean autoUpdateAccountActiveStatus;
  private final SetInactiveFlag setInactiveFlag;

  @Inject
  AccountManager(
      SchemaFactory<ReviewDb> schema,
      Sequences sequences,
      @GerritServerConfig Config cfg,
      Accounts accounts,
      AccountsUpdate.Server accountsUpdateFactory,
      AccountCache byIdCache,
      Realm accountMapper,
      IdentifiedUser.GenericFactory userFactory,
      ChangeUserName.Factory changeUserNameFactory,
      ProjectCache projectCache,
      ExternalIds externalIds,
      ExternalIdsUpdate.Server externalIdsUpdateFactory,
      GroupsUpdate.Factory groupsUpdateFactory,
      SetInactiveFlag setInactiveFlag) {
    this.schema = schema;
    this.sequences = sequences;
    this.accounts = accounts;
    this.accountsUpdateFactory = accountsUpdateFactory;
    this.byIdCache = byIdCache;
    this.realm = accountMapper;
    this.userFactory = userFactory;
    this.changeUserNameFactory = changeUserNameFactory;
    this.projectCache = projectCache;
    this.awaitsFirstAccountCheck =
        new AtomicBoolean(cfg.getBoolean("capability", "makeFirstUserAdmin", true));
    this.externalIds = externalIds;
    this.externalIdsUpdateFactory = externalIdsUpdateFactory;
    this.groupsUpdateFactory = groupsUpdateFactory;
    this.autoUpdateAccountActiveStatus =
        cfg.getBoolean("auth", "autoUpdateAccountActiveStatus", false);
    this.setInactiveFlag = setInactiveFlag;
  }

  /** @return user identified by this external identity string */
  public Optional<Account.Id> lookup(String externalId) throws AccountException {
    try {
      ExternalId extId = externalIds.get(ExternalId.Key.parse(externalId));
      return extId != null ? Optional.of(extId.accountId()) : Optional.empty();
    } catch (IOException | ConfigInvalidException e) {
      throw new AccountException("Cannot lookup account " + externalId, e);
    }
  }

  /**
   * Authenticate the user, potentially creating a new account if they are new.
   *
   * @param who identity of the user, with any details we received about them.
   * @return the result of authenticating the user.
   * @throws AccountException the account does not exist, and cannot be created, or exists, but
   *     cannot be located, is unable to be activated or deactivated, or is inactive, or cannot be
   *     added to the admin group (only for the first account).
   */
  public AuthResult authenticate(AuthRequest who) throws AccountException, IOException {
    try {
      who = realm.authenticate(who);
    } catch (NoSuchUserException e) {
      deactivateAccountIfItExists(who);
      throw e;
    }
    try {
      try (ReviewDb db = schema.open()) {
        ExternalId id = externalIds.get(who.getExternalIdKey());
        if (id == null) {
          if (who.getUserName() != null) {
            ExternalId.Key key = ExternalId.Key.create(SCHEME_USERNAME, who.getUserName());
            ExternalId existingId = externalIds.get(key);
            if (existingId != null) {
              // An inconsistency is detected in the database, having a record for scheme
              // "username:"
              // but no record for scheme "gerrit:". Try to recover by linking
              // "gerrit:" identity to the existing account.
              log.warn(
                  "User {} already has an account; link new identity to the existing account.",
                  who.getUserName());
              return link(existingId.accountId(), who);
            }
          }
          // New account, automatically create and return.
          //
          log.debug("External ID not found. Attempting to create new account.");
          return create(db, who);
        }

        // Account exists
        Account act = updateAccountActiveStatus(who, byIdCache.get(id.accountId()).getAccount());
        if (!act.isActive()) {
          throw new AccountException("Authentication error, account inactive");
        }

        // return the identity to the caller.
        update(who, id);
        return new AuthResult(id.accountId(), who.getExternalIdKey(), false);
      }
    } catch (OrmException | ConfigInvalidException e) {
      throw new AccountException("Authentication error", e);
    }
  }

  private void deactivateAccountIfItExists(AuthRequest authRequest) {
    if (!shouldUpdateActiveStatus(authRequest)) {
      return;
    }
    try {
      ExternalId id = externalIds.get(authRequest.getExternalIdKey());
      if (id == null) {
        return;
      }
      setInactiveFlag.deactivate(id.accountId());
    } catch (Exception e) {
      log.error("Unable to deactivate account " + authRequest.getUserName(), e);
    }
  }

  private Account updateAccountActiveStatus(AuthRequest authRequest, Account account)
      throws AccountException {
    if (!shouldUpdateActiveStatus(authRequest) || authRequest.isActive() == account.isActive()) {
      return account;
    }

    if (authRequest.isActive()) {
      try {
        setInactiveFlag.activate(account.getId());
      } catch (Exception e) {
        throw new AccountException("Unable to activate account " + account.getId(), e);
      }
    } else {
      try {
        setInactiveFlag.deactivate(account.getId());
      } catch (Exception e) {
        throw new AccountException("Unable to deactivate account " + account.getId(), e);
      }
    }
    return byIdCache.get(account.getId()).getAccount();
  }

  private boolean shouldUpdateActiveStatus(AuthRequest authRequest) {
    return autoUpdateAccountActiveStatus && authRequest.authProvidesAccountActiveStatus();
  }

  private void update(AuthRequest who, ExternalId extId)
      throws OrmException, IOException, ConfigInvalidException {
    IdentifiedUser user = userFactory.create(extId.accountId());
    List<Consumer<Account>> accountUpdates = new ArrayList<>();

    // If the email address was modified by the authentication provider,
    // update our records to match the changed email.
    //
    String newEmail = who.getEmailAddress();
    String oldEmail = extId.email();
    if (newEmail != null && !newEmail.equals(oldEmail)) {
      if (oldEmail != null && oldEmail.equals(user.getAccount().getPreferredEmail())) {
        accountUpdates.add(a -> a.setPreferredEmail(newEmail));
      }

      externalIdsUpdateFactory
          .create()
          .replace(
              extId, ExternalId.create(extId.key(), extId.accountId(), newEmail, extId.password()));
    }

    if (!realm.allowsEdit(AccountFieldName.FULL_NAME)
        && !Strings.isNullOrEmpty(who.getDisplayName())
        && !eq(user.getAccount().getFullName(), who.getDisplayName())) {
      accountUpdates.add(a -> a.setFullName(who.getDisplayName()));
    }

    if (!realm.allowsEdit(AccountFieldName.USER_NAME)
        && who.getUserName() != null
        && !eq(user.getUserName(), who.getUserName())) {
      log.warn("Not changing already set username {} to {}", user.getUserName(), who.getUserName());
    }

    if (!accountUpdates.isEmpty()) {
      Account account = accountsUpdateFactory.create().update(user.getAccountId(), accountUpdates);
      if (account == null) {
        throw new OrmException("Account " + user.getAccountId() + " has been deleted");
      }
    }
  }

  private static boolean eq(String a, String b) {
    return (a == null && b == null) || (a != null && a.equals(b));
  }

  private AuthResult create(ReviewDb db, AuthRequest who)
      throws OrmException, AccountException, IOException, ConfigInvalidException {
    Account.Id newId = new Account.Id(sequences.nextAccountId());

    ExternalId extId =
        ExternalId.createWithEmail(who.getExternalIdKey(), newId, who.getEmailAddress());

    boolean isFirstAccount = awaitsFirstAccountCheck.getAndSet(false) && !accounts.hasAnyAccount();

    Account account;
    try {
      AccountsUpdate accountsUpdate = accountsUpdateFactory.create();
      account =
          accountsUpdate.insert(
              newId,
              a -> {
                a.setFullName(who.getDisplayName());
                a.setPreferredEmail(extId.email());
              });

      ExternalId existingExtId = externalIds.get(extId.key());
      if (existingExtId != null && !existingExtId.accountId().equals(extId.accountId())) {
        // external ID is assigned to another account, do not overwrite
        accountsUpdate.delete(account);
        throw new AccountException(
            "Cannot assign external ID \""
                + extId.key().get()
                + "\" to account "
                + newId
                + "; external ID already in use.");
      }
      externalIdsUpdateFactory.create().upsert(extId);
    } finally {
      // If adding the account failed, it may be that it actually was the
      // first account. So we reset the 'check for first account'-guard, as
      // otherwise the first account would not get administration permissions.
      awaitsFirstAccountCheck.set(isFirstAccount);
    }

    IdentifiedUser user = userFactory.create(newId);

    if (isFirstAccount) {
      // This is the first user account on our site. Assume this user
      // is going to be the site's administrator and just make them that
      // to bootstrap the authentication database.
      //
      Permission admin =
          projectCache
              .getAllProjects()
              .getConfig()
              .getAccessSection(AccessSection.GLOBAL_CAPABILITIES)
              .getPermission(GlobalCapability.ADMINISTRATE_SERVER);

      AccountGroup.UUID uuid = admin.getRules().get(0).getGroup().getUUID();
      // The user initiated this request by logging in. -> Attribute all modifications to that user.
      GroupsUpdate groupsUpdate = groupsUpdateFactory.create(user);
      try {
        groupsUpdate.addGroupMember(db, uuid, newId);
      } catch (NoSuchGroupException e) {
        throw new AccountException(String.format("Group %s not found", uuid));
      }
    }

    if (who.getUserName() != null) {
      // Only set if the name hasn't been used yet, but was given to us.
      //
      try {
        changeUserNameFactory.create(user, who.getUserName()).call();
      } catch (NameAlreadyUsedException e) {
        String message =
            "Cannot assign user name \""
                + who.getUserName()
                + "\" to account "
                + newId
                + "; name already in use.";
        handleSettingUserNameFailure(account, extId, message, e, false);
      } catch (InvalidUserNameException e) {
        String message =
            "Cannot assign user name \""
                + who.getUserName()
                + "\" to account "
                + newId
                + "; name does not conform.";
        handleSettingUserNameFailure(account, extId, message, e, false);
      } catch (OrmException e) {
        String message = "Cannot assign user name";
        handleSettingUserNameFailure(account, extId, message, e, true);
      }
    }

    realm.onCreateAccount(who, account);
    return new AuthResult(newId, extId.key(), true);
  }

  /**
   * This method handles an exception that occurred during the setting of the user name for a newly
   * created account. If the realm does not allow the user to set a user name manually this method
   * deletes the newly created account and throws an {@link AccountUserNameException}. In any case
   * the error message is logged.
   *
   * @param account the newly created account
   * @param extId the newly created external id
   * @param errorMessage the error message
   * @param e the exception that occurred during the setting of the user name for the new account
   * @param logException flag that decides whether the exception should be included into the log
   * @throws AccountUserNameException thrown if the realm does not allow the user to manually set
   *     the user name
   * @throws OrmException thrown if cleaning the database failed
   */
  private void handleSettingUserNameFailure(
      Account account, ExternalId extId, String errorMessage, Exception e, boolean logException)
      throws AccountUserNameException, OrmException, IOException, ConfigInvalidException {
    if (logException) {
      log.error(errorMessage, e);
    } else {
      log.error(errorMessage);
    }
    if (!realm.allowsEdit(AccountFieldName.USER_NAME)) {
      // setting the given user name has failed, but the realm does not
      // allow the user to manually set a user name,
      // this means we would end with an account without user name
      // (without 'username:<USERNAME>' external ID),
      // such an account cannot be used for uploading changes,
      // this is why the best we can do here is to fail early and cleanup
      // the database
      accountsUpdateFactory.create().delete(account);
      externalIdsUpdateFactory.create().delete(extId);
      throw new AccountUserNameException(errorMessage, e);
    }
  }

  /**
   * Link another authentication identity to an existing account.
   *
   * @param to account to link the identity onto.
   * @param who the additional identity.
   * @return the result of linking the identity to the user.
   * @throws AccountException the identity belongs to a different account, or it cannot be linked at
   *     this time.
   */
  public AuthResult link(Account.Id to, AuthRequest who)
<<<<<<< HEAD
      throws AccountException, OrmException, IOException, ConfigInvalidException {
    ExternalId extId = externalIds.get(who.getExternalIdKey());
    log.info("Link another authentication identity to an existing account");
    if (extId != null) {
      if (!extId.accountId().equals(to)) {
        throw new AccountException(
            "Identity '" + extId.key().get() + "' in use by another account");
=======
      throws AccountException, OrmException, IOException {
    try (ReviewDb db = schema.open()) {
      log.debug("Link another authentication identity to an existing account");
      ExternalId extId = findExternalId(db, who.getExternalIdKey());
      if (extId != null) {
        if (!extId.accountId().equals(to)) {
          throw new AccountException("Identity in use by another account");
        }
        log.debug("Updating existing external ID data");
        update(db, who, extId);
      } else {
        log.debug("Linking new external ID to the existing account");
        externalIdsUpdateFactory
            .create()
            .insert(
                db, ExternalId.createWithEmail(who.getExternalIdKey(), to, who.getEmailAddress()));

        if (who.getEmailAddress() != null) {
          Account a = db.accounts().get(to);
          if (a.getPreferredEmail() == null) {
            a.setPreferredEmail(who.getEmailAddress());
            db.accounts().update(Collections.singleton(a));
            byIdCache.evict(to);
          }
          byEmailCache.evict(who.getEmailAddress());
        }
>>>>>>> 3ecb519e
      }
      update(who, extId);
    } else {
      log.info("Linking new external ID to the existing account");
      externalIdsUpdateFactory
          .create()
          .insert(ExternalId.createWithEmail(who.getExternalIdKey(), to, who.getEmailAddress()));

      if (who.getEmailAddress() != null) {
        accountsUpdateFactory
            .create()
            .update(
                to,
                a -> {
                  if (a.getPreferredEmail() == null) {
                    a.setPreferredEmail(who.getEmailAddress());
                  }
                });
      }
    }

    return new AuthResult(to, who.getExternalIdKey(), false);
  }

  /**
   * Update the link to another unique authentication identity to an existing account.
   *
   * <p>Existing external identities with the same scheme will be removed and replaced with the new
   * one.
   *
   * @param to account to link the identity onto.
   * @param who the additional identity.
   * @return the result of linking the identity to the user.
   * @throws OrmException
   * @throws AccountException the identity belongs to a different account, or it cannot be linked at
   *     this time.
   */
  public AuthResult updateLink(Account.Id to, AuthRequest who)
      throws OrmException, AccountException, IOException, ConfigInvalidException {
    Collection<ExternalId> filteredExtIdsByScheme =
        externalIds.byAccount(to, who.getExternalIdKey().scheme());

    if (!filteredExtIdsByScheme.isEmpty()
        && (filteredExtIdsByScheme.size() > 1
            || !filteredExtIdsByScheme
                .stream()
                .filter(e -> e.key().equals(who.getExternalIdKey()))
                .findAny()
                .isPresent())) {
      externalIdsUpdateFactory.create().delete(filteredExtIdsByScheme);
    }
    return link(to, who);
  }

  /**
   * Unlink an external identity from an existing account.
   *
   * @param from account to unlink the external identity from
   * @param extIdKey the key of the external ID that should be deleted
   * @throws AccountException the identity belongs to a different account, or the identity was not
   *     found
   */
  public void unlink(Account.Id from, ExternalId.Key extIdKey)
      throws AccountException, OrmException, IOException, ConfigInvalidException {
    unlink(from, ImmutableList.of(extIdKey));
  }

  /**
   * Unlink an external identities from an existing account.
   *
   * @param from account to unlink the external identity from
   * @param extIdKeys the keys of the external IDs that should be deleted
   * @throws AccountException any of the identity belongs to a different account, or any of the
   *     identity was not found
   */
  public void unlink(Account.Id from, Collection<ExternalId.Key> extIdKeys)
      throws AccountException, OrmException, IOException, ConfigInvalidException {
    if (extIdKeys.isEmpty()) {
      return;
    }

    List<ExternalId> extIds = new ArrayList<>(extIdKeys.size());
    for (ExternalId.Key extIdKey : extIdKeys) {
      ExternalId extId = externalIds.get(extIdKey);
      if (extId != null) {
        if (!extId.accountId().equals(from)) {
          throw new AccountException("Identity '" + extIdKey.get() + "' in use by another account");
        }
        extIds.add(extId);
      } else {
        throw new AccountException("Identity '" + extIdKey.get() + "' not found");
      }
    }

    externalIdsUpdateFactory.create().delete(extIds);

    if (extIds.stream().anyMatch(e -> e.email() != null)) {
      accountsUpdateFactory
          .create()
          .update(
              from,
              a -> {
                if (a.getPreferredEmail() != null) {
                  for (ExternalId extId : extIds) {
                    if (a.getPreferredEmail().equals(extId.email())) {
                      a.setPreferredEmail(null);
                      break;
                    }
                  }
                }
              });
    }
  }
}<|MERGE_RESOLUTION|>--- conflicted
+++ resolved
@@ -400,46 +400,18 @@
    *     this time.
    */
   public AuthResult link(Account.Id to, AuthRequest who)
-<<<<<<< HEAD
       throws AccountException, OrmException, IOException, ConfigInvalidException {
     ExternalId extId = externalIds.get(who.getExternalIdKey());
-    log.info("Link another authentication identity to an existing account");
+    log.debug("Link another authentication identity to an existing account");
     if (extId != null) {
       if (!extId.accountId().equals(to)) {
         throw new AccountException(
             "Identity '" + extId.key().get() + "' in use by another account");
-=======
-      throws AccountException, OrmException, IOException {
-    try (ReviewDb db = schema.open()) {
-      log.debug("Link another authentication identity to an existing account");
-      ExternalId extId = findExternalId(db, who.getExternalIdKey());
-      if (extId != null) {
-        if (!extId.accountId().equals(to)) {
-          throw new AccountException("Identity in use by another account");
-        }
-        log.debug("Updating existing external ID data");
-        update(db, who, extId);
-      } else {
-        log.debug("Linking new external ID to the existing account");
-        externalIdsUpdateFactory
-            .create()
-            .insert(
-                db, ExternalId.createWithEmail(who.getExternalIdKey(), to, who.getEmailAddress()));
-
-        if (who.getEmailAddress() != null) {
-          Account a = db.accounts().get(to);
-          if (a.getPreferredEmail() == null) {
-            a.setPreferredEmail(who.getEmailAddress());
-            db.accounts().update(Collections.singleton(a));
-            byIdCache.evict(to);
-          }
-          byEmailCache.evict(who.getEmailAddress());
-        }
->>>>>>> 3ecb519e
-      }
+      }
+      log.debug("Updating existing external ID data");
       update(who, extId);
     } else {
-      log.info("Linking new external ID to the existing account");
+      log.debug("Linking new external ID to the existing account");
       externalIdsUpdateFactory
           .create()
           .insert(ExternalId.createWithEmail(who.getExternalIdKey(), to, who.getEmailAddress()));
