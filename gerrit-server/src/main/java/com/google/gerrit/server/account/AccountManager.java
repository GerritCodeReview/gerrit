--- conflicted
+++ resolved
@@ -13,12 +13,6 @@
 // limitations under the License.
 
 package com.google.gerrit.server.account;
-
-<<<<<<< HEAD
-import static com.google.gerrit.server.account.externalids.ExternalId.SCHEME_USERNAME;
-=======
-import static java.util.stream.Collectors.toSet;
->>>>>>> 80ef2ab4
 
 import com.google.common.base.Strings;
 import com.google.common.collect.ImmutableList;
@@ -142,23 +136,6 @@
       try (ReviewDb db = schema.open()) {
         ExternalId id = externalIds.get(who.getExternalIdKey());
         if (id == null) {
-<<<<<<< HEAD
-          if (who.getUserName() != null) {
-            ExternalId.Key key = ExternalId.Key.create(SCHEME_USERNAME, who.getUserName());
-            ExternalId existingId = externalIds.get(key);
-            if (existingId != null) {
-              // An inconsistency is detected in the database, having a record for scheme
-              // "username:"
-              // but no record for scheme "gerrit:". Try to recover by linking
-              // "gerrit:" identity to the existing account.
-              log.warn(
-                  "User {} already has an account; link new identity to the existing account.",
-                  who.getUserName());
-              return link(existingId.accountId(), who);
-            }
-          }
-=======
->>>>>>> 80ef2ab4
           // New account, automatically create and return.
           //
           return create(db, who);
@@ -417,44 +394,15 @@
    *     this time.
    */
   public AuthResult link(Account.Id to, AuthRequest who)
-<<<<<<< HEAD
       throws AccountException, OrmException, IOException, ConfigInvalidException {
     ExternalId extId = externalIds.get(who.getExternalIdKey());
-    log.debug("Link another authentication identity to an existing account");
     if (extId != null) {
       if (!extId.accountId().equals(to)) {
         throw new AccountException(
             "Identity '" + extId.key().get() + "' in use by another account");
-=======
-      throws AccountException, OrmException, IOException {
-    try (ReviewDb db = schema.open()) {
-      ExternalId extId = findExternalId(db, who.getExternalIdKey());
-      if (extId != null) {
-        if (!extId.accountId().equals(to)) {
-          throw new AccountException("Identity in use by another account");
-        }
-        update(db, who, extId);
-      } else {
-        externalIdsUpdateFactory
-            .create()
-            .insert(
-                db, ExternalId.createWithEmail(who.getExternalIdKey(), to, who.getEmailAddress()));
-
-        if (who.getEmailAddress() != null) {
-          Account a = db.accounts().get(to);
-          if (a.getPreferredEmail() == null) {
-            a.setPreferredEmail(who.getEmailAddress());
-            db.accounts().update(Collections.singleton(a));
-            byIdCache.evict(to);
-          }
-          byEmailCache.evict(who.getEmailAddress());
-        }
->>>>>>> 80ef2ab4
-      }
-      log.debug("Updating existing external ID data");
+      }
       update(who, extId);
     } else {
-      log.debug("Linking new external ID to the existing account");
       externalIdsUpdateFactory
           .create()
           .insert(ExternalId.createWithEmail(who.getExternalIdKey(), to, who.getEmailAddress()));
