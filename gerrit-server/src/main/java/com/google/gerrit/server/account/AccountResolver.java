--- conflicted
+++ resolved
@@ -115,11 +115,11 @@
     final int lt = nameOrEmail.indexOf('<');
     final int gt = nameOrEmail.indexOf('>');
     if (lt >= 0 && gt > lt && nameOrEmail.contains("@")) {
-      return byEmail.get(nameOrEmail.substring(lt + 1, gt));
+      return byEmail.get(nameOrEmail.substring(lt + 1, gt)).getIds();
     }
 
     if (nameOrEmail.contains("@")) {
-      return byEmail.get(nameOrEmail);
+      return byEmail.get(nameOrEmail).getIds();
     }
 
     final Account.Id id = realm.lookup(nameOrEmail);
@@ -127,19 +127,9 @@
       return Collections.singleton(id);
     }
 
-<<<<<<< HEAD
-    return oneAccount(schema.get().accounts().byFullName(nameOrEmail));
-  }
-
-  private Account findByEmail(final String email) {
-    final Set<Account.Id> candidates = byEmail.get(email).getIds();
-    if (1 == candidates.size()) {
-      return byId.get(candidates.iterator().next()).getAccount();
-=======
     List<Account> m = schema.get().accounts().byFullName(nameOrEmail).toList();
     if (m.size() == 1) {
       return Collections.singleton(m.get(0).getId());
->>>>>>> 5f11b295
     }
 
     // At this point we have no clue. Just perform a whole bunch of suggestions
