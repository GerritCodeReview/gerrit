// Copyright (C) 2013 The Android Open Source Project
//
// Licensed under the Apache License, Version 2.0 (the "License");
// you may not use this file except in compliance with the License.
// You may obtain a copy of the License at
//
// http://www.apache.org/licenses/LICENSE-2.0
//
// Unless required by applicable law or agreed to in writing, software
// distributed under the License is distributed on an "AS IS" BASIS,
// WITHOUT WARRANTIES OR CONDITIONS OF ANY KIND, either express or implied.
// See the License for the specific language governing permissions and
// limitations under the License.

package com.google.gerrit.server.account;

import static java.nio.charset.StandardCharsets.UTF_8;

import com.google.common.io.ByteSource;
import com.google.gerrit.common.errors.EmailException;
import com.google.gerrit.common.errors.InvalidSshKeyException;
import com.google.gerrit.extensions.common.SshKeyInfo;
import com.google.gerrit.extensions.restapi.AuthException;
import com.google.gerrit.extensions.restapi.BadRequestException;
import com.google.gerrit.extensions.restapi.RawInput;
import com.google.gerrit.extensions.restapi.Response;
import com.google.gerrit.extensions.restapi.RestModifyView;
import com.google.gerrit.reviewdb.client.AccountSshKey;
import com.google.gerrit.server.CurrentUser;
import com.google.gerrit.server.IdentifiedUser;
import com.google.gerrit.server.account.AddSshKey.Input;
import com.google.gerrit.server.mail.send.AddKeySender;
import com.google.gerrit.server.permissions.GlobalPermission;
import com.google.gerrit.server.permissions.PermissionBackend;
import com.google.gerrit.server.permissions.PermissionBackendException;
import com.google.gerrit.server.ssh.SshKeyCache;
import com.google.gwtorm.server.OrmException;
import com.google.inject.Inject;
import com.google.inject.Provider;
import com.google.inject.Singleton;
import java.io.IOException;
import java.io.InputStream;
import org.eclipse.jgit.errors.ConfigInvalidException;
import org.slf4j.Logger;
import org.slf4j.LoggerFactory;

@Singleton
public class AddSshKey implements RestModifyView<AccountResource, Input> {
  private static final Logger log = LoggerFactory.getLogger(AddSshKey.class);

  public static class Input {
    public RawInput raw;
  }

  private final Provider<CurrentUser> self;
  private final PermissionBackend permissionBackend;
  private final VersionedAuthorizedKeys.Accessor authorizedKeys;
  private final SshKeyCache sshKeyCache;
  private final AddKeySender.Factory addKeyFactory;

  @Inject
  AddSshKey(
      Provider<CurrentUser> self,
      PermissionBackend permissionBackend,
      VersionedAuthorizedKeys.Accessor authorizedKeys,
      SshKeyCache sshKeyCache,
      AddKeySender.Factory addKeyFactory) {
    this.self = self;
    this.permissionBackend = permissionBackend;
    this.authorizedKeys = authorizedKeys;
    this.sshKeyCache = sshKeyCache;
    this.addKeyFactory = addKeyFactory;
  }

  @Override
  public Response<SshKeyInfo> apply(AccountResource rsrc, Input input)
<<<<<<< HEAD
      throws AuthException, BadRequestException, OrmException, IOException, ConfigInvalidException,
          PermissionBackendException {
    if (self.get() != rsrc.getUser()) {
      permissionBackend.user(self).check(GlobalPermission.ADMINISTRATE_SERVER);
=======
      throws AuthException, BadRequestException, OrmException, IOException, ConfigInvalidException {
    if (!self.get().hasSameAccountId(rsrc.getUser())
        && !self.get().getCapabilities().canAdministrateServer()) {
      throw new AuthException("not allowed to add SSH keys");
>>>>>>> adfefda0
    }
    return apply(rsrc.getUser(), input);
  }

  public Response<SshKeyInfo> apply(IdentifiedUser user, Input input)
      throws BadRequestException, IOException, ConfigInvalidException {
    if (input == null) {
      input = new Input();
    }
    if (input.raw == null) {
      throw new BadRequestException("SSH public key missing");
    }

    final RawInput rawKey = input.raw;
    String sshPublicKey =
        new ByteSource() {
          @Override
          public InputStream openStream() throws IOException {
            return rawKey.getInputStream();
          }
        }.asCharSource(UTF_8).read();

    try {
      AccountSshKey sshKey = authorizedKeys.addKey(user.getAccountId(), sshPublicKey);

      try {
        addKeyFactory.create(user, sshKey).send();
      } catch (EmailException e) {
        log.error(
            "Cannot send SSH key added message to " + user.getAccount().getPreferredEmail(), e);
      }

      sshKeyCache.evict(user.getUserName());
      return Response.<SshKeyInfo>created(GetSshKeys.newSshKeyInfo(sshKey));
    } catch (InvalidSshKeyException e) {
      throw new BadRequestException(e.getMessage());
    }
  }
}<|MERGE_RESOLUTION|>--- conflicted
+++ resolved
@@ -74,17 +74,10 @@
 
   @Override
   public Response<SshKeyInfo> apply(AccountResource rsrc, Input input)
-<<<<<<< HEAD
       throws AuthException, BadRequestException, OrmException, IOException, ConfigInvalidException,
           PermissionBackendException {
-    if (self.get() != rsrc.getUser()) {
+    if (!self.get().hasSameAccountId(rsrc.getUser())) {
       permissionBackend.user(self).check(GlobalPermission.ADMINISTRATE_SERVER);
-=======
-      throws AuthException, BadRequestException, OrmException, IOException, ConfigInvalidException {
-    if (!self.get().hasSameAccountId(rsrc.getUser())
-        && !self.get().getCapabilities().canAdministrateServer()) {
-      throw new AuthException("not allowed to add SSH keys");
->>>>>>> adfefda0
     }
     return apply(rsrc.getUser(), input);
   }
