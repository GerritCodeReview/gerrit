// Copyright (C) 2013 The Android Open Source Project
//
// Licensed under the Apache License, Version 2.0 (the "License");
// you may not use this file except in compliance with the License.
// You may obtain a copy of the License at
//
// http://www.apache.org/licenses/LICENSE-2.0
//
// Unless required by applicable law or agreed to in writing, software
// distributed under the License is distributed on an "AS IS" BASIS,
// WITHOUT WARRANTIES OR CONDITIONS OF ANY KIND, either express or implied.
// See the License for the specific language governing permissions and
// limitations under the License.

package com.google.gerrit.server.account;

import com.google.gerrit.common.data.GlobalCapability;
import com.google.gerrit.extensions.annotations.RequiresCapability;
import com.google.gerrit.extensions.restapi.ResourceConflictException;
import com.google.gerrit.extensions.restapi.Response;
import com.google.gerrit.extensions.restapi.RestApiException;
import com.google.gerrit.extensions.restapi.RestModifyView;
import com.google.gerrit.server.IdentifiedUser;
import com.google.gerrit.server.account.DeleteActive.Input;
import com.google.gwtorm.server.OrmException;
import com.google.inject.Inject;
import com.google.inject.Provider;
import com.google.inject.Singleton;
import java.io.IOException;
import org.eclipse.jgit.errors.ConfigInvalidException;

@RequiresCapability(GlobalCapability.MODIFY_ACCOUNT)
@Singleton
public class DeleteActive implements RestModifyView<AccountResource, Input> {
  public static class Input {}

  private final Provider<IdentifiedUser> self;
  private final SetInactiveFlag setInactiveFlag;

  @Inject
  DeleteActive(SetInactiveFlag setInactiveFlag, Provider<IdentifiedUser> self) {
    this.setInactiveFlag = setInactiveFlag;
    this.self = self;
  }

  @Override
  public Response<?> apply(AccountResource rsrc, Input input)
<<<<<<< HEAD
      throws RestApiException, OrmException, IOException, ConfigInvalidException {
    if (self.get() == rsrc.getUser()) {
=======
      throws RestApiException, OrmException, IOException {
    if (self.get().hasSameAccountId(rsrc.getUser())) {
>>>>>>> adfefda0
      throw new ResourceConflictException("cannot deactivate own account");
    }
    return setInactiveFlag.deactivate(rsrc.getUser().getAccountId());
  }
}<|MERGE_RESOLUTION|>--- conflicted
+++ resolved
@@ -45,13 +45,8 @@
 
   @Override
   public Response<?> apply(AccountResource rsrc, Input input)
-<<<<<<< HEAD
       throws RestApiException, OrmException, IOException, ConfigInvalidException {
-    if (self.get() == rsrc.getUser()) {
-=======
-      throws RestApiException, OrmException, IOException {
     if (self.get().hasSameAccountId(rsrc.getUser())) {
->>>>>>> adfefda0
       throw new ResourceConflictException("cannot deactivate own account");
     }
     return setInactiveFlag.deactivate(rsrc.getUser().getAccountId());
