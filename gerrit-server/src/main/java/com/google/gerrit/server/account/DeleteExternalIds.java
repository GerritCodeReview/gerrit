// Copyright (C) 2017 The Android Open Source Project
//
// Licensed under the Apache License, Version 2.0 (the "License");
// you may not use this file except in compliance with the License.
// You may obtain a copy of the License at
//
// http://www.apache.org/licenses/LICENSE-2.0
//
// Unless required by applicable law or agreed to in writing, software
// distributed under the License is distributed on an "AS IS" BASIS,
// WITHOUT WARRANTIES OR CONDITIONS OF ANY KIND, either express or implied.
// See the License for the specific language governing permissions and
// limitations under the License.

package com.google.gerrit.server.account;

import static com.google.gerrit.server.account.externalids.ExternalId.SCHEME_USERNAME;
import static java.util.stream.Collectors.toMap;
import static java.util.stream.Collectors.toSet;

import com.google.gerrit.extensions.restapi.BadRequestException;
import com.google.gerrit.extensions.restapi.ResourceConflictException;
import com.google.gerrit.extensions.restapi.Response;
import com.google.gerrit.extensions.restapi.RestApiException;
import com.google.gerrit.extensions.restapi.RestModifyView;
import com.google.gerrit.extensions.restapi.UnprocessableEntityException;
import com.google.gerrit.server.CurrentUser;
import com.google.gerrit.server.account.externalids.ExternalId;
import com.google.gerrit.server.account.externalids.ExternalIds;
import com.google.gerrit.server.permissions.GlobalPermission;
import com.google.gerrit.server.permissions.PermissionBackend;
import com.google.gerrit.server.permissions.PermissionBackendException;
import com.google.gwtorm.server.OrmException;
import com.google.inject.Inject;
import com.google.inject.Provider;
import com.google.inject.Singleton;
import java.io.IOException;
import java.util.ArrayList;
import java.util.List;
import java.util.Map;
import org.eclipse.jgit.errors.ConfigInvalidException;

@Singleton
public class DeleteExternalIds implements RestModifyView<AccountResource, List<String>> {
  private final PermissionBackend permissionBackend;
  private final AccountManager accountManager;
  private final ExternalIds externalIds;
  private final Provider<CurrentUser> self;

  @Inject
  DeleteExternalIds(
      PermissionBackend permissionBackend,
      AccountManager accountManager,
      ExternalIds externalIds,
      Provider<CurrentUser> self) {
    this.permissionBackend = permissionBackend;
    this.accountManager = accountManager;
    this.externalIds = externalIds;
    this.self = self;
  }

  @Override
<<<<<<< HEAD
  public Response<?> apply(AccountResource resource, List<String> extIds)
      throws RestApiException, IOException, OrmException, ConfigInvalidException,
          PermissionBackendException {
    if (self.get() != resource.getUser()) {
      permissionBackend.user(self).check(GlobalPermission.ACCESS_DATABASE);
=======
  public Response<?> apply(AccountResource resource, List<String> externalIds)
      throws RestApiException, IOException, OrmException, ConfigInvalidException {
    if (!self.get().hasSameAccountId(resource.getUser())) {
      throw new AuthException("not allowed to delete external IDs");
>>>>>>> adfefda0
    }

    if (extIds == null || extIds.size() == 0) {
      throw new BadRequestException("external IDs are required");
    }

    Map<ExternalId.Key, ExternalId> externalIdMap =
        externalIds
            .byAccount(resource.getUser().getAccountId())
            .stream()
            .collect(toMap(i -> i.key(), i -> i));

    List<ExternalId> toDelete = new ArrayList<>();
    ExternalId.Key last = resource.getUser().getLastLoginExternalIdKey();
    for (String externalIdStr : extIds) {
      ExternalId id = externalIdMap.get(ExternalId.Key.parse(externalIdStr));

      if (id == null) {
        throw new UnprocessableEntityException(
            String.format("External id %s does not exist", externalIdStr));
      }

      if ((!id.isScheme(SCHEME_USERNAME))
          && ((last == null) || (!last.get().equals(id.key().get())))) {
        toDelete.add(id);
      } else {
        throw new ResourceConflictException(
            String.format("External id %s cannot be deleted", externalIdStr));
      }
    }

    try {
      accountManager.unlink(
          resource.getUser().getAccountId(), toDelete.stream().map(e -> e.key()).collect(toSet()));
    } catch (AccountException e) {
      throw new ResourceConflictException(e.getMessage());
    }

    return Response.none();
  }
}<|MERGE_RESOLUTION|>--- conflicted
+++ resolved
@@ -60,18 +60,11 @@
   }
 
   @Override
-<<<<<<< HEAD
   public Response<?> apply(AccountResource resource, List<String> extIds)
       throws RestApiException, IOException, OrmException, ConfigInvalidException,
           PermissionBackendException {
-    if (self.get() != resource.getUser()) {
+    if (!self.get().hasSameAccountId(resource.getUser())) {
       permissionBackend.user(self).check(GlobalPermission.ACCESS_DATABASE);
-=======
-  public Response<?> apply(AccountResource resource, List<String> externalIds)
-      throws RestApiException, IOException, OrmException, ConfigInvalidException {
-    if (!self.get().hasSameAccountId(resource.getUser())) {
-      throw new AuthException("not allowed to delete external IDs");
->>>>>>> adfefda0
     }
 
     if (extIds == null || extIds.size() == 0) {
