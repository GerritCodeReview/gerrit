// Copyright (C) 2017 The Android Open Source Project
//
// Licensed under the Apache License, Version 2.0 (the "License");
// you may not use this file except in compliance with the License.
// You may obtain a copy of the License at
//
// http://www.apache.org/licenses/LICENSE-2.0
//
// Unless required by applicable law or agreed to in writing, software
// distributed under the License is distributed on an "AS IS" BASIS,
// WITHOUT WARRANTIES OR CONDITIONS OF ANY KIND, either express or implied.
// See the License for the specific language governing permissions and
// limitations under the License.

package com.google.gerrit.server.account;

import static com.google.gerrit.server.account.externalids.ExternalId.SCHEME_USERNAME;
import static java.util.stream.Collectors.toMap;
import static java.util.stream.Collectors.toSet;

import com.google.gerrit.extensions.restapi.BadRequestException;
import com.google.gerrit.extensions.restapi.ResourceConflictException;
import com.google.gerrit.extensions.restapi.Response;
import com.google.gerrit.extensions.restapi.RestApiException;
import com.google.gerrit.extensions.restapi.RestModifyView;
import com.google.gerrit.extensions.restapi.UnprocessableEntityException;
import com.google.gerrit.server.CurrentUser;
import com.google.gerrit.server.account.externalids.ExternalId;
import com.google.gerrit.server.account.externalids.ExternalIds;
import com.google.gerrit.server.permissions.GlobalPermission;
import com.google.gerrit.server.permissions.PermissionBackend;
import com.google.gerrit.server.permissions.PermissionBackendException;
import com.google.gwtorm.server.OrmException;
import com.google.inject.Inject;
import com.google.inject.Provider;
import com.google.inject.Singleton;
import java.io.IOException;
import java.util.ArrayList;
import java.util.List;
import java.util.Map;
import org.eclipse.jgit.errors.ConfigInvalidException;

@Singleton
public class DeleteExternalIds implements RestModifyView<AccountResource, List<String>> {
  private final PermissionBackend permissionBackend;
  private final AccountManager accountManager;
  private final ExternalIds externalIds;
  private final Provider<CurrentUser> self;

  @Inject
  DeleteExternalIds(
      PermissionBackend permissionBackend,
      AccountManager accountManager,
      ExternalIds externalIds,
      Provider<CurrentUser> self) {
    this.permissionBackend = permissionBackend;
    this.accountManager = accountManager;
    this.externalIds = externalIds;
    this.self = self;
  }

  @Override
  public Response<?> apply(AccountResource resource, List<String> extIds)
      throws RestApiException, IOException, OrmException, ConfigInvalidException,
          PermissionBackendException {
    if (!self.get().hasSameAccountId(resource.getUser())) {
      permissionBackend.user(self).check(GlobalPermission.ACCESS_DATABASE);
    }

    if (extIds == null || extIds.size() == 0) {
      throw new BadRequestException("external IDs are required");
    }

    Map<ExternalId.Key, ExternalId> externalIdMap =
<<<<<<< HEAD
        externalIds
            .byAccount(resource.getUser().getAccountId())
=======
        dbProvider.get().accountExternalIds().byAccount(resource.getUser().getAccountId()).toList()
>>>>>>> be9fecd0
            .stream()
            .collect(toMap(i -> i.key(), i -> i));

    List<ExternalId> toDelete = new ArrayList<>();
    ExternalId.Key last = resource.getUser().getLastLoginExternalIdKey();
    for (String externalIdStr : extIds) {
      ExternalId id = externalIdMap.get(ExternalId.Key.parse(externalIdStr));

      if (id == null) {
        throw new UnprocessableEntityException(
            String.format("External id %s does not exist", externalIdStr));
      }

      if ((!id.isScheme(SCHEME_USERNAME))
          && ((last == null) || (!last.get().equals(id.key().get())))) {
        toDelete.add(id);
      } else {
        throw new ResourceConflictException(
            String.format("External id %s cannot be deleted", externalIdStr));
      }
    }

    try {
      accountManager.unlink(
          resource.getUser().getAccountId(), toDelete.stream().map(e -> e.key()).collect(toSet()));
    } catch (AccountException e) {
      throw new ResourceConflictException(e.getMessage());
    }

    return Response.none();
  }
}<|MERGE_RESOLUTION|>--- conflicted
+++ resolved
@@ -72,13 +72,7 @@
     }
 
     Map<ExternalId.Key, ExternalId> externalIdMap =
-<<<<<<< HEAD
-        externalIds
-            .byAccount(resource.getUser().getAccountId())
-=======
-        dbProvider.get().accountExternalIds().byAccount(resource.getUser().getAccountId()).toList()
->>>>>>> be9fecd0
-            .stream()
+        externalIds.byAccount(resource.getUser().getAccountId()).stream()
             .collect(toMap(i -> i.key(), i -> i));
 
     List<ExternalId> toDelete = new ArrayList<>();
