--- conflicted
+++ resolved
@@ -55,16 +55,9 @@
   @Override
   public Response<?> apply(AccountResource.SshKey rsrc, Input input)
       throws AuthException, OrmException, RepositoryNotFoundException, IOException,
-<<<<<<< HEAD
           ConfigInvalidException, PermissionBackendException {
-    if (self.get() != rsrc.getUser()) {
+    if (!self.get().hasSameAccountId(rsrc.getUser())) {
       permissionBackend.user(self).check(GlobalPermission.ADMINISTRATE_SERVER);
-=======
-          ConfigInvalidException {
-    if (!self.get().hasSameAccountId(rsrc.getUser())
-        && !self.get().getCapabilities().canAdministrateServer()) {
-      throw new AuthException("not allowed to delete SSH keys");
->>>>>>> adfefda0
     }
 
     authorizedKeys.deleteKey(rsrc.getUser().getAccountId(), rsrc.getSshKey().getKey().get());
