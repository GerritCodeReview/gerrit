// Copyright (C) 2016 The Android Open Source Project
//
// Licensed under the Apache License, Version 2.0 (the "License");
// you may not use this file except in compliance with the License.
// You may obtain a copy of the License at
//
// http://www.apache.org/licenses/LICENSE-2.0
//
// Unless required by applicable law or agreed to in writing, software
// distributed under the License is distributed on an "AS IS" BASIS,
// WITHOUT WARRANTIES OR CONDITIONS OF ANY KIND, either express or implied.
// See the License for the specific language governing permissions and
// limitations under the License.

package com.google.gerrit.server.account;

import static java.util.stream.Collectors.toList;

import com.google.gerrit.extensions.client.ProjectWatchInfo;
import com.google.gerrit.extensions.restapi.AuthException;
import com.google.gerrit.extensions.restapi.Response;
import com.google.gerrit.extensions.restapi.RestModifyView;
import com.google.gerrit.extensions.restapi.UnprocessableEntityException;
import com.google.gerrit.reviewdb.client.Account;
import com.google.gerrit.reviewdb.client.Project;
import com.google.gerrit.server.IdentifiedUser;
import com.google.gerrit.server.account.WatchConfig.ProjectWatchKey;
import com.google.gerrit.server.permissions.GlobalPermission;
import com.google.gerrit.server.permissions.PermissionBackend;
import com.google.gerrit.server.permissions.PermissionBackendException;
import com.google.gwtorm.server.OrmException;
import com.google.inject.Inject;
import com.google.inject.Provider;
import com.google.inject.Singleton;
import java.io.IOException;
import java.util.List;
import java.util.Objects;
import org.eclipse.jgit.errors.ConfigInvalidException;

@Singleton
public class DeleteWatchedProjects
    implements RestModifyView<AccountResource, List<ProjectWatchInfo>> {
  private final Provider<IdentifiedUser> self;
  private final PermissionBackend permissionBackend;
  private final AccountCache accountCache;
  private final WatchConfig.Accessor watchConfig;

  @Inject
  DeleteWatchedProjects(
      Provider<IdentifiedUser> self,
      PermissionBackend permissionBackend,
      AccountCache accountCache,
      WatchConfig.Accessor watchConfig) {
    this.self = self;
    this.permissionBackend = permissionBackend;
    this.accountCache = accountCache;
    this.watchConfig = watchConfig;
  }

  @Override
  public Response<?> apply(AccountResource rsrc, List<ProjectWatchInfo> input)
      throws AuthException, UnprocessableEntityException, OrmException, IOException,
<<<<<<< HEAD
          ConfigInvalidException, PermissionBackendException {
    if (self.get() != rsrc.getUser()) {
      permissionBackend.user(self).check(GlobalPermission.ADMINISTRATE_SERVER);
=======
          ConfigInvalidException {
    if (!self.get().hasSameAccountId(rsrc.getUser())
        && !self.get().getCapabilities().canAdministrateServer()) {
      throw new AuthException("It is not allowed to edit project watches of other users");
>>>>>>> adfefda0
    }
    if (input == null) {
      return Response.none();
    }

    Account.Id accountId = rsrc.getUser().getAccountId();
    watchConfig.deleteProjectWatches(
        accountId,
        input
            .stream()
            .filter(Objects::nonNull)
            .map(w -> ProjectWatchKey.create(new Project.NameKey(w.project), w.filter))
            .collect(toList()));
    accountCache.evict(accountId);
    return Response.none();
  }
}<|MERGE_RESOLUTION|>--- conflicted
+++ resolved
@@ -60,16 +60,9 @@
   @Override
   public Response<?> apply(AccountResource rsrc, List<ProjectWatchInfo> input)
       throws AuthException, UnprocessableEntityException, OrmException, IOException,
-<<<<<<< HEAD
           ConfigInvalidException, PermissionBackendException {
-    if (self.get() != rsrc.getUser()) {
+    if (!self.get().hasSameAccountId(rsrc.getUser())) {
       permissionBackend.user(self).check(GlobalPermission.ADMINISTRATE_SERVER);
-=======
-          ConfigInvalidException {
-    if (!self.get().hasSameAccountId(rsrc.getUser())
-        && !self.get().getCapabilities().canAdministrateServer()) {
-      throw new AuthException("It is not allowed to edit project watches of other users");
->>>>>>> adfefda0
     }
     if (input == null) {
       return Response.none();
