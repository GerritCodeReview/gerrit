--- conflicted
+++ resolved
@@ -58,15 +58,9 @@
 
   @Override
   public List<AccountExternalIdInfo> apply(AccountResource resource)
-<<<<<<< HEAD
       throws RestApiException, IOException, OrmException, PermissionBackendException {
-    if (self.get() != resource.getUser()) {
+    if (!self.get().hasSameAccountId(resource.getUser())) {
       permissionBackend.user(self).check(GlobalPermission.ACCESS_DATABASE);
-=======
-      throws RestApiException, OrmException {
-    if (!self.get().hasSameAccountId(resource.getUser())) {
-      throw new AuthException("not allowed to get external IDs");
->>>>>>> adfefda0
     }
 
     Collection<ExternalId> ids = externalIds.byAccount(resource.getUser().getAccountId());
