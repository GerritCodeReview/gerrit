// Copyright (C) 2016 The Android Open Source Project
//
// Licensed under the Apache License, Version 2.0 (the "License");
// you may not use this file except in compliance with the License.
// You may obtain a copy of the License at
//
// http://www.apache.org/licenses/LICENSE-2.0
//
// Unless required by applicable law or agreed to in writing, software
// distributed under the License is distributed on an "AS IS" BASIS,
// WITHOUT WARRANTIES OR CONDITIONS OF ANY KIND, either express or implied.
// See the License for the specific language governing permissions and
// limitations under the License.

package com.google.gerrit.server.account;

import com.google.common.base.Strings;
import com.google.common.collect.ComparisonChain;
import com.google.gerrit.extensions.client.ProjectWatchInfo;
import com.google.gerrit.extensions.restapi.AuthException;
import com.google.gerrit.extensions.restapi.RestReadView;
import com.google.gerrit.reviewdb.client.Account;
import com.google.gerrit.server.IdentifiedUser;
import com.google.gerrit.server.account.WatchConfig.NotifyType;
import com.google.gerrit.server.account.WatchConfig.ProjectWatchKey;
import com.google.gerrit.server.permissions.GlobalPermission;
import com.google.gerrit.server.permissions.PermissionBackend;
import com.google.gerrit.server.permissions.PermissionBackendException;
import com.google.gwtorm.server.OrmException;
import com.google.inject.Inject;
import com.google.inject.Provider;
import com.google.inject.Singleton;
import java.io.IOException;
import java.util.ArrayList;
import java.util.Collections;
import java.util.Comparator;
import java.util.List;
import java.util.Map;
import java.util.Set;
import org.eclipse.jgit.errors.ConfigInvalidException;

@Singleton
public class GetWatchedProjects implements RestReadView<AccountResource> {
  private final PermissionBackend permissionBackend;
  private final Provider<IdentifiedUser> self;
  private final WatchConfig.Accessor watchConfig;

  @Inject
  public GetWatchedProjects(
      PermissionBackend permissionBackend,
      Provider<IdentifiedUser> self,
      WatchConfig.Accessor watchConfig) {
    this.permissionBackend = permissionBackend;
    this.self = self;
    this.watchConfig = watchConfig;
  }

  @Override
  public List<ProjectWatchInfo> apply(AccountResource rsrc)
<<<<<<< HEAD
      throws OrmException, AuthException, IOException, ConfigInvalidException,
          PermissionBackendException {
    if (self.get() != rsrc.getUser()) {
      permissionBackend.user(self).check(GlobalPermission.ADMINISTRATE_SERVER);
=======
      throws OrmException, AuthException, IOException, ConfigInvalidException {
    if (!self.get().hasSameAccountId(rsrc.getUser())
        && !self.get().getCapabilities().canAdministrateServer()) {
      throw new AuthException("It is not allowed to list project watches of other users");
>>>>>>> adfefda0
    }

    Account.Id accountId = rsrc.getUser().getAccountId();
    List<ProjectWatchInfo> projectWatchInfos = new ArrayList<>();
    for (Map.Entry<ProjectWatchKey, Set<NotifyType>> e :
        watchConfig.getProjectWatches(accountId).entrySet()) {
      ProjectWatchInfo pwi = new ProjectWatchInfo();
      pwi.filter = e.getKey().filter();
      pwi.project = e.getKey().project().get();
      pwi.notifyAbandonedChanges = toBoolean(e.getValue().contains(NotifyType.ABANDONED_CHANGES));
      pwi.notifyNewChanges = toBoolean(e.getValue().contains(NotifyType.NEW_CHANGES));
      pwi.notifyNewPatchSets = toBoolean(e.getValue().contains(NotifyType.NEW_PATCHSETS));
      pwi.notifySubmittedChanges = toBoolean(e.getValue().contains(NotifyType.SUBMITTED_CHANGES));
      pwi.notifyAllComments = toBoolean(e.getValue().contains(NotifyType.ALL_COMMENTS));
      projectWatchInfos.add(pwi);
    }
    Collections.sort(
        projectWatchInfos,
        new Comparator<ProjectWatchInfo>() {
          @Override
          public int compare(ProjectWatchInfo pwi1, ProjectWatchInfo pwi2) {
            return ComparisonChain.start()
                .compare(pwi1.project, pwi2.project)
                .compare(Strings.nullToEmpty(pwi1.filter), Strings.nullToEmpty(pwi2.filter))
                .result();
          }
        });
    return projectWatchInfos;
  }

  private static Boolean toBoolean(boolean value) {
    return value ? true : null;
  }
}<|MERGE_RESOLUTION|>--- conflicted
+++ resolved
@@ -57,17 +57,10 @@
 
   @Override
   public List<ProjectWatchInfo> apply(AccountResource rsrc)
-<<<<<<< HEAD
       throws OrmException, AuthException, IOException, ConfigInvalidException,
           PermissionBackendException {
-    if (self.get() != rsrc.getUser()) {
+    if (!self.get().hasSameAccountId(rsrc.getUser())) {
       permissionBackend.user(self).check(GlobalPermission.ADMINISTRATE_SERVER);
-=======
-      throws OrmException, AuthException, IOException, ConfigInvalidException {
-    if (!self.get().hasSameAccountId(rsrc.getUser())
-        && !self.get().getCapabilities().canAdministrateServer()) {
-      throw new AuthException("It is not allowed to list project watches of other users");
->>>>>>> adfefda0
     }
 
     Account.Id accountId = rsrc.getUser().getAccountId();
