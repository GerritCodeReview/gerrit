// Copyright (C) 2009 The Android Open Source Project
//
// Licensed under the Apache License, Version 2.0 (the "License");
// you may not use this file except in compliance with the License.
// You may obtain a copy of the License at
//
// http://www.apache.org/licenses/LICENSE-2.0
//
// Unless required by applicable law or agreed to in writing, software
// distributed under the License is distributed on an "AS IS" BASIS,
// WITHOUT WARRANTIES OR CONDITIONS OF ANY KIND, either express or implied.
// See the License for the specific language governing permissions and
// limitations under the License.

package com.google.gerrit.server.account;

import com.google.common.cache.CacheLoader;
import com.google.common.cache.LoadingCache;
import com.google.gerrit.reviewdb.client.AccountGroup;
import com.google.gerrit.reviewdb.server.ReviewDb;
import com.google.gerrit.server.cache.CacheModule;
import com.google.gerrit.server.group.Groups;
import com.google.gerrit.server.group.InternalGroup;
import com.google.gerrit.server.index.group.GroupIndexCollection;
import com.google.gerrit.server.index.group.GroupIndexer;
import com.google.gerrit.server.query.group.InternalGroupQuery;
import com.google.gwtorm.server.SchemaFactory;
import com.google.inject.Inject;
import com.google.inject.Module;
import com.google.inject.Provider;
import com.google.inject.Singleton;
import com.google.inject.TypeLiteral;
import com.google.inject.name.Named;
import java.io.IOException;
import java.util.Optional;
import java.util.concurrent.ExecutionException;
import java.util.function.BooleanSupplier;
import org.slf4j.Logger;
import org.slf4j.LoggerFactory;

/** Tracks group objects in memory for efficient access. */
@Singleton
public class GroupCacheImpl implements GroupCache {
  private static final Logger log = LoggerFactory.getLogger(GroupCacheImpl.class);

  private static final String BYID_NAME = "groups";
  private static final String BYNAME_NAME = "groups_byname";
  private static final String BYUUID_NAME = "groups_byuuid";

  public static Module module() {
    return new CacheModule() {
      @Override
      protected void configure() {
        cache(BYID_NAME, AccountGroup.Id.class, new TypeLiteral<Optional<InternalGroup>>() {})
            .loader(ByIdLoader.class);

        cache(BYNAME_NAME, String.class, new TypeLiteral<Optional<InternalGroup>>() {})
            .loader(ByNameLoader.class);

        cache(BYUUID_NAME, String.class, new TypeLiteral<Optional<InternalGroup>>() {})
            .loader(ByUUIDLoader.class);

        bind(GroupCacheImpl.class);
        bind(GroupCache.class).to(GroupCacheImpl.class);
      }
    };
  }

  private final LoadingCache<AccountGroup.Id, Optional<InternalGroup>> byId;
  private final LoadingCache<String, Optional<InternalGroup>> byName;
  private final LoadingCache<String, Optional<InternalGroup>> byUUID;
  private final Provider<GroupIndexer> indexer;

  @Inject
  GroupCacheImpl(
      @Named(BYID_NAME) LoadingCache<AccountGroup.Id, Optional<InternalGroup>> byId,
      @Named(BYNAME_NAME) LoadingCache<String, Optional<InternalGroup>> byName,
      @Named(BYUUID_NAME) LoadingCache<String, Optional<InternalGroup>> byUUID,
      Provider<GroupIndexer> indexer) {
    this.byId = byId;
    this.byName = byName;
    this.byUUID = byUUID;
    this.indexer = indexer;
  }

  @Override
  public Optional<InternalGroup> get(AccountGroup.Id groupId) {
    try {
      return byId.get(groupId);
    } catch (ExecutionException e) {
      log.warn("Cannot load group " + groupId, e);
      return Optional.empty();
    }
  }

  @Override
  public void evict(
      AccountGroup.UUID groupUuid, AccountGroup.Id groupId, AccountGroup.NameKey groupName)
      throws IOException {
    if (groupId != null) {
      byId.invalidate(groupId);
    }
    if (groupName != null) {
      byName.invalidate(groupName.get());
    }
    if (groupUuid != null) {
      byUUID.invalidate(groupUuid.get());
    }
    indexer.get().index(groupUuid);
  }

  @Override
  public void evictAfterRename(AccountGroup.NameKey oldName) throws IOException {
    if (oldName != null) {
      byName.invalidate(oldName.get());
    }
  }

  @Override
  public Optional<InternalGroup> get(AccountGroup.NameKey name) {
    if (name == null) {
      return Optional.empty();
    }
    try {
      return byName.get(name.get());
    } catch (ExecutionException e) {
      log.warn(String.format("Cannot look up group %s by name", name.get()), e);
      return Optional.empty();
    }
  }

  @Override
  public Optional<InternalGroup> get(AccountGroup.UUID groupUuid) {
    if (groupUuid == null) {
      return Optional.empty();
    }

    try {
      return byUUID.get(groupUuid.get());
    } catch (ExecutionException e) {
<<<<<<< HEAD
      log.warn(String.format("Cannot look up group %s by uuid", groupUuid.get()), e);
      return Optional.empty();
=======
      log.warn(String.format("Cannot lookup group %s by uuid", uuid.get()), e);
      return null;
>>>>>>> adfefda0
    }
  }

  @Override
  public void onCreateGroup(AccountGroup group) throws IOException {
    indexer.get().index(group.getGroupUUID());
  }

  static class ByIdLoader extends CacheLoader<AccountGroup.Id, Optional<InternalGroup>> {
    private final SchemaFactory<ReviewDb> schema;
    private final Groups groups;
    private final BooleanSupplier hasGroupIndex;
    private final Provider<InternalGroupQuery> groupQueryProvider;

    @Inject
    ByIdLoader(
        SchemaFactory<ReviewDb> schema,
        Groups groups,
        GroupIndexCollection groupIndexCollection,
        Provider<InternalGroupQuery> groupQueryProvider) {
      this.schema = schema;
      this.groups = groups;
      hasGroupIndex = () -> groupIndexCollection.getSearchIndex() != null;
      this.groupQueryProvider = groupQueryProvider;
    }

    @Override
    public Optional<InternalGroup> load(AccountGroup.Id key) throws Exception {
      if (hasGroupIndex.getAsBoolean()) {
        return groupQueryProvider.get().byId(key);
      }

      try (ReviewDb db = schema.open()) {
        return groups.getGroup(db, key);
      }
    }
  }

  static class ByNameLoader extends CacheLoader<String, Optional<InternalGroup>> {
    private final Provider<InternalGroupQuery> groupQueryProvider;

    @Inject
    ByNameLoader(Provider<InternalGroupQuery> groupQueryProvider) {
      this.groupQueryProvider = groupQueryProvider;
    }

    @Override
    public Optional<InternalGroup> load(String name) throws Exception {
      return groupQueryProvider.get().byName(new AccountGroup.NameKey(name));
    }
  }

  static class ByUUIDLoader extends CacheLoader<String, Optional<InternalGroup>> {
    private final SchemaFactory<ReviewDb> schema;
    private final Groups groups;

    @Inject
    ByUUIDLoader(SchemaFactory<ReviewDb> sf, Groups groups) {
      schema = sf;
      this.groups = groups;
    }

    @Override
    public Optional<InternalGroup> load(String uuid) throws Exception {
      try (ReviewDb db = schema.open()) {
        return groups.getGroup(db, new AccountGroup.UUID(uuid));
      }
    }
  }
}<|MERGE_RESOLUTION|>--- conflicted
+++ resolved
@@ -138,13 +138,8 @@
     try {
       return byUUID.get(groupUuid.get());
     } catch (ExecutionException e) {
-<<<<<<< HEAD
-      log.warn(String.format("Cannot look up group %s by uuid", groupUuid.get()), e);
-      return Optional.empty();
-=======
-      log.warn(String.format("Cannot lookup group %s by uuid", uuid.get()), e);
-      return null;
->>>>>>> adfefda0
+      log.warn("Cannot look up group %s by uuid", groupUuid.get(), e);
+      return Optional.empty();
     }
   }
 
