// Copyright (C) 2016 The Android Open Source Project
//
// Licensed under the Apache License, Version 2.0 (the "License");
// you may not use this file except in compliance with the License.
// You may obtain a copy of the License at
//
// http://www.apache.org/licenses/LICENSE-2.0
//
// Unless required by applicable law or agreed to in writing, software
// distributed under the License is distributed on an "AS IS" BASIS,
// WITHOUT WARRANTIES OR CONDITIONS OF ANY KIND, either express or implied.
// See the License for the specific language governing permissions and
// limitations under the License.

package com.google.gerrit.server.account;

import com.google.gerrit.extensions.client.ProjectWatchInfo;
import com.google.gerrit.extensions.restapi.BadRequestException;
import com.google.gerrit.extensions.restapi.RestApiException;
import com.google.gerrit.extensions.restapi.RestModifyView;
import com.google.gerrit.extensions.restapi.UnprocessableEntityException;
import com.google.gerrit.reviewdb.client.Account;
import com.google.gerrit.server.IdentifiedUser;
import com.google.gerrit.server.account.WatchConfig.NotifyType;
import com.google.gerrit.server.account.WatchConfig.ProjectWatchKey;
import com.google.gerrit.server.permissions.GlobalPermission;
import com.google.gerrit.server.permissions.PermissionBackend;
import com.google.gerrit.server.permissions.PermissionBackendException;
import com.google.gerrit.server.project.ProjectsCollection;
import com.google.gwtorm.server.OrmException;
import com.google.inject.Inject;
import com.google.inject.Provider;
import com.google.inject.Singleton;
import java.io.IOException;
import java.util.EnumSet;
import java.util.HashMap;
import java.util.List;
import java.util.Map;
import java.util.Set;
import org.eclipse.jgit.errors.ConfigInvalidException;

@Singleton
public class PostWatchedProjects
    implements RestModifyView<AccountResource, List<ProjectWatchInfo>> {
  private final Provider<IdentifiedUser> self;
  private final PermissionBackend permissionBackend;
  private final GetWatchedProjects getWatchedProjects;
  private final ProjectsCollection projectsCollection;
  private final AccountCache accountCache;
  private final WatchConfig.Accessor watchConfig;

  @Inject
  public PostWatchedProjects(
      Provider<IdentifiedUser> self,
      PermissionBackend permissionBackend,
      GetWatchedProjects getWatchedProjects,
      ProjectsCollection projectsCollection,
      AccountCache accountCache,
      WatchConfig.Accessor watchConfig) {
    this.self = self;
    this.permissionBackend = permissionBackend;
    this.getWatchedProjects = getWatchedProjects;
    this.projectsCollection = projectsCollection;
    this.accountCache = accountCache;
    this.watchConfig = watchConfig;
  }

  @Override
  public List<ProjectWatchInfo> apply(AccountResource rsrc, List<ProjectWatchInfo> input)
<<<<<<< HEAD
      throws OrmException, RestApiException, IOException, ConfigInvalidException,
          PermissionBackendException {
    if (self.get() != rsrc.getUser()) {
      permissionBackend.user(self).check(GlobalPermission.ADMINISTRATE_SERVER);
=======
      throws OrmException, RestApiException, IOException, ConfigInvalidException {
    if (!self.get().hasSameAccountId(rsrc.getUser())
        && !self.get().getCapabilities().canAdministrateServer()) {
      throw new AuthException("not allowed to edit project watches");
>>>>>>> adfefda0
    }

    Account.Id accountId = rsrc.getUser().getAccountId();
    watchConfig.upsertProjectWatches(accountId, asMap(input));
    accountCache.evict(accountId);
    return getWatchedProjects.apply(rsrc);
  }

  private Map<ProjectWatchKey, Set<NotifyType>> asMap(List<ProjectWatchInfo> input)
      throws BadRequestException, UnprocessableEntityException, IOException,
          PermissionBackendException {
    Map<ProjectWatchKey, Set<NotifyType>> m = new HashMap<>();
    for (ProjectWatchInfo info : input) {
      if (info.project == null) {
        throw new BadRequestException("project name must be specified");
      }

      ProjectWatchKey key =
          ProjectWatchKey.create(projectsCollection.parse(info.project).getNameKey(), info.filter);
      if (m.containsKey(key)) {
        throw new BadRequestException(
            "duplicate entry for project " + format(info.project, info.filter));
      }

      Set<NotifyType> notifyValues = EnumSet.noneOf(NotifyType.class);
      if (toBoolean(info.notifyAbandonedChanges)) {
        notifyValues.add(NotifyType.ABANDONED_CHANGES);
      }
      if (toBoolean(info.notifyAllComments)) {
        notifyValues.add(NotifyType.ALL_COMMENTS);
      }
      if (toBoolean(info.notifyNewChanges)) {
        notifyValues.add(NotifyType.NEW_CHANGES);
      }
      if (toBoolean(info.notifyNewPatchSets)) {
        notifyValues.add(NotifyType.NEW_PATCHSETS);
      }
      if (toBoolean(info.notifySubmittedChanges)) {
        notifyValues.add(NotifyType.SUBMITTED_CHANGES);
      }

      m.put(key, notifyValues);
    }
    return m;
  }

  private boolean toBoolean(Boolean b) {
    return b == null ? false : b;
  }

  private static String format(String project, String filter) {
    return project
        + (filter != null && !WatchConfig.FILTER_ALL.equals(filter) ? " and filter " + filter : "");
  }
}<|MERGE_RESOLUTION|>--- conflicted
+++ resolved
@@ -67,17 +67,10 @@
 
   @Override
   public List<ProjectWatchInfo> apply(AccountResource rsrc, List<ProjectWatchInfo> input)
-<<<<<<< HEAD
       throws OrmException, RestApiException, IOException, ConfigInvalidException,
           PermissionBackendException {
-    if (self.get() != rsrc.getUser()) {
+    if (!self.get().hasSameAccountId(rsrc.getUser())) {
       permissionBackend.user(self).check(GlobalPermission.ADMINISTRATE_SERVER);
-=======
-      throws OrmException, RestApiException, IOException, ConfigInvalidException {
-    if (!self.get().hasSameAccountId(rsrc.getUser())
-        && !self.get().getCapabilities().canAdministrateServer()) {
-      throw new AuthException("not allowed to edit project watches");
->>>>>>> adfefda0
     }
 
     Account.Id accountId = rsrc.getUser().getAccountId();
