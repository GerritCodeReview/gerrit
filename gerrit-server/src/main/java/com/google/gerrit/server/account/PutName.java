--- conflicted
+++ resolved
@@ -62,16 +62,9 @@
   @Override
   public Response<String> apply(AccountResource rsrc, Input input)
       throws AuthException, MethodNotAllowedException, ResourceNotFoundException, OrmException,
-<<<<<<< HEAD
           IOException, PermissionBackendException, ConfigInvalidException {
-    if (self.get() != rsrc.getUser()) {
+    if (!self.get().hasSameAccountId(rsrc.getUser())) {
       permissionBackend.user(self).check(GlobalPermission.MODIFY_ACCOUNT);
-=======
-          IOException {
-    if (!self.get().hasSameAccountId(rsrc.getUser())
-        && !self.get().getCapabilities().canModifyAccount()) {
-      throw new AuthException("not allowed to change name");
->>>>>>> adfefda0
     }
     return apply(rsrc.getUser(), input);
   }
