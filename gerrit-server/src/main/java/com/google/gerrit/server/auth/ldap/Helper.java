// Copyright (C) 2009 The Android Open Source Project
//
// Licensed under the Apache License, Version 2.0 (the "License");
// you may not use this file except in compliance with the License.
// You may obtain a copy of the License at
//
// http://www.apache.org/licenses/LICENSE-2.0
//
// Unless required by applicable law or agreed to in writing, software
// distributed under the License is distributed on an "AS IS" BASIS,
// WITHOUT WARRANTIES OR CONDITIONS OF ANY KIND, either express or implied.
// See the License for the specific language governing permissions and
// limitations under the License.

package com.google.gerrit.server.auth.ldap;

import com.google.common.base.Throwables;
import com.google.common.cache.Cache;
import com.google.common.collect.ImmutableSet;
import com.google.common.collect.Maps;
import com.google.gerrit.common.data.ParameterizedString;
import com.google.gerrit.reviewdb.client.AccountGroup;
import com.google.gerrit.server.account.AccountException;
import com.google.gerrit.server.auth.NoSuchUserException;
import com.google.gerrit.server.config.ConfigUtil;
import com.google.gerrit.server.config.GerritServerConfig;
import com.google.gerrit.util.ssl.BlindSSLSocketFactory;
import com.google.inject.Inject;
import com.google.inject.Singleton;
import com.google.inject.name.Named;

import org.eclipse.jgit.lib.Config;

import java.security.PrivilegedActionException;
import java.security.PrivilegedExceptionAction;
import java.util.ArrayList;
import java.util.Collections;
import java.util.HashMap;
import java.util.HashSet;
import java.util.List;
import java.util.Map;
import java.util.Properties;
import java.util.Set;
import java.util.concurrent.TimeUnit;

import javax.naming.CompositeName;
import javax.naming.Context;
import javax.naming.Name;
import javax.naming.NamingEnumeration;
import javax.naming.NamingException;
import javax.naming.PartialResultException;
import javax.naming.directory.Attribute;
import javax.naming.directory.DirContext;
import javax.naming.directory.InitialDirContext;
import javax.net.ssl.SSLSocketFactory;
import javax.security.auth.Subject;
import javax.security.auth.login.LoginContext;
import javax.security.auth.login.LoginException;

@Singleton class Helper {
  static final String LDAP_UUID = "ldap:";

  private final Cache<String, ImmutableSet<String>> parentGroups;
  private final Config config;
  private final String server;
  private final String username;
  private final String password;
  private final String referral;
  private final boolean sslVerify;
  private final String authentication;
  private volatile LdapSchema ldapSchema;
  private final String readTimeoutMillis;
  private final String connectTimeoutMillis;
  private final boolean useConnectionPooling;
<<<<<<< HEAD
  private final boolean groupsVisibleToAll;
=======
>>>>>>> 3a6d64b4

  @Inject
  Helper(@GerritServerConfig final Config config,
      @Named(LdapModule.PARENT_GROUPS_CACHE)
      Cache<String, ImmutableSet<String>> parentGroups) {
    this.config = config;
    this.server = LdapRealm.optional(config, "server");
    this.username = LdapRealm.optional(config, "username");
    this.password = LdapRealm.optional(config, "password", "");
    this.referral = LdapRealm.optional(config, "referral", "ignore");
    this.sslVerify = config.getBoolean("ldap", "sslverify", true);
<<<<<<< HEAD
    this.groupsVisibleToAll = config.getBoolean("ldap", "groupsVisibleToAll", false);
=======
>>>>>>> 3a6d64b4
    this.authentication =
        LdapRealm.optional(config, "authentication", "simple");
    String readTimeout = LdapRealm.optional(config, "readTimeout");
    if (readTimeout != null) {
      readTimeoutMillis =
          Long.toString(ConfigUtil.getTimeUnit(readTimeout, 0,
              TimeUnit.MILLISECONDS));
    } else {
      readTimeoutMillis = null;
    }
    String connectTimeout = LdapRealm.optional(config, "connectTimeout");
    if (connectTimeout != null) {
      connectTimeoutMillis =
          Long.toString(ConfigUtil.getTimeUnit(connectTimeout, 0,
              TimeUnit.MILLISECONDS));
    } else {
      connectTimeoutMillis = null;
    }
    this.parentGroups = parentGroups;
    this.useConnectionPooling =
        LdapRealm.optional(config, "useConnectionPooling", false);
  }

  private Properties createContextProperties() {
    final Properties env = new Properties();
    env.put(Context.INITIAL_CONTEXT_FACTORY, LdapRealm.LDAP);
    env.put(Context.PROVIDER_URL, server);
    if (server.startsWith("ldaps:") && !sslVerify) {
      Class<? extends SSLSocketFactory> factory = BlindSSLSocketFactory.class;
      env.put("java.naming.ldap.factory.socket", factory.getName());
    }
    if (readTimeoutMillis != null) {
      env.put("com.sun.jndi.ldap.read.timeout", readTimeoutMillis);
    }
    if (connectTimeoutMillis != null) {
      env.put("com.sun.jndi.ldap.connect.timeout", connectTimeoutMillis);
    }
    if (useConnectionPooling) {
      env.put("com.sun.jndi.ldap.connect.pool", "true");
    }
    return env;
  }

  DirContext open() throws NamingException, LoginException {
    final Properties env = createContextProperties();
    env.put(Context.SECURITY_AUTHENTICATION, authentication);
    env.put(Context.REFERRAL, referral);
    if ("GSSAPI".equals(authentication)) {
      return kerberosOpen(env);
    } else {
      if (username != null) {
        env.put(Context.SECURITY_PRINCIPAL, username);
        env.put(Context.SECURITY_CREDENTIALS, password);
      }
      return new InitialDirContext(env);
    }
  }

  private DirContext kerberosOpen(final Properties env) throws LoginException,
      NamingException {
    LoginContext ctx = new LoginContext("KerberosLogin");
    ctx.login();
    Subject subject = ctx.getSubject();
    try {
      return Subject.doAs(subject, new PrivilegedExceptionAction<DirContext>() {
          @Override
          public DirContext run() throws NamingException {
            return new InitialDirContext(env);
          }
        });
    } catch (PrivilegedActionException e) {
      Throwables.propagateIfPossible(e.getException(), NamingException.class);
      Throwables.propagateIfPossible(e.getException(), RuntimeException.class);
      LdapRealm.log.warn("Internal error", e.getException());
      return null;
    } finally {
      ctx.logout();
    }
  }

  DirContext authenticate(String dn, String password) throws AccountException {
    final Properties env = createContextProperties();
    env.put(Context.SECURITY_AUTHENTICATION, "simple");
    env.put(Context.SECURITY_PRINCIPAL, dn);
    env.put(Context.SECURITY_CREDENTIALS, password);
    env.put(Context.REFERRAL, referral);
    try {
      return new InitialDirContext(env);
    } catch (NamingException e) {
      throw new AccountException("Incorrect username or password", e);
    }
  }

  LdapSchema getSchema(DirContext ctx) {
    if (ldapSchema == null) {
      synchronized (this) {
        if (ldapSchema == null) {
          ldapSchema = new LdapSchema(ctx);
        }
      }
    }
    return ldapSchema;
  }

  LdapQuery.Result findAccount(Helper.LdapSchema schema,
      DirContext ctx, String username, boolean fetchMemberOf)
      throws NamingException, AccountException {
    final HashMap<String, String> params = new HashMap<>();
    params.put(LdapRealm.USERNAME, username);

    List<LdapQuery> accountQueryList;
    if (fetchMemberOf && schema.type.accountMemberField() != null) {
      accountQueryList = schema.accountWithMemberOfQueryList;
    } else {
      accountQueryList = schema.accountQueryList;
    }

    for (LdapQuery accountQuery : accountQueryList) {
      List<LdapQuery.Result> res = accountQuery.query(ctx, params);
      if (res.size() == 1) {
        return res.get(0);
      } else if (res.size() > 1) {
        throw new AccountException("Duplicate users: " + username);
      }
    }
    throw new NoSuchUserException(username);
  }

  Set<AccountGroup.UUID> queryForGroups(final DirContext ctx,
      final String username, LdapQuery.Result account)
      throws NamingException {
    final LdapSchema schema = getSchema(ctx);
    final Set<String> groupDNs = new HashSet<>();

    if (!schema.groupMemberQueryList.isEmpty()) {
      final HashMap<String, String> params = new HashMap<>();

      if (account == null) {
        try {
          account = findAccount(schema, ctx, username, false);
        } catch (AccountException e) {
          LdapRealm.log.warn("Account " + username +
              " not found, assuming empty group membership");
          return Collections.emptySet();
        }
      }
      for (String name : schema.groupMemberQueryList.get(0).getParameters()) {
        params.put(name, account.get(name));
      }

      params.put(LdapRealm.USERNAME, username);

      for (LdapQuery groupMemberQuery : schema.groupMemberQueryList) {
        for (LdapQuery.Result r : groupMemberQuery.query(ctx, params)) {
          recursivelyExpandGroups(groupDNs, schema, ctx, r.getDN());
        }
      }
    }

    if (schema.accountMemberField != null) {
      if (account == null || account.getAll(schema.accountMemberField) == null) {
        try {
          account = findAccount(schema, ctx, username, true);
        } catch (AccountException e) {
          LdapRealm.log.warn("Account " + username +
              " not found, assuming empty group membership");
          return Collections.emptySet();
        }
      }

      final Attribute groupAtt = account.getAll(schema.accountMemberField);
      if (groupAtt != null) {
        final NamingEnumeration<?> groups = groupAtt.getAll();
        try {
          while (groups.hasMore()) {
            final String nextDN = (String) groups.next();
            recursivelyExpandGroups(groupDNs, schema, ctx, nextDN);
          }
        } catch (PartialResultException e) {
        }
      }
    }

    final Set<AccountGroup.UUID> actual = new HashSet<>();
    for (String dn : groupDNs) {
      actual.add(new AccountGroup.UUID(LDAP_UUID + dn));
    }

    if (actual.isEmpty()) {
      return Collections.emptySet();
    } else {
      return ImmutableSet.copyOf(actual);
    }
  }

  private void recursivelyExpandGroups(final Set<String> groupDNs,
      final LdapSchema schema, final DirContext ctx, final String groupDN) {
    if (groupDNs.add(groupDN) && schema.accountMemberField != null) {
      ImmutableSet<String> cachedParentsDNs = parentGroups.getIfPresent(groupDN);
      if (cachedParentsDNs == null) {
        // Recursively identify the groups it is a member of.
        ImmutableSet.Builder<String> dns = ImmutableSet.builder();
        try {
          final Name compositeGroupName = new CompositeName().add(groupDN);
          final Attribute in =
              ctx.getAttributes(compositeGroupName, schema.accountMemberFieldArray)
                .get(schema.accountMemberField);
          if (in != null) {
            final NamingEnumeration<?> groups = in.getAll();
            try {
              while (groups.hasMore()) {
                dns.add((String) groups.next());
              }
            } catch (PartialResultException e) {
            }
          }
        } catch (NamingException e) {
          LdapRealm.log.warn("Could not find group " + groupDN, e);
        }
        cachedParentsDNs = dns.build();
        parentGroups.put(groupDN, cachedParentsDNs);
      }
      for (String dn : cachedParentsDNs) {
        recursivelyExpandGroups(groupDNs, schema, ctx, dn);
      }
    }
  }

  public boolean groupsVisibleToAll() {
    return this.groupsVisibleToAll;
  }

  class LdapSchema {
    final LdapType type;

    final ParameterizedString accountFullName;
    final ParameterizedString accountEmailAddress;
    final ParameterizedString accountSshUserName;
    final String accountMemberField;
    final String[] accountMemberFieldArray;
    final List<LdapQuery> accountQueryList;
    final List<LdapQuery> accountWithMemberOfQueryList;

    final List<String> groupBases;
    final SearchScope groupScope;
    final ParameterizedString groupPattern;
    final ParameterizedString groupName;
    final List<LdapQuery> groupMemberQueryList;

    LdapSchema(final DirContext ctx) {
      type = discoverLdapType(ctx);
      groupMemberQueryList = new ArrayList<>();
      accountQueryList = new ArrayList<>();
      accountWithMemberOfQueryList = new ArrayList<>();

      final Set<String> accountAtts = new HashSet<>();

      // Group query
      //

      groupBases = LdapRealm.optionalList(config, "groupBase");
      groupScope = LdapRealm.scope(config, "groupScope");
      groupPattern = LdapRealm.paramString(config, "groupPattern", type.groupPattern());
      groupName = LdapRealm.paramString(config, "groupName", type.groupName());
      final String groupMemberPattern =
          LdapRealm.optdef(config, "groupMemberPattern", type.groupMemberPattern());

      for (String groupBase : groupBases) {
        if (groupMemberPattern != null) {
          final LdapQuery groupMemberQuery =
              new LdapQuery(groupBase, groupScope, new ParameterizedString(
                  groupMemberPattern), Collections.<String> emptySet());
          if (groupMemberQuery.getParameters().isEmpty()) {
            throw new IllegalArgumentException(
                "No variables in ldap.groupMemberPattern");
          }

          for (final String name : groupMemberQuery.getParameters()) {
            accountAtts.add(name);
          }

          groupMemberQueryList.add(groupMemberQuery);
        }
      }

      // Account query
      //
      accountFullName =
          LdapRealm.paramString(config, "accountFullName", type.accountFullName());
      if (accountFullName != null) {
        accountAtts.addAll(accountFullName.getParameterNames());
      }
      accountEmailAddress =
          LdapRealm.paramString(config, "accountEmailAddress", type
              .accountEmailAddress());
      if (accountEmailAddress != null) {
        accountAtts.addAll(accountEmailAddress.getParameterNames());
      }
      accountSshUserName =
          LdapRealm.paramString(config, "accountSshUserName", type.accountSshUserName());
      if (accountSshUserName != null) {
        accountAtts.addAll(accountSshUserName.getParameterNames());
      }
      accountMemberField =
          LdapRealm.optdef(config, "accountMemberField", type.accountMemberField());
      if (accountMemberField != null) {
        accountMemberFieldArray = new String[] {accountMemberField};
      } else {
        accountMemberFieldArray = null;
      }

      final SearchScope accountScope = LdapRealm.scope(config, "accountScope");
      final String accountPattern =
          LdapRealm.reqdef(config, "accountPattern", type.accountPattern());

      Set<String> accountWithMemberOfAtts;
      if (accountMemberField != null) {
        accountWithMemberOfAtts = new HashSet<>(accountAtts);
        accountWithMemberOfAtts.add(accountMemberField);
      } else {
        accountWithMemberOfAtts = null;
      }
      for (String accountBase : LdapRealm.requiredList(config, "accountBase")) {
        LdapQuery accountQuery =
            new LdapQuery(accountBase, accountScope, new ParameterizedString(
                accountPattern), accountAtts);
        if (accountQuery.getParameters().isEmpty()) {
          throw new IllegalArgumentException(
              "No variables in ldap.accountPattern");
        }
        accountQueryList.add(accountQuery);

        if (accountWithMemberOfAtts != null) {
          LdapQuery accountWithMemberOfQuery =
              new LdapQuery(accountBase, accountScope, new ParameterizedString(
                  accountPattern), accountWithMemberOfAtts);
          accountWithMemberOfQueryList.add(accountWithMemberOfQuery);
        }
      }
    }

    LdapType discoverLdapType(DirContext ctx) {
      try {
        return LdapType.guessType(ctx);
      } catch (NamingException e) {
        LdapRealm.log.warn("Cannot discover type of LDAP server at " + server
            + ", assuming the server is RFC 2307 compliant.", e);
        return LdapType.RFC_2307;
      }
    }
  }
}<|MERGE_RESOLUTION|>--- conflicted
+++ resolved
@@ -72,10 +72,7 @@
   private final String readTimeoutMillis;
   private final String connectTimeoutMillis;
   private final boolean useConnectionPooling;
-<<<<<<< HEAD
   private final boolean groupsVisibleToAll;
-=======
->>>>>>> 3a6d64b4
 
   @Inject
   Helper(@GerritServerConfig final Config config,
@@ -87,10 +84,7 @@
     this.password = LdapRealm.optional(config, "password", "");
     this.referral = LdapRealm.optional(config, "referral", "ignore");
     this.sslVerify = config.getBoolean("ldap", "sslverify", true);
-<<<<<<< HEAD
     this.groupsVisibleToAll = config.getBoolean("ldap", "groupsVisibleToAll", false);
-=======
->>>>>>> 3a6d64b4
     this.authentication =
         LdapRealm.optional(config, "authentication", "simple");
     String readTimeout = LdapRealm.optional(config, "readTimeout");
