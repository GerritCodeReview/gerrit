// Copyright (C) 2015 The Android Open Source Project
//
// Licensed under the Apache License, Version 2.0 (the "License");
// you may not use this file except in compliance with the License.
// You may obtain a copy of the License at
//
// http://www.apache.org/licenses/LICENSE-2.0
//
// Unless required by applicable law or agreed to in writing, software
// distributed under the License is distributed on an "AS IS" BASIS,
// WITHOUT WARRANTIES OR CONDITIONS OF ANY KIND, either express or implied.
// See the License for the specific language governing permissions and
// limitations under the License.

package com.google.gerrit.server.change;

import com.google.gerrit.extensions.restapi.ResourceConflictException;
import com.google.gerrit.server.InternalUser;
import com.google.gerrit.server.config.ChangeCleanupConfig;
import com.google.gerrit.server.project.ChangeControl;
import com.google.gerrit.server.query.QueryParseException;
import com.google.gerrit.server.query.change.ChangeData;
import com.google.gerrit.server.query.change.ChangeQueryBuilder;
import com.google.gerrit.server.query.change.ChangeQueryProcessor;
import com.google.gwtorm.server.OrmException;
import com.google.inject.Inject;
import com.google.inject.Singleton;

import org.slf4j.Logger;
import org.slf4j.LoggerFactory;

import java.util.List;
import java.util.concurrent.TimeUnit;

@Singleton
public class AbandonUtil {
  private static final Logger log = LoggerFactory.getLogger(AbandonUtil.class);

  private final ChangeCleanupConfig cfg;
  private final InternalUser.Factory internalUserFactory;
  private final ChangeQueryProcessor queryProcessor;
  private final ChangeQueryBuilder queryBuilder;
  private final Abandon abandon;

  @Inject
  AbandonUtil(
      ChangeCleanupConfig cfg,
      InternalUser.Factory internalUserFactory,
      ChangeQueryProcessor queryProcessor,
      ChangeQueryBuilder queryBuilder,
      Abandon abandon) {
    this.cfg = cfg;
    this.internalUserFactory = internalUserFactory;
    this.queryProcessor = queryProcessor;
    this.queryBuilder = queryBuilder;
    this.abandon = abandon;
  }

  public void abandonInactiveOpenChanges() {
    if (cfg.getAbandonAfter() <= 0) {
      return;
    }

    try {
      String query = "status:new age:"
          + TimeUnit.MILLISECONDS.toMinutes(cfg.getAbandonAfter())
          + "m";
      if (!cfg.getAbandonIfMergeable()) {
        query += " -is:mergeable";
      }
      List<ChangeData> changesToAbandon = queryProcessor.enforceVisibility(false)
          .query(queryBuilder.parse(query)).entities();
      int count = 0;
      for (ChangeData cd : changesToAbandon) {
        try {
<<<<<<< HEAD
          abandon.abandon(changeControl(cd), cfg.getAbandonMessage());
=======
          if (noNeedToAbandon(cd, query)){
            log.debug("Change data \"{}\" does not satisfy the query \"{}\" any"
                + " more, hence skipping it in clean up", cd, query);
            continue;
          }
          abandon.abandon(changeControl(cd), cfg.getAbandonMessage(), null);
>>>>>>> ccd5b756
          count++;
        } catch (ResourceConflictException e) {
          // Change was already merged or abandoned.
        } catch (Throwable e) {
          log.error(String.format(
              "Failed to auto-abandon inactive open change %d.",
                  cd.getId().get()), e);
        }
      }
      log.info(String.format("Auto-Abandoned %d of %d changes.",
          count, changesToAbandon.size()));
    } catch (QueryParseException | OrmException e) {
      log.error("Failed to query inactive open changes for auto-abandoning.", e);
    }
  }

<<<<<<< HEAD
  private ChangeControl changeControl(ChangeData cd) throws OrmException {
    return cd.changeControl(internalUserFactory.create());
=======
  private boolean noNeedToAbandon(ChangeData cd, String query)
      throws OrmException, QueryParseException {
    String newQuery = query + " change:" + cd.getId();
    List<ChangeData> changesToAbandon = queryProcessor.enforceVisibility(false)
        .queryChanges(queryBuilder.parse(newQuery)).changes();
    return changesToAbandon.isEmpty();
  }

  private ChangeControl changeControl(ChangeData cd)
      throws NoSuchChangeException, OrmException {
    Change c = cd.change();
    return changeControlFactory.controlFor(c,
        identifiedUserFactory.create(c.getOwner()));
>>>>>>> ccd5b756
  }
}<|MERGE_RESOLUTION|>--- conflicted
+++ resolved
@@ -73,16 +73,12 @@
       int count = 0;
       for (ChangeData cd : changesToAbandon) {
         try {
-<<<<<<< HEAD
-          abandon.abandon(changeControl(cd), cfg.getAbandonMessage());
-=======
           if (noNeedToAbandon(cd, query)){
             log.debug("Change data \"{}\" does not satisfy the query \"{}\" any"
                 + " more, hence skipping it in clean up", cd, query);
             continue;
           }
-          abandon.abandon(changeControl(cd), cfg.getAbandonMessage(), null);
->>>>>>> ccd5b756
+          abandon.abandon(changeControl(cd), cfg.getAbandonMessage());
           count++;
         } catch (ResourceConflictException e) {
           // Change was already merged or abandoned.
@@ -99,23 +95,15 @@
     }
   }
 
-<<<<<<< HEAD
-  private ChangeControl changeControl(ChangeData cd) throws OrmException {
-    return cd.changeControl(internalUserFactory.create());
-=======
   private boolean noNeedToAbandon(ChangeData cd, String query)
       throws OrmException, QueryParseException {
     String newQuery = query + " change:" + cd.getId();
     List<ChangeData> changesToAbandon = queryProcessor.enforceVisibility(false)
-        .queryChanges(queryBuilder.parse(newQuery)).changes();
+        .query(queryBuilder.parse(newQuery)).entities();
     return changesToAbandon.isEmpty();
   }
 
-  private ChangeControl changeControl(ChangeData cd)
-      throws NoSuchChangeException, OrmException {
-    Change c = cd.change();
-    return changeControlFactory.controlFor(c,
-        identifiedUserFactory.create(c.getOwner()));
->>>>>>> ccd5b756
+  private ChangeControl changeControl(ChangeData cd) throws OrmException {
+    return cd.changeControl(internalUserFactory.create());
   }
 }