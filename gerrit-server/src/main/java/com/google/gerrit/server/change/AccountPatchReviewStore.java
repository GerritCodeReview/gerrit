// Copyright (C) 2016 The Android Open Source Project
//
// Licensed under the Apache License, Version 2.0 (the "License");
// you may not use this file except in compliance with the License.
// You may obtain a copy of the License at
//
// http://www.apache.org/licenses/LICENSE-2.0
//
// Unless required by applicable law or agreed to in writing, software
// distributed under the License is distributed on an "AS IS" BASIS,
// WITHOUT WARRANTIES OR CONDITIONS OF ANY KIND, either express or implied.
// See the License for the specific language governing permissions and
// limitations under the License.

package com.google.gerrit.server.change;

import com.google.auto.value.AutoValue;
import com.google.common.base.Optional;
import com.google.common.collect.ImmutableSet;
import com.google.gerrit.reviewdb.client.Account;
import com.google.gerrit.reviewdb.client.PatchSet;
import com.google.gwtorm.server.OrmException;
import java.util.Collection;

/**
 * Store for reviewed flags on changes.
 *
 * <p>A reviewed flag is a tuple of (patch set ID, file, account ID) and records whether the user
 * has reviewed a file in a patch set. Each user can easily have thousands of reviewed flags and the
 * number of reviewed flags is growing without bound. The store must be able handle this data volume
 * efficiently.
 *
 * <p>For a multi-master setup the store must replicate the data between the masters.
 */
public interface AccountPatchReviewStore {

  /**
   * Represents patch set id with reviewed files.
   */
  @AutoValue
  abstract class PatchSetWithReviewedFiles {
    abstract PatchSet.Id patchSetId();
    abstract ImmutableSet<String> files();

    public static PatchSetWithReviewedFiles create(
        PatchSet.Id id, ImmutableSet<String> files) {
      return new AutoValue_AccountPatchReviewStore_PatchSetWithReviewedFiles(
          id, files);
    }
  }

  /**
   * Marks the given file in the given patch set as reviewed by the given user.
   *
   * @param psId patch set ID
   * @param accountId account ID of the user
   * @param path file path
   * @return {@code true} if the reviewed flag was updated, {@code false} if the reviewed flag was
   *     already set
   * @throws OrmException thrown if updating the reviewed flag failed
   */
  boolean markReviewed(PatchSet.Id psId, Account.Id accountId, String path) throws OrmException;

  /**
   * Marks the given files in the given patch set as reviewed by the given user.
   *
   * @param psId patch set ID
   * @param accountId account ID of the user
   * @param paths file paths
   * @throws OrmException thrown if updating the reviewed flag failed
   */
  void markReviewed(PatchSet.Id psId, Account.Id accountId, Collection<String> paths)
      throws OrmException;

  /**
   * Clears the reviewed flag for the given file in the given patch set for the given user.
   *
   * @param psId patch set ID
   * @param accountId account ID of the user
   * @param path file path
   * @throws OrmException thrown if clearing the reviewed flag failed
   */
  void clearReviewed(PatchSet.Id psId, Account.Id accountId, String path) throws OrmException;

  /**
   * Clears the reviewed flags for all files in the given patch set for all users.
   *
   * @param psId patch set ID
   * @throws OrmException thrown if clearing the reviewed flags failed
   */
  void clearReviewed(PatchSet.Id psId) throws OrmException;

  /**
<<<<<<< HEAD
   * Returns the paths of all files in the given patch set the have been reviewed by the given user.
   *
   * @param psId patch set ID
   * @param accountId account ID of the user
   * @return the paths of all files in the given patch set the have been reviewed by the given user
   * @throws OrmException thrown if accessing the reviewed flags failed
   */
  Collection<String> findReviewed(PatchSet.Id psId, Account.Id accountId) throws OrmException;
=======
   * Find the latest patch set, that is smaller or equals to the given patch set,
   * where at least, one file has been reviewed by the given user.
   *
   * @param psId patch set ID
   * @param accountId account ID of the user
   * @return optionally, all files the have been reviewed by the given user
   * that belong to the patch set that is smaller or equals to the given patch set
   * @throws OrmException thrown if accessing the reviewed flags failed
   */
  Optional<PatchSetWithReviewedFiles> findReviewed(PatchSet.Id psId,
      Account.Id accountId) throws OrmException;
>>>>>>> f3cdd45e
}<|MERGE_RESOLUTION|>--- conflicted
+++ resolved
@@ -15,12 +15,12 @@
 package com.google.gerrit.server.change;
 
 import com.google.auto.value.AutoValue;
-import com.google.common.base.Optional;
 import com.google.common.collect.ImmutableSet;
 import com.google.gerrit.reviewdb.client.Account;
 import com.google.gerrit.reviewdb.client.PatchSet;
 import com.google.gwtorm.server.OrmException;
 import java.util.Collection;
+import java.util.Optional;
 
 /**
  * Store for reviewed flags on changes.
@@ -34,18 +34,15 @@
  */
 public interface AccountPatchReviewStore {
 
-  /**
-   * Represents patch set id with reviewed files.
-   */
+  /** Represents patch set id with reviewed files. */
   @AutoValue
   abstract class PatchSetWithReviewedFiles {
     abstract PatchSet.Id patchSetId();
+
     abstract ImmutableSet<String> files();
 
-    public static PatchSetWithReviewedFiles create(
-        PatchSet.Id id, ImmutableSet<String> files) {
-      return new AutoValue_AccountPatchReviewStore_PatchSetWithReviewedFiles(
-          id, files);
+    public static PatchSetWithReviewedFiles create(PatchSet.Id id, ImmutableSet<String> files) {
+      return new AutoValue_AccountPatchReviewStore_PatchSetWithReviewedFiles(id, files);
     }
   }
 
@@ -91,26 +88,15 @@
   void clearReviewed(PatchSet.Id psId) throws OrmException;
 
   /**
-<<<<<<< HEAD
-   * Returns the paths of all files in the given patch set the have been reviewed by the given user.
+   * Find the latest patch set, that is smaller or equals to the given patch set, where at least,
+   * one file has been reviewed by the given user.
    *
    * @param psId patch set ID
    * @param accountId account ID of the user
-   * @return the paths of all files in the given patch set the have been reviewed by the given user
+   * @return optionally, all files the have been reviewed by the given user that belong to the patch
+   *     set that is smaller or equals to the given patch set
    * @throws OrmException thrown if accessing the reviewed flags failed
    */
-  Collection<String> findReviewed(PatchSet.Id psId, Account.Id accountId) throws OrmException;
-=======
-   * Find the latest patch set, that is smaller or equals to the given patch set,
-   * where at least, one file has been reviewed by the given user.
-   *
-   * @param psId patch set ID
-   * @param accountId account ID of the user
-   * @return optionally, all files the have been reviewed by the given user
-   * that belong to the patch set that is smaller or equals to the given patch set
-   * @throws OrmException thrown if accessing the reviewed flags failed
-   */
-  Optional<PatchSetWithReviewedFiles> findReviewed(PatchSet.Id psId,
-      Account.Id accountId) throws OrmException;
->>>>>>> f3cdd45e
+  Optional<PatchSetWithReviewedFiles> findReviewed(PatchSet.Id psId, Account.Id accountId)
+      throws OrmException;
 }