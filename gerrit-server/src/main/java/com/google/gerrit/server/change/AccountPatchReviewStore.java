// Copyright (C) 2016 The Android Open Source Project
//
// Licensed under the Apache License, Version 2.0 (the "License");
// you may not use this file except in compliance with the License.
// You may obtain a copy of the License at
//
// http://www.apache.org/licenses/LICENSE-2.0
//
// Unless required by applicable law or agreed to in writing, software
// distributed under the License is distributed on an "AS IS" BASIS,
// WITHOUT WARRANTIES OR CONDITIONS OF ANY KIND, either express or implied.
// See the License for the specific language governing permissions and
// limitations under the License.

package com.google.gerrit.server.change;

import com.google.auto.value.AutoValue;
import com.google.common.base.Optional;
import com.google.common.collect.ImmutableSet;
import com.google.gerrit.reviewdb.client.Account;
import com.google.gerrit.reviewdb.client.PatchSet;
import com.google.gwtorm.server.OrmException;
import java.util.Collection;

/**
 * Store for reviewed flags on changes.
 *
 * <p>A reviewed flag is a tuple of (patch set ID, file, account ID) and records whether the user
 * has reviewed a file in a patch set. Each user can easily have thousands of reviewed flags and the
 * number of reviewed flags is growing without bound. The store must be able handle this data volume
 * efficiently.
 *
 * <p>For a multi-master setup the store must replicate the data between the masters.
 */
public interface AccountPatchReviewStore {

  /**
   * Represents patch set id with reviewed files.
   */
  @AutoValue
  abstract class PatchSetWithReviewedFiles {
    abstract PatchSet.Id patchSetId();
    abstract ImmutableSet<String> files();

    public static PatchSetWithReviewedFiles create(
        PatchSet.Id id, ImmutableSet<String> files) {
      return new AutoValue_AccountPatchReviewStore_PatchSetWithReviewedFiles(
          id, files);
    }
  }

  /**
   * Marks the given file in the given patch set as reviewed by the given user.
   *
   * @param psId patch set ID
   * @param accountId account ID of the user
   * @param path file path
   * @return {@code true} if the reviewed flag was updated, {@code false} if the reviewed flag was
   *     already set
   * @throws OrmException thrown if updating the reviewed flag failed
   */
  boolean markReviewed(PatchSet.Id psId, Account.Id accountId, String path) throws OrmException;

  /**
   * Marks the given files in the given patch set as reviewed by the given user.
   *
   * @param psId patch set ID
   * @param accountId account ID of the user
   * @param paths file paths
   * @throws OrmException thrown if updating the reviewed flag failed
   */
  void markReviewed(PatchSet.Id psId, Account.Id accountId, Collection<String> paths)
      throws OrmException;

  /**
   * Clears the reviewed flag for the given file in the given patch set for the given user.
   *
   * @param psId patch set ID
   * @param accountId account ID of the user
   * @param path file path
   * @throws OrmException thrown if clearing the reviewed flag failed
   */
  void clearReviewed(PatchSet.Id psId, Account.Id accountId, String path) throws OrmException;

  /**
   * Clears the reviewed flags for all files in the given patch set for all users.
   *
   * @param psId patch set ID
   * @throws OrmException thrown if clearing the reviewed flags failed
   */
  void clearReviewed(PatchSet.Id psId) throws OrmException;

  /**
<<<<<<< HEAD
   * Returns the paths of all files in the given patch set the have been reviewed by the given user.
   *
   * @param psId patch set ID
   * @param accountId account ID of the user
   * @return the paths of all files in the given patch set the have been reviewed by the given user
   * @throws OrmException thrown if accessing the reviewed flags failed
   */
  Collection<String> findReviewed(PatchSet.Id psId, Account.Id accountId) throws OrmException;
=======
   * Find the latest patch set, that is smaller or equals to the given patch set,
   * where at least, one file has been reviewed by the given user.
   *
   * @param psId patch set ID
   * @param accountId account ID of the user
   * @return optionally, all files the have been reviewed by the given user
   * that belong to the patch set that is smaller or equals to the given patch set
   * @throws OrmException thrown if accessing the reviewed flags failed
   */
  Optional<PatchSetWithReviewedFiles> findReviewed(PatchSet.Id psId,
      Account.Id accountId) throws OrmException;
>>>>>>> f3cdd45e
}<|MERGE_RESOLUTION|>--- conflicted
+++ resolved
@@ -91,16 +91,6 @@
   void clearReviewed(PatchSet.Id psId) throws OrmException;
 
   /**
-<<<<<<< HEAD
-   * Returns the paths of all files in the given patch set the have been reviewed by the given user.
-   *
-   * @param psId patch set ID
-   * @param accountId account ID of the user
-   * @return the paths of all files in the given patch set the have been reviewed by the given user
-   * @throws OrmException thrown if accessing the reviewed flags failed
-   */
-  Collection<String> findReviewed(PatchSet.Id psId, Account.Id accountId) throws OrmException;
-=======
    * Find the latest patch set, that is smaller or equals to the given patch set,
    * where at least, one file has been reviewed by the given user.
    *
@@ -112,5 +102,4 @@
    */
   Optional<PatchSetWithReviewedFiles> findReviewed(PatchSet.Id psId,
       Account.Id accountId) throws OrmException;
->>>>>>> f3cdd45e
 }