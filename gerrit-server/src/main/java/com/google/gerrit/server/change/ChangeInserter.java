// Copyright (C) 2013 The Android Open Source Project
//
// Licensed under the Apache License, Version 2.0 (the "License");
// you may not use this file except in compliance with the License.
// You may obtain a copy of the License at
//
// http://www.apache.org/licenses/LICENSE-2.0
//
// Unless required by applicable law or agreed to in writing, software
// distributed under the License is distributed on an "AS IS" BASIS,
// WITHOUT WARRANTIES OR CONDITIONS OF ANY KIND, either express or implied.
// See the License for the specific language governing permissions and
// limitations under the License.

package com.google.gerrit.server.change;

import static com.google.common.base.Preconditions.checkNotNull;
import static com.google.common.base.Preconditions.checkState;
import static com.google.gerrit.reviewdb.client.Change.INITIAL_PATCH_SET_ID;
import static com.google.gerrit.server.notedb.ReviewerStateInternal.REVIEWER;
import static java.util.stream.Collectors.toSet;

import com.google.common.base.MoreObjects;
import com.google.common.collect.ImmutableListMultimap;
import com.google.common.collect.ListMultimap;
import com.google.gerrit.common.FooterConstants;
import com.google.gerrit.common.data.LabelType;
import com.google.gerrit.common.data.LabelTypes;
import com.google.gerrit.extensions.api.changes.NotifyHandling;
import com.google.gerrit.extensions.api.changes.RecipientType;
import com.google.gerrit.extensions.restapi.ResourceConflictException;
import com.google.gerrit.extensions.restapi.RestApiException;
import com.google.gerrit.reviewdb.client.Account;
import com.google.gerrit.reviewdb.client.Branch;
import com.google.gerrit.reviewdb.client.Change;
import com.google.gerrit.reviewdb.client.ChangeMessage;
import com.google.gerrit.reviewdb.client.PatchSet;
import com.google.gerrit.reviewdb.client.PatchSetInfo;
import com.google.gerrit.reviewdb.server.ReviewDb;
import com.google.gerrit.server.ApprovalsUtil;
import com.google.gerrit.server.ChangeMessagesUtil;
import com.google.gerrit.server.IdentifiedUser;
import com.google.gerrit.server.PatchSetUtil;
import com.google.gerrit.server.events.CommitReceivedEvent;
import com.google.gerrit.server.extensions.events.CommentAdded;
import com.google.gerrit.server.extensions.events.RevisionCreated;
import com.google.gerrit.server.git.GroupCollector;
import com.google.gerrit.server.git.SendEmailExecutor;
import com.google.gerrit.server.git.validators.CommitValidationException;
import com.google.gerrit.server.git.validators.CommitValidators;
import com.google.gerrit.server.mail.send.CreateChangeSender;
import com.google.gerrit.server.notedb.ChangeNotes;
import com.google.gerrit.server.notedb.ChangeUpdate;
import com.google.gerrit.server.notedb.NotesMigration;
import com.google.gerrit.server.patch.PatchSetInfoFactory;
import com.google.gerrit.server.permissions.ChangePermission;
import com.google.gerrit.server.permissions.PermissionBackend;
import com.google.gerrit.server.permissions.PermissionBackendException;
import com.google.gerrit.server.project.ProjectCache;
import com.google.gerrit.server.project.ProjectState;
import com.google.gerrit.server.ssh.NoSshInfo;
import com.google.gerrit.server.update.ChangeContext;
import com.google.gerrit.server.update.Context;
import com.google.gerrit.server.update.InsertChangeOp;
import com.google.gerrit.server.update.RepoContext;
import com.google.gerrit.server.util.RequestScopePropagator;
import com.google.gwtorm.server.OrmException;
import com.google.inject.Inject;
import com.google.inject.assistedinject.Assisted;
import java.io.IOException;
import java.util.Collections;
import java.util.HashMap;
import java.util.HashSet;
import java.util.List;
import java.util.Map;
import java.util.Set;
import java.util.concurrent.ExecutorService;
import java.util.concurrent.Future;
import org.eclipse.jgit.lib.ObjectId;
import org.eclipse.jgit.revwalk.RevCommit;
import org.eclipse.jgit.revwalk.RevWalk;
import org.eclipse.jgit.transport.ReceiveCommand;
import org.eclipse.jgit.util.ChangeIdUtil;
import org.slf4j.Logger;
import org.slf4j.LoggerFactory;

public class ChangeInserter implements InsertChangeOp {
  public interface Factory {
    ChangeInserter create(Change.Id cid, ObjectId commitId, String refName);
  }

  private static final Logger log = LoggerFactory.getLogger(ChangeInserter.class);

  private final PermissionBackend permissionBackend;
  private final ProjectCache projectCache;
  private final IdentifiedUser.GenericFactory userFactory;
  private final PatchSetInfoFactory patchSetInfoFactory;
  private final PatchSetUtil psUtil;
  private final ApprovalsUtil approvalsUtil;
  private final ChangeMessagesUtil cmUtil;
  private final CreateChangeSender.Factory createChangeSenderFactory;
  private final ExecutorService sendEmailExecutor;
  private final CommitValidators.Factory commitValidatorsFactory;
  private final RevisionCreated revisionCreated;
  private final CommentAdded commentAdded;
  private final NotesMigration migration;

  private final Change.Id changeId;
  private final PatchSet.Id psId;
  private final ObjectId commitId;
  private final String refName;

  // Fields exposed as setters.
  private Change.Status status;
  private String topic;
  private String message;
  private String patchSetDescription;
  private boolean isPrivate;
  private boolean workInProgress;
  private List<String> groups = Collections.emptyList();
  private boolean validate = true;
  private NotifyHandling notify = NotifyHandling.ALL;
  private ListMultimap<RecipientType, Account.Id> accountsToNotify = ImmutableListMultimap.of();
  private Set<Account.Id> reviewers;
  private Set<Account.Id> extraCC;
  private Map<String, Short> approvals;
  private RequestScopePropagator requestScopePropagator;
  private boolean fireRevisionCreated;
  private boolean sendMail;
  private boolean updateRef;
  private Change.Id revertOf;

  // Fields set during the insertion process.
  private ReceiveCommand cmd;
  private Change change;
  private ChangeMessage changeMessage;
  private PatchSetInfo patchSetInfo;
  private PatchSet patchSet;
  private String pushCert;
  private ProjectState projectState;

  @Inject
  ChangeInserter(
      PermissionBackend permissionBackend,
      ProjectCache projectCache,
      IdentifiedUser.GenericFactory userFactory,
      PatchSetInfoFactory patchSetInfoFactory,
      PatchSetUtil psUtil,
      ApprovalsUtil approvalsUtil,
      ChangeMessagesUtil cmUtil,
      CreateChangeSender.Factory createChangeSenderFactory,
      @SendEmailExecutor ExecutorService sendEmailExecutor,
      CommitValidators.Factory commitValidatorsFactory,
      CommentAdded commentAdded,
      RevisionCreated revisionCreated,
      NotesMigration migration,
      @Assisted Change.Id changeId,
      @Assisted ObjectId commitId,
      @Assisted String refName) {
    this.permissionBackend = permissionBackend;
    this.projectCache = projectCache;
    this.userFactory = userFactory;
    this.patchSetInfoFactory = patchSetInfoFactory;
    this.psUtil = psUtil;
    this.approvalsUtil = approvalsUtil;
    this.cmUtil = cmUtil;
    this.createChangeSenderFactory = createChangeSenderFactory;
    this.sendEmailExecutor = sendEmailExecutor;
    this.commitValidatorsFactory = commitValidatorsFactory;
    this.revisionCreated = revisionCreated;
    this.commentAdded = commentAdded;
    this.migration = migration;

    this.changeId = changeId;
    this.psId = new PatchSet.Id(changeId, INITIAL_PATCH_SET_ID);
    this.commitId = commitId.copy();
    this.refName = refName;
    this.reviewers = Collections.emptySet();
    this.extraCC = Collections.emptySet();
    this.approvals = Collections.emptyMap();
    this.fireRevisionCreated = true;
    this.sendMail = true;
    this.updateRef = true;
  }

  @Override
  public Change createChange(Context ctx) throws IOException {
    change =
        new Change(
            getChangeKey(ctx.getRevWalk(), commitId),
            changeId,
            ctx.getAccountId(),
            new Branch.NameKey(ctx.getProject(), refName),
            ctx.getWhen());
    change.setStatus(MoreObjects.firstNonNull(status, Change.Status.NEW));
    change.setTopic(topic);
    change.setPrivate(isPrivate);
    change.setWorkInProgress(workInProgress);
    change.setReviewStarted(!workInProgress);
    change.setRevertOf(revertOf);
    return change;
  }

  private static Change.Key getChangeKey(RevWalk rw, ObjectId id) throws IOException {
    RevCommit commit = rw.parseCommit(id);
    rw.parseBody(commit);
    List<String> idList = commit.getFooterLines(FooterConstants.CHANGE_ID);
    if (!idList.isEmpty()) {
      return new Change.Key(idList.get(idList.size() - 1).trim());
    }
    ObjectId changeId =
        ChangeIdUtil.computeChangeId(
            commit.getTree(),
            commit,
            commit.getAuthorIdent(),
            commit.getCommitterIdent(),
            commit.getShortMessage());
    StringBuilder changeIdStr = new StringBuilder();
    changeIdStr.append("I").append(ObjectId.toString(changeId));
    return new Change.Key(changeIdStr.toString());
  }

  public PatchSet.Id getPatchSetId() {
    return psId;
  }

  public ObjectId getCommitId() {
    return commitId;
  }

  public Change getChange() {
    checkState(change != null, "getChange() only valid after creating change");
    return change;
  }

  public ChangeInserter setTopic(String topic) {
    checkState(change == null, "setTopic(String) only valid before creating change");
    this.topic = topic;
    return this;
  }

  public ChangeInserter setMessage(String message) {
    this.message = message;
    return this;
  }

  public ChangeInserter setPatchSetDescription(String patchSetDescription) {
    this.patchSetDescription = patchSetDescription;
    return this;
  }

  public ChangeInserter setValidate(boolean validate) {
    this.validate = validate;
    return this;
  }

  public ChangeInserter setNotify(NotifyHandling notify) {
    this.notify = notify;
    return this;
  }

  public ChangeInserter setAccountsToNotify(
      ListMultimap<RecipientType, Account.Id> accountsToNotify) {
    this.accountsToNotify = checkNotNull(accountsToNotify);
    return this;
  }

  public ChangeInserter setReviewers(Set<Account.Id> reviewers) {
    this.reviewers = reviewers;
    return this;
  }

  public ChangeInserter setExtraCC(Set<Account.Id> extraCC) {
    this.extraCC = extraCC;
    return this;
  }

  public ChangeInserter setPrivate(boolean isPrivate) {
    checkState(change == null, "setPrivate(boolean) only valid before creating change");
    this.isPrivate = isPrivate;
    return this;
  }

  public ChangeInserter setWorkInProgress(boolean workInProgress) {
    this.workInProgress = workInProgress;
    return this;
  }

  public ChangeInserter setStatus(Change.Status status) {
    checkState(change == null, "setStatus(Change.Status) only valid before creating change");
    this.status = status;
    return this;
  }

  public ChangeInserter setGroups(List<String> groups) {
    checkNotNull(groups, "groups may not be empty");
    checkState(patchSet == null, "setGroups(Iterable<String>) only valid before creating change");
    this.groups = groups;
    return this;
  }

  public ChangeInserter setFireRevisionCreated(boolean fireRevisionCreated) {
    this.fireRevisionCreated = fireRevisionCreated;
    return this;
  }

  public ChangeInserter setSendMail(boolean sendMail) {
    this.sendMail = sendMail;
    return this;
  }

  public ChangeInserter setRequestScopePropagator(RequestScopePropagator r) {
    this.requestScopePropagator = r;
    return this;
  }

  public ChangeInserter setRevertOf(Change.Id revertOf) {
    this.revertOf = revertOf;
    return this;
  }

  public void setPushCertificate(String cert) {
    pushCert = cert;
  }

  public PatchSet getPatchSet() {
    checkState(patchSet != null, "getPatchSet() only valid after creating change");
    return patchSet;
  }

  public ChangeInserter setApprovals(Map<String, Short> approvals) {
    this.approvals = approvals;
    return this;
  }

  /**
   * Set whether to include the new patch set ref update in this update.
   *
   * <p>If false, the caller is responsible for creating the patch set ref <strong>before</strong>
   * executing the containing {@code BatchUpdate}.
   *
   * <p>Should not be used in new code, as it doesn't result in a single atomic batch ref update for
   * code and NoteDb meta refs.
   *
   * @param updateRef whether to update the ref during {@code updateRepo}.
   */
  @Deprecated
  public ChangeInserter setUpdateRef(boolean updateRef) {
    this.updateRef = updateRef;
    return this;
  }

  public ChangeMessage getChangeMessage() {
    if (message == null) {
      return null;
    }
    checkState(changeMessage != null, "getChangeMessage() only valid after inserting change");
    return changeMessage;
  }

  public ReceiveCommand getCommand() {
    return cmd;
  }

  @Override
  public void updateRepo(RepoContext ctx) throws ResourceConflictException, IOException {
    cmd = new ReceiveCommand(ObjectId.zeroId(), commitId, psId.toRefName());
    projectState = projectCache.checkedGet(ctx.getProject());
    validate(ctx);
    if (!updateRef) {
      return;
    }
    ctx.addRefUpdate(cmd);
  }

  @Override
  public boolean updateChange(ChangeContext ctx)
      throws RestApiException, OrmException, IOException, PermissionBackendException {
    change = ctx.getChange(); // Use defensive copy created by ChangeControl.
    ReviewDb db = ctx.getDb();
    patchSetInfo =
        patchSetInfoFactory.get(ctx.getRevWalk(), ctx.getRevWalk().parseCommit(commitId), psId);
    ctx.getChange().setCurrentPatchSet(patchSetInfo);

    ChangeUpdate update = ctx.getUpdate(psId);
    update.setChangeId(change.getKey().get());
    update.setSubjectForCommit("Create change");
    update.setBranch(change.getDest().get());
    update.setTopic(change.getTopic());
    update.setPsDescription(patchSetDescription);
    update.setPrivate(isPrivate);
    update.setWorkInProgress(workInProgress);
    if (revertOf != null) {
      update.setRevertOf(revertOf.get());
    }

    List<String> newGroups = groups;
    if (newGroups.isEmpty()) {
      newGroups = GroupCollector.getDefaultGroups(commitId);
    }
    patchSet =
        psUtil.insert(
            ctx.getDb(),
            ctx.getRevWalk(),
            update,
            psId,
            commitId,
            newGroups,
            pushCert,
            patchSetDescription);

    /* TODO: fixStatus is used here because the tests
     * (byStatusClosed() in AbstractQueryChangesTest)
     * insert changes that are already merged,
     * and setStatus may not be used to set the Status to merged
     *
     * is it possible to make the tests use the merge code path,
     * instead of setting the status directly?
     */
    update.fixStatus(change.getStatus());

    Set<Account.Id> reviewersToAdd = new HashSet<>(reviewers);
    if (migration.readChanges()) {
      approvalsUtil.addCcs(
          ctx.getNotes(), update, filterOnChangeVisibility(db, ctx.getNotes(), extraCC));
    } else {
      reviewersToAdd.addAll(extraCC);
    }

    LabelTypes labelTypes = projectState.getLabelTypes();
    approvalsUtil.addReviewers(
        db,
        update,
        labelTypes,
        change,
        patchSet,
        patchSetInfo,
        filterOnChangeVisibility(db, ctx.getNotes(), reviewersToAdd),
        Collections.<Account.Id>emptySet());
    approvalsUtil.addApprovalsForNewPatchSet(
        db, update, labelTypes, patchSet, ctx.getUser(), approvals);
    // Check if approvals are changing in with this update. If so, add current user to reviewers.
    // Note that this is done separately as addReviewers is filtering out the change owner as
    // reviewer which is needed in several other code paths.
    if (!approvals.isEmpty()) {
      update.putReviewer(ctx.getAccountId(), REVIEWER);
    }
    if (message != null) {
      changeMessage =
          ChangeMessagesUtil.newMessage(
              patchSet.getId(),
              ctx.getUser(),
              patchSet.getCreatedOn(),
              message,
              ChangeMessagesUtil.uploadedPatchSetTag(workInProgress));
      cmUtil.addChangeMessage(db, update, changeMessage);
    }
    return true;
  }

  private Set<Account.Id> filterOnChangeVisibility(
<<<<<<< HEAD
      final ReviewDb db, ChangeNotes notes, Set<Account.Id> accounts) {
    return accounts
        .stream()
=======
      final ReviewDb db, final ChangeNotes notes, Set<Account.Id> accounts) {
    return accounts.stream()
>>>>>>> be9fecd0
        .filter(
            accountId -> {
              try {
                IdentifiedUser user = userFactory.create(accountId);
                return permissionBackend
                    .user(user)
                    .change(notes)
                    .database(db)
                    .test(ChangePermission.READ);
              } catch (PermissionBackendException e) {
                log.warn(
                    "Failed to check if account {} can see change {}",
                    accountId.get(),
                    notes.getChangeId().get(),
                    e);
                return false;
              }
            })
        .collect(toSet());
  }

  @Override
  public void postUpdate(Context ctx) throws OrmException, IOException {
    if (sendMail && (notify != NotifyHandling.NONE || !accountsToNotify.isEmpty())) {
      Runnable sender =
          new Runnable() {
            @Override
            public void run() {
              try {
                CreateChangeSender cm =
                    createChangeSenderFactory.create(change.getProject(), change.getId());
                cm.setFrom(change.getOwner());
                cm.setPatchSet(patchSet, patchSetInfo);
                cm.setNotify(notify);
                cm.setAccountsToNotify(accountsToNotify);
                cm.addReviewers(reviewers);
                cm.addExtraCC(extraCC);
                cm.send();
              } catch (Exception e) {
                log.error("Cannot send email for new change {}", change.getId(), e);
              }
            }

            @Override
            public String toString() {
              return "send-email newchange";
            }
          };
      if (requestScopePropagator != null) {
        @SuppressWarnings("unused")
        Future<?> possiblyIgnoredError =
            sendEmailExecutor.submit(requestScopePropagator.wrap(sender));
      } else {
        sender.run();
      }
    }

    /* For labels that are not set in this operation, show the "current" value
     * of 0, and no oldValue as the value was not modified by this operation.
     * For labels that are set in this operation, the value was modified, so
     * show a transition from an oldValue of 0 to the new value.
     */
    if (fireRevisionCreated) {
      revisionCreated.fire(change, patchSet, ctx.getAccount(), ctx.getWhen(), notify);
      if (approvals != null && !approvals.isEmpty()) {
        List<LabelType> labels =
            projectState.getLabelTypes(change.getDest(), ctx.getUser()).getLabelTypes();
        Map<String, Short> allApprovals = new HashMap<>();
        Map<String, Short> oldApprovals = new HashMap<>();
        for (LabelType lt : labels) {
          allApprovals.put(lt.getName(), (short) 0);
          oldApprovals.put(lt.getName(), null);
        }
        for (Map.Entry<String, Short> entry : approvals.entrySet()) {
          if (entry.getValue() != 0) {
            allApprovals.put(entry.getKey(), entry.getValue());
            oldApprovals.put(entry.getKey(), (short) 0);
          }
        }
        commentAdded.fire(
            change, patchSet, ctx.getAccount(), null, allApprovals, oldApprovals, ctx.getWhen());
      }
    }
  }

  private void validate(RepoContext ctx) throws IOException, ResourceConflictException {
    if (!validate) {
      return;
    }

    PermissionBackend.ForRef perm =
        permissionBackend.user(ctx.getUser()).project(ctx.getProject()).ref(refName);
    try {
      try (CommitReceivedEvent event =
          new CommitReceivedEvent(
              cmd,
              projectState.getProject(),
              change.getDest().get(),
              ctx.getRevWalk().getObjectReader(),
              commitId,
              ctx.getIdentifiedUser())) {
        commitValidatorsFactory
            .forGerritCommits(
                perm,
                new Branch.NameKey(ctx.getProject(), refName),
                ctx.getIdentifiedUser(),
                new NoSshInfo(),
                ctx.getRevWalk())
            .validate(event);
      }
    } catch (CommitValidationException e) {
      throw new ResourceConflictException(e.getFullMessage());
    }
  }
}<|MERGE_RESOLUTION|>--- conflicted
+++ resolved
@@ -459,14 +459,8 @@
   }
 
   private Set<Account.Id> filterOnChangeVisibility(
-<<<<<<< HEAD
       final ReviewDb db, ChangeNotes notes, Set<Account.Id> accounts) {
-    return accounts
-        .stream()
-=======
-      final ReviewDb db, final ChangeNotes notes, Set<Account.Id> accounts) {
     return accounts.stream()
->>>>>>> be9fecd0
         .filter(
             accountId -> {
               try {
