--- conflicted
+++ resolved
@@ -228,31 +228,22 @@
       AccountState account = accountCache.get(me.getAccountId());
       GeneralPreferencesInfo info = account.getAccount().getGeneralPreferencesInfo();
 
-<<<<<<< HEAD
-      ObjectId treeId = mergeTip == null ? emptyTreeId(oi) : mergeTip.getTree();
-      ObjectId id = ChangeIdUtil.computeChangeId(treeId, mergeTip, author, author, input.subject);
-      String commitMessage = ChangeIdUtil.insertId(input.subject, id);
-      if (Boolean.TRUE.equals(info.signedOffBy)) {
-        commitMessage +=
-            String.format(
-                "%s%s", SIGNED_OFF_BY_TAG, account.getAccount().getNameEmail(anonymousCowardName));
-=======
       // Add a Change-Id line if there isn't already one
       String commitMessage = input.subject;
       if (ChangeIdUtil.indexOfChangeId(commitMessage, "\n") == -1) {
-        ObjectId treeId =
-            mergeTip == null ? emptyTreeId(oi) : mergeTip.getTree();
-        ObjectId id = ChangeIdUtil.computeChangeId(treeId,
-            mergeTip, author, author, commitMessage);
+        ObjectId treeId = mergeTip == null ? emptyTreeId(oi) : mergeTip.getTree();
+        ObjectId id = ChangeIdUtil.computeChangeId(treeId, mergeTip, author, author, commitMessage);
         commitMessage = ChangeIdUtil.insertId(commitMessage, id);
       }
 
       if (Boolean.TRUE.equals(info.signedOffBy)) {
         commitMessage =
-            Joiner.on("\n").join(commitMessage.trim(), String.format(
-                "%s%s", SIGNED_OFF_BY_TAG,
-                account.getAccount().getNameEmail(anonymousCowardName)));
->>>>>>> 3c18ab31
+            Joiner.on("\n")
+                .join(
+                    commitMessage.trim(),
+                    String.format(
+                        "%s%s",
+                        SIGNED_OFF_BY_TAG, account.getAccount().getNameEmail(anonymousCowardName)));
       }
 
       RevCommit c;
