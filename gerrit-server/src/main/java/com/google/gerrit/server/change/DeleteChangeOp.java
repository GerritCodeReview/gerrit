// Copyright (C) 2015 The Android Open Source Project
//
// Licensed under the Apache License, Version 2.0 (the "License");
// you may not use this file except in compliance with the License.
// You may obtain a copy of the License at
//
// http://www.apache.org/licenses/LICENSE-2.0
//
// Unless required by applicable law or agreed to in writing, software
// distributed under the License is distributed on an "AS IS" BASIS,
// WITHOUT WARRANTIES OR CONDITIONS OF ANY KIND, either express or implied.
// See the License for the specific language governing permissions and
// limitations under the License.

package com.google.gerrit.server.change;

import static com.google.common.base.Preconditions.checkState;

import com.google.gerrit.extensions.registration.DynamicItem;
import com.google.gerrit.extensions.restapi.MethodNotAllowedException;
import com.google.gerrit.extensions.restapi.ResourceConflictException;
import com.google.gerrit.extensions.restapi.RestApiException;
import com.google.gerrit.reviewdb.client.Change;
import com.google.gerrit.reviewdb.client.PatchSet;
import com.google.gerrit.reviewdb.server.ReviewDb;
import com.google.gerrit.reviewdb.server.ReviewDbUtil;
import com.google.gerrit.server.PatchSetUtil;
import com.google.gerrit.server.StarredChangesUtil;
<<<<<<< HEAD
=======
import com.google.gerrit.server.config.GerritServerConfig;
import com.google.gerrit.server.extensions.events.ChangeDeleted;
>>>>>>> 879d7cf6
import com.google.gerrit.server.project.NoSuchChangeException;
import com.google.gerrit.server.update.BatchUpdateOp;
import com.google.gerrit.server.update.BatchUpdateReviewDb;
import com.google.gerrit.server.update.ChangeContext;
import com.google.gerrit.server.update.Order;
import com.google.gerrit.server.update.RepoContext;
import com.google.gwtorm.server.OrmException;
import com.google.inject.Inject;
import java.io.IOException;
import java.util.Collection;
import java.util.Map;
import java.util.Optional;
import org.eclipse.jgit.lib.ObjectId;
import org.eclipse.jgit.revwalk.RevWalk;

class DeleteChangeOp implements BatchUpdateOp {
  static ReviewDb unwrap(ReviewDb db) {
    // This is special. We want to delete exactly the rows that are present in
    // the database, even when reading everything else from NoteDb, so we need
    // to bypass the write-only wrapper.
    if (db instanceof BatchUpdateReviewDb) {
      db = ((BatchUpdateReviewDb) db).unsafeGetDelegate();
    }
    return ReviewDbUtil.unwrapDb(db);
  }

  private final PatchSetUtil psUtil;
  private final StarredChangesUtil starredChangesUtil;
  private final DynamicItem<AccountPatchReviewStore> accountPatchReviewStore;
<<<<<<< HEAD
=======
  private final boolean allowDrafts;
  private final ChangeDeleted changeDeleted;
>>>>>>> 879d7cf6

  private Change.Id id;

  @Inject
  DeleteChangeOp(
      PatchSetUtil psUtil,
      StarredChangesUtil starredChangesUtil,
<<<<<<< HEAD
      DynamicItem<AccountPatchReviewStore> accountPatchReviewStore) {
    this.psUtil = psUtil;
    this.starredChangesUtil = starredChangesUtil;
    this.accountPatchReviewStore = accountPatchReviewStore;
=======
      DynamicItem<AccountPatchReviewStore> accountPatchReviewStore,
      @GerritServerConfig Config cfg,
      ChangeDeleted changeDeleted) {
    this.psUtil = psUtil;
    this.starredChangesUtil = starredChangesUtil;
    this.accountPatchReviewStore = accountPatchReviewStore;
    this.allowDrafts = allowDrafts(cfg);
    this.changeDeleted = changeDeleted;
>>>>>>> 879d7cf6
  }

  @Override
  public boolean updateChange(ChangeContext ctx)
      throws RestApiException, OrmException, IOException, NoSuchChangeException {
    checkState(
        ctx.getOrder() == Order.DB_BEFORE_REPO, "must use DeleteChangeOp with DB_BEFORE_REPO");
    checkState(id == null, "cannot reuse DeleteChangeOp");

    id = ctx.getChange().getId();
    Collection<PatchSet> patchSets = psUtil.byChange(ctx.getDb(), ctx.getNotes());

    ensureDeletable(ctx, id, patchSets);
    // Cleaning up is only possible as long as the change and its elements are
    // still part of the database.
    cleanUpReferences(ctx, id, patchSets);
    deleteChangeElementsFromDb(ctx, id);

    ctx.deleteChange();
    changeDeleted.fire(ctx.getChange(), ctx.getAccount(), ctx.getWhen());
    return true;
  }

  private void ensureDeletable(ChangeContext ctx, Change.Id id, Collection<PatchSet> patchSets)
      throws ResourceConflictException, MethodNotAllowedException, IOException {
    Change.Status status = ctx.getChange().getStatus();
    if (status == Change.Status.MERGED) {
      throw new MethodNotAllowedException("Deleting merged change " + id + " is not allowed");
    }
    for (PatchSet patchSet : patchSets) {
      if (isPatchSetMerged(ctx, patchSet)) {
        throw new ResourceConflictException(
            String.format(
                "Cannot delete change %s: patch set %s is already merged",
                id, patchSet.getPatchSetId()));
      }
    }
  }

  private boolean isPatchSetMerged(ChangeContext ctx, PatchSet patchSet) throws IOException {
    Optional<ObjectId> destId = ctx.getRepoView().getRef(ctx.getChange().getDest().get());
    if (!destId.isPresent()) {
      return false;
    }

    RevWalk revWalk = ctx.getRevWalk();
    ObjectId objectId = ObjectId.fromString(patchSet.getRevision().get());
    return revWalk.isMergedInto(revWalk.parseCommit(objectId), revWalk.parseCommit(destId.get()));
  }

  private void deleteChangeElementsFromDb(ChangeContext ctx, Change.Id id) throws OrmException {
    // Only delete from ReviewDb here; deletion from NoteDb is handled in
    // BatchUpdate.
    ReviewDb db = unwrap(ctx.getDb());
    db.patchComments().delete(db.patchComments().byChange(id));
    db.patchSetApprovals().delete(db.patchSetApprovals().byChange(id));
    db.patchSets().delete(db.patchSets().byChange(id));
    db.changeMessages().delete(db.changeMessages().byChange(id));
  }

  private void cleanUpReferences(ChangeContext ctx, Change.Id id, Collection<PatchSet> patchSets)
      throws OrmException, NoSuchChangeException {
    for (PatchSet ps : patchSets) {
      accountPatchReviewStore.get().clearReviewed(ps.getId());
    }

    // Non-atomic operation on Accounts table; not much we can do to make it
    // atomic.
    starredChangesUtil.unstarAll(ctx.getChange().getProject(), id);
  }

  @Override
  public void updateRepo(RepoContext ctx) throws IOException {
    String prefix = new PatchSet.Id(id, 1).toRefName();
    prefix = prefix.substring(0, prefix.length() - 1);
    for (Map.Entry<String, ObjectId> e : ctx.getRepoView().getRefs(prefix).entrySet()) {
      ctx.addRefUpdate(e.getValue(), ObjectId.zeroId(), prefix + e.getKey());
    }
  }
}<|MERGE_RESOLUTION|>--- conflicted
+++ resolved
@@ -26,11 +26,7 @@
 import com.google.gerrit.reviewdb.server.ReviewDbUtil;
 import com.google.gerrit.server.PatchSetUtil;
 import com.google.gerrit.server.StarredChangesUtil;
-<<<<<<< HEAD
-=======
-import com.google.gerrit.server.config.GerritServerConfig;
 import com.google.gerrit.server.extensions.events.ChangeDeleted;
->>>>>>> 879d7cf6
 import com.google.gerrit.server.project.NoSuchChangeException;
 import com.google.gerrit.server.update.BatchUpdateOp;
 import com.google.gerrit.server.update.BatchUpdateReviewDb;
@@ -60,11 +56,7 @@
   private final PatchSetUtil psUtil;
   private final StarredChangesUtil starredChangesUtil;
   private final DynamicItem<AccountPatchReviewStore> accountPatchReviewStore;
-<<<<<<< HEAD
-=======
-  private final boolean allowDrafts;
   private final ChangeDeleted changeDeleted;
->>>>>>> 879d7cf6
 
   private Change.Id id;
 
@@ -72,21 +64,12 @@
   DeleteChangeOp(
       PatchSetUtil psUtil,
       StarredChangesUtil starredChangesUtil,
-<<<<<<< HEAD
-      DynamicItem<AccountPatchReviewStore> accountPatchReviewStore) {
-    this.psUtil = psUtil;
-    this.starredChangesUtil = starredChangesUtil;
-    this.accountPatchReviewStore = accountPatchReviewStore;
-=======
       DynamicItem<AccountPatchReviewStore> accountPatchReviewStore,
-      @GerritServerConfig Config cfg,
       ChangeDeleted changeDeleted) {
     this.psUtil = psUtil;
     this.starredChangesUtil = starredChangesUtil;
     this.accountPatchReviewStore = accountPatchReviewStore;
-    this.allowDrafts = allowDrafts(cfg);
     this.changeDeleted = changeDeleted;
->>>>>>> 879d7cf6
   }
 
   @Override
