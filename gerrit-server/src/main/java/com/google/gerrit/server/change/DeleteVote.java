--- conflicted
+++ resolved
@@ -153,12 +153,13 @@
       LabelTypes labelTypes = ctx.getControl().getLabelTypes();
 
       for (PatchSetApproval a :
-<<<<<<< HEAD
           approvalsUtil.byPatchSetUser(
-              ctx.getDb(), ctl, psId, accountId, ctx.getRevWalk(), ctx.getRepoView().getConfig())) {
-=======
-          approvalsUtil.byPatchSetUser(ctx.getDb(), ctl, psId, account.getId())) {
->>>>>>> ff7c4ca2
+              ctx.getDb(),
+              ctl,
+              psId,
+              account.getId(),
+              ctx.getRevWalk(),
+              ctx.getRepoView().getConfig())) {
         if (labelTypes.byLabel(a.getLabelId()) == null) {
           continue; // Ignore undefined labels.
         } else if (!a.getLabel().equals(label)) {
