--- conflicted
+++ resolved
@@ -23,13 +23,8 @@
 import com.google.gerrit.reviewdb.client.PatchSet;
 import com.google.gerrit.reviewdb.server.ReviewDb;
 import com.google.gerrit.server.CurrentUser;
-<<<<<<< HEAD
+import com.google.gerrit.server.IdentifiedUser;
 import com.google.gerrit.server.git.SendEmailExecutor;
-=======
-import com.google.gerrit.server.IdentifiedUser;
-import com.google.gerrit.server.git.EmailReviewCommentsExecutor;
-import com.google.gerrit.server.git.WorkQueue.Executor;
->>>>>>> e39cb568
 import com.google.gerrit.server.mail.CommentSender;
 import com.google.gerrit.server.patch.PatchSetInfoFactory;
 import com.google.gerrit.server.util.RequestContext;
@@ -75,13 +70,8 @@
   private ReviewDb db;
 
   @Inject
-<<<<<<< HEAD
-  EmailReviewComments (
+  EmailReviewComments(
       @SendEmailExecutor ExecutorService executor,
-=======
-  EmailReviewComments(
-      @EmailReviewCommentsExecutor final Executor executor,
->>>>>>> e39cb568
       PatchSetInfoFactory patchSetInfoFactory,
       CommentSender.Factory commentSenderFactory,
       SchemaFactory<ReviewDb> schemaFactory,
@@ -114,13 +104,8 @@
     RequestContext old = requestContext.setContext(this);
     try {
 
-<<<<<<< HEAD
       CommentSender cm = commentSenderFactory.create(notify, change.getId());
-      cm.setFrom(authorId);
-=======
-      CommentSender cm = commentSenderFactory.create(notify, change);
       cm.setFrom(user.getAccountId());
->>>>>>> e39cb568
       cm.setPatchSet(patchSet, patchSetInfoFactory.get(change, patchSet));
       cm.setChangeMessage(message);
       cm.setPatchLineComments(comments);
@@ -142,13 +127,8 @@
   }
 
   @Override
-<<<<<<< HEAD
   public CurrentUser getUser() {
-    throw new OutOfScopeException("No user on email thread");
-=======
-  public CurrentUser getCurrentUser() {
     return user.getRealUser();
->>>>>>> e39cb568
   }
 
   @Override
