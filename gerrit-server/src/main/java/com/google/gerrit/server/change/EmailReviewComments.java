--- conflicted
+++ resolved
@@ -17,20 +17,12 @@
 import static com.google.gerrit.server.PatchLineCommentsUtil.PLC_ORDER;
 
 import com.google.gerrit.extensions.api.changes.ReviewInput.NotifyHandling;
-<<<<<<< HEAD
-import com.google.gerrit.reviewdb.client.Account;
-=======
-import com.google.gerrit.reviewdb.client.Change;
->>>>>>> a3f22a26
 import com.google.gerrit.reviewdb.client.ChangeMessage;
 import com.google.gerrit.reviewdb.client.PatchLineComment;
 import com.google.gerrit.reviewdb.client.PatchSet;
 import com.google.gerrit.reviewdb.server.ReviewDb;
 import com.google.gerrit.server.CurrentUser;
-<<<<<<< HEAD
-=======
 import com.google.gerrit.server.IdentifiedUser;
->>>>>>> a3f22a26
 import com.google.gerrit.server.git.SendEmailExecutor;
 import com.google.gerrit.server.mail.CommentSender;
 import com.google.gerrit.server.notedb.ChangeNotes;
@@ -78,11 +70,7 @@
   private ReviewDb db;
 
   @Inject
-<<<<<<< HEAD
-  EmailReviewComments (
-=======
   EmailReviewComments(
->>>>>>> a3f22a26
       @SendEmailExecutor ExecutorService executor,
       PatchSetInfoFactory patchSetInfoFactory,
       CommentSender.Factory commentSenderFactory,
@@ -116,17 +104,11 @@
     RequestContext old = requestContext.setContext(this);
     try {
 
-<<<<<<< HEAD
       CommentSender cm = commentSenderFactory.create(notes.getProjectName(),
           notes.getChangeId());
-      cm.setFrom(authorId);
+      cm.setFrom(user.getAccountId());
       cm.setPatchSet(patchSet,
           patchSetInfoFactory.get(notes.getProjectName(), patchSet));
-=======
-      CommentSender cm = commentSenderFactory.create(notify, change.getId());
-      cm.setFrom(user.getAccountId());
-      cm.setPatchSet(patchSet, patchSetInfoFactory.get(change, patchSet));
->>>>>>> a3f22a26
       cm.setChangeMessage(message);
       cm.setPatchLineComments(comments);
       cm.setNotify(notify);
