// Copyright (C) 2013 The Android Open Source Project
//
// Licensed under the Apache License, Version 2.0 (the "License");
// you may not use this file except in compliance with the License.
// You may obtain a copy of the License at
//
// http://www.apache.org/licenses/LICENSE-2.0
//
// Unless required by applicable law or agreed to in writing, software
// distributed under the License is distributed on an "AS IS" BASIS,
// WITHOUT WARRANTIES OR CONDITIONS OF ANY KIND, either express or implied.
// See the License for the specific language governing permissions and
// limitations under the License.

package com.google.gerrit.server.change;

import com.google.common.base.Optional;
import com.google.common.collect.Lists;
import com.google.gerrit.extensions.common.FileInfo;
import com.google.gerrit.extensions.registration.DynamicItem;
import com.google.gerrit.extensions.registration.DynamicMap;
import com.google.gerrit.extensions.restapi.AuthException;
import com.google.gerrit.extensions.restapi.BadRequestException;
import com.google.gerrit.extensions.restapi.CacheControl;
import com.google.gerrit.extensions.restapi.ChildCollection;
import com.google.gerrit.extensions.restapi.IdString;
import com.google.gerrit.extensions.restapi.ResourceNotFoundException;
import com.google.gerrit.extensions.restapi.Response;
import com.google.gerrit.extensions.restapi.RestReadView;
import com.google.gerrit.extensions.restapi.RestView;
import com.google.gerrit.reviewdb.client.Account;
import com.google.gerrit.reviewdb.client.PatchSet;
import com.google.gerrit.reviewdb.client.Project;
import com.google.gerrit.reviewdb.server.ReviewDb;
import com.google.gerrit.server.CurrentUser;
import com.google.gerrit.server.PatchSetUtil;
import com.google.gerrit.server.change.AccountPatchReviewStore.PatchSetWithReviewedFiles;
import com.google.gerrit.server.git.GitRepositoryManager;
import com.google.gerrit.server.patch.PatchList;
import com.google.gerrit.server.patch.PatchListCache;
import com.google.gerrit.server.patch.PatchListNotAvailableException;
import com.google.gwtorm.server.OrmException;
import com.google.inject.Inject;
import com.google.inject.Provider;
import com.google.inject.Singleton;
import java.io.IOException;
import java.util.ArrayList;
import java.util.Collection;
import java.util.List;
import java.util.Map;
import java.util.Set;
import java.util.concurrent.TimeUnit;
import org.eclipse.jgit.errors.RepositoryNotFoundException;
import org.eclipse.jgit.lib.ObjectId;
import org.eclipse.jgit.lib.ObjectReader;
import org.eclipse.jgit.lib.Repository;
import org.eclipse.jgit.revwalk.RevCommit;
import org.eclipse.jgit.revwalk.RevWalk;
import org.eclipse.jgit.treewalk.TreeWalk;
import org.eclipse.jgit.treewalk.filter.PathFilterGroup;
import org.kohsuke.args4j.Option;
import org.slf4j.Logger;
import org.slf4j.LoggerFactory;

<<<<<<< HEAD
=======
import java.io.IOException;
import java.util.ArrayList;
import java.util.Collection;
import java.util.Collections;
import java.util.List;
import java.util.Map;
import java.util.Set;
import java.util.concurrent.TimeUnit;

>>>>>>> f3cdd45e
@Singleton
public class Files implements ChildCollection<RevisionResource, FileResource> {
  private final DynamicMap<RestView<FileResource>> views;
  private final Provider<ListFiles> list;

  @Inject
  Files(DynamicMap<RestView<FileResource>> views, Provider<ListFiles> list) {
    this.views = views;
    this.list = list;
  }

  @Override
  public DynamicMap<RestView<FileResource>> views() {
    return views;
  }

  @Override
  public RestView<RevisionResource> list() throws AuthException {
    return list.get();
  }

  @Override
  public FileResource parse(RevisionResource rev, IdString id) {
    return new FileResource(rev, id.get());
  }

  public static final class ListFiles implements RestReadView<RevisionResource> {
    private static final Logger log = LoggerFactory.getLogger(ListFiles.class);

    @Option(name = "--base", metaVar = "revision-id")
    String base;

    @Option(name = "--parent", metaVar = "parent-number")
    int parentNum;

    @Option(name = "--reviewed")
    boolean reviewed;

    @Option(name = "-q")
    String query;

    private final Provider<ReviewDb> db;
    private final Provider<CurrentUser> self;
    private final FileInfoJson fileInfoJson;
    private final Revisions revisions;
    private final GitRepositoryManager gitManager;
    private final PatchListCache patchListCache;
    private final PatchSetUtil psUtil;
    private final DynamicItem<AccountPatchReviewStore> accountPatchReviewStore;

    @Inject
    ListFiles(
        Provider<ReviewDb> db,
        Provider<CurrentUser> self,
        FileInfoJson fileInfoJson,
        Revisions revisions,
        GitRepositoryManager gitManager,
        PatchListCache patchListCache,
        PatchSetUtil psUtil,
        DynamicItem<AccountPatchReviewStore> accountPatchReviewStore) {
      this.db = db;
      this.self = self;
      this.fileInfoJson = fileInfoJson;
      this.revisions = revisions;
      this.gitManager = gitManager;
      this.patchListCache = patchListCache;
      this.psUtil = psUtil;
      this.accountPatchReviewStore = accountPatchReviewStore;
    }

    public ListFiles setReviewed(boolean r) {
      this.reviewed = r;
      return this;
    }

    @Override
    public Response<?> apply(RevisionResource resource)
        throws AuthException, BadRequestException, ResourceNotFoundException, OrmException,
            RepositoryNotFoundException, IOException, PatchListNotAvailableException {
      checkOptions();
      if (reviewed) {
        return Response.ok(reviewed(resource));
      } else if (query != null) {
        return Response.ok(query(resource));
      }

      Response<Map<String, FileInfo>> r;
      if (base != null) {
        RevisionResource baseResource =
            revisions.parse(resource.getChangeResource(), IdString.fromDecoded(base));
        r =
            Response.ok(
                fileInfoJson.toFileInfoMap(
                    resource.getChange(),
                    resource.getPatchSet().getRevision(),
                    baseResource.getPatchSet()));
      } else if (parentNum > 0) {
        r =
            Response.ok(
                fileInfoJson.toFileInfoMap(
                    resource.getChange(), resource.getPatchSet().getRevision(), parentNum - 1));
      } else {
        r = Response.ok(fileInfoJson.toFileInfoMap(resource.getChange(), resource.getPatchSet()));
      }

      if (resource.isCacheable()) {
        r.caching(CacheControl.PRIVATE(7, TimeUnit.DAYS));
      }
      return r;
    }

    private void checkOptions() throws BadRequestException {
      int supplied = 0;
      if (base != null) {
        supplied++;
      }
      if (parentNum > 0) {
        supplied++;
      }
      if (reviewed) {
        supplied++;
      }
      if (query != null) {
        supplied++;
      }
      if (supplied > 1) {
        throw new BadRequestException("cannot combine base, parent, reviewed, query");
      }
    }

    private List<String> query(RevisionResource resource)
        throws RepositoryNotFoundException, IOException {
      Project.NameKey project = resource.getChange().getProject();
      try (Repository git = gitManager.openRepository(project);
          ObjectReader or = git.newObjectReader();
          RevWalk rw = new RevWalk(or);
          TreeWalk tw = new TreeWalk(or)) {
        RevCommit c =
            rw.parseCommit(ObjectId.fromString(resource.getPatchSet().getRevision().get()));

        tw.addTree(c.getTree());
        tw.setRecursive(true);
        List<String> paths = new ArrayList<>();
        while (tw.next() && paths.size() < 20) {
          String s = tw.getPathString();
          if (s.contains(query)) {
            paths.add(s);
          }
        }
        return paths;
      }
    }

    private Collection<String> reviewed(RevisionResource resource)
        throws AuthException, OrmException {
      CurrentUser user = self.get();
      if (!(user.isIdentifiedUser())) {
        throw new AuthException("Authentication required");
      }

      Account.Id userId = user.getAccountId();
<<<<<<< HEAD
      Collection<String> r =
          accountPatchReviewStore.get().findReviewed(resource.getPatchSet().getId(), userId);

      if (r.isEmpty() && 1 < resource.getPatchSet().getPatchSetId()) {
        for (PatchSet ps : reversePatchSets(resource)) {
          Collection<String> o = accountPatchReviewStore.get().findReviewed(ps.getId(), userId);
          if (!o.isEmpty()) {
            try {
              r = copy(Sets.newHashSet(o), ps.getId(), resource, userId);
            } catch (IOException | PatchListNotAvailableException e) {
              log.warn("Cannot copy patch review flags", e);
            }
            break;
          }
=======
      PatchSet patchSetId = resource.getPatchSet();
      Optional<PatchSetWithReviewedFiles> o = accountPatchReviewStore.get()
          .findReviewed(patchSetId.getId(), userId);

      if (o.isPresent()) {
        PatchSetWithReviewedFiles res = o.get();
        if (res.patchSetId().equals(patchSetId.getId())) {
          return res.files();
>>>>>>> f3cdd45e
        }

        try {
          return copy(res.files(), res.patchSetId(), resource,
              userId);
        } catch (IOException | PatchListNotAvailableException e) {
          log.warn("Cannot copy patch review flags", e);
        }
      }

<<<<<<< HEAD
    private List<PatchSet> reversePatchSets(RevisionResource resource) throws OrmException {
      Collection<PatchSet> patchSets = psUtil.byChange(db.get(), resource.getNotes());
      List<PatchSet> list =
          (patchSets instanceof List) ? (List<PatchSet>) patchSets : new ArrayList<>(patchSets);
      return Lists.reverse(list);
=======
      return Collections.emptyList();
>>>>>>> f3cdd45e
    }

    private List<String> copy(
        Set<String> paths, PatchSet.Id old, RevisionResource resource, Account.Id userId)
        throws IOException, PatchListNotAvailableException, OrmException {
      Project.NameKey project = resource.getChange().getProject();
      try (Repository git = gitManager.openRepository(project);
          ObjectReader reader = git.newObjectReader();
          RevWalk rw = new RevWalk(reader);
          TreeWalk tw = new TreeWalk(reader)) {
        PatchList oldList =
            patchListCache.get(
                resource.getChange(), psUtil.get(db.get(), resource.getNotes(), old));

        PatchList curList = patchListCache.get(resource.getChange(), resource.getPatchSet());

        int sz = paths.size();
        List<String> pathList = Lists.newArrayListWithCapacity(sz);

        tw.setFilter(PathFilterGroup.createFromStrings(paths));
        tw.setRecursive(true);
        int o = tw.addTree(rw.parseCommit(oldList.getNewId()).getTree());
        int c = tw.addTree(rw.parseCommit(curList.getNewId()).getTree());

        int op = -1;
        if (oldList.getOldId() != null) {
          op = tw.addTree(rw.parseTree(oldList.getOldId()));
        }

        int cp = -1;
        if (curList.getOldId() != null) {
          cp = tw.addTree(rw.parseTree(curList.getOldId()));
        }

        while (tw.next()) {
          String path = tw.getPathString();
          if (tw.getRawMode(o) != 0
              && tw.getRawMode(c) != 0
              && tw.idEqual(o, c)
              && paths.contains(path)) {
            // File exists in previously reviewed oldList and in curList.
            // File content is identical.
            pathList.add(path);
          } else if (op >= 0
              && cp >= 0
              && tw.getRawMode(o) == 0
              && tw.getRawMode(c) == 0
              && tw.getRawMode(op) != 0
              && tw.getRawMode(cp) != 0
              && tw.idEqual(op, cp)
              && paths.contains(path)) {
            // File was deleted in previously reviewed oldList and curList.
            // File exists in ancestor of oldList and curList.
            // File content is identical in ancestors.
            pathList.add(path);
          }
        }
        accountPatchReviewStore
            .get()
            .markReviewed(resource.getPatchSet().getId(), userId, pathList);
        return pathList;
      }
    }

    public ListFiles setBase(String base) {
      this.base = base;
      return this;
    }

    public ListFiles setParent(int parentNum) {
      this.parentNum = parentNum;
      return this;
    }
  }
}<|MERGE_RESOLUTION|>--- conflicted
+++ resolved
@@ -46,6 +46,7 @@
 import java.io.IOException;
 import java.util.ArrayList;
 import java.util.Collection;
+import java.util.Collections;
 import java.util.List;
 import java.util.Map;
 import java.util.Set;
@@ -62,18 +63,6 @@
 import org.slf4j.Logger;
 import org.slf4j.LoggerFactory;
 
-<<<<<<< HEAD
-=======
-import java.io.IOException;
-import java.util.ArrayList;
-import java.util.Collection;
-import java.util.Collections;
-import java.util.List;
-import java.util.Map;
-import java.util.Set;
-import java.util.concurrent.TimeUnit;
-
->>>>>>> f3cdd45e
 @Singleton
 public class Files implements ChildCollection<RevisionResource, FileResource> {
   private final DynamicMap<RestView<FileResource>> views;
@@ -235,50 +224,24 @@
       }
 
       Account.Id userId = user.getAccountId();
-<<<<<<< HEAD
-      Collection<String> r =
-          accountPatchReviewStore.get().findReviewed(resource.getPatchSet().getId(), userId);
-
-      if (r.isEmpty() && 1 < resource.getPatchSet().getPatchSetId()) {
-        for (PatchSet ps : reversePatchSets(resource)) {
-          Collection<String> o = accountPatchReviewStore.get().findReviewed(ps.getId(), userId);
-          if (!o.isEmpty()) {
-            try {
-              r = copy(Sets.newHashSet(o), ps.getId(), resource, userId);
-            } catch (IOException | PatchListNotAvailableException e) {
-              log.warn("Cannot copy patch review flags", e);
-            }
-            break;
-          }
-=======
       PatchSet patchSetId = resource.getPatchSet();
-      Optional<PatchSetWithReviewedFiles> o = accountPatchReviewStore.get()
-          .findReviewed(patchSetId.getId(), userId);
+      Optional<PatchSetWithReviewedFiles> o =
+          accountPatchReviewStore.get().findReviewed(patchSetId.getId(), userId);
 
       if (o.isPresent()) {
         PatchSetWithReviewedFiles res = o.get();
         if (res.patchSetId().equals(patchSetId.getId())) {
           return res.files();
->>>>>>> f3cdd45e
         }
 
         try {
-          return copy(res.files(), res.patchSetId(), resource,
-              userId);
+          return copy(res.files(), res.patchSetId(), resource, userId);
         } catch (IOException | PatchListNotAvailableException e) {
           log.warn("Cannot copy patch review flags", e);
         }
       }
 
-<<<<<<< HEAD
-    private List<PatchSet> reversePatchSets(RevisionResource resource) throws OrmException {
-      Collection<PatchSet> patchSets = psUtil.byChange(db.get(), resource.getNotes());
-      List<PatchSet> list =
-          (patchSets instanceof List) ? (List<PatchSet>) patchSets : new ArrayList<>(patchSets);
-      return Lists.reverse(list);
-=======
       return Collections.emptyList();
->>>>>>> f3cdd45e
     }
 
     private List<String> copy(
