// Copyright (C) 2013 The Android Open Source Project
//
// Licensed under the Apache License, Version 2.0 (the "License");
// you may not use this file except in compliance with the License.
// You may obtain a copy of the License at
//
// http://www.apache.org/licenses/LICENSE-2.0
//
// Unless required by applicable law or agreed to in writing, software
// distributed under the License is distributed on an "AS IS" BASIS,
// WITHOUT WARRANTIES OR CONDITIONS OF ANY KIND, either express or implied.
// See the License for the specific language governing permissions and
// limitations under the License.

package com.google.gerrit.server.change;

import com.google.common.base.Optional;
import com.google.common.collect.Lists;
import com.google.gerrit.extensions.common.FileInfo;
import com.google.gerrit.extensions.registration.DynamicItem;
import com.google.gerrit.extensions.registration.DynamicMap;
import com.google.gerrit.extensions.restapi.AuthException;
import com.google.gerrit.extensions.restapi.BadRequestException;
import com.google.gerrit.extensions.restapi.CacheControl;
import com.google.gerrit.extensions.restapi.ChildCollection;
import com.google.gerrit.extensions.restapi.IdString;
import com.google.gerrit.extensions.restapi.ResourceNotFoundException;
import com.google.gerrit.extensions.restapi.Response;
import com.google.gerrit.extensions.restapi.RestReadView;
import com.google.gerrit.extensions.restapi.RestView;
import com.google.gerrit.reviewdb.client.Account;
import com.google.gerrit.reviewdb.client.PatchSet;
import com.google.gerrit.reviewdb.client.Project;
import com.google.gerrit.reviewdb.server.ReviewDb;
import com.google.gerrit.server.CurrentUser;
import com.google.gerrit.server.PatchSetUtil;
import com.google.gerrit.server.change.AccountPatchReviewStore.PatchSetWithReviewedFiles;
import com.google.gerrit.server.git.GitRepositoryManager;
import com.google.gerrit.server.patch.PatchList;
import com.google.gerrit.server.patch.PatchListCache;
import com.google.gerrit.server.patch.PatchListNotAvailableException;
import com.google.gwtorm.server.OrmException;
import com.google.inject.Inject;
import com.google.inject.Provider;
import com.google.inject.Singleton;
import java.io.IOException;
import java.util.ArrayList;
import java.util.Collection;
import java.util.List;
import java.util.Map;
import java.util.Set;
import java.util.concurrent.TimeUnit;
import org.eclipse.jgit.errors.RepositoryNotFoundException;
import org.eclipse.jgit.lib.ObjectId;
import org.eclipse.jgit.lib.ObjectReader;
import org.eclipse.jgit.lib.Repository;
import org.eclipse.jgit.revwalk.RevCommit;
import org.eclipse.jgit.revwalk.RevWalk;
import org.eclipse.jgit.treewalk.TreeWalk;
import org.eclipse.jgit.treewalk.filter.PathFilterGroup;
import org.kohsuke.args4j.Option;
import org.slf4j.Logger;
import org.slf4j.LoggerFactory;

<<<<<<< HEAD
=======
import java.io.IOException;
import java.util.ArrayList;
import java.util.Collection;
import java.util.Collections;
import java.util.List;
import java.util.Map;
import java.util.Set;
import java.util.concurrent.TimeUnit;

>>>>>>> f3cdd45e
@Singleton
public class Files implements ChildCollection<RevisionResource, FileResource> {
  private final DynamicMap<RestView<FileResource>> views;
  private final Provider<ListFiles> list;

  @Inject
  Files(DynamicMap<RestView<FileResource>> views, Provider<ListFiles> list) {
    this.views = views;
    this.list = list;
  }

  @Override
  public DynamicMap<RestView<FileResource>> views() {
    return views;
  }

  @Override
  public RestView<RevisionResource> list() throws AuthException {
    return list.get();
  }

  @Override
  public FileResource parse(RevisionResource rev, IdString id) {
    return new FileResource(rev, id.get());
  }

  public static final class ListFiles implements RestReadView<RevisionResource> {
    private static final Logger log = LoggerFactory.getLogger(ListFiles.class);

    @Option(name = "--base", metaVar = "revision-id")
    String base;

    @Option(name = "--parent", metaVar = "parent-number")
    int parentNum;

    @Option(name = "--reviewed")
    boolean reviewed;

    @Option(name = "-q")
    String query;

    private final Provider<ReviewDb> db;
    private final Provider<CurrentUser> self;
    private final FileInfoJson fileInfoJson;
    private final Revisions revisions;
    private final GitRepositoryManager gitManager;
    private final PatchListCache patchListCache;
    private final PatchSetUtil psUtil;
    private final DynamicItem<AccountPatchReviewStore> accountPatchReviewStore;

    @Inject
    ListFiles(
        Provider<ReviewDb> db,
        Provider<CurrentUser> self,
        FileInfoJson fileInfoJson,
        Revisions revisions,
        GitRepositoryManager gitManager,
        PatchListCache patchListCache,
        PatchSetUtil psUtil,
        DynamicItem<AccountPatchReviewStore> accountPatchReviewStore) {
      this.db = db;
      this.self = self;
      this.fileInfoJson = fileInfoJson;
      this.revisions = revisions;
      this.gitManager = gitManager;
      this.patchListCache = patchListCache;
      this.psUtil = psUtil;
      this.accountPatchReviewStore = accountPatchReviewStore;
    }

    public ListFiles setReviewed(boolean r) {
      this.reviewed = r;
      return this;
    }

    @Override
    public Response<?> apply(RevisionResource resource)
        throws AuthException, BadRequestException, ResourceNotFoundException, OrmException,
            RepositoryNotFoundException, IOException, PatchListNotAvailableException {
      checkOptions();
      if (reviewed) {
        return Response.ok(reviewed(resource));
      } else if (query != null) {
        return Response.ok(query(resource));
      }

      Response<Map<String, FileInfo>> r;
      if (base != null) {
        RevisionResource baseResource =
            revisions.parse(resource.getChangeResource(), IdString.fromDecoded(base));
        r =
            Response.ok(
                fileInfoJson.toFileInfoMap(
                    resource.getChange(),
                    resource.getPatchSet().getRevision(),
                    baseResource.getPatchSet()));
      } else if (parentNum > 0) {
        r =
            Response.ok(
                fileInfoJson.toFileInfoMap(
                    resource.getChange(), resource.getPatchSet().getRevision(), parentNum - 1));
      } else {
        r = Response.ok(fileInfoJson.toFileInfoMap(resource.getChange(), resource.getPatchSet()));
      }

      if (resource.isCacheable()) {
        r.caching(CacheControl.PRIVATE(7, TimeUnit.DAYS));
      }
      return r;
    }

    private void checkOptions() throws BadRequestException {
      int supplied = 0;
      if (base != null) {
        supplied++;
      }
      if (parentNum > 0) {
        supplied++;
      }
      if (reviewed) {
        supplied++;
      }
      if (query != null) {
        supplied++;
      }
      if (supplied > 1) {
        throw new BadRequestException("cannot combine base, parent, reviewed, query");
      }
    }

    private List<String> query(RevisionResource resource)
        throws RepositoryNotFoundException, IOException {
      Project.NameKey project = resource.getChange().getProject();
      try (Repository git = gitManager.openRepository(project);
          ObjectReader or = git.newObjectReader();
          RevWalk rw = new RevWalk(or);
          TreeWalk tw = new TreeWalk(or)) {
        RevCommit c =
            rw.parseCommit(ObjectId.fromString(resource.getPatchSet().getRevision().get()));

        tw.addTree(c.getTree());
        tw.setRecursive(true);
        List<String> paths = new ArrayList<>();
        while (tw.next() && paths.size() < 20) {
          String s = tw.getPathString();
          if (s.contains(query)) {
            paths.add(s);
          }
        }
        return paths;
      }
    }

    private Collection<String> reviewed(RevisionResource resource)
        throws AuthException, OrmException {
      CurrentUser user = self.get();
      if (!(user.isIdentifiedUser())) {
        throw new AuthException("Authentication required");
      }

      Account.Id userId = user.getAccountId();
<<<<<<< HEAD
      Collection<String> r =
          accountPatchReviewStore.get().findReviewed(resource.getPatchSet().getId(), userId);

      if (r.isEmpty() && 1 < resource.getPatchSet().getPatchSetId()) {
        for (PatchSet ps : reversePatchSets(resource)) {
          Collection<String> o = accountPatchReviewStore.get().findReviewed(ps.getId(), userId);
          if (!o.isEmpty()) {
            try {
              r = copy(Sets.newHashSet(o), ps.getId(), resource, userId);
            } catch (IOException | PatchListNotAvailableException e) {
              log.warn("Cannot copy patch review flags", e);
            }
            break;
          }
=======
      PatchSet patchSetId = resource.getPatchSet();
      Optional<PatchSetWithReviewedFiles> o = accountPatchReviewStore.get()
          .findReviewed(patchSetId.getId(), userId);

      if (o.isPresent()) {
        PatchSetWithReviewedFiles res = o.get();
        if (res.patchSetId().equals(patchSetId.getId())) {
          return res.files();
>>>>>>> f3cdd45e
        }

        try {
          return copy(res.files(), res.patchSetId(), resource,
              userId);
        } catch (IOException | PatchListNotAvailableException e) {
          log.warn("Cannot copy patch review flags", e);
        }
      }

<<<<<<< HEAD
    private List<PatchSet> reversePatchSets(RevisionResource resource) throws OrmException {
      Collection<PatchSet> patchSets = psUtil.byChange(db.get(), resource.getNotes());
      List<PatchSet> list =
          (patchSets instanceof List) ? (List<PatchSet>) patchSets : new ArrayList<>(patchSets);
      return Lists.reverse(list);
=======
      return Collections.emptyList();
>>>>>>> f3cdd45e
    }

    private List<String> copy(
        Set<String> paths, PatchSet.Id old, RevisionResource resource, Account.Id userId)
        throws IOException, PatchListNotAvailableException, OrmException {
      Project.NameKey project = resource.getChange().getProject();
      try (Repository git = gitManager.openRepository(project);
          ObjectReader reader = git.newObjectReader();
          RevWalk rw = new RevWalk(reader);
          TreeWalk tw = new TreeWalk(reader)) {
        PatchList oldList =
            patchListCache.get(
                resource.getChange(), psUtil.get(db.get(), resource.getNotes(), old));

        PatchList curList = patchListCache.get(resource.getChange(), resource.getPatchSet());

        int sz = paths.size();
        List<String> pathList = Lists.newArrayListWithCapacity(sz);

        tw.setFilter(PathFilterGroup.createFromStrings(paths));
        tw.setRecursive(true);
        int o = tw.addTree(rw.parseCommit(oldList.getNewId()).getTree());
        int c = tw.addTree(rw.parseCommit(curList.getNewId()).getTree());

        int op = -1;
        if (oldList.getOldId() != null) {
          op = tw.addTree(rw.parseTree(oldList.getOldId()));
        }

        int cp = -1;
        if (curList.getOldId() != null) {
          cp = tw.addTree(rw.parseTree(curList.getOldId()));
        }

        while (tw.next()) {
          String path = tw.getPathString();
          if (tw.getRawMode(o) != 0
              && tw.getRawMode(c) != 0
              && tw.idEqual(o, c)
              && paths.contains(path)) {
            // File exists in previously reviewed oldList and in curList.
            // File content is identical.
            pathList.add(path);
          } else if (op >= 0
              && cp >= 0
              && tw.getRawMode(o) == 0
              && tw.getRawMode(c) == 0
              && tw.getRawMode(op) != 0
              && tw.getRawMode(cp) != 0
              && tw.idEqual(op, cp)
              && paths.contains(path)) {
            // File was deleted in previously reviewed oldList and curList.
            // File exists in ancestor of oldList and curList.
            // File content is identical in ancestors.
            pathList.add(path);
          }
        }
        accountPatchReviewStore
            .get()
            .markReviewed(resource.getPatchSet().getId(), userId, pathList);
        return pathList;
      }
    }

    public ListFiles setBase(String base) {
      this.base = base;
      return this;
    }

    public ListFiles setParent(int parentNum) {
      this.parentNum = parentNum;
      return this;
    }
  }
}<|MERGE_RESOLUTION|>--- conflicted
+++ resolved
@@ -62,8 +62,6 @@
 import org.slf4j.Logger;
 import org.slf4j.LoggerFactory;
 
-<<<<<<< HEAD
-=======
 import java.io.IOException;
 import java.util.ArrayList;
 import java.util.Collection;
@@ -73,7 +71,6 @@
 import java.util.Set;
 import java.util.concurrent.TimeUnit;
 
->>>>>>> f3cdd45e
 @Singleton
 public class Files implements ChildCollection<RevisionResource, FileResource> {
   private final DynamicMap<RestView<FileResource>> views;
@@ -235,22 +232,6 @@
       }
 
       Account.Id userId = user.getAccountId();
-<<<<<<< HEAD
-      Collection<String> r =
-          accountPatchReviewStore.get().findReviewed(resource.getPatchSet().getId(), userId);
-
-      if (r.isEmpty() && 1 < resource.getPatchSet().getPatchSetId()) {
-        for (PatchSet ps : reversePatchSets(resource)) {
-          Collection<String> o = accountPatchReviewStore.get().findReviewed(ps.getId(), userId);
-          if (!o.isEmpty()) {
-            try {
-              r = copy(Sets.newHashSet(o), ps.getId(), resource, userId);
-            } catch (IOException | PatchListNotAvailableException e) {
-              log.warn("Cannot copy patch review flags", e);
-            }
-            break;
-          }
-=======
       PatchSet patchSetId = resource.getPatchSet();
       Optional<PatchSetWithReviewedFiles> o = accountPatchReviewStore.get()
           .findReviewed(patchSetId.getId(), userId);
@@ -259,7 +240,6 @@
         PatchSetWithReviewedFiles res = o.get();
         if (res.patchSetId().equals(patchSetId.getId())) {
           return res.files();
->>>>>>> f3cdd45e
         }
 
         try {
@@ -269,16 +249,6 @@
           log.warn("Cannot copy patch review flags", e);
         }
       }
-
-<<<<<<< HEAD
-    private List<PatchSet> reversePatchSets(RevisionResource resource) throws OrmException {
-      Collection<PatchSet> patchSets = psUtil.byChange(db.get(), resource.getNotes());
-      List<PatchSet> list =
-          (patchSets instanceof List) ? (List<PatchSet>) patchSets : new ArrayList<>(patchSets);
-      return Lists.reverse(list);
-=======
-      return Collections.emptyList();
->>>>>>> f3cdd45e
     }
 
     private List<String> copy(
