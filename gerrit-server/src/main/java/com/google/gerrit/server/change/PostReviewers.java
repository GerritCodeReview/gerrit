// Copyright (C) 2013 The Android Open Source Project
//
// Licensed under the Apache License, Version 2.0 (the "License");
// you may not use this file except in compliance with the License.
// You may obtain a copy of the License at
//
// http://www.apache.org/licenses/LICENSE-2.0
//
// Unless required by applicable law or agreed to in writing, software
// distributed under the License is distributed on an "AS IS" BASIS,
// WITHOUT WARRANTIES OR CONDITIONS OF ANY KIND, either express or implied.
// See the License for the specific language governing permissions and
// limitations under the License.

package com.google.gerrit.server.change;

import com.google.common.collect.ImmutableList;
import com.google.common.collect.ImmutableMap;
import com.google.common.collect.Lists;
import com.google.common.collect.Maps;
import com.google.common.util.concurrent.CheckedFuture;
import com.google.gerrit.common.ChangeHooks;
import com.google.gerrit.common.data.GroupDescription;
import com.google.gerrit.common.errors.EmailException;
import com.google.gerrit.common.errors.NoSuchGroupException;
import com.google.gerrit.extensions.api.changes.AddReviewerInput;
import com.google.gerrit.extensions.restapi.AuthException;
import com.google.gerrit.extensions.restapi.BadRequestException;
import com.google.gerrit.extensions.restapi.RestModifyView;
import com.google.gerrit.extensions.restapi.UnprocessableEntityException;
import com.google.gerrit.reviewdb.client.Account;
import com.google.gerrit.reviewdb.client.AccountGroup;
import com.google.gerrit.reviewdb.client.Change;
import com.google.gerrit.reviewdb.client.PatchSet;
import com.google.gerrit.reviewdb.client.PatchSetApproval;
import com.google.gerrit.reviewdb.server.ReviewDb;
import com.google.gerrit.server.ApprovalsUtil;
import com.google.gerrit.server.ChangeUtil;
import com.google.gerrit.server.CurrentUser;
import com.google.gerrit.server.IdentifiedUser;
import com.google.gerrit.server.account.AccountCache;
import com.google.gerrit.server.account.AccountsCollection;
import com.google.gerrit.server.account.GroupMembers;
import com.google.gerrit.server.account.AccountLoader;
import com.google.gerrit.server.change.ReviewerJson.PostResult;
import com.google.gerrit.server.change.ReviewerJson.ReviewerInfo;
import com.google.gerrit.server.config.GerritServerConfig;
import com.google.gerrit.server.group.GroupsCollection;
import com.google.gerrit.server.group.SystemGroupBackend;
import com.google.gerrit.server.index.ChangeIndexer;
import com.google.gerrit.server.mail.AddReviewerSender;
import com.google.gerrit.server.notedb.ChangeUpdate;
import com.google.gerrit.server.project.ChangeControl;
import com.google.gerrit.server.project.NoSuchProjectException;
import com.google.gwtorm.server.OrmException;
import com.google.inject.Inject;
import com.google.inject.Provider;
import com.google.inject.Singleton;

import org.eclipse.jgit.lib.Config;
import org.slf4j.Logger;
import org.slf4j.LoggerFactory;

import java.io.IOException;
import java.text.MessageFormat;
import java.util.List;
import java.util.Map;
import java.util.Set;

@Singleton
public class PostReviewers implements RestModifyView<ChangeResource, AddReviewerInput> {
  private static final Logger log = LoggerFactory
      .getLogger(PostReviewers.class);

  public static final int DEFAULT_MAX_REVIEWERS_WITHOUT_CHECK = 10;
  public static final int DEFAULT_MAX_REVIEWERS = 20;

  private final AccountsCollection accounts;
  private final ReviewerResource.Factory reviewerFactory;
  private final ApprovalsUtil approvalsUtil;
  private final AddReviewerSender.Factory addReviewerSenderFactory;
  private final GroupsCollection groupsCollection;
  private final GroupMembers.Factory groupMembersFactory;
  private final AccountLoader.Factory accountLoaderFactory;
  private final Provider<ReviewDb> dbProvider;
  private final ChangeUpdate.Factory updateFactory;
  private final Provider<CurrentUser> currentUser;
  private final IdentifiedUser.GenericFactory identifiedUserFactory;
  private final Config cfg;
  private final ChangeHooks hooks;
  private final AccountCache accountCache;
  private final ReviewerJson json;
  private final ChangeIndexer indexer;

  @Inject
  PostReviewers(AccountsCollection accounts,
      ReviewerResource.Factory reviewerFactory,
      ApprovalsUtil approvalsUtil,
      AddReviewerSender.Factory addReviewerSenderFactory,
      GroupsCollection groupsCollection,
      GroupMembers.Factory groupMembersFactory,
      AccountLoader.Factory accountLoaderFactory,
      Provider<ReviewDb> db,
      ChangeUpdate.Factory updateFactory,
      Provider<CurrentUser> currentUser,
      IdentifiedUser.GenericFactory identifiedUserFactory,
      @GerritServerConfig Config cfg,
      ChangeHooks hooks,
      AccountCache accountCache,
      ReviewerJson json,
      ChangeIndexer indexer) {
    this.accounts = accounts;
    this.reviewerFactory = reviewerFactory;
    this.approvalsUtil = approvalsUtil;
    this.addReviewerSenderFactory = addReviewerSenderFactory;
    this.groupsCollection = groupsCollection;
    this.groupMembersFactory = groupMembersFactory;
    this.accountLoaderFactory = accountLoaderFactory;
    this.dbProvider = db;
    this.updateFactory = updateFactory;
    this.currentUser = currentUser;
    this.identifiedUserFactory = identifiedUserFactory;
    this.cfg = cfg;
    this.hooks = hooks;
    this.accountCache = accountCache;
    this.json = json;
    this.indexer = indexer;
  }

  @Override
  public PostResult apply(ChangeResource rsrc, AddReviewerInput input)
      throws AuthException, BadRequestException, UnprocessableEntityException,
      OrmException, EmailException, IOException {
    if (input.reviewer == null) {
      throw new BadRequestException("missing reviewer field");
    }

    try {
      Account.Id accountId = accounts.parse(input.reviewer).getAccountId();
      return putAccount(reviewerFactory.create(rsrc, accountId));
    } catch (UnprocessableEntityException e) {
      try {
        return putGroup(rsrc, input);
      } catch (UnprocessableEntityException e2) {
        throw new UnprocessableEntityException(MessageFormat.format(
            ChangeMessages.get().reviewerNotFound,
            input.reviewer));
      }
    }
  }

  private PostResult putAccount(ReviewerResource rsrc) throws OrmException,
<<<<<<< HEAD
      IOException {
    Account.Id id = rsrc.getUser().getAccountId();
    ChangeControl control = rsrc.getControl().forUser(
        identifiedUserFactory.create(id));
=======
      EmailException, IOException {
    Account member = rsrc.getUser().getAccount();
    ChangeControl control = rsrc.getControl();
>>>>>>> 074fd761
    PostResult result = new PostResult();
    if (isValidReviewer(member, control)) {
      addReviewers(rsrc, result, ImmutableMap.of(member.getId(), control));
    }
    return result;
  }

  private PostResult putGroup(ChangeResource rsrc, AddReviewerInput input)
      throws BadRequestException,
      UnprocessableEntityException, OrmException, IOException {
    GroupDescription.Basic group = groupsCollection.parseInternal(input.reviewer);
    PostResult result = new PostResult();
    if (!isLegalReviewerGroup(group.getGroupUUID())) {
      result.error = MessageFormat.format(
          ChangeMessages.get().groupIsNotAllowed, group.getName());
      return result;
    }

    Map<Account.Id, ChangeControl> reviewers = Maps.newHashMap();
    ChangeControl control = rsrc.getControl();
    Set<Account> members;
    try {
      members = groupMembersFactory.create(control.getCurrentUser()).listAccounts(
              group.getGroupUUID(), control.getProject().getNameKey());
    } catch (NoSuchGroupException e) {
      throw new UnprocessableEntityException(e.getMessage());
    } catch (NoSuchProjectException e) {
      throw new BadRequestException(e.getMessage());
    }

    // if maxAllowed is set to 0, it is allowed to add any number of
    // reviewers
    int maxAllowed =
        cfg.getInt("addreviewer", "maxAllowed", DEFAULT_MAX_REVIEWERS);
    if (maxAllowed > 0 && members.size() > maxAllowed) {
      result.error = MessageFormat.format(
          ChangeMessages.get().groupHasTooManyMembers, group.getName());
      return result;
    }

    // if maxWithoutCheck is set to 0, we never ask for confirmation
    int maxWithoutConfirmation =
        cfg.getInt("addreviewer", "maxWithoutConfirmation",
            DEFAULT_MAX_REVIEWERS_WITHOUT_CHECK);
    if (!input.confirmed() && maxWithoutConfirmation > 0
        && members.size() > maxWithoutConfirmation) {
      result.confirm = true;
      result.error = MessageFormat.format(
          ChangeMessages.get().groupManyMembersConfirmation,
          group.getName(), members.size());
      return result;
    }

    for (Account member : members) {
      if (isValidReviewer(member, control)) {
        reviewers.put(member.getId(), control);
      }
    }

    addReviewers(rsrc, result, reviewers);
    return result;
  }

  private boolean isValidReviewer(Account member, ChangeControl control) {
    if (member.isActive()) {
      IdentifiedUser user = identifiedUserFactory.create(member.getId());
      // Does not account for draft status as a user might want to let a
      // reviewer see a draft.
      return control.forUser(user).isRefVisible();
    }
    return false;
  }

  private void addReviewers(ChangeResource rsrc, PostResult result,
      Map<Account.Id, ChangeControl> reviewers)
      throws OrmException, IOException {
    ReviewDb db = dbProvider.get();
    ChangeUpdate update = updateFactory.create(rsrc.getControl());
    List<PatchSetApproval> added;
    db.changes().beginTransaction(rsrc.getChange().getId());
    try {
      ChangeUtil.bumpRowVersionNotLastUpdatedOn(rsrc.getChange().getId(), db);
      added = approvalsUtil.addReviewers(db, rsrc.getNotes(), update,
          rsrc.getControl().getLabelTypes(), rsrc.getChange(),
          reviewers.keySet());
      db.commit();
    } finally {
      db.rollback();
    }

    update.commit();
    CheckedFuture<?, IOException> indexFuture =
        indexer.indexAsync(rsrc.getChange().getId());
    result.reviewers = Lists.newArrayListWithCapacity(added.size());
    for (PatchSetApproval psa : added) {
      // New reviewers have value 0, don't bother normalizing.
      result.reviewers.add(json.format(
          new ReviewerInfo(psa.getAccountId()),
          reviewers.get(psa.getAccountId()),
          ImmutableList.of(psa)));
    }
    accountLoaderFactory.create(true).fill(result.reviewers);
    emailReviewers(rsrc.getChange(), added);
    indexFuture.checkedGet();
    if (!added.isEmpty()) {
      PatchSet patchSet = dbProvider.get().patchSets().get(rsrc.getChange().currentPatchSetId());
      for (PatchSetApproval psa : added) {
        Account account = accountCache.get(psa.getAccountId()).getAccount();
        hooks.doReviewerAddedHook(rsrc.getChange(), account, patchSet, dbProvider.get());
      }
    }
  }

  private void emailReviewers(Change change, List<PatchSetApproval> added) {
    if (added.isEmpty()) {
      return;
    }

    // Email the reviewers
    //
    // The user knows they added themselves, don't bother emailing them.
    List<Account.Id> toMail = Lists.newArrayListWithCapacity(added.size());
    IdentifiedUser identifiedUser = (IdentifiedUser) currentUser.get();
    for (PatchSetApproval psa : added) {
      if (!psa.getAccountId().equals(identifiedUser.getAccountId())) {
        toMail.add(psa.getAccountId());
      }
    }
    if (!toMail.isEmpty()) {
      try {
        AddReviewerSender cm = addReviewerSenderFactory.create(change);
        cm.setFrom(identifiedUser.getAccountId());
        cm.addReviewers(toMail);
        cm.send();
      } catch (Exception err) {
        log.error("Cannot send email to new reviewers of change "
            + change.getId(), err);
      }
    }
  }

  public static boolean isLegalReviewerGroup(AccountGroup.UUID groupUUID) {
    return !SystemGroupBackend.isSystemGroup(groupUUID);
  }
}<|MERGE_RESOLUTION|>--- conflicted
+++ resolved
@@ -150,16 +150,9 @@
   }
 
   private PostResult putAccount(ReviewerResource rsrc) throws OrmException,
-<<<<<<< HEAD
       IOException {
-    Account.Id id = rsrc.getUser().getAccountId();
-    ChangeControl control = rsrc.getControl().forUser(
-        identifiedUserFactory.create(id));
-=======
-      EmailException, IOException {
     Account member = rsrc.getUser().getAccount();
     ChangeControl control = rsrc.getControl();
->>>>>>> 074fd761
     PostResult result = new PostResult();
     if (isValidReviewer(member, control)) {
       addReviewers(rsrc, result, ImmutableMap.of(member.getId(), control));
