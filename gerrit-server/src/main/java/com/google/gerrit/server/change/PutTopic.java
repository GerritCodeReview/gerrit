// Copyright (C) 2012 The Android Open Source Project
//
// Licensed under the Apache License, Version 2.0 (the "License");
// you may not use this file except in compliance with the License.
// You may obtain a copy of the License at
//
// http://www.apache.org/licenses/LICENSE-2.0
//
// Unless required by applicable law or agreed to in writing, software
// distributed under the License is distributed on an "AS IS" BASIS,
// WITHOUT WARRANTIES OR CONDITIONS OF ANY KIND, either express or implied.
// See the License for the specific language governing permissions and
// limitations under the License.

package com.google.gerrit.server.change;

import com.google.common.base.Strings;
import com.google.gerrit.common.ChangeHooks;
import com.google.gerrit.extensions.restapi.AuthException;
import com.google.gerrit.extensions.restapi.DefaultInput;
import com.google.gerrit.extensions.restapi.Response;
import com.google.gerrit.extensions.restapi.RestModifyView;
import com.google.gerrit.extensions.webui.UiAction;
import com.google.gerrit.reviewdb.client.Change;
import com.google.gerrit.reviewdb.client.ChangeMessage;
import com.google.gerrit.reviewdb.server.ReviewDb;
import com.google.gerrit.server.ChangeMessagesUtil;
import com.google.gerrit.server.ChangeUtil;
import com.google.gerrit.server.IdentifiedUser;
import com.google.gerrit.server.change.PutTopic.Input;
import com.google.gerrit.server.index.ChangeIndexer;
import com.google.gerrit.server.notedb.ChangeUpdate;
import com.google.gerrit.server.project.ChangeControl;
import com.google.gerrit.server.util.TimeUtil;
import com.google.gwtorm.server.AtomicUpdate;
import com.google.gwtorm.server.OrmException;
import com.google.inject.Inject;
import com.google.inject.Provider;
import com.google.inject.Singleton;

import java.io.IOException;

@Singleton
class PutTopic implements RestModifyView<ChangeResource, Input>,
    UiAction<ChangeResource> {
  private final Provider<ReviewDb> dbProvider;
  private final ChangeIndexer indexer;
  private final ChangeHooks hooks;
  private final ChangeUpdate.Factory updateFactory;
  private final ChangeMessagesUtil cmUtil;

  static class Input {
    @DefaultInput
    String topic;
  }

  @Inject
  PutTopic(Provider<ReviewDb> dbProvider, ChangeIndexer indexer,
      ChangeHooks hooks, ChangeUpdate.Factory updateFactory,
      ChangeMessagesUtil cmUtil) {
    this.dbProvider = dbProvider;
    this.indexer = indexer;
    this.hooks = hooks;
    this.updateFactory = updateFactory;
    this.cmUtil = cmUtil;
  }

  @Override
  public Response<String> apply(ChangeResource req, Input input)
      throws AuthException, OrmException, IOException {
    if (input == null) {
      input = new Input();
    }

    ChangeControl control = req.getControl();
    Change change = req.getChange();
    if (!control.canEditTopicName()) {
      throw new AuthException("changing topic not permitted");
    }

    ReviewDb db = dbProvider.get();
    final String newTopicName = Strings.nullToEmpty(input.topic);
    String oldTopicName = Strings.nullToEmpty(change.getTopic());
    if (!oldTopicName.equals(newTopicName)) {
      String summary;
      if (oldTopicName.isEmpty()) {
        summary = "Topic set to " + newTopicName;
      } else if (newTopicName.isEmpty()) {
        summary = "Topic " + oldTopicName + " removed";
      } else {
        summary = String.format(
            "Topic changed from %s to %s",
            oldTopicName, newTopicName);
      }

      IdentifiedUser currentUser = ((IdentifiedUser) control.getCurrentUser());
      ChangeMessage cmsg = new ChangeMessage(
          new ChangeMessage.Key(change.getId(), ChangeUtil.messageUUID(db)),
          currentUser.getAccountId(), TimeUtil.nowTs(),
          change.currentPatchSetId());
      cmsg.setMessage(summary);
      ChangeUpdate update;

      db.changes().beginTransaction(change.getId());
      try {
        change = db.changes().atomicUpdate(change.getId(),
          new AtomicUpdate<Change>() {
            @Override
            public Change update(Change change) {
              change.setTopic(Strings.emptyToNull(newTopicName));
              ChangeUtil.updated(change);
              return change;
            }
          });

        //TODO(yyonas): atomic update was not propagated
        update = updateFactory.create(control);
        cmUtil.addChangeMessage(db, update, cmsg);

        db.commit();
      } finally {
        db.rollback();
      }
<<<<<<< HEAD
      update.commit();
      CheckedFuture<?, IOException> indexFuture =
          indexer.indexAsync(change.getId());
=======
      indexer.index(db, change);
>>>>>>> 538e87aa
      hooks.doTopicChangedHook(change, currentUser.getAccount(),
          oldTopicName, db);
    }
    return Strings.isNullOrEmpty(newTopicName)
        ? Response.<String>none()
        : Response.ok(newTopicName);
  }

  @Override
  public UiAction.Description getDescription(ChangeResource resource) {
    return new UiAction.Description()
      .setLabel("Edit Topic")
      .setVisible(resource.getControl().canEditTopicName());
  }
}<|MERGE_RESOLUTION|>--- conflicted
+++ resolved
@@ -121,13 +121,8 @@
       } finally {
         db.rollback();
       }
-<<<<<<< HEAD
       update.commit();
-      CheckedFuture<?, IOException> indexFuture =
-          indexer.indexAsync(change.getId());
-=======
       indexer.index(db, change);
->>>>>>> 538e87aa
       hooks.doTopicChangedHook(change, currentUser.getAccount(),
           oldTopicName, db);
     }
