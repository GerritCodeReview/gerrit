--- conflicted
+++ resolved
@@ -44,6 +44,7 @@
 import com.google.gerrit.reviewdb.client.PatchSet;
 import com.google.gerrit.reviewdb.client.Project;
 import com.google.gerrit.reviewdb.server.ReviewDb;
+import com.google.gerrit.reviewdb.server.ReviewDbUtil;
 import com.google.gerrit.reviewdb.server.ReviewDbWrapper;
 import com.google.gerrit.server.CurrentUser;
 import com.google.gerrit.server.GerritPersonIdent;
@@ -1032,15 +1033,11 @@
         RevWalk rw, Change.Id id) throws OrmException, NoSuchChangeException {
       Change c = newChanges.get(id);
       if (c == null) {
-<<<<<<< HEAD
-        c = ChangeNotes.readOneReviewDbChange(db, id);
-=======
         c = ReviewDbUtil.unwrapDb(db).changes().get(id);
         if (c == null) {
           logDebug("Failed to get change {} from unwrapped db", id);
           throw new NoSuchChangeException(id);
         }
->>>>>>> 55a07fc6
       }
       // Pass in preloaded change to controlFor, to avoid:
       //  - reading from a db that does not belong to this update
