// Copyright (C) 2008 The Android Open Source Project
//
// Licensed under the Apache License, Version 2.0 (the "License");
// you may not use this file except in compliance with the License.
// You may obtain a copy of the License at
//
// http://www.apache.org/licenses/LICENSE-2.0
//
// Unless required by applicable law or agreed to in writing, software
// distributed under the License is distributed on an "AS IS" BASIS,
// WITHOUT WARRANTIES OR CONDITIONS OF ANY KIND, either express or implied.
// See the License for the specific language governing permissions and
// limitations under the License.

package com.google.gerrit.server.git;

import com.google.gerrit.reviewdb.client.Change;
import com.google.gerrit.reviewdb.client.PatchSet;
import com.google.gerrit.server.notedb.ChangeNotes;
import com.google.gerrit.server.project.ChangeControl;

import org.eclipse.jgit.lib.AnyObjectId;
import org.eclipse.jgit.lib.ObjectId;
import org.eclipse.jgit.lib.Repository;
import org.eclipse.jgit.revwalk.RevCommit;
import org.eclipse.jgit.revwalk.RevWalk;

import java.util.List;

/** Extended commit entity with code review specific metadata. */
public class CodeReviewCommit extends RevCommit {
<<<<<<< HEAD
  public static RevWalk newRevWalk(Repository repo) {
    return new RevWalk(repo) {
      @Override
      protected RevCommit createCommit(AnyObjectId id) {
        return new CodeReviewCommit(id);
      }
    };
  }
  static CodeReviewCommit error(final CommitMergeStatus s) {
    final CodeReviewCommit r = new CodeReviewCommit(ObjectId.zeroId());
=======
  static CodeReviewCommit revisionGone(ChangeControl ctl) {
    return error(ctl, CommitMergeStatus.REVISION_GONE);
  }

  static CodeReviewCommit noPatchSet(ChangeControl ctl) {
    return error(ctl, CommitMergeStatus.NO_PATCH_SET);
  }

  /**
   * Create an error commit.
   * <p>
   * Should only be used for error statuses such that there is no possible
   * non-zero commit on which we could call {@link
   * #setStatusCode(CommitMergeStatus)}, enumerated in the methods above.
   *
   * @param ctl control for change that caused this error
   * @param CommitMergeStatus status
   * @return new commit instance
   */
  private static CodeReviewCommit error(ChangeControl ctl,
      CommitMergeStatus s) {
    CodeReviewCommit r = new CodeReviewCommit(ObjectId.zeroId());
    r.setControl(ctl);
>>>>>>> b1502efb
    r.statusCode = s;
    return r;
  }

  /**
   * Unique key of the PatchSet entity from the code review system.
   * <p>
   * This value is only available on commits that have a PatchSet represented in
   * the code review system.
   */
  private PatchSet.Id patchsetId;

  /** Change control for the change owner. */
  private ChangeControl control;

  /**
   * Ordinal position of this commit within the submit queue.
   * <p>
   * Only valid if {@link #patchsetId} is not null.
   */
  int originalOrder;

  /**
   * The result status for this commit.
   * <p>
   * Only valid if {@link #patchsetId} is not null.
   */
  private CommitMergeStatus statusCode;

  /** Commits which are missing ancestors of this commit. */
  List<CodeReviewCommit> missing;

  public CodeReviewCommit(final AnyObjectId id) {
    super(id);
  }

  public ChangeNotes notes() {
    return getControl().getNotes();
  }

  public CommitMergeStatus getStatusCode() {
    return statusCode;
  }

  public void setStatusCode(CommitMergeStatus statusCode) {
    this.statusCode = statusCode;
  }

  public PatchSet.Id getPatchsetId() {
    return patchsetId;
  }

  public void setPatchsetId(PatchSet.Id patchsetId) {
    this.patchsetId = patchsetId;
  }

  public void copyFrom(final CodeReviewCommit src) {
    control = src.control;
    patchsetId = src.patchsetId;
    originalOrder = src.originalOrder;
    statusCode = src.statusCode;
    missing = src.missing;
  }

  public Change change() {
    return getControl().getChange();
  }

  public ChangeControl getControl() {
    return control;
  }

  public void setControl(ChangeControl control) {
    this.control = control;
  }
}<|MERGE_RESOLUTION|>--- conflicted
+++ resolved
@@ -29,7 +29,6 @@
 
 /** Extended commit entity with code review specific metadata. */
 public class CodeReviewCommit extends RevCommit {
-<<<<<<< HEAD
   public static RevWalk newRevWalk(Repository repo) {
     return new RevWalk(repo) {
       @Override
@@ -38,9 +37,7 @@
       }
     };
   }
-  static CodeReviewCommit error(final CommitMergeStatus s) {
-    final CodeReviewCommit r = new CodeReviewCommit(ObjectId.zeroId());
-=======
+
   static CodeReviewCommit revisionGone(ChangeControl ctl) {
     return error(ctl, CommitMergeStatus.REVISION_GONE);
   }
@@ -64,7 +61,6 @@
       CommitMergeStatus s) {
     CodeReviewCommit r = new CodeReviewCommit(ObjectId.zeroId());
     r.setControl(ctl);
->>>>>>> b1502efb
     r.statusCode = s;
     return r;
   }
