// Copyright (C) 2008 The Android Open Source Project
//
// Licensed under the Apache License, Version 2.0 (the "License");
// you may not use this file except in compliance with the License.
// You may obtain a copy of the License at
//
// http://www.apache.org/licenses/LICENSE-2.0
//
// Unless required by applicable law or agreed to in writing, software
// distributed under the License is distributed on an "AS IS" BASIS,
// WITHOUT WARRANTIES OR CONDITIONS OF ANY KIND, either express or implied.
// See the License for the specific language governing permissions and
// limitations under the License.

package com.google.gerrit.server.git;

import static java.util.concurrent.TimeUnit.HOURS;
import static java.util.concurrent.TimeUnit.MILLISECONDS;
import static java.util.concurrent.TimeUnit.MINUTES;
import static java.util.concurrent.TimeUnit.SECONDS;
import static org.eclipse.jgit.lib.RefDatabase.ALL;

import com.google.common.base.Objects;
import com.google.common.collect.ArrayListMultimap;
import com.google.common.collect.Iterables;
import com.google.common.collect.ListMultimap;
import com.google.common.collect.Lists;
import com.google.common.util.concurrent.CheckedFuture;
import com.google.gerrit.common.ChangeHooks;
import com.google.gerrit.common.Nullable;
import com.google.gerrit.common.data.Capable;
import com.google.gerrit.common.data.SubmitTypeRecord;
import com.google.gerrit.extensions.common.SubmitType;
import com.google.gerrit.reviewdb.client.Account;
import com.google.gerrit.reviewdb.client.Branch;
import com.google.gerrit.reviewdb.client.Change;
import com.google.gerrit.reviewdb.client.ChangeMessage;
import com.google.gerrit.reviewdb.client.PatchSet;
import com.google.gerrit.reviewdb.client.PatchSetApproval;
import com.google.gerrit.reviewdb.client.Project;
import com.google.gerrit.reviewdb.client.RefNames;
import com.google.gerrit.reviewdb.client.RevId;
import com.google.gerrit.reviewdb.server.ReviewDb;
import com.google.gerrit.server.ApprovalsUtil;
import com.google.gerrit.server.ChangeMessagesUtil;
import com.google.gerrit.server.ChangeUtil;
import com.google.gerrit.server.IdentifiedUser;
import com.google.gerrit.server.account.AccountCache;
import com.google.gerrit.server.extensions.events.GitReferenceUpdated;
import com.google.gerrit.server.git.strategy.SubmitStrategy;
import com.google.gerrit.server.git.strategy.SubmitStrategyFactory;
import com.google.gerrit.server.git.validators.MergeValidationException;
import com.google.gerrit.server.git.validators.MergeValidators;
import com.google.gerrit.server.index.ChangeIndexer;
import com.google.gerrit.server.mail.MergeFailSender;
import com.google.gerrit.server.mail.MergedSender;
import com.google.gerrit.server.notedb.ChangeNotes;
import com.google.gerrit.server.notedb.ChangeUpdate;
import com.google.gerrit.server.patch.PatchSetInfoFactory;
import com.google.gerrit.server.patch.PatchSetInfoNotAvailableException;
import com.google.gerrit.server.project.ChangeControl;
import com.google.gerrit.server.project.NoSuchChangeException;
import com.google.gerrit.server.project.NoSuchProjectException;
import com.google.gerrit.server.project.ProjectCache;
import com.google.gerrit.server.project.ProjectState;
import com.google.gerrit.server.util.RequestScopePropagator;
import com.google.gerrit.server.util.TimeUtil;
import com.google.gwtorm.server.AtomicUpdate;
import com.google.gwtorm.server.OrmException;
import com.google.gwtorm.server.SchemaFactory;
import com.google.inject.Inject;
import com.google.inject.assistedinject.Assisted;

import org.eclipse.jgit.errors.IncorrectObjectTypeException;
import org.eclipse.jgit.errors.RepositoryNotFoundException;
import org.eclipse.jgit.lib.AnyObjectId;
import org.eclipse.jgit.lib.Constants;
import org.eclipse.jgit.lib.ObjectId;
import org.eclipse.jgit.lib.ObjectInserter;
import org.eclipse.jgit.lib.PersonIdent;
import org.eclipse.jgit.lib.Ref;
import org.eclipse.jgit.lib.RefUpdate;
import org.eclipse.jgit.lib.Repository;
import org.eclipse.jgit.revwalk.RevCommit;
import org.eclipse.jgit.revwalk.RevFlag;
import org.eclipse.jgit.revwalk.RevSort;
import org.eclipse.jgit.revwalk.RevWalk;
import org.slf4j.Logger;
import org.slf4j.LoggerFactory;

import java.io.IOException;
import java.util.ArrayList;
import java.util.HashMap;
import java.util.HashSet;
import java.util.Iterator;
import java.util.List;
import java.util.Map;
import java.util.Set;

/**
 * Merges changes in submission order into a single branch.
 * <p>
 * Branches are reduced to the minimum number of heads needed to merge
 * everything. This allows commits to be entered into the queue in any order
 * (such as ancestors before descendants) and only the most recent commit on any
 * line of development will be merged. All unmerged commits along a line of
 * development must be in the submission queue in order to merge the tip of that
 * line.
 * <p>
 * Conflicts are handled by discarding the entire line of development and
 * marking it as conflicting, even if an earlier commit along that same line can
 * be merged cleanly.
 */
public class MergeOp {
  public interface Factory {
    MergeOp create(Branch.NameKey branch);
  }

  private static final Logger log = LoggerFactory.getLogger(MergeOp.class);

  /** Amount of time to wait between submit and checking for missing deps. */
  private static final long DEPENDENCY_DELAY =
      MILLISECONDS.convert(15, MINUTES);

  private static final long LOCK_FAILURE_RETRY_DELAY =
      MILLISECONDS.convert(15, SECONDS);

  private static final long MAX_SUBMIT_WINDOW =
      MILLISECONDS.convert(12, HOURS);

  private final GitRepositoryManager repoManager;
  private final SchemaFactory<ReviewDb> schemaFactory;
  private final ChangeNotes.Factory notesFactory;
  private final ProjectCache projectCache;
  private final GitReferenceUpdated gitRefUpdated;
  private final MergedSender.Factory mergedSenderFactory;
  private final MergeFailSender.Factory mergeFailSenderFactory;
  private final PatchSetInfoFactory patchSetInfoFactory;
  private final IdentifiedUser.GenericFactory identifiedUserFactory;
  private final ChangeControl.GenericFactory changeControlFactory;
  private final ChangeUpdate.Factory updateFactory;
  private final MergeQueue mergeQueue;
  private final MergeValidators.Factory mergeValidatorsFactory;
  private final ApprovalsUtil approvalsUtil;
  private final ChangeMessagesUtil cmUtil;

  private final Branch.NameKey destBranch;
  private ProjectState destProject;
  private final ListMultimap<SubmitType, CodeReviewCommit> toMerge;
  private final List<CodeReviewCommit> potentiallyStillSubmittable;
  private final Map<Change.Id, CodeReviewCommit> commits;
  private final List<Change> toUpdate;
  private ReviewDb db;
  private Repository repo;
  private RevWalk rw;
  private RevFlag canMergeFlag;
  private CodeReviewCommit branchTip;
  private CodeReviewCommit mergeTip;
  private ObjectInserter inserter;
  private PersonIdent refLogIdent;

  private final ChangeHooks hooks;
  private final AccountCache accountCache;
  private final TagCache tagCache;
  private final SubmitStrategyFactory submitStrategyFactory;
  private final SubmoduleOp.Factory subOpFactory;
  private final WorkQueue workQueue;
  private final RequestScopePropagator requestScopePropagator;
  private final ChangeIndexer indexer;

  @Inject
  MergeOp(final GitRepositoryManager grm, final SchemaFactory<ReviewDb> sf,
      final ChangeNotes.Factory nf,
      final ProjectCache pc,
      final GitReferenceUpdated gru, final MergedSender.Factory msf,
      final MergeFailSender.Factory mfsf,
      final PatchSetInfoFactory psif, final IdentifiedUser.GenericFactory iuf,
      final ChangeControl.GenericFactory changeControlFactory,
      final ChangeUpdate.Factory updateFactory,
      final MergeQueue mergeQueue, @Assisted final Branch.NameKey branch,
      final ChangeHooks hooks, final AccountCache accountCache,
      final TagCache tagCache,
      final SubmitStrategyFactory submitStrategyFactory,
      final SubmoduleOp.Factory subOpFactory,
      final WorkQueue workQueue,
      final RequestScopePropagator requestScopePropagator,
      final ChangeIndexer indexer,
      final MergeValidators.Factory mergeValidatorsFactory,
      final ApprovalsUtil approvalsUtil,
      final ChangeMessagesUtil cmUtil) {
    repoManager = grm;
    schemaFactory = sf;
    notesFactory = nf;
    projectCache = pc;
    gitRefUpdated = gru;
    mergedSenderFactory = msf;
    mergeFailSenderFactory = mfsf;
    patchSetInfoFactory = psif;
    identifiedUserFactory = iuf;
    this.changeControlFactory = changeControlFactory;
    this.updateFactory = updateFactory;
    this.mergeQueue = mergeQueue;
    this.hooks = hooks;
    this.accountCache = accountCache;
    this.tagCache = tagCache;
    this.submitStrategyFactory = submitStrategyFactory;
    this.subOpFactory = subOpFactory;
    this.workQueue = workQueue;
    this.requestScopePropagator = requestScopePropagator;
    this.indexer = indexer;
    this.mergeValidatorsFactory = mergeValidatorsFactory;
    this.approvalsUtil = approvalsUtil;
    this.cmUtil = cmUtil;
    destBranch = branch;
    toMerge = ArrayListMultimap.create();
    potentiallyStillSubmittable = new ArrayList<>();
    commits = new HashMap<>();
    toUpdate = Lists.newArrayList();
  }

  private void setDestProject() throws MergeException {
    destProject = projectCache.get(destBranch.getParentKey());
    if (destProject == null) {
      throw new MergeException("No such project: " + destBranch.getParentKey());
    }
  }

  private void openSchema() throws OrmException {
    if (db == null) {
      db = schemaFactory.open();
    }
  }

  public void merge() throws MergeException, NoSuchChangeException, IOException {
    setDestProject();
    try {
      openSchema();
      openRepository();

      RefUpdate branchUpdate = openBranch();
      boolean reopen = false;

      final ListMultimap<SubmitType, Change> toSubmit =
          validateChangeList(db.changes().submitted(destBranch).toList());
      final ListMultimap<SubmitType, CodeReviewCommit> toMergeNextTurn =
          ArrayListMultimap.create();
      final List<CodeReviewCommit> potentiallyStillSubmittableOnNextRun =
          new ArrayList<>();
      while (!toMerge.isEmpty()) {
        toMergeNextTurn.clear();
        final Set<SubmitType> submitTypes =
            new HashSet<>(toMerge.keySet());
        for (final SubmitType submitType : submitTypes) {
          if (reopen) {
            branchUpdate = openBranch();
          }
          final SubmitStrategy strategy = createStrategy(submitType);
          preMerge(strategy, toMerge.get(submitType));
          RefUpdate update = updateBranch(strategy, branchUpdate);
          reopen = true;

          updateChangeStatus(toSubmit.get(submitType));
          updateSubscriptions(toSubmit.get(submitType));
          if (update != null) {
            fireRefUpdated(update);
          }

          for (final Iterator<CodeReviewCommit> it =
              potentiallyStillSubmittable.iterator(); it.hasNext();) {
            final CodeReviewCommit commit = it.next();
            if (containsMissingCommits(toMerge, commit)
                || containsMissingCommits(toMergeNextTurn, commit)) {
              // change has missing dependencies, but all commits which are
              // missing are still attempted to be merged with another submit
              // strategy, retry to merge this commit in the next turn
              it.remove();
              commit.setStatusCode(null);
              commit.missing = null;
              toMergeNextTurn.put(submitType, commit);
            }
          }
          potentiallyStillSubmittableOnNextRun.addAll(potentiallyStillSubmittable);
          potentiallyStillSubmittable.clear();
        }
        toMerge.clear();
        toMerge.putAll(toMergeNextTurn);
      }

      updateChangeStatus(toUpdate);

      for (final CodeReviewCommit commit : potentiallyStillSubmittableOnNextRun) {
        final Capable capable = isSubmitStillPossible(commit);
        if (capable != Capable.OK) {
          sendMergeFail(commit.notes(),
              message(commit.change(), capable.getMessage()), false);
        }
      }
    } catch (NoSuchProjectException noProject) {
      log.warn(String.format(
          "Project %s no longer exists, abandoning open changes",
          destBranch.getParentKey().get()));
      abandonAllOpenChanges();
    } catch (OrmException e) {
      throw new MergeException("Cannot query the database", e);
    } finally {
      if (inserter != null) {
        inserter.release();
      }
      if (rw != null) {
        rw.release();
      }
      if (repo != null) {
        repo.close();
      }
      if (db != null) {
        db.close();
      }
    }
  }

  private boolean containsMissingCommits(
      final ListMultimap<SubmitType, CodeReviewCommit> map,
      final CodeReviewCommit commit) {
    if (!isSubmitForMissingCommitsStillPossible(commit)) {
      return false;
    }

    for (final CodeReviewCommit missingCommit : commit.missing) {
      if (!map.containsValue(missingCommit)) {
        return false;
      }
    }
    return true;
  }

  private boolean isSubmitForMissingCommitsStillPossible(final CodeReviewCommit commit) {
    if (commit.missing == null || commit.missing.isEmpty()) {
      return false;
    }

    for (CodeReviewCommit missingCommit : commit.missing) {
      try {
        loadChangeInfo(missingCommit);
      } catch (NoSuchChangeException | OrmException e) {
        log.error("Cannot check if missing commits can be submitted", e);
        return false;
      }

      if (missingCommit.getPatchsetId() == null) {
        // The commit doesn't have a patch set, so it cannot be
        // submitted to the branch.
        //
        return false;
      }

      if (!missingCommit.change().currentPatchSetId().equals(
          missingCommit.getPatchsetId())) {
        // If the missing commit is not the current patch set,
        // the change must be rebased to use the proper parent.
        //
        return false;
      }
    }

    return true;
  }

  private void preMerge(final SubmitStrategy strategy,
      final List<CodeReviewCommit> toMerge) throws MergeException {
    mergeTip = strategy.run(branchTip, toMerge);
    refLogIdent = strategy.getRefLogIdent();
    commits.putAll(strategy.getNewCommits());
  }

  private SubmitStrategy createStrategy(final SubmitType submitType)
      throws MergeException, NoSuchProjectException {
    return submitStrategyFactory.create(submitType, db, repo, rw, inserter,
        canMergeFlag, getAlreadyAccepted(branchTip), destBranch);
  }

  private void openRepository() throws MergeException, NoSuchProjectException {
    final Project.NameKey name = destBranch.getParentKey();
    try {
      repo = repoManager.openRepository(name);
    } catch (RepositoryNotFoundException notFound) {
      throw new NoSuchProjectException(name, notFound);
    } catch (IOException err) {
      final String m = "Error opening repository \"" + name.get() + '"';
      throw new MergeException(m, err);
    }

    rw = new RevWalk(repo) {
      @Override
      protected RevCommit createCommit(final AnyObjectId id) {
        return new CodeReviewCommit(id);
      }
    };
    rw.sort(RevSort.TOPO);
    rw.sort(RevSort.COMMIT_TIME_DESC, true);
    canMergeFlag = rw.newFlag("CAN_MERGE");

    inserter = repo.newObjectInserter();
  }

  private RefUpdate openBranch() throws MergeException, OrmException, NoSuchChangeException {
    try {
      final RefUpdate branchUpdate = repo.updateRef(destBranch.get());
      if (branchUpdate.getOldObjectId() != null) {
        branchTip =
            (CodeReviewCommit) rw.parseCommit(branchUpdate.getOldObjectId());
      } else if (repo.getFullBranch().equals(destBranch.get())) {
        branchTip = null;
        branchUpdate.setExpectedOldObjectId(ObjectId.zeroId());
      } else {
        for (final Change c : db.changes().submitted(destBranch).toList()) {
          setNew(c, message(c, "Your change could not be merged, "
              + "because the destination branch does not exist anymore."));
        }
      }
      return branchUpdate;
    } catch (IOException e) {
      throw new MergeException("Cannot open branch", e);
    }
  }

  private Set<RevCommit> getAlreadyAccepted(final CodeReviewCommit branchTip)
      throws MergeException {
    final Set<RevCommit> alreadyAccepted = new HashSet<>();

    if (branchTip != null) {
      alreadyAccepted.add(branchTip);
    }

    try {
      for (final Ref r : repo.getRefDatabase().getRefs(ALL).values()) {
        if (r.getName().startsWith(Constants.R_HEADS)) {
          try {
            alreadyAccepted.add(rw.parseCommit(r.getObjectId()));
          } catch (IncorrectObjectTypeException iote) {
            // Not a commit? Skip over it.
          }
        }
      }
    } catch (IOException e) {
      throw new MergeException("Failed to determine already accepted commits.", e);
    }

    return alreadyAccepted;
  }

  private ListMultimap<SubmitType, Change> validateChangeList(
      final List<Change> submitted) throws MergeException, NoSuchChangeException {
    final ListMultimap<SubmitType, Change> toSubmit =
        ArrayListMultimap.create();

    final Map<String, Ref> allRefs;
    try {
      allRefs = repo.getRefDatabase().getRefs(ALL);
    } catch (IOException e) {
      throw new MergeException(e.getMessage(), e);
    }

    final Set<ObjectId> tips = new HashSet<>();
    for (final Ref r : allRefs.values()) {
      tips.add(r.getObjectId());
    }

    int commitOrder = 0;
    for (final Change chg : submitted) {
      final Change.Id changeId = chg.getId();
      if (chg.currentPatchSetId() == null) {
        commits.put(changeId, CodeReviewCommit
            .error(CommitMergeStatus.NO_PATCH_SET));
        toUpdate.add(chg);
        continue;
      }

      final PatchSet ps;
      try {
        ps = db.patchSets().get(chg.currentPatchSetId());
      } catch (OrmException e) {
        throw new MergeException("Cannot query the database", e);
      }
      if (ps == null || ps.getRevision() == null
          || ps.getRevision().get() == null) {
        commits.put(changeId, CodeReviewCommit
            .error(CommitMergeStatus.NO_PATCH_SET));
        toUpdate.add(chg);
        continue;
      }

      final String idstr = ps.getRevision().get();
      final ObjectId id;
      try {
        id = ObjectId.fromString(idstr);
      } catch (IllegalArgumentException iae) {
        commits.put(changeId, CodeReviewCommit
            .error(CommitMergeStatus.NO_PATCH_SET));
        toUpdate.add(chg);
        continue;
      }

      if (!tips.contains(id)) {
        // TODO Technically the proper way to do this test is to use a
        // RevWalk on "$id --not --all" and test for an empty set. But
        // that is way slower than looking for a ref directly pointing
        // at the desired tip. We should always have a ref available.
        //
        // TODO this is actually an error, the branch is gone but we
        // want to merge the issue. We can't safely do that if the
        // tip is not reachable.
        //
        commits.put(changeId, CodeReviewCommit
            .error(CommitMergeStatus.REVISION_GONE));
        toUpdate.add(chg);
        continue;
      }

      final CodeReviewCommit commit;
      try {
        commit = (CodeReviewCommit) rw.parseCommit(id);
      } catch (IOException e) {
        log.error("Invalid commit " + id.name() + " on " + chg.getKey(), e);
        commits.put(changeId, CodeReviewCommit
            .error(CommitMergeStatus.REVISION_GONE));
        toUpdate.add(chg);
        continue;
      }

      try {
        commit.setControl(changeControlFactory.controlFor(chg,
            identifiedUserFactory.create(chg.getOwner())));
      } catch (NoSuchChangeException e) {
        throw new MergeException("Failed to validate changes", e);
      }
      commit.setPatchsetId(ps.getId());
      commit.originalOrder = commitOrder++;

      MergeValidators mergeValidators = mergeValidatorsFactory.create();
      try {
        mergeValidators.validatePreMerge(repo, commit, destProject, destBranch, ps.getId());
      } catch (MergeValidationException mve) {
        commits.put(changeId, CodeReviewCommit.error(mve.getStatus()));
        toUpdate.add(chg);
        continue;
      }

      commits.put(changeId, commit);

      if (branchTip != null) {
        // If this commit is already merged its a bug in the queuing code
        // that we got back here. Just mark it complete and move on. It's
        // merged and that is all that mattered to the requestor.
        //
        try {
          if (rw.isMergedInto(commit, branchTip)) {
            commit.setStatusCode(CommitMergeStatus.ALREADY_MERGED);
            try {
              setMerged(chg, null);
            } catch (OrmException e) {
              log.error("Cannot mark change " + chg.getId() + " merged", e);
            }
            continue;
          }
        } catch (IOException err) {
          throw new MergeException("Cannot perform merge base test", err);
        }
      }

      SubmitType submitType = getSubmitType(commit.getControl(), ps);
      if (submitType == null) {
        commits.put(changeId,
            CodeReviewCommit.error(CommitMergeStatus.NO_SUBMIT_TYPE));
        toUpdate.add(chg);
        continue;
      }

      commit.add(canMergeFlag);
      toMerge.put(submitType, commit);
      toSubmit.put(submitType, chg);
    }
    return toSubmit;
  }

  private SubmitType getSubmitType(ChangeControl ctl, PatchSet ps) {
    SubmitTypeRecord r = ctl.getSubmitTypeRecord(db, ps);
    if (r.status != SubmitTypeRecord.Status.OK) {
      log.error("Failed to get submit type for " + ctl.getChange().getKey());
      return null;
    }
    return r.type;
  }

  private RefUpdate updateBranch(final SubmitStrategy strategy,
      final RefUpdate branchUpdate) throws MergeException {
    if (branchTip == mergeTip || mergeTip == null) {
      // nothing to do
      return null;
    }

    if (RefNames.REFS_CONFIG.equals(branchUpdate.getName())) {
      try {
        ProjectConfig cfg =
            new ProjectConfig(destProject.getProject().getNameKey());
        cfg.load(repo, mergeTip);
      } catch (Exception e) {
        throw new MergeException("Submit would store invalid"
            + " project configuration " + mergeTip.name() + " for "
            + destProject.getProject().getName(), e);
      }
    }

    branchUpdate.setRefLogIdent(refLogIdent);
    branchUpdate.setForceUpdate(false);
    branchUpdate.setNewObjectId(mergeTip);
    branchUpdate.setRefLogMessage("merged", true);
    try {
      switch (branchUpdate.update(rw)) {
        case NEW:
        case FAST_FORWARD:
          if (branchUpdate.getResult() == RefUpdate.Result.FAST_FORWARD) {
            tagCache.updateFastForward(destBranch.getParentKey(),
                branchUpdate.getName(),
                branchUpdate.getOldObjectId(),
                mergeTip);
          }

          if (RefNames.REFS_CONFIG.equals(branchUpdate.getName())) {
            projectCache.evict(destProject.getProject());
            destProject = projectCache.get(destProject.getProject().getNameKey());
            repoManager.setProjectDescription(
                destProject.getProject().getNameKey(),
                destProject.getProject().getDescription());
          }

          return branchUpdate;

        case LOCK_FAILURE:
          String msg;
          if (strategy.retryOnLockFailure()) {
            mergeQueue.recheckAfter(destBranch, LOCK_FAILURE_RETRY_DELAY,
                MILLISECONDS);
            msg = "will retry";
          } else {
            msg = "will not retry";
          }
          throw new IOException(branchUpdate.getResult().name() + ", " + msg);
        default:
          throw new IOException(branchUpdate.getResult().name());
      }
    } catch (IOException e) {
      throw new MergeException("Cannot update " + branchUpdate.getName(), e);
    }
  }

  private void fireRefUpdated(RefUpdate branchUpdate) {
    gitRefUpdated.fire(destBranch.getParentKey(), branchUpdate);
    hooks.doRefUpdatedHook(destBranch, branchUpdate, getAccount(mergeTip));
  }

  private Account getAccount(CodeReviewCommit codeReviewCommit) {
    Account account = null;
    PatchSetApproval submitter = approvalsUtil.getSubmitter(
        db, codeReviewCommit.notes(), codeReviewCommit.getPatchsetId());
    if (submitter != null) {
      account = accountCache.get(submitter.getAccountId()).getAccount();
    }
    return account;
  }

  private void updateChangeStatus(final List<Change> submitted) throws NoSuchChangeException {
    for (final Change c : submitted) {
      final CodeReviewCommit commit = commits.get(c.getId());
      final CommitMergeStatus s = commit != null ? commit.getStatusCode() : null;
      if (s == null) {
        // Shouldn't ever happen, but leave the change alone. We'll pick
        // it up on the next pass.
        //
        continue;
      }

      final String txt = s.getMessage();

      try {
        switch (s) {
          case CLEAN_MERGE:
            setMerged(c, message(c, txt));
            break;

          case CLEAN_REBASE:
          case CLEAN_PICK:
            setMerged(c, message(c, txt + " as " + commit.name()));
            break;

          case ALREADY_MERGED:
            setMerged(c, null);
            break;

          case PATH_CONFLICT:
          case MANUAL_RECURSIVE_MERGE:
          case CANNOT_CHERRY_PICK_ROOT:
          case NOT_FAST_FORWARD:
          case INVALID_PROJECT_CONFIGURATION:
          case INVALID_PROJECT_CONFIGURATION_PLUGIN_VALUE_NOT_PERMITTED:
          case INVALID_PROJECT_CONFIGURATION_PLUGIN_VALUE_NOT_EDITABLE:
          case INVALID_PROJECT_CONFIGURATION_PARENT_PROJECT_NOT_FOUND:
          case INVALID_PROJECT_CONFIGURATION_ROOT_PROJECT_CANNOT_HAVE_PARENT:
          case SETTING_PARENT_PROJECT_ONLY_ALLOWED_BY_ADMIN:
            setNew(commit, message(c, txt));
            break;

          case MISSING_DEPENDENCY:
            potentiallyStillSubmittable.add(commit);
            break;

          default:
            setNew(commit, message(c, "Unspecified merge failure: " + s.name()));
            break;
        }
      } catch (OrmException err) {
        log.warn("Error updating change status for " + c.getId(), err);
      } catch (IOException err) {
        log.warn("Error updating change status for " + c.getId(), err);
      }
    }
  }

  private void updateSubscriptions(final List<Change> submitted) {
    if (mergeTip != null && (branchTip == null || branchTip != mergeTip)) {
      SubmoduleOp subOp =
          subOpFactory.create(destBranch, mergeTip, rw, repo,
              destProject.getProject(), submitted, commits,
              getAccount(mergeTip));
      try {
        subOp.update();
      } catch (SubmoduleException e) {
        log
            .error("The gitLinks were not updated according to the subscriptions "
                + e.getMessage());
      }
    }
  }

  private Capable isSubmitStillPossible(final CodeReviewCommit commit) {
    final Capable capable;
    final Change c = commit.change();
    final boolean submitStillPossible = isSubmitForMissingCommitsStillPossible(commit);
    final long now = TimeUtil.nowMs();
    final long waitUntil = c.getLastUpdatedOn().getTime() + DEPENDENCY_DELAY;
    if (submitStillPossible && now < waitUntil) {
      // If we waited a short while we might still be able to get
      // this change submitted. Reschedule an attempt in a bit.
      //
      mergeQueue.recheckAfter(destBranch, waitUntil - now, MILLISECONDS);
      capable = Capable.OK;
    } else if (submitStillPossible) {
      // It would be possible to submit the change if the missing
      // dependencies are also submitted. Perhaps the user just
      // forgot to submit those.
      //
      StringBuilder m = new StringBuilder();
      m.append("Change could not be merged because of a missing dependency.");
      m.append("\n");

      m.append("\n");

      m.append("The following changes must also be submitted:\n");
      m.append("\n");
      for (CodeReviewCommit missingCommit : commit.missing) {
        m.append("* ");
        m.append(missingCommit.change().getKey().get());
        m.append("\n");
      }
      capable = new Capable(m.toString());
    } else {
      // It is impossible to submit this change as-is. The author
      // needs to rebase it in order to work around the missing
      // dependencies.
      //
      StringBuilder m = new StringBuilder();
      m.append("Change cannot be merged due to unsatisfiable dependencies.\n");
      m.append("\n");
      m.append("The following dependency errors were found:\n");
      m.append("\n");
      for (CodeReviewCommit missingCommit : commit.missing) {
        if (missingCommit.getPatchsetId() != null) {
          m.append("* Depends on patch set ");
          m.append(missingCommit.getPatchsetId().get());
          m.append(" of ");
          m.append(missingCommit.change().getKey().abbreviate());
          if (missingCommit.getPatchsetId().get() != missingCommit.change().currentPatchSetId().get()) {
            m.append(", however the current patch set is ");
            m.append(missingCommit.change().currentPatchSetId().get());
          }
          m.append(".\n");

        } else {
          m.append("* Depends on commit ");
          m.append(missingCommit.name());
          m.append(" which has no change associated with it.\n");
        }
      }
      m.append("\n");
      m.append("Please rebase the change and upload a replacement commit.");
      capable = new Capable(m.toString());
    }

    return capable;
  }

  private void loadChangeInfo(final CodeReviewCommit commit)
      throws NoSuchChangeException, OrmException {
    if (commit.getControl() == null) {
      List<PatchSet> matches =
          db.patchSets().byRevision(new RevId(commit.name())).toList();
      if (matches.size() == 1) {
        PatchSet ps = matches.get(0);
        commit.setPatchsetId(ps.getId());
        commit.setControl(changeControl(db.changes().get(ps.getId().getParentKey())));
      }
    }
  }

  private ChangeMessage message(final Change c, final String body) {
    final String uuid;
    try {
      uuid = ChangeUtil.messageUUID(db);
    } catch (OrmException e) {
      return null;
    }
    ChangeMessage m = new ChangeMessage(new ChangeMessage.Key(c.getId(), uuid),
        null, TimeUtil.nowTs(), c.currentPatchSetId());
    m.setMessage(body);
    return m;
  }

  private void setMerged(Change c, ChangeMessage msg)
      throws OrmException, IOException, NoSuchChangeException {
    ChangeUpdate update = null;
    try {
      db.changes().beginTransaction(c.getId());

      // We must pull the patchset out of commits, because the patchset ID is
      // modified when using the cherry-pick merge strategy.
      CodeReviewCommit commit = commits.get(c.getId());
      PatchSet.Id merged = commit.change().currentPatchSetId();
      c = setMergedPatchSet(c.getId(), merged);
      PatchSetApproval submitter =
          approvalsUtil.getSubmitter(db, commit.notes(), merged);
      ChangeControl control = commit.getControl();
      update = updateFactory.create(control, c.getLastUpdatedOn());

      // TODO(yyonas): we need to be able to change the author of the message
      // is not the person for whom the change was made. addMergedMessage
      // did this in the past.
      if (msg != null) {
        cmUtil.addChangeMessage(db, update, msg);
      }
      db.commit();

      sendMergedEmail(c, submitter);
      indexer.index(db, c);
      if (submitter != null) {
        try {
          hooks.doChangeMergedHook(c,
              accountCache.get(submitter.getAccountId()).getAccount(),
              db.patchSets().get(merged), db);
        } catch (OrmException ex) {
          log.error("Cannot run hook for submitted patch set " + c.getId(), ex);
        }
      }
    } finally {
      db.rollback();
    }
<<<<<<< HEAD
    indexer.index(db, c);
    update.commit();
=======
>>>>>>> 538e87aa
  }

  private Change setMergedPatchSet(Change.Id changeId, final PatchSet.Id merged)
      throws OrmException {
    return db.changes().atomicUpdate(changeId, new AtomicUpdate<Change>() {
      @Override
      public Change update(Change c) {
        c.setStatus(Change.Status.MERGED);
        // It could be possible that the change being merged
        // has never had its mergeability tested. So we insure
        // merged changes has mergeable field true.
        c.setMergeable(true);
        if (!merged.equals(c.currentPatchSetId())) {
          // Uncool; the patch set changed after we merged it.
          // Go back to the patch set that was actually merged.
          //
          try {
            c.setCurrentPatchSet(patchSetInfoFactory.get(db, merged));
          } catch (PatchSetInfoNotAvailableException e1) {
            log.error("Cannot read merged patch set " + merged, e1);
          }
        }
        ChangeUtil.updated(c);
        return c;
      }
    });
  }

  private void sendMergedEmail(final Change c, final PatchSetApproval from) {
    workQueue.getDefaultQueue()
        .submit(requestScopePropagator.wrap(new Runnable() {
      @Override
      public void run() {
        PatchSet patchSet;
        try {
          ReviewDb reviewDb = schemaFactory.open();
          try {
            patchSet = reviewDb.patchSets().get(c.currentPatchSetId());
          } finally {
            reviewDb.close();
          }
        } catch (Exception e) {
          log.error("Cannot send email for submitted patch set " + c.getId(), e);
          return;
        }

        try {
          MergedSender cm = mergedSenderFactory.create(changeControl(c));
          if (from != null) {
            cm.setFrom(from.getAccountId());
          }
          cm.setPatchSet(patchSet);
          cm.send();
        } catch (Exception e) {
          log.error("Cannot send email for submitted patch set " + c.getId(), e);
        }
      }

      @Override
      public String toString() {
        return "send-email merged";
      }
    }));
  }

  private ChangeControl changeControl(Change c) throws NoSuchChangeException {
    return changeControlFactory.controlFor(
        c, identifiedUserFactory.create(c.getOwner()));
  }

  private void setNew(CodeReviewCommit c, ChangeMessage msg) throws NoSuchChangeException, IOException {
    sendMergeFail(c.notes(), msg, true);
  }

  private void setNew(Change c, ChangeMessage msg) throws OrmException, NoSuchChangeException, IOException {
    sendMergeFail(notesFactory.create(c), msg, true);
  }

  private enum RetryStatus {
    UNSUBMIT, RETRY_NO_MESSAGE, RETRY_ADD_MESSAGE
  }

  private RetryStatus getRetryStatus(
      @Nullable PatchSetApproval submitter,
      ChangeMessage msg,
      ChangeNotes notes) {
    if (submitter != null
        && TimeUtil.nowMs() - submitter.getGranted().getTime()
          > MAX_SUBMIT_WINDOW) {
      return RetryStatus.UNSUBMIT;
    }

    try {
      ChangeMessage last = Iterables.getLast(cmUtil.byChange(db, notes));
      if (last != null) {
        if (Objects.equal(last.getAuthor(), msg.getAuthor())
            && Objects.equal(last.getMessage(), msg.getMessage())) {
          long lastMs = last.getWrittenOn().getTime();
          long msgMs = msg.getWrittenOn().getTime();
          return msgMs - lastMs > MAX_SUBMIT_WINDOW
              ? RetryStatus.UNSUBMIT
              : RetryStatus.RETRY_NO_MESSAGE;
        }
      }
      return RetryStatus.RETRY_ADD_MESSAGE;
    } catch (OrmException err) {
      log.warn("Cannot check previous merge failure, unsubmitting", err);
      return RetryStatus.UNSUBMIT;
    }
  }

  private void sendMergeFail(ChangeNotes notes, final ChangeMessage msg,
      boolean makeNew) throws NoSuchChangeException, IOException {
    PatchSetApproval submitter = null;
    try {
      submitter = approvalsUtil.getSubmitter(
          db, notes, notes.getChange().currentPatchSetId());
    } catch (Exception e) {
      log.error("Cannot get submitter", e);
    }

    if (!makeNew) {
      RetryStatus retryStatus = getRetryStatus(submitter, msg, notes);
      if (retryStatus == RetryStatus.RETRY_NO_MESSAGE) {
        return;
      } else if (retryStatus == RetryStatus.UNSUBMIT) {
        makeNew = true;
      }
    }

    final boolean setStatusNew = makeNew;
    final Change c = notes.getChange();
    Change change = null;
    ChangeUpdate update = null;
    try {
      db.changes().beginTransaction(c.getId());
      try {
        change = db.changes().atomicUpdate(
            c.getId(),
            new AtomicUpdate<Change>() {
          @Override
          public Change update(Change c) {
            if (c.getStatus().isOpen()) {
              if (setStatusNew) {
                c.setStatus(Change.Status.NEW);
              }
              ChangeUtil.updated(c);
            }
            return c;
          }
        });
        ChangeControl control = changeControl(change);

        //TODO(yyonas): atomic change is not propagated.
        update = updateFactory.create(control, c.getLastUpdatedOn());
        if (msg != null) {
          cmUtil.addChangeMessage(db, update, msg);
        }
        db.commit();
      } finally {
        db.rollback();
      }
    } catch (OrmException err) {
      log.warn("Cannot record merge failure message", err);
    }
    if (update != null) {
      update.commit();
    }

    CheckedFuture<?, IOException> indexFuture;
    if (change != null) {
      indexFuture = indexer.indexAsync(change.getId());
    } else {
      indexFuture = null;
    }
    final PatchSetApproval from = submitter;
    workQueue.getDefaultQueue()
        .submit(requestScopePropagator.wrap(new Runnable() {
      @Override
      public void run() {
        PatchSet patchSet;
        try {
          ReviewDb reviewDb = schemaFactory.open();
          try {
            patchSet = reviewDb.patchSets().get(c.currentPatchSetId());
          } finally {
            reviewDb.close();
          }
        } catch (Exception e) {
          log.error("Cannot send email notifications about merge failure", e);
          return;
        }

        try {
          final MergeFailSender cm = mergeFailSenderFactory.create(c);
          if (from != null) {
            cm.setFrom(from.getAccountId());
          }
          cm.setPatchSet(patchSet);
          cm.setChangeMessage(msg);
          cm.send();
        } catch (Exception e) {
          log.error("Cannot send email notifications about merge failure", e);
        }
      }

      @Override
      public String toString() {
        return "send-email merge-failed";
      }
    }));

    if (indexFuture != null) {
      try {
        indexFuture.checkedGet();
      } catch (IOException e) {
        log.error("Failed to index new change message", e);
      }
    }

    if (submitter != null) {
      try {
        hooks.doMergeFailedHook(c,
            accountCache.get(submitter.getAccountId()).getAccount(),
            db.patchSets().get(c.currentPatchSetId()), msg.getMessage(), db);
      } catch (OrmException ex) {
        log.error("Cannot run hook for merge failed " + c.getId(), ex);
      }
    }
  }

  private void abandonAllOpenChanges() throws NoSuchChangeException {
    Exception err = null;
    try {
      openSchema();
      for (Change c : db.changes().byProjectOpenAll(destBranch.getParentKey())) {
        abandonOneChange(c);
      }
      db.close();
      db = null;
    } catch (IOException e) {
      err = e;
    } catch (OrmException e) {
      err = e;
    }
    if (err != null) {
      log.warn(String.format(
          "Cannot abandon changes for deleted project %s",
          destBranch.getParentKey().get()), err);
    }
  }

  private void abandonOneChange(Change change) throws OrmException,
    NoSuchChangeException,  IOException {
    db.changes().beginTransaction(change.getId());

    //TODO(dborowitz): support InternalUser in ChangeUpdate
    ChangeControl control = changeControlFactory.controlFor(change,
        identifiedUserFactory.create(change.getOwner()));
    ChangeUpdate update = updateFactory.create(control);
    try {
      change = db.changes().atomicUpdate(
        change.getId(),
        new AtomicUpdate<Change>() {
          @Override
          public Change update(Change change) {
            if (change.getStatus().isOpen()) {
              change.setStatus(Change.Status.ABANDONED);
              return change;
            }
            return null;
          }
        });

      if (change != null) {
        ChangeMessage msg = new ChangeMessage(
            new ChangeMessage.Key(
                change.getId(),
                ChangeUtil.messageUUID(db)),
            null,
            change.getLastUpdatedOn(),
            change.currentPatchSetId());
        msg.setMessage("Project was deleted.");

        //TODO(yyonas): atomic change is not propagated.
        cmUtil.addChangeMessage(db, update, msg);
        db.commit();
        indexer.index(db, change);
      }
    } finally {
      db.rollback();
    }
    update.commit();
  }
}<|MERGE_RESOLUTION|>--- conflicted
+++ resolved
@@ -872,11 +872,7 @@
     } finally {
       db.rollback();
     }
-<<<<<<< HEAD
-    indexer.index(db, c);
     update.commit();
-=======
->>>>>>> 538e87aa
   }
 
   private Change setMergedPatchSet(Change.Id changeId, final PatchSet.Id merged)
