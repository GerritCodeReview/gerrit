// Copyright (C) 2008 The Android Open Source Project
//
// Licensed under the Apache License, Version 2.0 (the "License");
// you may not use this file except in compliance with the License.
// You may obtain a copy of the License at
//
// http://www.apache.org/licenses/LICENSE-2.0
//
// Unless required by applicable law or agreed to in writing, software
// distributed under the License is distributed on an "AS IS" BASIS,
// WITHOUT WARRANTIES OR CONDITIONS OF ANY KIND, either express or implied.
// See the License for the specific language governing permissions and
// limitations under the License.

package com.google.gerrit.server.git;

import static com.google.common.base.Preconditions.checkArgument;
import static com.google.common.base.Preconditions.checkNotNull;
import static com.google.common.base.Preconditions.checkState;

import com.google.auto.value.AutoValue;
import com.google.common.base.Function;
import com.google.common.base.Joiner;
import com.google.common.base.Optional;
import com.google.common.base.Predicate;
import com.google.common.collect.HashMultimap;
import com.google.common.collect.ImmutableMap;
import com.google.common.collect.ImmutableMultimap;
import com.google.common.collect.ImmutableSet;
import com.google.common.collect.ImmutableSetMultimap;
import com.google.common.collect.Iterables;
import com.google.common.collect.Multimap;
import com.google.common.collect.MultimapBuilder;
import com.google.common.collect.Ordering;
import com.google.common.collect.Sets;
import com.google.common.hash.Hasher;
import com.google.common.hash.Hashing;
import com.google.gerrit.common.Nullable;
import com.google.gerrit.common.TimeUtil;
import com.google.gerrit.common.data.SubmitRecord;
import com.google.gerrit.common.data.SubmitTypeRecord;
import com.google.gerrit.extensions.api.changes.SubmitInput;
import com.google.gerrit.extensions.client.SubmitType;
import com.google.gerrit.extensions.restapi.AuthException;
import com.google.gerrit.extensions.restapi.ResourceConflictException;
import com.google.gerrit.extensions.restapi.RestApiException;
import com.google.gerrit.reviewdb.client.Branch;
import com.google.gerrit.reviewdb.client.Change;
import com.google.gerrit.reviewdb.client.ChangeMessage;
import com.google.gerrit.reviewdb.client.PatchSet;
import com.google.gerrit.reviewdb.client.Project;
import com.google.gerrit.reviewdb.server.ReviewDb;
import com.google.gerrit.server.ChangeMessagesUtil;
import com.google.gerrit.server.ChangeUtil;
import com.google.gerrit.server.IdentifiedUser;
import com.google.gerrit.server.InternalUser;
import com.google.gerrit.server.git.BatchUpdate.ChangeContext;
import com.google.gerrit.server.git.MergeOpRepoManager.OpenBranch;
import com.google.gerrit.server.git.MergeOpRepoManager.OpenRepo;
import com.google.gerrit.server.git.strategy.SubmitStrategy;
import com.google.gerrit.server.git.strategy.SubmitStrategyFactory;
import com.google.gerrit.server.git.strategy.SubmitStrategyListener;
import com.google.gerrit.server.git.validators.MergeValidationException;
import com.google.gerrit.server.git.validators.MergeValidators;
import com.google.gerrit.server.project.ChangeControl;
import com.google.gerrit.server.project.NoSuchProjectException;
import com.google.gerrit.server.project.SubmitRuleEvaluator;
import com.google.gerrit.server.query.change.ChangeData;
import com.google.gerrit.server.query.change.InternalChangeQuery;
import com.google.gwtorm.server.OrmException;
import com.google.inject.Inject;

import org.eclipse.jgit.errors.IncorrectObjectTypeException;
import org.eclipse.jgit.lib.Constants;
import org.eclipse.jgit.lib.ObjectId;
import org.eclipse.jgit.lib.Ref;
import org.eclipse.jgit.revwalk.RevCommit;
import org.slf4j.Logger;
import org.slf4j.LoggerFactory;

import java.io.IOException;
import java.net.InetAddress;
import java.net.UnknownHostException;
import java.sql.Timestamp;
import java.util.ArrayList;
import java.util.Collection;
import java.util.HashMap;
import java.util.HashSet;
import java.util.LinkedHashSet;
import java.util.List;
import java.util.Map;
import java.util.Set;

/**
 * Merges changes in submission order into a single branch.
 * <p>
 * Branches are reduced to the minimum number of heads needed to merge
 * everything. This allows commits to be entered into the queue in any order
 * (such as ancestors before descendants) and only the most recent commit on any
 * line of development will be merged. All unmerged commits along a line of
 * development must be in the submission queue in order to merge the tip of that
 * line.
 * <p>
 * Conflicts are handled by discarding the entire line of development and
 * marking it as conflicting, even if an earlier commit along that same line can
 * be merged cleanly.
 */
public class MergeOp implements AutoCloseable {
  private static final Logger log = LoggerFactory.getLogger(MergeOp.class);

  public static class CommitStatus {
    private final ImmutableMap<Change.Id, ChangeData> changes;
    private final ImmutableSetMultimap<Branch.NameKey, Change.Id> byBranch;
    private final Map<Change.Id, CodeReviewCommit> commits;
    private final Multimap<Change.Id, String> problems;

    private CommitStatus(ChangeSet cs) throws OrmException {
      checkArgument(!cs.furtherHiddenChanges(),
          "CommitStatus must not be called with hidden changes");
      changes = cs.changesById();
      ImmutableSetMultimap.Builder<Branch.NameKey, Change.Id> bb =
          ImmutableSetMultimap.builder();
      for (ChangeData cd : cs.changes()) {
        bb.put(cd.change().getDest(), cd.getId());
      }
      byBranch = bb.build();
      commits = new HashMap<>();
      problems = MultimapBuilder.treeKeys(
          Ordering.natural().onResultOf(new Function<Change.Id, Integer>() {
            @Override
            public Integer apply(Change.Id in) {
              return in.get();
            }
          })).arrayListValues(1).build();
    }

    public ImmutableSet<Change.Id> getChangeIds() {
      return changes.keySet();
    }

    public ImmutableSet<Change.Id> getChangeIds(Branch.NameKey branch) {
      return byBranch.get(branch);
    }

    public CodeReviewCommit get(Change.Id changeId) {
      return commits.get(changeId);
    }

    public void put(CodeReviewCommit c) {
      commits.put(c.change().getId(), c);
    }

    public void problem(Change.Id id, String problem) {
      problems.put(id, problem);
    }

    public void logProblem(Change.Id id, Throwable t) {
      String msg = "Error reading change";
      log.error(msg + " " + id, t);
      problems.put(id, msg);
    }

    public void logProblem(Change.Id id, String msg) {
      log.error(msg + " " + id);
      problems.put(id, msg);
    }

    public boolean isOk() {
      return problems.isEmpty();
    }

    public ImmutableMultimap<Change.Id, String> getProblems() {
      return ImmutableMultimap.copyOf(problems);
    }

    public List<SubmitRecord> getSubmitRecords(Change.Id id) {
      // Use the cached submit records from the original ChangeData in the input
      // ChangeSet, which were checked earlier in the integrate process. Even in
      // the case of a race where the submit records may have changed, it makes
      // more sense to store the original results of the submit rule evaluator
      // than to fail at this point.
      //
      // However, do NOT expose that ChangeData directly, as it is way out of
      // date by this point.
      ChangeData cd = checkNotNull(changes.get(id), "ChangeData for %s", id);
      return checkNotNull(cd.getSubmitRecords(),
          "getSubmitRecord only valid after submit rules are evalutated");
    }

    public void maybeFailVerbose() throws ResourceConflictException {
      if (isOk()) {
        return;
      }
      String msg = "Failed to submit " + changes.size() + " change"
          + (changes.size() > 1 ? "s" : "")
          + " due to the following problems:\n";
      List<String> ps = new ArrayList<>(problems.keySet().size());
      for (Change.Id id : problems.keySet()) {
        ps.add("Change " + id + ": " + Joiner.on("; ").join(problems.get(id)));
      }
      throw new ResourceConflictException(msg + Joiner.on('\n').join(ps));
    }

    public void maybeFail(String msgPrefix) throws ResourceConflictException {
      if (isOk()) {
        return;
      }
      StringBuilder msg = new StringBuilder(msgPrefix).append(" of change");
      Set<Change.Id> ids = problems.keySet();
      if (ids.size() == 1) {
        msg.append(" ").append(ids.iterator().next());
      } else {
        msg.append("s ").append(Joiner.on(", ").join(ids));
      }
      throw new ResourceConflictException(msg.toString());
    }
  }

  private final ChangeMessagesUtil cmUtil;
  private final BatchUpdate.Factory batchUpdateFactory;
  private final InternalUser.Factory internalUserFactory;
  private final MergeSuperSet mergeSuperSet;
  private final MergeValidators.Factory mergeValidatorsFactory;
  private final InternalChangeQuery internalChangeQuery;
  private final SubmitStrategyFactory submitStrategyFactory;
  private final SubmoduleOp.Factory subOpFactory;
  private final MergeOpRepoManager orm;

  private static final String MACHINE_ID;
  static {
    String id;
    try {
      id = InetAddress.getLocalHost().getHostAddress();
    } catch (UnknownHostException e) {
      id = "unknown";
    }
    MACHINE_ID = id;
  }
  private Timestamp ts;
  private String submissionId;
  private IdentifiedUser caller;

  private CommitStatus commits;
  private ReviewDb db;
  private SubmitInput submitInput;

  @Inject
  MergeOp(ChangeMessagesUtil cmUtil,
      BatchUpdate.Factory batchUpdateFactory,
      InternalUser.Factory internalUserFactory,
      MergeSuperSet mergeSuperSet,
      MergeValidators.Factory mergeValidatorsFactory,
      InternalChangeQuery internalChangeQuery,
      SubmitStrategyFactory submitStrategyFactory,
      SubmoduleOp.Factory subOpFactory,
      MergeOpRepoManager orm) {
    this.cmUtil = cmUtil;
    this.batchUpdateFactory = batchUpdateFactory;
    this.internalUserFactory = internalUserFactory;
    this.mergeSuperSet = mergeSuperSet;
    this.mergeValidatorsFactory = mergeValidatorsFactory;
    this.internalChangeQuery = internalChangeQuery;
    this.submitStrategyFactory = submitStrategyFactory;
    this.subOpFactory = subOpFactory;
    this.orm = orm;
  }

  @Override
  public void close() {
    orm.close();
  }

  private static Optional<SubmitRecord> findOkRecord(
      Collection<SubmitRecord> in) {
    if (in == null) {
      return Optional.absent();
    }
    return Iterables.tryFind(in, new Predicate<SubmitRecord>() {
      @Override
      public boolean apply(SubmitRecord input) {
        return input.status == SubmitRecord.Status.OK;
      }
    });
  }

  public static void checkSubmitRule(ChangeData cd)
      throws ResourceConflictException, OrmException {
    PatchSet patchSet = cd.currentPatchSet();
    if (patchSet == null) {
      throw new ResourceConflictException(
          "missing current patch set for change " + cd.getId());
    }
    List<SubmitRecord> results = getSubmitRecords(cd);
    if (findOkRecord(results).isPresent()) {
      // Rules supplied a valid solution.
      return;
    } else if (results.isEmpty()) {
      throw new IllegalStateException(String.format(
          "SubmitRuleEvaluator.evaluate for change %s " +
          "returned empty list for %s in %s",
          cd.getId(),
          patchSet.getId(),
          cd.change().getProject().get()));
    }

    for (SubmitRecord record : results) {
      switch (record.status) {
        case CLOSED:
          throw new ResourceConflictException("change is closed");

        case RULE_ERROR:
          throw new ResourceConflictException(
              "submit rule error: " + record.errorMessage);

        case NOT_READY:
          throw new ResourceConflictException(
              describeLabels(cd, record.labels));

        case FORCED:
        case OK:
        default:
          throw new IllegalStateException(String.format(
              "Unexpected SubmitRecord status %s for %s in %s",
              record.status,
              patchSet.getId().getId(),
              cd.change().getProject().get()));
      }
    }
    throw new IllegalStateException();
  }

  private static List<SubmitRecord> getSubmitRecords(ChangeData cd)
      throws OrmException {
    List<SubmitRecord> results = cd.getSubmitRecords();
    if (results == null) {
      results = new SubmitRuleEvaluator(cd).evaluate();
      cd.setSubmitRecords(results);
    }
    return results;
  }

  private static String describeLabels(ChangeData cd,
      List<SubmitRecord.Label> labels) throws OrmException {
    List<String> labelResults = new ArrayList<>();
    for (SubmitRecord.Label lbl : labels) {
      switch (lbl.status) {
        case OK:
        case MAY:
          break;

        case REJECT:
          labelResults.add("blocked by " + lbl.label);
          break;

        case NEED:
          labelResults.add("needs " + lbl.label);
          break;

        case IMPOSSIBLE:
          labelResults.add(
              "needs " + lbl.label + " (check project access)");
          break;

        default:
          throw new IllegalStateException(String.format(
              "Unsupported SubmitRecord.Label %s for %s in %s",
              lbl,
              cd.change().currentPatchSetId(),
              cd.change().getProject()));
      }
    }
    return Joiner.on("; ").join(labelResults);
  }

  private void checkSubmitRulesAndState(ChangeSet cs) {
    checkArgument(!cs.furtherHiddenChanges(),
        "checkSubmitRulesAndState called for topic with hidden change");
    for (ChangeData cd : cs.changes()) {
      try {
        if (cd.change().getStatus() != Change.Status.NEW) {
          commits.problem(cd.getId(), "Change " + cd.getId() + " is "
              + cd.change().getStatus().toString().toLowerCase());
        } else {
          checkSubmitRule(cd);
        }
      } catch (ResourceConflictException e) {
        commits.problem(cd.getId(), e.getMessage());
      } catch (OrmException e) {
        String msg = "Error checking submit rules for change";
        log.warn(msg + " " + cd.getId(), e);
        commits.problem(cd.getId(), msg);
      }
    }
  }

  private void bypassSubmitRules(ChangeSet cs) {
    checkArgument(!cs.furtherHiddenChanges(),
        "cannot bypass submit rules for topic with hidden change");
    for (ChangeData cd : cs.changes()) {
      List<SubmitRecord> records;
      try {
        records = new ArrayList<>(getSubmitRecords(cd));
      } catch (OrmException e) {
        log.warn("Error checking submit rules for change " + cd.getId(), e);
        records = new ArrayList<>(1);
      }
      SubmitRecord forced = new SubmitRecord();
      forced.status = SubmitRecord.Status.FORCED;
      records.add(forced);
      cd.setSubmitRecords(records);
    }
  }

  private void updateSubmissionId(Change change) {
    Hasher h = Hashing.sha1().newHasher();
    h.putLong(Thread.currentThread().getId())
        .putUnencodedChars(MACHINE_ID);
    ts = TimeUtil.nowTs();
    submissionId = change.getId().get() + "-" + ts.getTime() +
        "-" + h.hash().toString().substring(0, 8);
  }

  public void merge(ReviewDb db, Change change, IdentifiedUser caller,
      boolean checkSubmitRules, SubmitInput submitInput)
      throws OrmException, RestApiException {
    this.submitInput = submitInput;
    this.caller = caller;
    updateSubmissionId(change);
    this.db = db;
    orm.setContext(db, ts, caller, submissionId);

    logDebug("Beginning integration of {}", change);
    try {
      ChangeSet cs = mergeSuperSet.completeChangeSet(db, change, caller);
      checkState(cs.ids().contains(change.getId()),
          "change %s missing from %s", change.getId(), cs);
      if (cs.furtherHiddenChanges()) {
        throw new AuthException("A change to be submitted with "
            + change.getId() + " is not visible");
      }
      this.commits = new CommitStatus(cs);
      MergeSuperSet.reloadChanges(cs);
      logDebug("Calculated to merge {}", cs);
      if (checkSubmitRules) {
        logDebug("Checking submit rules and state");
        checkSubmitRulesAndState(cs);
        failFast(cs); // Done checks that don't involve opening repo.
      } else {
        logDebug("Bypassing submit rules");
        bypassSubmitRules(cs);
      }
      try {
        integrateIntoHistory(cs);
      } catch (IntegrationException e) {
        logError("Error from integrateIntoHistory", e);
        throw new ResourceConflictException(e.getMessage(), e);
      }
    } catch (IOException e) {
      // Anything before the merge attempt is an error
      throw new OrmException(e);
    }
  }

  private void failFast(ChangeSet cs) throws ResourceConflictException {
    if (commits.isOk()) {
      return;
    }
    String msg = "Failed to submit " + cs.size() + " change"
        + (cs.size() > 1 ? "s" : "") + " due to the following problems:\n";
    Multimap<Change.Id, String> problems = commits.getProblems();
    List<String> ps = new ArrayList<>(problems.keySet().size());
    for (Change.Id id : problems.keySet()) {
      ps.add("Change " + id + ": " + Joiner.on("; ").join(problems.get(id)));
    }
    throw new ResourceConflictException(msg + Joiner.on('\n').join(ps));
  }

  private void integrateIntoHistory(ChangeSet cs)
      throws IntegrationException, RestApiException {
    checkArgument(!cs.furtherHiddenChanges(),
        "cannot integrate hidden changes into history");
    logDebug("Beginning merge attempt on {}", cs);
    Map<Branch.NameKey, BranchBatch> toSubmit = new HashMap<>();
    logDebug("Perform the merges");

    Multimap<Project.NameKey, Branch.NameKey> br;
    Multimap<Branch.NameKey, ChangeData> cbb;
    try {
      br = cs.branchesByProject();
      cbb = cs.changesByBranch();
    } catch (OrmException e) {
      throw new IntegrationException("Error reading changes to submit", e);
    }
    Set<Project.NameKey> projects = br.keySet();
    Collection<Branch.NameKey> branches = cbb.keySet();
    openRepos(projects);

    for (Branch.NameKey branch : branches) {
      OpenRepo or = orm.getRepo(branch.getParentKey());
      toSubmit.put(branch, validateChangeList(or, cbb.get(branch)));
    }
    failFast(cs); // Done checks that don't involve running submit strategies.

    List<SubmitStrategy> strategies = new ArrayList<>(branches.size());
    for (Branch.NameKey branch : branches) {
      OpenRepo or = orm.getRepo(branch.getParentKey());
      OpenBranch ob = or.getBranch(branch);
      BranchBatch submitting = toSubmit.get(branch);
      checkNotNull(submitting.submitType(),
          "null submit type for %s; expected to previously fail fast",
          submitting);
      Set<CodeReviewCommit> commitsToSubmit = commits(submitting.changes());
      ob.mergeTip = new MergeTip(ob.oldTip, commitsToSubmit);
      SubmitStrategy strategy = createStrategy(or, ob.mergeTip, branch,
          submitting.submitType(), ob.oldTip);
      strategies.add(strategy);
      strategy.addOps(or.getUpdate(), commitsToSubmit);
    }

    try {
      BatchUpdate.execute(
          batchUpdates(projects),
          new SubmitStrategyListener(submitInput, strategies, commits));
    } catch (UpdateException e) {
      // BatchUpdate may have inadvertently wrapped an IntegrationException
      // thrown by some legacy SubmitStrategyOp code that intended the error
      // message to be user-visible. Copy the message from the wrapped
      // exception.
      //
      // If you happen across one of these, the correct fix is to convert the
      // inner IntegrationException to a ResourceConflictException.
      String msg;
      if (e.getCause() instanceof IntegrationException) {
        msg = e.getCause().getMessage();
      } else {
        msg = "Error submitting change" + (cs.size() != 1 ? "s" : "");
      }
      throw new IntegrationException(msg, e);
    }

    updateSuperProjects(br.values());
  }

  private List<BatchUpdate> batchUpdates(Collection<Project.NameKey> projects) {
    List<BatchUpdate> updates = new ArrayList<>(projects.size());
    for (Project.NameKey project : projects) {
      updates.add(orm.getRepo(project).getUpdate());
    }
    return updates;
  }

  private Set<CodeReviewCommit> commits(List<ChangeData> cds) {
    LinkedHashSet<CodeReviewCommit> result =
        Sets.newLinkedHashSetWithExpectedSize(cds.size());
    for (ChangeData cd : cds) {
      CodeReviewCommit commit = commits.get(cd.getId());
      checkState(commit != null,
          "commit for %s not found by validateChangeList", cd.getId());
      result.add(commit);
    }
    return result;
  }

  private SubmitStrategy createStrategy(OpenRepo or,
      MergeTip mergeTip, Branch.NameKey destBranch, SubmitType submitType,
      CodeReviewCommit branchTip) throws IntegrationException {
    return submitStrategyFactory.create(submitType, db, or.repo, or.rw, or.ins,
        or.canMergeFlag, getAlreadyAccepted(or, branchTip), destBranch, caller,
        mergeTip, commits, submissionId, submitInput.notify);
  }

  private Set<RevCommit> getAlreadyAccepted(OpenRepo or,
      CodeReviewCommit branchTip) throws IntegrationException {
    Set<RevCommit> alreadyAccepted = new HashSet<>();

    if (branchTip != null) {
      alreadyAccepted.add(branchTip);
    }

    try {
      for (Ref r : or.repo.getRefDatabase().getRefs(Constants.R_HEADS)
          .values()) {
        try {
<<<<<<< HEAD
          alreadyAccepted.add(or.rw.parseCommit(r.getObjectId()));
=======
          CodeReviewCommit aac = rw.parseCommit(r.getObjectId());
          if (!commits.values().contains(aac)) {
            alreadyAccepted.add(aac);
          }
>>>>>>> e4f1396a
        } catch (IncorrectObjectTypeException iote) {
          // Not a commit? Skip over it.
        }
      }
    } catch (IOException e) {
      throw new IntegrationException(
          "Failed to determine already accepted commits.", e);
    }

    logDebug("Found {} existing heads", alreadyAccepted.size());
    return alreadyAccepted;
  }

  @AutoValue
  abstract static class BranchBatch {
    @Nullable abstract SubmitType submitType();
    abstract List<ChangeData> changes();
  }

  private BranchBatch validateChangeList(OpenRepo or,
      Collection<ChangeData> submitted) throws IntegrationException {
    logDebug("Validating {} changes", submitted.size());
    List<ChangeData> toSubmit = new ArrayList<>(submitted.size());
    Multimap<ObjectId, PatchSet.Id> revisions = getRevisions(or, submitted);

    SubmitType submitType = null;
    ChangeData choseSubmitTypeFrom = null;
    for (ChangeData cd : submitted) {
      Change.Id changeId = cd.getId();
      ChangeControl ctl;
      Change chg;
      try {
        ctl = cd.changeControl();
        chg = cd.change();
      } catch (OrmException e) {
        commits.logProblem(changeId, e);
        continue;
      }

      SubmitType st = getSubmitType(cd);
      if (st == null) {
        commits.logProblem(changeId, "No submit type for change");
        continue;
      }
      if (submitType == null) {
        submitType = st;
        choseSubmitTypeFrom = cd;
      } else if (st != submitType) {
        commits.problem(changeId, String.format(
            "Change has submit type %s, but previously chose submit type %s "
            + "from change %s in the same batch",
            st, submitType, choseSubmitTypeFrom.getId()));
        continue;
      }
      if (chg.currentPatchSetId() == null) {
        String msg = "Missing current patch set on change";
        logError(msg + " " + changeId);
        commits.problem(changeId, msg);
        continue;
      }

      PatchSet ps;
      Branch.NameKey destBranch = chg.getDest();
      try {
        ps = cd.currentPatchSet();
      } catch (OrmException e) {
        commits.logProblem(changeId, e);
        continue;
      }
      if (ps == null || ps.getRevision() == null
          || ps.getRevision().get() == null) {
        commits.logProblem(changeId, "Missing patch set or revision on change");
        continue;
      }

      String idstr = ps.getRevision().get();
      ObjectId id;
      try {
        id = ObjectId.fromString(idstr);
      } catch (IllegalArgumentException e) {
        commits.logProblem(changeId, e);
        continue;
      }

      if (!revisions.containsEntry(id, ps.getId())) {
        // TODO this is actually an error, the branch is gone but we
        // want to merge the issue. We can't safely do that if the
        // tip is not reachable.
        //
        commits.logProblem(changeId, "Revision " + idstr + " of patch set "
            + ps.getPatchSetId() + " does not match " + ps.getId().toRefName()
            + " for change");
        continue;
      }

      CodeReviewCommit commit;
      try {
        commit = or.rw.parseCommit(id);
      } catch (IOException e) {
        commits.logProblem(changeId, e);
        continue;
      }

      // TODO(dborowitz): Consider putting ChangeData in CodeReviewCommit.
      commit.setControl(ctl);
      commit.setPatchsetId(ps.getId());
      commits.put(commit);

      MergeValidators mergeValidators = mergeValidatorsFactory.create();
      try {
        mergeValidators.validatePreMerge(
            or.repo, commit, or.project, destBranch, ps.getId(), caller);
      } catch (MergeValidationException mve) {
        commits.problem(changeId, mve.getMessage());
        continue;
      }
      commit.add(or.canMergeFlag);
      toSubmit.add(cd);
    }
    logDebug("Submitting on this run: {}", toSubmit);
    return new AutoValue_MergeOp_BranchBatch(submitType, toSubmit);
  }

  private Multimap<ObjectId, PatchSet.Id> getRevisions(OpenRepo or,
      Collection<ChangeData> cds) throws IntegrationException {
    try {
      List<String> refNames = new ArrayList<>(cds.size());
      for (ChangeData cd : cds) {
        Change c = cd.change();
        if (c != null) {
          refNames.add(c.currentPatchSetId().toRefName());
        }
      }
      Multimap<ObjectId, PatchSet.Id> revisions =
          HashMultimap.create(cds.size(), 1);
      for (Map.Entry<String, Ref> e : or.repo.getRefDatabase().exactRef(
          refNames.toArray(new String[refNames.size()])).entrySet()) {
        revisions.put(
            e.getValue().getObjectId(), PatchSet.Id.fromRef(e.getKey()));
      }
      return revisions;
    } catch (IOException | OrmException e) {
      throw new IntegrationException("Failed to validate changes", e);
    }
  }

  private SubmitType getSubmitType(ChangeData cd) {
    try {
      SubmitTypeRecord str = cd.submitTypeRecord();
      return str.isOk() ? str.type : null;
    } catch (OrmException e) {
      logError("Failed to get submit type for " + cd.getId(), e);
      return null;
    }
  }

  private void updateSuperProjects(Collection<Branch.NameKey> branches) {
    logDebug("Updating superprojects");
    SubmoduleOp subOp = subOpFactory.create(orm);
    try {
      subOp.updateSuperProjects(branches);
      logDebug("Updating superprojects done");
    } catch (SubmoduleException e) {
      logError("The gitlinks were not updated according to the "
          + "subscriptions", e);
    }
  }

  private void openRepos(Collection<Project.NameKey> projects)
      throws IntegrationException {
    for (Project.NameKey project : projects) {
      try {
        orm.openRepo(project, true);
      } catch (NoSuchProjectException noProject) {
        logWarn("Project " + noProject.project() + " no longer exists, "
            + "abandoning open changes");
        abandonAllOpenChangeForDeletedProject(noProject.project());
      } catch (IOException e) {
        throw new IntegrationException("Error opening project " + project, e);
      }
    }
  }

  private void abandonAllOpenChangeForDeletedProject(
      Project.NameKey destProject) {
    try {
      for (ChangeData cd : internalChangeQuery.byProjectOpen(destProject)) {
        try (BatchUpdate bu = batchUpdateFactory.create(db, destProject,
            internalUserFactory.create(), ts)) {
          bu.addOp(cd.getId(), new BatchUpdate.Op() {
            @Override
            public boolean updateChange(ChangeContext ctx) throws OrmException {
              Change change = ctx.getChange();
              if (!change.getStatus().isOpen()) {
                return false;
              }

              change.setStatus(Change.Status.ABANDONED);

              ChangeMessage msg = new ChangeMessage(
                  new ChangeMessage.Key(change.getId(),
                      ChangeUtil.messageUUID(ctx.getDb())),
                  null, change.getLastUpdatedOn(), change.currentPatchSetId());
              msg.setMessage("Project was deleted.");
              cmUtil.addChangeMessage(ctx.getDb(),
                  ctx.getUpdate(change.currentPatchSetId()), msg);

              return true;
            }
          });
          try {
            bu.execute();
          } catch (UpdateException | RestApiException e) {
            logWarn("Cannot abandon changes for deleted project " + destProject,
                e);
          }
        }
      }
    } catch (OrmException e) {
      logWarn("Cannot abandon changes for deleted project " + destProject, e);
    }
  }

  private void logDebug(String msg, Object... args) {
    if (log.isDebugEnabled()) {
      log.debug("[" + submissionId + "]" + msg, args);
    }
  }

  private void logWarn(String msg, Throwable t) {
    if (log.isWarnEnabled()) {
      log.warn("[" + submissionId + "]" + msg, t);
    }
  }

  private void logWarn(String msg) {
    if (log.isWarnEnabled()) {
      log.warn("[" + submissionId + "]" + msg);
    }
  }

  private void logError(String msg, Throwable t) {
    if (log.isErrorEnabled()) {
      if (t != null) {
        log.error("[" + submissionId + "]" + msg, t);
      } else {
        log.error("[" + submissionId + "]" + msg);
      }
    }
  }

  private void logError(String msg) {
    logError(msg, null);
  }
}<|MERGE_RESOLUTION|>--- conflicted
+++ resolved
@@ -581,14 +581,10 @@
       for (Ref r : or.repo.getRefDatabase().getRefs(Constants.R_HEADS)
           .values()) {
         try {
-<<<<<<< HEAD
-          alreadyAccepted.add(or.rw.parseCommit(r.getObjectId()));
-=======
-          CodeReviewCommit aac = rw.parseCommit(r.getObjectId());
-          if (!commits.values().contains(aac)) {
+          CodeReviewCommit aac = or.rw.parseCommit(r.getObjectId());
+          if (!commits.commits.values().contains(aac)) {
             alreadyAccepted.add(aac);
           }
->>>>>>> e4f1396a
         } catch (IncorrectObjectTypeException iote) {
           // Not a commit? Skip over it.
         }
