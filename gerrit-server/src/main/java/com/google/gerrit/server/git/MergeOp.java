// Copyright (C) 2008 The Android Open Source Project
//
// Licensed under the Apache License, Version 2.0 (the "License");
// you may not use this file except in compliance with the License.
// You may obtain a copy of the License at
//
// http://www.apache.org/licenses/LICENSE-2.0
//
// Unless required by applicable law or agreed to in writing, software
// distributed under the License is distributed on an "AS IS" BASIS,
// WITHOUT WARRANTIES OR CONDITIONS OF ANY KIND, either express or implied.
// See the License for the specific language governing permissions and
// limitations under the License.

package com.google.gerrit.server.git;

import static com.google.gerrit.server.git.MergeUtil.computeMergeCommitAuthor;
import static com.google.gerrit.server.git.MergeUtil.getSubmitter;
import static java.util.concurrent.TimeUnit.MILLISECONDS;
import static java.util.concurrent.TimeUnit.MINUTES;
import static java.util.concurrent.TimeUnit.SECONDS;

import com.google.common.collect.ArrayListMultimap;
import com.google.common.collect.ListMultimap;
import com.google.gerrit.common.ChangeHooks;
import com.google.gerrit.common.data.ApprovalType;
import com.google.gerrit.common.data.ApprovalTypes;
import com.google.gerrit.common.data.Capable;
import com.google.gerrit.common.data.SubmitTypeRecord;
import com.google.gerrit.reviewdb.client.Account;
import com.google.gerrit.reviewdb.client.ApprovalCategory;
import com.google.gerrit.reviewdb.client.Branch;
import com.google.gerrit.reviewdb.client.Change;
import com.google.gerrit.reviewdb.client.ChangeMessage;
import com.google.gerrit.reviewdb.client.PatchSet;
import com.google.gerrit.reviewdb.client.PatchSetApproval;
import com.google.gerrit.reviewdb.client.Project;
import com.google.gerrit.reviewdb.client.Project.SubmitType;
import com.google.gerrit.reviewdb.client.RevId;
import com.google.gerrit.reviewdb.server.ReviewDb;
import com.google.gerrit.server.ChangeUtil;
import com.google.gerrit.server.GerritPersonIdent;
import com.google.gerrit.server.IdentifiedUser;
import com.google.gerrit.server.account.AccountCache;
<<<<<<< HEAD
=======
import com.google.gerrit.server.config.AllProjectsName;
import com.google.gerrit.server.config.CanonicalWebUrl;
>>>>>>> cc446ff4
import com.google.gerrit.server.extensions.events.GitReferenceUpdated;
import com.google.gerrit.server.mail.MergeFailSender;
import com.google.gerrit.server.mail.MergedSender;
import com.google.gerrit.server.patch.PatchSetInfoFactory;
import com.google.gerrit.server.patch.PatchSetInfoNotAvailableException;
import com.google.gerrit.server.project.ChangeControl;
import com.google.gerrit.server.project.NoSuchChangeException;
import com.google.gerrit.server.project.ProjectCache;
import com.google.gerrit.server.project.ProjectState;
import com.google.gerrit.server.util.RequestScopePropagator;
import com.google.gerrit.server.workflow.CategoryFunction;
import com.google.gerrit.server.workflow.FunctionState;
import com.google.gwtorm.server.AtomicUpdate;
import com.google.gwtorm.server.OrmConcurrencyException;
import com.google.gwtorm.server.OrmException;
import com.google.gwtorm.server.SchemaFactory;
import com.google.inject.Inject;
import com.google.inject.assistedinject.Assisted;

import org.eclipse.jgit.errors.IncorrectObjectTypeException;
import org.eclipse.jgit.errors.RepositoryNotFoundException;
import org.eclipse.jgit.lib.AnyObjectId;
import org.eclipse.jgit.lib.Constants;
import org.eclipse.jgit.lib.ObjectId;
import org.eclipse.jgit.lib.ObjectInserter;
import org.eclipse.jgit.lib.PersonIdent;
import org.eclipse.jgit.lib.Ref;
import org.eclipse.jgit.lib.RefUpdate;
import org.eclipse.jgit.lib.Repository;
import org.eclipse.jgit.revwalk.RevCommit;
import org.eclipse.jgit.revwalk.RevFlag;
import org.eclipse.jgit.revwalk.RevSort;
import org.eclipse.jgit.revwalk.RevWalk;
import org.slf4j.Logger;
import org.slf4j.LoggerFactory;

import java.io.IOException;
import java.util.ArrayList;
import java.util.Collections;
import java.util.HashMap;
import java.util.HashSet;
import java.util.Iterator;
import java.util.List;
import java.util.Map;
import java.util.Map.Entry;
import java.util.Set;

/**
 * Merges changes in submission order into a single branch.
 * <p>
 * Branches are reduced to the minimum number of heads needed to merge
 * everything. This allows commits to be entered into the queue in any order
 * (such as ancestors before descendants) and only the most recent commit on any
 * line of development will be merged. All unmerged commits along a line of
 * development must be in the submission queue in order to merge the tip of that
 * line.
 * <p>
 * Conflicts are handled by discarding the entire line of development and
 * marking it as conflicting, even if an earlier commit along that same line can
 * be merged cleanly.
 */
public class MergeOp {
  public interface Factory {
    MergeOp create(Branch.NameKey branch);
  }

  private static final Logger log = LoggerFactory.getLogger(MergeOp.class);

  /** Amount of time to wait between submit and checking for missing deps. */
  private static final long DEPENDENCY_DELAY =
      MILLISECONDS.convert(15, MINUTES);

  private static final long LOCK_FAILURE_RETRY_DELAY =
      MILLISECONDS.convert(15, SECONDS);

  private final GitRepositoryManager repoManager;
  private final SchemaFactory<ReviewDb> schemaFactory;
  private final ProjectCache projectCache;
  private final FunctionState.Factory functionState;
  private final GitReferenceUpdated replication;
  private final MergedSender.Factory mergedSenderFactory;
  private final MergeFailSender.Factory mergeFailSenderFactory;
  private final ApprovalTypes approvalTypes;
  private final PatchSetInfoFactory patchSetInfoFactory;
  private final IdentifiedUser.GenericFactory identifiedUserFactory;
  private final ChangeControl.GenericFactory changeControlFactory;
  private final MergeQueue mergeQueue;

  private final PersonIdent myIdent;
  private final Branch.NameKey destBranch;
  private ProjectState destProject;
  private final ListMultimap<SubmitType, CodeReviewCommit> toMerge;
  private final List<CodeReviewCommit> potentiallyStillSubmittable;
  private final Map<Change.Id, CodeReviewCommit> commits;
  private ReviewDb db;
  private Repository repo;
  private RevWalk rw;
  private RevFlag canMergeFlag;
  private CodeReviewCommit branchTip;
  private CodeReviewCommit mergeTip;
  private ObjectInserter inserter;
  private PersonIdent refLogIdent;

  private final ChangeHooks hooks;
  private final AccountCache accountCache;
  private final TagCache tagCache;
  private final CreateCodeReviewNotes.Factory codeReviewNotesFactory;
  private final SubmitStrategyFactory submitStrategyFactory;
  private final SubmoduleOp.Factory subOpFactory;
  private final WorkQueue workQueue;
  private final RequestScopePropagator requestScopePropagator;
  private final AllProjectsName allProjectsName;

  @Inject
  MergeOp(final GitRepositoryManager grm, final SchemaFactory<ReviewDb> sf,
      final ProjectCache pc, final FunctionState.Factory fs,
      final GitReferenceUpdated rq, final MergedSender.Factory msf,
      final MergeFailSender.Factory mfsf,
      final ApprovalTypes approvalTypes, final PatchSetInfoFactory psif,
      final IdentifiedUser.GenericFactory iuf,
      final ChangeControl.GenericFactory changeControlFactory,
      @GerritPersonIdent final PersonIdent myIdent,
      final MergeQueue mergeQueue, @Assisted final Branch.NameKey branch,
      final ChangeHooks hooks, final AccountCache accountCache,
      final TagCache tagCache, final CreateCodeReviewNotes.Factory crnf,
      final SubmitStrategyFactory submitStrategyFactory,
      final SubmoduleOp.Factory subOpFactory,
      final WorkQueue workQueue,
      final RequestScopePropagator requestScopePropagator,
      final AllProjectsName allProjectsName) {
    repoManager = grm;
    schemaFactory = sf;
    functionState = fs;
    projectCache = pc;
    replication = rq;
    mergedSenderFactory = msf;
    mergeFailSenderFactory = mfsf;
    this.approvalTypes = approvalTypes;
    patchSetInfoFactory = psif;
    identifiedUserFactory = iuf;
    this.changeControlFactory = changeControlFactory;
    this.mergeQueue = mergeQueue;
    this.hooks = hooks;
    this.accountCache = accountCache;
    this.tagCache = tagCache;
    codeReviewNotesFactory = crnf;
    this.submitStrategyFactory = submitStrategyFactory;
    this.subOpFactory = subOpFactory;
    this.workQueue = workQueue;
    this.requestScopePropagator = requestScopePropagator;
    this.allProjectsName = allProjectsName;
    this.myIdent = myIdent;
    destBranch = branch;
    toMerge = ArrayListMultimap.create();
    potentiallyStillSubmittable = new ArrayList<CodeReviewCommit>();
    commits = new HashMap<Change.Id, CodeReviewCommit>();
  }

  public void verifyMergeability(Change change) {
    try {
      setDestProject();
      openRepository();
      final Ref destBranchRef = repo.getRef(destBranch.get());

      // Test mergeability of the change if the last merged sha1
      // in the branch is different from the last sha1
      // the change was tested against.
      if ((destBranchRef == null && change.getLastSha1MergeTested() == null)
          || change.getLastSha1MergeTested() == null
          || (destBranchRef != null && !destBranchRef.getObjectId().getName()
              .equals(change.getLastSha1MergeTested().get()))) {
        openSchema();
        openBranch();
        validateChangeList(Collections.singletonList(change));
        if (!toMerge.isEmpty()) {
          final Entry<SubmitType, CodeReviewCommit> e =
              toMerge.entries().iterator().next();
          final boolean isMergeable =
              createStrategy(e.getKey()).dryRun(branchTip, e.getValue());

          // update sha1 tested merge.
          if (destBranchRef != null) {
            change.setLastSha1MergeTested(new RevId(destBranchRef
                .getObjectId().getName()));
          } else {
            change.setLastSha1MergeTested(new RevId(""));
          }
          change.setMergeable(isMergeable);
          db.changes().update(Collections.singleton(change));
        } else {
          log.error("Test merge attempt for change: " + change.getId()
              + " failed");
        }
      }
    } catch (MergeException e) {
      log.error("Test merge attempt for change: " + change.getId()
          + " failed", e);
    } catch (OrmException e) {
      log.error("Test merge attempt for change: " + change.getId()
          + " failed: Not able to query the database", e);
    } catch (IOException e) {
      log.error("Test merge attempt for change: " + change.getId()
          + " failed", e);
    } finally {
      if (repo != null) {
        repo.close();
      }
      if (db != null) {
        db.close();
      }
    }
  }

  private void setDestProject() throws MergeException {
    destProject = projectCache.get(destBranch.getParentKey());
    if (destProject == null) {
      throw new MergeException("No such project: " + destBranch.getParentKey());
    }
  }

  private void openSchema() throws OrmException {
    if (db == null) {
      db = schemaFactory.open();
    }
  }

  public void merge() throws MergeException {
    setDestProject();
    try {
      openSchema();
      openRepository();
      openBranch();
      final ListMultimap<SubmitType, Change> toSubmit =
          validateChangeList(db.changes().submitted(destBranch).toList());

      final ListMultimap<SubmitType, CodeReviewCommit> toMergeNextTurn =
          ArrayListMultimap.create();
      final List<CodeReviewCommit> potentiallyStillSubmittableOnNextRun =
          new ArrayList<CodeReviewCommit>();
      while (!toMerge.isEmpty()) {
        toMergeNextTurn.clear();
        final Set<SubmitType> submitTypes =
            new HashSet<Project.SubmitType>(toMerge.keySet());
        for (final SubmitType submitType : submitTypes) {
          final RefUpdate branchUpdate = openBranch();
          final SubmitStrategy strategy = createStrategy(submitType);
          preMerge(strategy, toMerge.get(submitType));
          updateBranch(strategy, branchUpdate);
          updateChangeStatus(toSubmit.get(submitType));
          updateSubscriptions(toSubmit.get(submitType));

          for (final Iterator<CodeReviewCommit> it =
              potentiallyStillSubmittable.iterator(); it.hasNext();) {
            final CodeReviewCommit commit = it.next();
            if (containsMissingCommits(toMerge, commit)
                || containsMissingCommits(toMergeNextTurn, commit)) {
              // change has missing dependencies, but all commits which are
              // missing are still attempted to be merged with another submit
              // strategy, retry to merge this commit in the next turn
              it.remove();
              commit.statusCode = null;
              commit.missing = null;
              toMergeNextTurn.put(submitType, commit);
            }
          }
          potentiallyStillSubmittableOnNextRun.addAll(potentiallyStillSubmittable);
          potentiallyStillSubmittable.clear();
        }
        toMerge.clear();
        toMerge.putAll(toMergeNextTurn);
      }

      for (final CodeReviewCommit commit : potentiallyStillSubmittableOnNextRun) {
        final Capable capable = isSubmitStillPossible(commit);
        if (capable != Capable.OK) {
          sendMergeFail(commit.change,
              message(commit.change, capable.getMessage()), false);
        }
      }
    } catch (OrmException e) {
      throw new MergeException("Cannot query the database", e);
    } finally {
      if (inserter != null) {
        inserter.release();
      }
      if (rw != null) {
        rw.release();
      }
      if (repo != null) {
        repo.close();
      }
      if (db != null) {
        db.close();
      }
    }
  }

  private boolean containsMissingCommits(
      final ListMultimap<SubmitType, CodeReviewCommit> map,
      final CodeReviewCommit commit) {
    if (!isSubmitForMissingCommitsStillPossible(commit)) {
      return false;
    }

    for (final CodeReviewCommit missingCommit : commit.missing) {
      if (!map.containsValue(missingCommit)) {
        return false;
      }
    }
    return true;
  }

  private boolean isSubmitForMissingCommitsStillPossible(final CodeReviewCommit commit) {
    if (commit.missing == null || commit.missing.isEmpty()) {
      return false;
    }

    for (CodeReviewCommit missingCommit : commit.missing) {
      loadChangeInfo(missingCommit);

      if (missingCommit.patchsetId == null) {
        // The commit doesn't have a patch set, so it cannot be
        // submitted to the branch.
        //
        return false;
      }

      if (!missingCommit.change.currentPatchSetId().equals(
          missingCommit.patchsetId)) {
        // If the missing commit is not the current patch set,
        // the change must be rebased to use the proper parent.
        //
        return false;
      }
    }

    return true;
  }

  private void preMerge(final SubmitStrategy strategy,
      final List<CodeReviewCommit> toMerge) throws MergeException {
    mergeTip = strategy.run(branchTip, toMerge);
    refLogIdent = strategy.getRefLogIdent();
    commits.putAll(strategy.getNewCommits());
  }

  private SubmitStrategy createStrategy(final SubmitType submitType) throws MergeException {
    return submitStrategyFactory.create(submitType, db, repo, rw, inserter,
        canMergeFlag, getAlreadyAccepted(branchTip), destBranch,
        destProject.isUseContentMerge());
  }

  private void openRepository() throws MergeException {
    final Project.NameKey name = destBranch.getParentKey();
    try {
      repo = repoManager.openRepository(name);
    } catch (RepositoryNotFoundException notGit) {
      final String m = "Repository \"" + name.get() + "\" unknown.";
      throw new MergeException(m, notGit);
    } catch (IOException err) {
      final String m = "Error opening repository \"" + name.get() + '"';
      throw new MergeException(m, err);
    }

    rw = new RevWalk(repo) {
      @Override
      protected RevCommit createCommit(final AnyObjectId id) {
        return new CodeReviewCommit(id);
      }
    };
    rw.sort(RevSort.TOPO);
    rw.sort(RevSort.COMMIT_TIME_DESC, true);
    canMergeFlag = rw.newFlag("CAN_MERGE");

    inserter = repo.newObjectInserter();
  }

  private RefUpdate openBranch() throws MergeException, OrmException {
    try {
      final RefUpdate branchUpdate = repo.updateRef(destBranch.get());
      if (branchUpdate.getOldObjectId() != null) {
        branchTip =
            (CodeReviewCommit) rw.parseCommit(branchUpdate.getOldObjectId());
      } else {
        branchTip = null;
      }

      try {
        final Ref destRef = repo.getRef(destBranch.get());
        if (destRef != null) {
          branchUpdate.setExpectedOldObjectId(destRef.getObjectId());
        } else if (repo.getFullBranch().equals(destBranch.get())) {
          branchUpdate.setExpectedOldObjectId(ObjectId.zeroId());
        } else {
          for (final Change c : db.changes().submitted(destBranch).toList()) {
            setNew(c, message(c, "Your change could not be merged, "
                + "because the destination branch does not exist anymore."));
          }
        }
      } catch (IOException e) {
        throw new MergeException(
            "Failed to check existence of destination branch", e);
      }

      return branchUpdate;
    } catch (IOException e) {
      throw new MergeException("Cannot open branch", e);
    }
  }

  private Set<RevCommit> getAlreadyAccepted(final CodeReviewCommit branchTip)
      throws MergeException {
    final Set<RevCommit> alreadyAccepted = new HashSet<RevCommit>();

    if (branchTip != null) {
      alreadyAccepted.add(branchTip);
    }

    try {
      for (final Ref r : repo.getAllRefs().values()) {
        if (r.getName().startsWith(Constants.R_HEADS)
            || r.getName().startsWith(Constants.R_TAGS)) {
          try {
            alreadyAccepted.add(rw.parseCommit(r.getObjectId()));
          } catch (IncorrectObjectTypeException iote) {
            // Not a commit? Skip over it.
          }
        }
      }
    } catch (IOException e) {
      throw new MergeException("Failed to determine already accepted commits.", e);
    }

    return alreadyAccepted;
  }

  private ListMultimap<SubmitType, Change> validateChangeList(
      final List<Change> submitted) throws MergeException {
    final ListMultimap<SubmitType, Change> toSubmit =
        ArrayListMultimap.create();

    final Set<ObjectId> tips = new HashSet<ObjectId>();
    for (final Ref r : repo.getAllRefs().values()) {
      tips.add(r.getObjectId());
    }

    int commitOrder = 0;
    for (final Change chg : submitted) {
      final Change.Id changeId = chg.getId();
      if (chg.currentPatchSetId() == null) {
        commits.put(changeId, CodeReviewCommit
            .error(CommitMergeStatus.NO_PATCH_SET));
        continue;
      }

      final PatchSet ps;
      try {
        ps = db.patchSets().get(chg.currentPatchSetId());
      } catch (OrmException e) {
        throw new MergeException("Cannot query the database", e);
      }
      if (ps == null || ps.getRevision() == null
          || ps.getRevision().get() == null) {
        commits.put(changeId, CodeReviewCommit
            .error(CommitMergeStatus.NO_PATCH_SET));
        continue;
      }

      final String idstr = ps.getRevision().get();
      final ObjectId id;
      try {
        id = ObjectId.fromString(idstr);
      } catch (IllegalArgumentException iae) {
        commits.put(changeId, CodeReviewCommit
            .error(CommitMergeStatus.NO_PATCH_SET));
        continue;
      }

      if (!tips.contains(id)) {
        // TODO Technically the proper way to do this test is to use a
        // RevWalk on "$id --not --all" and test for an empty set. But
        // that is way slower than looking for a ref directly pointing
        // at the desired tip. We should always have a ref available.
        //
        // TODO this is actually an error, the branch is gone but we
        // want to merge the issue. We can't safely do that if the
        // tip is not reachable.
        //
        commits.put(changeId, CodeReviewCommit
            .error(CommitMergeStatus.REVISION_GONE));
        continue;
      }

      final CodeReviewCommit commit;
      try {
        commit = (CodeReviewCommit) rw.parseCommit(id);
      } catch (IOException e) {
        log.error("Invalid commit " + id.name() + " on " + chg.getKey(), e);
        commits.put(changeId, CodeReviewCommit
            .error(CommitMergeStatus.REVISION_GONE));
        continue;
      }

      if (GitRepositoryManager.REF_CONFIG.equals(branchUpdate.getName())) {
        final Project.NameKey newParent;
        try {
          ProjectConfig cfg = new ProjectConfig(destProject.getNameKey());
          cfg.load(repo, commit);
          newParent = cfg.getProject().getParent(allProjectsName);
        } catch (Exception e) {
          commits.put(changeId, CodeReviewCommit
              .error(CommitMergeStatus.INVALID_PROJECT_CONFIGURATION));
          continue;
        }
        final Project.NameKey oldParent = destProject.getParent(allProjectsName);
        if (oldParent == null) {
          // update of the 'All-Projects' project
          if (newParent != null) {
            commits.put(changeId, CodeReviewCommit
                .error(CommitMergeStatus.INVALID_PROJECT_CONFIGURATION_ROOT_PROJECT_CANNOT_HAVE_PARENT));
            continue;
          }
        } else {
          if (!oldParent.equals(newParent)) {
            final PatchSetApproval psa = getSubmitter(db, ps.getId());
            if (psa == null) {
              commits.put(changeId, CodeReviewCommit
                  .error(CommitMergeStatus.SETTING_PARENT_PROJECT_ONLY_ALLOWED_BY_ADMIN));
              continue;
            }
            final IdentifiedUser submitter =
                identifiedUserFactory.create(psa.getAccountId());
            if (!submitter.getCapabilities().canAdministrateServer()) {
              commits.put(changeId, CodeReviewCommit
                  .error(CommitMergeStatus.SETTING_PARENT_PROJECT_ONLY_ALLOWED_BY_ADMIN));
              continue;
            }

            if (projectCache.get(newParent) == null) {
              commits.put(changeId, CodeReviewCommit
                  .error(CommitMergeStatus.INVALID_PROJECT_CONFIGURATION_PARENT_PROJECT_NOT_FOUND));
              continue;
            }
          }
        }
      }

      commit.change = chg;
      commit.patchsetId = ps.getId();
      commit.originalOrder = commitOrder++;
      commits.put(changeId, commit);

      if (branchTip != null) {
        // If this commit is already merged its a bug in the queuing code
        // that we got back here. Just mark it complete and move on. It's
        // merged and that is all that mattered to the requestor.
        //
        try {
          if (rw.isMergedInto(commit, branchTip)) {
            commit.statusCode = CommitMergeStatus.ALREADY_MERGED;
            continue;
          }
        } catch (IOException err) {
          throw new MergeException("Cannot perform merge base test", err);
        }
      }

      final SubmitType submitType = getSubmitType(chg, ps);
      if (submitType == null) {
        commits.put(changeId,
            CodeReviewCommit.error(CommitMergeStatus.NO_SUBMIT_TYPE));
        continue;
      }

      commit.add(canMergeFlag);
      toMerge.put(submitType, commit);
      toSubmit.put(submitType, chg);
    }
    return toSubmit;
  }

  private SubmitType getSubmitType(final Change change, final PatchSet ps) {
    try {
      final SubmitTypeRecord r =
          changeControlFactory.controlFor(change,
              identifiedUserFactory.create(change.getOwner()))
              .getSubmitTypeRecord(db, ps);
      if (r.status != SubmitTypeRecord.Status.OK) {
        log.error("Failed to get submit type for " + change.getKey());
        return null;
      }
      return r.type;
    } catch (NoSuchChangeException e) {
      log.error("Failed to get submit type for " + change.getKey(), e);
      return null;
    }
  }

  private void updateBranch(final SubmitStrategy strategy,
      final RefUpdate branchUpdate) throws MergeException {
    if ((branchTip == null && mergeTip == null) || branchTip == mergeTip) {
      // nothing to do
      return;
    }

    if (mergeTip != null && (branchTip == null || branchTip != mergeTip)) {
      if (GitRepositoryManager.REF_CONFIG.equals(branchUpdate.getName())) {
        try {
          ProjectConfig cfg =
              new ProjectConfig(destProject.getProject().getNameKey());
          cfg.load(repo, mergeTip);
        } catch (Exception e) {
          throw new MergeException("Submit would store invalid"
              + " project configuration " + mergeTip.name() + " for "
              + destProject.getProject().getName(), e);
        }
      }

      branchUpdate.setRefLogIdent(refLogIdent);
      branchUpdate.setForceUpdate(false);
      branchUpdate.setNewObjectId(mergeTip);
      branchUpdate.setRefLogMessage("merged", true);
      try {
        switch (branchUpdate.update(rw)) {
          case NEW:
          case FAST_FORWARD:
            if (branchUpdate.getResult() == RefUpdate.Result.FAST_FORWARD) {
              tagCache.updateFastForward(destBranch.getParentKey(),
                  branchUpdate.getName(),
                  branchUpdate.getOldObjectId(),
                  mergeTip);
            }

            if (GitRepositoryManager.REF_CONFIG.equals(branchUpdate.getName())) {
              projectCache.evict(destProject.getProject());
              destProject = projectCache.get(destProject.getProject().getNameKey());
              repoManager.setProjectDescription(
                  destProject.getProject().getNameKey(),
                  destProject.getProject().getDescription());
            }

            replication.fire(destBranch.getParentKey(), branchUpdate.getName());

            Account account = null;
            final PatchSetApproval submitter = getSubmitter(db, mergeTip.patchsetId);
            if (submitter != null) {
              account = accountCache.get(submitter.getAccountId()).getAccount();
            }
            hooks.doRefUpdatedHook(destBranch, branchUpdate, account);
            break;

          case LOCK_FAILURE:
            String msg;
            if (strategy.retryOnLockFailure()) {
              mergeQueue.recheckAfter(destBranch, LOCK_FAILURE_RETRY_DELAY,
                  MILLISECONDS);
              msg = "will retry";
            } else {
              msg = "will not retry";
            }
            throw new IOException(branchUpdate.getResult().name() + ", " + msg);
          default:
            throw new IOException(branchUpdate.getResult().name());
        }
      } catch (IOException e) {
        throw new MergeException("Cannot update " + branchUpdate.getName(), e);
      }
    }
  }

  private void updateChangeStatus(final List<Change> submitted) {
    List<CodeReviewCommit> merged = new ArrayList<CodeReviewCommit>();

    for (final Change c : submitted) {
      final CodeReviewCommit commit = commits.get(c.getId());
      final CommitMergeStatus s = commit != null ? commit.statusCode : null;
      if (s == null) {
        // Shouldn't ever happen, but leave the change alone. We'll pick
        // it up on the next pass.
        //
        continue;
      }

      final String txt = s.getMessage();

      switch (s) {
        case CLEAN_MERGE: {
          setMerged(c, message(c, txt));
          merged.add(commit);
          break;
        }

        case CLEAN_REBASE:
        case CLEAN_PICK: {
          setMerged(c, message(c, txt + " as " + commit.name()));
          merged.add(commit);
          break;
        }

        case ALREADY_MERGED:
          setMerged(c, null);
          merged.add(commit);
          break;

        case PATH_CONFLICT:
        case CRISS_CROSS_MERGE:
        case CANNOT_CHERRY_PICK_ROOT:
        case NOT_FAST_FORWARD:
        case INVALID_PROJECT_CONFIGURATION:
        case INVALID_PROJECT_CONFIGURATION_PARENT_PROJECT_NOT_FOUND:
        case INVALID_PROJECT_CONFIGURATION_ROOT_PROJECT_CANNOT_HAVE_PARENT:
        case SETTING_PARENT_PROJECT_ONLY_ALLOWED_BY_ADMIN: {
          setNew(c, message(c, txt));
          break;
        }

        case MISSING_DEPENDENCY: {
          potentiallyStillSubmittable.add(commit);
          break;
        }

        default:
          setNew(c, message(c, "Unspecified merge failure: " + s.name()));
          break;
      }
    }

    CreateCodeReviewNotes codeReviewNotes =
        codeReviewNotesFactory.create(db, repo);
    try {
      codeReviewNotes.create(
          merged,
          computeMergeCommitAuthor(db, identifiedUserFactory, myIdent, rw,
              merged));
    } catch (CodeReviewNoteCreationException e) {
      log.error(e.getMessage());
    }
    replication.fire(destBranch.getParentKey(),
        GitRepositoryManager.REFS_NOTES_REVIEW);
  }

  private void updateSubscriptions(final List<Change> submitted) {
    if (mergeTip != null && (branchTip == null || branchTip != mergeTip)) {
      SubmoduleOp subOp =
          subOpFactory.create(destBranch, mergeTip, rw, repo,
              destProject.getProject(), submitted, commits);
      try {
        subOp.update();
      } catch (SubmoduleException e) {
        log
            .error("The gitLinks were not updated according to the subscriptions "
                + e.getMessage());
      }
    }
  }

  private Capable isSubmitStillPossible(final CodeReviewCommit commit) {
    final Capable capable;
    final Change c = commit.change;
    final boolean submitStillPossible = isSubmitForMissingCommitsStillPossible(commit);
    final long now = System.currentTimeMillis();
    final long waitUntil = c.getLastUpdatedOn().getTime() + DEPENDENCY_DELAY;
    if (submitStillPossible && now < waitUntil) {
      // If we waited a short while we might still be able to get
      // this change submitted. Reschedule an attempt in a bit.
      //
      mergeQueue.recheckAfter(destBranch, waitUntil - now, MILLISECONDS);
      capable = Capable.OK;
    } else if (submitStillPossible) {
      // It would be possible to submit the change if the missing
      // dependencies are also submitted. Perhaps the user just
      // forgot to submit those.
      //
      String txt =
          "Change could not be merged because of a missing dependency.";
      if (!isAlreadySent(c, txt)) {
        StringBuilder m = new StringBuilder();
        m.append(txt);
        m.append("\n");

        m.append("\n");

        m.append("The following changes must also be submitted:\n");
        m.append("\n");
        for (CodeReviewCommit missingCommit : commit.missing) {
          m.append("* ");
          m.append(missingCommit.change.getKey().get());
          m.append("\n");
        }
        txt = m.toString();
      }
      capable = new Capable(txt);
    } else {
      // It is impossible to submit this change as-is. The author
      // needs to rebase it in order to work around the missing
      // dependencies.
      //
      StringBuilder m = new StringBuilder();
      m.append("Change cannot be merged due"
          + " to unsatisfiable dependencies.\n");
      m.append("\n");
      m.append("The following dependency errors were found:\n");
      m.append("\n");
      for (CodeReviewCommit missingCommit : commit.missing) {
        if (missingCommit.patchsetId != null) {
          m.append("* Depends on patch set ");
          m.append(missingCommit.patchsetId.get());
          m.append(" of ");
          m.append(missingCommit.change.getKey().abbreviate());
          m.append(", however the current patch set is ");
          m.append(missingCommit.change.currentPatchSetId().get());
          m.append(".\n");

        } else {
          m.append("* Depends on commit ");
          m.append(missingCommit.name());
          m.append(" which has no change associated with it.\n");
        }
      }
      m.append("\n");
      m.append("Please rebase the change and upload a replacement commit.");
      capable = new Capable(m.toString());
    }

    return capable;
  }

  private void loadChangeInfo(final CodeReviewCommit commit) {
    if (commit.patchsetId == null) {
      try {
        List<PatchSet> matches =
            db.patchSets().byRevision(new RevId(commit.name())).toList();
        if (matches.size() == 1) {
          final PatchSet ps = matches.get(0);
          commit.patchsetId = ps.getId();
          commit.change = db.changes().get(ps.getId().getParentKey());
        }
      } catch (OrmException e) {
      }
    }
  }

  private boolean isAlreadySent(final Change c, final String prefix) {
    try {
      final List<ChangeMessage> msgList =
          db.changeMessages().byChange(c.getId()).toList();
      if (msgList.size() > 0) {
        final ChangeMessage last = msgList.get(msgList.size() - 1);
        if (last.getAuthor() == null && last.getMessage().startsWith(prefix)) {
          // The last message was written by us, and it said this
          // same message already. Its unlikely anything has changed
          // that would cause us to need to repeat ourselves.
          //
          return true;
        }
      }

      // The last message was not sent by us, or doesn't match the text
      // we are about to send.
      //
      return false;
    } catch (OrmException e) {
      return true;
    }
  }

  private ChangeMessage message(final Change c, final String body) {
    final String uuid;
    try {
      uuid = ChangeUtil.messageUUID(db);
    } catch (OrmException e) {
      return null;
    }
    final ChangeMessage m =
        new ChangeMessage(new ChangeMessage.Key(c.getId(), uuid), null,
            c.currentPatchSetId());
    m.setMessage(body);
    return m;
  }

  private void setMerged(final Change c, final ChangeMessage msg) {
    final Change.Id changeId = c.getId();
    // We must pull the patchset out of commits, because the patchset ID is
    // modified when using the cherry-pick merge strategy.
    final CodeReviewCommit commit = commits.get(c.getId());
    final PatchSet.Id merged = commit.change.currentPatchSetId();

    try {
      db.changes().atomicUpdate(changeId, new AtomicUpdate<Change>() {
        @Override
        public Change update(Change c) {
          c.setStatus(Change.Status.MERGED);
          // It could be possible that the change being merged
          // has never had its mergeability tested. So we insure
          // merged changes has mergeable field true.
          c.setMergeable(true);
          if (!merged.equals(c.currentPatchSetId())) {
            // Uncool; the patch set changed after we merged it.
            // Go back to the patch set that was actually merged.
            //
            try {
              c.setCurrentPatchSet(patchSetInfoFactory.get(db, merged));
            } catch (PatchSetInfoNotAvailableException e1) {
              log.error("Cannot read merged patch set " + merged, e1);
            }
          }
          ChangeUtil.updated(c);
          return c;
        }
      });
    } catch (OrmConcurrencyException err) {
    } catch (OrmException err) {
      log.warn("Cannot update change status", err);
    }

    // Flatten out all existing approvals based upon the current
    // permissions. Once the change is closed the approvals are
    // not updated at presentation view time, so we need to make.
    // sure they are accurate now. This way if permissions get
    // modified in the future, historical records stay accurate.
    //
    PatchSetApproval submitter = null;
    try {
      c.setStatus(Change.Status.MERGED);
      final List<PatchSetApproval> approvals =
          db.patchSetApprovals().byChange(changeId).toList();
      final FunctionState fs = functionState.create(
          changeControlFactory.controlFor(
              c,
              identifiedUserFactory.create(c.getOwner())),
              merged, approvals);
      for (ApprovalType at : approvalTypes.getApprovalTypes()) {
        CategoryFunction.forCategory(at.getCategory()).run(at, fs);
      }
      for (PatchSetApproval a : approvals) {
        if (a.getValue() > 0
            && ApprovalCategory.SUBMIT.equals(a.getCategoryId())
            && a.getPatchSetId().equals(merged)) {
          if (submitter == null
              || a.getGranted().compareTo(submitter.getGranted()) > 0) {
            submitter = a;
          }
        }
        a.cache(c);
      }
      db.patchSetApprovals().update(approvals);
    } catch (NoSuchChangeException err) {
      log.warn("Cannot normalize approvals for change " + changeId, err);
    } catch (OrmException err) {
      log.warn("Cannot normalize approvals for change " + changeId, err);
    }

    if (msg != null) {
      if (submitter != null && msg.getAuthor() == null) {
        msg.setAuthor(submitter.getAccountId());
      }
      try {
        db.changeMessages().insert(Collections.singleton(msg));
      } catch (OrmException err) {
        log.warn("Cannot store message on change", err);
      }
    }

    final PatchSetApproval from = submitter;
    workQueue.getDefaultQueue()
        .submit(requestScopePropagator.wrap(new Runnable() {
      @Override
      public void run() {
        PatchSet patchSet;
        try {
          ReviewDb reviewDb = schemaFactory.open();
          try {
            patchSet = reviewDb.patchSets().get(c.currentPatchSetId());
          } finally {
            reviewDb.close();
          }
        } catch (Exception e) {
          log.error("Cannot send email for submitted patch set " + c.getId(), e);
          return;
        }

        try {
          final MergedSender cm = mergedSenderFactory.create(c);
          if (from != null) {
            cm.setFrom(from.getAccountId());
          }
          cm.setPatchSet(patchSet);
          cm.send();
        } catch (Exception e) {
          log.error("Cannot send email for submitted patch set " + c.getId(), e);
        }
      }

      @Override
      public String toString() {
        return "send-email merged";
      }
    }));

    if (submitter != null) {
      try {
        hooks.doChangeMergedHook(c,
            accountCache.get(submitter.getAccountId()).getAccount(),
            db.patchSets().get(c.currentPatchSetId()), db);
      } catch (OrmException ex) {
        log.error("Cannot run hook for submitted patch set " + c.getId(), ex);
      }
    }
  }

  private void setNew(Change c, ChangeMessage msg) {
    sendMergeFail(c, msg, true);
  }

  private void sendMergeFail(final Change c, final ChangeMessage msg,
      final boolean makeNew) {
    try {
      db.changeMessages().insert(Collections.singleton(msg));
    } catch (OrmException err) {
      log.warn("Cannot record merge failure message", err);
    }

    if (makeNew) {
      try {
        db.changes().atomicUpdate(c.getId(), new AtomicUpdate<Change>() {
          @Override
          public Change update(Change c) {
            if (c.getStatus().isOpen()) {
              c.setStatus(Change.Status.NEW);
              ChangeUtil.updated(c);
            }
            return c;
          }
        });
      } catch (OrmConcurrencyException err) {
      } catch (OrmException err) {
        log.warn("Cannot update change status", err);
      }
    } else {
      try {
        ChangeUtil.touch(c, db);
      } catch (OrmException err) {
        log.warn("Cannot update change timestamp", err);
      }
    }

    PatchSetApproval submitter = null;
    try {
      submitter = getSubmitter(db, c.currentPatchSetId());
    } catch (Exception e) {
      log.error("Cannot get submitter", e);
    }

    final PatchSetApproval from = submitter;
    workQueue.getDefaultQueue()
        .submit(requestScopePropagator.wrap(new Runnable() {
      @Override
      public void run() {
        PatchSet patchSet;
        try {
          ReviewDb reviewDb = schemaFactory.open();
          try {
            patchSet = reviewDb.patchSets().get(c.currentPatchSetId());
          } finally {
            reviewDb.close();
          }
        } catch (Exception e) {
          log.error("Cannot send email notifications about merge failure", e);
          return;
        }

        try {
          final MergeFailSender cm = mergeFailSenderFactory.create(c);
          if (from != null) {
            cm.setFrom(from.getAccountId());
          }
          cm.setPatchSet(patchSet);
          cm.setChangeMessage(msg);
          cm.send();
        } catch (Exception e) {
          log.error("Cannot send email notifications about merge failure", e);
        }
      }

      @Override
      public String toString() {
        return "send-email merge-failed";
      }
    }));

    if (submitter != null) {
      try {
        hooks.doMergeFailedHook(c,
            accountCache.get(submitter.getAccountId()).getAccount(),
            db.patchSets().get(c.currentPatchSetId()), msg.getMessage(), db);
      } catch (OrmException ex) {
        log.error("Cannot run hook for merge failed " + c.getId(), ex);
      }
    }
  }
}<|MERGE_RESOLUTION|>--- conflicted
+++ resolved
@@ -42,11 +42,7 @@
 import com.google.gerrit.server.GerritPersonIdent;
 import com.google.gerrit.server.IdentifiedUser;
 import com.google.gerrit.server.account.AccountCache;
-<<<<<<< HEAD
-=======
 import com.google.gerrit.server.config.AllProjectsName;
-import com.google.gerrit.server.config.CanonicalWebUrl;
->>>>>>> cc446ff4
 import com.google.gerrit.server.extensions.events.GitReferenceUpdated;
 import com.google.gerrit.server.mail.MergeFailSender;
 import com.google.gerrit.server.mail.MergedSender;
@@ -550,10 +546,11 @@
         continue;
       }
 
-      if (GitRepositoryManager.REF_CONFIG.equals(branchUpdate.getName())) {
+      if (GitRepositoryManager.REF_CONFIG.equals(destBranch.get())) {
         final Project.NameKey newParent;
         try {
-          ProjectConfig cfg = new ProjectConfig(destProject.getNameKey());
+          ProjectConfig cfg =
+              new ProjectConfig(destProject.getProject().getNameKey());
           cfg.load(repo, commit);
           newParent = cfg.getProject().getParent(allProjectsName);
         } catch (Exception e) {
@@ -561,7 +558,8 @@
               .error(CommitMergeStatus.INVALID_PROJECT_CONFIGURATION));
           continue;
         }
-        final Project.NameKey oldParent = destProject.getParent(allProjectsName);
+        final Project.NameKey oldParent =
+            destProject.getProject().getParent(allProjectsName);
         if (oldParent == null) {
           // update of the 'All-Projects' project
           if (newParent != null) {
