// Copyright (C) 2012 The Android Open Source Project
//
// Licensed under the Apache License, Version 2.0 (the "License");
// you may not use this file except in compliance with the License.
// You may obtain a copy of the License at
//
// http://www.apache.org/licenses/LICENSE-2.0
//
// Unless required by applicable law or agreed to in writing, software
// distributed under the License is distributed on an "AS IS" BASIS,
// WITHOUT WARRANTIES OR CONDITIONS OF ANY KIND, either express or implied.
// See the License for the specific language governing permissions and
// limitations under the License.

package com.google.gerrit.server.git;

import static com.google.common.base.Preconditions.checkArgument;

import com.google.common.base.Function;
import com.google.common.base.Joiner;
import com.google.common.base.Strings;
import com.google.common.collect.Iterables;
import com.google.gerrit.common.Nullable;
import com.google.gerrit.common.data.LabelType;
import com.google.gerrit.reviewdb.client.Account;
import com.google.gerrit.reviewdb.client.Branch;
import com.google.gerrit.reviewdb.client.PatchSetApproval;
import com.google.gerrit.reviewdb.client.PatchSetApproval.LabelId;
import com.google.gerrit.reviewdb.server.ReviewDb;
import com.google.gerrit.server.ApprovalsUtil;
import com.google.gerrit.server.IdentifiedUser;
import com.google.gerrit.server.config.CanonicalWebUrl;
import com.google.gerrit.server.config.GerritServerConfig;
import com.google.gerrit.server.project.ProjectState;
import com.google.gwtorm.server.OrmException;
import com.google.inject.Provider;
import com.google.inject.assistedinject.Assisted;
import com.google.inject.assistedinject.AssistedInject;

import org.eclipse.jgit.errors.IncorrectObjectTypeException;
import org.eclipse.jgit.errors.LargeObjectException;
import org.eclipse.jgit.errors.MissingObjectException;
import org.eclipse.jgit.errors.NoMergeBaseException;
import org.eclipse.jgit.errors.NoMergeBaseException.MergeBaseFailureReason;
import org.eclipse.jgit.lib.AnyObjectId;
import org.eclipse.jgit.lib.CommitBuilder;
import org.eclipse.jgit.lib.Config;
import org.eclipse.jgit.lib.Constants;
import org.eclipse.jgit.lib.ObjectId;
import org.eclipse.jgit.lib.ObjectInserter;
import org.eclipse.jgit.lib.PersonIdent;
import org.eclipse.jgit.lib.Repository;
import org.eclipse.jgit.merge.MergeStrategy;
import org.eclipse.jgit.merge.Merger;
import org.eclipse.jgit.merge.ThreeWayMergeStrategy;
import org.eclipse.jgit.merge.ThreeWayMerger;
import org.eclipse.jgit.revwalk.FooterKey;
import org.eclipse.jgit.revwalk.FooterLine;
import org.eclipse.jgit.revwalk.RevCommit;
import org.eclipse.jgit.revwalk.RevFlag;
import org.eclipse.jgit.revwalk.RevSort;
import org.eclipse.jgit.revwalk.RevWalk;
import org.eclipse.jgit.transport.PackParser;
import org.slf4j.Logger;
import org.slf4j.LoggerFactory;

import java.io.IOException;
import java.io.InputStream;
import java.io.UnsupportedEncodingException;
import java.sql.Timestamp;
import java.util.ArrayList;
import java.util.Collection;
import java.util.Collections;
import java.util.Comparator;
import java.util.HashSet;
import java.util.Iterator;
import java.util.LinkedHashSet;
import java.util.List;
import java.util.Set;
import java.util.TimeZone;

public class MergeUtil {
  public static final FooterKey CHANGE_ID = new FooterKey("Change-Id");
  private static final FooterKey REVIEWED_ON = new FooterKey("Reviewed-on");
  private static final Logger log = LoggerFactory.getLogger(MergeUtil.class);
  private static final String R_HEADS_MASTER =
      Constants.R_HEADS + Constants.MASTER;

  public static boolean useRecursiveMerge(Config cfg) {
    return cfg.getBoolean("core", null, "useRecursiveMerge", true);
  }

  public static ThreeWayMergeStrategy getMergeStrategy(Config cfg) {
    return useRecursiveMerge(cfg)
        ? MergeStrategy.RECURSIVE
        : MergeStrategy.RESOLVE;
  }

  public static interface Factory {
    MergeUtil create(ProjectState project);
    MergeUtil create(ProjectState project, boolean useContentMerge);
  }

  private final Provider<ReviewDb> db;
  private final IdentifiedUser.GenericFactory identifiedUserFactory;
  private final Provider<String> urlProvider;
  private final ApprovalsUtil approvalsUtil;
  private final ProjectState project;
  private final boolean useContentMerge;
  private final boolean useRecursiveMerge;

  @AssistedInject
  MergeUtil(@GerritServerConfig Config serverConfig,
      final Provider<ReviewDb> db,
      final IdentifiedUser.GenericFactory identifiedUserFactory,
      @CanonicalWebUrl @Nullable final Provider<String> urlProvider,
      final ApprovalsUtil approvalsUtil,
      @Assisted final ProjectState project) {
    this(serverConfig, db, identifiedUserFactory, urlProvider, approvalsUtil,
        project, project.isUseContentMerge());
  }

  @AssistedInject
  MergeUtil(@GerritServerConfig Config serverConfig,
      final Provider<ReviewDb> db,
      final IdentifiedUser.GenericFactory identifiedUserFactory,
      @CanonicalWebUrl @Nullable final Provider<String> urlProvider,
      final ApprovalsUtil approvalsUtil,
      @Assisted final ProjectState project,
      @Assisted boolean useContentMerge) {
    this.db = db;
    this.identifiedUserFactory = identifiedUserFactory;
    this.urlProvider = urlProvider;
    this.approvalsUtil = approvalsUtil;
    this.project = project;
    this.useContentMerge = useContentMerge;
    this.useRecursiveMerge = useRecursiveMerge(serverConfig);
  }

  public CodeReviewCommit getFirstFastForward(
      final CodeReviewCommit mergeTip, final RevWalk rw,
      final List<CodeReviewCommit> toMerge) throws MergeException {
    for (final Iterator<CodeReviewCommit> i = toMerge.iterator(); i.hasNext();) {
      try {
        final CodeReviewCommit n = i.next();
        if (mergeTip == null || rw.isMergedInto(mergeTip, n)) {
          i.remove();
          return n;
        }
      } catch (IOException e) {
        throw new MergeException("Cannot fast-forward test during merge", e);
      }
    }
    return mergeTip;
  }

  public void reduceToMinimalMerge(final MergeSorter mergeSorter,
      final List<CodeReviewCommit> toSort) throws MergeException {
    final Collection<CodeReviewCommit> heads;
    try {
      heads = mergeSorter.sort(toSort);
    } catch (IOException e) {
      throw new MergeException("Branch head sorting failed", e);
    }

    toSort.clear();
    toSort.addAll(heads);
    Collections.sort(toSort, new Comparator<CodeReviewCommit>() {
      @Override
      public int compare(final CodeReviewCommit a, final CodeReviewCommit b) {
        return a.originalOrder - b.originalOrder;
      }
    });
  }

  public PatchSetApproval getSubmitter(CodeReviewCommit c) {
    return approvalsUtil.getSubmitter(db.get(), c.notes(), c.getPatchsetId());
  }

  public RevCommit createCherryPickFromCommit(Repository repo,
      ObjectInserter inserter, RevCommit mergeTip, RevCommit originalCommit,
      PersonIdent cherryPickCommitterIdent, String commitMsg, RevWalk rw)
      throws MissingObjectException, IncorrectObjectTypeException, IOException {

    final ThreeWayMerger m = newThreeWayMerger(repo, inserter);

    m.setBase(originalCommit.getParent(0));
    if (m.merge(mergeTip, originalCommit)) {
      ObjectId tree = m.getResultTreeId();
      if (tree.equals(mergeTip.getTree())) {
        return null;
      }

      CommitBuilder mergeCommit = new CommitBuilder();
      mergeCommit.setTreeId(tree);
      mergeCommit.setParentId(mergeTip);
      mergeCommit.setAuthor(originalCommit.getAuthorIdent());
      mergeCommit.setCommitter(cherryPickCommitterIdent);
      mergeCommit.setMessage(commitMsg);
      return rw.parseCommit(commit(inserter, mergeCommit));
    } else {
      return null;
    }
  }

  public String createCherryPickCommitMessage(final CodeReviewCommit n) {
    final List<FooterLine> footers = n.getFooterLines();
    final StringBuilder msgbuf = new StringBuilder();
    msgbuf.append(n.getFullMessage());

    if (msgbuf.length() == 0) {
      // WTF, an empty commit message?
      msgbuf.append("<no commit message provided>");
    }
    if (msgbuf.charAt(msgbuf.length() - 1) != '\n') {
      // Missing a trailing LF? Correct it (perhaps the editor was broken).
      msgbuf.append('\n');
    }
    if (footers.isEmpty()) {
      // Doesn't end in a "Signed-off-by: ..." style line? Add another line
      // break to start a new paragraph for the reviewed-by tag lines.
      //
      msgbuf.append('\n');
    }

    if (!contains(footers, CHANGE_ID, n.change().getKey().get())) {
      msgbuf.append(CHANGE_ID.getName());
      msgbuf.append(": ");
      msgbuf.append(n.change().getKey().get());
      msgbuf.append('\n');
    }

    final String siteUrl = urlProvider.get();
    if (siteUrl != null) {
      final String url = siteUrl + n.getPatchsetId().getParentKey().get();
      if (!contains(footers, REVIEWED_ON, url)) {
        msgbuf.append(REVIEWED_ON.getName());
        msgbuf.append(": ");
        msgbuf.append(url);
        msgbuf.append('\n');
      }
    }

    PatchSetApproval submitAudit = null;

    for (final PatchSetApproval a : safeGetApprovals(n)) {
      if (a.getValue() <= 0) {
        // Negative votes aren't counted.
        continue;
      }

      if (a.isSubmit()) {
        // Submit is treated specially, below (becomes committer)
        //
        if (submitAudit == null
            || a.getGranted().compareTo(submitAudit.getGranted()) > 0) {
          submitAudit = a;
        }
        continue;
      }

      final Account acc =
          identifiedUserFactory.create(a.getAccountId()).getAccount();
      final StringBuilder identbuf = new StringBuilder();
      if (acc.getFullName() != null && acc.getFullName().length() > 0) {
        if (identbuf.length() > 0) {
          identbuf.append(' ');
        }
        identbuf.append(acc.getFullName());
      }
      if (acc.getPreferredEmail() != null
          && acc.getPreferredEmail().length() > 0) {
        if (isSignedOffBy(footers, acc.getPreferredEmail())) {
          continue;
        }
        if (identbuf.length() > 0) {
          identbuf.append(' ');
        }
        identbuf.append('<');
        identbuf.append(acc.getPreferredEmail());
        identbuf.append('>');
      }
      if (identbuf.length() == 0) {
        // Nothing reasonable to describe them by? Ignore them.
        continue;
      }

      final String tag;
      if (isCodeReview(a.getLabelId())) {
        tag = "Reviewed-by";
      } else if (isVerified(a.getLabelId())) {
        tag = "Tested-by";
      } else {
        final LabelType lt = project.getLabelTypes().byLabel(a.getLabelId());
        if (lt == null) {
          continue;
        }
        tag = lt.getName();
      }

      if (!contains(footers, new FooterKey(tag), identbuf.toString())) {
        msgbuf.append(tag);
        msgbuf.append(": ");
        msgbuf.append(identbuf);
        msgbuf.append('\n');
      }
    }

    return msgbuf.toString();
  }

  private static boolean isCodeReview(LabelId id) {
    return "Code-Review".equalsIgnoreCase(id.get());
  }

  private static boolean isVerified(LabelId id) {
    return "Verified".equalsIgnoreCase(id.get());
  }

  private Iterable<PatchSetApproval> safeGetApprovals(CodeReviewCommit n) {
    try {
      return approvalsUtil.byPatchSet(db.get(), n.getControl(), n.getPatchsetId());
    } catch (OrmException e) {
      log.error("Can't read approval records for " + n.getPatchsetId(), e);
      return Collections.emptyList();
    }
  }

  private static boolean contains(List<FooterLine> footers, FooterKey key, String val) {
    for (final FooterLine line : footers) {
      if (line.matches(key) && val.equals(line.getValue())) {
        return true;
      }
    }
    return false;
  }

  private static boolean isSignedOffBy(List<FooterLine> footers, String email) {
    for (final FooterLine line : footers) {
      if (line.matches(FooterKey.SIGNED_OFF_BY)
          && email.equals(line.getEmailAddress())) {
        return true;
      }
    }
    return false;
  }

  public PersonIdent computeMergeCommitAuthor(final PersonIdent myIdent,
      final RevWalk rw, final List<CodeReviewCommit> codeReviewCommits) {
    PatchSetApproval submitter = null;
    for (final CodeReviewCommit c : codeReviewCommits) {
      PatchSetApproval s = getSubmitter(c);
      if (submitter == null
          || (s != null && s.getGranted().compareTo(submitter.getGranted()) > 0)) {
        submitter = s;
      }
    }

    // Try to use the submitter's identity for the merge commit author.
    // If all of the commits being merged are created by the submitter,
    // prefer the identity line they used in the commits rather than the
    // preferred identity stored in the user account. This way the Git
    // commit records are more consistent internally.
    //
    PersonIdent authorIdent;
    if (submitter != null) {
      IdentifiedUser who =
          identifiedUserFactory.create(submitter.getAccountId());
      Set<String> emails = new HashSet<>();
      for (RevCommit c : codeReviewCommits) {
        try {
          rw.parseBody(c);
        } catch (IOException e) {
          log.warn("Cannot parse commit " + c.name(), e);
          continue;
        }
        emails.add(c.getAuthorIdent().getEmailAddress());
      }

      final Timestamp dt = submitter.getGranted();
      final TimeZone tz = myIdent.getTimeZone();
      if (emails.size() == 1
          && who.getEmailAddresses().contains(emails.iterator().next())) {
        authorIdent =
            new PersonIdent(codeReviewCommits.get(0).getAuthorIdent(), dt, tz);
      } else {
        authorIdent = who.newCommitterIdent(dt, tz);
      }
    } else {
      authorIdent = myIdent;
    }
    return authorIdent;
  }

  public boolean canMerge(final MergeSorter mergeSorter,
      final Repository repo, final CodeReviewCommit mergeTip,
      final CodeReviewCommit toMerge)
      throws MergeException {
    if (hasMissingDependencies(mergeSorter, toMerge)) {
      return false;
    }

<<<<<<< HEAD
    ThreeWayMerger m = newThreeWayMerger(repo, createDryRunInserter(repo));
=======
    final ThreeWayMerger m = newThreeWayMerger(repo, createDryRunInserter(repo));
>>>>>>> 4a3c2d14
    try {
      return m.merge(new AnyObjectId[] {mergeTip, toMerge});
    } catch (LargeObjectException e) {
      log.warn("Cannot merge due to LargeObjectException: " + toMerge.name());
      return false;
    } catch (NoMergeBaseException e) {
      return false;
    } catch (IOException e) {
      throw new MergeException("Cannot merge " + toMerge.name(), e);
    }
  }

  public boolean canFastForward(final MergeSorter mergeSorter,
      final CodeReviewCommit mergeTip, final RevWalk rw,
      final CodeReviewCommit toMerge) throws MergeException {
    if (hasMissingDependencies(mergeSorter, toMerge)) {
      return false;
    }

    try {
      return mergeTip == null || rw.isMergedInto(mergeTip, toMerge);
    } catch (IOException e) {
      throw new MergeException("Cannot fast-forward test during merge", e);
    }
  }

  public boolean canCherryPick(final MergeSorter mergeSorter,
      final Repository repo, final CodeReviewCommit mergeTip, final RevWalk rw,
      final CodeReviewCommit toMerge) throws MergeException {
    if (mergeTip == null) {
      // The branch is unborn. Fast-forward is possible.
      //
      return true;
    }

    if (toMerge.getParentCount() == 0) {
      // Refuse to merge a root commit into an existing branch,
      // we cannot obtain a delta for the cherry-pick to apply.
      //
      return false;
    }

    if (toMerge.getParentCount() == 1) {
      // If there is only one parent, a cherry-pick can be done by
      // taking the delta relative to that one parent and redoing
      // that on the current merge tip.
      //
      try {
<<<<<<< HEAD
        ThreeWayMerger m = newThreeWayMerger(repo, createDryRunInserter(repo));
=======
        final ThreeWayMerger m =
            newThreeWayMerger(repo, createDryRunInserter(repo));
>>>>>>> 4a3c2d14
        m.setBase(toMerge.getParent(0));
        return m.merge(mergeTip, toMerge);
      } catch (IOException e) {
        throw new MergeException("Cannot merge " + toMerge.name(), e);
      }
    }

    // There are multiple parents, so this is a merge commit. We
    // don't want to cherry-pick the merge as clients can't easily
    // rebase their history with that merge present and replaced
    // by an equivalent merge with a different first parent. So
    // instead behave as though MERGE_IF_NECESSARY was configured.
    //
    return canFastForward(mergeSorter, mergeTip, rw, toMerge)
        || canMerge(mergeSorter, repo, mergeTip, toMerge);
  }

  public boolean hasMissingDependencies(final MergeSorter mergeSorter,
      final CodeReviewCommit toMerge) throws MergeException {
    try {
      return !mergeSorter.sort(Collections.singleton(toMerge)).contains(toMerge);
    } catch (IOException e) {
      throw new MergeException("Branch head sorting failed", e);
    }
  }

  public static ObjectInserter createDryRunInserter(Repository db) {
    final ObjectInserter delegate = db.newObjectInserter();
    return new ObjectInserter.Filter() {
      @Override
      protected ObjectInserter delegate() {
        return delegate;
      }
      @Override
      public PackParser newPackParser(InputStream in) throws IOException {
        throw new UnsupportedOperationException();
      }
      @Override
      public void flush() throws IOException {
        // Do nothing.
      }
    };
  }

  public CodeReviewCommit mergeOneCommit(final PersonIdent myIdent,
      final Repository repo, final RevWalk rw, final ObjectInserter inserter,
      final RevFlag canMergeFlag, final Branch.NameKey destBranch,
      final CodeReviewCommit mergeTip, final CodeReviewCommit n)
      throws MergeException {
    final ThreeWayMerger m = newThreeWayMerger(repo, inserter);
    try {
      if (m.merge(new AnyObjectId[] {mergeTip, n})) {
        return writeMergeCommit(myIdent, rw, inserter, canMergeFlag, destBranch,
            mergeTip, m.getResultTreeId(), n);
      } else {
        failed(rw, canMergeFlag, mergeTip, n, CommitMergeStatus.PATH_CONFLICT);
      }
    } catch (NoMergeBaseException e) {
      try {
        failed(rw, canMergeFlag, mergeTip, n,
            getCommitMergeStatus(e.getReason()));
      } catch (IOException e2) {
        throw new MergeException("Cannot merge " + n.name(), e);
      }
    } catch (IOException e) {
      throw new MergeException("Cannot merge " + n.name(), e);
    }
    return mergeTip;
  }

  private static CommitMergeStatus getCommitMergeStatus(
      MergeBaseFailureReason reason) {
    switch (reason) {
      case MULTIPLE_MERGE_BASES_NOT_SUPPORTED:
      case TOO_MANY_MERGE_BASES:
      default:
        return CommitMergeStatus.MANUAL_RECURSIVE_MERGE;
      case CONFLICTS_DURING_MERGE_BASE_CALCULATION:
        return CommitMergeStatus.PATH_CONFLICT;
    }
  }

  private static CodeReviewCommit failed(final RevWalk rw,
      final RevFlag canMergeFlag, final CodeReviewCommit mergeTip,
      final CodeReviewCommit n, final CommitMergeStatus failure)
      throws MissingObjectException, IncorrectObjectTypeException, IOException {
    rw.resetRetain(canMergeFlag);
    rw.markStart(n);
    rw.markUninteresting(mergeTip);
    CodeReviewCommit failed;
    while ((failed = (CodeReviewCommit) rw.next()) != null) {
      failed.setStatusCode(failure);
    }
    return failed;
  }

  public CodeReviewCommit writeMergeCommit(final PersonIdent myIdent,
      final RevWalk rw, final ObjectInserter inserter,
      final RevFlag canMergeFlag, final Branch.NameKey destBranch,
      final CodeReviewCommit mergeTip, final ObjectId treeId,
      final CodeReviewCommit n) throws IOException,
      MissingObjectException, IncorrectObjectTypeException {
    final List<CodeReviewCommit> merged = new ArrayList<>();
    rw.resetRetain(canMergeFlag);
    rw.markStart(n);
    rw.markUninteresting(mergeTip);
    for (final RevCommit c : rw) {
      final CodeReviewCommit crc = (CodeReviewCommit) c;
      if (crc.getPatchsetId() != null) {
        merged.add(crc);
      }
    }

    StringBuilder msgbuf = new StringBuilder().append(summarize(rw, merged));
    if (!R_HEADS_MASTER.equals(destBranch.get())) {
      msgbuf.append(" into ");
      msgbuf.append(destBranch.getShortName());
    }

    if (merged.size() > 1) {
      msgbuf.append("\n\n* changes:\n");
      for (final CodeReviewCommit c : merged) {
        rw.parseBody(c);
        msgbuf.append("  ");
        msgbuf.append(c.getShortMessage());
        msgbuf.append("\n");
      }
    }

    PersonIdent authorIdent = computeMergeCommitAuthor(myIdent, rw, merged);

    final CommitBuilder mergeCommit = new CommitBuilder();
    mergeCommit.setTreeId(treeId);
    mergeCommit.setParentIds(mergeTip, n);
    mergeCommit.setAuthor(authorIdent);
    mergeCommit.setCommitter(myIdent);
    mergeCommit.setMessage(msgbuf.toString());

    CodeReviewCommit mergeResult =
        (CodeReviewCommit) rw.parseCommit(commit(inserter, mergeCommit));
    mergeResult.setControl(n.getControl());
    return mergeResult;
  }

  private String summarize(RevWalk rw, List<CodeReviewCommit> merged)
      throws IOException {
    if (merged.size() == 1) {
      CodeReviewCommit c = merged.get(0);
      rw.parseBody(c);
      return String.format("Merge \"%s\"", c.getShortMessage());
    }

    LinkedHashSet<String> topics = new LinkedHashSet<>(4);
    for (CodeReviewCommit c : merged) {
      if (!Strings.isNullOrEmpty(c.change().getTopic())) {
        topics.add(c.change().getTopic());
      }
    }

    if (topics.size() == 1) {
      return String.format("Merge topic '%s'", Iterables.getFirst(topics, null));
    } else if (topics.size() > 1) {
      return String.format("Merge topics '%s'", Joiner.on("', '").join(topics));
    } else {
      return String.format("Merge changes %s%s",
          Joiner.on(',').join(Iterables.transform(
              Iterables.limit(merged, 5),
              new Function<CodeReviewCommit, String>() {
                @Override
                public String apply(CodeReviewCommit in) {
                  return in.change().getKey().abbreviate();
                }
              })),
          merged.size() > 5 ? ", ..." : "");
    }
  }

  public ThreeWayMerger newThreeWayMerger(final Repository repo,
      final ObjectInserter inserter) {
    return newThreeWayMerger(repo, inserter,
        mergeStrategyName(useContentMerge, useRecursiveMerge));
  }

  public static String mergeStrategyName(boolean useContentMerge,
      boolean useRecursiveMerge) {
    if (useContentMerge) {
      // Settings for this project allow us to try and automatically resolve
      // conflicts within files if needed. Use either the old resolve merger or
      // new recursive merger, and instruct to operate in core.
      if (useRecursiveMerge) {
        return MergeStrategy.RECURSIVE.getName();
      } else {
        return MergeStrategy.RESOLVE.getName();
      }
    } else {
      // No auto conflict resolving allowed. If any of the
      // affected files was modified, merge will fail.
      return MergeStrategy.SIMPLE_TWO_WAY_IN_CORE.getName();
    }
  }

  public static ThreeWayMerger newThreeWayMerger(Repository repo,
      final ObjectInserter inserter, String strategyName) {
    MergeStrategy strategy = MergeStrategy.get(strategyName);
    checkArgument(strategy != null, "invalid merge strategy: %s", strategyName);
    Merger m = strategy.newMerger(repo, true);
    checkArgument(m instanceof ThreeWayMerger,
        "merge strategy %s does not support three-way merging", strategyName);
    m.setObjectInserter(new ObjectInserter.Filter() {
      @Override
      protected ObjectInserter delegate() {
        return inserter;
      }

      @Override
      public void flush() {
      }

      @Override
      public void close() {
      }
    });
    return (ThreeWayMerger) m;
  }

  public ObjectId commit(final ObjectInserter inserter,
      final CommitBuilder mergeCommit) throws IOException,
      UnsupportedEncodingException {
    ObjectId id = inserter.insert(mergeCommit);
    inserter.flush();
    return id;
  }

  public PatchSetApproval markCleanMerges(final RevWalk rw,
      final RevFlag canMergeFlag, final CodeReviewCommit mergeTip,
      final Set<RevCommit> alreadyAccepted) throws MergeException {
    if (mergeTip == null) {
      // If mergeTip is null here, branchTip was null, indicating a new branch
      // at the start of the merge process. We also elected to merge nothing,
      // probably due to missing dependencies. Nothing was cleanly merged.
      //
      return null;
    }

    try {
      PatchSetApproval submitApproval = null;

      rw.resetRetain(canMergeFlag);
      rw.sort(RevSort.TOPO);
      rw.sort(RevSort.REVERSE, true);
      rw.markStart(mergeTip);
      for (RevCommit c : alreadyAccepted) {
        rw.markUninteresting(c);
      }

      CodeReviewCommit c;
      while ((c = (CodeReviewCommit) rw.next()) != null) {
        if (c.getPatchsetId() != null) {
          c.setStatusCode(CommitMergeStatus.CLEAN_MERGE);
          if (submitApproval == null) {
            submitApproval = getSubmitter(c);
          }
        }
      }

      return submitApproval;
    } catch (IOException e) {
      throw new MergeException("Cannot mark clean merges", e);
    }
  }
}<|MERGE_RESOLUTION|>--- conflicted
+++ resolved
@@ -400,11 +400,7 @@
       return false;
     }
 
-<<<<<<< HEAD
     ThreeWayMerger m = newThreeWayMerger(repo, createDryRunInserter(repo));
-=======
-    final ThreeWayMerger m = newThreeWayMerger(repo, createDryRunInserter(repo));
->>>>>>> 4a3c2d14
     try {
       return m.merge(new AnyObjectId[] {mergeTip, toMerge});
     } catch (LargeObjectException e) {
@@ -453,12 +449,7 @@
       // that on the current merge tip.
       //
       try {
-<<<<<<< HEAD
         ThreeWayMerger m = newThreeWayMerger(repo, createDryRunInserter(repo));
-=======
-        final ThreeWayMerger m =
-            newThreeWayMerger(repo, createDryRunInserter(repo));
->>>>>>> 4a3c2d14
         m.setBase(toMerge.getParent(0));
         return m.merge(mergeTip, toMerge);
       } catch (IOException e) {
