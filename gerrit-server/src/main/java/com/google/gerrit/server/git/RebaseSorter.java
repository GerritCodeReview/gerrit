// Copyright (C) 2012 The Android Open Source Project
//
// Licensed under the Apache License, Version 2.0 (the "License");
// you may not use this file except in compliance with the License.
// You may obtain a copy of the License at
//
// http://www.apache.org/licenses/LICENSE-2.0
//
// Unless required by applicable law or agreed to in writing, software
// distributed under the License is distributed on an "AS IS" BASIS,
// WITHOUT WARRANTIES OR CONDITIONS OF ANY KIND, either express or implied.
// See the License for the specific language governing permissions and
// limitations under the License.

package com.google.gerrit.server.git;

import com.google.gerrit.reviewdb.client.Branch;
import com.google.gerrit.reviewdb.client.Change.Status;
import com.google.gerrit.server.git.CodeReviewCommit.CodeReviewRevWalk;
import com.google.gerrit.server.git.strategy.CommitMergeStatus;
import com.google.gerrit.server.query.change.ChangeData;
import com.google.gerrit.server.query.change.InternalChangeQuery;
import com.google.gwtorm.server.OrmException;
import java.io.IOException;
import java.util.ArrayList;
import java.util.Collection;
import java.util.Collections;
import java.util.HashSet;
import java.util.Iterator;
import java.util.List;
import java.util.Set;
import org.eclipse.jgit.revwalk.RevCommit;
import org.eclipse.jgit.revwalk.RevFlag;
import org.slf4j.Logger;
import org.slf4j.LoggerFactory;

public class RebaseSorter {
  private static final Logger log = LoggerFactory.getLogger(RebaseSorter.class);

  private final CodeReviewRevWalk rw;
  private final RevFlag canMergeFlag;
  private final RevCommit initialTip;
  private final Set<RevCommit> alreadyAccepted;
  private final InternalChangeQuery internalChangeQuery;

  public RebaseSorter(
      CodeReviewRevWalk rw,
      RevCommit initialTip,
      Set<RevCommit> alreadyAccepted,
      RevFlag canMergeFlag,
      InternalChangeQuery internalChangeQuery) {
    this.rw = rw;
    this.canMergeFlag = canMergeFlag;
    this.initialTip = initialTip;
    this.alreadyAccepted = alreadyAccepted;
    this.internalChangeQuery = internalChangeQuery;
  }

  public List<CodeReviewCommit> sort(Collection<CodeReviewCommit> incoming) throws IOException {
    final List<CodeReviewCommit> sorted = new ArrayList<>();
    final Set<CodeReviewCommit> sort = new HashSet<>(incoming);
    while (!sort.isEmpty()) {
      final CodeReviewCommit n = removeOne(sort);

      rw.resetRetain(canMergeFlag);
      rw.markStart(n);
      if (initialTip != null) {
        rw.markUninteresting(initialTip);
      }

      CodeReviewCommit c;
      final List<CodeReviewCommit> contents = new ArrayList<>();
      while ((c = rw.next()) != null) {
        if (!c.has(canMergeFlag) || !incoming.contains(c)) {
          if (isAlreadyMerged(c, n.change().getDest())) {
            rw.markUninteresting(c);
          } else {
            // We cannot merge n as it would bring something we
            // aren't permitted to merge at this time. Drop n.
            //
            n.setStatusCode(CommitMergeStatus.MISSING_DEPENDENCY);
          }
          // Stop RevWalk because c is either a merged commit or a missing
          // dependency. Not need to walk further.
          break;
        }
        contents.add(c);
      }

      if (n.getStatusCode() == CommitMergeStatus.MISSING_DEPENDENCY) {
        continue;
      }

      sort.removeAll(contents);
      Collections.reverse(contents);
      sorted.removeAll(contents);
      sorted.addAll(contents);
    }
    return sorted;
  }

  private boolean isAlreadyMerged(CodeReviewCommit commit, Branch.NameKey dest) throws IOException {
    try (CodeReviewRevWalk mirw = CodeReviewCommit.newRevWalk(rw.getObjectReader())) {
      mirw.reset();
      mirw.markStart(commit);
      // check if the commit is merged in other branches
      for (RevCommit accepted : alreadyAccepted) {
<<<<<<< HEAD
        if (mirw.isMergedInto(mirw.parseCommit(accepted), mirw.parseCommit(commit))) {
          log.debug(
              "Dependency {} merged into branch head {}.", commit.getName(), accepted.getName());
          return true;
        }
      }

      // check if the commit associated change is merged in the same branch
      List<ChangeData> changes = internalChangeQuery.byCommit(commit);
      for (ChangeData change : changes) {
        if (change.change().getStatus() == Status.MERGED
            && change.change().getDest().equals(dest)) {
          log.debug(
              "Dependency {} associated with merged change {}.", commit.getName(), change.getId());
=======
        if (mirw.isMergedInto(mirw.parseCommit(commit),
            mirw.parseCommit(accepted))) {
>>>>>>> 1bd4429f
          return true;
        }
      }
      return false;
    } catch (OrmException e) {
      throw new IOException(e);
    }
  }

  private static <T> T removeOne(final Collection<T> c) {
    final Iterator<T> i = c.iterator();
    final T r = i.next();
    i.remove();
    return r;
  }
}<|MERGE_RESOLUTION|>--- conflicted
+++ resolved
@@ -105,8 +105,7 @@
       mirw.markStart(commit);
       // check if the commit is merged in other branches
       for (RevCommit accepted : alreadyAccepted) {
-<<<<<<< HEAD
-        if (mirw.isMergedInto(mirw.parseCommit(accepted), mirw.parseCommit(commit))) {
+        if (mirw.isMergedInto(mirw.parseCommit(commit), mirw.parseCommit(accepted))) {
           log.debug(
               "Dependency {} merged into branch head {}.", commit.getName(), accepted.getName());
           return true;
@@ -120,10 +119,6 @@
             && change.change().getDest().equals(dest)) {
           log.debug(
               "Dependency {} associated with merged change {}.", commit.getName(), change.getId());
-=======
-        if (mirw.isMergedInto(mirw.parseCommit(commit),
-            mirw.parseCommit(accepted))) {
->>>>>>> 1bd4429f
           return true;
         }
       }
