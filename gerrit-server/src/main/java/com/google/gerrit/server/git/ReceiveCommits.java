// Copyright (C) 2008 The Android Open Source Project
//
// Licensed under the Apache License, Version 2.0 (the "License");
// you may not use this file except in compliance with the License.
// You may obtain a copy of the License at
//
// http://www.apache.org/licenses/LICENSE-2.0
//
// Unless required by applicable law or agreed to in writing, software
// distributed under the License is distributed on an "AS IS" BASIS,
// WITHOUT WARRANTIES OR CONDITIONS OF ANY KIND, either express or implied.
// See the License for the specific language governing permissions and
// limitations under the License.

package com.google.gerrit.server.git;

import static com.google.common.base.Preconditions.checkNotNull;
import static com.google.common.base.Preconditions.checkState;
import static com.google.gerrit.common.FooterConstants.CHANGE_ID;
import static com.google.gerrit.reviewdb.client.RefNames.REFS_CHANGES;
import static com.google.gerrit.server.change.HashtagsUtil.cleanupHashtag;
import static com.google.gerrit.server.git.MultiProgressMonitor.UNKNOWN;
import static com.google.gerrit.server.mail.MailUtil.getRecipientsFromFooters;
import static java.util.Comparator.comparingInt;
import static java.util.stream.Collectors.joining;
import static java.util.stream.Collectors.toList;
import static org.eclipse.jgit.lib.Constants.R_HEADS;
import static org.eclipse.jgit.lib.RefDatabase.ALL;
import static org.eclipse.jgit.transport.ReceiveCommand.Result.NOT_ATTEMPTED;
import static org.eclipse.jgit.transport.ReceiveCommand.Result.OK;
import static org.eclipse.jgit.transport.ReceiveCommand.Result.REJECTED_MISSING_OBJECT;
import static org.eclipse.jgit.transport.ReceiveCommand.Result.REJECTED_NONFASTFORWARD;
import static org.eclipse.jgit.transport.ReceiveCommand.Result.REJECTED_OTHER_REASON;

import com.google.common.base.Function;
import com.google.common.base.Splitter;
import com.google.common.base.Strings;
import com.google.common.collect.BiMap;
import com.google.common.collect.HashBiMap;
import com.google.common.collect.ImmutableList;
import com.google.common.collect.ImmutableListMultimap;
import com.google.common.collect.Iterables;
import com.google.common.collect.LinkedListMultimap;
import com.google.common.collect.ListMultimap;
import com.google.common.collect.Lists;
import com.google.common.collect.Maps;
import com.google.common.collect.MultimapBuilder;
import com.google.common.collect.Sets;
import com.google.common.collect.SortedSetMultimap;
import com.google.gerrit.common.Nullable;
import com.google.gerrit.common.TimeUtil;
import com.google.gerrit.common.data.Capable;
import com.google.gerrit.common.data.LabelType;
import com.google.gerrit.common.data.LabelTypes;
import com.google.gerrit.common.data.Permission;
import com.google.gerrit.common.data.PermissionRule;
import com.google.gerrit.extensions.api.changes.HashtagsInput;
import com.google.gerrit.extensions.api.changes.NotifyHandling;
import com.google.gerrit.extensions.api.changes.RecipientType;
import com.google.gerrit.extensions.api.changes.SubmitInput;
import com.google.gerrit.extensions.api.projects.ProjectConfigEntryType;
import com.google.gerrit.extensions.registration.DynamicMap;
import com.google.gerrit.extensions.registration.DynamicMap.Entry;
import com.google.gerrit.extensions.registration.DynamicSet;
import com.google.gerrit.extensions.restapi.AuthException;
import com.google.gerrit.extensions.restapi.BadRequestException;
import com.google.gerrit.extensions.restapi.ResourceConflictException;
import com.google.gerrit.extensions.restapi.RestApiException;
import com.google.gerrit.reviewdb.client.Account;
import com.google.gerrit.reviewdb.client.Branch;
import com.google.gerrit.reviewdb.client.Change;
import com.google.gerrit.reviewdb.client.PatchSet;
import com.google.gerrit.reviewdb.client.PatchSetApproval;
import com.google.gerrit.reviewdb.client.PatchSetInfo;
import com.google.gerrit.reviewdb.client.Project;
import com.google.gerrit.reviewdb.client.RefNames;
import com.google.gerrit.reviewdb.client.RevId;
import com.google.gerrit.reviewdb.server.ReviewDb;
import com.google.gerrit.server.ApprovalsUtil;
import com.google.gerrit.server.ChangeUtil;
import com.google.gerrit.server.IdentifiedUser;
import com.google.gerrit.server.PatchSetUtil;
import com.google.gerrit.server.Sequences;
import com.google.gerrit.server.account.AccountCache;
import com.google.gerrit.server.account.AccountResolver;
import com.google.gerrit.server.change.ChangeInserter;
import com.google.gerrit.server.change.SetHashtagsOp;
import com.google.gerrit.server.config.AllProjectsName;
import com.google.gerrit.server.config.CanonicalWebUrl;
import com.google.gerrit.server.config.PluginConfig;
import com.google.gerrit.server.config.ProjectConfigEntry;
import com.google.gerrit.server.edit.ChangeEdit;
import com.google.gerrit.server.edit.ChangeEditUtil;
import com.google.gerrit.server.events.CommitReceivedEvent;
import com.google.gerrit.server.extensions.events.GitReferenceUpdated;
import com.google.gerrit.server.git.MultiProgressMonitor.Task;
import com.google.gerrit.server.git.validators.CommitValidationException;
import com.google.gerrit.server.git.validators.CommitValidationMessage;
import com.google.gerrit.server.git.validators.CommitValidators;
import com.google.gerrit.server.git.validators.RefOperationValidationException;
import com.google.gerrit.server.git.validators.RefOperationValidators;
import com.google.gerrit.server.git.validators.ValidationMessage;
import com.google.gerrit.server.index.change.ChangeIndexer;
import com.google.gerrit.server.mail.MailUtil.MailRecipients;
import com.google.gerrit.server.notedb.ChangeNotes;
import com.google.gerrit.server.notedb.NotesMigration;
import com.google.gerrit.server.patch.PatchSetInfoFactory;
import com.google.gerrit.server.project.ChangeControl;
import com.google.gerrit.server.project.NoSuchChangeException;
import com.google.gerrit.server.project.ProjectCache;
import com.google.gerrit.server.project.ProjectControl;
import com.google.gerrit.server.project.ProjectState;
import com.google.gerrit.server.project.RefControl;
import com.google.gerrit.server.query.change.ChangeData;
import com.google.gerrit.server.query.change.InternalChangeQuery;
import com.google.gerrit.server.ssh.SshInfo;
import com.google.gerrit.server.update.BatchUpdate;
import com.google.gerrit.server.update.BatchUpdateOp;
import com.google.gerrit.server.update.ChangeContext;
import com.google.gerrit.server.update.UpdateException;
import com.google.gerrit.server.util.LabelVote;
import com.google.gerrit.server.util.MagicBranch;
import com.google.gerrit.server.util.RequestId;
import com.google.gerrit.server.util.RequestScopePropagator;
import com.google.gerrit.util.cli.CmdLineParser;
import com.google.gwtorm.server.OrmException;
import com.google.inject.Inject;
import com.google.inject.Provider;
import com.google.inject.assistedinject.Assisted;
import java.io.IOException;
import java.io.StringWriter;
import java.util.ArrayList;
import java.util.Arrays;
import java.util.Collection;
import java.util.Collections;
import java.util.HashMap;
import java.util.HashSet;
import java.util.Iterator;
import java.util.LinkedHashMap;
import java.util.List;
import java.util.Map;
import java.util.Optional;
import java.util.Set;
import java.util.concurrent.ExecutionException;
import java.util.concurrent.Future;
import java.util.regex.Matcher;
import java.util.regex.Pattern;
import org.eclipse.jgit.errors.IncorrectObjectTypeException;
import org.eclipse.jgit.errors.MissingObjectException;
import org.eclipse.jgit.lib.BatchRefUpdate;
import org.eclipse.jgit.lib.Constants;
import org.eclipse.jgit.lib.ObjectId;
import org.eclipse.jgit.lib.ObjectInserter;
import org.eclipse.jgit.lib.ObjectReader;
import org.eclipse.jgit.lib.PersonIdent;
import org.eclipse.jgit.lib.Ref;
import org.eclipse.jgit.lib.Repository;
import org.eclipse.jgit.notes.NoteMap;
import org.eclipse.jgit.revwalk.FooterLine;
import org.eclipse.jgit.revwalk.RevCommit;
import org.eclipse.jgit.revwalk.RevObject;
import org.eclipse.jgit.revwalk.RevSort;
import org.eclipse.jgit.revwalk.RevWalk;
import org.eclipse.jgit.revwalk.filter.RevFilter;
import org.eclipse.jgit.transport.AdvertiseRefsHook;
import org.eclipse.jgit.transport.AdvertiseRefsHookChain;
import org.eclipse.jgit.transport.BaseReceivePack;
import org.eclipse.jgit.transport.ReceiveCommand;
import org.eclipse.jgit.transport.ReceiveCommand.Result;
import org.eclipse.jgit.transport.ReceivePack;
import org.eclipse.jgit.transport.RefFilter;
import org.eclipse.jgit.transport.ServiceMayNotContinueException;
import org.eclipse.jgit.transport.UploadPack;
import org.kohsuke.args4j.CmdLineException;
import org.kohsuke.args4j.Option;
import org.slf4j.Logger;
import org.slf4j.LoggerFactory;

/** Receives change upload using the Git receive-pack protocol. */
public class ReceiveCommits {
  private static final Logger log = LoggerFactory.getLogger(ReceiveCommits.class);

<<<<<<< HEAD
  public static final Pattern NEW_PATCHSET =
      Pattern.compile("^" + REFS_CHANGES + "(?:[0-9][0-9]/)?([1-9][0-9]*)(?:/new)?$");
=======
  public static final Pattern NEW_PATCHSET = Pattern.compile(
      "^" + REFS_CHANGES + "(?:[0-9][0-9]/)?([1-9][0-9]*)(?:/[1-9][0-9]*)?$");
>>>>>>> fcc66092

  private static final String COMMAND_REJECTION_MESSAGE_FOOTER =
      "Please read the documentation and contact an administrator\n"
          + "if you feel the configuration is incorrect";

  private static final String SAME_CHANGE_ID_IN_MULTIPLE_CHANGES =
      "same Change-Id in multiple changes.\n"
          + "Squash the commits with the same Change-Id or "
          + "ensure Change-Ids are unique for each commit";

  private enum Error {
    CONFIG_UPDATE(
        "You are not allowed to perform this operation.\n"
            + "Configuration changes can only be pushed by project owners\n"
            + "who also have 'Push' rights on "
            + RefNames.REFS_CONFIG),
    UPDATE(
        "You are not allowed to perform this operation.\n"
            + "To push into this reference you need 'Push' rights."),
    DELETE(
        "You need 'Delete Reference' rights or 'Push' rights with the \n"
            + "'Force Push' flag set to delete references."),
    DELETE_CHANGES("Cannot delete from '" + REFS_CHANGES + "'"),
    CODE_REVIEW(
        "You need 'Push' rights to upload code review requests.\n"
            + "Verify that you are pushing to the right branch.");

    private final String value;

    Error(String value) {
      this.value = value;
    }

    public String get() {
      return value;
    }
  }

  interface Factory {
    ReceiveCommits create(ProjectControl projectControl, Repository repository);
  }

  public interface MessageSender {
    void sendMessage(String what);

    void sendError(String what);

    void sendBytes(byte[] what);

    void sendBytes(byte[] what, int off, int len);

    void flush();
  }

  private class ReceivePackMessageSender implements MessageSender {
    @Override
    public void sendMessage(String what) {
      rp.sendMessage(what);
    }

    @Override
    public void sendError(String what) {
      rp.sendError(what);
    }

    @Override
    public void sendBytes(byte[] what) {
      sendBytes(what, 0, what.length);
    }

    @Override
    public void sendBytes(byte[] what, int off, int len) {
      try {
        rp.getMessageOutputStream().write(what, off, len);
      } catch (IOException e) {
        // Ignore write failures (matching JGit behavior).
      }
    }

    @Override
    public void flush() {
      try {
        rp.getMessageOutputStream().flush();
      } catch (IOException e) {
        // Ignore write failures (matching JGit behavior).
      }
    }
  }

  private static final Function<Exception, RestApiException> INSERT_EXCEPTION =
      new Function<Exception, RestApiException>() {
        @Override
        public RestApiException apply(Exception input) {
          if (input instanceof RestApiException) {
            return (RestApiException) input;
          } else if ((input instanceof ExecutionException)
              && (input.getCause() instanceof RestApiException)) {
            return (RestApiException) input.getCause();
          }
          return new RestApiException("Error inserting change/patchset", input);
        }
      };

  private Set<Account.Id> reviewersFromCommandLine = Sets.newLinkedHashSet();
  private Set<Account.Id> ccFromCommandLine = Sets.newLinkedHashSet();

  private final IdentifiedUser user;
  private final ReviewDb db;
  private final Sequences seq;
  private final Provider<InternalChangeQuery> queryProvider;
  private final ChangeNotes.Factory notesFactory;
  private final AccountResolver accountResolver;
  private final CmdLineParser.Factory optionParserFactory;
  private final GitReferenceUpdated gitRefUpdated;
  private final PatchSetInfoFactory patchSetInfoFactory;
  private final PatchSetUtil psUtil;
  private final ProjectCache projectCache;
  private final String canonicalWebUrl;
  private final CommitValidators.Factory commitValidatorsFactory;
  private final RefOperationValidators.Factory refValidatorsFactory;
  private final TagCache tagCache;
  private final AccountCache accountCache;
  private final ChangeInserter.Factory changeInserterFactory;
  private final RequestScopePropagator requestScopePropagator;
  private final SshInfo sshInfo;
  private final AllProjectsName allProjectsName;
  private final ReceiveConfig receiveConfig;
  private final DynamicSet<ReceivePackInitializer> initializers;
  private final BatchUpdate.Factory batchUpdateFactory;
  private final SetHashtagsOp.Factory hashtagsFactory;
  private final ReplaceOp.Factory replaceOpFactory;
  private final MergedByPushOp.Factory mergedByPushOpFactory;

  private final ProjectControl projectControl;
  private final Project project;
  private final LabelTypes labelTypes;
  private final Repository repo;
  private final ReceivePack rp;
  private final NoteMap rejectCommits;
  private final RequestId receiveId;
  private MagicBranchInput magicBranch;
  private boolean newChangeForAllNotInTarget;
  private final ListMultimap<String, String> pushOptions = LinkedListMultimap.create();

  private List<CreateRequest> newChanges = Collections.emptyList();
  private final Map<Change.Id, ReplaceRequest> replaceByChange = new LinkedHashMap<>();
  private final List<UpdateGroupsRequest> updateGroups = new ArrayList<>();
  private final Set<ObjectId> validCommits = new HashSet<>();

  private ListMultimap<Change.Id, Ref> refsByChange;
  private ListMultimap<ObjectId, Ref> refsById;
  private Map<String, Ref> allRefs;

  private final SubmoduleOp.Factory subOpFactory;
  private final Provider<MergeOp> mergeOpProvider;
  private final Provider<MergeOpRepoManager> ormProvider;
  private final DynamicMap<ProjectConfigEntry> pluginConfigEntries;
  private final NotesMigration notesMigration;
  private final ChangeEditUtil editUtil;
  private final ChangeIndexer indexer;

  private final List<ValidationMessage> messages = new ArrayList<>();
  private ListMultimap<Error, String> errors = LinkedListMultimap.create();
  private Task newProgress;
  private Task replaceProgress;
  private Task closeProgress;
  private Task commandProgress;
  private MessageSender messageSender;
  private BatchRefUpdate batch;

  @Inject
  ReceiveCommits(
      ReviewDb db,
      Sequences seq,
      Provider<InternalChangeQuery> queryProvider,
      ChangeNotes.Factory notesFactory,
      AccountResolver accountResolver,
      CmdLineParser.Factory optionParserFactory,
      GitReferenceUpdated gitRefUpdated,
      PatchSetInfoFactory patchSetInfoFactory,
      PatchSetUtil psUtil,
      ProjectCache projectCache,
      TagCache tagCache,
      AccountCache accountCache,
      @Nullable SearchingChangeCacheImpl changeCache,
      ChangeInserter.Factory changeInserterFactory,
      CommitValidators.Factory commitValidatorsFactory,
      RefOperationValidators.Factory refValidatorsFactory,
      @CanonicalWebUrl String canonicalWebUrl,
      RequestScopePropagator requestScopePropagator,
      SshInfo sshInfo,
      AllProjectsName allProjectsName,
      ReceiveConfig receiveConfig,
      TransferConfig transferConfig,
      DynamicSet<ReceivePackInitializer> initializers,
      Provider<LazyPostReceiveHookChain> lazyPostReceive,
      @Assisted ProjectControl projectControl,
      @Assisted Repository repo,
      SubmoduleOp.Factory subOpFactory,
      Provider<MergeOp> mergeOpProvider,
      Provider<MergeOpRepoManager> ormProvider,
      DynamicMap<ProjectConfigEntry> pluginConfigEntries,
      NotesMigration notesMigration,
      ChangeEditUtil editUtil,
      ChangeIndexer indexer,
      BatchUpdate.Factory batchUpdateFactory,
      SetHashtagsOp.Factory hashtagsFactory,
      ReplaceOp.Factory replaceOpFactory,
      MergedByPushOp.Factory mergedByPushOpFactory)
      throws IOException {
    this.user = projectControl.getUser().asIdentifiedUser();
    this.db = db;
    this.seq = seq;
    this.queryProvider = queryProvider;
    this.notesFactory = notesFactory;
    this.accountResolver = accountResolver;
    this.optionParserFactory = optionParserFactory;
    this.gitRefUpdated = gitRefUpdated;
    this.patchSetInfoFactory = patchSetInfoFactory;
    this.psUtil = psUtil;
    this.projectCache = projectCache;
    this.canonicalWebUrl = canonicalWebUrl;
    this.tagCache = tagCache;
    this.accountCache = accountCache;
    this.changeInserterFactory = changeInserterFactory;
    this.commitValidatorsFactory = commitValidatorsFactory;
    this.refValidatorsFactory = refValidatorsFactory;
    this.requestScopePropagator = requestScopePropagator;
    this.sshInfo = sshInfo;
    this.allProjectsName = allProjectsName;
    this.receiveConfig = receiveConfig;
    this.initializers = initializers;
    this.batchUpdateFactory = batchUpdateFactory;
    this.hashtagsFactory = hashtagsFactory;
    this.replaceOpFactory = replaceOpFactory;
    this.mergedByPushOpFactory = mergedByPushOpFactory;

    this.projectControl = projectControl;
    this.labelTypes = projectControl.getLabelTypes();
    this.project = projectControl.getProject();
    this.repo = repo;
    this.rp = new ReceivePack(repo);
    this.rejectCommits = BanCommit.loadRejectCommitsMap(repo, rp.getRevWalk());
    this.receiveId = RequestId.forProject(project.getNameKey());

    this.subOpFactory = subOpFactory;
    this.mergeOpProvider = mergeOpProvider;
    this.ormProvider = ormProvider;
    this.pluginConfigEntries = pluginConfigEntries;
    this.notesMigration = notesMigration;

    this.editUtil = editUtil;
    this.indexer = indexer;

    this.messageSender = new ReceivePackMessageSender();

    ProjectState ps = projectControl.getProjectState();

    this.newChangeForAllNotInTarget = ps.isCreateNewChangeForAllNotInTarget();
    rp.setAllowCreates(true);
    rp.setAllowDeletes(true);
    rp.setAllowNonFastForwards(true);
    rp.setRefLogIdent(user.newRefLogIdent());
    rp.setTimeout(transferConfig.getTimeout());
    rp.setMaxObjectSizeLimit(
        transferConfig.getEffectiveMaxObjectSizeLimit(projectControl.getProjectState()));
    rp.setCheckReceivedObjects(ps.getConfig().getCheckReceivedObjects());
    rp.setRefFilter(
        new RefFilter() {
          @Override
          public Map<String, Ref> filter(Map<String, Ref> refs) {
            Map<String, Ref> filteredRefs = Maps.newHashMapWithExpectedSize(refs.size());
            for (Map.Entry<String, Ref> e : refs.entrySet()) {
              String name = e.getKey();
              if (!name.startsWith(REFS_CHANGES)
                  && !name.startsWith(RefNames.REFS_CACHE_AUTOMERGE)) {
                filteredRefs.put(name, e.getValue());
              }
            }
            return filteredRefs;
          }
        });

    if (!projectControl.allRefsAreVisible()) {
      rp.setCheckReferencedObjectsAreReachable(receiveConfig.checkReferencedObjectsAreReachable);
    }
    rp.setAdvertiseRefsHook(
        new VisibleRefFilter(tagCache, notesFactory, changeCache, repo, projectControl, db, false));
    List<AdvertiseRefsHook> advHooks = new ArrayList<>(3);
    advHooks.add(
        new AdvertiseRefsHook() {
          @Override
          public void advertiseRefs(BaseReceivePack rp) throws ServiceMayNotContinueException {
            allRefs = rp.getAdvertisedRefs();
            if (allRefs == null) {
              try {
                allRefs = rp.getRepository().getRefDatabase().getRefs(ALL);
              } catch (ServiceMayNotContinueException e) {
                throw e;
              } catch (IOException e) {
                ServiceMayNotContinueException ex = new ServiceMayNotContinueException();
                ex.initCause(e);
                throw ex;
              }
            }
            rp.setAdvertisedRefs(allRefs, rp.getAdvertisedObjects());
          }

          @Override
          public void advertiseRefs(UploadPack uploadPack) {}
        });
    advHooks.add(rp.getAdvertiseRefsHook());
    advHooks.add(
        new ReceiveCommitsAdvertiseRefsHook(
            queryProvider, projectControl.getProject().getNameKey()));
    advHooks.add(new HackPushNegotiateHook());
    rp.setAdvertiseRefsHook(AdvertiseRefsHookChain.newChain(advHooks));
    rp.setPostReceiveHook(lazyPostReceive.get());
    rp.setAllowPushOptions(true);
  }

  public void init() {
    for (ReceivePackInitializer i : initializers) {
      i.init(projectControl.getProject().getNameKey(), rp);
    }
  }

  /** Add reviewers for new (or updated) changes. */
  public void addReviewers(Collection<Account.Id> who) {
    reviewersFromCommandLine.addAll(who);
  }

  /** Add reviewers for new (or updated) changes. */
  public void addExtraCC(Collection<Account.Id> who) {
    ccFromCommandLine.addAll(who);
  }

  /** Set a message sender for this operation. */
  public void setMessageSender(MessageSender ms) {
    messageSender = ms != null ? ms : new ReceivePackMessageSender();
  }

  MessageSender getMessageSender() {
    if (messageSender == null) {
      setMessageSender(null);
    }
    return messageSender;
  }

  Project getProject() {
    return project;
  }

  /** @return the ReceivePack instance to speak the native Git protocol. */
  public ReceivePack getReceivePack() {
    return rp;
  }

  /** Determine if the user can upload commits. */
  public Capable canUpload() {
    Capable result = projectControl.canPushToAtLeastOneRef();
    if (result != Capable.OK) {
      return result;
    }
    if (receiveConfig.checkMagicRefs) {
      result = MagicBranch.checkMagicBranchRefs(repo, project);
    }
    return result;
  }

  private void addMessage(String message) {
    messages.add(new CommitValidationMessage(message, false));
  }

  void addError(String error) {
    messages.add(new CommitValidationMessage(error, true));
  }

  void sendMessages() {
    for (ValidationMessage m : messages) {
      if (m.isError()) {
        messageSender.sendError(m.getMessage());
      } else {
        messageSender.sendMessage(m.getMessage());
      }
    }
  }

  void processCommands(Collection<ReceiveCommand> commands, MultiProgressMonitor progress) {
    newProgress = progress.beginSubTask("new", UNKNOWN);
    replaceProgress = progress.beginSubTask("updated", UNKNOWN);
    closeProgress = progress.beginSubTask("closed", UNKNOWN);
    commandProgress = progress.beginSubTask("refs", UNKNOWN);

    batch = repo.getRefDatabase().newBatchUpdate();
    batch.setPushCertificate(rp.getPushCertificate());
    batch.setRefLogIdent(rp.getRefLogIdent());
    batch.setRefLogMessage("push", true);

    parseCommands(commands);
    if (magicBranch != null && magicBranch.cmd.getResult() == NOT_ATTEMPTED) {
      selectNewAndReplacedChangesFromMagicBranch();
    }
    preparePatchSetsForReplace();

    logDebug("Executing batch with {} commands", batch.getCommands().size());
    if (!batch.getCommands().isEmpty()) {
      try {
        if (!batch.isAllowNonFastForwards() && magicBranch != null && magicBranch.edit) {
          logDebug("Allowing non-fast-forward for edit ref");
          batch.setAllowNonFastForwards(true);
        }
        batch.execute(rp.getRevWalk(), commandProgress);
      } catch (IOException err) {
        int cnt = 0;
        for (ReceiveCommand cmd : batch.getCommands()) {
          if (cmd.getResult() == NOT_ATTEMPTED) {
            cmd.setResult(REJECTED_OTHER_REASON, "internal server error");
            cnt++;
          }
        }
        logError(String.format("Failed to store %d refs in %s", cnt, project.getName()), err);
      }
    }

    insertChangesAndPatchSets();
    newProgress.end();
    replaceProgress.end();

    if (!errors.isEmpty()) {
      logDebug("Handling error conditions: {}", errors.keySet());
      for (Error error : errors.keySet()) {
        rp.sendMessage(buildError(error, errors.get(error)));
      }
      rp.sendMessage(String.format("User: %s", displayName(user)));
      rp.sendMessage(COMMAND_REJECTION_MESSAGE_FOOTER);
    }

    Set<Branch.NameKey> branches = new HashSet<>();
    for (ReceiveCommand c : batch.getCommands()) {
      if (c.getResult() == OK) {
        String refName = c.getRefName();
        if (c.getType() == ReceiveCommand.Type.UPDATE) { // aka fast-forward
          logDebug("Updating tag cache on fast-forward of {}", c.getRefName());
          tagCache.updateFastForward(project.getNameKey(), refName, c.getOldId(), c.getNewId());
        }

        if (isHead(c) || isConfig(c)) {
          switch (c.getType()) {
            case CREATE:
            case UPDATE:
            case UPDATE_NONFASTFORWARD:
              autoCloseChanges(c);
              branches.add(new Branch.NameKey(project.getNameKey(), refName));
              break;

            case DELETE:
              break;
          }
        }

        if (isConfig(c)) {
          logDebug("Reloading project in cache");
          projectCache.evict(project);
          ProjectState ps = projectCache.get(project.getNameKey());
          try {
            repo.setGitwebDescription(ps.getProject().getDescription());
          } catch (IOException e) {
            log.warn("cannot update description of " + project.getName(), e);
          }
        }

        if (!MagicBranch.isMagicBranch(refName)) {
          logDebug("Firing ref update for {}", c.getRefName());
          gitRefUpdated.fire(project.getNameKey(), c, user.getAccount());
        } else {
          logDebug("Assuming ref update event for {} has fired", c.getRefName());
        }
      }
    }

    // Update superproject gitlinks if required.
    if (!branches.isEmpty()) {
      try (MergeOpRepoManager orm = ormProvider.get()) {
        orm.setContext(db, TimeUtil.nowTs(), user, receiveId);
        SubmoduleOp op = subOpFactory.create(branches, orm);
        op.updateSuperProjects();
      } catch (SubmoduleException e) {
        logError("Can't update the superprojects", e);
      }
    }

    closeProgress.end();
    commandProgress.end();
    progress.end();
    reportMessages();
  }

  private void reportMessages() {
    List<CreateRequest> created =
        newChanges.stream().filter(r -> r.change != null).collect(toList());
    if (!created.isEmpty()) {
      addMessage("");
      addMessage("New Changes:");
      for (CreateRequest c : created) {
        addMessage(
            formatChangeUrl(
                canonicalWebUrl,
                c.change,
                c.change.getSubject(),
                c.change.getStatus() == Change.Status.DRAFT,
                false));
      }
      addMessage("");
    }

    List<ReplaceRequest> updated =
        replaceByChange
            .values()
            .stream()
            .filter(r -> !r.skip && r.inputCommand.getResult() == OK)
            .sorted(comparingInt(r -> r.notes.getChangeId().get()))
            .collect(toList());
    if (!updated.isEmpty()) {
      addMessage("");
      addMessage("Updated Changes:");
      boolean edit = magicBranch != null && magicBranch.edit;
      for (ReplaceRequest u : updated) {
        String subject;
        if (edit) {
          try {
            subject = rp.getRevWalk().parseCommit(u.newCommitId).getShortMessage();
          } catch (IOException e) {
            // Log and fall back to original change subject
            logWarn("failed to get subject for edit patch set", e);
            subject = u.notes.getChange().getSubject();
          }
        } else {
          subject = u.info.getSubject();
        }
        addMessage(
            formatChangeUrl(
                canonicalWebUrl,
                u.notes.getChange(),
                subject,
                u.replaceOp != null && u.replaceOp.getPatchSet().isDraft(),
                edit));
      }
      addMessage("");
    }
  }

  private static String formatChangeUrl(
      String url, Change change, String subject, boolean draft, boolean edit) {
    StringBuilder m =
        new StringBuilder()
            .append("  ")
            .append(url)
            .append(change.getChangeId())
            .append(" ")
            .append(ChangeUtil.cropSubject(subject));
    if (draft) {
      m.append(" [DRAFT]");
    }
    if (edit) {
      m.append(" [EDIT]");
    }
    return m.toString();
  }

  private void insertChangesAndPatchSets() {
    int replaceCount = 0;
    int okToInsert = 0;

    for (Map.Entry<Change.Id, ReplaceRequest> e : replaceByChange.entrySet()) {
      ReplaceRequest replace = e.getValue();
      if (magicBranch != null && replace.inputCommand == magicBranch.cmd) {
        replaceCount++;

        if (replace.cmd != null && replace.cmd.getResult() == OK) {
          okToInsert++;
        }
      } else if (replace.cmd != null && replace.cmd.getResult() == OK) {
        String refName = replace.inputCommand.getRefName();
        checkState(
            NEW_PATCHSET.matcher(refName).matches(),
            "expected a new patch set command as input when creating %s; got %s",
            replace.cmd.getRefName(),
            refName);
        try {
          logDebug("One-off insertion of patch set for {}", refName);
          replace.insertPatchSetWithoutBatchUpdate();
          replace.inputCommand.setResult(OK);
        } catch (IOException | UpdateException | RestApiException err) {
          reject(replace.inputCommand, "internal server error");
          logError(
              String.format(
                  "Cannot add patch set to change %d in project %s",
                  e.getKey().get(), project.getName()),
              err);
        }
      } else if (replace.inputCommand.getResult() == NOT_ATTEMPTED) {
        reject(replace.inputCommand, "internal server error");
        logError(String.format("Replacement for project %s was not attempted", project.getName()));
      }
    }

    // refs/for/ or refs/drafts/ not used, or it already failed earlier.
    // No need to continue.
    if (magicBranch == null) {
      logDebug("No magic branch, nothing more to do");
      return;
    } else if (magicBranch.cmd.getResult() != NOT_ATTEMPTED) {
      logWarn(
          String.format(
              "Skipping change updates on %s because ref update failed: %s %s",
              project.getName(),
              magicBranch.cmd.getResult(),
              Strings.nullToEmpty(magicBranch.cmd.getMessage())));
      return;
    }

    List<String> lastCreateChangeErrors = new ArrayList<>();
    for (CreateRequest create : newChanges) {
      if (create.cmd.getResult() == OK) {
        okToInsert++;
      } else {
        String createChangeResult =
            String.format(
                    "%s %s", create.cmd.getResult(), Strings.nullToEmpty(create.cmd.getMessage()))
                .trim();
        lastCreateChangeErrors.add(createChangeResult);
        logError(
            String.format(
                "Command %s on %s:%s not completed: %s",
                create.cmd.getType(),
                project.getName(),
                create.cmd.getRefName(),
                createChangeResult));
      }
    }

    logDebug(
        "Counted {} ok to insert, out of {} to replace and {} new",
        okToInsert,
        replaceCount,
        newChanges.size());

    if (okToInsert != replaceCount + newChanges.size()) {
      // One or more new references failed to create. Assume the
      // system isn't working correctly anymore and abort.
      reject(
          magicBranch.cmd,
          "Unable to create changes: " + lastCreateChangeErrors.stream().collect(joining(" ")));
      logError(
          String.format(
              "Only %d of %d new change refs created in %s; aborting",
              okToInsert, replaceCount + newChanges.size(), project.getName()));
      return;
    }

    try (BatchUpdate bu =
            batchUpdateFactory.create(
                db, magicBranch.dest.getParentKey(), user.materializedCopy(), TimeUtil.nowTs());
        ObjectInserter ins = repo.newObjectInserter()) {
      bu.setRepository(repo, rp.getRevWalk(), ins).updateChangesInParallel();
      bu.setRequestId(receiveId);
      for (ReplaceRequest replace : replaceByChange.values()) {
        if (replace.inputCommand == magicBranch.cmd) {
          replace.addOps(bu, replaceProgress);
        }
      }

      for (CreateRequest create : newChanges) {
        create.addOps(bu);
      }

      for (UpdateGroupsRequest update : updateGroups) {
        update.addOps(bu);
      }

      logDebug("Executing batch");
      try {
        bu.execute();
      } catch (UpdateException e) {
        throw INSERT_EXCEPTION.apply(e);
      }
      magicBranch.cmd.setResult(OK);
      for (ReplaceRequest replace : replaceByChange.values()) {
        String rejectMessage = replace.getRejectMessage();
        if (rejectMessage != null) {
          logDebug("Rejecting due to message from ReplaceOp");
          reject(replace.inputCommand, rejectMessage);
        }
      }

    } catch (ResourceConflictException e) {
      addMessage(e.getMessage());
      reject(magicBranch.cmd, "conflict");
    } catch (RestApiException | IOException err) {
      logError("Can't insert change/patch set for " + project.getName(), err);
      reject(magicBranch.cmd, "internal server error: " + err.getMessage());
    }

    if (magicBranch != null && magicBranch.submit) {
      try {
        submit(newChanges, replaceByChange.values());
      } catch (ResourceConflictException e) {
        addMessage(e.getMessage());
        reject(magicBranch.cmd, "conflict");
      } catch (RestApiException | OrmException e) {
        logError("Error submitting changes to " + project.getName(), e);
        reject(magicBranch.cmd, "error during submit");
      }
    }
  }

  private String buildError(Error error, List<String> branches) {
    StringBuilder sb = new StringBuilder();
    if (branches.size() == 1) {
      sb.append("Branch ").append(branches.get(0)).append(":\n");
      sb.append(error.get());
      return sb.toString();
    }
    sb.append("Branches");
    String delim = " ";
    for (String branch : branches) {
      sb.append(delim).append(branch);
      delim = ", ";
    }
    return sb.append(":\n").append(error.get()).toString();
  }

  private static String displayName(IdentifiedUser user) {
    String displayName = user.getUserName();
    if (displayName == null) {
      displayName = user.getAccount().getPreferredEmail();
    }
    return displayName;
  }

  private void parseCommands(Collection<ReceiveCommand> commands) {
    List<String> optionList = rp.getPushOptions();
    if (optionList != null) {
      for (String option : optionList) {
        int e = option.indexOf('=');
        if (e > 0) {
          pushOptions.put(option.substring(0, e), option.substring(e + 1));
        } else {
          pushOptions.put(option, "");
        }
      }
    }

    logDebug("Parsing {} commands", commands.size());
    for (ReceiveCommand cmd : commands) {
      if (cmd.getResult() != NOT_ATTEMPTED) {
        // Already rejected by the core receive process.
        logDebug("Already processed by core: {} {}", cmd.getResult(), cmd);
        continue;
      }

      if (!Repository.isValidRefName(cmd.getRefName()) || cmd.getRefName().contains("//")) {
        reject(cmd, "not valid ref");
        continue;
      }

      if (MagicBranch.isMagicBranch(cmd.getRefName())) {
        parseMagicBranch(cmd);
        continue;
      }

      if (projectControl.getProjectState().isAllUsers()
          && RefNames.REFS_USERS_SELF.equals(cmd.getRefName())) {
        String newName = RefNames.refsUsers(user.getAccountId());
        logDebug("Swapping out command for {} to {}", RefNames.REFS_USERS_SELF, newName);
        final ReceiveCommand orgCmd = cmd;
        cmd =
            new ReceiveCommand(cmd.getOldId(), cmd.getNewId(), newName, cmd.getType()) {
              @Override
              public void setResult(Result s, String m) {
                super.setResult(s, m);
                orgCmd.setResult(s, m);
              }
            };
      }

      Matcher m = NEW_PATCHSET.matcher(cmd.getRefName());
      if (m.matches()) {
        // The referenced change must exist and must still be open.
        //
        Change.Id changeId = Change.Id.parse(m.group(1));
        parseReplaceCommand(cmd, changeId);
        continue;
      }

      switch (cmd.getType()) {
        case CREATE:
          parseCreate(cmd);
          break;

        case UPDATE:
          parseUpdate(cmd);
          break;

        case DELETE:
          parseDelete(cmd);
          break;

        case UPDATE_NONFASTFORWARD:
          parseRewind(cmd);
          break;

        default:
          reject(cmd, "prohibited by Gerrit: unknown command type " + cmd.getType());
          continue;
      }

      if (cmd.getResult() != NOT_ATTEMPTED) {
        continue;
      }

      if (isConfig(cmd)) {
        logDebug("Processing {} command", cmd.getRefName());
        if (!projectControl.isOwner()) {
          reject(cmd, "not project owner");
          continue;
        }

        switch (cmd.getType()) {
          case CREATE:
          case UPDATE:
          case UPDATE_NONFASTFORWARD:
            try {
              ProjectConfig cfg = new ProjectConfig(project.getNameKey());
              cfg.load(rp.getRevWalk(), cmd.getNewId());
              if (!cfg.getValidationErrors().isEmpty()) {
                addError("Invalid project configuration:");
                for (ValidationError err : cfg.getValidationErrors()) {
                  addError("  " + err.getMessage());
                }
                reject(cmd, "invalid project configuration");
                logError(
                    "User "
                        + user.getUserName()
                        + " tried to push invalid project configuration "
                        + cmd.getNewId().name()
                        + " for "
                        + project.getName());
                continue;
              }
              Project.NameKey newParent = cfg.getProject().getParent(allProjectsName);
              Project.NameKey oldParent = project.getParent(allProjectsName);
              if (oldParent == null) {
                // update of the 'All-Projects' project
                if (newParent != null) {
                  reject(cmd, "invalid project configuration: root project cannot have parent");
                  continue;
                }
              } else {
                if (!oldParent.equals(newParent)
                    && !user.getCapabilities().canAdministrateServer()) {
                  reject(cmd, "invalid project configuration: only Gerrit admin can set parent");
                  continue;
                }

                if (projectCache.get(newParent) == null) {
                  reject(cmd, "invalid project configuration: parent does not exist");
                  continue;
                }
              }

              for (Entry<ProjectConfigEntry> e : pluginConfigEntries) {
                PluginConfig pluginCfg = cfg.getPluginConfig(e.getPluginName());
                ProjectConfigEntry configEntry = e.getProvider().get();
                String value = pluginCfg.getString(e.getExportName());
                String oldValue =
                    projectControl
                        .getProjectState()
                        .getConfig()
                        .getPluginConfig(e.getPluginName())
                        .getString(e.getExportName());
                if (configEntry.getType() == ProjectConfigEntryType.ARRAY) {
                  oldValue =
                      Arrays.stream(
                              projectControl
                                  .getProjectState()
                                  .getConfig()
                                  .getPluginConfig(e.getPluginName())
                                  .getStringList(e.getExportName()))
                          .collect(joining("\n"));
                }

                if ((value == null ? oldValue != null : !value.equals(oldValue))
                    && !configEntry.isEditable(projectControl.getProjectState())) {
                  reject(
                      cmd,
                      String.format(
                          "invalid project configuration: Not allowed to set parameter"
                              + " '%s' of plugin '%s' on project '%s'.",
                          e.getExportName(), e.getPluginName(), project.getName()));
                  continue;
                }

                if (ProjectConfigEntryType.LIST.equals(configEntry.getType())
                    && value != null
                    && !configEntry.getPermittedValues().contains(value)) {
                  reject(
                      cmd,
                      String.format(
                          "invalid project configuration: The value '%s' is "
                              + "not permitted for parameter '%s' of plugin '%s'.",
                          value, e.getExportName(), e.getPluginName()));
                }
              }
            } catch (Exception e) {
              reject(cmd, "invalid project configuration");
              logError(
                  "User "
                      + user.getUserName()
                      + " tried to push invalid project configuration "
                      + cmd.getNewId().name()
                      + " for "
                      + project.getName(),
                  e);
              continue;
            }
            break;

          case DELETE:
            break;

          default:
            reject(
                cmd,
                "prohibited by Gerrit: don't know how to handle config update of type "
                    + cmd.getType());
            continue;
        }
      }
    }
  }

  private void parseCreate(ReceiveCommand cmd) {
    RevObject obj;
    try {
      obj = rp.getRevWalk().parseAny(cmd.getNewId());
    } catch (IOException err) {
      logError(
          "Invalid object " + cmd.getNewId().name() + " for " + cmd.getRefName() + " creation",
          err);
      reject(cmd, "invalid object");
      return;
    }
    logDebug("Creating {}", cmd);

    if (isHead(cmd) && !isCommit(cmd)) {
      return;
    }

    RefControl ctl = projectControl.controlForRef(cmd.getRefName());
    if (ctl.canCreate(db, rp.getRepository(), obj)) {
      if (!validRefOperation(cmd)) {
        return;
      }
      validateNewCommits(ctl, cmd);
      batch.addCommand(cmd);
    } else {
      reject(cmd, "prohibited by Gerrit: create access denied for " + cmd.getRefName());
    }
  }

  private void parseUpdate(ReceiveCommand cmd) {
    logDebug("Updating {}", cmd);
    RefControl ctl = projectControl.controlForRef(cmd.getRefName());
    if (ctl.canUpdate()) {
      if (isHead(cmd) && !isCommit(cmd)) {
        return;
      }

      if (!validRefOperation(cmd)) {
        return;
      }
      validateNewCommits(ctl, cmd);
      batch.addCommand(cmd);
    } else {
      if (RefNames.REFS_CONFIG.equals(ctl.getRefName())) {
        errors.put(Error.CONFIG_UPDATE, RefNames.REFS_CONFIG);
      } else {
        errors.put(Error.UPDATE, ctl.getRefName());
      }
      reject(cmd, "prohibited by Gerrit: ref update access denied");
    }
  }

  private boolean isCommit(ReceiveCommand cmd) {
    RevObject obj;
    try {
      obj = rp.getRevWalk().parseAny(cmd.getNewId());
    } catch (IOException err) {
      logError("Invalid object " + cmd.getNewId().name() + " for " + cmd.getRefName(), err);
      reject(cmd, "invalid object");
      return false;
    }

    if (obj instanceof RevCommit) {
      return true;
    }
    reject(cmd, "not a commit");
    return false;
  }

  private void parseDelete(ReceiveCommand cmd) {
    logDebug("Deleting {}", cmd);
    RefControl ctl = projectControl.controlForRef(cmd.getRefName());
    if (ctl.getRefName().startsWith(REFS_CHANGES)) {
      errors.put(Error.DELETE_CHANGES, ctl.getRefName());
      reject(cmd, "cannot delete changes");
    } else if (ctl.canDelete()) {
      if (!validRefOperation(cmd)) {
        return;
      }
      batch.addCommand(cmd);
    } else {
      if (RefNames.REFS_CONFIG.equals(ctl.getRefName())) {
        reject(cmd, "cannot delete project configuration");
      } else {
        errors.put(Error.DELETE, ctl.getRefName());
        reject(cmd, "cannot delete references");
      }
    }
  }

  private void parseRewind(ReceiveCommand cmd) {
    RevCommit newObject;
    try {
      newObject = rp.getRevWalk().parseCommit(cmd.getNewId());
    } catch (IncorrectObjectTypeException notCommit) {
      newObject = null;
    } catch (IOException err) {
      logError(
          "Invalid object " + cmd.getNewId().name() + " for " + cmd.getRefName() + " forced update",
          err);
      reject(cmd, "invalid object");
      return;
    }
    logDebug("Rewinding {}", cmd);

    RefControl ctl = projectControl.controlForRef(cmd.getRefName());
    if (newObject != null) {
      validateNewCommits(ctl, cmd);
      if (cmd.getResult() != NOT_ATTEMPTED) {
        return;
      }
    }

    if (ctl.canForceUpdate()) {
      if (!validRefOperation(cmd)) {
        return;
      }
      batch.setAllowNonFastForwards(true).addCommand(cmd);
    } else {
      cmd.setResult(
          REJECTED_NONFASTFORWARD, " need '" + PermissionRule.FORCE_PUSH + "' privilege.");
    }
  }

  static class MagicBranchInput {
    private static final Splitter COMMAS = Splitter.on(',').omitEmptyStrings();

    final ReceiveCommand cmd;
    Branch.NameKey dest;
    RefControl ctl;
    Set<Account.Id> reviewer = Sets.newLinkedHashSet();
    Set<Account.Id> cc = Sets.newLinkedHashSet();
    Map<String, Short> labels = new HashMap<>();
    String message;
    List<RevCommit> baseCommit;
    LabelTypes labelTypes;
    CmdLineParser clp;
    Set<String> hashtags = new HashSet<>();
    NotesMigration notesMigration;

    @Option(name = "--base", metaVar = "BASE", usage = "merge base of changes")
    List<ObjectId> base;

    @Option(name = "--topic", metaVar = "NAME", usage = "attach topic to changes")
    String topic;

    @Option(name = "--draft", usage = "mark new/updated changes as draft")
    boolean draft;

    @Option(
      name = "--edit",
      aliases = {"-e"},
      usage = "upload as change edit"
    )
    boolean edit;

    @Option(name = "--submit", usage = "immediately submit the change")
    boolean submit;

    @Option(name = "--merged", usage = "create single change for a merged commit")
    boolean merged;

    @Option(
      name = "--notify",
      usage =
          "Notify handling that defines to whom email notifications "
              + "should be sent. Allowed values are NONE, OWNER, "
              + "OWNER_REVIEWERS, ALL. If not set, the default is ALL."
    )
    NotifyHandling notify = NotifyHandling.ALL;

    @Option(name = "--notify-to", metaVar = "USER", usage = "user that should be notified")
    List<Account.Id> tos = new ArrayList<>();

    @Option(name = "--notify-cc", metaVar = "USER", usage = "user that should be CC'd")
    List<Account.Id> ccs = new ArrayList<>();

    @Option(name = "--notify-bcc", metaVar = "USER", usage = "user that should be BCC'd")
    List<Account.Id> bccs = new ArrayList<>();

    @Option(
      name = "--reviewer",
      aliases = {"-r"},
      metaVar = "EMAIL",
      usage = "add reviewer to changes"
    )
    void reviewer(Account.Id id) {
      reviewer.add(id);
    }

    @Option(name = "--cc", metaVar = "EMAIL", usage = "notify user by CC")
    void cc(Account.Id id) {
      cc.add(id);
    }

    @Option(name = "--publish", usage = "publish new/updated changes")
    void publish(boolean publish) {
      draft = !publish;
    }

    @Option(
      name = "--label",
      aliases = {"-l"},
      metaVar = "LABEL+VALUE",
      usage = "label(s) to assign (defaults to +1 if no value provided"
    )
    void addLabel(String token) throws CmdLineException {
      LabelVote v = LabelVote.parse(token);
      try {
        LabelType.checkName(v.label());
        ApprovalsUtil.checkLabel(labelTypes, v.label(), v.value());
      } catch (BadRequestException e) {
        throw clp.reject(e.getMessage());
      }
      labels.put(v.label(), v.value());
    }

    @Option(
      name = "--message",
      aliases = {"-m"},
      metaVar = "MESSAGE",
      usage = "Comment message to apply to the review"
    )
    void addMessage(final String token) {
      // git push does not allow spaces in refs.
      message = token.replace("_", " ");
    }

    @Option(
      name = "--hashtag",
      aliases = {"-t"},
      metaVar = "HASHTAG",
      usage = "add hashtag to changes"
    )
    void addHashtag(String token) throws CmdLineException {
      if (!notesMigration.readChanges()) {
        throw clp.reject("cannot add hashtags; noteDb is disabled");
      }
      String hashtag = cleanupHashtag(token);
      if (!hashtag.isEmpty()) {
        hashtags.add(hashtag);
      }
      //TODO(dpursehouse): validate hashtags
    }

    MagicBranchInput(ReceiveCommand cmd, LabelTypes labelTypes, NotesMigration notesMigration) {
      this.cmd = cmd;
      this.draft = cmd.getRefName().startsWith(MagicBranch.NEW_DRAFT_CHANGE);
      this.labelTypes = labelTypes;
      this.notesMigration = notesMigration;
    }

    MailRecipients getMailRecipients() {
      return new MailRecipients(reviewer, cc);
    }

    ListMultimap<RecipientType, Account.Id> getAccountsToNotify() {
      ListMultimap<RecipientType, Account.Id> accountsToNotify =
          MultimapBuilder.hashKeys().arrayListValues().build();
      accountsToNotify.putAll(RecipientType.TO, tos);
      accountsToNotify.putAll(RecipientType.CC, ccs);
      accountsToNotify.putAll(RecipientType.BCC, bccs);
      return accountsToNotify;
    }

    String parse(
        CmdLineParser clp,
        Repository repo,
        Set<String> refs,
        ListMultimap<String, String> pushOptions)
        throws CmdLineException {
      String ref = RefNames.fullName(MagicBranch.getDestBranchName(cmd.getRefName()));

      ListMultimap<String, String> options = LinkedListMultimap.create(pushOptions);
      int optionStart = ref.indexOf('%');
      if (0 < optionStart) {
        for (String s : COMMAS.split(ref.substring(optionStart + 1))) {
          int e = s.indexOf('=');
          if (0 < e) {
            options.put(s.substring(0, e), s.substring(e + 1));
          } else {
            options.put(s, "");
          }
        }
        ref = ref.substring(0, optionStart);
      }

      if (!options.isEmpty()) {
        clp.parseOptionMap(options);
      }

      // Split the destination branch by branch and topic. The topic
      // suffix is entirely optional, so it might not even exist.
      String head = readHEAD(repo);
      int split = ref.length();
      for (; ; ) {
        String name = ref.substring(0, split);
        if (refs.contains(name) || name.equals(head)) {
          break;
        }

        split = name.lastIndexOf('/', split - 1);
        if (split <= Constants.R_REFS.length()) {
          return ref;
        }
      }
      if (split < ref.length()) {
        topic = Strings.emptyToNull(ref.substring(split + 1));
      }
      return ref.substring(0, split);
    }
  }

  /**
   * Gets an unmodifiable view of the pushOptions.
   *
   * <p>The collection is empty if the client does not support push options, or if the client did
   * not send any options.
   *
   * @return an unmodifiable view of pushOptions.
   */
  @Nullable
  public ListMultimap<String, String> getPushOptions() {
    return ImmutableListMultimap.copyOf(pushOptions);
  }

  private void parseMagicBranch(ReceiveCommand cmd) {
    // Permit exactly one new change request per push.
    if (magicBranch != null) {
      reject(cmd, "duplicate request");
      return;
    }

    logDebug("Found magic branch {}", cmd.getRefName());
    magicBranch = new MagicBranchInput(cmd, labelTypes, notesMigration);
    magicBranch.reviewer.addAll(reviewersFromCommandLine);
    magicBranch.cc.addAll(ccFromCommandLine);

    String ref;
    CmdLineParser clp = optionParserFactory.create(magicBranch);
    magicBranch.clp = clp;

    try {
      ref = magicBranch.parse(clp, repo, rp.getAdvertisedRefs().keySet(), pushOptions);
    } catch (CmdLineException e) {
      if (!clp.wasHelpRequestedByOption()) {
        logDebug("Invalid branch syntax");
        reject(cmd, e.getMessage());
        return;
      }
      ref = null; // never happen
    }
    if (clp.wasHelpRequestedByOption()) {
      StringWriter w = new StringWriter();
      w.write("\nHelp for refs/for/branch:\n\n");
      clp.printUsage(w, null);
      addMessage(w.toString());
      reject(cmd, "see help");
      return;
    }
    if (projectControl.getProjectState().isAllUsers() && RefNames.REFS_USERS_SELF.equals(ref)) {
      logDebug("Handling {}", RefNames.REFS_USERS_SELF);
      ref = RefNames.refsUsers(user.getAccountId());
    }
    if (!rp.getAdvertisedRefs().containsKey(ref) && !ref.equals(readHEAD(repo))) {
      logDebug("Ref {} not found", ref);
      if (ref.startsWith(Constants.R_HEADS)) {
        String n = ref.substring(Constants.R_HEADS.length());
        reject(cmd, "branch " + n + " not found");
      } else {
        reject(cmd, ref + " not found");
      }
      return;
    }

    magicBranch.dest = new Branch.NameKey(project.getNameKey(), ref);
    magicBranch.ctl = projectControl.controlForRef(ref);
    if (!magicBranch.ctl.canWrite()) {
      reject(cmd, "project is read only");
      return;
    }

    if (magicBranch.draft) {
      if (!receiveConfig.allowDrafts) {
        errors.put(Error.CODE_REVIEW, ref);
        reject(cmd, "draft workflow is disabled");
        return;
      } else if (projectControl
          .controlForRef(MagicBranch.NEW_DRAFT_CHANGE + ref)
          .isBlocked(Permission.PUSH)) {
        errors.put(Error.CODE_REVIEW, ref);
        reject(cmd, "cannot upload drafts");
        return;
      }
    }

    if (!magicBranch.ctl.canUpload()) {
      errors.put(Error.CODE_REVIEW, ref);
      reject(cmd, "cannot upload review");
      return;
    }

    if (magicBranch.draft && magicBranch.submit) {
      reject(cmd, "cannot submit draft");
      return;
    }

    if (magicBranch.submit
        && !projectControl.controlForRef(MagicBranch.NEW_CHANGE + ref).canSubmit(true)) {
      reject(cmd, "submit not allowed");
      return;
    }

    RevWalk walk = rp.getRevWalk();
    RevCommit tip;
    try {
      tip = walk.parseCommit(magicBranch.cmd.getNewId());
      logDebug("Tip of push: {}", tip.name());
    } catch (IOException ex) {
      magicBranch.cmd.setResult(REJECTED_MISSING_OBJECT);
      logError("Invalid pack upload; one or more objects weren't sent", ex);
      return;
    }

    String destBranch = magicBranch.dest.get();
    try {
      if (magicBranch.merged) {
        if (magicBranch.draft) {
          reject(cmd, "cannot be draft & merged");
          return;
        }
        if (magicBranch.base != null) {
          reject(cmd, "cannot use merged with base");
          return;
        }
        RevCommit branchTip = readBranchTip(cmd, magicBranch.dest);
        if (branchTip == null) {
          return; // readBranchTip already rejected cmd.
        }
        if (!walk.isMergedInto(tip, branchTip)) {
          reject(cmd, "not merged into branch");
          return;
        }
      }

      // If tip is a merge commit, or the root commit or
      // if %base or %merged was specified, ignore newChangeForAllNotInTarget.
      if (tip.getParentCount() > 1
          || magicBranch.base != null
          || magicBranch.merged
          || tip.getParentCount() == 0) {
        logDebug("Forcing newChangeForAllNotInTarget = false");
        newChangeForAllNotInTarget = false;
      }

      if (magicBranch.base != null) {
        logDebug("Handling %base: {}", magicBranch.base);
        magicBranch.baseCommit = Lists.newArrayListWithCapacity(magicBranch.base.size());
        for (ObjectId id : magicBranch.base) {
          try {
            magicBranch.baseCommit.add(walk.parseCommit(id));
          } catch (IncorrectObjectTypeException notCommit) {
            reject(cmd, "base must be a commit");
            return;
          } catch (MissingObjectException e) {
            reject(cmd, "base not found");
            return;
          } catch (IOException e) {
            logWarn(String.format("Project %s cannot read %s", project.getName(), id.name()), e);
            reject(cmd, "internal server error");
            return;
          }
        }
      } else if (newChangeForAllNotInTarget) {
        RevCommit branchTip = readBranchTip(cmd, magicBranch.dest);
        if (branchTip == null) {
          return; // readBranchTip already rejected cmd.
        }
        magicBranch.baseCommit = Collections.singletonList(branchTip);
        logDebug("Set baseCommit = {}", magicBranch.baseCommit.get(0).name());
      }
    } catch (IOException ex) {
      logWarn(
          String.format("Error walking to %s in project %s", destBranch, project.getName()), ex);
      reject(cmd, "internal server error");
      return;
    }

    // Validate that the new commits are connected with the target
    // branch.  If they aren't, we want to abort. We do this check by
    // looking to see if we can compute a merge base between the new
    // commits and the target branch head.
    //
    try {
      Ref targetRef = rp.getAdvertisedRefs().get(magicBranch.ctl.getRefName());
      if (targetRef == null || targetRef.getObjectId() == null) {
        // The destination branch does not yet exist. Assume the
        // history being sent for review will start it and thus
        // is "connected" to the branch.
        logDebug("Branch is unborn");
        return;
      }
      RevCommit h = walk.parseCommit(targetRef.getObjectId());
      logDebug("Current branch tip: {}", h.name());
      RevFilter oldRevFilter = walk.getRevFilter();
      try {
        walk.reset();
        walk.setRevFilter(RevFilter.MERGE_BASE);
        walk.markStart(tip);
        walk.markStart(h);
        if (walk.next() == null) {
          reject(magicBranch.cmd, "no common ancestry");
        }
      } finally {
        walk.reset();
        walk.setRevFilter(oldRevFilter);
      }
    } catch (IOException e) {
      magicBranch.cmd.setResult(REJECTED_MISSING_OBJECT);
      logError("Invalid pack upload; one or more objects weren't sent", e);
    }
  }

  private static String readHEAD(Repository repo) {
    try {
      return repo.getFullBranch();
    } catch (IOException e) {
      log.error("Cannot read HEAD symref", e);
      return null;
    }
  }

  private RevCommit readBranchTip(ReceiveCommand cmd, Branch.NameKey branch) throws IOException {
    Ref r = allRefs.get(branch.get());
    if (r == null) {
      reject(cmd, branch.get() + " not found");
      return null;
    }
    return rp.getRevWalk().parseCommit(r.getObjectId());
  }

  private void parseReplaceCommand(ReceiveCommand cmd, Change.Id changeId) {
    logDebug("Parsing replace command");
    if (cmd.getType() != ReceiveCommand.Type.CREATE) {
      reject(cmd, "invalid usage");
      return;
    }

    RevCommit newCommit;
    try {
      newCommit = rp.getRevWalk().parseCommit(cmd.getNewId());
      logDebug("Replacing with {}", newCommit);
    } catch (IOException e) {
      logError("Cannot parse " + cmd.getNewId().name() + " as commit", e);
      reject(cmd, "invalid commit");
      return;
    }

    Change changeEnt;
    try {
      changeEnt = notesFactory.createChecked(db, project.getNameKey(), changeId).getChange();
    } catch (NoSuchChangeException e) {
      logError("Change not found " + changeId, e);
      reject(cmd, "change " + changeId + " not found");
      return;
    } catch (OrmException e) {
      logError("Cannot lookup existing change " + changeId, e);
      reject(cmd, "database error");
      return;
    }
    if (!project.getNameKey().equals(changeEnt.getProject())) {
      reject(cmd, "change " + changeId + " does not belong to project " + project.getName());
      return;
    }

    logDebug("Replacing change {}", changeEnt.getId());
    requestReplace(cmd, true, changeEnt, newCommit);
  }

  private boolean requestReplace(
      ReceiveCommand cmd, boolean checkMergedInto, Change change, RevCommit newCommit) {
    if (change.getStatus().isClosed()) {
      reject(cmd, "change " + canonicalWebUrl + change.getId() + " closed");
      return false;
    }

    ReplaceRequest req = new ReplaceRequest(change.getId(), newCommit, cmd, checkMergedInto);
    if (replaceByChange.containsKey(req.ontoChange)) {
      reject(cmd, "duplicate request");
      return false;
    }
    replaceByChange.put(req.ontoChange, req);
    return true;
  }

  private void selectNewAndReplacedChangesFromMagicBranch() {
    logDebug("Finding new and replaced changes");
    newChanges = new ArrayList<>();

    ListMultimap<ObjectId, Ref> existing = changeRefsById();
    GroupCollector groupCollector =
        GroupCollector.create(changeRefsById(), db, psUtil, notesFactory, project.getNameKey());

    try {
      RevCommit start = setUpWalkForSelectingChanges();
      if (start == null) {
        return;
      }

      LinkedHashMap<RevCommit, ChangeLookup> pending = new LinkedHashMap<>();
      Set<Change.Key> newChangeIds = new HashSet<>();
      int maxBatchChanges = receiveConfig.getEffectiveMaxBatchChangesLimit(user);
      int total = 0;
      int alreadyTracked = 0;
      boolean rejectImplicitMerges =
          start.getParentCount() == 1
              && projectCache.get(project.getNameKey()).isRejectImplicitMerges()
              // Don't worry about implicit merges when creating changes for
              // already-merged commits; they're already in history, so it's too
              // late.
              && !magicBranch.merged;
      Set<RevCommit> mergedParents;
      if (rejectImplicitMerges) {
        mergedParents = new HashSet<>();
      } else {
        mergedParents = null;
      }

      for (; ; ) {
        RevCommit c = rp.getRevWalk().next();
        if (c == null) {
          break;
        }
        total++;
        rp.getRevWalk().parseBody(c);
        String name = c.name();
        groupCollector.visit(c);
        Collection<Ref> existingRefs = existing.get(c);

        if (rejectImplicitMerges) {
          Collections.addAll(mergedParents, c.getParents());
          mergedParents.remove(c);
        }

        boolean commitAlreadyTracked = !existingRefs.isEmpty();
        if (commitAlreadyTracked) {
          alreadyTracked++;
          // Corner cases where an existing commit might need a new group:
          // A) Existing commit has a null group; wasn't assigned during schema
          //    upgrade, or schema upgrade is performed on a running server.
          // B) Let A<-B<-C, then:
          //      1. Push A to refs/heads/master
          //      2. Push B to refs/for/master
          //      3. Force push A~ to refs/heads/master
          //      4. Push C to refs/for/master.
          //      B will be in existing so we aren't replacing the patch set. It
          //      used to have its own group, but now needs to to be changed to
          //      A's group.
          // C) Commit is a PatchSet of a pre-existing change uploaded with a
          //    different target branch.
          for (Ref ref : existingRefs) {
            updateGroups.add(new UpdateGroupsRequest(ref, c));
          }
          if (!(newChangeForAllNotInTarget || magicBranch.base != null)) {
            continue;
          }
        }

        List<String> idList = c.getFooterLines(CHANGE_ID);

        String idStr = !idList.isEmpty() ? idList.get(idList.size() - 1).trim() : null;

        if (idStr != null) {
          pending.put(c, new ChangeLookup(c, new Change.Key(idStr)));
        } else {
          pending.put(c, new ChangeLookup(c));
        }
        int n = pending.size() + newChanges.size();
        if (maxBatchChanges != 0 && n > maxBatchChanges) {
          logDebug("{} changes exceeds limit of {}", n, maxBatchChanges);
          reject(
              magicBranch.cmd,
              "the number of pushed changes in a batch exceeds the max limit " + maxBatchChanges);
          newChanges = Collections.emptyList();
          return;
        }

        if (commitAlreadyTracked) {
          boolean changeExistsOnDestBranch = false;
          for (ChangeData cd : pending.get(c).destChanges) {
            if (cd.change().getDest().equals(magicBranch.dest)) {
              changeExistsOnDestBranch = true;
              break;
            }
          }
          if (changeExistsOnDestBranch) {
            continue;
          }

          logDebug("Creating new change for {} even though it is already tracked", name);
        }

        if (!validCommit(rp.getRevWalk(), magicBranch.ctl, magicBranch.cmd, c)) {
          // Not a change the user can propose? Abort as early as possible.
          newChanges = Collections.emptyList();
          logDebug("Aborting early due to invalid commit");
          return;
        }

        // Don't allow merges to be uploaded in commit chain via all-not-in-target
        if (newChangeForAllNotInTarget && c.getParentCount() > 1) {
          reject(
              magicBranch.cmd,
              "Pushing merges in commit chains with 'all not in target' is not allowed,\n"
                  + "to override please set the base manually");
          logDebug("Rejecting merge commit {} with newChangeForAllNotInTarget", name);
          // TODO(dborowitz): Should we early return here?
        }

        if (idList.isEmpty()) {
          newChanges.add(new CreateRequest(c, magicBranch.dest.get()));
          continue;
        }
      }
      logDebug(
          "Finished initial RevWalk with {} commits total: {} already"
              + " tracked, {} new changes with no Change-Id, and {} deferred"
              + " lookups",
          total,
          alreadyTracked,
          newChanges.size(),
          pending.size());

      if (rejectImplicitMerges) {
        rejectImplicitMerges(mergedParents);
      }

      for (Iterator<ChangeLookup> itr = pending.values().iterator(); itr.hasNext(); ) {
        ChangeLookup p = itr.next();
        if (p.changeKey == null) {
          continue;
        }

        if (newChangeIds.contains(p.changeKey)) {
          logDebug("Multiple commits with Change-Id {}", p.changeKey);
          reject(magicBranch.cmd, SAME_CHANGE_ID_IN_MULTIPLE_CHANGES);
          newChanges = Collections.emptyList();
          return;
        }

        List<ChangeData> changes = p.destChanges;
        if (changes.size() > 1) {
          logDebug(
              "Multiple changes in branch {} with Change-Id {}: {}",
              magicBranch.dest,
              p.changeKey,
              changes.stream().map(cd -> cd.getId().toString()).collect(joining()));
          // WTF, multiple changes in this branch have the same key?
          // Since the commit is new, the user should recreate it with
          // a different Change-Id. In practice, we should never see
          // this error message as Change-Id should be unique per branch.
          //
          reject(magicBranch.cmd, p.changeKey.get() + " has duplicates");
          newChanges = Collections.emptyList();
          return;
        }

        if (changes.size() == 1) {
          // Schedule as a replacement to this one matching change.
          //

          RevId currentPs = changes.get(0).currentPatchSet().getRevision();
          // If Commit is already current PatchSet of target Change.
          if (p.commit.name().equals(currentPs.get())) {
            if (pending.size() == 1) {
              // There are no commits left to check, all commits in pending were already
              // current PatchSet of the corresponding target changes.
              reject(magicBranch.cmd, "commit(s) already exists (as current patchset)");
            } else {
              // Commit is already current PatchSet.
              // Remove from pending and try next commit.
              itr.remove();
              continue;
            }
          }
          if (requestReplace(magicBranch.cmd, false, changes.get(0).change(), p.commit)) {
            continue;
          }
          newChanges = Collections.emptyList();
          return;
        }

        if (changes.size() == 0) {
          if (!isValidChangeId(p.changeKey.get())) {
            reject(magicBranch.cmd, "invalid Change-Id");
            newChanges = Collections.emptyList();
            return;
          }

          // In case the change look up from the index failed,
          // double check against the existing refs
          if (foundInExistingRef(existing.get(p.commit))) {
            if (pending.size() == 1) {
              reject(magicBranch.cmd, "commit(s) already exists (as current patchset)");
              newChanges = Collections.emptyList();
              return;
            }
            itr.remove();
            continue;
          }
          newChangeIds.add(p.changeKey);
        }
        newChanges.add(new CreateRequest(p.commit, magicBranch.dest.get()));
      }
      logDebug(
          "Finished deferred lookups with {} updates and {} new changes",
          replaceByChange.size(),
          newChanges.size());
    } catch (IOException e) {
      // Should never happen, the core receive process would have
      // identified the missing object earlier before we got control.
      //
      magicBranch.cmd.setResult(REJECTED_MISSING_OBJECT);
      logError("Invalid pack upload; one or more objects weren't sent", e);
      newChanges = Collections.emptyList();
      return;
    } catch (OrmException e) {
      logError("Cannot query database to locate prior changes", e);
      reject(magicBranch.cmd, "database error");
      newChanges = Collections.emptyList();
      return;
    }

    if (newChanges.isEmpty() && replaceByChange.isEmpty()) {
      reject(magicBranch.cmd, "no new changes");
      return;
    }
    if (!newChanges.isEmpty() && magicBranch.edit) {
      reject(magicBranch.cmd, "edit is not supported for new changes");
      return;
    }

    try {
      SortedSetMultimap<ObjectId, String> groups = groupCollector.getGroups();
      List<Integer> newIds = seq.nextChangeIds(newChanges.size());
      for (int i = 0; i < newChanges.size(); i++) {
        CreateRequest create = newChanges.get(i);
        create.setChangeId(newIds.get(i));
        batch.addCommand(create.cmd);
        create.groups = ImmutableList.copyOf(groups.get(create.commit));
      }
      for (ReplaceRequest replace : replaceByChange.values()) {
        replace.groups = ImmutableList.copyOf(groups.get(replace.newCommitId));
      }
      for (UpdateGroupsRequest update : updateGroups) {
        update.groups = ImmutableList.copyOf((groups.get(update.commit)));
      }
      logDebug("Finished updating groups from GroupCollector");
    } catch (OrmException e) {
      logError("Error collecting groups for changes", e);
      reject(magicBranch.cmd, "internal server error");
      return;
    }
  }

  private boolean foundInExistingRef(Collection<Ref> existingRefs) throws OrmException {
    for (Ref ref : existingRefs) {
      ChangeNotes notes =
          notesFactory.create(db, project.getNameKey(), Change.Id.fromRef(ref.getName()));
      Change change = notes.getChange();
      if (change.getDest().equals(magicBranch.dest)) {
        logDebug("Found change {} from existing refs.", change.getKey());
        // Reindex the change asynchronously, ignoring errors.
        @SuppressWarnings("unused")
        Future<?> possiblyIgnoredError = indexer.indexAsync(project.getNameKey(), change.getId());
        return true;
      }
    }
    return false;
  }

  private RevCommit setUpWalkForSelectingChanges() throws IOException {
    RevWalk rw = rp.getRevWalk();
    RevCommit start = rw.parseCommit(magicBranch.cmd.getNewId());

    rw.reset();
    rw.sort(RevSort.TOPO);
    rw.sort(RevSort.REVERSE, true);
    rp.getRevWalk().markStart(start);
    if (magicBranch.baseCommit != null) {
      markExplicitBasesUninteresting();
    } else if (magicBranch.merged) {
      logDebug("Marking parents of merged commit {} uninteresting", start.name());
      for (RevCommit c : start.getParents()) {
        rw.markUninteresting(c);
      }
    } else {
      markHeadsAsUninteresting(rw, magicBranch.ctl != null ? magicBranch.ctl.getRefName() : null);
    }
    return start;
  }

  private void markExplicitBasesUninteresting() throws IOException {
    logDebug("Marking {} base commits uninteresting", magicBranch.baseCommit.size());
    for (RevCommit c : magicBranch.baseCommit) {
      rp.getRevWalk().markUninteresting(c);
    }
    Ref targetRef = allRefs.get(magicBranch.ctl.getRefName());
    if (targetRef != null) {
      logDebug(
          "Marking target ref {} ({}) uninteresting",
          magicBranch.ctl.getRefName(),
          targetRef.getObjectId().name());
      rp.getRevWalk().markUninteresting(rp.getRevWalk().parseCommit(targetRef.getObjectId()));
    }
  }

  private void rejectImplicitMerges(Set<RevCommit> mergedParents) throws IOException {
    if (!mergedParents.isEmpty()) {
      Ref targetRef = allRefs.get(magicBranch.ctl.getRefName());
      if (targetRef != null) {
        RevWalk rw = rp.getRevWalk();
        RevCommit tip = rw.parseCommit(targetRef.getObjectId());
        boolean containsImplicitMerges = true;
        for (RevCommit p : mergedParents) {
          containsImplicitMerges &= !rw.isMergedInto(p, tip);
        }

        if (containsImplicitMerges) {
          rw.reset();
          for (RevCommit p : mergedParents) {
            rw.markStart(p);
          }
          rw.markUninteresting(tip);
          RevCommit c;
          while ((c = rw.next()) != null) {
            rw.parseBody(c);
            messages.add(
                new CommitValidationMessage(
                    "ERROR: Implicit Merge of "
                        + c.abbreviate(7).name()
                        + " "
                        + c.getShortMessage(),
                    false));
          }
          reject(magicBranch.cmd, "implicit merges detected");
        }
      }
    }
  }

  private void markHeadsAsUninteresting(RevWalk rw, @Nullable String forRef) {
    int i = 0;
    for (Ref ref : allRefs.values()) {
      if ((ref.getName().startsWith(R_HEADS) || ref.getName().equals(forRef))
          && ref.getObjectId() != null) {
        try {
          rw.markUninteresting(rw.parseCommit(ref.getObjectId()));
          i++;
        } catch (IOException e) {
          logWarn(String.format("Invalid ref %s in %s", ref.getName(), project.getName()), e);
        }
      }
    }
    logDebug("Marked {} heads as uninteresting", i);
  }

  private static boolean isValidChangeId(String idStr) {
    return idStr.matches("^I[0-9a-fA-F]{40}$") && !idStr.matches("^I00*$");
  }

  private class ChangeLookup {
    final RevCommit commit;
    final Change.Key changeKey;
    final List<ChangeData> destChanges;

    ChangeLookup(RevCommit c, Change.Key key) throws OrmException {
      commit = c;
      changeKey = key;
      destChanges = queryProvider.get().byBranchKey(magicBranch.dest, key);
    }

    ChangeLookup(RevCommit c) throws OrmException {
      commit = c;
      destChanges = queryProvider.get().byBranchCommit(magicBranch.dest, c.getName());
      changeKey = null;
    }
  }

  private class CreateRequest {
    final RevCommit commit;
    private final String refName;

    Change.Id changeId;
    ReceiveCommand cmd;
    ChangeInserter ins;
    List<String> groups = ImmutableList.of();

    Change change;

    CreateRequest(RevCommit commit, String refName) {
      this.commit = commit;
      this.refName = refName;
    }

    private void setChangeId(int id) {
      changeId = new Change.Id(id);
      ins =
          changeInserterFactory
              .create(changeId, commit, refName)
              .setTopic(magicBranch.topic)
              // Changes already validated in validateNewCommits.
              .setValidatePolicy(CommitValidators.Policy.NONE);

      if (magicBranch.draft) {
        ins.setDraft(magicBranch.draft);
      } else if (magicBranch.merged) {
        ins.setStatus(Change.Status.MERGED);
      }
      cmd = new ReceiveCommand(ObjectId.zeroId(), commit, ins.getPatchSetId().toRefName());
      if (rp.getPushCertificate() != null) {
        ins.setPushCertificate(rp.getPushCertificate().toTextWithSignature());
      }
    }

    private void addOps(BatchUpdate bu) throws RestApiException {
      checkState(changeId != null, "must call setChangeId before addOps");
      try {
        RevWalk rw = rp.getRevWalk();
        rw.parseBody(commit);
        final PatchSet.Id psId = ins.setGroups(groups).getPatchSetId();
        Account.Id me = user.getAccountId();
        List<FooterLine> footerLines = commit.getFooterLines();
        MailRecipients recipients = new MailRecipients();
        Map<String, Short> approvals = new HashMap<>();
        checkNotNull(magicBranch);
        recipients.add(magicBranch.getMailRecipients());
        approvals = magicBranch.labels;
        recipients.add(
            getRecipientsFromFooters(db, accountResolver, magicBranch.draft, footerLines));
        recipients.remove(me);
        StringBuilder msg =
            new StringBuilder(
                ApprovalsUtil.renderMessageWithApprovals(
                    psId.get(), approvals, Collections.<String, PatchSetApproval>emptyMap()));
        msg.append('.');
        if (!Strings.isNullOrEmpty(magicBranch.message)) {
          msg.append("\n").append(magicBranch.message);
        }

        bu.insertChange(
            ins.setReviewers(recipients.getReviewers())
                .setExtraCC(recipients.getCcOnly())
                .setApprovals(approvals)
                .setMessage(msg.toString())
                .setNotify(magicBranch.notify)
                .setAccountsToNotify(magicBranch.getAccountsToNotify())
                .setRequestScopePropagator(requestScopePropagator)
                .setSendMail(true)
                .setUpdateRef(false)
                .setPatchSetDescription(magicBranch.message));
        if (!magicBranch.hashtags.isEmpty()) {
          bu.addOp(
              changeId,
              hashtagsFactory.create(new HashtagsInput(magicBranch.hashtags)).setFireEvent(false));
        }
        if (!Strings.isNullOrEmpty(magicBranch.topic)) {
          bu.addOp(
              changeId,
              new BatchUpdateOp() {
                @Override
                public boolean updateChange(ChangeContext ctx) {
                  ctx.getUpdate(psId).setTopic(magicBranch.topic);
                  return true;
                }
              });
        }
        bu.addOp(
            changeId,
            new BatchUpdateOp() {
              @Override
              public boolean updateChange(ChangeContext ctx) {
                change = ctx.getChange();
                return false;
              }
            });
        bu.addOp(changeId, new ChangeProgressOp(newProgress));
      } catch (Exception e) {
        throw INSERT_EXCEPTION.apply(e);
      }
    }
  }

  private void submit(Collection<CreateRequest> create, Collection<ReplaceRequest> replace)
      throws OrmException, RestApiException {
    Map<ObjectId, Change> bySha = Maps.newHashMapWithExpectedSize(create.size() + replace.size());
    for (CreateRequest r : create) {
      checkNotNull(r.change, "cannot submit new change %s; op may not have run", r.changeId);
      bySha.put(r.commit, r.change);
    }
    for (ReplaceRequest r : replace) {
      bySha.put(r.newCommitId, r.notes.getChange());
    }
    Change tipChange = bySha.get(magicBranch.cmd.getNewId());
    checkNotNull(
        tipChange, "tip of push does not correspond to a change; found these changes: %s", bySha);
    logDebug(
        "Processing submit with tip change {} ({})", tipChange.getId(), magicBranch.cmd.getNewId());
    try (MergeOp op = mergeOpProvider.get()) {
      op.merge(db, tipChange, user, false, new SubmitInput(), false);
    }
  }

  private void preparePatchSetsForReplace() {
    try {
      readChangesForReplace();
      for (Iterator<ReplaceRequest> itr = replaceByChange.values().iterator(); itr.hasNext(); ) {
        ReplaceRequest req = itr.next();
        if (req.inputCommand.getResult() == NOT_ATTEMPTED) {
          req.validate(false);
          if (req.skip && req.cmd == null) {
            itr.remove();
          }
        }
      }
    } catch (OrmException err) {
      logError(
          String.format(
              "Cannot read database before replacement for project %s", project.getName()),
          err);
      for (ReplaceRequest req : replaceByChange.values()) {
        if (req.inputCommand.getResult() == NOT_ATTEMPTED) {
          req.inputCommand.setResult(REJECTED_OTHER_REASON, "internal server error");
        }
      }
    } catch (IOException err) {
      logError(
          String.format(
              "Cannot read repository before replacement for project %s", project.getName()),
          err);
      for (ReplaceRequest req : replaceByChange.values()) {
        if (req.inputCommand.getResult() == NOT_ATTEMPTED) {
          req.inputCommand.setResult(REJECTED_OTHER_REASON, "internal server error");
        }
      }
    }
    logDebug("Read {} changes to replace", replaceByChange.size());

    for (ReplaceRequest req : replaceByChange.values()) {
      if (req.inputCommand.getResult() == NOT_ATTEMPTED && req.cmd != null) {
        if (req.prev != null) {
          batch.addCommand(req.prev);
        }
        batch.addCommand(req.cmd);
      }
    }

    if (magicBranch != null && magicBranch.cmd.getResult() != NOT_ATTEMPTED) {
      // Cancel creations tied to refs/for/ or refs/drafts/ command.
      for (ReplaceRequest req : replaceByChange.values()) {
        if (req.inputCommand == magicBranch.cmd && req.cmd != null) {
          req.cmd.setResult(Result.REJECTED_OTHER_REASON, "aborted");
        }
      }
      for (CreateRequest req : newChanges) {
        req.cmd.setResult(Result.REJECTED_OTHER_REASON, "aborted");
      }
    }
  }

  private void readChangesForReplace() throws OrmException {
    Collection<ChangeNotes> allNotes =
        notesFactory.create(
            db, replaceByChange.values().stream().map(r -> r.ontoChange).collect(toList()));
    for (ChangeNotes notes : allNotes) {
      replaceByChange.get(notes.getChangeId()).notes = notes;
    }
  }

  private class ReplaceRequest {
    final Change.Id ontoChange;
    final ObjectId newCommitId;
    final ReceiveCommand inputCommand;
    final boolean checkMergedInto;
    ChangeNotes notes;
    ChangeControl changeCtl;
    BiMap<RevCommit, PatchSet.Id> revisions;
    PatchSet.Id psId;
    ReceiveCommand prev;
    ReceiveCommand cmd;
    PatchSetInfo info;
    boolean skip;
    private PatchSet.Id priorPatchSet;
    List<String> groups = ImmutableList.of();
    private ReplaceOp replaceOp;

    ReplaceRequest(
        Change.Id toChange, RevCommit newCommit, ReceiveCommand cmd, boolean checkMergedInto) {
      this.ontoChange = toChange;
      this.newCommitId = newCommit.copy();
      this.inputCommand = cmd;
      this.checkMergedInto = checkMergedInto;

      revisions = HashBiMap.create();
      for (Ref ref : refs(toChange)) {
        try {
          revisions.forcePut(
              rp.getRevWalk().parseCommit(ref.getObjectId()), PatchSet.Id.fromRef(ref.getName()));
        } catch (IOException err) {
          logWarn(
              String.format(
                  "Project %s contains invalid change ref %s", project.getName(), ref.getName()),
              err);
        }
      }
    }

    /**
     * Validate the new patch set commit for this change.
     *
     * <p><strong>Side effects:</strong>
     *
     * <ul>
     *   <li>May add error or warning messages to the progress monitor
     *   <li>Will reject {@code cmd} prior to returning false
     *   <li>May reset {@code rp.getRevWalk()}; do not call in the middle of a walk.
     * </ul>
     *
     * @param autoClose whether the caller intends to auto-close the change after adding a new patch
     *     set.
     * @return whether the new commit is valid
     * @throws IOException
     * @throws OrmException
     */
    boolean validate(boolean autoClose) throws IOException, OrmException {
      if (!autoClose && inputCommand.getResult() != NOT_ATTEMPTED) {
        return false;
      } else if (notes == null) {
        reject(inputCommand, "change " + ontoChange + " not found");
        return false;
      }

      priorPatchSet = notes.getChange().currentPatchSetId();
      if (!revisions.containsValue(priorPatchSet)) {
        reject(inputCommand, "change " + ontoChange + " missing revisions");
        return false;
      }

      RevCommit newCommit = rp.getRevWalk().parseCommit(newCommitId);
      RevCommit priorCommit = revisions.inverse().get(priorPatchSet);

      changeCtl = projectControl.controlFor(notes);
      if (!changeCtl.canAddPatchSet(db)) {
        String locked = ".";
        if (changeCtl.isPatchSetLocked(db)) {
          locked = ". Change is patch set locked.";
        }
        reject(inputCommand, "cannot add patch set to " + ontoChange + locked);
        return false;
      } else if (notes.getChange().getStatus().isClosed()) {
        reject(inputCommand, "change " + ontoChange + " closed");
        return false;
      } else if (revisions.containsKey(newCommit)) {
        reject(inputCommand, "commit already exists (in the change)");
        return false;
      }

      for (Ref r : rp.getRepository().getRefDatabase().getRefs("refs/changes").values()) {
        if (r.getObjectId().equals(newCommit)) {
          reject(inputCommand, "commit already exists (in the project)");
          return false;
        }
      }

      for (RevCommit prior : revisions.keySet()) {
        // Don't allow a change to directly depend upon itself. This is a
        // very common error due to users making a new commit rather than
        // amending when trying to address review comments.
        if (rp.getRevWalk().isMergedInto(prior, newCommit)) {
          reject(inputCommand, SAME_CHANGE_ID_IN_MULTIPLE_CHANGES);
          return false;
        }
      }

      if (!validCommit(rp.getRevWalk(), changeCtl.getRefControl(), inputCommand, newCommit)) {
        return false;
      }
      rp.getRevWalk().parseBody(priorCommit);

      // Don't allow the same tree if the commit message is unmodified
      // or no parents were updated (rebase), else warn that only part
      // of the commit was modified.
      if (newCommit.getTree().equals(priorCommit.getTree())) {
        boolean messageEq = eq(newCommit.getFullMessage(), priorCommit.getFullMessage());
        boolean parentsEq = parentsEqual(newCommit, priorCommit);
        boolean authorEq = authorEqual(newCommit, priorCommit);
        ObjectReader reader = rp.getRevWalk().getObjectReader();

        if (messageEq && parentsEq && authorEq && !autoClose) {
          addMessage(
              String.format(
                  "(W) No changes between prior commit %s and new commit %s",
                  reader.abbreviate(priorCommit).name(), reader.abbreviate(newCommit).name()));
        } else {
          StringBuilder msg = new StringBuilder();
          msg.append("(I) ");
          msg.append(reader.abbreviate(newCommit).name());
          msg.append(":");
          msg.append(" no files changed");
          if (!authorEq) {
            msg.append(", author changed");
          }
          if (!messageEq) {
            msg.append(", message updated");
          }
          if (!parentsEq) {
            msg.append(", was rebased");
          }
          addMessage(msg.toString());
        }
      }

      if (magicBranch != null && magicBranch.edit) {
        return newEdit();
      }

      newPatchSet();
      return true;
    }

    private boolean newEdit() {
      psId = notes.getChange().currentPatchSetId();
      Optional<ChangeEdit> edit = null;

      try {
        edit = editUtil.byChange(changeCtl);
      } catch (AuthException | IOException e) {
        logError("Cannot retrieve edit", e);
        return false;
      }

      if (edit.isPresent()) {
        if (edit.get().getBasePatchSet().getId().equals(psId)) {
          // replace edit
          cmd =
              new ReceiveCommand(
                  edit.get().getRef().getObjectId(), newCommitId, edit.get().getRefName());
        } else {
          // delete old edit ref on rebase
          prev =
              new ReceiveCommand(
                  edit.get().getRef().getObjectId(), ObjectId.zeroId(), edit.get().getRefName());
          createEditCommand();
        }
      } else {
        createEditCommand();
      }

      return true;
    }

    private void createEditCommand() {
      // create new edit
      cmd =
          new ReceiveCommand(
              ObjectId.zeroId(),
              newCommitId,
              RefNames.refsEdit(user.getAccountId(), notes.getChangeId(), psId));
    }

    private void newPatchSet() throws IOException {
      RevCommit newCommit = rp.getRevWalk().parseCommit(newCommitId);
      psId = ChangeUtil.nextPatchSetId(allRefs, notes.getChange().currentPatchSetId());
      info = patchSetInfoFactory.get(rp.getRevWalk(), newCommit, psId);
      cmd = new ReceiveCommand(ObjectId.zeroId(), newCommitId, psId.toRefName());
    }

    void addOps(BatchUpdate bu, @Nullable Task progress) throws IOException {
      if (cmd.getResult() == NOT_ATTEMPTED) {
        // TODO(dborowitz): When does this happen? Only when an edit ref is
        // involved?
        cmd.execute(rp);
      }
      if (magicBranch != null && magicBranch.edit) {
        bu.addOp(
            notes.getChangeId(),
            new BatchUpdateOp() {
              @Override
              public boolean updateChange(ChangeContext ctx) throws Exception {
                // return pseudo dirty state to trigger reindexing
                return true;
              }
            });
        return;
      }
      RevWalk rw = rp.getRevWalk();
      // TODO(dborowitz): Move to ReplaceOp#updateRepo.
      RevCommit newCommit = rw.parseCommit(newCommitId);
      rw.parseBody(newCommit);

      RevCommit priorCommit = revisions.inverse().get(priorPatchSet);
      replaceOp =
          replaceOpFactory
              .create(
                  projectControl,
                  notes.getChange().getDest(),
                  checkMergedInto,
                  priorPatchSet,
                  priorCommit,
                  psId,
                  newCommit,
                  info,
                  groups,
                  magicBranch,
                  rp.getPushCertificate())
              .setRequestScopePropagator(requestScopePropagator)
              .setUpdateRef(false);
      bu.addOp(notes.getChangeId(), replaceOp);
      if (progress != null) {
        bu.addOp(notes.getChangeId(), new ChangeProgressOp(progress));
      }
    }

    void insertPatchSetWithoutBatchUpdate() throws IOException, UpdateException, RestApiException {
      try (BatchUpdate bu =
              batchUpdateFactory.create(
                  db, projectControl.getProject().getNameKey(), user, TimeUtil.nowTs());
          ObjectInserter ins = repo.newObjectInserter()) {
        bu.setRepository(repo, rp.getRevWalk(), ins);
        bu.setRequestId(receiveId);
        addOps(bu, replaceProgress);
        bu.execute();
      }
    }

    String getRejectMessage() {
      return replaceOp != null ? replaceOp.getRejectMessage() : null;
    }
  }

  private class UpdateGroupsRequest {
    private final PatchSet.Id psId;
    private final RevCommit commit;
    List<String> groups = ImmutableList.of();

    UpdateGroupsRequest(Ref ref, RevCommit commit) {
      this.psId = checkNotNull(PatchSet.Id.fromRef(ref.getName()));
      this.commit = commit;
    }

    private void addOps(BatchUpdate bu) {
      bu.addOp(
          psId.getParentKey(),
          new BatchUpdateOp() {
            @Override
            public boolean updateChange(ChangeContext ctx) throws OrmException {
              PatchSet ps = psUtil.get(ctx.getDb(), ctx.getNotes(), psId);
              List<String> oldGroups = ps.getGroups();
              if (oldGroups == null) {
                if (groups == null) {
                  return false;
                }
              } else if (sameGroups(oldGroups, groups)) {
                return false;
              }
              psUtil.setGroups(ctx.getDb(), ctx.getUpdate(psId), ps, groups);
              return true;
            }
          });
    }

    private boolean sameGroups(List<String> a, List<String> b) {
      return Sets.newHashSet(a).equals(Sets.newHashSet(b));
    }
  }

  private List<Ref> refs(Change.Id changeId) {
    return refsByChange().get(changeId);
  }

  private void initChangeRefMaps() {
    if (refsByChange == null) {
      int estRefsPerChange = 4;
      refsById = MultimapBuilder.hashKeys().arrayListValues().build();
      refsByChange =
          MultimapBuilder.hashKeys(allRefs.size() / estRefsPerChange)
              .arrayListValues(estRefsPerChange)
              .build();
      for (Ref ref : allRefs.values()) {
        ObjectId obj = ref.getObjectId();
        if (obj != null) {
          PatchSet.Id psId = PatchSet.Id.fromRef(ref.getName());
          if (psId != null) {
            refsById.put(obj, ref);
            refsByChange.put(psId.getParentKey(), ref);
          }
        }
      }
    }
  }

  private ListMultimap<Change.Id, Ref> refsByChange() {
    initChangeRefMaps();
    return refsByChange;
  }

  private ListMultimap<ObjectId, Ref> changeRefsById() {
    initChangeRefMaps();
    return refsById;
  }

  static boolean parentsEqual(RevCommit a, RevCommit b) {
    if (a.getParentCount() != b.getParentCount()) {
      return false;
    }
    for (int i = 0; i < a.getParentCount(); i++) {
      if (!a.getParent(i).equals(b.getParent(i))) {
        return false;
      }
    }
    return true;
  }

  static boolean authorEqual(RevCommit a, RevCommit b) {
    PersonIdent aAuthor = a.getAuthorIdent();
    PersonIdent bAuthor = b.getAuthorIdent();

    if (aAuthor == null && bAuthor == null) {
      return true;
    } else if (aAuthor == null || bAuthor == null) {
      return false;
    }

    return eq(aAuthor.getName(), bAuthor.getName())
        && eq(aAuthor.getEmailAddress(), bAuthor.getEmailAddress());
  }

  static boolean eq(String a, String b) {
    if (a == null && b == null) {
      return true;
    } else if (a == null || b == null) {
      return false;
    } else {
      return a.equals(b);
    }
  }

  private boolean validRefOperation(ReceiveCommand cmd) {
    RefOperationValidators refValidators = refValidatorsFactory.create(getProject(), user, cmd);

    try {
      messages.addAll(refValidators.validateForRefOperation());
    } catch (RefOperationValidationException e) {
      messages.addAll(Lists.newArrayList(e.getMessages()));
      reject(cmd, e.getMessage());
      return false;
    }

    return true;
  }

  private void validateNewCommits(RefControl ctl, ReceiveCommand cmd) {
    if (ctl.canForgeAuthor()
        && ctl.canForgeCommitter()
        && ctl.canForgeGerritServerIdentity()
        && ctl.canUploadMerges()
        && !projectControl.getProjectState().isUseSignedOffBy()
        && Iterables.isEmpty(rejectCommits)
        && !RefNames.REFS_CONFIG.equals(ctl.getRefName())
        && !(MagicBranch.isMagicBranch(cmd.getRefName())
            || NEW_PATCHSET.matcher(cmd.getRefName()).matches())) {
      logDebug("Short-circuiting new commit validation");
      return;
    }

    boolean defaultName = Strings.isNullOrEmpty(user.getAccount().getFullName());
    RevWalk walk = rp.getRevWalk();
    walk.reset();
    walk.sort(RevSort.NONE);
    try {
      RevObject parsedObject = walk.parseAny(cmd.getNewId());
      if (!(parsedObject instanceof RevCommit)) {
        return;
      }
      ListMultimap<ObjectId, Ref> existing = changeRefsById();
      walk.markStart((RevCommit) parsedObject);
      markHeadsAsUninteresting(walk, cmd.getRefName());
      int i = 0;
      for (RevCommit c; (c = walk.next()) != null; ) {
        i++;
        if (existing.keySet().contains(c)) {
          continue;
        } else if (!validCommit(walk, ctl, cmd, c)) {
          break;
        }

        if (defaultName && user.hasEmailAddress(c.getCommitterIdent().getEmailAddress())) {
          try {
            Account a = db.accounts().get(user.getAccountId());
            if (a != null && Strings.isNullOrEmpty(a.getFullName())) {
              a.setFullName(c.getCommitterIdent().getName());
              db.accounts().update(Collections.singleton(a));
              user.getAccount().setFullName(a.getFullName());
              accountCache.evict(a.getId());
            }
          } catch (OrmException e) {
            logWarn("Cannot default full_name", e);
          } finally {
            defaultName = false;
          }
        }
      }
      logDebug("Validated {} new commits", i);
    } catch (IOException err) {
      cmd.setResult(REJECTED_MISSING_OBJECT);
      logError("Invalid pack upload; one or more objects weren't sent", err);
    }
  }

  private boolean validCommit(RevWalk rw, RefControl ctl, ReceiveCommand cmd, ObjectId id)
      throws IOException {

    if (validCommits.contains(id)) {
      return true;
    }

    RevCommit c = rw.parseCommit(id);
    rw.parseBody(c);
    CommitReceivedEvent receiveEvent =
        new CommitReceivedEvent(cmd, project, ctl.getRefName(), c, user);

    CommitValidators.Policy policy;
    if (magicBranch != null
        && cmd.getRefName().equals(magicBranch.cmd.getRefName())
        && magicBranch.merged) {
      policy = CommitValidators.Policy.MERGED;
    } else {
      policy = CommitValidators.Policy.RECEIVE_COMMITS;
    }

    try {
      messages.addAll(
          commitValidatorsFactory.create(policy, ctl, sshInfo, repo).validate(receiveEvent));
    } catch (CommitValidationException e) {
      logDebug("Commit validation failed on {}", c.name());
      messages.addAll(e.getMessages());
      reject(cmd, e.getMessage());
      return false;
    }
    validCommits.add(c.copy());
    return true;
  }

  private void autoCloseChanges(final ReceiveCommand cmd) {
    logDebug("Starting auto-closing of changes");
    String refName = cmd.getRefName();
    checkState(
        !MagicBranch.isMagicBranch(refName),
        "shouldn't be auto-closing changes on magic branch %s",
        refName);
    RevWalk rw = rp.getRevWalk();
    // TODO(dborowitz): Combine this BatchUpdate with the main one in
    // insertChangesAndPatchSets.
    try (BatchUpdate bu =
            batchUpdateFactory.create(
                db, projectControl.getProject().getNameKey(), user, TimeUtil.nowTs());
        ObjectInserter ins = repo.newObjectInserter()) {
      bu.setRepository(repo, rp.getRevWalk(), ins).updateChangesInParallel();
      bu.setRequestId(receiveId);
      // TODO(dborowitz): Teach BatchUpdate to ignore missing changes.

      RevCommit newTip = rw.parseCommit(cmd.getNewId());
      Branch.NameKey branch = new Branch.NameKey(project.getNameKey(), refName);

      rw.reset();
      rw.markStart(newTip);
      if (!ObjectId.zeroId().equals(cmd.getOldId())) {
        rw.markUninteresting(rw.parseCommit(cmd.getOldId()));
      }

      ListMultimap<ObjectId, Ref> byCommit = changeRefsById();
      Map<Change.Key, ChangeNotes> byKey = null;
      List<ReplaceRequest> replaceAndClose = new ArrayList<>();

      int existingPatchSets = 0;
      int newPatchSets = 0;
      COMMIT:
      for (RevCommit c; (c = rw.next()) != null; ) {
        rw.parseBody(c);

        for (Ref ref : byCommit.get(c.copy())) {
          PatchSet.Id psId = PatchSet.Id.fromRef(ref.getName());
          Optional<ChangeData> cd = byLegacyId(psId.getParentKey());
          if (cd.isPresent() && cd.get().change().getDest().equals(branch)) {
            existingPatchSets++;
            bu.addOp(
                psId.getParentKey(),
                mergedByPushOpFactory.create(requestScopePropagator, psId, refName));
            continue COMMIT;
          }
        }

        for (String changeId : c.getFooterLines(CHANGE_ID)) {
          if (byKey == null) {
            byKey = openChangesByKeyByBranch(branch);
          }

          ChangeNotes onto = byKey.get(new Change.Key(changeId.trim()));
          if (onto != null) {
            newPatchSets++;
            // Hold onto this until we're done with the walk, as the call to
            // req.validate below calls isMergedInto which resets the walk.
            ReplaceRequest req = new ReplaceRequest(onto.getChangeId(), c, cmd, false);
            req.notes = onto;
            replaceAndClose.add(req);
            continue COMMIT;
          }
        }
      }

      for (final ReplaceRequest req : replaceAndClose) {
        Change.Id id = req.notes.getChangeId();
        if (!req.validate(true)) {
          logDebug("Not closing {} because validation failed", id);
          continue;
        }
        req.addOps(bu, null);
        bu.addOp(
            id,
            mergedByPushOpFactory
                .create(requestScopePropagator, req.psId, refName)
                .setPatchSetProvider(
                    new Provider<PatchSet>() {
                      @Override
                      public PatchSet get() {
                        return req.replaceOp.getPatchSet();
                      }
                    }));
        bu.addOp(id, new ChangeProgressOp(closeProgress));
      }

      logDebug(
          "Auto-closing {} changes with existing patch sets and {} with new patch sets",
          existingPatchSets,
          newPatchSets);
      bu.execute();
    } catch (RestApiException e) {
      logError("Can't insert patchset", e);
    } catch (IOException | OrmException | UpdateException e) {
      logError("Can't scan for changes to close", e);
    }
  }

  private Map<Change.Key, ChangeNotes> openChangesByKeyByBranch(Branch.NameKey branch)
      throws OrmException {
    Map<Change.Key, ChangeNotes> r = new HashMap<>();
    for (ChangeData cd : queryProvider.get().byBranchOpen(branch)) {
      try {
        r.put(cd.change().getKey(), cd.notes());
      } catch (NoSuchChangeException e) {
        //Ignore deleted change
      }
    }
    return r;
  }

  private Optional<ChangeData> byLegacyId(Change.Id legacyId) throws OrmException {
    List<ChangeData> res = queryProvider.get().byLegacyChangeId(legacyId);
    if (res.isEmpty()) {
      return Optional.empty();
    }
    return Optional.of(res.get(0));
  }

  private void reject(ReceiveCommand cmd, String why) {
    cmd.setResult(REJECTED_OTHER_REASON, why);
    commandProgress.update(1);
  }

  private static boolean isHead(ReceiveCommand cmd) {
    return cmd.getRefName().startsWith(Constants.R_HEADS);
  }

  private static boolean isConfig(ReceiveCommand cmd) {
    return cmd.getRefName().equals(RefNames.REFS_CONFIG);
  }

  private void logDebug(String msg, Object... args) {
    if (log.isDebugEnabled()) {
      log.debug(receiveId + msg, args);
    }
  }

  private void logWarn(String msg, Throwable t) {
    if (log.isWarnEnabled()) {
      if (t != null) {
        log.warn(receiveId + msg, t);
      } else {
        log.warn(receiveId + msg);
      }
    }
  }

  private void logWarn(String msg) {
    logWarn(msg, null);
  }

  private void logError(String msg, Throwable t) {
    if (log.isErrorEnabled()) {
      if (t != null) {
        log.error(receiveId + msg, t);
      } else {
        log.error(receiveId + msg);
      }
    }
  }

  private void logError(String msg) {
    logError(msg, null);
  }
}<|MERGE_RESOLUTION|>--- conflicted
+++ resolved
@@ -180,13 +180,8 @@
 public class ReceiveCommits {
   private static final Logger log = LoggerFactory.getLogger(ReceiveCommits.class);
 
-<<<<<<< HEAD
   public static final Pattern NEW_PATCHSET =
-      Pattern.compile("^" + REFS_CHANGES + "(?:[0-9][0-9]/)?([1-9][0-9]*)(?:/new)?$");
-=======
-  public static final Pattern NEW_PATCHSET = Pattern.compile(
-      "^" + REFS_CHANGES + "(?:[0-9][0-9]/)?([1-9][0-9]*)(?:/[1-9][0-9]*)?$");
->>>>>>> fcc66092
+      Pattern.compile("^" + REFS_CHANGES + "(?:[0-9][0-9]/)?([1-9][0-9]*)(?:/[1-9][0-9]*)?$");
 
   private static final String COMMAND_REJECTION_MESSAGE_FOOTER =
       "Please read the documentation and contact an administrator\n"
