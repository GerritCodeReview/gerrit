--- conflicted
+++ resolved
@@ -184,10 +184,7 @@
 import java.util.Map;
 import java.util.Set;
 import java.util.concurrent.Callable;
-<<<<<<< HEAD
 import java.util.concurrent.ExecutionException;
-=======
->>>>>>> a3f22a26
 import java.util.concurrent.ExecutorService;
 import java.util.regex.Matcher;
 import java.util.regex.Pattern;
@@ -1755,11 +1752,7 @@
           // Changes already validated in validateNewCommits.
           .setValidatePolicy(CommitValidators.Policy.NONE);
       cmd = new ReceiveCommand(ObjectId.zeroId(), c,
-<<<<<<< HEAD
           ins.getPatchSetId().toRefName());
-=======
-          ins.getPatchSet().getRefName());
->>>>>>> a3f22a26
       ins.setUpdateRefCommand(cmd);
     }
 
@@ -2168,27 +2161,17 @@
           requestScopePropagator.wrap(new Callable<PatchSet.Id>() {
         @Override
         public PatchSet.Id call() throws OrmException, IOException,
-<<<<<<< HEAD
             RestApiException {
-=======
-            ResourceConflictException {
->>>>>>> a3f22a26
           try {
             if (magicBranch != null && magicBranch.edit) {
               return upsertEdit();
             }
-<<<<<<< HEAD
             try (RequestState state = requestState(caller)) {
               return insertPatchSet(state);
-=======
+            }
           } catch (OrmException | IOException  e) {
             log.error("Failed to insert patch set", e);
             throw e;
-          } finally {
-            synchronized (replaceProgress) {
-              replaceProgress.update(1);
->>>>>>> a3f22a26
-            }
           } finally {
             synchronizedIncrement(replaceProgress);
           }
@@ -2832,12 +2815,7 @@
     update.commit();
   }
 
-<<<<<<< HEAD
   private void sendMergedEmail(final PatchSet ps, final PatchSetInfo info) {
-=======
-  private void sendMergedEmail(final ReplaceRequest result) {
-    final Change.Id id = result.change.getId();
->>>>>>> a3f22a26
     sendEmailExecutor.submit(requestScopePropagator.wrap(new Runnable() {
       @Override
       public void run() {
