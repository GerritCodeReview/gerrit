--- conflicted
+++ resolved
@@ -613,18 +613,6 @@
                 break;
 
               case DELETE:
-                break;
-            }
-
-<<<<<<< HEAD
-            if (isConfig(c)) {
-              projectCache.evict(project);
-              ProjectState ps = projectCache.get(project.getNameKey());
-              repoManager.setProjectDescription(project.getNameKey(), //
-                  ps.getProject().getDescription());
-            }
-=======
-          case DELETE:
             ResultSet<SubmoduleSubscription> submoduleSubscriptions = null;
             Branch.NameKey projRef = new Branch.NameKey(project.getNameKey(),
                 c.getRefName());
@@ -636,16 +624,15 @@
               log.error("Cannot delete submodule subscription(s) of branch "
                   + projRef + ": " + submoduleSubscriptions, e);
             }
-            break;
-        }
-
-        if (isConfig(c)) {
-          projectCache.evict(project);
-          ProjectState ps = projectCache.get(project.getNameKey());
-          repoManager.setProjectDescription(project.getNameKey(), //
-              ps.getProject().getDescription());
-        }
->>>>>>> 26e5a864
+                break;
+            }
+
+            if (isConfig(c)) {
+              projectCache.evict(project);
+              ProjectState ps = projectCache.get(project.getNameKey());
+              repoManager.setProjectDescription(project.getNameKey(), //
+                  ps.getProject().getDescription());
+            }
 
             if (!MagicBranch.isMagicBranch(c.getRefName())) {
               // We only fire gitRefUpdated for direct refs updates.
