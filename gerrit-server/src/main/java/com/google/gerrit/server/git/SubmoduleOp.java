--- conflicted
+++ resolved
@@ -14,11 +14,8 @@
 
 package com.google.gerrit.server.git;
 
-<<<<<<< HEAD
 import com.google.common.base.Strings;
-=======
 import com.google.common.collect.Lists;
->>>>>>> 26e5a864
 import com.google.gerrit.common.ChangeHooks;
 import com.google.gerrit.common.Nullable;
 import com.google.gerrit.reviewdb.client.Account;
@@ -239,33 +236,16 @@
         // update subscribers of this module
         List<SubmoduleSubscription> incorrectSubscriptions = Lists.newLinkedList();
         for (final SubmoduleSubscription s : subscribers) {
-<<<<<<< HEAD
-          if (!updatedSubscribers.add(s.getSuperProject())) {
-            log.error("Possible circular subscription involving "
-                + s.toString());
-          } else {
-
-            Map<Branch.NameKey, ObjectId> modules = new HashMap<>(1);
-            modules.put(updatedBranch, mergedCommit);
-
-            Map<Branch.NameKey, String> paths = new HashMap<>(1);
-            paths.put(updatedBranch, s.getPath());
-
-            try {
-=======
           try {
             if (!updatedSubscribers.add(s.getSuperProject())) {
               log.error("Possible circular subscription involving " + s);
             } else {
 
-              Map<Branch.NameKey, ObjectId> modules =
-                  new HashMap<Branch.NameKey, ObjectId>(1);
+            Map<Branch.NameKey, ObjectId> modules = new HashMap<>(1);
               modules.put(updatedBranch, mergedCommit);
 
-              Map<Branch.NameKey, String> paths =
-                  new HashMap<Branch.NameKey, String>(1);
+            Map<Branch.NameKey, String> paths = new HashMap<>(1);
               paths.put(updatedBranch, s.getPath());
->>>>>>> 26e5a864
               updateGitlinks(s.getSuperProject(), myRw, modules, paths, msgbuf);
             }
           } catch (SubmoduleException e) {
