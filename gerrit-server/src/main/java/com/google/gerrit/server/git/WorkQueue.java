// Copyright (C) 2009 The Android Open Source Project
//
// Licensed under the Apache License, Version 2.0 (the "License");
// you may not use this file except in compliance with the License.
// You may obtain a copy of the License at
//
// http://www.apache.org/licenses/LICENSE-2.0
//
// Unless required by applicable law or agreed to in writing, software
// distributed under the License is distributed on an "AS IS" BASIS,
// WITHOUT WARRANTIES OR CONDITIONS OF ANY KIND, either express or implied.
// See the License for the specific language governing permissions and
// limitations under the License.

package com.google.gerrit.server.git;

import com.google.gerrit.extensions.events.LifecycleListener;
import com.google.gerrit.lifecycle.LifecycleModule;
import com.google.gerrit.reviewdb.client.Project;
import com.google.gerrit.server.config.GerritServerConfig;
import com.google.gerrit.server.util.IdGenerator;
import com.google.inject.Inject;
import com.google.inject.Singleton;
import java.lang.Thread.UncaughtExceptionHandler;
import java.lang.reflect.Field;
import java.util.ArrayList;
import java.util.Collection;
import java.util.Date;
import java.util.List;
import java.util.concurrent.Callable;
import java.util.concurrent.ConcurrentHashMap;
import java.util.concurrent.CopyOnWriteArrayList;
import java.util.concurrent.Delayed;
import java.util.concurrent.ExecutionException;
import java.util.concurrent.Executors;
import java.util.concurrent.Future;
import java.util.concurrent.RunnableScheduledFuture;
import java.util.concurrent.ScheduledExecutorService;
import java.util.concurrent.ScheduledThreadPoolExecutor;
import java.util.concurrent.ThreadFactory;
import java.util.concurrent.TimeUnit;
import java.util.concurrent.TimeoutException;
import java.util.concurrent.atomic.AtomicBoolean;
import java.util.concurrent.atomic.AtomicInteger;
import org.eclipse.jgit.lib.Config;
import org.slf4j.Logger;
import org.slf4j.LoggerFactory;

/** Delayed execution of tasks using a background thread pool. */
@Singleton
public class WorkQueue {
  public static class Lifecycle implements LifecycleListener {
    private final WorkQueue workQueue;

    @Inject
    Lifecycle(WorkQueue workQeueue) {
      this.workQueue = workQeueue;
    }

    @Override
    public void start() {}

    @Override
    public void stop() {
      workQueue.stop();
    }
  }

  public static class Module extends LifecycleModule {
    @Override
    protected void configure() {
      bind(WorkQueue.class);
      listener().to(Lifecycle.class);
    }
  }

  private static final Logger log = LoggerFactory.getLogger(WorkQueue.class);
  private static final UncaughtExceptionHandler LOG_UNCAUGHT_EXCEPTION =
      new UncaughtExceptionHandler() {
        @Override
        public void uncaughtException(Thread t, Throwable e) {
          log.error("WorkQueue thread " + t.getName() + " threw exception", e);
        }
      };

<<<<<<< HEAD
  private ScheduledExecutorService defaultQueue;
  private int defaultQueueSize;
=======
  private Executor defaultQueue;
  private final int defaultQueueSize;
>>>>>>> 6255d15e
  private final IdGenerator idGenerator;
  private final CopyOnWriteArrayList<Executor> queues;

  @Inject
  WorkQueue(IdGenerator idGenerator, @GerritServerConfig Config cfg) {
    this(idGenerator, cfg.getInt("execution", "defaultThreadPoolSize", 1));
  }

  public WorkQueue(IdGenerator idGenerator, int defaultThreadPoolSize) {
    this.idGenerator = idGenerator;
    this.queues = new CopyOnWriteArrayList<>();
    this.defaultQueueSize = defaultThreadPoolSize;
  }

  /** Get the default work queue, for miscellaneous tasks. */
  public synchronized ScheduledExecutorService getDefaultQueue() {
    if (defaultQueue == null) {
      defaultQueue = createQueue(defaultQueueSize, "WorkQueue");
    }
    return defaultQueue;
  }

  /** Create a new executor queue. */
  public ScheduledExecutorService createQueue(int poolsize, String prefix) {
    return createQueue(poolsize, prefix, Thread.NORM_PRIORITY);
  }

  public ScheduledThreadPoolExecutor createQueue(int poolsize, String prefix, int threadPriority) {
    Executor executor = new Executor(poolsize, prefix);
    executor.setContinueExistingPeriodicTasksAfterShutdownPolicy(false);
    executor.setExecuteExistingDelayedTasksAfterShutdownPolicy(true);
    queues.add(executor);
    if (threadPriority != Thread.NORM_PRIORITY) {
      ThreadFactory parent = executor.getThreadFactory();
      executor.setThreadFactory(
          task -> {
            Thread t = parent.newThread(task);
            t.setPriority(threadPriority);
            return t;
          });
    }

    return executor;
  }

  /** Get all of the tasks currently scheduled in any work queue. */
  public List<Task<?>> getTasks() {
    final List<Task<?>> r = new ArrayList<>();
    for (Executor e : queues) {
      e.addAllTo(r);
    }
    return r;
  }

  public <T> List<T> getTaskInfos(TaskInfoFactory<T> factory) {
    List<T> taskInfos = new ArrayList<>();
    for (Executor exe : queues) {
      for (Task<?> task : exe.getTasks()) {
        taskInfos.add(factory.getTaskInfo(task));
      }
    }
    return taskInfos;
  }

  /** Locate a task by its unique id, null if no task matches. */
  public Task<?> getTask(int id) {
    Task<?> result = null;
    for (Executor e : queues) {
      final Task<?> t = e.getTask(id);
      if (t != null) {
        if (result != null) {
          // Don't return the task if we have a duplicate. Lie instead.
          return null;
        }
        result = t;
      }
    }
    return result;
  }

  public ScheduledThreadPoolExecutor getExecutor(String queueName) {
    for (Executor e : queues) {
      if (e.queueName.equals(queueName)) {
        return e;
      }
    }
    return null;
  }

  private void stop() {
    for (Executor p : queues) {
      p.shutdown();
      boolean isTerminated;
      do {
        try {
          isTerminated = p.awaitTermination(10, TimeUnit.SECONDS);
        } catch (InterruptedException ie) {
          isTerminated = false;
        }
      } while (!isTerminated);
    }
    queues.clear();
  }

  /** An isolated queue. */
  private class Executor extends ScheduledThreadPoolExecutor {
    private final ConcurrentHashMap<Integer, Task<?>> all;
    private final String queueName;

    Executor(int corePoolSize, String prefix) {
      super(
          corePoolSize,
          new ThreadFactory() {
            private final ThreadFactory parent = Executors.defaultThreadFactory();
            private final AtomicInteger tid = new AtomicInteger(1);

            @Override
            public Thread newThread(Runnable task) {
              final Thread t = parent.newThread(task);
              t.setName(prefix + "-" + tid.getAndIncrement());
              t.setUncaughtExceptionHandler(LOG_UNCAUGHT_EXCEPTION);
              return t;
            }
          });

      all =
          new ConcurrentHashMap<>( //
              corePoolSize << 1, // table size
              0.75f, // load factor
              corePoolSize + 4 // concurrency level
              );
      queueName = prefix;
    }

    @Override
    protected void terminated() {
      super.terminated();
      queues.remove(this);
    }

    @Override
    protected <V> RunnableScheduledFuture<V> decorateTask(
        Runnable runnable, RunnableScheduledFuture<V> r) {
      r = super.decorateTask(runnable, r);
      for (; ; ) {
        final int id = idGenerator.next();

        Task<V> task;

        if (runnable instanceof ProjectRunnable) {
          task = new ProjectTask<>((ProjectRunnable) runnable, r, this, id);
        } else {
          task = new Task<>(runnable, r, this, id);
        }

        if (all.putIfAbsent(task.getTaskId(), task) == null) {
          return task;
        }
      }
    }

    @Override
    protected <V> RunnableScheduledFuture<V> decorateTask(
        Callable<V> callable, RunnableScheduledFuture<V> task) {
      throw new UnsupportedOperationException("Callable not implemented");
    }

    void remove(Task<?> task) {
      all.remove(task.getTaskId(), task);
    }

    Task<?> getTask(int id) {
      return all.get(id);
    }

    void addAllTo(List<Task<?>> list) {
      list.addAll(all.values()); // iterator is thread safe
    }

    Collection<Task<?>> getTasks() {
      return all.values();
    }
  }

  /**
   * Runnable needing to know it was canceled. Note that cancel is called only in case the task is
   * not in progress already.
   */
  public interface CancelableRunnable extends Runnable {
    /** Notifies the runnable it was canceled. */
    void cancel();
  }

  /**
   * Base interface handles the case when task was canceled before actual execution and in case it
   * was started cancel method is not called yet the task itself will be destroyed anyway (it will
   * result in resource opening errors). This interface gives a chance to implementing classes for
   * handling such scenario and act accordingly.
   */
  public interface CanceledWhileRunning extends CancelableRunnable {
    /** Notifies the runnable it was canceled during execution. * */
    void setCanceledWhileRunning();
  }

  /** A wrapper around a scheduled Runnable, as maintained in the queue. */
  public static class Task<V> implements RunnableScheduledFuture<V> {
    /**
     * Summarized status of a single task.
     *
     * <p>Tasks have the following state flow:
     *
     * <ol>
     *   <li>{@link #SLEEPING}: if scheduled with a non-zero delay.
     *   <li>{@link #READY}: waiting for an available worker thread.
     *   <li>{@link #RUNNING}: actively executing on a worker thread.
     *   <li>{@link #DONE}: finished executing, if not periodic.
     * </ol>
     */
    public enum State {
      // Ordered like this so ordinal matches the order we would
      // prefer to see tasks sorted in: done before running,
      // running before ready, ready before sleeping.
      //
      DONE,
      CANCELLED,
      RUNNING,
      READY,
      SLEEPING,
      OTHER
    }

    private final Runnable runnable;
    private final RunnableScheduledFuture<V> task;
    private final Executor executor;
    private final int taskId;
    private final AtomicBoolean running;
    private final Date startTime;

    Task(Runnable runnable, RunnableScheduledFuture<V> task, Executor executor, int taskId) {
      this.runnable = runnable;
      this.task = task;
      this.executor = executor;
      this.taskId = taskId;
      this.running = new AtomicBoolean();
      this.startTime = new Date();
    }

    public int getTaskId() {
      return taskId;
    }

    public State getState() {
      if (isCancelled()) {
        return State.CANCELLED;
      } else if (isDone() && !isPeriodic()) {
        return State.DONE;
      } else if (running.get()) {
        return State.RUNNING;
      }

      final long delay = getDelay(TimeUnit.MILLISECONDS);
      if (delay <= 0) {
        return State.READY;
      }
      return State.SLEEPING;
    }

    public Date getStartTime() {
      return startTime;
    }

    public String getQueueName() {
      return executor.queueName;
    }

    @Override
    public boolean cancel(boolean mayInterruptIfRunning) {
      if (task.cancel(mayInterruptIfRunning)) {
        // Tiny abuse of running: if the task needs to know it was
        // canceled (to clean up resources) and it hasn't started
        // yet the task's run method won't execute. So we tag it
        // as running and allow it to clean up. This ensures we do
        // not invoke cancel twice.
        //
        if (runnable instanceof CancelableRunnable) {
          if (running.compareAndSet(false, true)) {
            ((CancelableRunnable) runnable).cancel();
          } else if (runnable instanceof CanceledWhileRunning) {
            ((CanceledWhileRunning) runnable).setCanceledWhileRunning();
          }
        }
        if (runnable instanceof Future<?>) {
          // Creating new futures eventually passes through
          // AbstractExecutorService#schedule, which will convert the Guava
          // Future to a Runnable, thereby making it impossible for the
          // cancellation to propagate from ScheduledThreadPool's task back to
          // the Guava future, so kludge it here.
          ((Future<?>) runnable).cancel(mayInterruptIfRunning);
        }

        executor.remove(this);
        executor.purge();
        return true;
      }
      return false;
    }

    @Override
    public int compareTo(Delayed o) {
      return task.compareTo(o);
    }

    @Override
    public V get() throws InterruptedException, ExecutionException {
      return task.get();
    }

    @Override
    public V get(long timeout, TimeUnit unit)
        throws InterruptedException, ExecutionException, TimeoutException {
      return task.get(timeout, unit);
    }

    @Override
    public long getDelay(TimeUnit unit) {
      return task.getDelay(unit);
    }

    @Override
    public boolean isCancelled() {
      return task.isCancelled();
    }

    @Override
    public boolean isDone() {
      return task.isDone();
    }

    @Override
    public boolean isPeriodic() {
      return task.isPeriodic();
    }

    @Override
    public void run() {
      if (running.compareAndSet(false, true)) {
        try {
          task.run();
        } finally {
          if (isPeriodic()) {
            running.set(false);
          } else {
            executor.remove(this);
          }
        }
      }
    }

    @Override
    public String toString() {
      // This is a workaround to be able to print a proper name when the task
      // is wrapped into a TrustedListenableFutureTask.
      try {
        if (runnable
            .getClass()
            .isAssignableFrom(
                Class.forName("com.google.common.util.concurrent.TrustedListenableFutureTask"))) {
          Class<?> trustedFutureInterruptibleTask =
              Class.forName(
                  "com.google.common.util.concurrent.TrustedListenableFutureTask$TrustedFutureInterruptibleTask");
          for (Field field : runnable.getClass().getDeclaredFields()) {
            if (field.getType().isAssignableFrom(trustedFutureInterruptibleTask)) {
              field.setAccessible(true);
              Object innerObj = field.get(runnable);
              if (innerObj != null) {
                for (Field innerField : innerObj.getClass().getDeclaredFields()) {
                  if (innerField.getType().isAssignableFrom(Callable.class)) {
                    innerField.setAccessible(true);
                    return ((Callable<?>) innerField.get(innerObj)).toString();
                  }
                }
              }
            }
          }
        }
      } catch (ClassNotFoundException | IllegalArgumentException | IllegalAccessException e) {
        log.debug("Cannot get a proper name for TrustedListenableFutureTask: {}", e.getMessage());
      }
      return runnable.toString();
    }
  }

  /**
   * Same as Task class, but with a reference to ProjectRunnable, used to retrieve the project name
   * from the operation queued
   */
  public static class ProjectTask<V> extends Task<V> implements ProjectRunnable {

    private final ProjectRunnable runnable;

    ProjectTask(
        ProjectRunnable runnable, RunnableScheduledFuture<V> task, Executor executor, int taskId) {
      super(runnable, task, executor, taskId);
      this.runnable = runnable;
    }

    @Override
    public Project.NameKey getProjectNameKey() {
      return runnable.getProjectNameKey();
    }

    @Override
    public String getRemoteName() {
      return runnable.getRemoteName();
    }

    @Override
    public boolean hasCustomizedPrint() {
      return runnable.hasCustomizedPrint();
    }
  }
}<|MERGE_RESOLUTION|>--- conflicted
+++ resolved
@@ -83,13 +83,8 @@
         }
       };
 
-<<<<<<< HEAD
   private ScheduledExecutorService defaultQueue;
-  private int defaultQueueSize;
-=======
-  private Executor defaultQueue;
   private final int defaultQueueSize;
->>>>>>> 6255d15e
   private final IdGenerator idGenerator;
   private final CopyOnWriteArrayList<Executor> queues;
 
