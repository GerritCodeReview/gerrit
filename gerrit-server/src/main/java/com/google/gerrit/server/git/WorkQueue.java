--- conflicted
+++ resolved
@@ -83,12 +83,7 @@
         }
       };
 
-<<<<<<< HEAD
-  private ScheduledExecutorService defaultQueue;
-  private final int defaultQueueSize;
-=======
-  private final Executor defaultQueue;
->>>>>>> 9c1a6a01
+  private final ScheduledExecutorService defaultQueue;
   private final IdGenerator idGenerator;
   private final CopyOnWriteArrayList<Executor> queues;
 
@@ -105,14 +100,7 @@
   }
 
   /** Get the default work queue, for miscellaneous tasks. */
-<<<<<<< HEAD
-  public synchronized ScheduledExecutorService getDefaultQueue() {
-    if (defaultQueue == null) {
-      defaultQueue = createQueue(defaultQueueSize, "WorkQueue");
-    }
-=======
-  public Executor getDefaultQueue() {
->>>>>>> 9c1a6a01
+  public ScheduledExecutorService getDefaultQueue() {
     return defaultQueue;
   }
 
