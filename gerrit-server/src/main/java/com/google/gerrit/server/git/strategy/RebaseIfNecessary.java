// Copyright (C) 2012 The Android Open Source Project
//
// Licensed under the Apache License, Version 2.0 (the "License");
// you may not use this file except in compliance with the License.
// You may obtain a copy of the License at
//
// http://www.apache.org/licenses/LICENSE-2.0
//
// Unless required by applicable law or agreed to in writing, software
// distributed under the License is distributed on an "AS IS" BASIS,
// WITHOUT WARRANTIES OR CONDITIONS OF ANY KIND, either express or implied.
// See the License for the specific language governing permissions and
// limitations under the License.

package com.google.gerrit.server.git.strategy;

import com.google.common.collect.Lists;
import com.google.gerrit.common.TimeUtil;
import com.google.gerrit.extensions.restapi.MergeConflictException;
import com.google.gerrit.extensions.restapi.RestApiException;
import com.google.gerrit.reviewdb.client.Change;
import com.google.gerrit.reviewdb.client.PatchSet;
import com.google.gerrit.reviewdb.client.PatchSetApproval;
import com.google.gerrit.server.change.RebaseChangeOp;
import com.google.gerrit.server.git.BatchUpdate;
import com.google.gerrit.server.git.CodeReviewCommit;
import com.google.gerrit.server.git.CommitMergeStatus;
import com.google.gerrit.server.git.IntegrationException;
import com.google.gerrit.server.git.MergeTip;
import com.google.gerrit.server.git.RebaseSorter;
import com.google.gerrit.server.git.UpdateException;
import com.google.gerrit.server.git.validators.CommitValidators;
import com.google.gerrit.server.patch.PatchSetInfoFactory;
import com.google.gerrit.server.project.NoSuchChangeException;
import com.google.gwtorm.server.OrmException;

import org.eclipse.jgit.lib.ObjectId;
import org.eclipse.jgit.lib.PersonIdent;

import java.io.IOException;
import java.util.Collection;
import java.util.Collections;
import java.util.HashMap;
import java.util.List;
import java.util.Map;

public class RebaseIfNecessary extends SubmitStrategy {
  private final PatchSetInfoFactory patchSetInfoFactory;
  private final RebaseChangeOp.Factory rebaseFactory;
  private final Map<Change.Id, CodeReviewCommit> newCommits;

  RebaseIfNecessary(SubmitStrategy.Arguments args,
      PatchSetInfoFactory patchSetInfoFactory,
      RebaseChangeOp.Factory rebaseFactory) {
    super(args);
    this.patchSetInfoFactory = patchSetInfoFactory;
    this.rebaseFactory = rebaseFactory;
    this.newCommits = new HashMap<>();
  }

  private PersonIdent getSubmitterIdent() {
    PersonIdent serverIdent = args.serverIdent.get();
    return args.caller.newCommitterIdent(
        serverIdent.getWhen(), serverIdent.getTimeZone());
  }

  @Override
  protected MergeTip _run(final CodeReviewCommit branchTip,
      final Collection<CodeReviewCommit> toMerge) throws IntegrationException {
    MergeTip mergeTip = new MergeTip(branchTip, toMerge);
    List<CodeReviewCommit> sorted = sort(toMerge);
    while (!sorted.isEmpty()) {
      CodeReviewCommit n = sorted.remove(0);

      if (mergeTip.getCurrentTip() == null) {
        // The branch is unborn. Take a fast-forward resolution to
        // create the branch.
        //
        n.setStatusCode(CommitMergeStatus.CLEAN_MERGE);
        mergeTip.moveTipTo(n, n);

      } else if (n.getParentCount() == 0) {
        // Refuse to merge a root commit into an existing branch,
        // we cannot obtain a delta for the rebase to apply.
        //
        n.setStatusCode(CommitMergeStatus.CANNOT_REBASE_ROOT);

      } else if (n.getParentCount() == 1) {
        if (args.mergeUtil.canFastForward(args.mergeSorter,
            mergeTip.getCurrentTip(), args.rw, n)) {
          n.setStatusCode(CommitMergeStatus.CLEAN_MERGE);
          mergeTip.moveTipTo(n, n);

        } else {
          try {
            PatchSet newPatchSet = rebase(n, mergeTip);
            List<PatchSetApproval> approvals = Lists.newArrayList();
            for (PatchSetApproval a : args.approvalsUtil.byPatchSet(args.db,
                n.getControl(), n.getPatchsetId())) {
              approvals.add(new PatchSetApproval(newPatchSet.getId(), a));
            }
            // rebaseChange.rebase() may already have copied some approvals,
            // use upsert, not insert, to avoid constraint violation on database
            args.db.patchSetApprovals().upsert(approvals);
            CodeReviewCommit newTip = args.rw.parseCommit(
                ObjectId.fromString(newPatchSet.getRevision().get()));
            mergeTip.moveTipTo(newTip, newTip);
            n.change().setCurrentPatchSet(
                patchSetInfoFactory.get(args.rw, mergeTip.getCurrentTip(),
                    newPatchSet.getId()));
            mergeTip.getCurrentTip().copyFrom(n);
            mergeTip.getCurrentTip().setControl(
                args.changeControlFactory.controlFor(n.change(), args.caller));
            mergeTip.getCurrentTip().setPatchsetId(newPatchSet.getId());
            mergeTip.getCurrentTip().setStatusCode(
                CommitMergeStatus.CLEAN_REBASE);
            newCommits.put(newPatchSet.getId().getParentKey(),
                mergeTip.getCurrentTip());
            setRefLogIdent();
          } catch (MergeConflictException e) {
            n.setStatusCode(CommitMergeStatus.REBASE_MERGE_CONFLICT);
            throw new IntegrationException(
                "Cannot rebase " + n.name() + ": " + e.getMessage(), e);
          } catch (NoSuchChangeException | OrmException | IOException
              | RestApiException | UpdateException e) {
            throw new IntegrationException("Cannot rebase " + n.name(), e);
          }
        }

      } else if (n.getParentCount() > 1) {
        // There are multiple parents, so this is a merge commit. We
        // don't want to rebase the merge as clients can't easily
        // rebase their history with that merge present and replaced
        // by an equivalent merge with a different first parent. So
        // instead behave as though MERGE_IF_NECESSARY was configured.
        //
        try {
          if (args.rw.isMergedInto(mergeTip.getCurrentTip(), n)) {
            mergeTip.moveTipTo(n, n);
          } else {
            PersonIdent myIdent = getSubmitterIdent();
            mergeTip.moveTipTo(
                args.mergeUtil.mergeOneCommit(myIdent, myIdent,
                    args.repo, args.rw, args.inserter, args.canMergeFlag,
                    args.destBranch, mergeTip.getCurrentTip(), n), n);
          }
          args.mergeUtil.markCleanMerges(args.rw, args.canMergeFlag,
              mergeTip.getCurrentTip(), args.alreadyAccepted);
          setRefLogIdent();
        } catch (IOException e) {
          throw new IntegrationException("Cannot merge " + n.name(), e);
        }
      }

      args.alreadyAccepted.add(mergeTip.getCurrentTip());
    }

    return mergeTip;
  }

  private List<CodeReviewCommit> sort(Collection<CodeReviewCommit> toSort)
      throws IntegrationException {
    try {
      List<CodeReviewCommit> result = new RebaseSorter(
          args.rw, args.alreadyAccepted, args.canMergeFlag).sort(toSort);
      Collections.sort(result, CodeReviewCommit.ORDER);
      return result;
    } catch (IOException e) {
      throw new IntegrationException("Commit sorting failed", e);
    }
  }

  private PatchSet rebase(CodeReviewCommit n, MergeTip mergeTip)
      throws RestApiException, UpdateException, OrmException {
    RebaseChangeOp op = rebaseFactory.create(
          n.getControl(),
          args.db.patchSets().get(n.getPatchsetId()),
          mergeTip.getCurrentTip().name())
        .setCommitterIdent(getSubmitterIdent())
        .setRunHooks(false)
        .setValidatePolicy(CommitValidators.Policy.NONE);
    try (BatchUpdate bu = args.newBatchUpdate(TimeUtil.nowTs())) {
      bu.addOp(n.change().getId(), op);
      bu.execute();
    }
    return op.getPatchSet();
  }

  @Override
  public Map<Change.Id, CodeReviewCommit> getNewCommits() {
    return newCommits;
  }

  @Override
  public boolean dryRun(CodeReviewCommit mergeTip, CodeReviewCommit toMerge)
<<<<<<< HEAD
      throws IntegrationException {
=======
      throws MergeException {
    // Test for merge instead of cherry pick to avoid false negatives
    // on commit chains.
>>>>>>> a5f2037a
    return !args.mergeUtil.hasMissingDependencies(args.mergeSorter, toMerge)
        && args.mergeUtil.canMerge(args.mergeSorter, args.repo, mergeTip,
             toMerge);
  }
}<|MERGE_RESOLUTION|>--- conflicted
+++ resolved
@@ -193,13 +193,9 @@
 
   @Override
   public boolean dryRun(CodeReviewCommit mergeTip, CodeReviewCommit toMerge)
-<<<<<<< HEAD
       throws IntegrationException {
-=======
-      throws MergeException {
     // Test for merge instead of cherry pick to avoid false negatives
     // on commit chains.
->>>>>>> a5f2037a
     return !args.mergeUtil.hasMissingDependencies(args.mergeSorter, toMerge)
         && args.mergeUtil.canMerge(args.mergeSorter, args.repo, mergeTip,
              toMerge);
