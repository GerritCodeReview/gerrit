// Copyright (C) 2012 The Android Open Source Project
//
// Licensed under the Apache License, Version 2.0 (the "License");
// you may not use this file except in compliance with the License.
// You may obtain a copy of the License at
//
// http://www.apache.org/licenses/LICENSE-2.0
//
// Unless required by applicable law or agreed to in writing, software
// distributed under the License is distributed on an "AS IS" BASIS,
// WITHOUT WARRANTIES OR CONDITIONS OF ANY KIND, either express or implied.
// See the License for the specific language governing permissions and
// limitations under the License.

package com.google.gerrit.server.git.strategy;

import com.google.common.collect.Lists;
import com.google.gerrit.common.TimeUtil;
import com.google.gerrit.extensions.restapi.MergeConflictException;
import com.google.gerrit.extensions.restapi.RestApiException;
import com.google.gerrit.reviewdb.client.Change;
import com.google.gerrit.reviewdb.client.PatchSet;
import com.google.gerrit.reviewdb.client.PatchSetApproval;
import com.google.gerrit.server.change.RebaseChangeOp;
import com.google.gerrit.server.git.BatchUpdate;
import com.google.gerrit.server.git.BatchUpdate.ChangeContext;
import com.google.gerrit.server.git.BatchUpdate.Context;
import com.google.gerrit.server.git.BatchUpdate.RepoContext;
import com.google.gerrit.server.git.CodeReviewCommit;
import com.google.gerrit.server.git.IntegrationException;
import com.google.gerrit.server.git.MergeTip;
import com.google.gerrit.server.git.RebaseSorter;
import com.google.gerrit.server.git.UpdateException;
import com.google.gerrit.server.git.validators.CommitValidators;
import com.google.gerrit.server.project.InvalidChangeOperationException;
import com.google.gerrit.server.project.NoSuchChangeException;
import com.google.gwtorm.server.OrmException;

import org.eclipse.jgit.lib.ObjectId;

import java.io.IOException;
import java.util.Collection;
import java.util.Collections;
import java.util.HashMap;
import java.util.List;
import java.util.Map;

public class RebaseIfNecessary extends SubmitStrategy {
  private final Map<Change.Id, CodeReviewCommit> newCommits;

  RebaseIfNecessary(SubmitStrategy.Arguments args) {
    super(args);
    this.newCommits = new HashMap<>();
  }

  private PersonIdent getSubmitterIdent() {
    PersonIdent serverIdent = args.serverIdent.get();
    return args.caller.newCommitterIdent(
        serverIdent.getWhen(), serverIdent.getTimeZone());
  }

  @Override
  public MergeTip run(final CodeReviewCommit branchTip,
      final Collection<CodeReviewCommit> toMerge) throws IntegrationException {
    MergeTip mergeTip = new MergeTip(branchTip, toMerge);
    List<CodeReviewCommit> sorted = sort(toMerge);

    boolean first = true;

    try (BatchUpdate u = args.newBatchUpdate(TimeUtil.nowTs())) {
      while (!sorted.isEmpty()) {
        CodeReviewCommit n = sorted.remove(0);
        Change.Id cid = n.change().getId();
        if (first && branchTip == null) {
          u.addOp(cid, new RebaseUnbornRootOp(mergeTip, n));
        } else if (n.getParentCount() == 0) {
          u.addOp(cid, new RebaseRootOp(n));
        } else if (n.getParentCount() == 1) {
          u.addOp(cid, new RebaseOneOp(mergeTip, n));
        } else {
          u.addOp(cid, new RebaseMultipleParentsOp(mergeTip, n));
        }
        first = false;
      }
      u.execute();
    } catch (UpdateException e) {
      if (e.getCause() instanceof IntegrationException) {
        throw new IntegrationException(e.getCause().getMessage(), e);
      }
      throw new IntegrationException(
          "Cannot rebase onto " + args.destBranch);
    } catch (RestApiException e) {
      throw new IntegrationException(
          "Cannot rebase onto " + args.destBranch);
    }
    return mergeTip;
  }

<<<<<<< HEAD
  private class RebaseUnbornRootOp extends BatchUpdate.Op {
    private final MergeTip mergeTip;
    private final CodeReviewCommit toMerge;

    private RebaseUnbornRootOp(MergeTip mergeTip,
        CodeReviewCommit toMerge) {
      this.mergeTip = mergeTip;
      this.toMerge = toMerge;
    }

    @Override
    public void updateRepo(RepoContext ctx) {
      // The branch is unborn. Take fast-forward resolution to create the
      // branch.
      toMerge.setStatusCode(CommitMergeStatus.CLEAN_MERGE);
      mergeTip.moveTipTo(toMerge, toMerge);
      acceptMergeTip(mergeTip);
    }
  }

  private static class RebaseRootOp extends BatchUpdate.Op {
    private final CodeReviewCommit toMerge;

    private RebaseRootOp(CodeReviewCommit toMerge) {
      this.toMerge = toMerge;
    }

    @Override
    public void updateRepo(RepoContext ctx) {
      // Refuse to merge a root commit into an existing branch, we cannot obtain
      // a delta for the cherry-pick to apply.
      toMerge.setStatusCode(CommitMergeStatus.CANNOT_REBASE_ROOT);
    }
  }

  private class RebaseOneOp extends BatchUpdate.Op {
    private final MergeTip mergeTip;
    private final CodeReviewCommit toMerge;

    private RebaseChangeOp rebaseOp;

    private RebaseOneOp(MergeTip mergeTip, CodeReviewCommit toMerge) {
      this.mergeTip = mergeTip;
      this.toMerge = toMerge;
    }

    @Override
    public void updateRepo(RepoContext ctx)
        throws IntegrationException, InvalidChangeOperationException,
        RestApiException, IOException, OrmException {
      // TODO(dborowitz): args.rw is needed because it's a CodeReviewRevWalk.
      // When hoisting BatchUpdate into MergeOp, we will need to teach
      // BatchUpdate how to produce CodeReviewRevWalks.
      if (args.mergeUtil.canFastForward(args.mergeSorter,
          mergeTip.getCurrentTip(), args.rw, toMerge)) {
        toMerge.setStatusCode(CommitMergeStatus.CLEAN_MERGE);
        mergeTip.moveTipTo(toMerge, toMerge);
        acceptMergeTip(mergeTip);
        return;
=======
      } else if (n.getParentCount() > 1) {
        // There are multiple parents, so this is a merge commit. We
        // don't want to rebase the merge as clients can't easily
        // rebase their history with that merge present and replaced
        // by an equivalent merge with a different first parent. So
        // instead behave as though MERGE_IF_NECESSARY was configured.
        //
        try {
          if (args.rw.isMergedInto(mergeTip.getCurrentTip(), n)) {
            mergeTip.moveTipTo(n, n);
          } else {
            PersonIdent myIdent = getSubmitterIdent();
            mergeTip.moveTipTo(
                args.mergeUtil.mergeOneCommit(myIdent, myIdent,
                    args.repo, args.rw, args.inserter, args.canMergeFlag,
                    args.destBranch, mergeTip.getCurrentTip(), n), n);
          }
          args.mergeUtil.markCleanMerges(args.rw, args.canMergeFlag,
              mergeTip.getCurrentTip(), args.alreadyAccepted);
          setRefLogIdent();
        } catch (IOException e) {
          throw new IntegrationException("Cannot merge " + n.name(), e);
        }
>>>>>>> 97d4da65
      }

      rebaseOp = args.rebaseFactory.create(
            toMerge.getControl(),
            // Racy read of patch set is ok; see comments in RebaseChangeOp.
            args.db.patchSets().get(toMerge.getPatchsetId()),
            mergeTip.getCurrentTip().name())
          .setCommitterIdent(args.serverIdent)
          .setRunHooks(false)
          .setValidatePolicy(CommitValidators.Policy.NONE);
      try {
        rebaseOp.updateRepo(ctx);
      } catch (MergeConflictException e) {
        toMerge.setStatusCode(CommitMergeStatus.REBASE_MERGE_CONFLICT);
        throw new IntegrationException(
            "Cannot rebase " + toMerge.name() + ": " + e.getMessage(), e);
      }
    }

    @Override
    public void updateChange(ChangeContext ctx) throws NoSuchChangeException,
        InvalidChangeOperationException, OrmException, IOException  {
      if (rebaseOp == null) {
        // Took the fast-forward option, nothing to do.
        return;
      }

      rebaseOp.updateChange(ctx);
      PatchSet newPatchSet = rebaseOp.getPatchSet();
      List<PatchSetApproval> approvals = Lists.newArrayList();
      for (PatchSetApproval a : args.approvalsUtil.byPatchSet(ctx.getDb(),
          toMerge.getControl(), toMerge.getPatchsetId())) {
        approvals.add(new PatchSetApproval(newPatchSet.getId(), a));
      }
      // rebaseOp may already have copied some approvals; use upsert, not
      // insert, to avoid constraint violation on database.
      args.db.patchSetApprovals().upsert(approvals);

      // TODO(dborowitz): Make RevWalk available via BatchUpdate.
      CodeReviewCommit newTip = args.rw.parseCommit(
          ObjectId.fromString(newPatchSet.getRevision().get()));
      mergeTip.moveTipTo(newTip, newTip);
      toMerge.change().setCurrentPatchSet(
          args.patchSetInfoFactory.get(args.rw, mergeTip.getCurrentTip(),
              newPatchSet.getId()));
      mergeTip.getCurrentTip().copyFrom(toMerge);
      mergeTip.getCurrentTip().setControl(
          args.changeControlFactory.controlFor(toMerge.change(), args.caller));
      mergeTip.getCurrentTip().setPatchsetId(newPatchSet.getId());
      mergeTip.getCurrentTip().setStatusCode(
          CommitMergeStatus.CLEAN_REBASE);
      newCommits.put(newPatchSet.getId().getParentKey(),
          mergeTip.getCurrentTip());
      acceptMergeTip(mergeTip);
    }

    @Override
    public void postUpdate(Context ctx) throws OrmException {
      if (rebaseOp != null) {
        rebaseOp.postUpdate(ctx);
      }
    }
  }

  private class RebaseMultipleParentsOp extends BatchUpdate.Op {
    private final MergeTip mergeTip;
    private final CodeReviewCommit toMerge;

    private RebaseMultipleParentsOp(MergeTip mergeTip,
        CodeReviewCommit toMerge) {
      this.mergeTip = mergeTip;
      this.toMerge = toMerge;
    }

    @Override
    public void updateRepo(RepoContext ctx)
        throws IntegrationException, IOException {
      // There are multiple parents, so this is a merge commit. We don't want
      // to rebase the merge as clients can't easily rebase their history with
      // that merge present and replaced by an equivalent merge with a different
      // first parent. So instead behave as though MERGE_IF_NECESSARY was
      // configured.
      if (args.rw.isMergedInto(mergeTip.getCurrentTip(), toMerge)) {
        mergeTip.moveTipTo(toMerge, toMerge);
        acceptMergeTip(mergeTip);
      } else {
        // TODO(dborowitz): Can't use repo from ctx due to canMergeFlag.
        CodeReviewCommit newTip = args.mergeUtil.mergeOneCommit(
            args.serverIdent, args.serverIdent, args.repo, args.rw,
            args.inserter, args.canMergeFlag, args.destBranch,
            mergeTip.getCurrentTip(), toMerge);
        mergeTip.moveTipTo(newTip, toMerge);
      }
      args.mergeUtil.markCleanMerges(args.rw, args.canMergeFlag,
          mergeTip.getCurrentTip(), args.alreadyAccepted);
      acceptMergeTip(mergeTip);
    }
  }

  private void acceptMergeTip(MergeTip mergeTip) {
    args.alreadyAccepted.add(mergeTip.getCurrentTip());
  }

  private List<CodeReviewCommit> sort(Collection<CodeReviewCommit> toSort)
      throws IntegrationException {
    try {
      List<CodeReviewCommit> result = new RebaseSorter(
          args.rw, args.alreadyAccepted, args.canMergeFlag).sort(toSort);
      Collections.sort(result, CodeReviewCommit.ORDER);
      return result;
    } catch (IOException e) {
      throw new IntegrationException("Commit sorting failed", e);
    }
  }

<<<<<<< HEAD
=======
  private PatchSet rebase(CodeReviewCommit n, MergeTip mergeTip)
      throws RestApiException, UpdateException, OrmException {
    RebaseChangeOp op = rebaseFactory.create(
          n.getControl(),
          args.db.patchSets().get(n.getPatchsetId()),
          mergeTip.getCurrentTip().name())
        .setCommitterIdent(getSubmitterIdent())
        .setRunHooks(false)
        .setValidatePolicy(CommitValidators.Policy.NONE);
    try (BatchUpdate bu = args.newBatchUpdate(TimeUtil.nowTs())) {
      bu.addOp(n.change().getId(), op);
      bu.execute();
    }
    return op.getPatchSet();
  }

>>>>>>> 97d4da65
  @Override
  public Map<Change.Id, CodeReviewCommit> getNewCommits() {
    return newCommits;
  }

  static boolean dryRun(SubmitDryRun.Arguments args,
      CodeReviewCommit mergeTip, CodeReviewCommit toMerge)
      throws IntegrationException {
    return !args.mergeUtil.hasMissingDependencies(args.mergeSorter, toMerge)
        && args.mergeUtil.canCherryPick(args.mergeSorter, args.repo, mergeTip,
            args.rw, toMerge);
  }
}<|MERGE_RESOLUTION|>--- conflicted
+++ resolved
@@ -1,3 +1,4 @@
+
 // Copyright (C) 2012 The Android Open Source Project
 //
 // Licensed under the Apache License, Version 2.0 (the "License");
@@ -37,6 +38,7 @@
 import com.google.gwtorm.server.OrmException;
 
 import org.eclipse.jgit.lib.ObjectId;
+import org.eclipse.jgit.lib.PersonIdent;
 
 import java.io.IOException;
 import java.util.Collection;
@@ -54,9 +56,9 @@
   }
 
   private PersonIdent getSubmitterIdent() {
-    PersonIdent serverIdent = args.serverIdent.get();
     return args.caller.newCommitterIdent(
-        serverIdent.getWhen(), serverIdent.getTimeZone());
+        args.serverIdent.getWhen(),
+        args.serverIdent.getTimeZone());
   }
 
   @Override
@@ -96,7 +98,6 @@
     return mergeTip;
   }
 
-<<<<<<< HEAD
   private class RebaseUnbornRootOp extends BatchUpdate.Op {
     private final MergeTip mergeTip;
     private final CodeReviewCommit toMerge;
@@ -156,31 +157,6 @@
         mergeTip.moveTipTo(toMerge, toMerge);
         acceptMergeTip(mergeTip);
         return;
-=======
-      } else if (n.getParentCount() > 1) {
-        // There are multiple parents, so this is a merge commit. We
-        // don't want to rebase the merge as clients can't easily
-        // rebase their history with that merge present and replaced
-        // by an equivalent merge with a different first parent. So
-        // instead behave as though MERGE_IF_NECESSARY was configured.
-        //
-        try {
-          if (args.rw.isMergedInto(mergeTip.getCurrentTip(), n)) {
-            mergeTip.moveTipTo(n, n);
-          } else {
-            PersonIdent myIdent = getSubmitterIdent();
-            mergeTip.moveTipTo(
-                args.mergeUtil.mergeOneCommit(myIdent, myIdent,
-                    args.repo, args.rw, args.inserter, args.canMergeFlag,
-                    args.destBranch, mergeTip.getCurrentTip(), n), n);
-          }
-          args.mergeUtil.markCleanMerges(args.rw, args.canMergeFlag,
-              mergeTip.getCurrentTip(), args.alreadyAccepted);
-          setRefLogIdent();
-        } catch (IOException e) {
-          throw new IntegrationException("Cannot merge " + n.name(), e);
-        }
->>>>>>> 97d4da65
       }
 
       rebaseOp = args.rebaseFactory.create(
@@ -188,7 +164,7 @@
             // Racy read of patch set is ok; see comments in RebaseChangeOp.
             args.db.patchSets().get(toMerge.getPatchsetId()),
             mergeTip.getCurrentTip().name())
-          .setCommitterIdent(args.serverIdent)
+          .setCommitterIdent(getSubmitterIdent())
           .setRunHooks(false)
           .setValidatePolicy(CommitValidators.Policy.NONE);
       try {
@@ -296,25 +272,6 @@
     }
   }
 
-<<<<<<< HEAD
-=======
-  private PatchSet rebase(CodeReviewCommit n, MergeTip mergeTip)
-      throws RestApiException, UpdateException, OrmException {
-    RebaseChangeOp op = rebaseFactory.create(
-          n.getControl(),
-          args.db.patchSets().get(n.getPatchsetId()),
-          mergeTip.getCurrentTip().name())
-        .setCommitterIdent(getSubmitterIdent())
-        .setRunHooks(false)
-        .setValidatePolicy(CommitValidators.Policy.NONE);
-    try (BatchUpdate bu = args.newBatchUpdate(TimeUtil.nowTs())) {
-      bu.addOp(n.change().getId(), op);
-      bu.execute();
-    }
-    return op.getPatchSet();
-  }
-
->>>>>>> 97d4da65
   @Override
   public Map<Change.Id, CodeReviewCommit> getNewCommits() {
     return newCommits;
