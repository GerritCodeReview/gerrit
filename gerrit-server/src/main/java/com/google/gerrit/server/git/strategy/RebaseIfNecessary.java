// Copyright (C) 2012 The Android Open Source Project
//
// Licensed under the Apache License, Version 2.0 (the "License");
// you may not use this file except in compliance with the License.
// You may obtain a copy of the License at
//
// http://www.apache.org/licenses/LICENSE-2.0
//
// Unless required by applicable law or agreed to in writing, software
// distributed under the License is distributed on an "AS IS" BASIS,
// WITHOUT WARRANTIES OR CONDITIONS OF ANY KIND, either express or implied.
// See the License for the specific language governing permissions and
// limitations under the License.

package com.google.gerrit.server.git.strategy;

<<<<<<< HEAD
=======
import com.google.common.collect.ImmutableSet;
import com.google.common.collect.Lists;
import com.google.gerrit.common.TimeUtil;
>>>>>>> 3f1de331
import com.google.gerrit.extensions.restapi.MergeConflictException;
import com.google.gerrit.extensions.restapi.ResourceConflictException;
import com.google.gerrit.extensions.restapi.RestApiException;
import com.google.gerrit.reviewdb.client.PatchSet;
import com.google.gerrit.server.change.RebaseChangeOp;
import com.google.gerrit.server.git.BatchUpdate.ChangeContext;
import com.google.gerrit.server.git.BatchUpdate.Context;
import com.google.gerrit.server.git.BatchUpdate.RepoContext;
import com.google.gerrit.server.git.CodeReviewCommit;
import com.google.gerrit.server.git.IntegrationException;
import com.google.gerrit.server.git.MergeTip;
import com.google.gerrit.server.git.RebaseSorter;
import com.google.gerrit.server.git.validators.CommitValidators;
import com.google.gerrit.server.project.InvalidChangeOperationException;
import com.google.gerrit.server.project.NoSuchChangeException;
import com.google.gwtorm.server.OrmException;

<<<<<<< HEAD
=======
import org.eclipse.jgit.lib.ObjectId;
import org.eclipse.jgit.lib.PersonIdent;
import org.eclipse.jgit.revwalk.RevCommit;

>>>>>>> 3f1de331
import java.io.IOException;
import java.util.ArrayList;
import java.util.Collection;
import java.util.List;

public class RebaseIfNecessary extends SubmitStrategy {

  RebaseIfNecessary(SubmitStrategy.Arguments args) {
    super(args);
  }

  @Override
<<<<<<< HEAD
  public List<SubmitStrategyOp> buildOps(
      Collection<CodeReviewCommit> toMerge) throws IntegrationException {
    List<CodeReviewCommit> sorted = sort(toMerge);
    List<SubmitStrategyOp> ops = new ArrayList<>(sorted.size());
    boolean first = true;
=======
  protected MergeTip _run(final CodeReviewCommit branchTip,
      final Collection<CodeReviewCommit> toMerge) throws IntegrationException {
    MergeTip mergeTip = new MergeTip(branchTip, toMerge);
    List<CodeReviewCommit> sorted = sort(toMerge, branchTip);
>>>>>>> 3f1de331

    for (CodeReviewCommit c : sorted) {
      if (c.getParentCount() > 1) {
        // Since there is a merge commit, sort and prune again using
        // MERGE_IF_NECESSARY semantics to avoid creating duplicate
        // commits.
        //
        sorted = args.mergeUtil.reduceToMinimalMerge(args.mergeSorter, sorted);
        break;
      }
    }

    while (!sorted.isEmpty()) {
      CodeReviewCommit n = sorted.remove(0);
      if (first && args.mergeTip.getInitialTip() == null) {
        ops.add(new RebaseUnbornRootOp(n));
      } else if (n.getParentCount() == 0) {
        ops.add(new RebaseRootOp(n));
      } else if (n.getParentCount() == 1) {
        ops.add(new RebaseOneOp(n));
      } else {
        ops.add(new RebaseMultipleParentsOp(n));
      }
      first = false;
    }
    return ops;
  }

  private class RebaseUnbornRootOp extends SubmitStrategyOp {
    private RebaseUnbornRootOp(CodeReviewCommit toMerge) {
      super(RebaseIfNecessary.this.args, toMerge);
    }

    @Override
    public void updateRepoImpl(RepoContext ctx) throws IntegrationException {
      // The branch is unborn. Take fast-forward resolution to create the
      // branch.
      toMerge.setStatusCode(CommitMergeStatus.CLEAN_MERGE);
      CodeReviewCommit newCommit = amendGitlink(toMerge);
      args.mergeTip.moveTipTo(newCommit, toMerge);
      acceptMergeTip(args.mergeTip);
    }
  }

<<<<<<< HEAD
  private class RebaseRootOp extends SubmitStrategyOp {
    private RebaseRootOp(CodeReviewCommit toMerge) {
      super(RebaseIfNecessary.this.args, toMerge);
    }

    @Override
    public void updateRepoImpl(RepoContext ctx) {
      // Refuse to merge a root commit into an existing branch, we cannot obtain
      // a delta for the cherry-pick to apply.
      toMerge.setStatusCode(CommitMergeStatus.CANNOT_REBASE_ROOT);
    }
  }

  private class RebaseOneOp extends SubmitStrategyOp {
    private RebaseChangeOp rebaseOp;
    private CodeReviewCommit newCommit;

    private RebaseOneOp(CodeReviewCommit toMerge) {
      super(RebaseIfNecessary.this.args, toMerge);
    }

    @Override
    public void updateRepoImpl(RepoContext ctx)
        throws IntegrationException, InvalidChangeOperationException,
        RestApiException, IOException, OrmException {
      // TODO(dborowitz): args.rw is needed because it's a CodeReviewRevWalk.
      // When hoisting BatchUpdate into MergeOp, we will need to teach
      // BatchUpdate how to produce CodeReviewRevWalks.
      if (args.mergeUtil.canFastForward(args.mergeSorter,
          args.mergeTip.getCurrentTip(), args.rw, toMerge)) {
        args.mergeTip.moveTipTo(amendGitlink(toMerge), toMerge);
        acceptMergeTip(args.mergeTip);
        return;
      }

      // Stale read of patch set is ok; see comments in RebaseChangeOp.
      PatchSet origPs = args.psUtil.get(
          ctx.getDb(), toMerge.getControl().getNotes(), toMerge.getPatchsetId());
      rebaseOp = args.rebaseFactory.create(
            toMerge.getControl(), origPs, args.mergeTip.getCurrentTip().name())
          .setFireRevisionCreated(false)
          // Bypass approval copier since SubmitStrategyOp copy all approvals
          // later anyway.
          .setCopyApprovals(false)
          .setValidatePolicy(CommitValidators.Policy.NONE);
      try {
        rebaseOp.updateRepo(ctx);
      } catch (MergeConflictException | NoSuchChangeException e) {
        toMerge.setStatusCode(CommitMergeStatus.REBASE_MERGE_CONFLICT);
        throw new IntegrationException(
            "Cannot rebase " + toMerge.name() + ": " + e.getMessage(), e);
      }
      newCommit = args.rw.parseCommit(rebaseOp.getRebasedCommit());
      newCommit = amendGitlink(newCommit);
      newCommit.copyFrom(toMerge);
      newCommit.setStatusCode(CommitMergeStatus.CLEAN_REBASE);
      newCommit.setPatchsetId(rebaseOp.getPatchSetId());
      args.mergeTip.moveTipTo(newCommit, newCommit);
      args.commits.put(args.mergeTip.getCurrentTip());
      acceptMergeTip(args.mergeTip);
    }

    @Override
    public PatchSet updateChangeImpl(ChangeContext ctx)
        throws NoSuchChangeException, ResourceConflictException,
        OrmException, IOException  {
      if (rebaseOp == null) {
        // Took the fast-forward option, nothing to do.
        return null;
=======
      } else if (n.getParentCount() == 1) {
        if (args.mergeUtil.canFastForward(args.mergeSorter,
            mergeTip.getCurrentTip(), args.rw, n)) {
          n.setStatusCode(CommitMergeStatus.CLEAN_MERGE);
          mergeTip.moveTipTo(n, n);

        } else {
          try {
            PatchSet newPatchSet = rebase(n, mergeTip);
            List<PatchSetApproval> approvals = Lists.newArrayList();
            for (PatchSetApproval a : args.approvalsUtil.byPatchSet(args.db,
                n.getControl(), n.getPatchsetId())) {
              approvals.add(new PatchSetApproval(newPatchSet.getId(), a));
            }
            // rebaseChange.rebase() may already have copied some approvals,
            // use upsert, not insert, to avoid constraint violation on database
            args.db.patchSetApprovals().upsert(approvals);
            CodeReviewCommit newTip = args.rw.parseCommit(
                ObjectId.fromString(newPatchSet.getRevision().get()));
            mergeTip.moveTipTo(newTip, newTip);
            n.change().setCurrentPatchSet(
                patchSetInfoFactory.get(args.rw, mergeTip.getCurrentTip(),
                    newPatchSet.getId()));
            mergeTip.getCurrentTip().copyFrom(n);
            mergeTip.getCurrentTip().setControl(
                args.changeControlFactory.controlFor(n.change(), args.caller));
            mergeTip.getCurrentTip().setPatchsetId(newPatchSet.getId());
            mergeTip.getCurrentTip().setStatusCode(
                CommitMergeStatus.CLEAN_REBASE);
            newCommits.put(newPatchSet.getId().getParentKey(),
                mergeTip.getCurrentTip());
            setRefLogIdent();
          } catch (MergeConflictException e) {
            n.setStatusCode(CommitMergeStatus.REBASE_MERGE_CONFLICT);
            throw new IntegrationException(
                "Cannot rebase " + n.name() + ": " + e.getMessage(), e);
          } catch (NoSuchChangeException | OrmException | IOException
              | RestApiException | UpdateException e) {
            throw new IntegrationException("Cannot rebase " + n.name(), e);
          }
        }

      } else if (n.getParentCount() > 1) {
        // There are multiple parents, so this is a merge commit. We
        // don't want to rebase the merge as clients can't easily
        // rebase their history with that merge present and replaced
        // by an equivalent merge with a different first parent. So
        // instead behave as though MERGE_IF_NECESSARY was configured.
        //
        try {
          if (args.rw.isMergedInto(mergeTip.getCurrentTip(), n)) {
            mergeTip.moveTipTo(n, n);
          } else {
            PersonIdent myIdent = getSubmitterIdent();
            mergeTip.moveTipTo(
                args.mergeUtil.mergeOneCommit(myIdent, myIdent,
                    args.repo, args.rw, args.inserter, args.canMergeFlag,
                    args.destBranch, mergeTip.getCurrentTip(), n), n);
          }
          RevCommit initialTip = mergeTip.getInitialTip();
          args.mergeUtil.markCleanMerges(args.rw, args.canMergeFlag,
              mergeTip.getCurrentTip(), initialTip == null ?
                  ImmutableSet.<RevCommit>of() : ImmutableSet.of(initialTip));
          setRefLogIdent();
        } catch (IOException e) {
          throw new IntegrationException("Cannot merge " + n.name(), e);
        }
>>>>>>> 3f1de331
      }

      rebaseOp.updateChange(ctx);
      ctx.getChange().setCurrentPatchSet(
          args.patchSetInfoFactory.get(
              args.rw, newCommit, rebaseOp.getPatchSetId()));
      newCommit.setControl(ctx.getControl());
      return rebaseOp.getPatchSet();
    }

    @Override
    public void postUpdateImpl(Context ctx) throws OrmException {
      if (rebaseOp != null) {
        rebaseOp.postUpdate(ctx);
      }
    }
  }

  private class RebaseMultipleParentsOp extends SubmitStrategyOp {
    private RebaseMultipleParentsOp(CodeReviewCommit toMerge) {
      super(RebaseIfNecessary.this.args, toMerge);
    }

    @Override
    public void updateRepoImpl(RepoContext ctx)
        throws IntegrationException, IOException {
      // There are multiple parents, so this is a merge commit. We don't want
      // to rebase the merge as clients can't easily rebase their history with
      // that merge present and replaced by an equivalent merge with a different
      // first parent. So instead behave as though MERGE_IF_NECESSARY was
      // configured.
      MergeTip mergeTip = args.mergeTip;
      if (args.rw.isMergedInto(mergeTip.getCurrentTip(), toMerge)) {
        mergeTip.moveTipTo(amendGitlink(toMerge), toMerge);
        acceptMergeTip(mergeTip);
      } else {
        CodeReviewCommit newTip = args.mergeUtil.mergeOneCommit(
            args.serverIdent, args.serverIdent, args.repo, args.rw,
            args.inserter, args.destBranch, mergeTip.getCurrentTip(), toMerge);
        mergeTip.moveTipTo(amendGitlink(newTip), toMerge);
      }
      args.mergeUtil.markCleanMerges(args.rw, args.canMergeFlag,
          mergeTip.getCurrentTip(), args.alreadyAccepted);
      acceptMergeTip(mergeTip);
    }
  }

  private void acceptMergeTip(MergeTip mergeTip) {
    args.alreadyAccepted.add(mergeTip.getCurrentTip());
  }

  private List<CodeReviewCommit> sort(Collection<CodeReviewCommit> toSort,
      RevCommit initialTip) throws IntegrationException {
    try {
      return new RebaseSorter(
          args.rw, initialTip, args.canMergeFlag).sort(toSort);
    } catch (IOException e) {
      throw new IntegrationException("Commit sorting failed", e);
    }
  }

  static boolean dryRun(SubmitDryRun.Arguments args,
      CodeReviewCommit mergeTip, CodeReviewCommit toMerge)
      throws IntegrationException {
    // Test for merge instead of cherry pick to avoid false negatives
    // on commit chains.
    return !args.mergeUtil.hasMissingDependencies(args.mergeSorter, toMerge)
        && args.mergeUtil.canMerge(args.mergeSorter, args.repo, mergeTip,
             toMerge);
  }
}<|MERGE_RESOLUTION|>--- conflicted
+++ resolved
@@ -14,12 +14,6 @@
 
 package com.google.gerrit.server.git.strategy;
 
-<<<<<<< HEAD
-=======
-import com.google.common.collect.ImmutableSet;
-import com.google.common.collect.Lists;
-import com.google.gerrit.common.TimeUtil;
->>>>>>> 3f1de331
 import com.google.gerrit.extensions.restapi.MergeConflictException;
 import com.google.gerrit.extensions.restapi.ResourceConflictException;
 import com.google.gerrit.extensions.restapi.RestApiException;
@@ -37,13 +31,8 @@
 import com.google.gerrit.server.project.NoSuchChangeException;
 import com.google.gwtorm.server.OrmException;
 
-<<<<<<< HEAD
-=======
-import org.eclipse.jgit.lib.ObjectId;
-import org.eclipse.jgit.lib.PersonIdent;
 import org.eclipse.jgit.revwalk.RevCommit;
 
->>>>>>> 3f1de331
 import java.io.IOException;
 import java.util.ArrayList;
 import java.util.Collection;
@@ -56,18 +45,11 @@
   }
 
   @Override
-<<<<<<< HEAD
   public List<SubmitStrategyOp> buildOps(
       Collection<CodeReviewCommit> toMerge) throws IntegrationException {
-    List<CodeReviewCommit> sorted = sort(toMerge);
+    List<CodeReviewCommit> sorted = sort(toMerge, args.mergeTip.getCurrentTip());
     List<SubmitStrategyOp> ops = new ArrayList<>(sorted.size());
     boolean first = true;
-=======
-  protected MergeTip _run(final CodeReviewCommit branchTip,
-      final Collection<CodeReviewCommit> toMerge) throws IntegrationException {
-    MergeTip mergeTip = new MergeTip(branchTip, toMerge);
-    List<CodeReviewCommit> sorted = sort(toMerge, branchTip);
->>>>>>> 3f1de331
 
     for (CodeReviewCommit c : sorted) {
       if (c.getParentCount() > 1) {
@@ -112,7 +94,6 @@
     }
   }
 
-<<<<<<< HEAD
   private class RebaseRootOp extends SubmitStrategyOp {
     private RebaseRootOp(CodeReviewCommit toMerge) {
       super(RebaseIfNecessary.this.args, toMerge);
@@ -182,75 +163,6 @@
       if (rebaseOp == null) {
         // Took the fast-forward option, nothing to do.
         return null;
-=======
-      } else if (n.getParentCount() == 1) {
-        if (args.mergeUtil.canFastForward(args.mergeSorter,
-            mergeTip.getCurrentTip(), args.rw, n)) {
-          n.setStatusCode(CommitMergeStatus.CLEAN_MERGE);
-          mergeTip.moveTipTo(n, n);
-
-        } else {
-          try {
-            PatchSet newPatchSet = rebase(n, mergeTip);
-            List<PatchSetApproval> approvals = Lists.newArrayList();
-            for (PatchSetApproval a : args.approvalsUtil.byPatchSet(args.db,
-                n.getControl(), n.getPatchsetId())) {
-              approvals.add(new PatchSetApproval(newPatchSet.getId(), a));
-            }
-            // rebaseChange.rebase() may already have copied some approvals,
-            // use upsert, not insert, to avoid constraint violation on database
-            args.db.patchSetApprovals().upsert(approvals);
-            CodeReviewCommit newTip = args.rw.parseCommit(
-                ObjectId.fromString(newPatchSet.getRevision().get()));
-            mergeTip.moveTipTo(newTip, newTip);
-            n.change().setCurrentPatchSet(
-                patchSetInfoFactory.get(args.rw, mergeTip.getCurrentTip(),
-                    newPatchSet.getId()));
-            mergeTip.getCurrentTip().copyFrom(n);
-            mergeTip.getCurrentTip().setControl(
-                args.changeControlFactory.controlFor(n.change(), args.caller));
-            mergeTip.getCurrentTip().setPatchsetId(newPatchSet.getId());
-            mergeTip.getCurrentTip().setStatusCode(
-                CommitMergeStatus.CLEAN_REBASE);
-            newCommits.put(newPatchSet.getId().getParentKey(),
-                mergeTip.getCurrentTip());
-            setRefLogIdent();
-          } catch (MergeConflictException e) {
-            n.setStatusCode(CommitMergeStatus.REBASE_MERGE_CONFLICT);
-            throw new IntegrationException(
-                "Cannot rebase " + n.name() + ": " + e.getMessage(), e);
-          } catch (NoSuchChangeException | OrmException | IOException
-              | RestApiException | UpdateException e) {
-            throw new IntegrationException("Cannot rebase " + n.name(), e);
-          }
-        }
-
-      } else if (n.getParentCount() > 1) {
-        // There are multiple parents, so this is a merge commit. We
-        // don't want to rebase the merge as clients can't easily
-        // rebase their history with that merge present and replaced
-        // by an equivalent merge with a different first parent. So
-        // instead behave as though MERGE_IF_NECESSARY was configured.
-        //
-        try {
-          if (args.rw.isMergedInto(mergeTip.getCurrentTip(), n)) {
-            mergeTip.moveTipTo(n, n);
-          } else {
-            PersonIdent myIdent = getSubmitterIdent();
-            mergeTip.moveTipTo(
-                args.mergeUtil.mergeOneCommit(myIdent, myIdent,
-                    args.repo, args.rw, args.inserter, args.canMergeFlag,
-                    args.destBranch, mergeTip.getCurrentTip(), n), n);
-          }
-          RevCommit initialTip = mergeTip.getInitialTip();
-          args.mergeUtil.markCleanMerges(args.rw, args.canMergeFlag,
-              mergeTip.getCurrentTip(), initialTip == null ?
-                  ImmutableSet.<RevCommit>of() : ImmutableSet.of(initialTip));
-          setRefLogIdent();
-        } catch (IOException e) {
-          throw new IntegrationException("Cannot merge " + n.name(), e);
-        }
->>>>>>> 3f1de331
       }
 
       rebaseOp.updateChange(ctx);
