--- conflicted
+++ resolved
@@ -38,13 +38,8 @@
   }
 
   public static ReceiveCommand getCommand(RefUpdate update, ReceiveCommand.Type type) {
-<<<<<<< HEAD
     return new ReceiveCommand(
-        update.getOldObjectId(), update.getNewObjectId(), update.getName(), type);
-=======
-    return new ReceiveCommand(update.getExpectedOldObjectId(), update.getNewObjectId(),
-        update.getName(), type);
->>>>>>> 604cdb29
+        update.getExpectedOldObjectId(), update.getNewObjectId(), update.getName(), type);
   }
 
   private final RefReceivedEvent event;
