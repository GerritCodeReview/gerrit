--- conflicted
+++ resolved
@@ -39,11 +39,7 @@
    * @param repository The repository
    * @param project The project
    * @param remoteHost Remote address/hostname of the user
-<<<<<<< HEAD
-   * @param up the UploadPack instance being processed
-=======
    * @param up the UploadPack instance being processed.
->>>>>>> d4019bc2
    * @param wants The list of wanted objects. These may be RevObject or RevCommit if the processor
    *     parsed them. Implementors should not rely on the values being parsed.
    * @param haves The list of common objects. Empty on an initial clone request. These may be
