// Copyright (C) 2014 The Android Open Source Project
//
// Licensed under the Apache License, Version 2.0 (the "License");
// you may not use this file except in compliance with the License.
// You may obtain a copy of the License at
//
// http://www.apache.org/licenses/LICENSE-2.0
//
// Unless required by applicable law or agreed to in writing, software
// distributed under the License is distributed on an "AS IS" BASIS,
// WITHOUT WARRANTIES OR CONDITIONS OF ANY KIND, either express or implied.
// See the License for the specific language governing permissions and
// limitations under the License.

package com.google.gerrit.server.git.validators;

import com.google.gerrit.extensions.registration.DynamicSet;
import com.google.gerrit.reviewdb.client.Project;
import com.google.gerrit.server.validators.ValidationException;
import com.google.inject.Inject;
import com.google.inject.assistedinject.Assisted;
import java.util.Collection;
import org.eclipse.jgit.lib.ObjectId;
import org.eclipse.jgit.lib.Repository;
import org.eclipse.jgit.transport.PreUploadHook;
import org.eclipse.jgit.transport.ServiceMayNotContinueException;
import org.eclipse.jgit.transport.UploadPack;

public class UploadValidators implements PreUploadHook {

  private final DynamicSet<UploadValidationListener> uploadValidationListeners;
  private final Project project;
  private final Repository repository;
  private final String remoteHost;

  public interface Factory {
    UploadValidators create(Project project, Repository repository, String remoteAddress);
  }

  @Inject
  UploadValidators(
      DynamicSet<UploadValidationListener> uploadValidationListeners,
      @Assisted Project project,
      @Assisted Repository repository,
      @Assisted String remoteHost) {
    this.uploadValidationListeners = uploadValidationListeners;
    this.project = project;
    this.repository = repository;
    this.remoteHost = remoteHost;
  }

  @Override
  public void onSendPack(
      UploadPack up, Collection<? extends ObjectId> wants, Collection<? extends ObjectId> haves)
      throws ServiceMayNotContinueException {
    for (UploadValidationListener validator : uploadValidationListeners) {
      try {
        validator.onPreUpload(repository, project, remoteHost, up, wants, haves);
      } catch (ValidationException e) {
        throw new UploadValidationException(e.getMessage());
      }
    }
  }

  @Override
<<<<<<< HEAD
  public void onBeginNegotiateRound(
      UploadPack up, Collection<? extends ObjectId> wants, int cntOffered)
      throws ServiceMayNotContinueException {}
=======
  public void onBeginNegotiateRound(UploadPack up,
      Collection<? extends ObjectId> wants, int cntOffered)
      throws ServiceMayNotContinueException {
    for (UploadValidationListener validator : uploadValidationListeners) {
      try {
        validator.onBeginNegotiate(repository, project, remoteHost, up, wants,
            cntOffered);
      } catch (ValidationException e) {
        throw new UploadValidationException(e.getMessage());
      }
    }
  }
>>>>>>> 273b005c

  @Override
  public void onEndNegotiateRound(
      UploadPack up,
      Collection<? extends ObjectId> wants,
      int cntCommon,
      int cntNotFound,
      boolean ready)
      throws ServiceMayNotContinueException {}
}<|MERGE_RESOLUTION|>--- conflicted
+++ resolved
@@ -63,24 +63,17 @@
   }
 
   @Override
-<<<<<<< HEAD
   public void onBeginNegotiateRound(
       UploadPack up, Collection<? extends ObjectId> wants, int cntOffered)
-      throws ServiceMayNotContinueException {}
-=======
-  public void onBeginNegotiateRound(UploadPack up,
-      Collection<? extends ObjectId> wants, int cntOffered)
       throws ServiceMayNotContinueException {
     for (UploadValidationListener validator : uploadValidationListeners) {
       try {
-        validator.onBeginNegotiate(repository, project, remoteHost, up, wants,
-            cntOffered);
+        validator.onBeginNegotiate(repository, project, remoteHost, up, wants, cntOffered);
       } catch (ValidationException e) {
         throw new UploadValidationException(e.getMessage());
       }
     }
   }
->>>>>>> 273b005c
 
   @Override
   public void onEndNegotiateRound(
