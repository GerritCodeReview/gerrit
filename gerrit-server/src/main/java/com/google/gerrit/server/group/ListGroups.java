// Copyright (C) 2013 The Android Open Source Project
//
// Licensed under the Apache License, Version 2.0 (the "License");
// you may not use this file except in compliance with the License.
// You may obtain a copy of the License at
//
// http://www.apache.org/licenses/LICENSE-2.0
//
// Unless required by applicable law or agreed to in writing, software
// distributed under the License is distributed on an "AS IS" BASIS,
// WITHOUT WARRANTIES OR CONDITIONS OF ANY KIND, either express or implied.
// See the License for the specific language governing permissions and
// limitations under the License.

package com.google.gerrit.server.group;

import com.google.common.base.MoreObjects;
import com.google.common.base.Strings;
import com.google.common.collect.Iterables;
import com.google.common.collect.Lists;
import com.google.gerrit.common.data.GroupDescription;
import com.google.gerrit.common.data.GroupDescriptions;
import com.google.gerrit.common.data.GroupReference;
import com.google.gerrit.common.errors.NoSuchGroupException;
import com.google.gerrit.extensions.client.ListGroupsOption;
import com.google.gerrit.extensions.common.GroupInfo;
import com.google.gerrit.extensions.restapi.BadRequestException;
import com.google.gerrit.extensions.restapi.RestReadView;
import com.google.gerrit.extensions.restapi.TopLevelResource;
import com.google.gerrit.extensions.restapi.Url;
import com.google.gerrit.reviewdb.client.Account;
import com.google.gerrit.reviewdb.client.AccountGroup;
import com.google.gerrit.server.IdentifiedUser;
import com.google.gerrit.server.account.AccountResource;
import com.google.gerrit.server.account.GetGroups;
import com.google.gerrit.server.account.GroupBackend;
import com.google.gerrit.server.account.GroupCache;
import com.google.gerrit.server.account.GroupComparator;
import com.google.gerrit.server.account.GroupControl;
import com.google.gerrit.server.project.ProjectControl;
import com.google.gwtorm.server.OrmException;
import com.google.inject.Inject;
import com.google.inject.Provider;

import org.kohsuke.args4j.Option;

import java.util.ArrayList;
import java.util.Collection;
import java.util.Collections;
import java.util.EnumSet;
import java.util.HashMap;
import java.util.HashSet;
import java.util.List;
import java.util.Locale;
import java.util.Map;
import java.util.Set;
import java.util.SortedMap;
import java.util.TreeMap;

/** List groups visible to the calling user. */
public class ListGroups implements RestReadView<TopLevelResource> {

  protected final GroupCache groupCache;

  private final List<ProjectControl> projects = new ArrayList<>();
  private final Set<AccountGroup.UUID> groupsToInspect = new HashSet<>();
  private final GroupControl.Factory groupControlFactory;
  private final GroupControl.GenericFactory genericGroupControlFactory;
  private final Provider<IdentifiedUser> identifiedUser;
  private final IdentifiedUser.GenericFactory userFactory;
  private final GetGroups accountGetGroups;
  private final GroupJson json;
  private final GroupBackend groupBackend;

  private EnumSet<ListGroupsOption> options =
      EnumSet.noneOf(ListGroupsOption.class);
  private boolean visibleToAll;
  private Account.Id user;
  private boolean owned;
  private int limit;
  private int start;
  private String matchSubstring;
  private String suggest;

  @Option(name = "--project", aliases = {"-p"},
      usage = "projects for which the groups should be listed")
  public void addProject(ProjectControl project) {
    projects.add(project);
  }

  @Option(name = "--visible-to-all",
      usage = "to list only groups that are visible to all registered users")
  public void setVisibleToAll(boolean visibleToAll) {
    this.visibleToAll = visibleToAll;
  }

  @Option(name = "--user", aliases = {"-u"},
      usage = "user for which the groups should be listed")
  public void setUser(Account.Id user) {
    this.user = user;
  }

  @Option(name = "--owned", usage = "to list only groups that are owned by the"
      + " specified user or by the calling user if no user was specifed")
  public void setOwned(boolean owned) {
    this.owned = owned;
  }

  @Option(name = "-q", usage = "group to inspect")
  public void addGroup(AccountGroup.UUID id) {
    groupsToInspect.add(id);
  }

  @Option(name = "--limit", aliases = {"-n"}, metaVar = "CNT",
      usage = "maximum number of groups to list")
  public void setLimit(int limit) {
    this.limit = limit;
  }

  @Option(name = "--start", aliases = {"-S"}, metaVar = "CNT",
      usage = "number of groups to skip")
  public void setStart(int start) {
    this.start = start;
  }

  @Option(name = "--match", aliases = {"-m"}, metaVar = "MATCH",
      usage = "match group substring")
  public void setMatchSubstring(String matchSubstring) {
    this.matchSubstring = matchSubstring;
  }

  @Option(name = "--suggest", aliases = {"-s"},
      usage = "to get a suggestion of groups")
  public void setSuggest(String suggest) {
    this.suggest = suggest;
  }

  @Option(name = "-o", usage = "Output options per group")
  void addOption(ListGroupsOption o) {
    options.add(o);
  }

  @Option(name = "-O", usage = "Output option flags, in hex")
  void setOptionFlagsHex(String hex) {
    options.addAll(ListGroupsOption.fromBits(Integer.parseInt(hex, 16)));
  }

  @Inject
  protected ListGroups(final GroupCache groupCache,
      final GroupControl.Factory groupControlFactory,
      final GroupControl.GenericFactory genericGroupControlFactory,
      final Provider<IdentifiedUser> identifiedUser,
      final IdentifiedUser.GenericFactory userFactory,
      final GetGroups accountGetGroups,
      GroupJson json,
      GroupBackend groupBackend) {
    this.groupCache = groupCache;
    this.groupControlFactory = groupControlFactory;
    this.genericGroupControlFactory = genericGroupControlFactory;
    this.identifiedUser = identifiedUser;
    this.userFactory = userFactory;
    this.accountGetGroups = accountGetGroups;
    this.json = json;
    this.groupBackend = groupBackend;
  }

  public void setOptions(EnumSet<ListGroupsOption> options) {
    this.options = options;
  }

  public Account.Id getUser() {
    return user;
  }

  public List<ProjectControl> getProjects() {
    return projects;
  }

  @Override
  public SortedMap<String, GroupInfo> apply(TopLevelResource resource)
      throws OrmException, BadRequestException {
    SortedMap<String, GroupInfo> output = new TreeMap<>();
    for (GroupInfo info : get()) {
      output.put(MoreObjects.firstNonNull(
          info.name,
          "Group " + Url.decode(info.id)), info);
      info.name = null;
    }
    return output;
  }

  public List<GroupInfo> get() throws OrmException, BadRequestException {
    if (!Strings.isNullOrEmpty(suggest)) {
      return suggestGroups();
    }

    if (owned) {
      return getGroupsOwnedBy(
          user != null ? userFactory.create(user) : identifiedUser.get());
    }

    if (user != null) {
      return accountGetGroups.apply(
          new AccountResource(userFactory.create(user)));
    }

    return getAllGroups();
  }

  private List<GroupInfo> getAllGroups() throws OrmException {
    List<GroupInfo> groupInfos;
    List<AccountGroup> groupList;
    if (!projects.isEmpty()) {
      Map<AccountGroup.UUID, AccountGroup> groups = new HashMap<>();
      for (final ProjectControl projectControl : projects) {
        final Set<GroupReference> groupsRefs = projectControl.getAllGroups();
        for (final GroupReference groupRef : groupsRefs) {
          final AccountGroup group = groupCache.get(groupRef.getUUID());
          if (group != null) {
            groups.put(group.getGroupUUID(), group);
          }
        }
      }
      groupList = filterGroups(groups.values());
    } else {
      groupList = filterGroups(groupCache.all());
    }
    groupInfos = Lists.newArrayListWithCapacity(groupList.size());
    int found = 0;
    int foundIndex = 0;
    for (AccountGroup group : groupList) {
      if (foundIndex++ < start) {
        continue;
      }
      if (limit > 0 && ++found > limit) {
        break;
      }
      groupInfos.add(json.addOptions(options).format(
          GroupDescriptions.forAccountGroup(group)));
    }
    return groupInfos;
  }

  private List<GroupInfo> suggestGroups() throws OrmException, BadRequestException {
    if (conflictingSuggestParameters()) {
      throw new BadRequestException(
          "You should only have no more than one --project and -n with --suggest");
    }

    List<GroupReference> groupRefs = Lists.newArrayList(Iterables.limit(
        groupBackend.suggest(
            suggest, Iterables.getFirst(projects, null)),
        limit <= 0 ? 10 : Math.min(limit, 10)));

    List<GroupInfo> groupInfos = Lists.newArrayListWithCapacity(groupRefs.size());
    for (final GroupReference ref : groupRefs) {
      GroupDescription.Basic desc = groupBackend.get(ref.getUUID());
      if (desc != null) {
        groupInfos.add(json.addOptions(options).format(desc));
      }
    }
    return groupInfos;
  }

  private boolean conflictingSuggestParameters() {
    if (Strings.isNullOrEmpty(suggest)) {
      return false;
    }
    if (projects.size() > 1) {
      return true;
    }
    if (visibleToAll) {
      return true;
    }
    if (user != null) {
      return true;
    }
    if (owned) {
      return true;
    }
    if (start != 0) {
      return true;
    }
    if (!groupsToInspect.isEmpty()) {
      return true;
    }
    if (!Strings.isNullOrEmpty(matchSubstring)) {
      return true;
    }
    return false;
  }

  private List<GroupInfo> getGroupsOwnedBy(IdentifiedUser user)
      throws OrmException {
    List<GroupInfo> groups = new ArrayList<>();
    int found = 0;
    int foundIndex = 0;
    for (AccountGroup g : filterGroups(groupCache.all())) {
      GroupControl ctl = groupControlFactory.controlFor(g);
      try {
        if (genericGroupControlFactory.controlFor(user, g.getGroupUUID())
            .isOwner()) {
          if (foundIndex++ < start) {
            continue;
          }
          if (limit > 0 && ++found > limit) {
            break;
          }
          groups.add(json.addOptions(options).format(ctl.getGroup()));
        }
      } catch (NoSuchGroupException e) {
        continue;
      }
    }
    return groups;
  }

  private List<AccountGroup> filterGroups(Collection<AccountGroup> groups) {
    List<AccountGroup> filteredGroups = new ArrayList<>(groups.size());
    boolean isAdmin =
        identifiedUser.get().getCapabilities().canAdministrateServer();
    for (AccountGroup group : groups) {
      if (!Strings.isNullOrEmpty(matchSubstring)) {
        if (!group.getName().toLowerCase(Locale.US)
            .contains(matchSubstring.toLowerCase(Locale.US))) {
          continue;
        }
      }
<<<<<<< HEAD
      if (!isAdmin) {
        GroupControl c = groupControlFactory.controlFor(group);
        if (!c.isVisible()) {
          continue;
        }
      }
=======
>>>>>>> 260598c5
      if (visibleToAll && !group.isVisibleToAll()) {
        continue;
      }
      if (!groupsToInspect.isEmpty()
          && !groupsToInspect.contains(group.getGroupUUID())) {
        continue;
      }
      if (!isAdmin) {
        final GroupControl c = groupControlFactory.controlFor(group);
        if (!c.isVisible()) {
          continue;
        }
      }
      filteredGroups.add(group);
    }
    Collections.sort(filteredGroups, new GroupComparator());
    return filteredGroups;
  }
}<|MERGE_RESOLUTION|>--- conflicted
+++ resolved
@@ -326,28 +326,19 @@
           continue;
         }
       }
-<<<<<<< HEAD
+      if (visibleToAll && !group.isVisibleToAll()) {
+        continue;
+      }
+      if (!groupsToInspect.isEmpty()
+          && !groupsToInspect.contains(group.getGroupUUID())) {
+        continue;
+      }
       if (!isAdmin) {
         GroupControl c = groupControlFactory.controlFor(group);
         if (!c.isVisible()) {
           continue;
         }
       }
-=======
->>>>>>> 260598c5
-      if (visibleToAll && !group.isVisibleToAll()) {
-        continue;
-      }
-      if (!groupsToInspect.isEmpty()
-          && !groupsToInspect.contains(group.getGroupUUID())) {
-        continue;
-      }
-      if (!isAdmin) {
-        final GroupControl c = groupControlFactory.controlFor(group);
-        if (!c.isVisible()) {
-          continue;
-        }
-      }
       filteredGroups.add(group);
     }
     Collections.sort(filteredGroups, new GroupComparator());
