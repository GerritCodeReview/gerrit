// Copyright (C) 2015 The Android Open Source Project
//
// Licensed under the Apache License, Version 2.0 (the "License");
// you may not use this file except in compliance with the License.
// You may obtain a copy of the License at
//
// http://www.apache.org/licenses/LICENSE-2.0
//
// Unless required by applicable law or agreed to in writing, software
// distributed under the License is distributed on an "AS IS" BASIS,
// WITHOUT WARRANTIES OR CONDITIONS OF ANY KIND, either express or implied.
// See the License for the specific language governing permissions and
// limitations under the License.

package com.google.gerrit.server.index;

import static com.google.common.base.Preconditions.checkArgument;

import com.google.auto.value.AutoValue;

import org.eclipse.jgit.lib.Config;

/**
 * Implementation-specific configuration for secondary indexes.
 * <p>
 * Contains configuration that is tied to a specific index implementation but is
 * otherwise global, i.e. not tied to a specific {@link ChangeIndex} and schema
 * version.
 */
@AutoValue
public abstract class IndexConfig {
<<<<<<< HEAD
  private static final int DEFAULT_MAX_TERMS = 500;
=======
  private static final int DEFAULT_MAX_TERMS = 1024;
  private static final int DEFAULT_MAX_PREFIX_TERMS = 100;
>>>>>>> a3f22a26

  public static IndexConfig createDefault() {
    return create(0, 0, DEFAULT_MAX_TERMS);
  }

  public static IndexConfig fromConfig(Config cfg) {
    return create(
        cfg.getInt("index", null, "maxLimit", 0),
        cfg.getInt("index", null, "maxPages", 0),
        cfg.getInt("index", null, "maxTerms", 0));
  }

  public static IndexConfig create(int maxLimit, int maxPages,
      int maxTerms) {
    return new AutoValue_IndexConfig(
        checkLimit(maxLimit, "maxLimit", Integer.MAX_VALUE),
        checkLimit(maxPages, "maxPages", Integer.MAX_VALUE),
<<<<<<< HEAD
        checkLimit(maxTerms, "maxTerms", Integer.MAX_VALUE));
=======
        checkLimit(maxTerms, "maxTerms", DEFAULT_MAX_TERMS),
        checkLimit(maxPrefixTerms, "maxPrefixTerms", DEFAULT_MAX_PREFIX_TERMS));
>>>>>>> a3f22a26
  }

  private static int checkLimit(int limit, String name, int defaultValue) {
    if (limit == 0) {
      return defaultValue;
    }
    checkArgument(limit > 0, "%s must be positive: %s", name, limit);
    return limit;
  }

  /**
   * @return maximum limit supported by the underlying index, or limited for
   * performance reasons.
   */
  public abstract int maxLimit();

  /**
   * @return maximum number of pages (limit / start) supported by the
   *     underlying index, or limited for performance reasons.
   */
  public abstract int maxPages();

  /**
   * @return maximum number of total index query terms supported by the
   *     underlying index, or limited for performance reasons.
   */
  public abstract int maxTerms();
}<|MERGE_RESOLUTION|>--- conflicted
+++ resolved
@@ -29,12 +29,7 @@
  */
 @AutoValue
 public abstract class IndexConfig {
-<<<<<<< HEAD
-  private static final int DEFAULT_MAX_TERMS = 500;
-=======
   private static final int DEFAULT_MAX_TERMS = 1024;
-  private static final int DEFAULT_MAX_PREFIX_TERMS = 100;
->>>>>>> a3f22a26
 
   public static IndexConfig createDefault() {
     return create(0, 0, DEFAULT_MAX_TERMS);
@@ -52,12 +47,7 @@
     return new AutoValue_IndexConfig(
         checkLimit(maxLimit, "maxLimit", Integer.MAX_VALUE),
         checkLimit(maxPages, "maxPages", Integer.MAX_VALUE),
-<<<<<<< HEAD
-        checkLimit(maxTerms, "maxTerms", Integer.MAX_VALUE));
-=======
-        checkLimit(maxTerms, "maxTerms", DEFAULT_MAX_TERMS),
-        checkLimit(maxPrefixTerms, "maxPrefixTerms", DEFAULT_MAX_PREFIX_TERMS));
->>>>>>> a3f22a26
+        checkLimit(maxTerms, "maxTerms", DEFAULT_MAX_TERMS));
   }
 
   private static int checkLimit(int limit, String name, int defaultValue) {
