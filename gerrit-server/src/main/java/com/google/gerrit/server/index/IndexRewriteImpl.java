--- conflicted
+++ resolved
@@ -14,14 +14,9 @@
 
 package com.google.gerrit.server.index;
 
-<<<<<<< HEAD
-import com.google.common.annotations.VisibleForTesting;
+import static com.google.gerrit.common.data.GlobalCapability.DEFAULT_MAX_QUERY_LIMIT;
+
 import com.google.common.base.MoreObjects;
-=======
-import static com.google.gerrit.common.data.GlobalCapability.DEFAULT_MAX_QUERY_LIMIT;
-
-import com.google.common.base.Objects;
->>>>>>> 5afd5b8f
 import com.google.common.collect.Lists;
 import com.google.common.collect.Sets;
 import com.google.gerrit.reviewdb.client.Change;
@@ -138,13 +133,8 @@
       throws QueryParseException {
     ChangeIndex index = indexes.getSearchIndex();
     in = basicRewrites.rewrite(in);
-<<<<<<< HEAD
-    int limit =
-        MoreObjects.firstNonNull(ChangeQueryBuilder.getLimit(in), MAX_LIMIT);
-=======
-    int limit = Objects.firstNonNull(
+    int limit = MoreObjects.firstNonNull(
         ChangeQueryBuilder.getLimit(in), DEFAULT_MAX_QUERY_LIMIT);
->>>>>>> 5afd5b8f
     // Increase the limit rather than skipping, since we don't know how many
     // skipped results would have been filtered out by the enclosing AndSource.
     limit += start;
