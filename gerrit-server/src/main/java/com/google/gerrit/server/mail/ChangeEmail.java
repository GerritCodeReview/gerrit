// Copyright (C) 2010 The Android Open Source Project
//
// Licensed under the Apache License, Version 2.0 (the "License");
// you may not use this file except in compliance with the License.
// You may obtain a copy of the License at
//
// http://www.apache.org/licenses/LICENSE-2.0
//
// Unless required by applicable law or agreed to in writing, software
// distributed under the License is distributed on an "AS IS" BASIS,
// WITHOUT WARRANTIES OR CONDITIONS OF ANY KIND, either express or implied.
// See the License for the specific language governing permissions and
// limitations under the License.

package com.google.gerrit.server.mail;

import com.google.gerrit.reviewdb.Account;
import com.google.gerrit.reviewdb.AccountGroup;
import com.google.gerrit.reviewdb.AccountProjectWatch;
import com.google.gerrit.reviewdb.Change;
import com.google.gerrit.reviewdb.ChangeMessage;
import com.google.gerrit.reviewdb.Patch;
import com.google.gerrit.reviewdb.PatchSet;
import com.google.gerrit.reviewdb.PatchSetApproval;
import com.google.gerrit.reviewdb.PatchSetInfo;
import com.google.gerrit.reviewdb.StarredChange;
import com.google.gerrit.server.IdentifiedUser;
import com.google.gerrit.server.patch.PatchList;
import com.google.gerrit.server.patch.PatchListEntry;
import com.google.gerrit.server.patch.PatchSetInfoNotAvailableException;
import com.google.gerrit.server.project.ProjectState;
import com.google.gerrit.server.query.Predicate;
import com.google.gerrit.server.query.QueryParseException;
import com.google.gerrit.server.query.change.ChangeData;
import com.google.gerrit.server.query.change.ChangeQueryBuilder;
import com.google.gwtorm.client.OrmException;

<<<<<<< HEAD
=======
import java.text.MessageFormat;
>>>>>>> 04bbac58
import java.util.ArrayList;
import java.util.Collections;
import java.util.Date;
import java.util.HashSet;
import java.util.List;
import java.util.Set;
import java.util.TreeSet;

/** Sends an email to one or more interested parties. */
public abstract class ChangeEmail extends OutgoingEmail {
  protected final Change change;
  protected String projectName;
  protected PatchSet patchSet;
  protected PatchSetInfo patchSetInfo;
  protected ChangeMessage changeMessage;

  private ProjectState projectState;
  protected ChangeData changeData;

  protected ChangeEmail(EmailArguments ea, final Change c, final String mc) {
    super(ea, mc);
    change = c;
    changeData = change != null ? new ChangeData(change) : null;
  }

  public void setPatchSet(final PatchSet ps) {
    patchSet = ps;
  }

  public void setPatchSet(final PatchSet ps, final PatchSetInfo psi) {
    patchSet = ps;
    patchSetInfo = psi;
  }

  public void setChangeMessage(final ChangeMessage cm) {
    changeMessage = cm;
  }

  /** Format the message body by calling {@link #appendText(String)}. */
  protected void format() throws EmailException {
    formatChange();
    appendText(velocifyFile("ChangeFooter.vm"));
    try {
      HashSet<Account.Id> reviewers = new HashSet<Account.Id>();
      for (PatchSetApproval p : args.db.get().patchSetApprovals().byChange(
          change.getId())) {
        reviewers.add(p.getAccountId());
      }

      TreeSet<String> names = new TreeSet<String>();
      for (Account.Id who : reviewers) {
        names.add(getNameEmailFor(who));
      }

      for (String name : names) {
        appendText("Gerrit-Reviewer: " + name + "\n");
      }
    } catch (OrmException e) {
    }
  }

  /** Format the message body by calling {@link #appendText(String)}. */
  protected abstract void formatChange() throws EmailException;

  /** Setup the message headers and envelope (TO, CC, BCC). */
  protected void init() throws EmailException {
    if (args.projectCache != null) {
      projectState = args.projectCache.get(change.getProject());
      projectName =
          projectState != null ? projectState.getProject().getName() : null;
    } else {
      projectState = null;
      projectName = null;
    }

    if (patchSet == null) {
      try {
        patchSet = args.db.get().patchSets().get(change.currentPatchSetId());
      } catch (OrmException err) {
        patchSet = null;
      }
    }

    if (patchSet != null && patchSetInfo == null) {
      try {
        patchSetInfo = args.patchSetInfoFactory.get(patchSet.getId());
      } catch (PatchSetInfoNotAvailableException err) {
        patchSetInfo = null;
      }
    }

    super.init();

    if (changeMessage != null && changeMessage.getWrittenOn() != null) {
      setHeader("Date", new Date(changeMessage.getWrittenOn().getTime()));
    }
    setChangeSubjectHeader();
    setHeader("X-Gerrit-Change-Id", "" + change.getKey().get());
    setListIdHeader();
    setChangeUrlHeader();
    setCommitIdHeader();
  }

  private void setListIdHeader() throws EmailException {
    // Set a reasonable list id so that filters can be used to sort messages
    setVHeader("Mailing-List", "list $email.listId");
    setVHeader("List-Id", "<$email.listId.replace('@', '.')>");
    if (getSettingsUrl() != null) {
      setVHeader("List-Unsubscribe", "<$email.settingsUrl>");
    }
  }

  public String getListId() throws EmailException {
    return velocify("gerrit-$projectName.replace('/', '-')@$email.gerritHost");
  }

  private void setChangeUrlHeader() {
    final String u = getChangeUrl();
    if (u != null) {
      setHeader("X-Gerrit-ChangeURL", "<" + u + ">");
    }
  }

  private void setCommitIdHeader() {
    if (patchSet != null && patchSet.getRevision() != null
        && patchSet.getRevision().get() != null
        && patchSet.getRevision().get().length() > 0) {
      setHeader("X-Gerrit-Commit", patchSet.getRevision().get());
    }
  }

  private void setChangeSubjectHeader() throws EmailException {
    setHeader("Subject", velocifyFile("ChangeSubject.vm"));
  }

  /** Get a link to the change; null if the server doesn't know its own address. */
  public String getChangeUrl() {
    if (change != null && getGerritUrl() != null) {
      final StringBuilder r = new StringBuilder();
      r.append(getGerritUrl());
      r.append(change.getChangeId());
      return r.toString();
    }
    return null;
  }

  public String getChangeMessageThreadId() throws EmailException {
    return velocify("<gerrit.${change.createdOn.time}.$change.key.get()" +
                    "@$email.gerritHost>");
  }

  /** Format the sender's "cover letter", {@link #getCoverLetter()}. */
  protected void formatCoverLetter() {
    final String cover = getCoverLetter();
    if (!"".equals(cover)) {
      appendText(cover);
      appendText("\n\n");
    }
  }

  /** Get the text of the "cover letter", from {@link ChangeMessage}. */
  public String getCoverLetter() {
    if (changeMessage != null) {
      final String txt = changeMessage.getMessage();
      if (txt != null) {
        return txt.trim();
      }
    }
    return "";
  }

  /** Format the change message and the affected file list. */
  protected void formatChangeDetail() {
    appendText(getChangeDetail());
  }

  /** Create the change message and the affected file list. */
  public String getChangeDetail() {
    StringBuilder detail = new StringBuilder();

    if (patchSetInfo != null) {
      detail.append(patchSetInfo.getMessage().trim() + "\n");
    } else {
      detail.append(change.getSubject().trim() + "\n");
    }

    if (patchSet != null) {
<<<<<<< HEAD
      detail.append("---\n");
      for (PatchListEntry p : getPatchList().getPatches()) {
        detail.append(p.getChangeType().getCode() + " " + p.getNewName() + "\n");
      }
      detail.append("\n");
=======
      appendText("---\n");
      PatchList patchList = getPatchList();
      for (PatchListEntry p : patchList.getPatches()) {
        if (Patch.COMMIT_MSG.equals(p.getNewName())) {
          continue;
        }
        appendText(p.getChangeType().getCode() + " " + p.getNewName() + "\n");
      }
      appendText(MessageFormat.format("" //
          + "{0,choice,0#0 files|1#1 file|1<{0} files} changed, " //
          + "{1,choice,0#0 insertions|1#1 insertion|1<{1} insertions}(+), " //
          + "{2,choice,0#0 deletions|1#1 deletion|1<{2} deletions}(-)" //
          + "\n", patchList.getPatches().size() - 1, //
          patchList.getInsertions(), //
          patchList.getDeletions()));
      appendText("\n");
>>>>>>> 04bbac58
    }
    return detail.toString();
  }


  /** Get the patch list corresponding to this patch set. */
  protected PatchList getPatchList() {
    if (patchSet != null) {
      return args.patchListCache.get(change, patchSet);
    }
    return null;
  }

  /** Get the project entity the change is in; null if its been deleted. */
  protected ProjectState getProjectState() {
    return projectState;
  }

  /** Get the groups which own the project. */
  protected Set<AccountGroup.Id> getProjectOwners() {
    final ProjectState r;

    r = args.projectCache.get(change.getProject());
    return r != null ? r.getOwners() : Collections.<AccountGroup.Id> emptySet();
  }

  /** TO or CC all vested parties (change owner, patch set uploader, author). */
  protected void rcptToAuthors(final RecipientType rt) {
    add(rt, change.getOwner());
    if (patchSet != null) {
      add(rt, patchSet.getUploader());
    }
    if (patchSetInfo != null) {
      add(rt, patchSetInfo.getAuthor());
      add(rt, patchSetInfo.getCommitter());
    }
  }

  /** BCC any user who has starred this change. */
  protected void bccStarredBy() {
    try {
      // BCC anyone who has starred this change.
      //
      for (StarredChange w : args.db.get().starredChanges().byChange(
          change.getId())) {
        add(RecipientType.BCC, w.getAccountId());
      }
    } catch (OrmException err) {
      // Just don't BCC everyone. Better to send a partial message to those
      // we already have queued up then to fail deliver entirely to people
      // who have a lower interest in the change.
    }
  }

  /** BCC any user who has set "notify all comments" on this project. */
  protected void bccWatchesNotifyAllComments() {
    try {
      // BCC anyone else who has interest in this project's changes
      //
      for (final AccountProjectWatch w : getWatches()) {
        if (w.isNotifyAllComments()) {
          add(RecipientType.BCC, w.getAccountId());
        }
      }
    } catch (OrmException err) {
      // Just don't CC everyone. Better to send a partial message to those
      // we already have queued up then to fail deliver entirely to people
      // who have a lower interest in the change.
    }
  }

  /** Returns all watches that are relevant */
  protected final List<AccountProjectWatch> getWatches() throws OrmException {
    if (changeData == null) {
      return Collections.emptyList();
    }

    List<AccountProjectWatch> matching = new ArrayList<AccountProjectWatch>();
    Set<Account.Id> projectWatchers = new HashSet<Account.Id>();

    for (AccountProjectWatch w : args.db.get().accountProjectWatches()
        .byProject(change.getProject())) {
      projectWatchers.add(w.getAccountId());
      add(matching, w);
    }

    for (AccountProjectWatch w : args.db.get().accountProjectWatches()
        .byProject(args.wildProject)) {
      if (!projectWatchers.contains(w.getAccountId())) {
        add(matching, w);
      }
    }

    return Collections.unmodifiableList(matching);
  }

  @SuppressWarnings("unchecked")
  private void add(List<AccountProjectWatch> matching, AccountProjectWatch w)
      throws OrmException {
    IdentifiedUser user =
        args.identifiedUserFactory.create(args.db, w.getAccountId());
    ChangeQueryBuilder qb = args.queryBuilder.create(user);
    Predicate<ChangeData> p = qb.is_visible();
    if (w.getFilter() != null) {
      try {
        qb.setAllowFile(true);
        p = Predicate.and(qb.parse(w.getFilter()), p);
        p = args.queryRewriter.get().rewrite(p);
        if (p.match(changeData)) {
          matching.add(w);
        }
      } catch (QueryParseException e) {
        // Ignore broken filter expressions.
      }
    } else if (p.match(changeData)) {
      matching.add(w);
    }
  }

  /** Any user who has published comments on this change. */
  protected void ccAllApprovals() {
    ccApprovals(true);
  }

  /** Users who have non-zero approval codes on the change. */
  protected void ccExistingReviewers() {
    ccApprovals(false);
  }

  private void ccApprovals(final boolean includeZero) {
    try {
      // CC anyone else who has posted an approval mark on this change
      //
      for (PatchSetApproval ap : args.db.get().patchSetApprovals().byChange(
          change.getId())) {
        if (!includeZero && ap.getValue() == 0) {
          continue;
        }
        add(RecipientType.CC, ap.getAccountId());
      }
    } catch (OrmException err) {
    }
  }

  protected boolean isVisibleTo(final Account.Id to) {
    return projectState == null
        || change == null
        || projectState.controlFor(args.identifiedUserFactory.create(to))
            .controlFor(change).isVisible();
  }

  @Override
  protected void setupVelocityContext() {
    super.setupVelocityContext();
    velocityContext.put("change", change);
    velocityContext.put("changeId", change.getKey());
    velocityContext.put("coverLetter", getCoverLetter());
    velocityContext.put("branch", change.getDest());
    velocityContext.put("fromName", getNameFor(fromId));
    velocityContext.put("projectName", projectName);
    velocityContext.put("patchSet", patchSet);
    velocityContext.put("patchSetInfo", patchSetInfo);
  }
}<|MERGE_RESOLUTION|>--- conflicted
+++ resolved
@@ -35,10 +35,7 @@
 import com.google.gerrit.server.query.change.ChangeQueryBuilder;
 import com.google.gwtorm.client.OrmException;
 
-<<<<<<< HEAD
-=======
 import java.text.MessageFormat;
->>>>>>> 04bbac58
 import java.util.ArrayList;
 import java.util.Collections;
 import java.util.Date;
@@ -226,30 +223,22 @@
     }
 
     if (patchSet != null) {
-<<<<<<< HEAD
       detail.append("---\n");
-      for (PatchListEntry p : getPatchList().getPatches()) {
-        detail.append(p.getChangeType().getCode() + " " + p.getNewName() + "\n");
-      }
-      detail.append("\n");
-=======
-      appendText("---\n");
       PatchList patchList = getPatchList();
       for (PatchListEntry p : patchList.getPatches()) {
         if (Patch.COMMIT_MSG.equals(p.getNewName())) {
           continue;
         }
-        appendText(p.getChangeType().getCode() + " " + p.getNewName() + "\n");
-      }
-      appendText(MessageFormat.format("" //
+        detail.append(p.getChangeType().getCode() + " " + p.getNewName() + "\n");
+      }
+      detail.append(MessageFormat.format("" //
           + "{0,choice,0#0 files|1#1 file|1<{0} files} changed, " //
           + "{1,choice,0#0 insertions|1#1 insertion|1<{1} insertions}(+), " //
           + "{2,choice,0#0 deletions|1#1 deletion|1<{2} deletions}(-)" //
           + "\n", patchList.getPatches().size() - 1, //
           patchList.getInsertions(), //
           patchList.getDeletions()));
-      appendText("\n");
->>>>>>> 04bbac58
+      detail.append("\n");
     }
     return detail.toString();
   }
