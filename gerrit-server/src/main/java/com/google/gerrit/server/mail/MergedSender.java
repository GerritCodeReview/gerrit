--- conflicted
+++ resolved
@@ -155,24 +155,12 @@
   }
 
   private void bccWatchesNotifySubmittedChanges() {
-<<<<<<< HEAD
-    if (db != null) {
-      // BCC anyone else who has interest in this project's changes
-      //
-      final ProjectState ps = getProjectState();
-      if (ps != null) {
-        for (final AccountProjectWatch w : getProjectWatches()) {
-          if (w.isNotifySubmittedChanges()) {
-            add(RecipientType.BCC, w.getAccountId());
-          }
-=======
     try {
       // BCC anyone else who has interest in this project's changes
       //
       for (final AccountProjectWatch w : getWatches()) {
         if (w.isNotifySubmittedChanges()) {
           add(RecipientType.BCC, w.getAccountId());
->>>>>>> 5f11b295
         }
       }
     } catch (OrmException err) {
