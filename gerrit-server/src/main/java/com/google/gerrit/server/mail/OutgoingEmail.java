--- conflicted
+++ resolved
@@ -25,12 +25,9 @@
 import com.google.gerrit.reviewdb.StarredChange;
 import com.google.gerrit.reviewdb.UserIdentity;
 import com.google.gerrit.server.IdentifiedUser;
-<<<<<<< HEAD
 import com.google.gerrit.server.StarredChangesCache;
 import com.google.gerrit.server.account.AccountCache;
 import com.google.gerrit.server.account.AccountProjectWatchCache;
-=======
->>>>>>> 5f11b295
 import com.google.gerrit.server.account.AccountState;
 import com.google.gerrit.server.mail.EmailHeader.AddressList;
 import com.google.gerrit.server.patch.PatchList;
@@ -78,30 +75,8 @@
   protected final EmailArguments args;
   protected Account.Id fromId;
 
-<<<<<<< HEAD
-  @Inject
-  @CanonicalWebUrl
-  @Nullable
-  private Provider<String> urlProvider;
-
-  @Inject
-  @WildProjectName
-  private Project.NameKey wildProject;
-
-  @Inject
-  private StarredChangesCache starredChangesCache;
-
-  @Inject
-  private AccountProjectWatchCache accountProjectWatchCache;
-
-  private ProjectState projectState;
-
-  protected OutgoingEmail(final Change c, final String mc) {
-    change = c;
-=======
   protected OutgoingEmail(EmailArguments ea, final String mc) {
     args = ea;
->>>>>>> 5f11b295
     messageClass = mc;
     headers = new LinkedHashMap<String, EmailHeader>();
   }
@@ -325,82 +300,6 @@
     }
   }
 
-<<<<<<< HEAD
-  /** BCC any user who has starred this change. */
-  protected void bccStarredBy() {
-    for (StarredChange w : starredChangesCache.byChange(change.getId())) {
-      add(RecipientType.BCC, w.getAccountId());
-    }
-  }
-
-  /** BCC any user who has set "notify all comments" on this project. */
-  protected void bccWatchesNotifyAllComments() {
-    if (db != null) {
-      // BCC anyone else who has interest in this project's changes
-      //
-      final ProjectState ps = getProjectState();
-      if (ps != null) {
-        for (final AccountProjectWatch w : getProjectWatches()) {
-          if (w.isNotifyAllComments()) {
-            add(RecipientType.BCC, w.getAccountId());
-          }
-        }
-      }
-    }
-  }
-
-  /** Returns all watches that are relevant for this project */
-  final protected Set<AccountProjectWatch> getProjectWatches() {
-    final Set<AccountProjectWatch> projectWatches = new HashSet<AccountProjectWatch>();
-    final Set<Account.Id> projectWatchers = new HashSet<Account.Id>();
-    final ProjectState ps = getProjectState();
-    if (ps != null) {
-      for (final AccountProjectWatch w : accountProjectWatchCache.byProject(ps
-          .getProject().getNameKey())) {
-        projectWatches.add(w);
-        projectWatchers.add(w.getAccountId());
-      }
-    }
-    for (final AccountProjectWatch w : accountProjectWatchCache
-        .byProject(wildProject)) {
-      if (!projectWatchers.contains(w.getAccountId())) {
-        // the all projects watch settings are only relevant if the user did not configure
-        // any specific rules for the concrete project
-        projectWatches.add(w);
-      }
-    }
-    return Collections.unmodifiableSet(projectWatches);
-  }
-
-  /** Any user who has published comments on this change. */
-  protected void ccAllApprovals() {
-    ccApprovals(true);
-  }
-
-  /** Users who have non-zero approval codes on the change. */
-  protected void ccExistingReviewers() {
-    ccApprovals(false);
-  }
-
-  private void ccApprovals(final boolean includeZero) {
-    if (db != null) {
-      try {
-        // CC anyone else who has posted an approval mark on this change
-        //
-        for (PatchSetApproval ap : db.patchSetApprovals().byChange(
-            change.getId())) {
-          if (!includeZero && ap.getValue() == 0) {
-            continue;
-          }
-          add(RecipientType.CC, ap.getAccountId());
-        }
-      } catch (OrmException err) {
-      }
-    }
-  }
-
-=======
->>>>>>> 5f11b295
   /** Schedule delivery of this message to the given account. */
   protected void add(final RecipientType rt, final Account.Id to) {
     if (!rcptTo.contains(to) && isVisibleTo(to)) {
