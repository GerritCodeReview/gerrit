--- conflicted
+++ resolved
@@ -16,10 +16,8 @@
 
 import com.google.gerrit.reviewdb.Account;
 import com.google.gerrit.reviewdb.UserIdentity;
-<<<<<<< HEAD
 import com.google.gerrit.server.mail.EmailHeader.AddressList;
 import com.google.gerrit.server.util.FutureUtil;
-=======
 import com.google.gerrit.server.account.AccountState;
 import com.google.gerrit.server.mail.EmailHeader.AddressList;
 
@@ -27,7 +25,6 @@
 import org.apache.velocity.app.Velocity;
 import org.apache.velocity.exception.ResourceNotFoundException;
 import org.apache.velocity.VelocityContext;
->>>>>>> f855f399
 
 import org.eclipse.jgit.util.SystemReader;
 import org.slf4j.Logger;
@@ -44,10 +41,6 @@
 import java.util.LinkedHashMap;
 import java.util.List;
 import java.util.Map;
-<<<<<<< HEAD
-=======
-
->>>>>>> f855f399
 
 /** Sends an email to one or more interested parties. */
 public abstract class OutgoingEmail {
@@ -159,29 +152,13 @@
     body = new StringBuilder();
 
     if (fromId != null && args.fromAddressGenerator.isGenericAddress(fromId)) {
-<<<<<<< HEAD
-      final Account account =
-          FutureUtil.get(args.accountCache.getAccount(fromId));
-      final String name = account.getFullName();
-      final String email = account.getPreferredEmail();
-
-      if ((name != null && !name.isEmpty())
-          || (email != null && !email.isEmpty())) {
-        body.append("From");
-        if (name != null && !name.isEmpty()) {
-          body.append(" ").append(name);
-        }
-        if (email != null && !email.isEmpty()) {
-          body.append(" <").append(email).append(">");
-        }
-        body.append(":\n\n");
-=======
       appendText(getFromLine());
     }
   }
 
   protected String getFromLine() {
-    final Account account = args.accountCache.get(fromId).getAccount();
+    final Account account =
+	    FutureUtil.get(args.accountCache.getAccount(fromId));
     final String name = account.getFullName();
     final String email = account.getPreferredEmail();
     StringBuilder f = new StringBuilder();
@@ -194,7 +171,6 @@
       }
       if (email != null && !email.isEmpty()) {
         f.append(" <").append(email).append(">");
->>>>>>> f855f399
       }
       f.append(":\n\n");
     }
@@ -271,17 +247,10 @@
     return name;
   }
 
-<<<<<<< HEAD
-  protected String getNameEmailFor(Account.Id accountId) {
+  public String getNameEmailFor(Account.Id accountId) {
     Account who = FutureUtil.get(args.accountCache.getAccount(accountId));
     String name = who.getFullName();
     String email = who.getPreferredEmail();
-=======
-  public String getNameEmailFor(Account.Id accountId) {
-    AccountState who = args.accountCache.get(accountId);
-    String name = who.getAccount().getFullName();
-    String email = who.getAccount().getPreferredEmail();
->>>>>>> f855f399
 
     if (name != null && email != null) {
       return name + " <" + email + ">";
