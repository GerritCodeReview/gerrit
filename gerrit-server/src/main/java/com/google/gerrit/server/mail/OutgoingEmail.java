--- conflicted
+++ resolved
@@ -333,10 +333,6 @@
       // If we have nobody to send this message to, then all of our
       // selection filters previously for this type of message were
       // unable to match a destination. Don't bother sending it.
-<<<<<<< HEAD
-      log.warn("Skipping delivery of email with no recipients");
-=======
->>>>>>> 955c8702
       return false;
     }
 
