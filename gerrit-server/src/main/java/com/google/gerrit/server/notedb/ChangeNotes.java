--- conflicted
+++ resolved
@@ -167,26 +167,11 @@
       checkArgument(project != null, "project is required");
       Change change = readOneReviewDbChange(db, changeId);
 
-<<<<<<< HEAD
-      if (change == null && args.migration.readChanges()) {
-        // Change isn't in ReviewDb, but its primary storage might be in NoteDb.
-        // Prepopulate the change exists with proper noteDbState field.
-        change = newNoteDbOnlyChange(project, changeId);
-      } else {
-        checkArgument(change != null, "change %s not found in ReviewDb", changeId);
-        checkArgument(
-            change.getProject().equals(project),
-            "passed project %s when creating ChangeNotes for %s, but actual project is %s",
-            project,
-            changeId,
-            change.getProject());
-=======
       if (change == null) {
         if (args.migration.readChanges()) {
           return newNoteDbOnlyChange(project, changeId);
         }
         throw new NoSuchChangeException(changeId);
->>>>>>> e2e0e2ee
       }
       checkArgument(
           change.getProject().equals(project),
