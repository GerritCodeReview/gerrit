--- conflicted
+++ resolved
@@ -77,10 +77,7 @@
 import com.google.inject.TypeLiteral;
 import com.google.inject.name.Named;
 
-<<<<<<< HEAD
-=======
 import org.eclipse.jgit.diff.DiffEntry;
->>>>>>> 00ed45af
 import org.eclipse.jgit.diff.DiffFormatter;
 import org.eclipse.jgit.diff.Edit;
 import org.eclipse.jgit.diff.MyersDiff;
@@ -88,10 +85,7 @@
 import org.eclipse.jgit.diff.RawTextIgnoreAllWhitespace;
 import org.eclipse.jgit.diff.RawTextIgnoreTrailingWhitespace;
 import org.eclipse.jgit.diff.RawTextIgnoreWhitespaceChange;
-<<<<<<< HEAD
-=======
 import org.eclipse.jgit.diff.RenameDetector;
->>>>>>> 00ed45af
 import org.eclipse.jgit.diff.ReplaceEdit;
 import org.eclipse.jgit.lib.AnyObjectId;
 import org.eclipse.jgit.lib.Config;
@@ -108,19 +102,9 @@
 import org.eclipse.jgit.revwalk.RevWalk;
 import org.eclipse.jgit.treewalk.TreeWalk;
 import org.eclipse.jgit.treewalk.filter.TreeFilter;
-<<<<<<< HEAD
-import org.eclipse.jgit.util.QuotedString;
-=======
 import org.eclipse.jgit.util.io.DisabledOutputStream;
->>>>>>> 00ed45af
-
-import java.io.ByteArrayInputStream;
-import java.io.ByteArrayOutputStream;
+
 import java.io.IOException;
-<<<<<<< HEAD
-import java.io.PrintStream;
-=======
->>>>>>> 00ed45af
 import java.util.ArrayList;
 import java.util.Collections;
 import java.util.List;
@@ -199,10 +183,6 @@
 
     private PatchList readPatchList(final PatchListKey key,
         final Repository repo) throws IOException {
-<<<<<<< HEAD
-      // TODO(jeffschu) correctly handle file renames
-=======
->>>>>>> 00ed45af
       // TODO(jeffschu) correctly handle merge commits
 
       final RevWalk rw = new RevWalk(repo);
@@ -212,17 +192,10 @@
       if (a == null) {
         return new PatchList(a, b, computeIntraline, new PatchListEntry[0]);
       }
-<<<<<<< HEAD
 
       RevTree aTree = rw.parseTree(a);
       RevTree bTree = b.getTree();
 
-=======
-
-      RevTree aTree = rw.parseTree(a);
-      RevTree bTree = b.getTree();
-
->>>>>>> 00ed45af
       final TreeWalk walk = new TreeWalk(repo);
       walk.reset();
       walk.setRecursive(true);
@@ -230,94 +203,6 @@
       walk.addTree(bTree);
       walk.setFilter(TreeFilter.ANY_DIFF);
 
-<<<<<<< HEAD
-      ByteArrayOutputStream buf = new ByteArrayOutputStream();
-      PrintStream ps = new PrintStream(buf, true, "UTF-8");
-
-      while (walk.next()) {
-        outputDiff(ps, walk.getPathString(), walk.getObjectId(0), walk
-            .getFileMode(0), walk.getObjectId(1), walk.getFileMode(1), repo,
-            key.getWhitespace());
-      }
-
-      org.eclipse.jgit.patch.Patch p = new org.eclipse.jgit.patch.Patch();
-      ps.flush();
-      p.parse(new ByteArrayInputStream(buf.toByteArray()));
-
-      final int cnt = p.getFiles().size();
-      final PatchListEntry[] entries = new PatchListEntry[cnt];
-      for (int i = 0; i < cnt; i++) {
-        entries[i] = newEntry(repo, aTree, bTree, p.getFiles().get(i));
-      }
-      return new PatchList(a, b, computeIntraline, entries);
-    }
-
-    private void outputDiff(PrintStream out, String path, ObjectId id1,
-        FileMode mode1, ObjectId id2, FileMode mode2, Repository repo,
-        Whitespace ws) throws IOException {
-      DiffFormatter fmt = new DiffFormatter();
-
-      String name1 = "a/" + path;
-      if (needsQuoting(name1)) {
-        name1 = QuotedString.GIT_PATH.quote(name1);
-      }
-      String name2 = "b/" + path;
-      if (needsQuoting(name2)) {
-        name2 = QuotedString.GIT_PATH.quote(name2);
-      }
-
-      out.print("diff --git " + name1 + " " + name2 + "\n");
-
-      boolean isNew = FileMode.MISSING.equals(mode1);
-      boolean isDelete = FileMode.MISSING.equals(mode2);
-
-      if (isNew) {
-        out.print("new file mode " + mode2 + "\n");
-      } else if (isDelete) {
-        out.print("deleted file mode " + mode1 + "\n");
-      } else if (!mode1.equals(mode2)) {
-        out.print("old mode " + mode1 + "\n");
-        out.print("new mode " + mode2 + "\n");
-      }
-      out.print("index " + id1.abbreviate(repo, 7).name() + ".."
-          + id2.abbreviate(repo, 7).name()
-          + (mode1.equals(mode2) ? " " + mode1 : "") + "\n");
-      out.print("--- " + (isNew ? "/dev/null" : name1) + "\n");
-      out.print("+++ " + (isDelete ? "/dev/null" : name2) + "\n");
-      RawText a = getRawText(id1, repo, ws);
-      RawText b = getRawText(id2, repo, ws);
-      MyersDiff diff = new MyersDiff(a, b);
-      fmt.formatEdits(out, a, b, diff.getEdits());
-    }
-
-    private static boolean needsQuoting(String path) {
-      // We should quote the path if the quoted form of the path
-      // differs by more than simply having a leading and trailing
-      // double quote added.
-      //
-      return !QuotedString.GIT_PATH.quote(path).equals('"' + path + '"');
-    }
-
-    private RawText getRawText(ObjectId id, Repository repo, Whitespace ws)
-        throws IOException {
-      if (id.equals(ObjectId.zeroId())) {
-        return new RawText(new byte[] {});
-      }
-      byte[] raw = repo.openBlob(id).getCachedBytes();
-      switch (ws) {
-        case IGNORE_ALL_SPACE:
-          return new RawTextIgnoreAllWhitespace(raw);
-        case IGNORE_SPACE_AT_EOL:
-          return new RawTextIgnoreTrailingWhitespace(raw);
-        case IGNORE_SPACE_CHANGE:
-          return new RawTextIgnoreWhitespaceChange(raw);
-        case IGNORE_NONE:
-        default:
-          return new RawText(raw);
-      }
-    }
-
-=======
       DiffFormatter df = new DiffFormatter(DisabledOutputStream.INSTANCE);
       df.setRepository(repo);
       switch (key.getWhitespace()) {
@@ -348,7 +233,6 @@
       return new PatchList(a, b, computeIntraline, entries);
     }
 
->>>>>>> 00ed45af
     private PatchListEntry newEntry(Repository repo, RevTree aTree,
         RevTree bTree, FileHeader fileHeader) throws IOException {
       final FileMode oldMode = fileHeader.getOldMode();
@@ -591,7 +475,6 @@
             || (ad == 1 && bd == 1 && isControlBlockStart(a, c.getEndA()))) {
           int ab = c.getBeginA();
           int ae = n.getEndA();
-<<<<<<< HEAD
 
           int bb = c.getBeginB();
           int be = n.getEndB();
@@ -601,17 +484,6 @@
           continue;
         }
 
-=======
-
-          int bb = c.getBeginB();
-          int be = n.getEndB();
-
-          edits.set(j, new Edit(ab, ae, bb, be));
-          edits.remove(j + 1);
-          continue;
-        }
-
->>>>>>> 00ed45af
         j++;
       }
     }
