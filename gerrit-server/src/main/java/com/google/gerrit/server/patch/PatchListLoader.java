--- conflicted
+++ resolved
@@ -311,19 +311,7 @@
   }
 
   private PatchListEntry newEntry(RevTree aTree, FileHeader fileHeader,
-<<<<<<< HEAD
       long size, long sizeDelta) {
-    final FileMode oldMode = fileHeader.getOldMode();
-    final FileMode newMode = fileHeader.getNewMode();
-
-    if (oldMode == FileMode.GITLINK || newMode == FileMode.GITLINK) {
-      return new PatchListEntry(fileHeader, Collections.<Edit> emptyList(),
-          size, sizeDelta);
-    }
-
-=======
-      long sizeDelta) {
->>>>>>> 6b6bdbdc
     if (aTree == null // want combined diff
         || fileHeader.getPatchType() != PatchType.UNIFIED
         || fileHeader.getHunks().isEmpty()) {
