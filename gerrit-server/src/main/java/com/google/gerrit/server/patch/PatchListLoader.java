// Copyright (C) 2009 The Android Open Source Project
//
// Licensed under the Apache License, Version 2.0 (the "License");
// you may not use this file except in compliance with the License.
// You may obtain a copy of the License at
//
// http://www.apache.org/licenses/LICENSE-2.0
//
// Unless required by applicable law or agreed to in writing, software
// distributed under the License is distributed on an "AS IS" BASIS,
// WITHOUT WARRANTIES OR CONDITIONS OF ANY KIND, either express or implied.
// See the License for the specific language governing permissions and
// limitations under the License.
//

package com.google.gerrit.server.patch;

import com.google.common.base.Function;
import com.google.common.base.Throwables;
import com.google.common.cache.CacheLoader;
import com.google.common.collect.FluentIterable;
import com.google.gerrit.reviewdb.client.AccountDiffPreference.Whitespace;
import com.google.gerrit.reviewdb.client.Patch;
import com.google.gerrit.reviewdb.client.RefNames;
<<<<<<< HEAD
=======
import com.google.gerrit.server.config.ConfigUtil;
>>>>>>> 61074ca4
import com.google.gerrit.server.config.GerritServerConfig;
import com.google.gerrit.server.git.GitRepositoryManager;
import com.google.gerrit.server.git.MergeUtil;
import com.google.inject.Inject;

import org.eclipse.jgit.diff.DiffEntry;
import org.eclipse.jgit.diff.DiffFormatter;
import org.eclipse.jgit.diff.Edit;
import org.eclipse.jgit.diff.EditList;
import org.eclipse.jgit.diff.HistogramDiff;
import org.eclipse.jgit.diff.RawText;
import org.eclipse.jgit.diff.RawTextComparator;
import org.eclipse.jgit.diff.Sequence;
import org.eclipse.jgit.dircache.DirCache;
import org.eclipse.jgit.dircache.DirCacheBuilder;
import org.eclipse.jgit.dircache.DirCacheEntry;
import org.eclipse.jgit.lib.Config;
import org.eclipse.jgit.lib.Constants;
import org.eclipse.jgit.lib.FileMode;
import org.eclipse.jgit.lib.ObjectId;
import org.eclipse.jgit.lib.ObjectInserter;
import org.eclipse.jgit.lib.ObjectReader;
import org.eclipse.jgit.lib.Ref;
import org.eclipse.jgit.lib.RefUpdate;
import org.eclipse.jgit.lib.Repository;
import org.eclipse.jgit.merge.MergeFormatter;
import org.eclipse.jgit.merge.MergeResult;
import org.eclipse.jgit.merge.ResolveMerger;
import org.eclipse.jgit.merge.ThreeWayMergeStrategy;
import org.eclipse.jgit.patch.FileHeader;
import org.eclipse.jgit.patch.FileHeader.PatchType;
import org.eclipse.jgit.revwalk.RevCommit;
import org.eclipse.jgit.revwalk.RevObject;
import org.eclipse.jgit.revwalk.RevTree;
import org.eclipse.jgit.revwalk.RevWalk;
import org.eclipse.jgit.util.TemporaryBuffer;
import org.eclipse.jgit.util.io.DisabledOutputStream;
import org.slf4j.Logger;
import org.slf4j.LoggerFactory;

import java.io.IOException;
import java.io.InputStream;
import java.util.ArrayList;
import java.util.Collections;
import java.util.HashMap;
import java.util.List;
import java.util.Map;
import java.util.Set;
import java.util.concurrent.Callable;
import java.util.concurrent.ExecutionException;
import java.util.concurrent.ExecutorService;
import java.util.concurrent.Future;
import java.util.concurrent.TimeUnit;
import java.util.concurrent.TimeoutException;

public class PatchListLoader extends CacheLoader<PatchListKey, PatchList> {
  static final Logger log = LoggerFactory.getLogger(PatchListLoader.class);

  private final GitRepositoryManager repoManager;
  private final PatchListCache patchListCache;
  private final ThreeWayMergeStrategy mergeStrategy;
<<<<<<< HEAD

  @Inject
  PatchListLoader(GitRepositoryManager mgr, PatchListCache plc,
      @GerritServerConfig Config cfg) {
    repoManager = mgr;
    patchListCache = plc;
    mergeStrategy = MergeUtil.getMergeStrategy(cfg);
=======
  private final ExecutorService diffExecutor;
  private final long timeoutMillis;


  @Inject
  PatchListLoader(GitRepositoryManager mgr,
      PatchListCache plc,
      @GerritServerConfig Config cfg,
      @DiffExecutor ExecutorService de) {
    repoManager = mgr;
    patchListCache = plc;
    mergeStrategy = MergeUtil.getMergeStrategy(cfg);
    diffExecutor = de;
    timeoutMillis =
        ConfigUtil.getTimeUnit(cfg, "cache", PatchListCacheImpl.FILE_NAME,
            "timeout", TimeUnit.MILLISECONDS.convert(5, TimeUnit.SECONDS),
            TimeUnit.MILLISECONDS);
>>>>>>> 61074ca4
  }

  @Override
  public PatchList load(final PatchListKey key) throws IOException,
      PatchListNotAvailableException {
    final Repository repo = repoManager.openRepository(key.projectKey);
    try {
      return readPatchList(key, repo);
    } finally {
      repo.close();
    }
  }

  private static RawTextComparator comparatorFor(Whitespace ws) {
    switch (ws) {
      case IGNORE_ALL_SPACE:
        return RawTextComparator.WS_IGNORE_ALL;

      case IGNORE_SPACE_AT_EOL:
        return RawTextComparator.WS_IGNORE_TRAILING;

      case IGNORE_SPACE_CHANGE:
        return RawTextComparator.WS_IGNORE_CHANGE;

      case IGNORE_NONE:
      default:
        return RawTextComparator.DEFAULT;
    }
  }

  private PatchList readPatchList(final PatchListKey key, final Repository repo)
      throws IOException, PatchListNotAvailableException {
    final RawTextComparator cmp = comparatorFor(key.getWhitespace());
    final ObjectReader reader = repo.newObjectReader();
    try {
      final RevWalk rw = new RevWalk(reader);
      final RevCommit b = rw.parseCommit(key.getNewId());
      final RevObject a = aFor(key, repo, rw, b);

      if (a == null) {
        // TODO(sop) Remove this case.
        // This is a merge commit, compared to its ancestor.
        //
        final PatchListEntry[] entries = new PatchListEntry[1];
        entries[0] = newCommitMessage(cmp, reader, null, b);
        return new PatchList(a, b, true, entries);
      }

      final boolean againstParent =
          b.getParentCount() > 0 && b.getParent(0) == a;

      RevCommit aCommit = a instanceof RevCommit ? (RevCommit) a : null;
      RevTree aTree = rw.parseTree(a);
      RevTree bTree = b.getTree();

      DiffFormatter df = new DiffFormatter(DisabledOutputStream.INSTANCE);
      df.setRepository(repo);
      df.setDiffComparator(cmp);
      df.setDetectRenames(true);
      List<DiffEntry> diffEntries = df.scan(aTree, bTree);

      Set<String> paths = key.getOldId() != null
          ? FluentIterable.from(patchListCache.get(
                  new PatchListKey(key.projectKey, null, key.getNewId(),
                  key.getWhitespace())).getPatches())
              .transform(new Function<PatchListEntry, String>() {
                @Override
                public String apply(PatchListEntry entry) {
                  return entry.getNewName();
                }
              })
          .toSet()
          : null;
      int cnt = diffEntries.size();
      List<PatchListEntry> entries = new ArrayList<>();
      entries.add(newCommitMessage(cmp, reader,
          againstParent ? null : aCommit, b));
      for (int i = 0; i < cnt; i++) {
        DiffEntry diffEntry = diffEntries.get(i);
        if (paths == null || paths.contains(diffEntry.getNewPath())
            || paths.contains(diffEntry.getOldPath())) {
          FileHeader fh = toFileHeader(key, df, diffEntry);
          entries.add(newEntry(aTree, fh));
        }
      }
      return new PatchList(a, b, againstParent,
          entries.toArray(new PatchListEntry[entries.size()]));
    } finally {
      reader.release();
    }
  }

  private FileHeader toFileHeader(PatchListKey key,
      final DiffFormatter diffFormatter, final DiffEntry diffEntry)
      throws IOException {

    Future<FileHeader> result = diffExecutor.submit(new Callable<FileHeader>() {
      @Override
      public FileHeader call() throws IOException {
        return diffFormatter.toFileHeader(diffEntry);
      }
    });

    try {
      return result.get(timeoutMillis, TimeUnit.MILLISECONDS);
    } catch (InterruptedException | TimeoutException e) {
      log.warn(timeoutMillis + " ms timeout reached for Diff loader"
                      + " in project " + key.projectKey.get()
                      + " on commit " + key.getNewId().name()
                      + " on path " + diffEntry.getNewPath()
                      + " comparing " + diffEntry.getOldId().name()
                      + ".." + diffEntry.getNewId().name());
      result.cancel(true);
      return toFileHeaderWithoutMyersDiff(diffFormatter, diffEntry);
    } catch (ExecutionException e) {
      // If there was an error computing the result, carry it
      // up to the caller so the cache knows this key is invalid.
      Throwables.propagateIfInstanceOf(e.getCause(), IOException.class);
      throw new IOException(e.getMessage(), e.getCause());
    }
  }

  private FileHeader toFileHeaderWithoutMyersDiff(DiffFormatter diffFormatter,
      DiffEntry diffEntry) throws IOException {
    HistogramDiff histogramDiff = new HistogramDiff();
    histogramDiff.setFallbackAlgorithm(null);
    diffFormatter.setDiffAlgorithm(histogramDiff);
    return diffFormatter.toFileHeader(diffEntry);
  }

  private PatchListEntry newCommitMessage(final RawTextComparator cmp,
      final ObjectReader reader,
      final RevCommit aCommit, final RevCommit bCommit) throws IOException {
    StringBuilder hdr = new StringBuilder();

    hdr.append("diff --git");
    if (aCommit != null) {
      hdr.append(" a/").append(Patch.COMMIT_MSG);
    } else {
      hdr.append(" ").append(FileHeader.DEV_NULL);
    }
    hdr.append(" b/").append(Patch.COMMIT_MSG);
    hdr.append("\n");

    if (aCommit != null) {
      hdr.append("--- a/").append(Patch.COMMIT_MSG).append("\n");
    } else {
      hdr.append("--- ").append(FileHeader.DEV_NULL).append("\n");
    }
    hdr.append("+++ b/").append(Patch.COMMIT_MSG).append("\n");

    Text aText =
        aCommit != null ? Text.forCommit(reader, aCommit) : Text.EMPTY;
    Text bText = Text.forCommit(reader, bCommit);

    byte[] rawHdr = hdr.toString().getBytes("UTF-8");
    RawText aRawText = new RawText(aText.getContent());
    RawText bRawText = new RawText(bText.getContent());
    EditList edits = new HistogramDiff().diff(cmp, aRawText, bRawText);
    FileHeader fh = new FileHeader(rawHdr, edits, PatchType.UNIFIED);
    return new PatchListEntry(fh, edits);
  }

  private PatchListEntry newEntry(RevTree aTree, FileHeader fileHeader) {
    final FileMode oldMode = fileHeader.getOldMode();
    final FileMode newMode = fileHeader.getNewMode();

    if (oldMode == FileMode.GITLINK || newMode == FileMode.GITLINK) {
      return new PatchListEntry(fileHeader, Collections.<Edit> emptyList());
    }

    if (aTree == null // want combined diff
        || fileHeader.getPatchType() != PatchType.UNIFIED
        || fileHeader.getHunks().isEmpty()) {
      return new PatchListEntry(fileHeader, Collections.<Edit> emptyList());
    }

    List<Edit> edits = fileHeader.toEditList();
    if (edits.isEmpty()) {
      return new PatchListEntry(fileHeader, Collections.<Edit> emptyList());
    } else {
      return new PatchListEntry(fileHeader, edits);
    }
  }

  private RevObject aFor(final PatchListKey key,
      final Repository repo, final RevWalk rw, final RevCommit b)
      throws IOException {
    if (key.getOldId() != null) {
      return rw.parseAny(key.getOldId());
    }

    switch (b.getParentCount()) {
      case 0:
        return rw.parseAny(emptyTree(repo));
      case 1: {
        RevCommit r = b.getParent(0);
        rw.parseBody(r);
        return r;
      }
      case 2:
        return automerge(repo, rw, b, mergeStrategy);
      default:
        // TODO(sop) handle an octopus merge.
        return null;
    }
  }

  public static RevTree automerge(Repository repo, RevWalk rw, RevCommit b,
      ThreeWayMergeStrategy mergeStrategy) throws IOException {
    return automerge(repo, rw, b, mergeStrategy, true);
  }

  public static RevTree automerge(Repository repo, RevWalk rw, RevCommit b,
      ThreeWayMergeStrategy mergeStrategy, boolean save) throws IOException {
    String hash = b.name();
    String refName = RefNames.REFS_CACHE_AUTOMERGE
        + hash.substring(0, 2)
        + "/"
        + hash.substring(2);
    Ref ref = repo.getRef(refName);
    if (ref != null && ref.getObjectId() != null) {
      return rw.parseTree(ref.getObjectId());
    }

    ResolveMerger m = (ResolveMerger) mergeStrategy.newMerger(repo, true);
    final ObjectInserter ins = repo.newObjectInserter();
    try {
      DirCache dc = DirCache.newInCore();
      m.setDirCache(dc);
      m.setObjectInserter(new ObjectInserter.Filter() {
        @Override
        protected ObjectInserter delegate() {
          return ins;
        }

        @Override
        public void flush() {
        }

        @Override
        public void release() {
        }
      });

      boolean couldMerge;
      try {
        couldMerge = m.merge(b.getParents());
      } catch (IOException e) {
        // It is not safe to continue further down in this method as throwing
        // an exception most likely means that the merge tree was not created
        // and m.getMergeResults() is empty. This would mean that all paths are
        // unmerged and Gerrit UI would show all paths in the patch list.
        log.warn("Error attempting automerge " + refName, e);
        return null;
      }

      ObjectId treeId;
      if (couldMerge) {
        treeId = m.getResultTreeId();

      } else {
        RevCommit ours = b.getParent(0);
        RevCommit theirs = b.getParent(1);
        rw.parseBody(ours);
        rw.parseBody(theirs);
        String oursMsg = ours.getShortMessage();
        String theirsMsg = theirs.getShortMessage();

        String oursName = String.format("HEAD   (%s %s)",
            ours.abbreviate(6).name(),
            oursMsg.substring(0, Math.min(oursMsg.length(), 60)));
        String theirsName = String.format("BRANCH (%s %s)",
            theirs.abbreviate(6).name(),
            theirsMsg.substring(0, Math.min(theirsMsg.length(), 60)));

        MergeFormatter fmt = new MergeFormatter();
        Map<String, MergeResult<? extends Sequence>> r = m.getMergeResults();
        Map<String, ObjectId> resolved = new HashMap<>();
        for (Map.Entry<String, MergeResult<? extends Sequence>> entry : r.entrySet()) {
          MergeResult<? extends Sequence> p = entry.getValue();
          TemporaryBuffer buf =
              new TemporaryBuffer.LocalFile(null, 10 * 1024 * 1024);
          try {
            fmt.formatMerge(buf, p, "BASE", oursName, theirsName, "UTF-8");
            buf.close();

            InputStream in = buf.openInputStream();
            try {
              resolved.put(entry.getKey(), ins.insert(Constants.OBJ_BLOB, buf.length(), in));
            } finally {
              in.close();
            }
          } finally {
            buf.destroy();
          }
        }

        DirCacheBuilder builder = dc.builder();
        int cnt = dc.getEntryCount();
        for (int i = 0; i < cnt;) {
          DirCacheEntry entry = dc.getEntry(i);
          if (entry.getStage() == 0) {
            builder.add(entry);
            i++;
            continue;
          }

          int next = dc.nextEntry(i);
          String path = entry.getPathString();
          DirCacheEntry res = new DirCacheEntry(path);
          if (resolved.containsKey(path)) {
            // For a file with content merge conflict that we produced a result
            // above on, collapse the file down to a single stage 0 with just
            // the blob content, and a randomly selected mode (the lowest stage,
            // which should be the merge base, or ours).
            res.setFileMode(entry.getFileMode());
            res.setObjectId(resolved.get(path));

          } else if (next == i + 1) {
            // If there is exactly one stage present, shouldn't be a conflict...
            res.setFileMode(entry.getFileMode());
            res.setObjectId(entry.getObjectId());

          } else if (next == i + 2) {
            // Two stages suggests a delete/modify conflict. Pick the higher
            // stage as the automatic result.
            entry = dc.getEntry(i + 1);
            res.setFileMode(entry.getFileMode());
            res.setObjectId(entry.getObjectId());

          } else { // 3 stage conflict, no resolve above
            // Punt on the 3-stage conflict and show the base, for now.
            res.setFileMode(entry.getFileMode());
            res.setObjectId(entry.getObjectId());
          }
          builder.add(res);
          i = next;
        }
        builder.finish();
        treeId = dc.writeTree(ins);
      }
      ins.flush();

      if (save) {
        RefUpdate update = repo.updateRef(refName);
        update.setNewObjectId(treeId);
        update.disableRefLog();
        update.forceUpdate();
      }

      return rw.lookupTree(treeId);
    } finally {
      ins.release();
    }
  }

  private static ObjectId emptyTree(final Repository repo) throws IOException {
    ObjectInserter oi = repo.newObjectInserter();
    try {
      ObjectId id = oi.insert(Constants.OBJ_TREE, new byte[] {});
      oi.flush();
      return id;
    } finally {
      oi.release();
    }
  }
}<|MERGE_RESOLUTION|>--- conflicted
+++ resolved
@@ -22,10 +22,7 @@
 import com.google.gerrit.reviewdb.client.AccountDiffPreference.Whitespace;
 import com.google.gerrit.reviewdb.client.Patch;
 import com.google.gerrit.reviewdb.client.RefNames;
-<<<<<<< HEAD
-=======
 import com.google.gerrit.server.config.ConfigUtil;
->>>>>>> 61074ca4
 import com.google.gerrit.server.config.GerritServerConfig;
 import com.google.gerrit.server.git.GitRepositoryManager;
 import com.google.gerrit.server.git.MergeUtil;
@@ -87,18 +84,8 @@
   private final GitRepositoryManager repoManager;
   private final PatchListCache patchListCache;
   private final ThreeWayMergeStrategy mergeStrategy;
-<<<<<<< HEAD
-
-  @Inject
-  PatchListLoader(GitRepositoryManager mgr, PatchListCache plc,
-      @GerritServerConfig Config cfg) {
-    repoManager = mgr;
-    patchListCache = plc;
-    mergeStrategy = MergeUtil.getMergeStrategy(cfg);
-=======
   private final ExecutorService diffExecutor;
   private final long timeoutMillis;
-
 
   @Inject
   PatchListLoader(GitRepositoryManager mgr,
@@ -113,7 +100,6 @@
         ConfigUtil.getTimeUnit(cfg, "cache", PatchListCacheImpl.FILE_NAME,
             "timeout", TimeUnit.MILLISECONDS.convert(5, TimeUnit.SECONDS),
             TimeUnit.MILLISECONDS);
->>>>>>> 61074ca4
   }
 
   @Override
