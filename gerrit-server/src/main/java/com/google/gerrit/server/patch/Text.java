--- conflicted
+++ resolved
@@ -15,28 +15,22 @@
 package com.google.gerrit.server.patch;
 
 import org.eclipse.jgit.diff.RawText;
-<<<<<<< HEAD
 import org.eclipse.jgit.errors.LargeObjectException;
 import org.eclipse.jgit.errors.MissingObjectException;
+import org.eclipse.jgit.lib.AnyObjectId;
 import org.eclipse.jgit.lib.ObjectLoader;
-import org.eclipse.jgit.util.IO;
-=======
-import org.eclipse.jgit.lib.AnyObjectId;
 import org.eclipse.jgit.lib.PersonIdent;
 import org.eclipse.jgit.lib.Repository;
 import org.eclipse.jgit.revwalk.RevCommit;
 import org.eclipse.jgit.revwalk.RevWalk;
->>>>>>> 04bbac58
+import org.eclipse.jgit.util.IO;
 import org.eclipse.jgit.util.RawParseUtils;
 import org.mozilla.universalchardet.UniversalDetector;
 import org.slf4j.Logger;
 import org.slf4j.LoggerFactory;
 
 import java.io.IOException;
-<<<<<<< HEAD
 import java.io.InputStream;
-=======
->>>>>>> 04bbac58
 import java.nio.charset.Charset;
 import java.nio.charset.IllegalCharsetNameException;
 import java.nio.charset.UnsupportedCharsetException;
@@ -53,43 +47,47 @@
   public static Text forCommit(Repository db, AnyObjectId commitId)
       throws IOException {
     RevWalk rw = new RevWalk(db);
-    RevCommit c;
-    if (commitId instanceof RevCommit) {
-      c = (RevCommit) commitId;
-    } else {
-      c = rw.parseCommit(commitId);
-    }
-
-    StringBuilder b = new StringBuilder();
-    switch (c.getParentCount()) {
-      case 0:
-        break;
-      case 1: {
-        RevCommit p = c.getParent(0);
-        rw.parseBody(p);
-        b.append("Parent:     ");
-        b.append(p.abbreviate(db, 8).name());
-        b.append(" (");
-        b.append(p.getShortMessage());
-        b.append(")\n");
-        break;
-      }
-      default:
-        for (int i = 0; i < c.getParentCount(); i++) {
-          RevCommit p = c.getParent(i);
+    try {
+      RevCommit c;
+      if (commitId instanceof RevCommit) {
+        c = (RevCommit) commitId;
+      } else {
+        c = rw.parseCommit(commitId);
+      }
+
+      StringBuilder b = new StringBuilder();
+      switch (c.getParentCount()) {
+        case 0:
+          break;
+        case 1: {
+          RevCommit p = c.getParent(0);
           rw.parseBody(p);
-          b.append(i == 0 ? "Merge Of:   " : "            ");
+          b.append("Parent:     ");
           b.append(p.abbreviate(db, 8).name());
           b.append(" (");
           b.append(p.getShortMessage());
           b.append(")\n");
+          break;
         }
-    }
-    appendPersonIdent(b, "Author", c.getAuthorIdent());
-    appendPersonIdent(b, "Commit", c.getCommitterIdent());
-    b.append("\n");
-    b.append(c.getFullMessage());
-    return new Text(b.toString().getBytes("UTF-8"));
+        default:
+          for (int i = 0; i < c.getParentCount(); i++) {
+            RevCommit p = c.getParent(i);
+            rw.parseBody(p);
+            b.append(i == 0 ? "Merge Of:   " : "            ");
+            b.append(p.abbreviate(db, 8).name());
+            b.append(" (");
+            b.append(p.getShortMessage());
+            b.append(")\n");
+          }
+      }
+      appendPersonIdent(b, "Author", c.getAuthorIdent());
+      appendPersonIdent(b, "Commit", c.getCommitterIdent());
+      b.append("\n");
+      b.append(c.getFullMessage());
+      return new Text(b.toString().getBytes("UTF-8"));
+    } finally {
+      rw.release();
+    }
   }
 
   private static void appendPersonIdent(StringBuilder b, String field,
