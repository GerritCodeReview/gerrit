--- conflicted
+++ resolved
@@ -308,20 +308,16 @@
   @Override
   public synchronized void start() {
     removeStalePluginFiles();
-<<<<<<< HEAD
     Path absolutePath = pluginsDir.toAbsolutePath();
     if (!Files.exists(absolutePath)) {
-      log.info(absolutePath + " does not exist; creating");
+      log.info("{} does not exist; creating", absolutePath);
       try {
         Files.createDirectories(absolutePath);
       } catch (IOException e) {
-        log.error(String.format("Failed to create %s: %s", absolutePath, e.getMessage()));
-      }
-    }
-    log.info("Loading plugins from " + absolutePath);
-=======
-    log.info("Loading plugins from {}", pluginsDir.toAbsolutePath());
->>>>>>> a29b921d
+        log.error("Failed to create {}: {}", absolutePath, e.getMessage());
+      }
+    }
+    log.info("Loading plugins from {}", absolutePath);
     srvInfoImpl.state = ServerInformation.State.STARTUP;
     rescan();
     srvInfoImpl.state = ServerInformation.State.RUNNING;
