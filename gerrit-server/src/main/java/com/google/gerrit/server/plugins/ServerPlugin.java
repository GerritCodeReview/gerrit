// Copyright (C) 2012 The Android Open Source Project
//
// Licensed under the Apache License, Version 2.0 (the "License");
// you may not use this file except in compliance with the License.
// You may obtain a copy of the License at
//
// http://www.apache.org/licenses/LICENSE-2.0
//
// Unless required by applicable law or agreed to in writing, software
// distributed under the License is distributed on an "AS IS" BASIS,
// WITHOUT WARRANTIES OR CONDITIONS OF ANY KIND, either express or implied.
// See the License for the specific language governing permissions and
// limitations under the License.

package com.google.gerrit.server.plugins;

import com.google.common.base.Strings;
import com.google.common.collect.Lists;
import com.google.gerrit.common.Nullable;
import com.google.gerrit.extensions.registration.RegistrationHandle;
import com.google.gerrit.extensions.registration.ReloadableRegistrationHandle;
import com.google.gerrit.lifecycle.LifecycleManager;
import com.google.gerrit.server.PluginUser;
import com.google.gerrit.server.util.RequestContext;
import com.google.inject.Guice;
import com.google.inject.Injector;
import com.google.inject.Module;

import org.eclipse.jgit.internal.storage.file.FileSnapshot;

import java.io.IOException;
import java.nio.file.Path;
import java.util.ArrayList;
import java.util.List;
import java.util.jar.Attributes;
import java.util.jar.Manifest;

public class ServerPlugin extends Plugin {
  private final Manifest manifest;
  private final PluginContentScanner scanner;
  private final Path dataDir;
  private final String pluginCanonicalWebUrl;
  private final ClassLoader classLoader;
<<<<<<< HEAD
  protected Class<? extends Module> sysModule;
  protected Class<? extends Module> sshModule;
  protected Class<? extends Module> httpModule;
=======
  private final String metricsPrefix;
  private Class<? extends Module> sysModule;
  private Class<? extends Module> sshModule;
  private Class<? extends Module> httpModule;
>>>>>>> c3bbd56a

  private Injector sysInjector;
  private Injector sshInjector;
  private Injector httpInjector;
  private LifecycleManager serverManager;
  private List<ReloadableRegistrationHandle<?>> reloadableHandles;

  public ServerPlugin(String name,
      String pluginCanonicalWebUrl,
      PluginUser pluginUser,
      Path srcJar,
      FileSnapshot snapshot,
      PluginContentScanner scanner,
      Path dataDir,
      ClassLoader classLoader,
      String metricsPrefix) throws InvalidPluginException {
    super(name, srcJar, pluginUser, snapshot,
        scanner == null
            ? ApiType.PLUGIN
            : Plugin.getApiType(getPluginManifest(scanner)));
    this.pluginCanonicalWebUrl = pluginCanonicalWebUrl;
    this.scanner = scanner;
    this.dataDir = dataDir;
    this.classLoader = classLoader;
<<<<<<< HEAD
    this.manifest = scanner == null ? null : getPluginManifest(scanner);
    if (manifest != null) {
      loadGuiceModules(manifest, classLoader);
    }
=======
    this.manifest = getPluginManifest(scanner);
    this.metricsPrefix = metricsPrefix;
    loadGuiceModules(manifest, classLoader);
>>>>>>> c3bbd56a
  }

  public ServerPlugin(String name,
      String pluginCanonicalWebUrl,
      PluginUser pluginUser,
      Path srcJar,
      FileSnapshot snapshot,
      PluginContentScanner scanner,
      Path dataDir,
      ClassLoader classLoader) throws InvalidPluginException {
    this(name, pluginCanonicalWebUrl, pluginUser, srcJar, snapshot, scanner,
        dataDir, classLoader, null);
  }

  private void loadGuiceModules(Manifest manifest, ClassLoader classLoader) throws InvalidPluginException {
    Attributes main = manifest.getMainAttributes();
    String sysName = main.getValue("Gerrit-Module");
    String sshName = main.getValue("Gerrit-SshModule");
    String httpName = main.getValue("Gerrit-HttpModule");

    if (!Strings.isNullOrEmpty(sshName) && getApiType() != Plugin.ApiType.PLUGIN) {
      throw new InvalidPluginException(String.format(
          "Using Gerrit-SshModule requires Gerrit-ApiType: %s",
          Plugin.ApiType.PLUGIN));
    }

    try {
      this.sysModule = load(sysName, classLoader);
      this.sshModule = load(sshName, classLoader);
      this.httpModule = load(httpName, classLoader);
    } catch (ClassNotFoundException e) {
      throw new InvalidPluginException("Unable to load plugin Guice Modules", e);
    }
  }

  @SuppressWarnings("unchecked")
  protected static Class<? extends Module> load(String name, ClassLoader pluginLoader)
      throws ClassNotFoundException {
    if (Strings.isNullOrEmpty(name)) {
      return null;
    }

    Class<?> clazz =
        Class.forName(name, false, pluginLoader);
    if (!Module.class.isAssignableFrom(clazz)) {
      throw new ClassCastException(String.format(
          "Class %s does not implement %s",
          name, Module.class.getName()));
    }
    return (Class<? extends Module>) clazz;
  }

  Path getDataDir() {
    return dataDir;
  }

  String getPluginCanonicalWebUrl() {
    return pluginCanonicalWebUrl;
  }

  String getMetricsPrefix() {
    return metricsPrefix;
  }

  private static Manifest getPluginManifest(PluginContentScanner scanner)
      throws InvalidPluginException {
    try {
       return scanner.getManifest();
    } catch (IOException e) {
      throw new InvalidPluginException("Cannot get plugin manifest", e);
    }
  }

  @Override
  @Nullable
  public String getVersion() {
    Attributes main = manifest.getMainAttributes();
    return main.getValue(Attributes.Name.IMPLEMENTATION_VERSION);
  }

  @Override
  protected boolean canReload() {
    Attributes main = manifest.getMainAttributes();
    String v = main.getValue("Gerrit-ReloadMode");
    if (Strings.isNullOrEmpty(v) || "reload".equalsIgnoreCase(v)) {
      return true;
    } else if ("restart".equalsIgnoreCase(v)) {
      return false;
    } else {
      PluginLoader.log.warn(String.format(
          "Plugin %s has invalid Gerrit-ReloadMode %s; assuming restart",
          getName(), v));
      return false;
    }
  }

  @Override
  protected void start(PluginGuiceEnvironment env) throws Exception {
    RequestContext oldContext = env.enter(this);
    try {
      startPlugin(env);
    } finally {
      env.exit(oldContext);
    }
  }

  private void startPlugin(PluginGuiceEnvironment env) throws Exception {
    Injector root = newRootInjector(env);
    serverManager = new LifecycleManager();
    serverManager.add(root);

    AutoRegisterModules auto = null;
    if (sysModule == null && sshModule == null && httpModule == null) {
      auto = new AutoRegisterModules(getName(), env, scanner, classLoader);
      auto.discover();
    }

    if (sysModule != null) {
      sysInjector = root.createChildInjector(root.getInstance(sysModule));
      serverManager.add(sysInjector);
    } else if (auto != null && auto.sysModule != null) {
      sysInjector = root.createChildInjector(auto.sysModule);
      serverManager.add(sysInjector);
    } else {
      sysInjector = root;
    }

    if (env.hasSshModule()) {
      List<Module> modules = new ArrayList<>();
      if (getApiType() == ApiType.PLUGIN) {
        modules.add(env.getSshModule());
      }
      if (sshModule != null) {
        modules.add(sysInjector.getInstance(sshModule));
        sshInjector = sysInjector.createChildInjector(modules);
        serverManager.add(sshInjector);
      } else if (auto != null && auto.sshModule != null) {
        modules.add(auto.sshModule);
        sshInjector = sysInjector.createChildInjector(modules);
        serverManager.add(sshInjector);
      }
    }

    if (env.hasHttpModule()) {
      List<Module> modules = new ArrayList<>();
      if (getApiType() == ApiType.PLUGIN) {
        modules.add(env.getHttpModule());
      }
      if (httpModule != null) {
        modules.add(sysInjector.getInstance(httpModule));
        httpInjector = sysInjector.createChildInjector(modules);
        serverManager.add(httpInjector);
      } else if (auto != null && auto.httpModule != null) {
        modules.add(auto.httpModule);
        httpInjector = sysInjector.createChildInjector(modules);
        serverManager.add(httpInjector);
      }
    }

    serverManager.start();
  }

  private Injector newRootInjector(final PluginGuiceEnvironment env) {
    List<Module> modules = Lists.newArrayListWithCapacity(2);
    if (getApiType() == ApiType.PLUGIN) {
      modules.add(env.getSysModule());
    }
    modules.add(new ServerPluginInfoModule(this, env.getServerMetrics()));
    return Guice.createInjector(modules);
  }

  @Override
  protected void stop(PluginGuiceEnvironment env) {
    if (serverManager != null) {
      RequestContext oldContext = env.enter(this);
      try {
        serverManager.stop();
      } finally {
        env.exit(oldContext);
      }
      serverManager = null;
      sysInjector = null;
      sshInjector = null;
      httpInjector = null;
    }
  }

  @Override
  public Injector getSysInjector() {
    return sysInjector;
  }

  @Override
  @Nullable
  public Injector getSshInjector() {
    return sshInjector;
  }

  @Override
  @Nullable
  public Injector getHttpInjector() {
    return httpInjector;
  }

  @Override
  public void add(RegistrationHandle handle) {
    if (serverManager != null) {
      if (handle instanceof ReloadableRegistrationHandle) {
        if (reloadableHandles == null) {
          reloadableHandles = new ArrayList<>();
        }
        reloadableHandles.add((ReloadableRegistrationHandle<?>) handle);
      }
      serverManager.add(handle);
    }
  }

  @Override
  public PluginContentScanner getContentScanner() {
    return scanner;
  }
}<|MERGE_RESOLUTION|>--- conflicted
+++ resolved
@@ -41,16 +41,10 @@
   private final Path dataDir;
   private final String pluginCanonicalWebUrl;
   private final ClassLoader classLoader;
-<<<<<<< HEAD
+  private final String metricsPrefix;
   protected Class<? extends Module> sysModule;
   protected Class<? extends Module> sshModule;
   protected Class<? extends Module> httpModule;
-=======
-  private final String metricsPrefix;
-  private Class<? extends Module> sysModule;
-  private Class<? extends Module> sshModule;
-  private Class<? extends Module> httpModule;
->>>>>>> c3bbd56a
 
   private Injector sysInjector;
   private Injector sshInjector;
@@ -75,16 +69,11 @@
     this.scanner = scanner;
     this.dataDir = dataDir;
     this.classLoader = classLoader;
-<<<<<<< HEAD
     this.manifest = scanner == null ? null : getPluginManifest(scanner);
+    this.metricsPrefix = metricsPrefix;
     if (manifest != null) {
       loadGuiceModules(manifest, classLoader);
     }
-=======
-    this.manifest = getPluginManifest(scanner);
-    this.metricsPrefix = metricsPrefix;
-    loadGuiceModules(manifest, classLoader);
->>>>>>> c3bbd56a
   }
 
   public ServerPlugin(String name,
