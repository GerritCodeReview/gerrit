--- conflicted
+++ resolved
@@ -156,12 +156,7 @@
     switch (status) {
       case NEW:
       case ABANDONED:
-<<<<<<< HEAD
-        return (isOwner() && getRefControl().canDeleteOwnChanges(isOwner()))
-            || getProjectControl().isAdmin();
-=======
-        return (isAdmin() || getRefControl().canDeleteChanges(isOwner()));
->>>>>>> 42488f88
+        return (getRefControl().canDeleteChanges(isOwner()) || getProjectControl().isAdmin());
       case MERGED:
       default:
         return false;
