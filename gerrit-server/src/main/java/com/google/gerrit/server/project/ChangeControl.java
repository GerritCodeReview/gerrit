--- conflicted
+++ resolved
@@ -38,7 +38,6 @@
 import org.slf4j.Logger;
 import org.slf4j.LoggerFactory;
 
-import java.io.IOException;
 import java.util.ArrayList;
 import java.util.List;
 
@@ -259,15 +258,6 @@
     } catch (CompileException err) {
       log.error("cannot consult rules.pl", err);
       return new CanSubmitResult("Error reading submit rule");
-<<<<<<< HEAD
-    } catch (IOException err) {
-      log.error("IOException for object stream", err);
-      return new CanSubmitResult("Error reading submit rule");
-    } catch (ClassNotFoundException err) {
-      log.error("Submit rule class not found in jar file", err);
-      return new CanSubmitResult("Error reading submit rule");
-=======
->>>>>>> 4bab2bb4
     }
 
     env.set(StoredValues.REVIEW_DB, db);
@@ -275,9 +265,6 @@
     env.set(StoredValues.PATCH_SET_ID, patchSetId);
     env.set(StoredValues.CHANGE_CONTROL, this);
 
-<<<<<<< HEAD
-    StructureTerm submitRule = SymbolTerm.makeSymbol("user", "submit_rule", 1);
-=======
     Term submitRule = env.once("com.google.gerrit.rules.common", "locate_submit_rule",
         new VariableTerm());
 
@@ -286,7 +273,6 @@
       log.error("Error in locate_submit_rule: no submit_rule found");
       return new CanSubmitResult("Error in finding submit rule");
     }
->>>>>>> 4bab2bb4
 
     List<Term> results = new ArrayList<Term>();
     try {
