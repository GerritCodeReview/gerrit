// Copyright (C) 2016 The Android Open Source Project
//
// Licensed under the Apache License, Version 2.0 (the "License");
// you may not use this file except in compliance with the License.
// You may obtain a copy of the License at
//
// http://www.apache.org/licenses/LICENSE-2.0
//
// Unless required by applicable law or agreed to in writing, software
// distributed under the License is distributed on an "AS IS" BASIS,
// WITHOUT WARRANTIES OR CONDITIONS OF ANY KIND, either express or implied.
// See the License for the specific language governing permissions and
// limitations under the License.

package com.google.gerrit.server.project;

import static org.eclipse.jgit.lib.Constants.R_TAGS;

import com.google.common.base.Strings;
import com.google.gerrit.common.TimeUtil;
import com.google.gerrit.common.data.Permission;
import com.google.gerrit.extensions.api.projects.TagInfo;
import com.google.gerrit.extensions.api.projects.TagInput;
import com.google.gerrit.extensions.restapi.AuthException;
import com.google.gerrit.extensions.restapi.BadRequestException;
import com.google.gerrit.extensions.restapi.MethodNotAllowedException;
import com.google.gerrit.extensions.restapi.ResourceConflictException;
import com.google.gerrit.extensions.restapi.RestApiException;
import com.google.gerrit.extensions.restapi.RestModifyView;
import com.google.gerrit.server.IdentifiedUser;
import com.google.gerrit.server.WebLinks;
import com.google.gerrit.server.extensions.events.GitReferenceUpdated;
import com.google.gerrit.server.git.GitRepositoryManager;
import com.google.gerrit.server.git.TagCache;
import com.google.gerrit.server.permissions.PermissionBackend;
import com.google.gerrit.server.permissions.PermissionBackendException;
import com.google.gerrit.server.permissions.RefPermission;
import com.google.gerrit.server.project.RefUtil.InvalidRevisionException;
import com.google.inject.Inject;
import com.google.inject.Provider;
import com.google.inject.assistedinject.Assisted;
import java.io.IOException;
import java.util.TimeZone;
import org.eclipse.jgit.api.Git;
import org.eclipse.jgit.api.TagCommand;
import org.eclipse.jgit.api.errors.GitAPIException;
import org.eclipse.jgit.lib.Constants;
import org.eclipse.jgit.lib.ObjectId;
import org.eclipse.jgit.lib.Ref;
import org.eclipse.jgit.lib.Repository;
import org.eclipse.jgit.revwalk.RevObject;
import org.eclipse.jgit.revwalk.RevWalk;
import org.slf4j.Logger;
import org.slf4j.LoggerFactory;

public class CreateTag implements RestModifyView<ProjectResource, TagInput> {
  private static final Logger log = LoggerFactory.getLogger(CreateTag.class);

  public interface Factory {
    CreateTag create(String ref);
  }

  private final PermissionBackend permissionBackend;
  private final Provider<IdentifiedUser> identifiedUser;
  private final GitRepositoryManager repoManager;
  private final TagCache tagCache;
  private final GitReferenceUpdated referenceUpdated;
  private final WebLinks links;
  private String ref;

  @Inject
  CreateTag(
      PermissionBackend permissionBackend,
      Provider<IdentifiedUser> identifiedUser,
      GitRepositoryManager repoManager,
      TagCache tagCache,
      GitReferenceUpdated referenceUpdated,
      WebLinks webLinks,
      @Assisted String ref) {
    this.permissionBackend = permissionBackend;
    this.identifiedUser = identifiedUser;
    this.repoManager = repoManager;
    this.tagCache = tagCache;
    this.referenceUpdated = referenceUpdated;
    this.links = webLinks;
    this.ref = ref;
  }

  @Override
  public TagInfo apply(ProjectResource resource, TagInput input)
      throws RestApiException, IOException, PermissionBackendException {
    if (input == null) {
      input = new TagInput();
    }
    if (input.ref != null && !ref.equals(input.ref)) {
      throw new BadRequestException("ref must match URL");
    }
    if (input.revision == null) {
      input.revision = Constants.HEAD;
    }

    ref = RefUtil.normalizeTagRef(ref);

    RefControl refControl = resource.getControl().controlForRef(ref);
    PermissionBackend.ForRef perm =
        permissionBackend.user(identifiedUser).project(resource.getNameKey()).ref(ref);

    try (Repository repo = repoManager.openRepository(resource.getNameKey())) {
      ObjectId revid = RefUtil.parseBaseRevision(repo, resource.getNameKey(), input.revision);
      RevWalk rw = RefUtil.verifyConnected(repo, revid);
      RevObject object = rw.parseAny(revid);
      rw.reset();
      boolean isAnnotated = Strings.emptyToNull(input.message) != null;
      boolean isSigned = isAnnotated && input.message.contains("-----BEGIN PGP SIGNATURE-----\n");
      if (isSigned) {
        throw new MethodNotAllowedException("Cannot create signed tag \"" + ref + "\"");
      } else if (isAnnotated && !refControl.canPerform(Permission.CREATE_TAG)) {
        throw new AuthException("Cannot create annotated tag \"" + ref + "\"");
      } else {
        perm.check(RefPermission.CREATE);
      }
      if (repo.getRefDatabase().exactRef(ref) != null) {
        throw new ResourceConflictException("tag \"" + ref + "\" already exists");
      }

      try (Git git = new Git(repo)) {
        TagCommand tag =
            git.tag()
                .setObjectId(object)
                .setName(ref.substring(R_TAGS.length()))
                .setAnnotated(isAnnotated)
                .setSigned(isSigned);

        if (isAnnotated) {
          tag.setMessage(input.message)
              .setTagger(
                  identifiedUser.get().newCommitterIdent(TimeUtil.nowTs(), TimeZone.getDefault()));
        }

        Ref result = tag.call();
        tagCache.updateFastForward(
            resource.getNameKey(), ref, ObjectId.zeroId(), result.getObjectId());
        referenceUpdated.fire(
            resource.getNameKey(),
            ref,
            ObjectId.zeroId(),
            result.getObjectId(),
            identifiedUser.get().getAccount());
        try (RevWalk w = new RevWalk(repo)) {
<<<<<<< HEAD
          return ListTags.createTagInfo(perm, result, w);
=======
          ProjectControl pctl = resource.getControl();
          return ListTags.createTagInfo(result, w, refControl, pctl, links);
>>>>>>> 433e1a91
        }
      }
    } catch (InvalidRevisionException e) {
      throw new BadRequestException("Invalid base revision");
    } catch (GitAPIException e) {
      log.error("Cannot create tag \"" + ref + "\"", e);
      throw new IOException(e);
    }
  }
}<|MERGE_RESOLUTION|>--- conflicted
+++ resolved
@@ -27,6 +27,7 @@
 import com.google.gerrit.extensions.restapi.ResourceConflictException;
 import com.google.gerrit.extensions.restapi.RestApiException;
 import com.google.gerrit.extensions.restapi.RestModifyView;
+import com.google.gerrit.reviewdb.client.Project;
 import com.google.gerrit.server.IdentifiedUser;
 import com.google.gerrit.server.WebLinks;
 import com.google.gerrit.server.extensions.events.GitReferenceUpdated;
@@ -66,6 +67,7 @@
   private final TagCache tagCache;
   private final GitReferenceUpdated referenceUpdated;
   private final WebLinks links;
+  private final Project.NameKey projectName;
   private String ref;
 
   @Inject
@@ -76,14 +78,16 @@
       TagCache tagCache,
       GitReferenceUpdated referenceUpdated,
       WebLinks webLinks,
+      Project.NameKey projectName,
       @Assisted String ref) {
     this.permissionBackend = permissionBackend;
     this.identifiedUser = identifiedUser;
     this.repoManager = repoManager;
     this.tagCache = tagCache;
     this.referenceUpdated = referenceUpdated;
+    this.ref = ref;
     this.links = webLinks;
-    this.ref = ref;
+    this.projectName = projectName;
   }
 
   @Override
@@ -147,12 +151,7 @@
             result.getObjectId(),
             identifiedUser.get().getAccount());
         try (RevWalk w = new RevWalk(repo)) {
-<<<<<<< HEAD
-          return ListTags.createTagInfo(perm, result, w);
-=======
-          ProjectControl pctl = resource.getControl();
-          return ListTags.createTagInfo(result, w, refControl, pctl, links);
->>>>>>> 433e1a91
+          return ListTags.createTagInfo(perm, result, w, projectName, links);
         }
       }
     } catch (InvalidRevisionException e) {
