// Copyright (C) 2015 The Android Open Source Project
//
// Licensed under the Apache License, Version 2.0 (the "License");
// you may not use this file except in compliance with the License.
// You may obtain a copy of the License at
//
// http://www.apache.org/licenses/LICENSE-2.0
//
// Unless required by applicable law or agreed to in writing, software
// distributed under the License is distributed on an "AS IS" BASIS,
// WITHOUT WARRANTIES OR CONDITIONS OF ANY KIND, either express or implied.
// See the License for the specific language governing permissions and
// limitations under the License.

package com.google.gerrit.server.project;

import static org.eclipse.jgit.lib.Constants.R_HEADS;

import com.google.gerrit.extensions.api.projects.DeleteBranchesInput;
import com.google.gerrit.extensions.restapi.BadRequestException;
import com.google.gerrit.extensions.restapi.Response;
import com.google.gerrit.extensions.restapi.RestApiException;
import com.google.gerrit.extensions.restapi.RestModifyView;
import com.google.gerrit.server.permissions.PermissionBackendException;
import com.google.gwtorm.server.OrmException;
import com.google.inject.Inject;
import com.google.inject.Singleton;
import java.io.IOException;

@Singleton
public class DeleteBranches implements RestModifyView<ProjectResource, DeleteBranchesInput> {
  private final DeleteRef.Factory deleteRefFactory;

  @Inject
  DeleteBranches(DeleteRef.Factory deleteRefFactory) {
    this.deleteRefFactory = deleteRefFactory;
  }

  @Override
  public Response<?> apply(ProjectResource project, DeleteBranchesInput input)
      throws OrmException, IOException, RestApiException, PermissionBackendException {
    if (input == null || input.branches == null || input.branches.isEmpty()) {
      throw new BadRequestException("branches must be specified");
    }
<<<<<<< HEAD
    deleteRefFactory.create(project).refs(input.branches).delete();
=======

    deleteRefFactory.create(project).refs(input.branches).prefix(R_HEADS).delete();
>>>>>>> f714099f
    return Response.none();
  }
}<|MERGE_RESOLUTION|>--- conflicted
+++ resolved
@@ -42,12 +42,7 @@
     if (input == null || input.branches == null || input.branches.isEmpty()) {
       throw new BadRequestException("branches must be specified");
     }
-<<<<<<< HEAD
-    deleteRefFactory.create(project).refs(input.branches).delete();
-=======
-
     deleteRefFactory.create(project).refs(input.branches).prefix(R_HEADS).delete();
->>>>>>> f714099f
     return Response.none();
   }
 }