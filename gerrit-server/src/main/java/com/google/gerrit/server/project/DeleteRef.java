--- conflicted
+++ resolved
@@ -194,14 +194,8 @@
     List<String> refs =
         prefix == null
             ? refsToDelete
-<<<<<<< HEAD
-            : refsToDelete
-                .stream()
+            : refsToDelete.stream()
                 .map(ref -> ref.startsWith(R_REFS) ? ref : prefix + ref)
-=======
-            : refsToDelete.stream()
-                .map(ref -> ref.startsWith(prefix) ? ref : prefix + ref)
->>>>>>> be9fecd0
                 .collect(toList());
     for (String ref : refs) {
       batchUpdate.addCommand(createDeleteCommand(resource, r, ref));
