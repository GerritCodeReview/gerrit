// Copyright (C) 2014 The Android Open Source Project
//
// Licensed under the Apache License, Version 2.0 (the "License");
// you may not use this file except in compliance with the License.
// You may obtain a copy of the License at
//
// http://www.apache.org/licenses/LICENSE-2.0
//
// Unless required by applicable law or agreed to in writing, software
// distributed under the License is distributed on an "AS IS" BASIS,
// WITHOUT WARRANTIES OR CONDITIONS OF ANY KIND, either express or implied.
// See the License for the specific language governing permissions and
// limitations under the License.

package com.google.gerrit.server.project;

import com.google.common.collect.ImmutableMap;
import com.google.gerrit.common.Nullable;
import com.google.gerrit.extensions.api.projects.TagInfo;
import com.google.gerrit.extensions.common.WebLinkInfo;
import com.google.gerrit.extensions.restapi.BadRequestException;
import com.google.gerrit.extensions.restapi.IdString;
import com.google.gerrit.extensions.restapi.ResourceNotFoundException;
import com.google.gerrit.extensions.restapi.RestReadView;
import com.google.gerrit.reviewdb.client.Project;
import com.google.gerrit.server.CommonConverters;
<<<<<<< HEAD
import com.google.gerrit.server.CurrentUser;
=======
import com.google.gerrit.server.WebLinks;
>>>>>>> 433e1a91
import com.google.gerrit.server.git.GitRepositoryManager;
import com.google.gerrit.server.git.SearchingChangeCacheImpl;
import com.google.gerrit.server.git.VisibleRefFilter;
import com.google.gerrit.server.permissions.PermissionBackend;
import com.google.gerrit.server.permissions.RefPermission;
import com.google.inject.Inject;
import com.google.inject.Provider;
import java.io.IOException;
import java.util.ArrayList;
import java.util.Collections;
import java.util.Comparator;
import java.util.List;
import java.util.Map;
import org.eclipse.jgit.errors.MissingObjectException;
import org.eclipse.jgit.errors.RepositoryNotFoundException;
import org.eclipse.jgit.lib.Constants;
import org.eclipse.jgit.lib.PersonIdent;
import org.eclipse.jgit.lib.Ref;
import org.eclipse.jgit.lib.Repository;
import org.eclipse.jgit.revwalk.RevObject;
import org.eclipse.jgit.revwalk.RevTag;
import org.eclipse.jgit.revwalk.RevWalk;
import org.kohsuke.args4j.Option;

public class ListTags implements RestReadView<ProjectResource> {
  private final GitRepositoryManager repoManager;
  private final PermissionBackend permissionBackend;
  private final Provider<CurrentUser> user;
  private final VisibleRefFilter.Factory refFilterFactory;
  @Nullable private final SearchingChangeCacheImpl changeCache;
  private final WebLinks links;

  @Option(
    name = "--limit",
    aliases = {"-n"},
    metaVar = "CNT",
    usage = "maximum number of tags to list"
  )
  public void setLimit(int limit) {
    this.limit = limit;
  }

  @Option(
    name = "--start",
    aliases = {"-s"},
    metaVar = "CNT",
    usage = "number of tags to skip"
  )
  public void setStart(int start) {
    this.start = start;
  }

  @Option(
    name = "--match",
    aliases = {"-m"},
    metaVar = "MATCH",
    usage = "match tags substring"
  )
  public void setMatchSubstring(String matchSubstring) {
    this.matchSubstring = matchSubstring;
  }

  @Option(
    name = "--regex",
    aliases = {"-r"},
    metaVar = "REGEX",
    usage = "match tags regex"
  )
  public void setMatchRegex(String matchRegex) {
    this.matchRegex = matchRegex;
  }

  private int limit;
  private int start;
  private String matchSubstring;
  private String matchRegex;

  @Inject
  public ListTags(
      GitRepositoryManager repoManager,
<<<<<<< HEAD
      PermissionBackend permissionBackend,
      Provider<CurrentUser> user,
      VisibleRefFilter.Factory refFilterFactory,
      @Nullable SearchingChangeCacheImpl changeCache) {
=======
      Provider<ReviewDb> dbProvider,
      TagCache tagCache,
      ChangeNotes.Factory changeNotesFactory,
      @Nullable SearchingChangeCacheImpl changeCache,
      WebLinks webLinks) {
>>>>>>> 433e1a91
    this.repoManager = repoManager;
    this.permissionBackend = permissionBackend;
    this.user = user;
    this.refFilterFactory = refFilterFactory;
    this.changeCache = changeCache;
    this.links = webLinks;
  }

  @Override
  public List<TagInfo> apply(ProjectResource resource)
      throws IOException, ResourceNotFoundException, BadRequestException {
    List<TagInfo> tags = new ArrayList<>();

    PermissionBackend.ForProject perm = permissionBackend.user(user).project(resource.getNameKey());
    try (Repository repo = getRepository(resource.getNameKey());
        RevWalk rw = new RevWalk(repo)) {
      ProjectControl pctl = resource.getControl();
      Map<String, Ref> all =
          visibleTags(pctl, repo, repo.getRefDatabase().getRefs(Constants.R_TAGS));
      for (Ref ref : all.values()) {
<<<<<<< HEAD
        tags.add(createTagInfo(perm.ref(ref.getName()), ref, rw));
=======
        tags.add(createTagInfo(ref, rw, pctl.controlForRef(ref.getName()), pctl, links));
>>>>>>> 433e1a91
      }
    }

    Collections.sort(
        tags,
        new Comparator<TagInfo>() {
          @Override
          public int compare(TagInfo a, TagInfo b) {
            return a.ref.compareTo(b.ref);
          }
        });

    return new RefFilter<TagInfo>(Constants.R_TAGS)
        .start(start)
        .limit(limit)
        .subString(matchSubstring)
        .regex(matchRegex)
        .filter(tags);
  }

  public TagInfo get(ProjectResource resource, IdString id)
      throws ResourceNotFoundException, IOException {
    try (Repository repo = getRepository(resource.getNameKey());
        RevWalk rw = new RevWalk(repo)) {
      String tagName = id.get();
      if (!tagName.startsWith(Constants.R_TAGS)) {
        tagName = Constants.R_TAGS + tagName;
      }
      Ref ref = repo.getRefDatabase().exactRef(tagName);
<<<<<<< HEAD
      ProjectControl control = resource.getControl();
      if (ref != null
          && !visibleTags(control, repo, ImmutableMap.of(ref.getName(), ref)).isEmpty()) {
        return createTagInfo(
            permissionBackend
                .user(control.getUser())
                .project(resource.getNameKey())
                .ref(ref.getName()),
            ref,
            rw);
=======
      ProjectControl pctl = resource.getControl();
      if (ref != null && !visibleTags(pctl, repo, ImmutableMap.of(ref.getName(), ref)).isEmpty()) {
        return createTagInfo(ref, rw, pctl.controlForRef(ref.getName()), pctl, links);
>>>>>>> 433e1a91
      }
    }
    throw new ResourceNotFoundException(id);
  }

<<<<<<< HEAD
  public static TagInfo createTagInfo(PermissionBackend.ForRef perm, Ref ref, RevWalk rw)
      throws MissingObjectException, IOException {
    RevObject object = rw.parseAny(ref.getObjectId());
    boolean canDelete = perm.testOrFalse(RefPermission.DELETE);
=======
  public static TagInfo createTagInfo(
      Ref ref, RevWalk rw, RefControl control, ProjectControl pctl, WebLinks links)
      throws MissingObjectException, IOException {
    RevObject object = rw.parseAny(ref.getObjectId());
    List<WebLinkInfo> webLinks = links.getTagLinks(pctl.getProject().getName(), ref.getName());
>>>>>>> 433e1a91
    if (object instanceof RevTag) {
      // Annotated or signed tag
      RevTag tag = (RevTag) object;
      PersonIdent tagger = tag.getTaggerIdent();
      return new TagInfo(
          ref.getName(),
          tag.getName(),
          tag.getObject().getName(),
          tag.getFullMessage().trim(),
          tagger != null ? CommonConverters.toGitPerson(tag.getTaggerIdent()) : null,
<<<<<<< HEAD
          canDelete);
    }
    // Lightweight tag
    return new TagInfo(ref.getName(), ref.getObjectId().getName(), canDelete);
=======
          control.canDelete(),
          webLinks.isEmpty() ? null : webLinks);
    }
    // Lightweight tag
    return new TagInfo(
        ref.getName(),
        ref.getObjectId().getName(),
        control.canDelete(),
        webLinks.isEmpty() ? null : webLinks);
>>>>>>> 433e1a91
  }

  private Repository getRepository(Project.NameKey project)
      throws ResourceNotFoundException, IOException {
    try {
      return repoManager.openRepository(project);
    } catch (RepositoryNotFoundException noGitRepository) {
      throw new ResourceNotFoundException();
    }
  }

  private Map<String, Ref> visibleTags(
<<<<<<< HEAD
      ProjectControl control, Repository repo, Map<String, Ref> tags) {
    return refFilterFactory
        .create(control.getProjectState(), repo)
        .setShowMetadata(false)
=======
      ProjectControl pctl, Repository repo, Map<String, Ref> tags) {
    return new VisibleRefFilter(
            tagCache, changeNotesFactory, changeCache, repo, pctl, dbProvider.get(), false)
>>>>>>> 433e1a91
        .filter(tags, true);
  }
}<|MERGE_RESOLUTION|>--- conflicted
+++ resolved
@@ -24,11 +24,8 @@
 import com.google.gerrit.extensions.restapi.RestReadView;
 import com.google.gerrit.reviewdb.client.Project;
 import com.google.gerrit.server.CommonConverters;
-<<<<<<< HEAD
 import com.google.gerrit.server.CurrentUser;
-=======
 import com.google.gerrit.server.WebLinks;
->>>>>>> 433e1a91
 import com.google.gerrit.server.git.GitRepositoryManager;
 import com.google.gerrit.server.git.SearchingChangeCacheImpl;
 import com.google.gerrit.server.git.VisibleRefFilter;
@@ -109,18 +106,11 @@
   @Inject
   public ListTags(
       GitRepositoryManager repoManager,
-<<<<<<< HEAD
       PermissionBackend permissionBackend,
       Provider<CurrentUser> user,
       VisibleRefFilter.Factory refFilterFactory,
-      @Nullable SearchingChangeCacheImpl changeCache) {
-=======
-      Provider<ReviewDb> dbProvider,
-      TagCache tagCache,
-      ChangeNotes.Factory changeNotesFactory,
       @Nullable SearchingChangeCacheImpl changeCache,
       WebLinks webLinks) {
->>>>>>> 433e1a91
     this.repoManager = repoManager;
     this.permissionBackend = permissionBackend;
     this.user = user;
@@ -141,11 +131,7 @@
       Map<String, Ref> all =
           visibleTags(pctl, repo, repo.getRefDatabase().getRefs(Constants.R_TAGS));
       for (Ref ref : all.values()) {
-<<<<<<< HEAD
-        tags.add(createTagInfo(perm.ref(ref.getName()), ref, rw));
-=======
-        tags.add(createTagInfo(ref, rw, pctl.controlForRef(ref.getName()), pctl, links));
->>>>>>> 433e1a91
+        tags.add(createTagInfo(perm.ref(ref.getName()), ref, rw, pctl.getProject().getNameKey(), links));
       }
     }
 
@@ -175,39 +161,28 @@
         tagName = Constants.R_TAGS + tagName;
       }
       Ref ref = repo.getRefDatabase().exactRef(tagName);
-<<<<<<< HEAD
-      ProjectControl control = resource.getControl();
-      if (ref != null
-          && !visibleTags(control, repo, ImmutableMap.of(ref.getName(), ref)).isEmpty()) {
+      ProjectControl pctl = resource.getControl();
+      if (ref != null && !visibleTags(pctl, repo, ImmutableMap.of(ref.getName(), ref)).isEmpty()) {
         return createTagInfo(
             permissionBackend
-                .user(control.getUser())
+                .user(pctl.getUser())
                 .project(resource.getNameKey())
                 .ref(ref.getName()),
             ref,
-            rw);
-=======
-      ProjectControl pctl = resource.getControl();
-      if (ref != null && !visibleTags(pctl, repo, ImmutableMap.of(ref.getName(), ref)).isEmpty()) {
-        return createTagInfo(ref, rw, pctl.controlForRef(ref.getName()), pctl, links);
->>>>>>> 433e1a91
+            rw,
+            pctl.getProject().getNameKey(),
+            links);
       }
     }
     throw new ResourceNotFoundException(id);
   }
 
-<<<<<<< HEAD
-  public static TagInfo createTagInfo(PermissionBackend.ForRef perm, Ref ref, RevWalk rw)
+  public static TagInfo createTagInfo(
+      PermissionBackend.ForRef perm, Ref ref, RevWalk rw, Project.NameKey projectName, WebLinks links)
       throws MissingObjectException, IOException {
     RevObject object = rw.parseAny(ref.getObjectId());
     boolean canDelete = perm.testOrFalse(RefPermission.DELETE);
-=======
-  public static TagInfo createTagInfo(
-      Ref ref, RevWalk rw, RefControl control, ProjectControl pctl, WebLinks links)
-      throws MissingObjectException, IOException {
-    RevObject object = rw.parseAny(ref.getObjectId());
-    List<WebLinkInfo> webLinks = links.getTagLinks(pctl.getProject().getName(), ref.getName());
->>>>>>> 433e1a91
+    List<WebLinkInfo> webLinks = links.getTagLinks(projectName.get(), ref.getName());
     if (object instanceof RevTag) {
       // Annotated or signed tag
       RevTag tag = (RevTag) object;
@@ -218,22 +193,15 @@
           tag.getObject().getName(),
           tag.getFullMessage().trim(),
           tagger != null ? CommonConverters.toGitPerson(tag.getTaggerIdent()) : null,
-<<<<<<< HEAD
-          canDelete);
-    }
-    // Lightweight tag
-    return new TagInfo(ref.getName(), ref.getObjectId().getName(), canDelete);
-=======
-          control.canDelete(),
+          canDelete,
           webLinks.isEmpty() ? null : webLinks);
     }
     // Lightweight tag
     return new TagInfo(
         ref.getName(),
         ref.getObjectId().getName(),
-        control.canDelete(),
+        canDelete,
         webLinks.isEmpty() ? null : webLinks);
->>>>>>> 433e1a91
   }
 
   private Repository getRepository(Project.NameKey project)
@@ -246,16 +214,10 @@
   }
 
   private Map<String, Ref> visibleTags(
-<<<<<<< HEAD
-      ProjectControl control, Repository repo, Map<String, Ref> tags) {
+      ProjectControl pctl, Repository repo, Map<String, Ref> tags) {
     return refFilterFactory
-        .create(control.getProjectState(), repo)
+        .create(pctl.getProjectState(), repo)
         .setShowMetadata(false)
-=======
-      ProjectControl pctl, Repository repo, Map<String, Ref> tags) {
-    return new VisibleRefFilter(
-            tagCache, changeNotesFactory, changeCache, repo, pctl, dbProvider.get(), false)
->>>>>>> 433e1a91
         .filter(tags, true);
   }
 }