// Copyright (C) 2009 The Android Open Source Project
//
// Licensed under the Apache License, Version 2.0 (the "License");
// you may not use this file except in compliance with the License.
// You may obtain a copy of the License at
//
// http://www.apache.org/licenses/LICENSE-2.0
//
// Unless required by applicable law or agreed to in writing, software
// distributed under the License is distributed on an "AS IS" BASIS,
// WITHOUT WARRANTIES OR CONDITIONS OF ANY KIND, either express or implied.
// See the License for the specific language governing permissions and
// limitations under the License.

package com.google.gerrit.server.project;

import static org.eclipse.jgit.lib.RefDatabase.ALL;

import com.google.common.collect.Lists;
import com.google.gerrit.common.Nullable;
import com.google.gerrit.common.PageLinks;
import com.google.gerrit.common.data.AccessSection;
import com.google.gerrit.common.data.Capable;
import com.google.gerrit.common.data.ContributorAgreement;
import com.google.gerrit.common.data.GroupReference;
import com.google.gerrit.common.data.LabelTypes;
import com.google.gerrit.common.data.Permission;
import com.google.gerrit.common.data.PermissionRule;
import com.google.gerrit.common.data.PermissionRule.Action;
import com.google.gerrit.reviewdb.client.AccountGroup;
import com.google.gerrit.reviewdb.client.Branch;
import com.google.gerrit.reviewdb.client.Change;
import com.google.gerrit.reviewdb.client.Project;
import com.google.gerrit.server.CurrentUser;
import com.google.gerrit.server.IdentifiedUser;
import com.google.gerrit.server.InternalUser;
import com.google.gerrit.server.config.CanonicalWebUrl;
import com.google.gerrit.server.config.GitReceivePackGroups;
import com.google.gerrit.server.config.GitUploadPackGroups;
import com.google.gerrit.server.git.GitRepositoryManager;
import com.google.inject.Inject;
import com.google.inject.Provider;
import com.google.inject.assistedinject.Assisted;

import org.eclipse.jgit.errors.IncorrectObjectTypeException;
import org.eclipse.jgit.lib.Ref;
import org.eclipse.jgit.lib.Repository;
import org.eclipse.jgit.revwalk.RevCommit;
import org.eclipse.jgit.revwalk.RevWalk;
import org.slf4j.Logger;
import org.slf4j.LoggerFactory;

import java.io.IOException;
import java.util.Collection;
import java.util.Collections;
import java.util.HashMap;
import java.util.HashSet;
import java.util.List;
import java.util.Map;
import java.util.Set;
import java.util.Map.Entry;

/** Access control management for a user accessing a project's data. */
public class ProjectControl {
  public static final int VISIBLE = 1 << 0;
  public static final int OWNER = 1 << 1;

  private static final Logger log = LoggerFactory.getLogger(ProjectControl.class);

  public static class GenericFactory {
    private final ProjectCache projectCache;

    @Inject
    GenericFactory(final ProjectCache pc) {
      projectCache = pc;
    }

    public ProjectControl controlFor(Project.NameKey nameKey, CurrentUser user)
        throws NoSuchProjectException, IOException {
      final ProjectState p = projectCache.checkedGet(nameKey);
      if (p == null) {
        throw new NoSuchProjectException(nameKey);
      }
      return p.controlFor(user);
    }

    public ProjectControl validateFor(Project.NameKey nameKey, int need,
        CurrentUser user) throws NoSuchProjectException, IOException {
      final ProjectControl c = controlFor(nameKey, user);
      if ((need & VISIBLE) == VISIBLE && c.isVisible()) {
        return c;
      }
      if ((need & OWNER) == OWNER && c.isOwner()) {
        return c;
      }
      throw new NoSuchProjectException(nameKey);
    }
  }

  public static class Factory {
    private final Provider<PerRequestProjectControlCache> userCache;

    @Inject
    Factory(Provider<PerRequestProjectControlCache> uc) {
      userCache = uc;
    }

    public ProjectControl controlFor(final Project.NameKey nameKey)
        throws NoSuchProjectException {
      return userCache.get().get(nameKey);
    }

    public ProjectControl validateFor(final Project.NameKey nameKey)
        throws NoSuchProjectException {
      return validateFor(nameKey, VISIBLE);
    }

    public ProjectControl ownerFor(final Project.NameKey nameKey)
        throws NoSuchProjectException {
      return validateFor(nameKey, OWNER);
    }

    public ProjectControl validateFor(final Project.NameKey nameKey,
        final int need) throws NoSuchProjectException {
      final ProjectControl c = controlFor(nameKey);
      if ((need & VISIBLE) == VISIBLE && c.isVisible()) {
        return c;
      }
      if ((need & OWNER) == OWNER && c.isOwner()) {
        return c;
      }
      throw new NoSuchProjectException(nameKey);
    }
  }

  interface AssistedFactory {
    ProjectControl create(CurrentUser who, ProjectState ps);
  }

  private final Set<AccountGroup.UUID> uploadGroups;
  private final Set<AccountGroup.UUID> receiveGroups;

  private final String canonicalWebUrl;
  private final CurrentUser user;
  private final ProjectState state;
  private final GitRepositoryManager repoManager;
  private final PermissionCollection.Factory permissionFilter;
  private final Collection<ContributorAgreement> contributorAgreements;

  private List<SectionMatcher> allSections;
  private List<SectionMatcher> localSections;
  private LabelTypes labelTypes;
  private Map<String, RefControl> refControls;
  private Boolean declaredOwner;

  @Inject
  ProjectControl(@GitUploadPackGroups Set<AccountGroup.UUID> uploadGroups,
      @GitReceivePackGroups Set<AccountGroup.UUID> receiveGroups,
      final ProjectCache pc, final PermissionCollection.Factory permissionFilter,
      final GitRepositoryManager repoManager,
      @CanonicalWebUrl @Nullable final String canonicalWebUrl,
      @Assisted CurrentUser who, @Assisted ProjectState ps) {
    this.repoManager = repoManager;
    this.uploadGroups = uploadGroups;
    this.receiveGroups = receiveGroups;
    this.permissionFilter = permissionFilter;
    this.contributorAgreements = pc.getAllProjects().getConfig().getContributorAgreements();
    this.canonicalWebUrl = canonicalWebUrl;
    user = who;
    state = ps;
  }

  public ProjectControl forUser(CurrentUser who) {
    ProjectControl r = state.controlFor(who);
    // Not per-user, and reusing saves lookup time.
    r.allSections = allSections;
    return r;
  }

  public ChangeControl controlFor(final Change change) {
    return new ChangeControl(controlForRef(change.getDest()), change);
  }

  public RefControl controlForRef(Branch.NameKey ref) {
    return controlForRef(ref.get());
  }

  public RefControl controlForRef(String refName) {
    if (refControls == null) {
      refControls = new HashMap<String, RefControl>();
    }
    RefControl ctl = refControls.get(refName);
    if (ctl == null) {
      PermissionCollection relevant =
          permissionFilter.filter(access(), refName, user.getUserName());
      ctl = new RefControl(this, refName, relevant);
      refControls.put(refName, ctl);
    }
    return ctl;
  }

  public CurrentUser getCurrentUser() {
    return user;
  }

  public ProjectState getProjectState() {
    return state;
  }

  public Project getProject() {
    return state.getProject();
  }

  public LabelTypes getLabelTypes() {
    if (labelTypes == null) {
      labelTypes = state.getLabelTypes();
    }
    return labelTypes;
  }

  private boolean isHidden() {
    return getProject().getState().equals(Project.State.HIDDEN);
  }

  /** Can this user see this project exists? */
  public boolean isVisible() {
    return (user instanceof InternalUser
        || canPerformOnAnyRef(Permission.READ)) && !isHidden();
  }

  public boolean canAddRefs() {
    return (canPerformOnAnyRef(Permission.CREATE)
        || isOwnerAnyRef());
  }

  public boolean canUpload() {
    for (SectionMatcher matcher : access()) {
      AccessSection section = matcher.section;
      if (section.getName().startsWith("refs/for/")) {
        Permission permission = section.getPermission(Permission.PUSH);
        if (permission != null
            && controlForRef(section.getName()).canPerform(Permission.PUSH)) {
          return true;
        }
      }
    }
    return false;
  }

  /** Can this user see all the refs in this projects? */
  public boolean allRefsAreVisible() {
    return allRefsAreVisibleExcept(Collections.<String> emptySet());
  }

  public boolean allRefsAreVisibleExcept(Set<String> except) {
    return user instanceof InternalUser
        || canPerformOnAllRefs(Permission.READ, except);
  }

  /** Is this user a project owner? Ownership does not imply {@link #isVisible()} */
  public boolean isOwner() {
    return isDeclaredOwner()
      || user.getCapabilities().canAdministrateServer();
  }

  private boolean isDeclaredOwner() {
    if (declaredOwner == null) {
      declaredOwner = state.isOwner(user.getEffectiveGroups());
    }
    return declaredOwner;
  }

  /** Does this user have ownership on at least one reference name? */
  public boolean isOwnerAnyRef() {
    return canPerformOnAnyRef(Permission.OWNER)
        || user.getCapabilities().canAdministrateServer();
  }

  /** @return true if the user can upload to at least one reference */
  public Capable canPushToAtLeastOneRef() {
    if (! canPerformOnAnyRef(Permission.PUSH) &&
        ! canPerformOnAnyRef(Permission.PUSH_TAG)) {
      String pName = state.getProject().getName();
      return new Capable("Upload denied for project '" + pName + "'");
    }
    if (state.isUseContributorAgreements()) {
      return verifyActiveContributorAgreement();
    }
    return Capable.OK;
  }

  public Set<GroupReference> getAllGroups() {
    return getGroups(access());
  }

  public Set<GroupReference> getLocalGroups() {
    return getGroups(localAccess());
  }

  private static Set<GroupReference> getGroups(
      final List<SectionMatcher> sectionMatcherList) {
    final Set<GroupReference> all = new HashSet<GroupReference>();
    for (final SectionMatcher matcher : sectionMatcherList) {
      final AccessSection section = matcher.section;
      for (final Permission permission : section.getPermissions()) {
        for (final PermissionRule rule : permission.getRules()) {
          all.add(rule.getGroup());
        }
      }
    }
    return all;
  }

  private Capable verifyActiveContributorAgreement() {
    if (! (user.isIdentifiedUser())) {
      return new Capable("Must be logged in to verify Contributor Agreement");
    }
    final IdentifiedUser iUser = (IdentifiedUser) user;

    boolean hasContactInfo = !missing(iUser.getAccount().getFullName())
        && !missing(iUser.getAccount().getPreferredEmail())
        && iUser.getAccount().isContactFiled();

    List<AccountGroup.UUID> okGroupIds = Lists.newArrayList();
    List<AccountGroup.UUID> missingInfoGroupIds = Lists.newArrayList();
    for (ContributorAgreement ca : contributorAgreements) {
      List<AccountGroup.UUID> groupIds;
      if (hasContactInfo || !ca.isRequireContactInformation()) {
        groupIds = okGroupIds;
      } else {
        groupIds = missingInfoGroupIds;
      }

      for (PermissionRule rule : ca.getAccepted()) {
        if ((rule.getAction() == Action.ALLOW) && (rule.getGroup() != null)
            && (rule.getGroup().getUUID() != null)) {
          groupIds.add(new AccountGroup.UUID(rule.getGroup().getUUID().get()));
        }
      }
    }

    if (iUser.getEffectiveGroups().containsAnyOf(okGroupIds)) {
      return Capable.OK;
    }

    if (iUser.getEffectiveGroups().containsAnyOf(missingInfoGroupIds)) {
      final StringBuilder msg = new StringBuilder();
      for (ContributorAgreement ca : contributorAgreements) {
        if (ca.isRequireContactInformation()) {
          msg.append(ca.getName());
          break;
        }
      }
      msg.append(" contributor agreement requires");
      msg.append(" current contact information.\n");
      if (canonicalWebUrl != null) {
        msg.append("\nPlease review your contact information");
        msg.append(":\n\n  ");
        msg.append(canonicalWebUrl);
        msg.append("#");
        msg.append(PageLinks.SETTINGS_CONTACT);
        msg.append("\n");
      }
      msg.append("\n");
      return new Capable(msg.toString());
    }

    final StringBuilder msg = new StringBuilder();
    msg.append(" A Contributor Agreement must be completed before uploading");
    if (canonicalWebUrl != null) {
      msg.append(":\n\n  ");
      msg.append(canonicalWebUrl);
      msg.append("#");
      msg.append(PageLinks.SETTINGS_AGREEMENTS);
      msg.append("\n");
    } else {
      msg.append(".");
    }
    msg.append("\n");
    return new Capable(msg.toString());
  }

  private static boolean missing(final String value) {
    return value == null || value.trim().equals("");
  }

  private boolean canPerformOnAnyRef(String permissionName) {
    for (SectionMatcher matcher : access()) {
      AccessSection section = matcher.section;
      Permission permission = section.getPermission(permissionName);
      if (permission == null) {
        continue;
      }

      for (PermissionRule rule : permission.getRules()) {
        if (rule.isBlock() || rule.isDeny() || !match(rule)) {
          continue;
        }

        // Being in a group that was granted this permission is only an
        // approximation.  There might be overrides and doNotInherit
        // that would render this to be false.
        //
        if (controlForRef(section.getName()).canPerform(permissionName)) {
          return true;
        } else {
          break;
        }
      }
    }

    return false;
  }

  private boolean canPerformOnAllRefs(String permission, Set<String> except) {
    boolean canPerform = false;
    Set<String> patterns = allRefPatterns(permission);
    if (patterns.contains(AccessSection.ALL)) {
      // Only possible if granted on the pattern that
      // matches every possible reference.  Check all
      // patterns also have the permission.
      //
      for (final String pattern : patterns) {
        if (controlForRef(pattern).canPerform(permission)) {
          canPerform = true;
        } else if (except.contains(pattern)) {
          continue;
        } else {
          return false;
        }
      }
    }
    return canPerform;
  }

  private Set<String> allRefPatterns(String permissionName) {
    Set<String> all = new HashSet<String>();
    for (SectionMatcher matcher : access()) {
      AccessSection section = matcher.section;
      Permission permission = section.getPermission(permissionName);
      if (permission != null) {
        all.add(section.getName());
      }
    }
    return all;
  }

  private List<SectionMatcher> access() {
    if (allSections == null) {
      allSections = state.getAllSections();
    }
    return allSections;
  }

  private List<SectionMatcher> localAccess() {
    if (localSections == null) {
      localSections = state.getLocalAccessSections();
    }
    return localSections;
  }

  boolean match(PermissionRule rule) {
    return match(rule.getGroup().getUUID());
  }

  boolean match(AccountGroup.UUID uuid) {
    if (AccountGroup.PROJECT_OWNERS.equals(uuid)) {
      return isDeclaredOwner();
    } else {
      return user.getEffectiveGroups().contains(uuid);
    }
  }

  public boolean canRunUploadPack() {
    for (AccountGroup.UUID group : uploadGroups) {
      if (match(group)) {
        return true;
      }
    }
    return false;
  }

  public boolean canRunReceivePack() {
    for (AccountGroup.UUID group : receiveGroups) {
      if (match(group)) {
        return true;
      }
    }
    return false;
  }

  public boolean canReadCommit(RevWalk rw, RevCommit commit) {
    Project.NameKey projName = state.getProject().getNameKey();
    try {
      Repository repo = repoManager.openRepository(projName);
      try {
<<<<<<< HEAD
        Map<String, Ref> allRefs = repo.getRefDatabase().getRefs(ALL);
        for (Entry<String, Ref> entry : allRefs.entrySet()) {
=======
        for (Entry<String, Ref> entry : repo.getAllRefs().entrySet()) {
          String refName = entry.getKey();
          if (!refName.startsWith("refs/heads") && !refName.startsWith("refs/tags")) {
            continue;
          }
>>>>>>> 6a719170
          RevCommit tip;
          try {
            tip = rw.parseCommit(entry.getValue().getObjectId());
          } catch (IncorrectObjectTypeException e) {
            continue;
          }
          if (rw.isMergedInto(commit, tip)
              && controlForRef(entry.getKey()).canPerform(Permission.READ)) {
            return true;
          }
        }
      } finally {
        repo.close();
      }
    } catch (IOException e) {
      String msg =
          String.format(
              "Cannot verify permissions to commit object %s in repository %s",
              commit.name(), projName.get());
      log.error(msg, e);
    }
    return controlForRef("refs/*").canPerform(Permission.READ);
  }
}<|MERGE_RESOLUTION|>--- conflicted
+++ resolved
@@ -494,16 +494,12 @@
     try {
       Repository repo = repoManager.openRepository(projName);
       try {
-<<<<<<< HEAD
         Map<String, Ref> allRefs = repo.getRefDatabase().getRefs(ALL);
         for (Entry<String, Ref> entry : allRefs.entrySet()) {
-=======
-        for (Entry<String, Ref> entry : repo.getAllRefs().entrySet()) {
           String refName = entry.getKey();
           if (!refName.startsWith("refs/heads") && !refName.startsWith("refs/tags")) {
             continue;
           }
->>>>>>> 6a719170
           RevCommit tip;
           try {
             tip = rw.parseCommit(entry.getValue().getObjectId());
