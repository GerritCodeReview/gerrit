// Copyright (C) 2008 The Android Open Source Project
//
// Licensed under the Apache License, Version 2.0 (the "License");
// you may not use this file except in compliance with the License.
// You may obtain a copy of the License at
//
// http://www.apache.org/licenses/LICENSE-2.0
//
// Unless required by applicable law or agreed to in writing, software
// distributed under the License is distributed on an "AS IS" BASIS,
// WITHOUT WARRANTIES OR CONDITIONS OF ANY KIND, either express or implied.
// See the License for the specific language governing permissions and
// limitations under the License.

package com.google.gerrit.server.project;

import com.google.gerrit.common.data.AccessSection;
import com.google.gerrit.common.data.GroupReference;
import com.google.gerrit.common.data.Permission;
import com.google.gerrit.common.data.PermissionRule;
import com.google.gerrit.reviewdb.AccountGroup;
import com.google.gerrit.reviewdb.Project;
import com.google.gerrit.rules.PrologEnvironment;
import com.google.gerrit.server.AnonymousUser;
import com.google.gerrit.server.CurrentUser;
import com.google.gerrit.server.config.WildProjectName;
import com.google.gerrit.server.git.GitRepositoryManager;
import com.google.gerrit.server.git.ProjectConfig;
import com.google.inject.Inject;
import com.google.inject.assistedinject.Assisted;

import com.googlecode.prolog_cafe.compiler.CompileException;
import com.googlecode.prolog_cafe.lang.JavaObjectTerm;
import com.googlecode.prolog_cafe.lang.Prolog;
import com.googlecode.prolog_cafe.lang.StructureTerm;
import com.googlecode.prolog_cafe.lang.SymbolTerm;
import com.googlecode.prolog_cafe.lang.Term;
import com.googlecode.prolog_cafe.lang.VariableTerm;

import org.eclipse.jgit.lib.Constants;
import org.eclipse.jgit.lib.ObjectId;
import org.eclipse.jgit.lib.ObjectLoader;
import org.eclipse.jgit.lib.ObjectStream;
import org.eclipse.jgit.lib.Ref;
import org.eclipse.jgit.lib.Repository;
import org.slf4j.Logger;
import org.slf4j.LoggerFactory;

import java.io.IOException;
import java.io.InputStreamReader;
import java.io.PushbackReader;
import java.nio.charset.Charset;
import java.util.ArrayList;
import java.util.Collection;
import java.util.Collections;
import java.util.HashSet;
import java.util.List;
import java.util.Set;

/** Cached information on a project. */
public class ProjectState {
  private static final Logger log = LoggerFactory.getLogger(ProjectState.class);

  public interface Factory {
    ProjectState create(ProjectConfig config);
  }

  private final AnonymousUser anonymousUser;
  private final Project.NameKey wildProject;
  private final ProjectCache projectCache;
  private final ProjectControl.AssistedFactory projectControlFactory;
  private final PrologEnvironment.Factory envFactory;
  private final GitRepositoryManager gitMgr;

  private final ProjectConfig config;
  private final Set<AccountGroup.UUID> localOwners;

  /** Last system time the configuration's revision was examined. */
  private transient long lastCheckTime;

  @Inject
  protected ProjectState(final AnonymousUser anonymousUser,
      final ProjectCache projectCache,
      @WildProjectName final Project.NameKey wildProject,
      final ProjectControl.AssistedFactory projectControlFactory,
      final PrologEnvironment.Factory envFactory,
      final GitRepositoryManager gitMgr,
      @Assisted final ProjectConfig config) {
    this.anonymousUser = anonymousUser;
    this.projectCache = projectCache;
    this.wildProject = wildProject;
    this.projectControlFactory = projectControlFactory;
    this.envFactory = envFactory;
    this.gitMgr = gitMgr;
    this.config = config;
    this.lastCheckTime = System.currentTimeMillis();

    HashSet<AccountGroup.UUID> groups = new HashSet<AccountGroup.UUID>();
    AccessSection all = config.getAccessSection(AccessSection.ALL);
    if (all != null) {
      Permission owner = all.getPermission(Permission.OWNER);
      if (owner != null) {
        for (PermissionRule rule : owner.getRules()) {
          GroupReference ref = rule.getGroup();
          if (ref.getUUID() != null) {
            groups.add(ref.getUUID());
          }
        }
      }
    }
    localOwners = Collections.unmodifiableSet(groups);
  }

  boolean needsRefresh(long generation) {
    if (generation <= 0) {
      return isRevisionOutOfDate();
    }
    if (lastCheckTime != generation) {
      lastCheckTime = generation;
      return isRevisionOutOfDate();
    }
    return false;
  }

  private boolean isRevisionOutOfDate() {
    try {
      Repository git = gitMgr.openRepository(getProject().getNameKey());
      try {
        Ref ref = git.getRef(GitRepositoryManager.REF_CONFIG);
        if (ref == null || ref.getObjectId() == null) {
          return true;
        }
        return !ref.getObjectId().equals(config.getRevision());
      } finally {
        git.close();
      }
    } catch (IOException gone) {
      return true;
    }
  }

  /** @return Construct a new PrologEnvironment for the calling thread. */
  public PrologEnvironment newPrologEnvironment() throws CompileException, IOException{
    // TODO Replace this with a per-project ClassLoader to isolate rules.
    PrologEnvironment env = envFactory.create(getClass().getClassLoader());

<<<<<<< HEAD
    //consult submit_rules.pl at refs/meta/config branch for custom submit rules
    ObjectStream ruleStream = getPrologRules();
=======
    //consult rules.pl at refs/meta/config branch for custom submit rules
    ObjectStream ruleStream;
    ruleStream = getPrologRules();
>>>>>>> 5103b968
    if (ruleStream != null) {
      try {
        PushbackReader in =
            new PushbackReader(new InputStreamReader(ruleStream,
                Charset.forName("UTF-8")), Prolog.PUSHBACK_SIZE);
        JavaObjectTerm streamObject = new JavaObjectTerm(in);
        if (!env.execute(Prolog.BUILTIN, "consult_stream",
<<<<<<< HEAD
            SymbolTerm.makeSymbol("submitrules"), streamObject)) {
          throw new CompileException("Cannot consult" + streamObject.toString());
        }
      } catch (CompileException err) {
        log.error("Cannot consult provided submit_rules.pl", err);
      } finally {
        try {
          ruleStream.close();
        } catch (IOException err) {
          log.error("Close of ruleStream failed", err);
        }
=======
            SymbolTerm.makeSymbol("rules.pl"), streamObject)) {
          throw new CompileException("Cannot consult " +
              getProject().getName() + " " + getConfig().getRevision());
        }
      } finally {
        ruleStream.close();
>>>>>>> 5103b968
      }
    } else {
      //assert submit_rule predicate to be default_submit if submit_rule doesn't exist
      VariableTerm var = new VariableTerm();
      StructureTerm head = new StructureTerm("submit_rule", var);
<<<<<<< HEAD
      StructureTerm defaultRule= new StructureTerm(":",
=======
      StructureTerm defaultRule = new StructureTerm(":",
>>>>>>> 5103b968
          SymbolTerm.makeSymbol("com.google.gerrit.rules.common"),
          new StructureTerm("default_submit", var));
      StructureTerm clause = new StructureTerm(":-", head, defaultRule);
      env.execute(Prolog.BUILTIN, "assertz", clause);
    }

    return env;
  }

  public Project getProject() {
    return getConfig().getProject();
  }

  public ProjectConfig getConfig() {
    return config;
  }

  /** Get the rights that pertain only to this project. */
  public Collection<AccessSection> getLocalAccessSections() {
    return getConfig().getAccessSections();
  }

  /** Get the rights this project inherits. */
  public Collection<AccessSection> getInheritedAccessSections() {
    if (isWildProject()) {
      return Collections.emptyList();
    }

    List<AccessSection> inherited = new ArrayList<AccessSection>();
    Set<Project.NameKey> seen = new HashSet<Project.NameKey>();
    Project.NameKey parent = getProject().getParent();

    while (parent != null && seen.add(parent)) {
      ProjectState s = projectCache.get(parent);
      if (s != null) {
        inherited.addAll(s.getLocalAccessSections());
        parent = s.getProject().getParent();
      } else {
        break;
      }
    }

    // Wild project is the parent, or the root of the tree
    if (parent == null) {
      ProjectState s = projectCache.get(wildProject);
      if (s != null) {
        inherited.addAll(s.getLocalAccessSections());
      }
    }

    return inherited;
  }

  /** Get both local and inherited access sections. */
  public Collection<AccessSection> getAllAccessSections() {
    List<AccessSection> all = new ArrayList<AccessSection>();
    all.addAll(getLocalAccessSections());
    all.addAll(getInheritedAccessSections());
    return all;
  }

  /**
   * @return all {@link AccountGroup}'s to which the owner privilege for
   *         'refs/*' is assigned for this project (the local owners), if there
   *         are no local owners the local owners of the nearest parent project
   *         that has local owners are returned
   */
  public Set<AccountGroup.UUID> getOwners() {
    Project.NameKey parentName = getProject().getParent();
    if (!localOwners.isEmpty() || parentName == null || isWildProject()) {
      return localOwners;
    }

    ProjectState parent = projectCache.get(parentName);
    if (parent != null) {
      return parent.getOwners();
    }

    return Collections.emptySet();
  }

  /**
   * @return all {@link AccountGroup}'s that are allowed to administrate the
   *         complete project. This includes all groups to which the owner
   *         privilege for 'refs/*' is assigned for this project (the local
   *         owners) and all groups to which the owner privilege for 'refs/*' is
   *         assigned for one of the parent projects (the inherited owners).
   */
  public Set<AccountGroup.UUID> getAllOwners() {
    HashSet<AccountGroup.UUID> owners = new HashSet<AccountGroup.UUID>();
    owners.addAll(localOwners);

    Set<Project.NameKey> seen = new HashSet<Project.NameKey>();
    Project.NameKey parent = getProject().getParent();

    while (parent != null && seen.add(parent)) {
      ProjectState s = projectCache.get(parent);
      if (s != null) {
        owners.addAll(s.localOwners);
        parent = s.getProject().getParent();
      } else {
        break;
      }
    }

    return Collections.unmodifiableSet(owners);
  }

  public ProjectControl controlForAnonymousUser() {
    return controlFor(anonymousUser);
  }

  public ProjectControl controlFor(final CurrentUser user) {
    return projectControlFactory.create(user, this);
  }

  private boolean isWildProject() {
    return wildProject.equals(getProject().getNameKey());
  }

  /**
   * @return ObjectStream of the prolog rules in submit_rules.pl in
   *         refs/meta/config if it exists, null otherwise
   */
<<<<<<< HEAD
  private ObjectStream getPrologRules() {
    try {
      Repository git = gitMgr.openRepository(getProject().getNameKey());
      try {
        ObjectId config = git.resolve(GitRepositoryManager.REF_CONFIG);
        ObjectId rules = git.resolve(config.getName() + ":submit_rules.pl");
        if (rules == null) {
          return null;
        }
        ObjectLoader ldr = git.open(rules);
        if (ldr.getType() != Constants.OBJ_BLOB) {
          return null;
        }

        return ldr.openStream();
      } finally {
        git.close();
      }
    } catch (IOException gone) {
      return null;
=======
  private ObjectStream getPrologRules() throws IOException{
    Repository git = gitMgr.openRepository(getProject().getNameKey());
    try {
      ObjectId config = getConfig().getRevision();
      ObjectId rules = git.resolve(config.getName() + ":rules.pl");
      if (rules == null) {
        return null;
      }
      ObjectLoader ldr = git.open(rules);
      if (ldr.getType() != Constants.OBJ_BLOB) {
        return null;
      }

      return ldr.openStream();
    } finally {
      git.close();
>>>>>>> 5103b968
    }
  }
}<|MERGE_RESOLUTION|>--- conflicted
+++ resolved
@@ -144,14 +144,8 @@
     // TODO Replace this with a per-project ClassLoader to isolate rules.
     PrologEnvironment env = envFactory.create(getClass().getClassLoader());
 
-<<<<<<< HEAD
     //consult submit_rules.pl at refs/meta/config branch for custom submit rules
     ObjectStream ruleStream = getPrologRules();
-=======
-    //consult rules.pl at refs/meta/config branch for custom submit rules
-    ObjectStream ruleStream;
-    ruleStream = getPrologRules();
->>>>>>> 5103b968
     if (ruleStream != null) {
       try {
         PushbackReader in =
@@ -159,36 +153,18 @@
                 Charset.forName("UTF-8")), Prolog.PUSHBACK_SIZE);
         JavaObjectTerm streamObject = new JavaObjectTerm(in);
         if (!env.execute(Prolog.BUILTIN, "consult_stream",
-<<<<<<< HEAD
-            SymbolTerm.makeSymbol("submitrules"), streamObject)) {
-          throw new CompileException("Cannot consult" + streamObject.toString());
-        }
-      } catch (CompileException err) {
-        log.error("Cannot consult provided submit_rules.pl", err);
-      } finally {
-        try {
-          ruleStream.close();
-        } catch (IOException err) {
-          log.error("Close of ruleStream failed", err);
-        }
-=======
             SymbolTerm.makeSymbol("rules.pl"), streamObject)) {
           throw new CompileException("Cannot consult " +
               getProject().getName() + " " + getConfig().getRevision());
         }
       } finally {
         ruleStream.close();
->>>>>>> 5103b968
       }
     } else {
       //assert submit_rule predicate to be default_submit if submit_rule doesn't exist
       VariableTerm var = new VariableTerm();
       StructureTerm head = new StructureTerm("submit_rule", var);
-<<<<<<< HEAD
-      StructureTerm defaultRule= new StructureTerm(":",
-=======
       StructureTerm defaultRule = new StructureTerm(":",
->>>>>>> 5103b968
           SymbolTerm.makeSymbol("com.google.gerrit.rules.common"),
           new StructureTerm("default_submit", var));
       StructureTerm clause = new StructureTerm(":-", head, defaultRule);
@@ -313,28 +289,6 @@
    * @return ObjectStream of the prolog rules in submit_rules.pl in
    *         refs/meta/config if it exists, null otherwise
    */
-<<<<<<< HEAD
-  private ObjectStream getPrologRules() {
-    try {
-      Repository git = gitMgr.openRepository(getProject().getNameKey());
-      try {
-        ObjectId config = git.resolve(GitRepositoryManager.REF_CONFIG);
-        ObjectId rules = git.resolve(config.getName() + ":submit_rules.pl");
-        if (rules == null) {
-          return null;
-        }
-        ObjectLoader ldr = git.open(rules);
-        if (ldr.getType() != Constants.OBJ_BLOB) {
-          return null;
-        }
-
-        return ldr.openStream();
-      } finally {
-        git.close();
-      }
-    } catch (IOException gone) {
-      return null;
-=======
   private ObjectStream getPrologRules() throws IOException{
     Repository git = gitMgr.openRepository(getProject().getNameKey());
     try {
@@ -351,7 +305,6 @@
       return ldr.openStream();
     } finally {
       git.close();
->>>>>>> 5103b968
     }
   }
 }