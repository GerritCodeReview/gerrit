// Copyright (C) 2008 The Android Open Source Project
//
// Licensed under the Apache License, Version 2.0 (the "License");
// you may not use this file except in compliance with the License.
// You may obtain a copy of the License at
//
// http://www.apache.org/licenses/LICENSE-2.0
//
// Unless required by applicable law or agreed to in writing, software
// distributed under the License is distributed on an "AS IS" BASIS,
// WITHOUT WARRANTIES OR CONDITIONS OF ANY KIND, either express or implied.
// See the License for the specific language governing permissions and
// limitations under the License.

package com.google.gerrit.server.project;

import static com.google.gerrit.common.data.PermissionRule.Action.ALLOW;
import static java.nio.charset.StandardCharsets.UTF_8;

import com.google.common.collect.FluentIterable;
import com.google.common.collect.ImmutableList;
import com.google.common.collect.Iterables;
import com.google.common.collect.Lists;
import com.google.gerrit.common.data.AccessSection;
import com.google.gerrit.common.data.GroupReference;
import com.google.gerrit.common.data.LabelType;
import com.google.gerrit.common.data.LabelTypes;
import com.google.gerrit.common.data.Permission;
import com.google.gerrit.common.data.PermissionRule;
import com.google.gerrit.common.data.RefConfigSection;
import com.google.gerrit.common.data.SubscribeSection;
import com.google.gerrit.extensions.api.projects.CommentLinkInfo;
import com.google.gerrit.extensions.api.projects.ThemeInfo;
import com.google.gerrit.extensions.client.InheritableBoolean;
import com.google.gerrit.reviewdb.client.AccountGroup;
import com.google.gerrit.reviewdb.client.Branch;
import com.google.gerrit.reviewdb.client.Project;
import com.google.gerrit.reviewdb.client.RefNames;
import com.google.gerrit.rules.PrologEnvironment;
import com.google.gerrit.rules.RulesCache;
import com.google.gerrit.server.CurrentUser;
import com.google.gerrit.server.account.CapabilityCollection;
import com.google.gerrit.server.config.AllProjectsName;
import com.google.gerrit.server.config.AllUsersName;
import com.google.gerrit.server.config.SitePaths;
import com.google.gerrit.server.git.BranchOrderSection;
import com.google.gerrit.server.git.GitRepositoryManager;
import com.google.gerrit.server.git.ProjectConfig;
import com.google.gerrit.server.git.ProjectLevelConfig;
<<<<<<< HEAD
import com.google.gerrit.server.notedb.ChangeNotes;
=======
import com.google.gerrit.server.git.TransferConfig;
>>>>>>> 6a3fa830
import com.google.inject.Inject;
import com.google.inject.assistedinject.Assisted;
import com.googlecode.prolog_cafe.exceptions.CompileException;
import com.googlecode.prolog_cafe.lang.PrologMachineCopy;
import java.io.IOException;
import java.io.Reader;
import java.nio.file.Files;
import java.nio.file.Path;
import java.util.ArrayList;
import java.util.Collection;
import java.util.Collections;
import java.util.HashMap;
import java.util.HashSet;
import java.util.Iterator;
import java.util.LinkedHashMap;
import java.util.List;
import java.util.Map;
import java.util.Set;
import java.util.function.Function;
import org.eclipse.jgit.errors.ConfigInvalidException;
import org.eclipse.jgit.lib.Ref;
import org.eclipse.jgit.lib.Repository;
import org.slf4j.Logger;
import org.slf4j.LoggerFactory;

/** Cached information on a project. */
public class ProjectState {
  private static final Logger log = LoggerFactory.getLogger(ProjectState.class);

  public interface Factory {
    ProjectState create(ProjectConfig config);
  }

  private final boolean isAllProjects;
  private final boolean isAllUsers;
  private final SitePaths sitePaths;
  private final AllProjectsName allProjectsName;
  private final ProjectCache projectCache;
  private final ProjectControl.AssistedFactory projectControlFactory;
  private final PrologEnvironment.Factory envFactory;
  private final GitRepositoryManager gitMgr;
  private final RulesCache rulesCache;
  private final List<CommentLinkInfo> commentLinks;

  private final ProjectConfig config;
  private final Map<String, ProjectLevelConfig> configs;
  private final Set<AccountGroup.UUID> localOwners;
  private final long globalMaxObjectSizeLimit;

  /** Prolog rule state. */
  private volatile PrologMachineCopy rulesMachine;

  /** Last system time the configuration's revision was examined. */
  private volatile long lastCheckGeneration;

  /** Local access sections, wrapped in SectionMatchers for faster evaluation. */
  private volatile List<SectionMatcher> localAccessSections;

  /** Theme information loaded from site_path/themes. */
  private volatile ThemeInfo theme;

  /** If this is all projects, the capabilities used by the server. */
  private final CapabilityCollection capabilities;

  /** All label types applicable to changes in this project. */
  private LabelTypes labelTypes;

  @Inject
  public ProjectState(
      SitePaths sitePaths,
      ProjectCache projectCache,
      AllProjectsName allProjectsName,
      AllUsersName allUsersName,
      ProjectControl.AssistedFactory projectControlFactory,
      PrologEnvironment.Factory envFactory,
      GitRepositoryManager gitMgr,
      RulesCache rulesCache,
      List<CommentLinkInfo> commentLinks,
<<<<<<< HEAD
      CapabilityCollection.Factory limitsFactory,
=======
      CapabilityCollection.Factory capabilityFactory,
      TransferConfig transferConfig,
>>>>>>> 6a3fa830
      @Assisted ProjectConfig config) {
    this.sitePaths = sitePaths;
    this.projectCache = projectCache;
    this.isAllProjects = config.getProject().getNameKey().equals(allProjectsName);
    this.isAllUsers = config.getProject().getNameKey().equals(allUsersName);
    this.allProjectsName = allProjectsName;
    this.projectControlFactory = projectControlFactory;
    this.envFactory = envFactory;
    this.gitMgr = gitMgr;
    this.rulesCache = rulesCache;
    this.commentLinks = commentLinks;
    this.config = config;
    this.configs = new HashMap<>();
    this.capabilities =
        isAllProjects
            ? limitsFactory.create(config.getAccessSection(AccessSection.GLOBAL_CAPABILITIES))
            : null;
    this.globalMaxObjectSizeLimit = transferConfig.getMaxObjectSizeLimit();

    if (isAllProjects && !Permission.canBeOnAllProjects(AccessSection.ALL, Permission.OWNER)) {
      localOwners = Collections.emptySet();
    } else {
      HashSet<AccountGroup.UUID> groups = new HashSet<>();
      AccessSection all = config.getAccessSection(AccessSection.ALL);
      if (all != null) {
        Permission owner = all.getPermission(Permission.OWNER);
        if (owner != null) {
          for (PermissionRule rule : owner.getRules()) {
            GroupReference ref = rule.getGroup();
            if (rule.getAction() == ALLOW && ref.getUUID() != null) {
              groups.add(ref.getUUID());
            }
          }
        }
      }
      localOwners = Collections.unmodifiableSet(groups);
    }
  }

  void initLastCheck(long generation) {
    lastCheckGeneration = generation;
  }

  boolean needsRefresh(long generation) {
    if (generation <= 0) {
      return isRevisionOutOfDate();
    }
    if (lastCheckGeneration != generation) {
      lastCheckGeneration = generation;
      return isRevisionOutOfDate();
    }
    return false;
  }

  private boolean isRevisionOutOfDate() {
    try (Repository git = gitMgr.openRepository(getNameKey())) {
      Ref ref = git.getRefDatabase().exactRef(RefNames.REFS_CONFIG);
      if (ref == null || ref.getObjectId() == null) {
        return true;
      }
      return !ref.getObjectId().equals(config.getRevision());
    } catch (IOException gone) {
      return true;
    }
  }

  /**
   * @return cached computation of all global capabilities. This should only be invoked on the state
   *     from {@link ProjectCache#getAllProjects()}. Null on any other project.
   */
  public CapabilityCollection getCapabilityCollection() {
    return capabilities;
  }

  /** @return Construct a new PrologEnvironment for the calling thread. */
  public PrologEnvironment newPrologEnvironment() throws CompileException {
    PrologMachineCopy pmc = rulesMachine;
    if (pmc == null) {
      pmc = rulesCache.loadMachine(getNameKey(), config.getRulesId());
      rulesMachine = pmc;
    }
    return envFactory.create(pmc);
  }

  /**
   * Like {@link #newPrologEnvironment()} but instead of reading the rules.pl read the provided
   * input stream.
   *
   * @param name a name of the input stream. Could be any name.
   * @param in stream to read prolog rules from
   * @throws CompileException
   */
  public PrologEnvironment newPrologEnvironment(String name, Reader in) throws CompileException {
    PrologMachineCopy pmc = rulesCache.loadMachine(name, in);
    return envFactory.create(pmc);
  }

  public Project getProject() {
    return config.getProject();
  }

  public Project.NameKey getNameKey() {
    return getProject().getNameKey();
  }

  public String getName() {
    return getNameKey().get();
  }

  public ProjectConfig getConfig() {
    return config;
  }

  public ProjectLevelConfig getConfig(String fileName) {
    if (configs.containsKey(fileName)) {
      return configs.get(fileName);
    }

    ProjectLevelConfig cfg = new ProjectLevelConfig(fileName, this);
    try (Repository git = gitMgr.openRepository(getNameKey())) {
      cfg.load(git);
    } catch (IOException | ConfigInvalidException e) {
      log.warn("Failed to load " + fileName + " for " + getName(), e);
    }

    configs.put(fileName, cfg);
    return cfg;
  }

  public long getMaxObjectSizeLimit() {
    return config.getMaxObjectSizeLimit();
  }

  public long getEffectiveMaxObjectSizeLimit() {
    long local = getMaxObjectSizeLimit();
    if (globalMaxObjectSizeLimit > 0 && local > 0) {
      return Math.min(globalMaxObjectSizeLimit, local);
    }
    // zero means "no limit", in this case the max is more limiting
    return Math.max(globalMaxObjectSizeLimit, local);
  }

  /** Get the sections that pertain only to this project. */
  List<SectionMatcher> getLocalAccessSections() {
    List<SectionMatcher> sm = localAccessSections;
    if (sm == null) {
      Collection<AccessSection> fromConfig = config.getAccessSections();
      sm = new ArrayList<>(fromConfig.size());
      for (AccessSection section : fromConfig) {
        if (isAllProjects) {
          List<Permission> copy = Lists.newArrayListWithCapacity(section.getPermissions().size());
          for (Permission p : section.getPermissions()) {
            if (Permission.canBeOnAllProjects(section.getName(), p.getName())) {
              copy.add(p);
            }
          }
          section = new AccessSection(section.getName());
          section.setPermissions(copy);
        }

        SectionMatcher matcher = SectionMatcher.wrap(getNameKey(), section);
        if (matcher != null) {
          sm.add(matcher);
        }
      }
      localAccessSections = sm;
    }
    return sm;
  }

  /**
   * Obtain all local and inherited sections. This collection is looked up dynamically and is not
   * cached. Callers should try to cache this result per-request as much as possible.
   */
  List<SectionMatcher> getAllSections() {
    if (isAllProjects) {
      return getLocalAccessSections();
    }

    List<SectionMatcher> all = new ArrayList<>();
    for (ProjectState s : tree()) {
      all.addAll(s.getLocalAccessSections());
    }
    return all;
  }

  /**
   * @return all {@link AccountGroup}'s to which the owner privilege for 'refs/*' is assigned for
   *     this project (the local owners), if there are no local owners the local owners of the
   *     nearest parent project that has local owners are returned
   */
  public Set<AccountGroup.UUID> getOwners() {
    for (ProjectState p : tree()) {
      if (!p.localOwners.isEmpty()) {
        return p.localOwners;
      }
    }
    return Collections.emptySet();
  }

  /**
   * @return all {@link AccountGroup}'s that are allowed to administrate the complete project. This
   *     includes all groups to which the owner privilege for 'refs/*' is assigned for this project
   *     (the local owners) and all groups to which the owner privilege for 'refs/*' is assigned for
   *     one of the parent projects (the inherited owners).
   */
  public Set<AccountGroup.UUID> getAllOwners() {
    Set<AccountGroup.UUID> result = new HashSet<>();

    for (ProjectState p : tree()) {
      result.addAll(p.localOwners);
    }

    return result;
  }

  public ProjectControl controlFor(CurrentUser user) {
    return projectControlFactory.create(user, this);
  }

  /**
   * @return an iterable that walks through this project and then the parents of this project.
   *     Starts from this project and progresses up the hierarchy to All-Projects.
   */
  public Iterable<ProjectState> tree() {
    return new Iterable<ProjectState>() {
      @Override
      public Iterator<ProjectState> iterator() {
        return new ProjectHierarchyIterator(projectCache, allProjectsName, ProjectState.this);
      }
    };
  }

  /**
   * @return an iterable that walks in-order from All-Projects through the project hierarchy to this
   *     project.
   */
  public Iterable<ProjectState> treeInOrder() {
    List<ProjectState> projects = Lists.newArrayList(tree());
    Collections.reverse(projects);
    return projects;
  }

  /**
   * @return an iterable that walks through the parents of this project. Starts from the immediate
   *     parent of this project and progresses up the hierarchy to All-Projects.
   */
  public FluentIterable<ProjectState> parents() {
    return FluentIterable.from(tree()).skip(1);
  }

  public boolean isAllProjects() {
    return isAllProjects;
  }

  public boolean isAllUsers() {
    return isAllUsers;
  }

  public boolean isUseContributorAgreements() {
    return getInheritableBoolean(Project::getUseContributorAgreements);
  }

  public boolean isUseContentMerge() {
    return getInheritableBoolean(Project::getUseContentMerge);
  }

  public boolean isUseSignedOffBy() {
    return getInheritableBoolean(Project::getUseSignedOffBy);
  }

  public boolean isRequireChangeID() {
    return getInheritableBoolean(Project::getRequireChangeID);
  }

  public boolean isCreateNewChangeForAllNotInTarget() {
    return getInheritableBoolean(Project::getCreateNewChangeForAllNotInTarget);
  }

  public boolean isEnableSignedPush() {
    return getInheritableBoolean(Project::getEnableSignedPush);
  }

  public boolean isRequireSignedPush() {
    return getInheritableBoolean(Project::getRequireSignedPush);
  }

  public boolean isRejectImplicitMerges() {
    return getInheritableBoolean(Project::getRejectImplicitMerges);
  }

  public boolean isPrivateByDefault() {
    return getInheritableBoolean(Project::getPrivateByDefault);
  }

  public boolean isWorkInProgressByDefault() {
    return getInheritableBoolean(Project::getWorkInProgressByDefault);
  }

  public boolean isEnableReviewerByEmail() {
    return getInheritableBoolean(Project::getEnableReviewerByEmail);
  }

  public boolean isMatchAuthorToCommitterDate() {
    return getInheritableBoolean(Project::getMatchAuthorToCommitterDate);
  }

  /** All available label types. */
  public LabelTypes getLabelTypes() {
    if (labelTypes == null) {
      labelTypes = loadLabelTypes();
    }
    return labelTypes;
  }

  /** All available label types for this change and user. */
  public LabelTypes getLabelTypes(ChangeNotes notes, CurrentUser user) {
    return getLabelTypes(notes.getChange().getDest(), user);
  }

  /** All available label types for this branch and user. */
  public LabelTypes getLabelTypes(Branch.NameKey destination, CurrentUser user) {
    List<LabelType> all = getLabelTypes().getLabelTypes();

    List<LabelType> r = Lists.newArrayListWithCapacity(all.size());
    for (LabelType l : all) {
      List<String> refs = l.getRefPatterns();
      if (refs == null) {
        r.add(l);
      } else {
        for (String refPattern : refs) {
          if (RefConfigSection.isValid(refPattern) && match(destination, refPattern, user)) {
            r.add(l);
            break;
          }
        }
      }
    }

    return new LabelTypes(r);
  }

  public List<CommentLinkInfo> getCommentLinks() {
    Map<String, CommentLinkInfo> cls = new LinkedHashMap<>();
    for (CommentLinkInfo cl : commentLinks) {
      cls.put(cl.name.toLowerCase(), cl);
    }
    for (ProjectState s : treeInOrder()) {
      for (CommentLinkInfoImpl cl : s.getConfig().getCommentLinkSections()) {
        String name = cl.name.toLowerCase();
        if (cl.isOverrideOnly()) {
          CommentLinkInfo parent = cls.get(name);
          if (parent == null) {
            continue; // Ignore invalid overrides.
          }
          cls.put(name, cl.inherit(parent));
        } else {
          cls.put(name, cl);
        }
      }
    }
    return ImmutableList.copyOf(cls.values());
  }

  public BranchOrderSection getBranchOrderSection() {
    for (ProjectState s : tree()) {
      BranchOrderSection section = s.getConfig().getBranchOrderSection();
      if (section != null) {
        return section;
      }
    }
    return null;
  }

  public Collection<SubscribeSection> getSubscribeSections(Branch.NameKey branch) {
    Collection<SubscribeSection> ret = new ArrayList<>();
    for (ProjectState s : tree()) {
      ret.addAll(s.getConfig().getSubscribeSections(branch));
    }
    return ret;
  }

  public ThemeInfo getTheme() {
    ThemeInfo theme = this.theme;
    if (theme == null) {
      synchronized (this) {
        theme = this.theme;
        if (theme == null) {
          theme = loadTheme();
          this.theme = theme;
        }
      }
    }
    if (theme == ThemeInfo.INHERIT) {
      ProjectState parent = Iterables.getFirst(parents(), null);
      return parent != null ? parent.getTheme() : null;
    }
    return theme;
  }

  public Set<GroupReference> getAllGroups() {
    return getGroups(getAllSections());
  }

  public Set<GroupReference> getLocalGroups() {
    return getGroups(getLocalAccessSections());
  }

  private static Set<GroupReference> getGroups(List<SectionMatcher> sectionMatcherList) {
    final Set<GroupReference> all = new HashSet<>();
    for (SectionMatcher matcher : sectionMatcherList) {
      final AccessSection section = matcher.section;
      for (Permission permission : section.getPermissions()) {
        for (PermissionRule rule : permission.getRules()) {
          all.add(rule.getGroup());
        }
      }
    }
    return all;
  }

  private ThemeInfo loadTheme() {
    String name = getConfig().getProject().getName();
    Path dir = sitePaths.themes_dir.resolve(name);
    if (!Files.exists(dir)) {
      return ThemeInfo.INHERIT;
    } else if (!Files.isDirectory(dir)) {
      log.warn("Bad theme for {}: not a directory", name);
      return ThemeInfo.INHERIT;
    }
    try {
      return new ThemeInfo(
          readFile(dir.resolve(SitePaths.CSS_FILENAME)),
          readFile(dir.resolve(SitePaths.HEADER_FILENAME)),
          readFile(dir.resolve(SitePaths.FOOTER_FILENAME)));
    } catch (IOException e) {
      log.error("Error reading theme for " + name, e);
      return ThemeInfo.INHERIT;
    }
  }

  private String readFile(Path p) throws IOException {
    return Files.exists(p) ? new String(Files.readAllBytes(p), UTF_8) : null;
  }

  private boolean getInheritableBoolean(Function<Project, InheritableBoolean> func) {
    for (ProjectState s : tree()) {
      switch (func.apply(s.getProject())) {
        case TRUE:
          return true;
        case FALSE:
          return false;
        case INHERIT:
        default:
          continue;
      }
    }
    return false;
  }

  private LabelTypes loadLabelTypes() {
    Map<String, LabelType> types = new LinkedHashMap<>();
    for (ProjectState s : treeInOrder()) {
      for (LabelType type : s.getConfig().getLabelSections().values()) {
        String lower = type.getName().toLowerCase();
        LabelType old = types.get(lower);
        if (old == null || old.canOverride()) {
          types.put(lower, type);
        }
      }
    }
    List<LabelType> all = Lists.newArrayListWithCapacity(types.size());
    for (LabelType type : types.values()) {
      if (!type.getValues().isEmpty()) {
        all.add(type);
      }
    }
    return new LabelTypes(Collections.unmodifiableList(all));
  }

  private boolean match(Branch.NameKey destination, String refPattern, CurrentUser user) {
    return RefPatternMatcher.getMatcher(refPattern).match(destination.get(), user);
  }
}<|MERGE_RESOLUTION|>--- conflicted
+++ resolved
@@ -47,11 +47,8 @@
 import com.google.gerrit.server.git.GitRepositoryManager;
 import com.google.gerrit.server.git.ProjectConfig;
 import com.google.gerrit.server.git.ProjectLevelConfig;
-<<<<<<< HEAD
+import com.google.gerrit.server.git.TransferConfig;
 import com.google.gerrit.server.notedb.ChangeNotes;
-=======
-import com.google.gerrit.server.git.TransferConfig;
->>>>>>> 6a3fa830
 import com.google.inject.Inject;
 import com.google.inject.assistedinject.Assisted;
 import com.googlecode.prolog_cafe.exceptions.CompileException;
@@ -130,12 +127,8 @@
       GitRepositoryManager gitMgr,
       RulesCache rulesCache,
       List<CommentLinkInfo> commentLinks,
-<<<<<<< HEAD
       CapabilityCollection.Factory limitsFactory,
-=======
-      CapabilityCollection.Factory capabilityFactory,
       TransferConfig transferConfig,
->>>>>>> 6a3fa830
       @Assisted ProjectConfig config) {
     this.sitePaths = sitePaths;
     this.projectCache = projectCache;
