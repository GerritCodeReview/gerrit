--- conflicted
+++ resolved
@@ -34,24 +34,16 @@
 import com.googlecode.prolog_cafe.lang.Prolog;
 import com.googlecode.prolog_cafe.lang.SymbolTerm;
 
-<<<<<<< HEAD
-import org.eclipse.jgit.errors.RepositoryNotFoundException;
-=======
->>>>>>> c0593deb
 import org.eclipse.jgit.lib.Ref;
 import org.eclipse.jgit.lib.Repository;
-import org.slf4j.Logger;
-import org.slf4j.LoggerFactory;
 
 import java.io.File;
 import java.io.IOException;
 import java.io.PushbackReader;
 import java.io.StringReader;
-<<<<<<< HEAD
+import java.net.MalformedURLException;
 import java.net.URL;
 import java.net.URLClassLoader;
-=======
->>>>>>> c0593deb
 import java.util.ArrayList;
 import java.util.Collection;
 import java.util.Collections;
@@ -61,8 +53,6 @@
 
 /** Cached information on a project. */
 public class ProjectState {
-  private static final Logger log = LoggerFactory.getLogger(ProjectState.class);
-
   public interface Factory {
     ProjectState create(ProjectConfig config);
   }
@@ -142,7 +132,6 @@
   }
 
   /** @return Construct a new PrologEnvironment for the calling thread. */
-<<<<<<< HEAD
   public PrologEnvironment newPrologEnvironment() throws CompileException{
     // TODO Replace this with a per-project ClassLoader to isolate rules.
 
@@ -151,10 +140,19 @@
     File jarFile = new File("rules.jar");
     ClassLoader defaultLoader = getClass().getClassLoader();
     if(jarFile.exists()) {
-      URL url = jarFile.toURI().toURL();
+      URL url;
+      try {
+        url = jarFile.toURI().toURL();
+      } catch (MalformedURLException e) {
+        throw new CompileException("File path not valid", e);
+      }
       URL[] urls = new URL[]{url};
       ClassLoader cl = new URLClassLoader(urls, defaultLoader);
-      cl.loadClass("user.PRED_submit_rule_1.class");
+      try {
+        cl.loadClass("user.PRED_submit_rule_1.class");
+      } catch (ClassNotFoundException e) {
+        throw new CompileException("Compiled prolog class not found", e);
+      }
       env = envFactory.create(cl);
       return env;
     }
@@ -163,20 +161,7 @@
     }
 
     //consult rules.pl at refs/meta/config branch for custom submit rules
-    String rules;
-    try {
-      rules = getPrologRules();
-    } catch (RepositoryNotFoundException err) {
-      throw new CompileException("Local repository does not exist ", err);
-    }
-=======
-  public PrologEnvironment newPrologEnvironment() throws CompileException {
-    // TODO Replace this with a per-project ClassLoader to isolate rules.
-    PrologEnvironment env = envFactory.create(getClass().getClassLoader());
-
-    //consult rules.pl at refs/meta/config branch for custom submit rules
     String rules = getConfig().getPrologRules();
->>>>>>> c0593deb
     if (rules != null) {
       PushbackReader in =
           new PushbackReader(new StringReader(rules), Prolog.PUSHBACK_SIZE);
@@ -301,18 +286,4 @@
   private boolean isWildProject() {
     return wildProject.equals(getProject().getNameKey());
   }
-
-  /**
-   * @return String of the prolog rules in rules.pl in
-   *         refs/meta/config if it exists, null otherwise
-   * @throws RepositoryNotFoundException
-   */
-  private String getPrologRules() throws RepositoryNotFoundException {
-    Repository git = gitMgr.openRepository(getProject().getNameKey());
-    ProjectConfig config = getConfig();
-    if (config == null) {
-      return null;
-    }
-    return config.getPrologRules();
-  }
 }