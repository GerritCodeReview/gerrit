// Copyright (C) 2012 The Android Open Source Project
//
// Licensed under the Apache License, Version 2.0 (the "License");
// you may not use this file except in compliance with the License.
// You may obtain a copy of the License at
//
// http://www.apache.org/licenses/LICENSE-2.0
//
// Unless required by applicable law or agreed to in writing, software
// distributed under the License is distributed on an "AS IS" BASIS,
// WITHOUT WARRANTIES OR CONDITIONS OF ANY KIND, either express or implied.
// See the License for the specific language governing permissions and
// limitations under the License.

package com.google.gerrit.server.project;

import static com.google.common.base.Preconditions.checkNotNull;

import com.google.common.base.MoreObjects;
import com.google.common.base.Predicate;
import com.google.common.base.Strings;
import com.google.common.collect.Iterables;
import com.google.gerrit.extensions.restapi.AuthException;
import com.google.gerrit.extensions.restapi.DefaultInput;
import com.google.gerrit.extensions.restapi.ResourceConflictException;
import com.google.gerrit.extensions.restapi.ResourceNotFoundException;
import com.google.gerrit.extensions.restapi.RestModifyView;
import com.google.gerrit.extensions.restapi.UnprocessableEntityException;
import com.google.gerrit.reviewdb.client.Project;
import com.google.gerrit.server.IdentifiedUser;
import com.google.gerrit.server.config.AllProjectsName;
import com.google.gerrit.server.git.MetaDataUpdate;
import com.google.gerrit.server.git.ProjectConfig;
import com.google.gerrit.server.project.SetParent.Input;
import com.google.inject.Inject;
import com.google.inject.Singleton;

import org.eclipse.jgit.errors.ConfigInvalidException;
import org.eclipse.jgit.errors.RepositoryNotFoundException;

import java.io.IOException;

@Singleton
public class SetParent implements RestModifyView<ProjectResource, Input> {
  public static class Input {
    @DefaultInput
    public String parent;
    public String commitMessage;
  }

  private final ProjectCache cache;
  private final MetaDataUpdate.Server updateFactory;
  private final AllProjectsName allProjects;

  @Inject
  SetParent(ProjectCache cache,
      MetaDataUpdate.Server updateFactory,
      AllProjectsName allProjects) {
    this.cache = cache;
    this.updateFactory = updateFactory;
    this.allProjects = allProjects;
  }

  @Override
  public String apply(ProjectResource rsrc, Input input) throws AuthException,
      ResourceConflictException, ResourceNotFoundException,
      UnprocessableEntityException, IOException {
    return apply(rsrc, input, true);
  }

  public String apply(ProjectResource rsrc, Input input, boolean checkIfAdmin)
      throws AuthException, ResourceConflictException,
      ResourceNotFoundException, UnprocessableEntityException, IOException {
    ProjectControl ctl = rsrc.getControl();
<<<<<<< HEAD
    validateParentUpdate(ctl, input.parent, checkIfAdmin);
=======
    String parentName = MoreObjects.firstNonNull(
        Strings.emptyToNull(input.parent), allProjects.get());
    validateParentUpdate(ctl, parentName, true);
    IdentifiedUser user = (IdentifiedUser) ctl.getCurrentUser();
>>>>>>> c335b680
    try {
      MetaDataUpdate md = updateFactory.create(rsrc.getNameKey());
      try {
        ProjectConfig config = ProjectConfig.read(md);
        Project project = config.getProject();
        project.setParentName(parentName);

        String msg = Strings.emptyToNull(input.commitMessage);
        if (msg == null) {
          msg = String.format(
              "Changed parent to %s.\n", parentName);
        } else if (!msg.endsWith("\n")) {
          msg += "\n";
        }
        md.setAuthor(ctl.getUser().asIdentifiedUser());
        md.setMessage(msg);
        config.commit(md);
        cache.evict(ctl.getProject());

        Project.NameKey parent = project.getParent(allProjects);
        checkNotNull(parent);
        return parent.get();
      } finally {
        md.close();
      }
    } catch (RepositoryNotFoundException notFound) {
      throw new ResourceNotFoundException(rsrc.getName());
    } catch (ConfigInvalidException e) {
      throw new ResourceConflictException(String.format(
          "invalid project.config: %s", e.getMessage()));
    }
  }

  public void validateParentUpdate(final ProjectControl ctl, String newParent,
      boolean checkIfAdmin) throws AuthException, ResourceConflictException,
      UnprocessableEntityException {
    IdentifiedUser user = ctl.getUser().asIdentifiedUser();
    if (checkIfAdmin && !user.getCapabilities().canAdministrateServer()) {
      throw new AuthException("not administrator");
    }

    if (ctl.getProject().getNameKey().equals(allProjects)) {
      throw new ResourceConflictException("cannot set parent of "
          + allProjects.get());
    }

    newParent = Strings.emptyToNull(newParent);
    if (newParent != null) {
      ProjectState parent = cache.get(new Project.NameKey(newParent));
      if (parent == null) {
        throw new UnprocessableEntityException("parent project " + newParent
            + " not found");
      }

      if (Iterables.tryFind(parent.tree(), new Predicate<ProjectState>() {
        @Override
        public boolean apply(ProjectState input) {
          return input.getProject().getNameKey()
              .equals(ctl.getProject().getNameKey());
        }
      }).isPresent()) {
        throw new ResourceConflictException("cycle exists between "
            + ctl.getProject().getName() + " and "
            + parent.getProject().getName());
      }
    }
  }
}<|MERGE_RESOLUTION|>--- conflicted
+++ resolved
@@ -72,14 +72,10 @@
       throws AuthException, ResourceConflictException,
       ResourceNotFoundException, UnprocessableEntityException, IOException {
     ProjectControl ctl = rsrc.getControl();
-<<<<<<< HEAD
-    validateParentUpdate(ctl, input.parent, checkIfAdmin);
-=======
     String parentName = MoreObjects.firstNonNull(
         Strings.emptyToNull(input.parent), allProjects.get());
-    validateParentUpdate(ctl, parentName, true);
+    validateParentUpdate(ctl, parentName, checkIfAdmin);
     IdentifiedUser user = (IdentifiedUser) ctl.getCurrentUser();
->>>>>>> c335b680
     try {
       MetaDataUpdate md = updateFactory.create(rsrc.getNameKey());
       try {
