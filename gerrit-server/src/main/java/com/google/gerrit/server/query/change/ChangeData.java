// Copyright (C) 2009 The Android Open Source Project
//
// Licensed under the Apache License, Version 2.0 (the "License");
// you may not use this file except in compliance with the License.
// You may obtain a copy of the License at
//
// http://www.apache.org/licenses/LICENSE-2.0
//
// Unless required by applicable law or agreed to in writing, software
// distributed under the License is distributed on an "AS IS" BASIS,
// WITHOUT WARRANTIES OR CONDITIONS OF ANY KIND, either express or implied.
// See the License for the specific language governing permissions and
// limitations under the License.

package com.google.gerrit.server.query.change;

import static com.google.common.base.Preconditions.checkNotNull;
import static com.google.common.base.Preconditions.checkState;
import static com.google.gerrit.server.ApprovalsUtil.sortApprovals;
import static java.util.stream.Collectors.toList;

import com.google.auto.value.AutoValue;
import com.google.common.base.MoreObjects;
import com.google.common.collect.ImmutableList;
import com.google.common.collect.ImmutableListMultimap;
import com.google.common.collect.ImmutableMultimap;
import com.google.common.collect.Iterables;
import com.google.common.collect.ListMultimap;
import com.google.common.collect.Lists;
import com.google.common.collect.Maps;
import com.google.common.collect.Multimap;
import com.google.gerrit.common.Nullable;
import com.google.gerrit.common.data.SubmitRecord;
import com.google.gerrit.common.data.SubmitTypeRecord;
import com.google.gerrit.reviewdb.client.Account;
import com.google.gerrit.reviewdb.client.Change;
import com.google.gerrit.reviewdb.client.ChangeMessage;
import com.google.gerrit.reviewdb.client.Comment;
import com.google.gerrit.reviewdb.client.PatchSet;
import com.google.gerrit.reviewdb.client.PatchSetApproval;
import com.google.gerrit.reviewdb.client.Project;
import com.google.gerrit.reviewdb.client.RefNames;
import com.google.gerrit.reviewdb.server.ReviewDb;
import com.google.gerrit.server.AnonymousUser;
import com.google.gerrit.server.ApprovalsUtil;
import com.google.gerrit.server.ChangeMessagesUtil;
import com.google.gerrit.server.CommentsUtil;
import com.google.gerrit.server.CurrentUser;
import com.google.gerrit.server.IdentifiedUser;
import com.google.gerrit.server.PatchSetUtil;
import com.google.gerrit.server.ReviewerSet;
import com.google.gerrit.server.ReviewerStatusUpdate;
import com.google.gerrit.server.StarredChangesUtil;
import com.google.gerrit.server.change.MergeabilityCache;
import com.google.gerrit.server.git.GitRepositoryManager;
import com.google.gerrit.server.git.MergeUtil;
import com.google.gerrit.server.notedb.ChangeNotes;
import com.google.gerrit.server.notedb.NotesMigration;
import com.google.gerrit.server.patch.DiffSummary;
import com.google.gerrit.server.patch.PatchList;
import com.google.gerrit.server.patch.PatchListCache;
import com.google.gerrit.server.patch.PatchListNotAvailableException;
import com.google.gerrit.server.project.ChangeControl;
import com.google.gerrit.server.project.NoSuchChangeException;
import com.google.gerrit.server.project.ProjectCache;
import com.google.gerrit.server.project.SubmitRuleEvaluator;
import com.google.gerrit.server.project.SubmitRuleOptions;
import com.google.gwtorm.server.OrmException;
import com.google.gwtorm.server.ResultSet;
import com.google.inject.assistedinject.Assisted;
import com.google.inject.assistedinject.AssistedInject;

import org.eclipse.jgit.errors.IncorrectObjectTypeException;
import org.eclipse.jgit.errors.MissingObjectException;
import org.eclipse.jgit.errors.RepositoryNotFoundException;
import org.eclipse.jgit.lib.ObjectId;
import org.eclipse.jgit.lib.PersonIdent;
import org.eclipse.jgit.lib.Ref;
import org.eclipse.jgit.lib.Repository;
import org.eclipse.jgit.revwalk.FooterLine;
import org.eclipse.jgit.revwalk.RevCommit;
import org.eclipse.jgit.revwalk.RevWalk;

import java.io.IOException;
import java.sql.Timestamp;
import java.util.ArrayList;
import java.util.Collection;
import java.util.Collections;
import java.util.HashMap;
import java.util.HashSet;
import java.util.LinkedHashSet;
import java.util.List;
import java.util.Map;
import java.util.Optional;
import java.util.Set;
import java.util.function.Predicate;
import java.util.stream.Collectors;

public class ChangeData {
  private static final int BATCH_SIZE = 50;

  public static List<Change> asChanges(List<ChangeData> changeDatas)
      throws OrmException {
    List<Change> result = new ArrayList<>(changeDatas.size());
    for (ChangeData cd : changeDatas) {
      result.add(cd.change());
    }
    return result;
  }

  public static Map<Change.Id, ChangeData> asMap(List<ChangeData> changes) {
    return changes.stream().collect(
        Collectors.toMap(ChangeData::getId, cd -> cd));
  }

  public static void ensureChangeLoaded(Iterable<ChangeData> changes)
      throws OrmException {
    ChangeData first = Iterables.getFirst(changes, null);
    if (first == null) {
      return;
    } else if (first.notesMigration.readChanges()) {
      for (ChangeData cd : changes) {
        cd.change();
      }
      return;
    }

    Map<Change.Id, ChangeData> missing = new HashMap<>();
    for (ChangeData cd : changes) {
      if (cd.change == null) {
        missing.put(cd.getId(), cd);
      }
    }
    if (missing.isEmpty()) {
      return;
    }
    for (ChangeNotes notes : first.notesFactory.create(
        first.db, missing.keySet())) {
      missing.get(notes.getChangeId()).change = notes.getChange();
    }
  }

  public static void ensureAllPatchSetsLoaded(Iterable<ChangeData> changes)
      throws OrmException {
    ChangeData first = Iterables.getFirst(changes, null);
    if (first == null) {
      return;
    } else if (first.notesMigration.readChanges()) {
      for (ChangeData cd : changes) {
        cd.patchSets();
      }
      return;
    }

    List<ResultSet<PatchSet>> results = new ArrayList<>(BATCH_SIZE);
    for (List<ChangeData> batch : Iterables.partition(changes, BATCH_SIZE)) {
      results.clear();
      for (ChangeData cd : batch) {
        if (cd.patchSets == null) {
          results.add(cd.db.patchSets().byChange(cd.getId()));
        } else {
          results.add(null);
        }
      }
      for (int i = 0; i < batch.size(); i++) {
        ResultSet<PatchSet> result = results.get(i);
        if (result != null) {
          batch.get(i).patchSets = result.toList();
        }
      }
    }
  }

  public static void ensureCurrentPatchSetLoaded(Iterable<ChangeData> changes)
      throws OrmException {
    ChangeData first = Iterables.getFirst(changes, null);
    if (first == null) {
      return;
    } else if (first.notesMigration.readChanges()) {
      for (ChangeData cd : changes) {
        cd.currentPatchSet();
      }
      return;
    }

    Map<PatchSet.Id, ChangeData> missing = new HashMap<>();
    for (ChangeData cd : changes) {
      if (cd.currentPatchSet == null && cd.patchSets == null) {
        missing.put(cd.change().currentPatchSetId(), cd);
      }
    }
    if (missing.isEmpty()) {
      return;
    }
    for (PatchSet ps : first.db.patchSets().get(missing.keySet())) {
      missing.get(ps.getId()).currentPatchSet = ps;
    }
  }

  public static void ensureCurrentApprovalsLoaded(Iterable<ChangeData> changes)
      throws OrmException {
    ChangeData first = Iterables.getFirst(changes, null);
    if (first == null) {
      return;
    } else if (first.notesMigration.readChanges()) {
      for (ChangeData cd : changes) {
        cd.currentApprovals();
      }
      return;
    }

    List<ResultSet<PatchSetApproval>> results = new ArrayList<>(BATCH_SIZE);
    for (List<ChangeData> batch : Iterables.partition(changes, BATCH_SIZE)) {
      results.clear();
      for (ChangeData cd : batch) {
        if (cd.currentApprovals == null) {
          PatchSet.Id psId = cd.change().currentPatchSetId();
          results.add(cd.db.patchSetApprovals().byPatchSet(psId));
        } else {
          results.add(null);
        }
      }
      for (int i = 0; i < batch.size(); i++) {
        ResultSet<PatchSetApproval> result = results.get(i);
        if (result != null) {
          batch.get(i).currentApprovals = sortApprovals(result);
        }
      }
    }
  }

  public static void ensureMessagesLoaded(Iterable<ChangeData> changes)
      throws OrmException {
    ChangeData first = Iterables.getFirst(changes, null);
    if (first == null) {
      return;
    } else if (first.notesMigration.readChanges()) {
      for (ChangeData cd : changes) {
        cd.messages();
      }
      return;
    }

    List<ResultSet<ChangeMessage>> results = new ArrayList<>(BATCH_SIZE);
    for (List<ChangeData> batch : Iterables.partition(changes, BATCH_SIZE)) {
      results.clear();
      for (ChangeData cd : batch) {
        if (cd.messages == null) {
          PatchSet.Id psId = cd.change().currentPatchSetId();
          results.add(cd.db.changeMessages().byPatchSet(psId));
        } else {
          results.add(null);
        }
      }
      for (int i = 0; i < batch.size(); i++) {
        ResultSet<ChangeMessage> result = results.get(i);
        if (result != null) {
          batch.get(i).messages = result.toList();
        }
      }
    }
  }

  public static void ensureReviewedByLoadedForOpenChanges(
      Iterable<ChangeData> changes) throws OrmException {
    List<ChangeData> pending = new ArrayList<>();
    for (ChangeData cd : changes) {
      if (cd.reviewedBy == null && cd.change().getStatus().isOpen()) {
        pending.add(cd);
      }
    }

    if (!pending.isEmpty()) {
      ensureAllPatchSetsLoaded(pending);
      ensureMessagesLoaded(pending);
      for (ChangeData cd : pending) {
        cd.reviewedBy();
      }
    }
  }

  public interface Factory {
    ChangeData create(ReviewDb db, Project.NameKey project, Change.Id id);
    ChangeData create(ReviewDb db, Change c);
    ChangeData create(ReviewDb db, ChangeNotes cn);
    ChangeData create(ReviewDb db, ChangeControl c);

    // TODO(dborowitz): Remove when deleting index schemas <27.
    ChangeData createOnlyWhenNoteDbDisabled(ReviewDb db, Change.Id id);
  }

  /**
   * Create an instance for testing only.
   * <p>
   * Attempting to lazy load data will fail with NPEs. Callers may consider
   * manually setting fields that can be set.
   *
   * @param id change ID
   * @return instance for testing.
   */
  public static ChangeData createForTest(Project.NameKey project, Change.Id id,
      int currentPatchSetId) {
    ChangeData cd = new ChangeData(null, null, null, null, null, null, null,
        null, null, null, null, null, null, null, null, project, id);
    cd.currentPatchSet = new PatchSet(new PatchSet.Id(id, currentPatchSetId));
    return cd;
  }

  private boolean lazyLoad = true;
  private final ReviewDb db;
  private final GitRepositoryManager repoManager;
  private final ChangeControl.GenericFactory changeControlFactory;
  private final IdentifiedUser.GenericFactory userFactory;
  private final ProjectCache projectCache;
  private final MergeUtil.Factory mergeUtilFactory;
  private final ChangeNotes.Factory notesFactory;
  private final ApprovalsUtil approvalsUtil;
  private final ChangeMessagesUtil cmUtil;
  private final CommentsUtil commentsUtil;
  private final PatchSetUtil psUtil;
  private final PatchListCache patchListCache;
  private final NotesMigration notesMigration;
  private final MergeabilityCache mergeabilityCache;
  private final StarredChangesUtil starredChangesUtil;
  private final Change.Id legacyId;
  private final Map<SubmitRuleOptions, List<SubmitRecord>>
      submitRecords = Maps.newLinkedHashMapWithExpectedSize(1);

  private Project.NameKey project;
  private Change change;
  private ChangeNotes notes;
  private String commitMessage;
  private List<FooterLine> commitFooters;
  private PatchSet currentPatchSet;
  private Collection<PatchSet> patchSets;
  private ListMultimap<PatchSet.Id, PatchSetApproval> allApprovals;
  private List<PatchSetApproval> currentApprovals;
  private Map<Integer, List<String>> files;
  private Map<Integer, Optional<PatchList>> patchLists;
  private Map<Integer, Optional<DiffSummary>> diffSummaries;
  private Collection<Comment> publishedComments;
  private CurrentUser visibleTo;
  private ChangeControl changeControl;
  private List<ChangeMessage> messages;
  private Optional<ChangedLines> changedLines;
  private SubmitTypeRecord submitTypeRecord;
  private Boolean mergeable;
  private Set<String> hashtags;
  private Set<Account.Id> editsByUser;
  private Set<Account.Id> reviewedBy;
  private Set<Account.Id> draftsByUser;
  @Deprecated
  private Set<Account.Id> starredByUser;
  private ImmutableMultimap<Account.Id, String> stars;
  private ReviewerSet reviewers;
  private List<ReviewerStatusUpdate> reviewerUpdates;
  private PersonIdent author;
  private PersonIdent committer;

  @AssistedInject
  private ChangeData(
      GitRepositoryManager repoManager,
      ChangeControl.GenericFactory changeControlFactory,
      IdentifiedUser.GenericFactory userFactory,
      ProjectCache projectCache,
      MergeUtil.Factory mergeUtilFactory,
      ChangeNotes.Factory notesFactory,
      ApprovalsUtil approvalsUtil,
      ChangeMessagesUtil cmUtil,
      CommentsUtil commentsUtil,
      PatchSetUtil psUtil,
      PatchListCache patchListCache,
      NotesMigration notesMigration,
      MergeabilityCache mergeabilityCache,
      @Nullable StarredChangesUtil starredChangesUtil,
      @Assisted ReviewDb db,
      @Assisted Project.NameKey project,
      @Assisted Change.Id id) {
    this.db = db;
    this.repoManager = repoManager;
    this.changeControlFactory = changeControlFactory;
    this.userFactory = userFactory;
    this.projectCache = projectCache;
    this.mergeUtilFactory = mergeUtilFactory;
    this.notesFactory = notesFactory;
    this.approvalsUtil = approvalsUtil;
    this.cmUtil = cmUtil;
    this.commentsUtil = commentsUtil;
    this.psUtil = psUtil;
    this.patchListCache = patchListCache;
    this.notesMigration = notesMigration;
    this.mergeabilityCache = mergeabilityCache;
    this.starredChangesUtil = starredChangesUtil;
    this.project = project;
    this.legacyId = id;
  }

  @AssistedInject
  private ChangeData(
      GitRepositoryManager repoManager,
      ChangeControl.GenericFactory changeControlFactory,
      IdentifiedUser.GenericFactory userFactory,
      ProjectCache projectCache,
      MergeUtil.Factory mergeUtilFactory,
      ChangeNotes.Factory notesFactory,
      ApprovalsUtil approvalsUtil,
      ChangeMessagesUtil cmUtil,
      CommentsUtil commentsUtil,
      PatchSetUtil psUtil,
      PatchListCache patchListCache,
      NotesMigration notesMigration,
      MergeabilityCache mergeabilityCache,
      @Nullable StarredChangesUtil starredChangesUtil,
      @Assisted ReviewDb db,
      @Assisted Change c) {
    this.db = db;
    this.repoManager = repoManager;
    this.changeControlFactory = changeControlFactory;
    this.userFactory = userFactory;
    this.projectCache = projectCache;
    this.mergeUtilFactory = mergeUtilFactory;
    this.notesFactory = notesFactory;
    this.approvalsUtil = approvalsUtil;
    this.cmUtil = cmUtil;
    this.commentsUtil = commentsUtil;
    this.psUtil = psUtil;
    this.patchListCache = patchListCache;
    this.notesMigration = notesMigration;
    this.mergeabilityCache = mergeabilityCache;
    this.starredChangesUtil = starredChangesUtil;
    legacyId = c.getId();
    change = c;
    project = c.getProject();
  }

  @AssistedInject
  private ChangeData(
      GitRepositoryManager repoManager,
      ChangeControl.GenericFactory changeControlFactory,
      IdentifiedUser.GenericFactory userFactory,
      ProjectCache projectCache,
      MergeUtil.Factory mergeUtilFactory,
      ChangeNotes.Factory notesFactory,
      ApprovalsUtil approvalsUtil,
      ChangeMessagesUtil cmUtil,
      CommentsUtil commentsUtil,
      PatchSetUtil psUtil,
      PatchListCache patchListCache,
      NotesMigration notesMigration,
      MergeabilityCache mergeabilityCache,
      @Nullable StarredChangesUtil starredChangesUtil,
      @Assisted ReviewDb db,
      @Assisted ChangeNotes cn) {
    this.db = db;
    this.repoManager = repoManager;
    this.changeControlFactory = changeControlFactory;
    this.userFactory = userFactory;
    this.projectCache = projectCache;
    this.mergeUtilFactory = mergeUtilFactory;
    this.notesFactory = notesFactory;
    this.approvalsUtil = approvalsUtil;
    this.cmUtil = cmUtil;
    this.commentsUtil = commentsUtil;
    this.psUtil = psUtil;
    this.patchListCache = patchListCache;
    this.notesMigration = notesMigration;
    this.mergeabilityCache = mergeabilityCache;
    this.starredChangesUtil = starredChangesUtil;
    legacyId = cn.getChangeId();
    change = cn.getChange();
    project = cn.getProjectName();
    notes = cn;
  }

  @AssistedInject
  private ChangeData(
      GitRepositoryManager repoManager,
      ChangeControl.GenericFactory changeControlFactory,
      IdentifiedUser.GenericFactory userFactory,
      ProjectCache projectCache,
      MergeUtil.Factory mergeUtilFactory,
      ChangeNotes.Factory notesFactory,
      ApprovalsUtil approvalsUtil,
      ChangeMessagesUtil cmUtil,
      CommentsUtil commentsUtil,
      PatchSetUtil psUtil,
      PatchListCache patchListCache,
      NotesMigration notesMigration,
      MergeabilityCache mergeabilityCache,
      @Nullable StarredChangesUtil starredChangesUtil,
      @Assisted ReviewDb db,
      @Assisted ChangeControl c) {
    this.db = db;
    this.repoManager = repoManager;
    this.changeControlFactory = changeControlFactory;
    this.userFactory = userFactory;
    this.projectCache = projectCache;
    this.mergeUtilFactory = mergeUtilFactory;
    this.notesFactory = notesFactory;
    this.approvalsUtil = approvalsUtil;
    this.cmUtil = cmUtil;
    this.commentsUtil = commentsUtil;
    this.psUtil = psUtil;
    this.patchListCache = patchListCache;
    this.notesMigration = notesMigration;
    this.mergeabilityCache = mergeabilityCache;
    this.starredChangesUtil = starredChangesUtil;
    legacyId = c.getId();
    change = c.getChange();
    changeControl = c;
    notes = c.getNotes();
    project = notes.getProjectName();
  }

  @AssistedInject
  private ChangeData(
      GitRepositoryManager repoManager,
      ChangeControl.GenericFactory changeControlFactory,
      IdentifiedUser.GenericFactory userFactory,
      ProjectCache projectCache,
      MergeUtil.Factory mergeUtilFactory,
      ChangeNotes.Factory notesFactory,
      ApprovalsUtil approvalsUtil,
      ChangeMessagesUtil cmUtil,
      CommentsUtil commentsUtil,
      PatchSetUtil psUtil,
      PatchListCache patchListCache,
      NotesMigration notesMigration,
      MergeabilityCache mergeabilityCache,
      @Nullable StarredChangesUtil starredChangesUtil,
      @Assisted ReviewDb db,
      @Assisted Change.Id id) {
    checkState(!notesMigration.readChanges(),
        "do not call createOnlyWhenNoteDbDisabled when NoteDb is enabled");
    this.db = db;
    this.repoManager = repoManager;
    this.changeControlFactory = changeControlFactory;
    this.userFactory = userFactory;
    this.projectCache = projectCache;
    this.mergeUtilFactory = mergeUtilFactory;
    this.notesFactory = notesFactory;
    this.approvalsUtil = approvalsUtil;
    this.cmUtil = cmUtil;
    this.commentsUtil = commentsUtil;
    this.psUtil = psUtil;
    this.patchListCache = patchListCache;
    this.notesMigration = notesMigration;
    this.mergeabilityCache = mergeabilityCache;
    this.starredChangesUtil = starredChangesUtil;
    this.legacyId = id;
    this.project = null;
  }

  public ChangeData setLazyLoad(boolean load) {
    lazyLoad = load;
    return this;
  }

  public ReviewDb db() {
    return db;
  }

  private Map<Integer, List<String>> initFiles() {
    if (files == null) {
      files = new HashMap<>();
    }
    return files;
  }

  public void setCurrentFilePaths(List<String> filePaths) throws OrmException {
    PatchSet ps = currentPatchSet();
    if (ps != null) {
      initFiles().put(ps.getPatchSetId(), ImmutableList.copyOf(filePaths));
    }
  }

  public List<String> currentFilePaths() throws OrmException {
    PatchSet ps = currentPatchSet();
    return ps != null ? filePaths(ps) : null;
  }

  public List<String> filePaths(PatchSet ps) throws OrmException {
    Integer psId = ps.getPatchSetId();
    List<String> r = initFiles().get(psId);
    if (r == null) {
      Change c = change();
      if (c == null) {
        return null;
      }

      Optional<DiffSummary> p = getDiffSummary(c, ps);
      if (!p.isPresent()) {
        List<String> emptyFileList = Collections.emptyList();
        if (lazyLoad) {
          files.put(ps.getPatchSetId(), emptyFileList);
        }
        return emptyFileList;
      }

      r = p.get().getPaths();
      files.put(psId, r);
    }
    return r;
  }

  private Optional<PatchList> getPatchList(Change c, PatchSet ps) {
    Integer psId = ps.getId().get();
    if (patchLists == null) {
      patchLists = new HashMap<>();
    }
    Optional<PatchList> r = patchLists.get(psId);
    if (r == null) {
      if (!lazyLoad) {
        return Optional.empty();
      }
      try {
        r = Optional.of(patchListCache.get(c, ps));
      } catch (PatchListNotAvailableException e) {
        r = Optional.empty();
      }
      patchLists.put(psId, r);
    }
    return r;
  }

  private Optional<DiffSummary> getDiffSummary(Change c, PatchSet ps) {
    Integer psId = ps.getId().get();
    if (diffSummaries == null) {
      diffSummaries = new HashMap<>();
    }
    Optional<DiffSummary> r = diffSummaries.get(psId);
    if (r == null) {
      if (!lazyLoad) {
        return Optional.empty();
      }
      try {
        r = Optional.of(patchListCache.getDiffSummary(c, ps));
      } catch (PatchListNotAvailableException e) {
        r = Optional.empty();
      }
      diffSummaries.put(psId, r);
    }
    return r;
  }

  private Optional<ChangedLines> computeChangedLines() throws OrmException {
    Change c = change();
    if (c == null) {
      return Optional.empty();
    }
    PatchSet ps = currentPatchSet();
    if (ps == null) {
      return Optional.empty();
    }
    return getPatchList(c, ps).map(
        p -> new ChangedLines(p.getInsertions(), p.getDeletions()));
  }

  public Optional<ChangedLines> changedLines() throws OrmException {
    if (changedLines == null) {
      if (!lazyLoad) {
        return Optional.empty();
      }
      changedLines = computeChangedLines();
    }
    return changedLines;
  }

  public void setChangedLines(int insertions, int deletions) {
    changedLines = Optional.of(new ChangedLines(insertions, deletions));
  }

  public void setNoChangedLines() {
    changedLines = Optional.empty();
  }

  public Change.Id getId() {
    return legacyId;
  }

  public Project.NameKey project() throws OrmException {
    if (project == null) {
      checkState(!notesMigration.readChanges(), "should not have created "
          + " ChangeData without a project when NoteDb is enabled");
      project = change().getProject();
    }
    return project;
  }

  boolean fastIsVisibleTo(CurrentUser user) {
    return visibleTo == user;
  }

  public boolean hasChangeControl() {
    return changeControl != null;
  }

  public ChangeControl changeControl() throws OrmException {
    if (changeControl == null) {
      Change c = change();
      try {
        changeControl = changeControlFactory.controlFor(
            db, c, userFactory.create(c.getOwner()));
      } catch (NoSuchChangeException e) {
        throw new OrmException(e);
      }
    }
    return changeControl;
  }

  public ChangeControl changeControl(CurrentUser user) throws OrmException {
    if (changeControl != null) {
      CurrentUser oldUser = user;
      if (sameUser(user, oldUser)) {
        return changeControl;
      }
      throw new IllegalStateException(
          "user already specified: " + changeControl.getUser());
    }
    try {
      if (change != null) {
        changeControl = changeControlFactory.controlFor(db, change, user);
      } else {
        changeControl =
            changeControlFactory.controlFor(db, project(), legacyId, user);
      }
    } catch (NoSuchChangeException e) {
      throw new OrmException(e);
    }
    return changeControl;
  }

  private static boolean sameUser(CurrentUser a, CurrentUser b) {
    // TODO(dborowitz): This is a hack; general CurrentUser equality would be
    // better.
    if (a.isInternalUser() && b.isInternalUser()) {
      return true;
    } else if (a instanceof AnonymousUser && b instanceof AnonymousUser) {
      return true;
    } else if (a.isIdentifiedUser() && b.isIdentifiedUser()) {
      return a.getAccountId().equals(b.getAccountId());
    }
    return false;
  }

  void cacheVisibleTo(ChangeControl ctl) {
    visibleTo = ctl.getUser();
    changeControl = ctl;
  }

  public Change change() throws OrmException {
    if (change == null && lazyLoad) {
      reloadChange();
    }
    return change;
  }

  public void setChange(Change c) {
    change = c;
  }

  public Change reloadChange() throws OrmException {
    notes = notesFactory.create(db, project, legacyId);
    change = notes.getChange();
    if (change == null) {
      throw new OrmException("Unable to load change " + legacyId);
    }
    setPatchSets(null);
    return change;
  }

  public ChangeNotes notes() throws OrmException {
    if (notes == null) {
      if (!lazyLoad) {
        throw new OrmException("ChangeNotes not available, lazyLoad = false");
      }
      notes = notesFactory.create(db, project(), legacyId);
    }
    return notes;
  }

  public PatchSet currentPatchSet() throws OrmException {
    if (currentPatchSet == null) {
      Change c = change();
      if (c == null) {
        return null;
      }
      for (PatchSet p : patchSets()) {
        if (p.getId().equals(c.currentPatchSetId())) {
          currentPatchSet = p;
          return p;
        }
      }
    }
    return currentPatchSet;
  }

  public List<PatchSetApproval> currentApprovals()
      throws OrmException {
    if (currentApprovals == null) {
      if (!lazyLoad) {
        return Collections.emptyList();
      }
      Change c = change();
      if (c == null) {
        currentApprovals = Collections.emptyList();
      } else {
        try {
          currentApprovals = ImmutableList.copyOf(approvalsUtil.byPatchSet(
              db, changeControl(), c.currentPatchSetId()));
        } catch (OrmException e) {
          if (e.getCause() instanceof NoSuchChangeException) {
            currentApprovals = Collections.emptyList();
          } else {
            throw e;
          }
        }
      }
    }
    return currentApprovals;
  }

  public void setCurrentApprovals(List<PatchSetApproval> approvals) {
    currentApprovals = approvals;
  }

  public String commitMessage() throws IOException, OrmException {
    if (commitMessage == null) {
      if (!loadCommitData()) {
        return null;
      }
    }
    return commitMessage;
  }

  public List<FooterLine> commitFooters() throws IOException, OrmException {
    if (commitFooters == null) {
      if (!loadCommitData()) {
        return null;
      }
    }
    return commitFooters;
  }

  public PersonIdent getAuthor() throws IOException, OrmException {
    if (author == null) {
      if (!loadCommitData()) {
        return null;
      }
    }
    return author;
  }

  public PersonIdent getCommitter() throws IOException, OrmException {
    if (committer == null) {
      if (!loadCommitData()) {
        return null;
      }
    }
    return committer;
  }

  private boolean loadCommitData() throws OrmException,
      RepositoryNotFoundException, IOException, MissingObjectException,
      IncorrectObjectTypeException {
    PatchSet ps = currentPatchSet();
    if (ps == null) {
      return false;
    }
    String sha1 = ps.getRevision().get();
    try (Repository repo = repoManager.openRepository(project());
        RevWalk walk = new RevWalk(repo)) {
      RevCommit c = walk.parseCommit(ObjectId.fromString(sha1));
      commitMessage = c.getFullMessage();
      commitFooters = c.getFooterLines();
      author = c.getAuthorIdent();
      committer = c.getCommitterIdent();
    }
    return true;
  }

  /**
   * @return patches for the change, in patch set ID order.
   * @throws OrmException an error occurred reading the database.
   */
  public Collection<PatchSet> patchSets() throws OrmException {
    if (patchSets == null) {
      patchSets = psUtil.byChange(db, notes());
    }
    return patchSets;
  }

  /**
   * @return patches for the change visible to the current user.
   * @throws OrmException an error occurred reading the database.
   */
  public Collection<PatchSet> visiblePatchSets() throws OrmException {
    Predicate<? super PatchSet> predicate = ps -> {
      try {
        return changeControl().isPatchVisible(ps, db);
      } catch (OrmException e) {
        return false;
      }
    };
    return patchSets().stream().filter(predicate).collect(toList());
  }

  public void setPatchSets(Collection<PatchSet> patchSets) {
    this.currentPatchSet = null;
    this.patchSets = patchSets;
  }

  /**
   * @return patch with the given ID, or null if it does not exist.
   * @throws OrmException an error occurred reading the database.
   */
  public PatchSet patchSet(PatchSet.Id psId) throws OrmException {
    if (currentPatchSet != null && currentPatchSet.getId().equals(psId)) {
      return currentPatchSet;
    }
    for (PatchSet ps : patchSets()) {
      if (ps.getId().equals(psId)) {
        return ps;
      }
    }
    return null;
  }

  /**
   * @return all patch set approvals for the change, keyed by ID, ordered by
   *     timestamp within each patch set.
   * @throws OrmException an error occurred reading the database.
   */
  public ListMultimap<PatchSet.Id, PatchSetApproval> approvals()
      throws OrmException {
    if (allApprovals == null) {
      if (!lazyLoad) {
        return ImmutableListMultimap.of();
      }
      allApprovals = approvalsUtil.byChange(db, notes());
    }
    return allApprovals;
  }

  /**
   * @return The submit ('SUBM') approval label
   * @throws OrmException an error occurred reading the database.
   */
  public Optional<PatchSetApproval> getSubmitApproval()
      throws OrmException {
    return currentApprovals().stream()
        .filter(PatchSetApproval::isLegacySubmit)
        .findFirst();
  }

  public ReviewerSet reviewers() throws OrmException {
    if (reviewers == null) {
      if (!lazyLoad) {
        return ReviewerSet.empty();
      }
      reviewers = approvalsUtil.getReviewers(notes(), approvals().values());
    }
    return reviewers;
  }

  public void setReviewers(ReviewerSet reviewers) {
    this.reviewers = reviewers;
  }

  public ReviewerSet getReviewers() {
    return reviewers;
  }

  public List<ReviewerStatusUpdate> reviewerUpdates() throws OrmException {
    if (reviewerUpdates == null) {
      if (!lazyLoad) {
        return Collections.emptyList();
      }
      reviewerUpdates = approvalsUtil.getReviewerUpdates(notes());
    }
    return reviewerUpdates;
  }

  public void setReviewerUpdates(List<ReviewerStatusUpdate> reviewerUpdates) {
    this.reviewerUpdates = reviewerUpdates;
  }

  public List<ReviewerStatusUpdate> getReviewerUpdates() {
    return reviewerUpdates;
  }

  public Collection<Comment> publishedComments()
      throws OrmException {
    if (publishedComments == null) {
      if (!lazyLoad) {
        return Collections.emptyList();
      }
      publishedComments = commentsUtil.publishedByChange(db, notes());
    }
    return publishedComments;
  }

  public List<ChangeMessage> messages()
      throws OrmException {
    if (messages == null) {
      if (!lazyLoad) {
        return Collections.emptyList();
      }
      messages = cmUtil.byChange(db, notes());
    }
    return messages;
  }

  public List<SubmitRecord> submitRecords(
      SubmitRuleOptions options) throws OrmException {
    List<SubmitRecord> records = submitRecords.get(options);
    if (records == null) {
      if (!lazyLoad) {
        return Collections.emptyList();
      }
      records = new SubmitRuleEvaluator(this)
          .setOptions(options)
          .evaluate();
      submitRecords.put(options, records);
    }
    return records;
  }

  @Nullable
  public List<SubmitRecord> getSubmitRecords(
      SubmitRuleOptions options) {
    return submitRecords.get(options);
  }

  public void setSubmitRecords(SubmitRuleOptions options,
      List<SubmitRecord> records) {
    submitRecords.put(options, records);
  }

  public SubmitTypeRecord submitTypeRecord() throws OrmException {
    if (submitTypeRecord == null) {
      submitTypeRecord = new SubmitRuleEvaluator(this).getSubmitType();
    }
    return submitTypeRecord;
  }

  public void setMergeable(Boolean mergeable) {
    this.mergeable = mergeable;
  }

  public Boolean isMergeable() throws OrmException {
    if (mergeable == null) {
      Change c = change();
      if (c == null) {
        return null;
      }
      if (c.getStatus() == Change.Status.MERGED) {
        mergeable = true;
      } else {
        if (!lazyLoad) {
          return null;
        }
        PatchSet ps = currentPatchSet();
        try {
          if (ps == null || !changeControl().isPatchVisible(ps, db)) {
            return null;
          }
        } catch (OrmException e) {
          if (e.getCause() instanceof NoSuchChangeException) {
            return null;
          }
          throw e;
        }

        try (Repository repo = repoManager.openRepository(project())) {
          Ref ref = repo.getRefDatabase().exactRef(c.getDest().get());
          SubmitTypeRecord str = submitTypeRecord();
          if (!str.isOk()) {
            // If submit type rules are broken, it's definitely not mergeable.
            // No need to log, as SubmitRuleEvaluator already did it for us.
            return false;
          }
          String mergeStrategy = mergeUtilFactory
              .create(projectCache.get(project()))
              .mergeStrategyName();
          mergeable = mergeabilityCache.get(
              ObjectId.fromString(ps.getRevision().get()),
              ref, str.type, mergeStrategy, c.getDest(), repo);
        } catch (IOException e) {
          throw new OrmException(e);
        }
      }
    }
    return mergeable;
  }

  public Set<Account.Id> editsByUser() throws OrmException {
    if (editsByUser == null) {
      if (!lazyLoad) {
        return Collections.emptySet();
      }
      Change c = change();
      if (c == null) {
        return Collections.emptySet();
      }
      editsByUser = new HashSet<>();
      Change.Id id = checkNotNull(change.getId());
      try (Repository repo = repoManager.openRepository(project())) {
        for (String ref
            : repo.getRefDatabase().getRefs(RefNames.REFS_USERS).keySet()) {
          if (id.equals(Change.Id.fromEditRefPart(ref))) {
            editsByUser.add(Account.Id.fromRefPart(ref));
          }
        }
      } catch (IOException e) {
        throw new OrmException(e);
      }
    }
    return editsByUser;
  }

  public Set<Account.Id> draftsByUser() throws OrmException {
    if (draftsByUser == null) {
      if (!lazyLoad) {
        return Collections.emptySet();
      }
      Change c = change();
      if (c == null) {
        return Collections.emptySet();
      }
      draftsByUser = new HashSet<>();
<<<<<<< HEAD
      for (Comment sc : commentsUtil.draftByChange(db, notes)) {
        draftsByUser.add(sc.author.getId());
=======
      for (PatchLineComment sc : plcUtil.draftByChange(db, notes())) {
        draftsByUser.add(sc.getAuthor());
>>>>>>> 260598c5
      }
    }
    return draftsByUser;
  }

  public Set<Account.Id> reviewedBy() throws OrmException {
    if (reviewedBy == null) {
      if (!lazyLoad) {
        return Collections.emptySet();
      }
      Change c = change();
      if (c == null) {
        return Collections.emptySet();
      }
      List<ReviewedByEvent> events = new ArrayList<>();
      for (ChangeMessage msg : messages()) {
        if (msg.getAuthor() != null) {
          events.add(ReviewedByEvent.create(msg));
        }
      }
      events = Lists.reverse(events);
      reviewedBy = new LinkedHashSet<>();
      Account.Id owner = c.getOwner();
      for (ReviewedByEvent event : events) {
        if (owner.equals(event.author())) {
          break;
        }
        reviewedBy.add(event.author());
      }
    }
    return reviewedBy;
  }

  public void setReviewedBy(Set<Account.Id> reviewedBy) {
    this.reviewedBy = reviewedBy;
  }

  public Set<String> hashtags() throws OrmException {
    if (hashtags == null) {
      if (!lazyLoad) {
        return Collections.emptySet();
      }
      hashtags = notes().getHashtags();
    }
    return hashtags;
  }

  public void setHashtags(Set<String> hashtags) {
    this.hashtags = hashtags;
  }

  @Deprecated
  public Set<Account.Id> starredBy() throws OrmException {
    if (starredByUser == null) {
      if (!lazyLoad) {
        return Collections.emptySet();
      }
      starredByUser = checkNotNull(starredChangesUtil).byChange(
          legacyId, StarredChangesUtil.DEFAULT_LABEL);
    }
    return starredByUser;
  }

  @Deprecated
  public void setStarredBy(Set<Account.Id> starredByUser) {
    this.starredByUser = starredByUser;
  }

  public ImmutableMultimap<Account.Id, String> stars() throws OrmException {
    if (stars == null) {
      if (!lazyLoad) {
        return ImmutableMultimap.of();
      }
      stars = checkNotNull(starredChangesUtil).byChange(legacyId);
    }
    return stars;
  }

  public void setStars(Multimap<Account.Id, String> stars) {
    this.stars = ImmutableMultimap.copyOf(stars);
  }

  @AutoValue
  abstract static class ReviewedByEvent {
    private static ReviewedByEvent create(ChangeMessage msg) {
      return new AutoValue_ChangeData_ReviewedByEvent(
          msg.getAuthor(), msg.getWrittenOn());
    }

    public abstract Account.Id author();
    public abstract Timestamp ts();
  }

  @Override
  public String toString() {
    MoreObjects.ToStringHelper h = MoreObjects.toStringHelper(this);
    if (change != null) {
      h.addValue(change);
    } else {
      h.addValue(legacyId);
    }
    return h.toString();
  }

  public static class ChangedLines {
    public final int insertions;
    public final int deletions;

    ChangedLines(int insertions, int deletions) {
      this.insertions = insertions;
      this.deletions = deletions;
    }
  }
}<|MERGE_RESOLUTION|>--- conflicted
+++ resolved
@@ -1129,13 +1129,8 @@
         return Collections.emptySet();
       }
       draftsByUser = new HashSet<>();
-<<<<<<< HEAD
-      for (Comment sc : commentsUtil.draftByChange(db, notes)) {
+      for (Comment sc : commentsUtil.draftByChange(db, notes())) {
         draftsByUser.add(sc.author.getId());
-=======
-      for (PatchLineComment sc : plcUtil.draftByChange(db, notes())) {
-        draftsByUser.add(sc.getAuthor());
->>>>>>> 260598c5
       }
     }
     return draftsByUser;
