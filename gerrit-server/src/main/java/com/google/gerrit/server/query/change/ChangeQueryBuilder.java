--- conflicted
+++ resolved
@@ -21,11 +21,7 @@
 import com.google.common.collect.ImmutableSet;
 import com.google.common.collect.Iterables;
 import com.google.common.collect.Lists;
-<<<<<<< HEAD
-=======
-import com.google.gerrit.common.Nullable;
 import com.google.gerrit.common.data.GroupDetail;
->>>>>>> 713551b0
 import com.google.gerrit.common.data.GroupReference;
 import com.google.gerrit.common.errors.NoSuchGroupException;
 import com.google.gerrit.common.errors.NotSignedInException;
@@ -44,13 +40,10 @@
 import com.google.gerrit.server.account.CapabilityControl;
 import com.google.gerrit.server.account.GroupBackend;
 import com.google.gerrit.server.account.GroupBackends;
-<<<<<<< HEAD
 import com.google.gerrit.server.account.VersionedAccountDestinations;
 import com.google.gerrit.server.account.VersionedAccountQueries;
-=======
 import com.google.gerrit.server.account.GroupCache;
 import com.google.gerrit.server.account.GroupDetailFactory;
->>>>>>> 713551b0
 import com.google.gerrit.server.change.ChangeTriplet;
 import com.google.gerrit.server.config.AllProjectsName;
 import com.google.gerrit.server.config.AllUsersName;
@@ -62,11 +55,8 @@
 import com.google.gerrit.server.index.ChangeIndex;
 import com.google.gerrit.server.index.FieldDef;
 import com.google.gerrit.server.index.IndexCollection;
-<<<<<<< HEAD
+import com.google.gerrit.server.index.IndexConfig;
 import com.google.gerrit.server.index.IndexRewriter;
-=======
-import com.google.gerrit.server.index.IndexConfig;
->>>>>>> 713551b0
 import com.google.gerrit.server.index.Schema;
 import com.google.gerrit.server.patch.PatchListCache;
 import com.google.gerrit.server.project.ChangeControl;
@@ -184,11 +174,8 @@
     final ConflictsCache conflictsCache;
     final TrackingFooters trackingFooters;
     final boolean allowsDrafts;
-<<<<<<< HEAD
     final ChangeIndex index;
-=======
     final IndexConfig indexConfig;
->>>>>>> 713551b0
 
     private final Provider<CurrentUser> self;
 
@@ -223,18 +210,12 @@
       this(db, queryProvider, rewriter, userFactory, self,
           capabilityControlFactory, groupDetailFactory, changeControlGenericFactory,
           changeDataFactory, fillArgs, plcUtil, accountResolver, groupBackend,
-<<<<<<< HEAD
           allProjectsName, allUsersName, patchListCache, repoManager,
-          projectCache, listChildProjects, submitStrategyFactory,
+          projectCache, groupCache, listChildProjects, submitStrategyFactory,
           conflictsCache, trackingFooters,
-          cfg == null ? true : cfg.getBoolean("change", "allowDrafts", true),
-          indexes != null ? indexes.getSearchIndex() : null);
-=======
-          allProjectsName, patchListCache, repoManager, projectCache,
-          groupCache, listChildProjects, indexes, submitStrategyFactory,
-          conflictsCache, trackingFooters, indexConfig,
+          indexes != null ? indexes.getSearchIndex() : null,
+          indexConfig,
           cfg == null ? true : cfg.getBoolean("change", "allowDrafts", true));
->>>>>>> 713551b0
     }
 
     private Arguments(
@@ -261,13 +242,9 @@
         SubmitStrategyFactory submitStrategyFactory,
         ConflictsCache conflictsCache,
         TrackingFooters trackingFooters,
-<<<<<<< HEAD
-        boolean allowsDrafts,
-        ChangeIndex index) {
-=======
+        ChangeIndex index,
         IndexConfig indexConfig,
         boolean allowsDrafts) {
->>>>>>> 713551b0
      this.db = db;
      this.queryProvider = queryProvider;
      this.rewriter = rewriter;
@@ -292,11 +269,8 @@
      this.conflictsCache = conflictsCache;
      this.trackingFooters = trackingFooters;
      this.allowsDrafts = allowsDrafts;
-<<<<<<< HEAD
      this.index = index;
-=======
      this.indexConfig = indexConfig;
->>>>>>> 713551b0
     }
 
     Arguments asUser(CurrentUser otherUser) {
@@ -304,15 +278,9 @@
           Providers.of(otherUser),
           capabilityControlFactory, groupDetailFactory, changeControlGenericFactory,
           changeDataFactory, fillArgs, plcUtil, accountResolver, groupBackend,
-<<<<<<< HEAD
           allProjectsName, allUsersName, patchListCache, repoManager,
-          projectCache, listChildProjects, submitStrategyFactory,
-          conflictsCache, trackingFooters, allowsDrafts, index);
-=======
-          allProjectsName, patchListCache, repoManager, projectCache,
-          groupCache, listChildProjects, indexes, submitStrategyFactory, conflictsCache,
-          trackingFooters, indexConfig, allowsDrafts);
->>>>>>> 713551b0
+          projectCache, groupCache, listChildProjects, submitStrategyFactory,
+          conflictsCache, trackingFooters, index, indexConfig, allowsDrafts);
     }
 
     Arguments asUser(Account.Id otherId) {
