// Copyright (C) 2009 The Android Open Source Project
//
// Licensed under the Apache License, Version 2.0 (the "License");
// you may not use this file except in compliance with the License.
// You may obtain a copy of the License at
//
// http://www.apache.org/licenses/LICENSE-2.0
//
// Unless required by applicable law or agreed to in writing, software
// distributed under the License is distributed on an "AS IS" BASIS,
// WITHOUT WARRANTIES OR CONDITIONS OF ANY KIND, either express or implied.
// See the License for the specific language governing permissions and
// limitations under the License.

package com.google.gerrit.server.query.change;

import static com.google.gerrit.reviewdb.client.Change.CHANGE_ID_PATTERN;
import static com.google.gerrit.server.query.change.ChangeData.asChanges;
import static java.util.stream.Collectors.toList;
import static java.util.stream.Collectors.toSet;

import com.google.common.annotations.VisibleForTesting;
import com.google.common.base.Enums;
import com.google.common.collect.ImmutableSet;
import com.google.common.collect.Iterables;
import com.google.common.collect.Lists;
import com.google.common.primitives.Ints;
import com.google.gerrit.common.data.GroupDescription;
import com.google.gerrit.common.data.GroupReference;
import com.google.gerrit.common.data.SubmitRecord;
import com.google.gerrit.common.errors.NotSignedInException;
import com.google.gerrit.extensions.registration.DynamicMap;
import com.google.gerrit.index.IndexConfig;
import com.google.gerrit.index.Schema;
import com.google.gerrit.index.SchemaUtil;
import com.google.gerrit.index.query.LimitPredicate;
import com.google.gerrit.index.query.Predicate;
import com.google.gerrit.index.query.QueryBuilder;
import com.google.gerrit.index.query.QueryParseException;
import com.google.gerrit.index.query.QueryRequiresAuthException;
import com.google.gerrit.reviewdb.client.Account;
import com.google.gerrit.reviewdb.client.AccountGroup;
import com.google.gerrit.reviewdb.client.Branch;
import com.google.gerrit.reviewdb.client.Change;
import com.google.gerrit.reviewdb.client.RefNames;
import com.google.gerrit.reviewdb.server.ReviewDb;
import com.google.gerrit.server.CommentsUtil;
import com.google.gerrit.server.CurrentUser;
import com.google.gerrit.server.IdentifiedUser;
import com.google.gerrit.server.StarredChangesUtil;
import com.google.gerrit.server.account.AccountCache;
import com.google.gerrit.server.account.AccountResolver;
import com.google.gerrit.server.account.GroupBackend;
import com.google.gerrit.server.account.GroupBackends;
import com.google.gerrit.server.account.VersionedAccountDestinations;
import com.google.gerrit.server.account.VersionedAccountQueries;
import com.google.gerrit.server.change.ChangeTriplet;
import com.google.gerrit.server.config.AllProjectsName;
import com.google.gerrit.server.config.AllUsersName;
import com.google.gerrit.server.git.GitRepositoryManager;
import com.google.gerrit.server.git.strategy.SubmitDryRun;
import com.google.gerrit.server.group.ListMembers;
import com.google.gerrit.server.index.change.ChangeField;
import com.google.gerrit.server.index.change.ChangeIndex;
import com.google.gerrit.server.index.change.ChangeIndexCollection;
import com.google.gerrit.server.index.change.ChangeIndexRewriter;
import com.google.gerrit.server.mail.Address;
import com.google.gerrit.server.notedb.ChangeNotes;
import com.google.gerrit.server.notedb.NotesMigration;
import com.google.gerrit.server.notedb.ReviewerStateInternal;
import com.google.gerrit.server.patch.PatchListCache;
import com.google.gerrit.server.permissions.PermissionBackend;
import com.google.gerrit.server.project.ListChildProjects;
import com.google.gerrit.server.project.ProjectCache;
import com.google.gwtorm.server.OrmException;
import com.google.inject.Inject;
import com.google.inject.Provider;
import com.google.inject.ProvisionException;
import com.google.inject.util.Providers;
import java.io.IOException;
import java.util.ArrayList;
import java.util.Collection;
import java.util.Collections;
import java.util.HashSet;
import java.util.List;
import java.util.Map;
import java.util.Objects;
import java.util.Optional;
import java.util.Set;
import java.util.function.Function;
import java.util.regex.Pattern;
import org.eclipse.jgit.errors.ConfigInvalidException;
import org.eclipse.jgit.errors.RepositoryNotFoundException;
import org.eclipse.jgit.lib.Repository;

/** Parses a query string meant to be applied to change objects. */
public class ChangeQueryBuilder extends QueryBuilder<ChangeData> {
  public interface ChangeOperatorFactory extends OperatorFactory<ChangeData, ChangeQueryBuilder> {}

  /**
   * Converts a operand (operator value) passed to an operator into a {@link Predicate}.
   *
   * <p>Register a ChangeOperandFactory in a config Module like this (note, for an example we are
   * using the has predicate, when other predicate plugin operands are created they can be
   * registered in a similar manner):
   *
   * <p>bind(ChangeHasOperandFactory.class) .annotatedWith(Exports.named("your has operand"))
   * .to(YourClass.class);
   */
  private interface ChangeOperandFactory {
    Predicate<ChangeData> create(ChangeQueryBuilder builder) throws QueryParseException;
  }

  public interface ChangeHasOperandFactory extends ChangeOperandFactory {}

  private static final Pattern PAT_LEGACY_ID = Pattern.compile("^[1-9][0-9]*$");
  private static final Pattern PAT_CHANGE_ID = Pattern.compile(CHANGE_ID_PATTERN);
  private static final Pattern DEF_CHANGE =
      Pattern.compile("^(?:[1-9][0-9]*|(?:[^~]+~[^~]+~)?[iI][0-9a-f]{4,}.*)$");

  static final int MAX_ACCOUNTS_PER_DEFAULT_FIELD = 10;

  // NOTE: As new search operations are added, please keep the
  // SearchSuggestOracle up to date.

  public static final String FIELD_ADDED = "added";
  public static final String FIELD_AGE = "age";
  public static final String FIELD_ASSIGNEE = "assignee";
  public static final String FIELD_AUTHOR = "author";
  public static final String FIELD_EXACTAUTHOR = "exactauthor";
  public static final String FIELD_BEFORE = "before";
  public static final String FIELD_CHANGE = "change";
  public static final String FIELD_CHANGE_ID = "change_id";
  public static final String FIELD_COMMENT = "comment";
  public static final String FIELD_COMMENTBY = "commentby";
  public static final String FIELD_COMMIT = "commit";
  public static final String FIELD_COMMITTER = "committer";
  public static final String FIELD_EXACTCOMMITTER = "exactcommitter";
  public static final String FIELD_CONFLICTS = "conflicts";
  public static final String FIELD_DELETED = "deleted";
  public static final String FIELD_DELTA = "delta";
  public static final String FIELD_DESTINATION = "destination";
  public static final String FIELD_DRAFTBY = "draftby";
  public static final String FIELD_EDITBY = "editby";
  public static final String FIELD_EXACTCOMMIT = "exactcommit";
  public static final String FIELD_FILE = "file";
  public static final String FIELD_FILEPART = "filepart";
  public static final String FIELD_GROUP = "group";
  public static final String FIELD_HASHTAG = "hashtag";
  public static final String FIELD_LABEL = "label";
  public static final String FIELD_LIMIT = "limit";
  public static final String FIELD_MERGE = "merge";
  public static final String FIELD_MERGEABLE = "mergeable2";
  public static final String FIELD_MESSAGE = "message";
  public static final String FIELD_OWNER = "owner";
  public static final String FIELD_OWNERIN = "ownerin";
  public static final String FIELD_PARENTPROJECT = "parentproject";
  public static final String FIELD_PATH = "path";
  public static final String FIELD_PENDING_REVIEWER = "pendingreviewer";
  public static final String FIELD_PENDING_REVIEWER_BY_EMAIL = "pendingreviewerbyemail";
  public static final String FIELD_PRIVATE = "private";
  public static final String FIELD_PROJECT = "project";
  public static final String FIELD_PROJECTS = "projects";
  public static final String FIELD_REF = "ref";
  public static final String FIELD_REVIEWEDBY = "reviewedby";
  public static final String FIELD_REVIEWER = "reviewer";
  public static final String FIELD_REVIEWERIN = "reviewerin";
  public static final String FIELD_STAR = "star";
  public static final String FIELD_STARBY = "starby";
  public static final String FIELD_STARREDBY = "starredby";
  public static final String FIELD_STARTED = "started";
  public static final String FIELD_STATUS = "status";
  public static final String FIELD_SUBMISSIONID = "submissionid";
  public static final String FIELD_TR = "tr";
  public static final String FIELD_UNRESOLVED_COMMENT_COUNT = "unresolved";
  public static final String FIELD_VISIBLETO = "visibleto";
  public static final String FIELD_WATCHEDBY = "watchedby";
  public static final String FIELD_WIP = "wip";
  public static final String FIELD_REVERTOF = "revertof";

  public static final String ARG_ID_USER = "user";
  public static final String ARG_ID_GROUP = "group";
  public static final String ARG_ID_OWNER = "owner";
  public static final Account.Id OWNER_ACCOUNT_ID = new Account.Id(0);

  private static final QueryBuilder.Definition<ChangeData, ChangeQueryBuilder> mydef =
      new QueryBuilder.Definition<>(ChangeQueryBuilder.class);

  @VisibleForTesting
  public static class Arguments {
    final AccountCache accountCache;
    final AccountResolver accountResolver;
    final AllProjectsName allProjectsName;
    final AllUsersName allUsersName;
    final PermissionBackend permissionBackend;
    final ChangeData.Factory changeDataFactory;
    final ChangeIndex index;
    final ChangeIndexRewriter rewriter;
    final ChangeNotes.Factory notesFactory;
    final CommentsUtil commentsUtil;
    final ConflictsCache conflictsCache;
    final DynamicMap<ChangeHasOperandFactory> hasOperands;
    final DynamicMap<ChangeOperatorFactory> opFactories;
    final GitRepositoryManager repoManager;
    final GroupBackend groupBackend;
    final IdentifiedUser.GenericFactory userFactory;
    final IndexConfig indexConfig;
    final NotesMigration notesMigration;
    final PatchListCache patchListCache;
    final ProjectCache projectCache;
    final Provider<InternalChangeQuery> queryProvider;
    final Provider<ListChildProjects> listChildProjects;
    final Provider<ListMembers> listMembers;
    final Provider<ReviewDb> db;
    final StarredChangesUtil starredChangesUtil;
    final SubmitDryRun submitDryRun;

    private final Provider<CurrentUser> self;

    @Inject
    @VisibleForTesting
    public Arguments(
        Provider<ReviewDb> db,
        Provider<InternalChangeQuery> queryProvider,
        ChangeIndexRewriter rewriter,
        DynamicMap<ChangeOperatorFactory> opFactories,
        DynamicMap<ChangeHasOperandFactory> hasOperands,
        IdentifiedUser.GenericFactory userFactory,
        Provider<CurrentUser> self,
        PermissionBackend permissionBackend,
        ChangeNotes.Factory notesFactory,
        ChangeData.Factory changeDataFactory,
        CommentsUtil commentsUtil,
        AccountResolver accountResolver,
        GroupBackend groupBackend,
        AllProjectsName allProjectsName,
        AllUsersName allUsersName,
        PatchListCache patchListCache,
        GitRepositoryManager repoManager,
        ProjectCache projectCache,
        Provider<ListChildProjects> listChildProjects,
        ChangeIndexCollection indexes,
        SubmitDryRun submitDryRun,
        ConflictsCache conflictsCache,
        IndexConfig indexConfig,
        Provider<ListMembers> listMembers,
        StarredChangesUtil starredChangesUtil,
        AccountCache accountCache,
        NotesMigration notesMigration) {
      this(
          db,
          queryProvider,
          rewriter,
          opFactories,
          hasOperands,
          userFactory,
          self,
          permissionBackend,
          notesFactory,
          changeDataFactory,
          commentsUtil,
          accountResolver,
          groupBackend,
          allProjectsName,
          allUsersName,
          patchListCache,
          repoManager,
          projectCache,
          listChildProjects,
          submitDryRun,
          conflictsCache,
          indexes != null ? indexes.getSearchIndex() : null,
          indexConfig,
          listMembers,
          starredChangesUtil,
          accountCache,
          notesMigration);
    }

    private Arguments(
        Provider<ReviewDb> db,
        Provider<InternalChangeQuery> queryProvider,
        ChangeIndexRewriter rewriter,
        DynamicMap<ChangeOperatorFactory> opFactories,
        DynamicMap<ChangeHasOperandFactory> hasOperands,
        IdentifiedUser.GenericFactory userFactory,
        Provider<CurrentUser> self,
        PermissionBackend permissionBackend,
        ChangeNotes.Factory notesFactory,
        ChangeData.Factory changeDataFactory,
        CommentsUtil commentsUtil,
        AccountResolver accountResolver,
        GroupBackend groupBackend,
        AllProjectsName allProjectsName,
        AllUsersName allUsersName,
        PatchListCache patchListCache,
        GitRepositoryManager repoManager,
        ProjectCache projectCache,
        Provider<ListChildProjects> listChildProjects,
        SubmitDryRun submitDryRun,
        ConflictsCache conflictsCache,
        ChangeIndex index,
        IndexConfig indexConfig,
        Provider<ListMembers> listMembers,
        StarredChangesUtil starredChangesUtil,
        AccountCache accountCache,
        NotesMigration notesMigration) {
      this.db = db;
      this.queryProvider = queryProvider;
      this.rewriter = rewriter;
      this.opFactories = opFactories;
      this.userFactory = userFactory;
      this.self = self;
      this.permissionBackend = permissionBackend;
      this.notesFactory = notesFactory;
      this.changeDataFactory = changeDataFactory;
      this.commentsUtil = commentsUtil;
      this.accountResolver = accountResolver;
      this.groupBackend = groupBackend;
      this.allProjectsName = allProjectsName;
      this.allUsersName = allUsersName;
      this.patchListCache = patchListCache;
      this.repoManager = repoManager;
      this.projectCache = projectCache;
      this.listChildProjects = listChildProjects;
      this.submitDryRun = submitDryRun;
      this.conflictsCache = conflictsCache;
      this.index = index;
      this.indexConfig = indexConfig;
      this.listMembers = listMembers;
      this.starredChangesUtil = starredChangesUtil;
      this.accountCache = accountCache;
      this.hasOperands = hasOperands;
      this.notesMigration = notesMigration;
    }

    Arguments asUser(CurrentUser otherUser) {
      return new Arguments(
          db,
          queryProvider,
          rewriter,
          opFactories,
          hasOperands,
          userFactory,
          Providers.of(otherUser),
          permissionBackend,
          notesFactory,
          changeDataFactory,
          commentsUtil,
          accountResolver,
          groupBackend,
          allProjectsName,
          allUsersName,
          patchListCache,
          repoManager,
          projectCache,
          listChildProjects,
          submitDryRun,
          conflictsCache,
          index,
          indexConfig,
          listMembers,
          starredChangesUtil,
          accountCache,
          notesMigration);
    }

    Arguments asUser(Account.Id otherId) {
      try {
        CurrentUser u = self.get();
        if (u.isIdentifiedUser() && otherId.equals(u.getAccountId())) {
          return this;
        }
      } catch (ProvisionException e) {
        // Doesn't match current user, continue.
      }
      return asUser(userFactory.create(otherId));
    }

    IdentifiedUser getIdentifiedUser() throws QueryRequiresAuthException {
      try {
        CurrentUser u = getUser();
        if (u.isIdentifiedUser()) {
          return u.asIdentifiedUser();
        }
        throw new QueryRequiresAuthException(NotSignedInException.MESSAGE);
      } catch (ProvisionException e) {
        throw new QueryRequiresAuthException(NotSignedInException.MESSAGE, e);
      }
    }

    CurrentUser getUser() throws QueryRequiresAuthException {
      try {
        return self.get();
      } catch (ProvisionException e) {
        throw new QueryRequiresAuthException(NotSignedInException.MESSAGE, e);
      }
    }

    Schema<ChangeData> getSchema() {
      return index != null ? index.getSchema() : null;
    }
  }

  private final Arguments args;

  @Inject
  ChangeQueryBuilder(Arguments args) {
    super(mydef);
    this.args = args;
    setupDynamicOperators();
  }

  @VisibleForTesting
  protected ChangeQueryBuilder(
      Definition<ChangeData, ? extends QueryBuilder<ChangeData>> def, Arguments args) {
    super(def);
    this.args = args;
  }

  private void setupDynamicOperators() {
    for (DynamicMap.Entry<ChangeOperatorFactory> e : args.opFactories) {
      String name = e.getExportName() + "_" + e.getPluginName();
      opFactories.put(name, e.getProvider().get());
    }
  }

  public Arguments getArgs() {
    return args;
  }

  public ChangeQueryBuilder asUser(CurrentUser user) {
    return new ChangeQueryBuilder(builderDef, args.asUser(user));
  }

  @Operator
  public Predicate<ChangeData> age(String value) {
    return new AgePredicate(value);
  }

  @Operator
  public Predicate<ChangeData> before(String value) throws QueryParseException {
    return new BeforePredicate(value);
  }

  @Operator
  public Predicate<ChangeData> until(String value) throws QueryParseException {
    return before(value);
  }

  @Operator
  public Predicate<ChangeData> after(String value) throws QueryParseException {
    return new AfterPredicate(value);
  }

  @Operator
  public Predicate<ChangeData> since(String value) throws QueryParseException {
    return after(value);
  }

  @Operator
  public Predicate<ChangeData> change(String query) throws QueryParseException {
    Optional<ChangeTriplet> triplet = ChangeTriplet.parse(query);
    if (triplet.isPresent()) {
      return Predicate.and(
          project(triplet.get().project().get()),
          branch(triplet.get().branch().get()),
          new ChangeIdPredicate(parseChangeId(triplet.get().id().get())));
    }
    if (PAT_LEGACY_ID.matcher(query).matches()) {
      return new LegacyChangeIdPredicate(Change.Id.parse(query));
    } else if (PAT_CHANGE_ID.matcher(query).matches()) {
      return new ChangeIdPredicate(parseChangeId(query));
    }

    throw new QueryParseException("Invalid change format");
  }

  @Operator
  public Predicate<ChangeData> comment(String value) {
    return new CommentPredicate(args.index, value);
  }

  @Operator
  public Predicate<ChangeData> status(String statusName) {
    if ("reviewed".equalsIgnoreCase(statusName)) {
      return IsReviewedPredicate.create();
    }
    return ChangeStatusPredicate.parse(statusName);
  }

  public Predicate<ChangeData> status_open() {
    return ChangeStatusPredicate.open();
  }

  @Operator
  public Predicate<ChangeData> has(String value) throws QueryParseException {
    if ("star".equalsIgnoreCase(value)) {
      return starredby(self());
    }

    if ("stars".equalsIgnoreCase(value)) {
      return new HasStarsPredicate(self());
    }

    if ("draft".equalsIgnoreCase(value)) {
      return draftby(self());
    }

    if ("edit".equalsIgnoreCase(value)) {
      return new EditByPredicate(self());
    }

    if ("unresolved".equalsIgnoreCase(value)) {
      return new IsUnresolvedPredicate();
    }

    // for plugins the value will be operandName_pluginName
    String[] names = value.split("_");
    if (names.length == 2) {
      ChangeHasOperandFactory op = args.hasOperands.get(names[1], names[0]);
      if (op != null) {
        return op.create(this);
      }
    }

    throw new IllegalArgumentException();
  }

  @Operator
  public Predicate<ChangeData> is(String value) throws QueryParseException {
    if ("starred".equalsIgnoreCase(value)) {
      return starredby(self());
    }

    if ("watched".equalsIgnoreCase(value)) {
      return new IsWatchedByPredicate(args, false);
    }

    if ("visible".equalsIgnoreCase(value)) {
      return is_visible();
    }

    if ("reviewed".equalsIgnoreCase(value)) {
      return IsReviewedPredicate.create();
    }

    if ("owner".equalsIgnoreCase(value)) {
      return new OwnerPredicate(self());
    }

    if ("reviewer".equalsIgnoreCase(value)) {
      if (args.getSchema().hasField(ChangeField.WIP)) {
        return Predicate.and(
            Predicate.not(new BooleanPredicate(ChangeField.WIP)),
            ReviewerPredicate.reviewer(args, self()));
      }
      return ReviewerPredicate.reviewer(args, self());
    }

    if ("cc".equalsIgnoreCase(value)) {
      return ReviewerPredicate.cc(self());
    }

    if ("mergeable".equalsIgnoreCase(value)) {
      return new BooleanPredicate(ChangeField.MERGEABLE);
    }

    if ("private".equalsIgnoreCase(value)) {
      if (args.getSchema().hasField(ChangeField.PRIVATE)) {
        return new BooleanPredicate(ChangeField.PRIVATE);
      }
      throw new QueryParseException(
          "'is:private' operator is not supported by change index version");
    }

    if ("assigned".equalsIgnoreCase(value)) {
      return Predicate.not(new AssigneePredicate(new Account.Id(ChangeField.NO_ASSIGNEE)));
    }

    if ("unassigned".equalsIgnoreCase(value)) {
      return new AssigneePredicate(new Account.Id(ChangeField.NO_ASSIGNEE));
    }

    if ("submittable".equalsIgnoreCase(value)) {
      return new SubmittablePredicate(SubmitRecord.Status.OK);
    }

    if ("ignored".equalsIgnoreCase(value)) {
      return star("ignore");
    }

    if ("started".equalsIgnoreCase(value)) {
      if (args.getSchema().hasField(ChangeField.STARTED)) {
        return new BooleanPredicate(ChangeField.STARTED);
      }
      throw new QueryParseException(
          "'is:started' operator is not supported by change index version");
    }

    if ("wip".equalsIgnoreCase(value)) {
      if (args.getSchema().hasField(ChangeField.WIP)) {
        return new BooleanPredicate(ChangeField.WIP);
      }
      throw new QueryParseException("'is:wip' operator is not supported by change index version");
    }

    return status(value);
  }

  @Operator
  public Predicate<ChangeData> commit(String id) {
    return new CommitPredicate(id);
  }

  @Operator
  public Predicate<ChangeData> conflicts(String value) throws OrmException, QueryParseException {
    List<Change> changes = parseChange(value);
    List<Predicate<ChangeData>> or = new ArrayList<>(changes.size());
    for (Change c : changes) {
      or.add(ConflictsPredicate.create(args, value, c));
    }
    return Predicate.or(or);
  }

  @Operator
  public Predicate<ChangeData> p(String name) {
    return project(name);
  }

  @Operator
  public Predicate<ChangeData> project(String name) {
    if (name.startsWith("^")) {
      return new RegexProjectPredicate(name);
    }
    return new ProjectPredicate(name);
  }

  @Operator
  public Predicate<ChangeData> projects(String name) {
    return new ProjectPrefixPredicate(name);
  }

  @Operator
  public Predicate<ChangeData> parentproject(String name) {
    return new ParentProjectPredicate(args.projectCache, args.listChildProjects, args.self, name);
  }

  @Operator
  public Predicate<ChangeData> branch(String name) {
    if (name.startsWith("^")) {
      return ref("^" + RefNames.fullName(name.substring(1)));
    }
    return ref(RefNames.fullName(name));
  }

  @Operator
  public Predicate<ChangeData> hashtag(String hashtag) {
    return new HashtagPredicate(hashtag);
  }

  @Operator
  public Predicate<ChangeData> topic(String name) {
    return new ExactTopicPredicate(name);
  }

  @Operator
  public Predicate<ChangeData> intopic(String name) {
    if (name.startsWith("^")) {
      return new RegexTopicPredicate(name);
    }
    if (name.isEmpty()) {
      return new ExactTopicPredicate(name);
    }
    return new FuzzyTopicPredicate(name, args.index);
  }

  @Operator
  public Predicate<ChangeData> ref(String ref) {
    if (ref.startsWith("^")) {
      return new RegexRefPredicate(ref);
    }
    return new RefPredicate(ref);
  }

  @Operator
  public Predicate<ChangeData> f(String file) {
    return file(file);
  }

  @Operator
  public Predicate<ChangeData> file(String file) {
    if (file.startsWith("^")) {
      return new RegexPathPredicate(file);
    }
    return EqualsFilePredicate.create(args, file);
  }

  @Operator
  public Predicate<ChangeData> path(String path) {
    if (path.startsWith("^")) {
      return new RegexPathPredicate(path);
    }
    return new EqualsPathPredicate(FIELD_PATH, path);
  }

  @Operator
  public Predicate<ChangeData> label(String name)
      throws QueryParseException, OrmException, IOException, ConfigInvalidException {
    Set<Account.Id> accounts = null;
    AccountGroup.UUID group = null;

    // Parse for:
    // label:CodeReview=1,user=jsmith or
    // label:CodeReview=1,jsmith or
    // label:CodeReview=1,group=android_approvers or
    // label:CodeReview=1,android_approvers
    // user/groups without a label will first attempt to match user
    // Special case: votes by owners can be tracked with ",owner":
    // label:Code-Review+2,owner
    // label:Code-Review+2,user=owner
    String[] splitReviewer = name.split(",", 2);
    name = splitReviewer[0]; // remove all but the vote piece, e.g.'CodeReview=1'

    if (splitReviewer.length == 2) {
      // process the user/group piece
      PredicateArgs lblArgs = new PredicateArgs(splitReviewer[1]);

      for (Map.Entry<String, String> pair : lblArgs.keyValue.entrySet()) {
        if (pair.getKey().equalsIgnoreCase(ARG_ID_USER)) {
          if (pair.getValue().equals(ARG_ID_OWNER)) {
            accounts = Collections.singleton(OWNER_ACCOUNT_ID);
          } else {
            accounts = parseAccount(pair.getValue());
          }
        } else if (pair.getKey().equalsIgnoreCase(ARG_ID_GROUP)) {
          group = parseGroup(pair.getValue()).getUUID();
        } else {
          throw new QueryParseException("Invalid argument identifier '" + pair.getKey() + "'");
        }
      }

      for (String value : lblArgs.positional) {
        if (accounts != null || group != null) {
          throw new QueryParseException("more than one user/group specified (" + value + ")");
        }
        try {
          if (value.equals(ARG_ID_OWNER)) {
            accounts = Collections.singleton(OWNER_ACCOUNT_ID);
          } else {
            accounts = parseAccount(value);
          }
        } catch (QueryParseException qpex) {
          // If it doesn't match an account, see if it matches a group
          // (accounts get precedence)
          try {
            group = parseGroup(value).getUUID();
          } catch (QueryParseException e) {
            throw error("Neither user nor group " + value + " found", e);
          }
        }
      }
    }

    if (group != null) {
      accounts = getMembers(group);
    }

    // If the vote piece looks like Code-Review=NEED with a valid non-numeric
    // submit record status, interpret as a submit record query.
    int eq = name.indexOf('=');
    if (args.getSchema().hasField(ChangeField.SUBMIT_RECORD) && eq > 0) {
      String statusName = name.substring(eq + 1).toUpperCase();
      if (!isInt(statusName)) {
        SubmitRecord.Label.Status status =
            Enums.getIfPresent(SubmitRecord.Label.Status.class, statusName).orNull();
        if (status == null) {
          throw error("Invalid label status " + statusName + " in " + name);
        }
        return SubmitRecordPredicate.create(name.substring(0, eq), status, accounts);
      }
    }

    return new LabelPredicate(args, name, accounts, group);
  }

  private static boolean isInt(String s) {
    if (s == null) {
      return false;
    }
    if (s.startsWith("+")) {
      s = s.substring(1);
    }
    return Ints.tryParse(s) != null;
  }

  @Operator
  public Predicate<ChangeData> message(String text) {
    return new MessagePredicate(args.index, text);
  }

  @Operator
  public Predicate<ChangeData> star(String label) throws QueryParseException {
    return new StarPredicate(self(), label);
  }

  @Operator
  public Predicate<ChangeData> starredby(String who)
      throws QueryParseException, OrmException, IOException, ConfigInvalidException {
    return starredby(parseAccount(who));
  }

  private Predicate<ChangeData> starredby(Set<Account.Id> who) {
    List<Predicate<ChangeData>> p = Lists.newArrayListWithCapacity(who.size());
    for (Account.Id id : who) {
      p.add(starredby(id));
    }
    return Predicate.or(p);
  }

  private Predicate<ChangeData> starredby(Account.Id who) {
    return new StarPredicate(who, StarredChangesUtil.DEFAULT_LABEL);
  }

  @Operator
  public Predicate<ChangeData> watchedby(String who)
      throws QueryParseException, OrmException, IOException, ConfigInvalidException {
    Set<Account.Id> m = parseAccount(who);
    List<IsWatchedByPredicate> p = Lists.newArrayListWithCapacity(m.size());

    Account.Id callerId;
    try {
      CurrentUser caller = args.self.get();
      callerId = caller.isIdentifiedUser() ? caller.getAccountId() : null;
    } catch (ProvisionException e) {
      callerId = null;
    }

    for (Account.Id id : m) {
      // Each child IsWatchedByPredicate includes a visibility filter for the
      // corresponding user, to ensure that predicate subtree only returns
      // changes visible to that user. The exception is if one of the users is
      // the caller of this method, in which case visibility is already being
      // checked at the top level.
      p.add(new IsWatchedByPredicate(args.asUser(id), !id.equals(callerId)));
    }
    return Predicate.or(p);
  }

  @Operator
  public Predicate<ChangeData> draftby(String who)
      throws QueryParseException, OrmException, IOException, ConfigInvalidException {
    Set<Account.Id> m = parseAccount(who);
    List<Predicate<ChangeData>> p = Lists.newArrayListWithCapacity(m.size());
    for (Account.Id id : m) {
      p.add(draftby(id));
    }
    return Predicate.or(p);
  }

  private Predicate<ChangeData> draftby(Account.Id who) {
    return new HasDraftByPredicate(who);
  }

  private boolean isSelf(String who) {
    return "self".equals(who) || "me".equals(who);
  }

  @Operator
  public Predicate<ChangeData> visibleto(String who)
      throws QueryParseException, OrmException, IOException, ConfigInvalidException {
    if (isSelf(who)) {
      return is_visible();
    }
    Set<Account.Id> m = args.accountResolver.findAll(who);
    if (!m.isEmpty()) {
      List<Predicate<ChangeData>> p = Lists.newArrayListWithCapacity(m.size());
      for (Account.Id id : m) {
        return visibleto(args.userFactory.create(id));
      }
      return Predicate.or(p);
    }

    // If its not an account, maybe its a group?
    //
    Collection<GroupReference> suggestions = args.groupBackend.suggest(who, null);
    if (!suggestions.isEmpty()) {
      HashSet<AccountGroup.UUID> ids = new HashSet<>();
      for (GroupReference ref : suggestions) {
        ids.add(ref.getUUID());
      }
      return visibleto(new SingleGroupUser(ids));
    }

    throw error("No user or group matches \"" + who + "\".");
  }

  public Predicate<ChangeData> visibleto(CurrentUser user) {
    return new ChangeIsVisibleToPredicate(args.db, args.notesFactory, user, args.permissionBackend);
  }

  public Predicate<ChangeData> is_visible() throws QueryParseException {
    return visibleto(args.getUser());
  }

  @Operator
  public Predicate<ChangeData> o(String who)
      throws QueryParseException, OrmException, IOException, ConfigInvalidException {
    return owner(who);
  }

  @Operator
  public Predicate<ChangeData> owner(String who)
      throws QueryParseException, OrmException, IOException, ConfigInvalidException {
    return owner(parseAccount(who));
  }

  private Predicate<ChangeData> owner(Set<Account.Id> who) {
    List<OwnerPredicate> p = Lists.newArrayListWithCapacity(who.size());
    for (Account.Id id : who) {
      p.add(new OwnerPredicate(id));
    }
    return Predicate.or(p);
  }

  private Predicate<ChangeData> ownerDefaultField(String who)
      throws QueryParseException, OrmException, IOException, ConfigInvalidException {
    Set<Account.Id> accounts = parseAccount(who);
    if (accounts.size() > MAX_ACCOUNTS_PER_DEFAULT_FIELD) {
      return Predicate.any();
    }
    return owner(accounts);
  }

  @Operator
  public Predicate<ChangeData> assignee(String who)
      throws QueryParseException, OrmException, IOException, ConfigInvalidException {
    return assignee(parseAccount(who));
  }

  private Predicate<ChangeData> assignee(Set<Account.Id> who) {
    List<AssigneePredicate> p = Lists.newArrayListWithCapacity(who.size());
    for (Account.Id id : who) {
      p.add(new AssigneePredicate(id));
    }
    return Predicate.or(p);
  }

  @Operator
  public Predicate<ChangeData> ownerin(String group) throws QueryParseException, OrmException {
    GroupReference g = GroupBackends.findBestSuggestion(args.groupBackend, group);
    if (g == null) {
      throw error("Group " + group + " not found");
    }

    AccountGroup.UUID groupId = g.getUUID();
    GroupDescription.Basic groupDescription = args.groupBackend.get(groupId);
    if (!(groupDescription instanceof GroupDescription.Internal)) {
      return new OwnerinPredicate(args.userFactory, groupId);
    }

    Set<Account.Id> accounts = getMembers(groupId);
    List<OwnerPredicate> p = Lists.newArrayListWithCapacity(accounts.size());
    for (Account.Id id : accounts) {
      p.add(new OwnerPredicate(id));
    }
    return Predicate.or(p);
  }

  @Operator
  public Predicate<ChangeData> r(String who)
      throws QueryParseException, OrmException, IOException, ConfigInvalidException {
    return reviewer(who);
  }

  @Operator
<<<<<<< HEAD
  public Predicate<ChangeData> reviewer(String who)
      throws QueryParseException, OrmException, IOException, ConfigInvalidException {
    return reviewer(who, false);
  }

  private Predicate<ChangeData> reviewerDefaultField(String who)
      throws QueryParseException, OrmException, IOException, ConfigInvalidException {
    return reviewer(who, true);
  }

  private Predicate<ChangeData> reviewer(String who, boolean forDefaultField)
      throws QueryParseException, OrmException, IOException, ConfigInvalidException {
    Predicate<ChangeData> byState =
        reviewerByState(who, ReviewerStateInternal.REVIEWER, forDefaultField);
    if (Objects.equals(byState, Predicate.<ChangeData>any())) {
      return Predicate.any();
    }
    if (args.getSchema().hasField(ChangeField.WIP)) {
      return Predicate.and(Predicate.not(new BooleanPredicate(ChangeField.WIP)), byState);
    }
    return byState;
=======
  public Predicate<ChangeData> reviewer(String who) throws QueryParseException, OrmException {
    return Predicate.or(
        parseAccount(who).stream()
            .map(id -> ReviewerPredicate.reviewer(args, id))
            .collect(toList()));
>>>>>>> be9fecd0
  }

  @Operator
  public Predicate<ChangeData> cc(String who)
      throws QueryParseException, OrmException, IOException, ConfigInvalidException {
    return reviewerByState(who, ReviewerStateInternal.CC, false);
  }

  @Operator
  public Predicate<ChangeData> reviewerin(String group) throws QueryParseException {
    GroupReference g = GroupBackends.findBestSuggestion(args.groupBackend, group);
    if (g == null) {
      throw error("Group " + group + " not found");
    }
    return new ReviewerinPredicate(args.userFactory, g.getUUID());
  }

  @Operator
  public Predicate<ChangeData> tr(String trackingId) {
    return new TrackingIdPredicate(trackingId);
  }

  @Operator
  public Predicate<ChangeData> bug(String trackingId) {
    return tr(trackingId);
  }

  @Operator
  public Predicate<ChangeData> limit(String query) throws QueryParseException {
    Integer limit = Ints.tryParse(query);
    if (limit == null) {
      throw error("Invalid limit: " + query);
    }
    return new LimitPredicate<>(FIELD_LIMIT, limit);
  }

  @Operator
  public Predicate<ChangeData> added(String value) throws QueryParseException {
    return new AddedPredicate(value);
  }

  @Operator
  public Predicate<ChangeData> deleted(String value) throws QueryParseException {
    return new DeletedPredicate(value);
  }

  @Operator
  public Predicate<ChangeData> size(String value) throws QueryParseException {
    return delta(value);
  }

  @Operator
  public Predicate<ChangeData> delta(String value) throws QueryParseException {
    return new DeltaPredicate(value);
  }

  @Operator
  public Predicate<ChangeData> commentby(String who)
      throws QueryParseException, OrmException, IOException, ConfigInvalidException {
    return commentby(parseAccount(who));
  }

  private Predicate<ChangeData> commentby(Set<Account.Id> who) {
    List<CommentByPredicate> p = Lists.newArrayListWithCapacity(who.size());
    for (Account.Id id : who) {
      p.add(new CommentByPredicate(id));
    }
    return Predicate.or(p);
  }

  @Operator
  public Predicate<ChangeData> from(String who)
      throws QueryParseException, OrmException, IOException, ConfigInvalidException {
    Set<Account.Id> ownerIds = parseAccount(who);
    return Predicate.or(owner(ownerIds), commentby(ownerIds));
  }

  @Operator
  public Predicate<ChangeData> query(String name) throws QueryParseException {
    try (Repository git = args.repoManager.openRepository(args.allUsersName)) {
      VersionedAccountQueries q = VersionedAccountQueries.forUser(self());
      q.load(git);
      String query = q.getQueryList().getQuery(name);
      if (query != null) {
        return parse(query);
      }
    } catch (RepositoryNotFoundException e) {
      throw new QueryParseException(
          "Unknown named query (no " + args.allUsersName + " repo): " + name, e);
    } catch (IOException | ConfigInvalidException e) {
      throw new QueryParseException("Error parsing named query: " + name, e);
    }
    throw new QueryParseException("Unknown named query: " + name);
  }

  @Operator
  public Predicate<ChangeData> reviewedby(String who)
      throws QueryParseException, OrmException, IOException, ConfigInvalidException {
    return IsReviewedPredicate.create(parseAccount(who));
  }

  @Operator
  public Predicate<ChangeData> destination(String name) throws QueryParseException {
    try (Repository git = args.repoManager.openRepository(args.allUsersName)) {
      VersionedAccountDestinations d = VersionedAccountDestinations.forUser(self());
      d.load(git);
      Set<Branch.NameKey> destinations = d.getDestinationList().getDestinations(name);
      if (destinations != null && !destinations.isEmpty()) {
        return new DestinationPredicate(destinations, name);
      }
    } catch (RepositoryNotFoundException e) {
      throw new QueryParseException(
          "Unknown named destination (no " + args.allUsersName + " repo): " + name, e);
    } catch (IOException | ConfigInvalidException e) {
      throw new QueryParseException("Error parsing named destination: " + name, e);
    }
    throw new QueryParseException("Unknown named destination: " + name);
  }

  @Operator
  public Predicate<ChangeData> author(String who) throws QueryParseException {
    if (args.getSchema().hasField(ChangeField.EXACT_AUTHOR)) {
      return getAuthorOrCommitterPredicate(
          who.trim(), ExactAuthorPredicate::new, AuthorPredicate::new);
    }
    return getAuthorOrCommitterFullTextPredicate(who.trim(), AuthorPredicate::new);
  }

  @Operator
  public Predicate<ChangeData> committer(String who) throws QueryParseException {
    if (args.getSchema().hasField(ChangeField.EXACT_COMMITTER)) {
      return getAuthorOrCommitterPredicate(
          who.trim(), ExactCommitterPredicate::new, CommitterPredicate::new);
    }
    return getAuthorOrCommitterFullTextPredicate(who.trim(), CommitterPredicate::new);
  }

  @Operator
  public Predicate<ChangeData> submittable(String str) throws QueryParseException {
    SubmitRecord.Status status =
        Enums.getIfPresent(SubmitRecord.Status.class, str.toUpperCase()).orNull();
    if (status == null) {
      throw error("invalid value for submittable:" + str);
    }
    return new SubmittablePredicate(status);
  }

  @Operator
  public Predicate<ChangeData> unresolved(String value) throws QueryParseException {
    return new IsUnresolvedPredicate(value);
  }

  @Operator
  public Predicate<ChangeData> revertof(String value) throws QueryParseException {
    if (args.getSchema().hasField(ChangeField.REVERT_OF)) {
      return new RevertOfPredicate(value);
    }
    throw new QueryParseException("'revertof' operator is not supported by change index version");
  }

  @Override
  protected Predicate<ChangeData> defaultField(String query) throws QueryParseException {
    if (query.startsWith("refs/")) {
      return ref(query);
    } else if (DEF_CHANGE.matcher(query).matches()) {
      List<Predicate<ChangeData>> predicates = Lists.newArrayListWithCapacity(2);
      try {
        predicates.add(change(query));
      } catch (QueryParseException e) {
        // Skip.
      }

      // For PAT_LEGACY_ID, it may also be the prefix of some commits.
      if (query.length() >= 6 && PAT_LEGACY_ID.matcher(query).matches()) {
        predicates.add(commit(query));
      }

      return Predicate.or(predicates);
    }

    // Adapt the capacity of this list when adding more default predicates.
    List<Predicate<ChangeData>> predicates = Lists.newArrayListWithCapacity(11);
    try {
      Predicate<ChangeData> p = ownerDefaultField(query);
      if (!Objects.equals(p, Predicate.<ChangeData>any())) {
        predicates.add(p);
      }
    } catch (OrmException | IOException | ConfigInvalidException | QueryParseException e) {
      // Skip.
    }
    try {
      Predicate<ChangeData> p = reviewerDefaultField(query);
      if (!Objects.equals(p, Predicate.<ChangeData>any())) {
        predicates.add(p);
      }
    } catch (OrmException | IOException | ConfigInvalidException | QueryParseException e) {
      // Skip.
    }
    predicates.add(file(query));
    try {
      predicates.add(label(query));
    } catch (OrmException | IOException | ConfigInvalidException | QueryParseException e) {
      // Skip.
    }
    predicates.add(commit(query));
    predicates.add(message(query));
    predicates.add(comment(query));
    predicates.add(projects(query));
    predicates.add(ref(query));
    predicates.add(branch(query));
    predicates.add(topic(query));
    // Adapt the capacity of the "predicates" list when adding more default
    // predicates.
    return Predicate.or(predicates);
  }

  private Predicate<ChangeData> getAuthorOrCommitterPredicate(
      String who,
      Function<String, Predicate<ChangeData>> exactPredicateFunc,
      Function<String, Predicate<ChangeData>> fullPredicateFunc)
      throws QueryParseException {
    if (Address.tryParse(who) != null) {
      return exactPredicateFunc.apply(who);
    }
    return getAuthorOrCommitterFullTextPredicate(who, fullPredicateFunc);
  }

  private Predicate<ChangeData> getAuthorOrCommitterFullTextPredicate(
      String who, Function<String, Predicate<ChangeData>> fullPredicateFunc)
      throws QueryParseException {
    Set<String> parts = SchemaUtil.getNameParts(who);
    if (parts.isEmpty()) {
      throw error("invalid value");
    }

    List<Predicate<ChangeData>> predicates =
        parts.stream().map(fullPredicateFunc).collect(toList());
    return Predicate.and(predicates);
  }

  private Set<Account.Id> getMembers(AccountGroup.UUID g) throws OrmException {
    Set<Account.Id> accounts;
    Set<Account.Id> allMembers =
        args.listMembers.get().setRecursive(true).apply(g).stream()
            .map(a -> new Account.Id(a._accountId))
            .collect(toSet());
    int maxTerms = args.indexConfig.maxTerms();
    if (allMembers.size() > maxTerms) {
      // limit the number of query terms otherwise Gerrit will barf
      accounts = ImmutableSet.copyOf(Iterables.limit(allMembers, maxTerms));
    } else {
      accounts = allMembers;
    }
    return accounts;
  }

  private Set<Account.Id> parseAccount(String who)
      throws QueryParseException, OrmException, IOException, ConfigInvalidException {
    if (isSelf(who)) {
      return Collections.singleton(self());
    }
    Set<Account.Id> matches = args.accountResolver.findAll(who);
    if (matches.isEmpty()) {
      throw error("User " + who + " not found");
    }
    return matches;
  }

  private GroupReference parseGroup(String group) throws QueryParseException {
    GroupReference g = GroupBackends.findBestSuggestion(args.groupBackend, group);
    if (g == null) {
      throw error("Group " + group + " not found");
    }
    return g;
  }

  private List<Change> parseChange(String value) throws OrmException, QueryParseException {
    if (PAT_LEGACY_ID.matcher(value).matches()) {
      return asChanges(args.queryProvider.get().byLegacyChangeId(Change.Id.parse(value)));
    } else if (PAT_CHANGE_ID.matcher(value).matches()) {
      List<Change> changes = asChanges(args.queryProvider.get().byKeyPrefix(parseChangeId(value)));
      if (changes.isEmpty()) {
        throw error("Change " + value + " not found");
      }
      return changes;
    }

    throw error("Change " + value + " not found");
  }

  private static String parseChangeId(String value) {
    if (value.charAt(0) == 'i') {
      value = "I" + value.substring(1);
    }
    return value;
  }

  private Account.Id self() throws QueryParseException {
    return args.getIdentifiedUser().getAccountId();
  }

  public Predicate<ChangeData> reviewerByState(
      String who, ReviewerStateInternal state, boolean forDefaultField)
      throws QueryParseException, OrmException, IOException, ConfigInvalidException {
    Predicate<ChangeData> reviewerByEmailPredicate = null;
    if (args.index.getSchema().hasField(ChangeField.REVIEWER_BY_EMAIL)) {
      Address address = Address.tryParse(who);
      if (address != null) {
        reviewerByEmailPredicate = ReviewerByEmailPredicate.forState(address, state);
      }
    }

    Predicate<ChangeData> reviewerPredicate = null;
    try {
      Set<Account.Id> accounts = parseAccount(who);
      if (!forDefaultField || accounts.size() <= MAX_ACCOUNTS_PER_DEFAULT_FIELD) {
        reviewerPredicate =
            Predicate.or(
                accounts
                    .stream()
                    .map(id -> ReviewerPredicate.forState(id, state))
                    .collect(toList()));
      }
    } catch (QueryParseException e) {
      // Propagate this exception only if we can't use 'who' to query by email
      if (reviewerByEmailPredicate == null) {
        throw e;
      }
    }

    if (reviewerPredicate != null && reviewerByEmailPredicate != null) {
      return Predicate.or(reviewerPredicate, reviewerByEmailPredicate);
    } else if (reviewerPredicate != null) {
      return reviewerPredicate;
    } else if (reviewerByEmailPredicate != null) {
      return reviewerByEmailPredicate;
    } else {
      return Predicate.any();
    }
  }
}<|MERGE_RESOLUTION|>--- conflicted
+++ resolved
@@ -974,7 +974,6 @@
   }
 
   @Operator
-<<<<<<< HEAD
   public Predicate<ChangeData> reviewer(String who)
       throws QueryParseException, OrmException, IOException, ConfigInvalidException {
     return reviewer(who, false);
@@ -996,13 +995,6 @@
       return Predicate.and(Predicate.not(new BooleanPredicate(ChangeField.WIP)), byState);
     }
     return byState;
-=======
-  public Predicate<ChangeData> reviewer(String who) throws QueryParseException, OrmException {
-    return Predicate.or(
-        parseAccount(who).stream()
-            .map(id -> ReviewerPredicate.reviewer(args, id))
-            .collect(toList()));
->>>>>>> be9fecd0
   }
 
   @Operator
@@ -1321,8 +1313,7 @@
       if (!forDefaultField || accounts.size() <= MAX_ACCOUNTS_PER_DEFAULT_FIELD) {
         reviewerPredicate =
             Predicate.or(
-                accounts
-                    .stream()
+                accounts.stream()
                     .map(id -> ReviewerPredicate.forState(id, state))
                     .collect(toList()));
       }
