// Copyright (C) 2014 The Android Open Source Project
//
// Licensed under the Apache License, Version 2.0 (the "License");
// you may not use this file except in compliance with the License.
// You may obtain a copy of the License at
//
// http://www.apache.org/licenses/LICENSE-2.0
//
// Unless required by applicable law or agreed to in writing, software
// distributed under the License is distributed on an "AS IS" BASIS,
// WITHOUT WARRANTIES OR CONDITIONS OF ANY KIND, either express or implied.
// See the License for the specific language governing permissions and
// limitations under the License.

package com.google.gerrit.server.query.change;

import static com.google.common.base.Preconditions.checkState;
import static java.nio.charset.StandardCharsets.UTF_8;

import com.google.gerrit.common.TimeUtil;
import com.google.gerrit.common.data.LabelTypes;
import com.google.gerrit.reviewdb.client.PatchSet;
import com.google.gerrit.reviewdb.client.Project;
import com.google.gerrit.reviewdb.server.ReviewDb;
import com.google.gerrit.server.CurrentUser;
import com.google.gerrit.server.config.TrackingFooters;
import com.google.gerrit.server.data.ChangeAttribute;
import com.google.gerrit.server.data.PatchSetAttribute;
import com.google.gerrit.server.data.QueryStatsAttribute;
import com.google.gerrit.server.events.EventFactory;
import com.google.gerrit.server.git.GitRepositoryManager;
import com.google.gerrit.server.project.ChangeControl;
import com.google.gerrit.server.project.SubmitRuleEvaluator;
import com.google.gerrit.server.query.QueryParseException;
import com.google.gson.Gson;
import com.google.gwtorm.server.OrmException;
import com.google.inject.Inject;

import org.eclipse.jgit.lib.Repository;
import org.eclipse.jgit.revwalk.RevWalk;
import org.eclipse.jgit.util.io.DisabledOutputStream;
import org.joda.time.format.DateTimeFormat;
import org.joda.time.format.DateTimeFormatter;
import org.slf4j.Logger;
import org.slf4j.LoggerFactory;

import java.io.BufferedWriter;
import java.io.IOException;
import java.io.OutputStream;
import java.io.OutputStreamWriter;
import java.io.PrintWriter;
import java.lang.reflect.Field;
import java.util.ArrayList;
import java.util.Arrays;
import java.util.Collection;
import java.util.HashMap;
import java.util.List;
import java.util.Map;

/**
 * Change query implementation that outputs to a stream in the style of an SSH
 * command.
 */
public class OutputStreamQuery {
  private static final Logger log =
      LoggerFactory.getLogger(OutputStreamQuery.class);

  private static final DateTimeFormatter dtf =
      DateTimeFormat.forPattern("yyyy-MM-dd HH:mm:ss zzz");

  public enum OutputFormat {
    TEXT, JSON
  }

  private final ReviewDb db;
  private final GitRepositoryManager repoManager;
  private final ChangeQueryBuilder queryBuilder;
  private final QueryProcessor queryProcessor;
  private final EventFactory eventFactory;
  private final TrackingFooters trackingFooters;
  private final CurrentUser user;

  private OutputFormat outputFormat = OutputFormat.TEXT;
  private boolean includePatchSets;
  private boolean includeCurrentPatchSet;
  private boolean includeApprovals;
  private boolean includeComments;
  private boolean includeFiles;
  private boolean includeCommitMessage;
  private boolean includeDependencies;
  private boolean includeSubmitRecords;
  private boolean includeAllReviewers;

  private OutputStream outputStream = DisabledOutputStream.INSTANCE;
  private PrintWriter out;

  @Inject
  OutputStreamQuery(
      ReviewDb db,
      GitRepositoryManager repoManager,
      ChangeQueryBuilder queryBuilder,
      QueryProcessor queryProcessor,
      EventFactory eventFactory,
      TrackingFooters trackingFooters,
      CurrentUser user) {
    this.db = db;
    this.repoManager = repoManager;
    this.queryBuilder = queryBuilder;
    this.queryProcessor = queryProcessor;
    this.eventFactory = eventFactory;
    this.trackingFooters = trackingFooters;
    this.user = user;
  }

  void setLimit(int n) {
    queryProcessor.setLimit(n);
  }

  public void setStart(int n) {
    queryProcessor.setStart(n);
  }

  public void setIncludePatchSets(boolean on) {
    includePatchSets = on;
  }

  public boolean getIncludePatchSets() {
    return includePatchSets;
  }

  public void setIncludeCurrentPatchSet(boolean on) {
    includeCurrentPatchSet = on;
  }

  public boolean getIncludeCurrentPatchSet() {
    return includeCurrentPatchSet;
  }

  public void setIncludeApprovals(boolean on) {
    includeApprovals = on;
  }

  public void setIncludeComments(boolean on) {
    includeComments = on;
  }

  public void setIncludeFiles(boolean on) {
    includeFiles = on;
  }

  public boolean getIncludeFiles() {
    return includeFiles;
  }

  public void setIncludeDependencies(boolean on) {
    includeDependencies = on;
  }

  public boolean getIncludeDependencies() {
    return includeDependencies;
  }

  public void setIncludeCommitMessage(boolean on) {
    includeCommitMessage = on;
  }

  public void setIncludeSubmitRecords(boolean on) {
    includeSubmitRecords = on;
  }

  public void setIncludeAllReviewers(boolean on) {
    includeAllReviewers = on;
  }

  public void setOutput(OutputStream out, OutputFormat fmt) {
    this.outputStream = out;
    this.outputFormat = fmt;
  }

  public void query(String queryString) throws IOException {
    out = new PrintWriter( //
        new BufferedWriter( //
            new OutputStreamWriter(outputStream, UTF_8)));
    try {
      if (queryProcessor.isDisabled()) {
        ErrorMessage m = new ErrorMessage();
        m.message = "query disabled";
        show(m);
        return;
      }

      try {
        final QueryStatsAttribute stats = new QueryStatsAttribute();
        stats.runTimeMilliseconds = TimeUtil.nowMs();

        Map<Project.NameKey, Repository> repos = new HashMap<>();
        Map<Project.NameKey, RevWalk> revWalks = new HashMap<>();
        QueryResult results =
            queryProcessor.queryChanges(queryBuilder.parse(queryString));
        try {
          for (ChangeData d : results.changes()) {
            show(buildChangeAttribute(d, repos, revWalks));
          }
        } finally {
          closeAll(revWalks.values(), repos.values());
        }

        stats.rowCount = results.changes().size();
        stats.moreChanges = results.moreChanges();
        stats.runTimeMilliseconds =
            TimeUtil.nowMs() - stats.runTimeMilliseconds;
        show(stats);
      } catch (OrmException err) {
        log.error("Cannot execute query: " + queryString, err);

        ErrorMessage m = new ErrorMessage();
        m.message = "cannot query database";
        show(m);

      } catch (QueryParseException e) {
        ErrorMessage m = new ErrorMessage();
        m.message = e.getMessage();
        show(m);
      }
    } finally {
      try {
        out.flush();
      } finally {
        out = null;
      }
    }
  }

  private ChangeAttribute buildChangeAttribute(ChangeData d,
      Map<Project.NameKey, Repository> repos,
      Map<Project.NameKey, RevWalk> revWalks)
      throws OrmException, IOException {
    ChangeControl cc = d.changeControl().forUser(user);

    LabelTypes labelTypes = cc.getLabelTypes();
    ChangeAttribute c = eventFactory.asChangeAttribute(db, d.change());
    eventFactory.extend(c, d.change());

    if (!trackingFooters.isEmpty()) {
      eventFactory.addTrackingIds(c,
          trackingFooters.extract(d.commitFooters()));
    }

    if (includeAllReviewers) {
      eventFactory.addAllReviewers(db, c, d.notes());
    }

    if (includeSubmitRecords) {
      eventFactory.addSubmitRecords(c, new SubmitRuleEvaluator(d)
          .setAllowClosed(true)
          .setAllowDraft(true)
          .evaluate());
    }

    if (includeCommitMessage) {
      eventFactory.addCommitMessage(c, d.commitMessage());
    }

    RevWalk rw = null;
    if (includePatchSets || includeCurrentPatchSet || includeDependencies) {
      Project.NameKey p = d.change().getProject();
      rw = revWalks.get(p);
      // Cache and reuse repos and revwalks.
      if (rw == null) {
        Repository repo = repoManager.openRepository(p);
        checkState(repos.put(p, repo) == null);
        rw = new RevWalk(repo);
        revWalks.put(p, rw);
      }
    }

    if (includePatchSets) {
<<<<<<< HEAD
      eventFactory.addPatchSets(db, rw, c, d.patchSets(),
=======
      eventFactory.addPatchSets(db.get(), rw, c, d.visiblePatchSets(),
>>>>>>> d5765539
          includeApprovals ? d.approvals().asMap() : null,
          includeFiles, d.change(), labelTypes);
    }

    if (includeCurrentPatchSet) {
      PatchSet current = d.currentPatchSet();
      if (current != null && cc.isPatchVisible(current, d.db())) {
        c.currentPatchSet =
            eventFactory.asPatchSetAttribute(db, rw, d.change(), current);
        eventFactory.addApprovals(c.currentPatchSet,
            d.currentApprovals(), labelTypes);

        if (includeFiles) {
          eventFactory.addPatchSetFileNames(c.currentPatchSet,
              d.change(), d.currentPatchSet());
        }
        if (includeComments) {
          eventFactory.addPatchSetComments(c.currentPatchSet,
              d.publishedComments());
        }
      }
    }

    if (includeComments) {
      eventFactory.addComments(c, d.messages());
      if (includePatchSets) {
<<<<<<< HEAD
        eventFactory.addPatchSets(db, rw, c, d.patchSets(),
=======
        eventFactory.addPatchSets(db.get(), rw, c, d.visiblePatchSets(),
>>>>>>> d5765539
            includeApprovals ? d.approvals().asMap() : null,
            includeFiles, d.change(), labelTypes);
        for (PatchSetAttribute attribute : c.patchSets) {
          eventFactory.addPatchSetComments(
              attribute, d.publishedComments());
        }
      }
    }

    if (includeDependencies) {
      eventFactory.addDependencies(rw, c, d.change(), d.currentPatchSet());
    }

    return c;
  }

  private static void closeAll(Iterable<RevWalk> revWalks,
      Iterable<Repository> repos) {
    if (repos != null) {
      for (Repository repo : repos) {
        repo.close();
      }
    }
    if (revWalks != null) {
      for (RevWalk revWalk : revWalks) {
        revWalk.close();
      }
    }
  }

  private void show(Object data) {
    switch (outputFormat) {
      default:
      case TEXT:
        if (data instanceof ChangeAttribute) {
          out.print("change ");
          out.print(((ChangeAttribute) data).id);
          out.print("\n");
          showText(data, 1);
        } else {
          showText(data, 0);
        }
        out.print('\n');
        break;

      case JSON:
        out.print(new Gson().toJson(data));
        out.print('\n');
        break;
    }
  }

  private void showText(Object data, int depth) {
    for (Field f : fieldsOf(data.getClass())) {
      Object val;
      try {
        val = f.get(data);
      } catch (IllegalArgumentException err) {
        continue;
      } catch (IllegalAccessException err) {
        continue;
      }
      if (val == null) {
        continue;
      }

      showField(f.getName(), val, depth);
    }
  }

  private String indent(int spaces) {
    if (spaces == 0) {
      return "";
    } else {
      return String.format("%" + spaces + "s", " ");
    }
  }

  private void showField(String field, Object value, int depth) {
    final int spacesDepthRatio = 2;
    String indent = indent(depth * spacesDepthRatio);
    out.print(indent);
    out.print(field);
    out.print(':');
    if (value instanceof String && ((String) value).contains("\n")) {
      out.print(' ');
      // Idention for multi-line text is
      // current depth indetion + length of field + length of ": "
      indent = indent(indent.length() + field.length() + spacesDepthRatio);
      out.print(((String) value).replaceAll("\n", "\n" + indent).trim());
      out.print('\n');
    } else if (value instanceof Long && isDateField(field)) {
      out.print(' ');
      out.print(dtf.print(((Long) value) * 1000L));
      out.print('\n');
    } else if (isPrimitive(value)) {
      out.print(' ');
      out.print(value);
      out.print('\n');
    } else if (value instanceof Collection) {
      out.print('\n');
      boolean firstElement = true;
      for (Object thing : ((Collection<?>) value)) {
        // The name of the collection was initially printed at the beginning
        // of this routine.  Beginning at the second sub-element, reprint
        // the collection name so humans can separate individual elements
        // with less strain and error.
        //
        if (firstElement) {
          firstElement = false;
        } else {
          out.print(indent);
          out.print(field);
          out.print(":\n");
        }
        if (isPrimitive(thing)) {
          out.print(' ');
          out.print(value);
          out.print('\n');
        } else {
          showText(thing, depth + 1);
        }
      }
    } else {
      out.print('\n');
      showText(value, depth + 1);
    }
  }

  private static boolean isPrimitive(Object value) {
    return value instanceof String //
        || value instanceof Number //
        || value instanceof Boolean //
        || value instanceof Enum;
  }

  private static boolean isDateField(String name) {
    return "lastUpdated".equals(name) //
        || "grantedOn".equals(name) //
        || "timestamp".equals(name) //
        || "createdOn".equals(name);
  }

  private List<Field> fieldsOf(Class<?> type) {
    List<Field> r = new ArrayList<>();
    if (type.getSuperclass() != null) {
      r.addAll(fieldsOf(type.getSuperclass()));
    }
    r.addAll(Arrays.asList(type.getDeclaredFields()));
    return r;
  }

  static class ErrorMessage {
    public final String type = "error";
    public String message;
  }
}<|MERGE_RESOLUTION|>--- conflicted
+++ resolved
@@ -275,11 +275,7 @@
     }
 
     if (includePatchSets) {
-<<<<<<< HEAD
-      eventFactory.addPatchSets(db, rw, c, d.patchSets(),
-=======
-      eventFactory.addPatchSets(db.get(), rw, c, d.visiblePatchSets(),
->>>>>>> d5765539
+      eventFactory.addPatchSets(db, rw, c, d.visiblePatchSets(),
           includeApprovals ? d.approvals().asMap() : null,
           includeFiles, d.change(), labelTypes);
     }
@@ -306,11 +302,7 @@
     if (includeComments) {
       eventFactory.addComments(c, d.messages());
       if (includePatchSets) {
-<<<<<<< HEAD
-        eventFactory.addPatchSets(db, rw, c, d.patchSets(),
-=======
-        eventFactory.addPatchSets(db.get(), rw, c, d.visiblePatchSets(),
->>>>>>> d5765539
+        eventFactory.addPatchSets(db, rw, c, d.visiblePatchSets(),
             includeApprovals ? d.approvals().asMap() : null,
             includeFiles, d.change(), labelTypes);
         for (PatchSetAttribute attribute : c.patchSets) {
