// Copyright (C) 2009 The Android Open Source Project
//
// Licensed under the Apache License, Version 2.0 (the "License");
// you may not use this file except in compliance with the License.
// You may obtain a copy of the License at
//
// http://www.apache.org/licenses/LICENSE-2.0
//
// Unless required by applicable law or agreed to in writing, software
// distributed under the License is distributed on an "AS IS" BASIS,
// WITHOUT WARRANTIES OR CONDITIONS OF ANY KIND, either express or implied.
// See the License for the specific language governing permissions and
// limitations under the License.

package com.google.gerrit.server.schema;

import static com.google.inject.Scopes.SINGLETON;

import com.google.gerrit.server.GerritPersonIdent;
import com.google.gerrit.server.GerritPersonIdentProvider;
import com.google.gerrit.server.config.AllProjectsName;
import com.google.gerrit.server.config.AllProjectsNameProvider;
import com.google.gerrit.server.config.AnonymousCowardName;
import com.google.gerrit.server.config.AnonymousCowardNameProvider;
import com.google.gerrit.server.config.FactoryModule;

import org.eclipse.jgit.lib.PersonIdent;

/** Validate the schema and connect to Git. */
public class SchemaModule extends FactoryModule {
  @Override
  protected void configure() {
    install(new SchemaVersion.Module());

    bind(PersonIdent.class).annotatedWith(GerritPersonIdent.class)
      .toProvider(GerritPersonIdentProvider.class);

    bind(AllProjectsName.class)
      .toProvider(AllProjectsNameProvider.class)
      .in(SINGLETON);
<<<<<<< HEAD

    bind(String.class).annotatedWith(AnonymousCowardName.class).toProvider(
        AnonymousCowardNameProvider.class);

    bind(GitRepositoryManager.class).to(LocalDiskRepositoryManager.class);
    install(new LifecycleModule() {
      @Override
      protected void configure() {
        listener().to(LocalDiskRepositoryManager.Lifecycle.class);
      }
    });
=======
>>>>>>> 77c684b4
  }
}<|MERGE_RESOLUTION|>--- conflicted
+++ resolved
@@ -38,19 +38,8 @@
     bind(AllProjectsName.class)
       .toProvider(AllProjectsNameProvider.class)
       .in(SINGLETON);
-<<<<<<< HEAD
 
     bind(String.class).annotatedWith(AnonymousCowardName.class).toProvider(
         AnonymousCowardNameProvider.class);
-
-    bind(GitRepositoryManager.class).to(LocalDiskRepositoryManager.class);
-    install(new LifecycleModule() {
-      @Override
-      protected void configure() {
-        listener().to(LocalDiskRepositoryManager.Lifecycle.class);
-      }
-    });
-=======
->>>>>>> 77c684b4
   }
 }