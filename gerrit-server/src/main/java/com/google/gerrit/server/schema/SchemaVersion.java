--- conflicted
+++ resolved
@@ -32,11 +32,7 @@
 /** A version of the database schema. */
 public abstract class SchemaVersion {
   /** The current schema version. */
-<<<<<<< HEAD
-  private static final Class<? extends SchemaVersion> C = Schema_101.class;
-=======
-  private static final Class<? extends SchemaVersion> C = Schema_40.class;
->>>>>>> 228e8dd5
+  private static final Class<? extends SchemaVersion> C = Schema_102.class;
 
   public static class Module extends AbstractModule {
     @Override
