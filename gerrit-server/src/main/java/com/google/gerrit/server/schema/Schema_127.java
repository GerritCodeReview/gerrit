// Copyright (C) 2016 The Android Open Source Project
//
// Licensed under the Apache License, Version 2.0 (the "License");
// you may not use this file except in compliance with the License.
// You may obtain a copy of the License at
//
// http://www.apache.org/licenses/LICENSE-2.0
//
// Unless required by applicable law or agreed to in writing, software
// distributed under the License is distributed on an "AS IS" BASIS,
// WITHOUT WARRANTIES OR CONDITIONS OF ANY KIND, either express or implied.
// See the License for the specific language governing permissions and
// limitations under the License.

package com.google.gerrit.server.schema;

import com.google.gerrit.reviewdb.server.ReviewDb;
import com.google.gerrit.server.config.GerritServerConfig;
import com.google.gerrit.server.config.SitePaths;
import com.google.gwtorm.server.OrmException;
import com.google.inject.Inject;
import com.google.inject.Provider;
<<<<<<< HEAD
=======

import org.eclipse.jgit.lib.Config;

>>>>>>> 49799b22
import java.sql.Connection;
import java.sql.PreparedStatement;
import java.sql.ResultSet;
import java.sql.SQLException;
import java.sql.Statement;

public class Schema_127 extends SchemaVersion {
  private static final int MAX_BATCH_SIZE = 1000;

  private final SitePaths sitePaths;
  private final Config cfg;

  @Inject
  Schema_127(Provider<Schema_126> prior,
      SitePaths sitePaths,
      @GerritServerConfig Config cfg) {
    super(prior);
    this.sitePaths = sitePaths;
    this.cfg = cfg;
  }

  @Override
  protected void migrateData(ReviewDb db, UpdateUI ui) throws OrmException {
    JdbcAccountPatchReviewStore jdbcAccountPatchReviewStore =
        JdbcAccountPatchReviewStore.createAccountPatchReviewStore(cfg, sitePaths);
    jdbcAccountPatchReviewStore.dropTableIfExists();
    jdbcAccountPatchReviewStore.createTableIfNotExists();
    try (Connection con = jdbcAccountPatchReviewStore.getConnection();
        PreparedStatement stmt =
            con.prepareStatement(
                "INSERT INTO account_patch_reviews "
                    + "(account_id, change_id, patch_set_id, file_name) VALUES "
                    + "(?, ?, ?, ?)")) {
      int batchCount = 0;

      try (Statement s = newStatement(db);
          ResultSet rs = s.executeQuery("SELECT * from account_patch_reviews")) {
        while (rs.next()) {
          stmt.setInt(1, rs.getInt("account_id"));
          stmt.setInt(2, rs.getInt("change_id"));
          stmt.setInt(3, rs.getInt("patch_set_id"));
          stmt.setString(4, rs.getString("file_name"));
          stmt.addBatch();
          batchCount++;
          if (batchCount >= MAX_BATCH_SIZE) {
            stmt.executeBatch();
            batchCount = 0;
          }
        }
      }
      if (batchCount > 0) {
        stmt.executeBatch();
      }
    } catch (SQLException e) {
      throw jdbcAccountPatchReviewStore.convertError("insert", e);
    }
  }
}<|MERGE_RESOLUTION|>--- conflicted
+++ resolved
@@ -20,17 +20,12 @@
 import com.google.gwtorm.server.OrmException;
 import com.google.inject.Inject;
 import com.google.inject.Provider;
-<<<<<<< HEAD
-=======
-
-import org.eclipse.jgit.lib.Config;
-
->>>>>>> 49799b22
 import java.sql.Connection;
 import java.sql.PreparedStatement;
 import java.sql.ResultSet;
 import java.sql.SQLException;
 import java.sql.Statement;
+import org.eclipse.jgit.lib.Config;
 
 public class Schema_127 extends SchemaVersion {
   private static final int MAX_BATCH_SIZE = 1000;
@@ -39,9 +34,7 @@
   private final Config cfg;
 
   @Inject
-  Schema_127(Provider<Schema_126> prior,
-      SitePaths sitePaths,
-      @GerritServerConfig Config cfg) {
+  Schema_127(Provider<Schema_126> prior, SitePaths sitePaths, @GerritServerConfig Config cfg) {
     super(prior);
     this.sitePaths = sitePaths;
     this.cfg = cfg;
