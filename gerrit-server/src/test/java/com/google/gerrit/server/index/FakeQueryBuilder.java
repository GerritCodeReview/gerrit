// Copyright (C) 2013 The Android Open Source Project
//
// Licensed under the Apache License, Version 2.0 (the "License");
// you may not use this file except in compliance with the License.
// You may obtain a copy of the License at
//
// http://www.apache.org/licenses/LICENSE-2.0
//
// Unless required by applicable law or agreed to in writing, software
// distributed under the License is distributed on an "AS IS" BASIS,
// WITHOUT WARRANTIES OR CONDITIONS OF ANY KIND, either express or implied.
// See the License for the specific language governing permissions and
// limitations under the License.

package com.google.gerrit.server.index;

import com.google.gerrit.server.query.OperatorPredicate;
import com.google.gerrit.server.query.Predicate;
import com.google.gerrit.server.query.change.ChangeData;
import com.google.gerrit.server.query.change.ChangeQueryBuilder;
import com.google.gwtorm.server.OrmException;

public class FakeQueryBuilder extends ChangeQueryBuilder {
  FakeQueryBuilder(IndexCollection indexes) {
    super(
        new FakeQueryBuilder.Definition<>(
          FakeQueryBuilder.class),
        new ChangeQueryBuilder.Arguments(null, null, null, null, null, null,
<<<<<<< HEAD
          null, null, null, null, null, null, null, null, null, null, null,
          null, null, indexes, null, null, null, null));
=======
            null, null, null, null, null, null, null, null, null, null, null,
            null, indexes, null, null, null, null, null, null));
>>>>>>> 455ed9cd
  }

  @Operator
  public Predicate<ChangeData> foo(String value) {
    return predicate("foo", value);
  }

  @Operator
  public Predicate<ChangeData> bar(String value) {
    return predicate("bar", value);
  }

  private Predicate<ChangeData> predicate(String name, String value) {
    return new OperatorPredicate<ChangeData>(name, value) {
      @Override
      public boolean match(ChangeData object) throws OrmException {
        return false;
      }

      @Override
      public int getCost() {
        return 0;
      }
    };
  }
}<|MERGE_RESOLUTION|>--- conflicted
+++ resolved
@@ -26,13 +26,8 @@
         new FakeQueryBuilder.Definition<>(
           FakeQueryBuilder.class),
         new ChangeQueryBuilder.Arguments(null, null, null, null, null, null,
-<<<<<<< HEAD
           null, null, null, null, null, null, null, null, null, null, null,
-          null, null, indexes, null, null, null, null));
-=======
-            null, null, null, null, null, null, null, null, null, null, null,
-            null, indexes, null, null, null, null, null, null));
->>>>>>> 455ed9cd
+          null, null, indexes, null, null, null, null, null, null));
   }
 
   @Operator
