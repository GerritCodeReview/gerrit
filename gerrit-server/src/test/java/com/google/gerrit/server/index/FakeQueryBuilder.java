--- conflicted
+++ resolved
@@ -25,16 +25,9 @@
     super(
         new FakeQueryBuilder.Definition<>(
           FakeQueryBuilder.class),
-        new ChangeQueryBuilder.Arguments(null, null, null, null,
-<<<<<<< HEAD
-            null, null, null, null, null, null, null, null, null,
-            null, null, null, null, null, null, null, indexes, null,
-            null, null, null, null));
-=======
-          null, null, null, null, null, null, null, null, null,
-          null, null, null, null, indexes, null, null, null, null,
-          null, null));
->>>>>>> 9bf41e4e
+        new ChangeQueryBuilder.Arguments(null, null, null, null, null, null,
+            null, null, null, null, null, null, null, null, null, null, null,
+            null, indexes, null, null, null, null, null, null));
   }
 
   @Operator
