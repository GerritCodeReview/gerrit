// Copyright (C) 2013 The Android Open Source Project
//
// Licensed under the Apache License, Version 2.0 (the "License");
// you may not use this file except in compliance with the License.
// You may obtain a copy of the License at
//
// http://www.apache.org/licenses/LICENSE-2.0
//
// Unless required by applicable law or agreed to in writing, software
// distributed under the License is distributed on an "AS IS" BASIS,
// WITHOUT WARRANTIES OR CONDITIONS OF ANY KIND, either express or implied.
// See the License for the specific language governing permissions and
// limitations under the License.

package com.google.gerrit.server.query.change;

import static com.google.common.truth.Truth.assertThat;
import static com.google.common.truth.TruthJUnit.assume;
import static com.google.gerrit.extensions.client.ListChangesOption.REVIEWED;
import static java.util.concurrent.TimeUnit.HOURS;
import static java.util.concurrent.TimeUnit.MILLISECONDS;
import static java.util.concurrent.TimeUnit.MINUTES;
import static java.util.concurrent.TimeUnit.SECONDS;
import static org.junit.Assert.fail;

import com.google.common.base.Function;
import com.google.common.base.MoreObjects;
import com.google.common.collect.FluentIterable;
import com.google.common.collect.ImmutableList;
import com.google.common.collect.ImmutableMap;
import com.google.common.collect.ImmutableSet;
import com.google.common.collect.Iterables;
import com.google.common.collect.Lists;
import com.google.gerrit.common.Nullable;
import com.google.gerrit.common.TimeUtil;
import com.google.gerrit.extensions.api.GerritApi;
import com.google.gerrit.extensions.api.changes.Changes.QueryRequest;
import com.google.gerrit.extensions.api.changes.DraftInput;
import com.google.gerrit.extensions.api.changes.HashtagsInput;
import com.google.gerrit.extensions.api.changes.ReviewInput;
import com.google.gerrit.extensions.api.groups.GroupInput;
import com.google.gerrit.extensions.common.ChangeInfo;
import com.google.gerrit.extensions.common.ChangeMessageInfo;
import com.google.gerrit.extensions.common.CommentInfo;
import com.google.gerrit.extensions.restapi.BadRequestException;
import com.google.gerrit.extensions.restapi.RestApiException;
import com.google.gerrit.lifecycle.LifecycleManager;
import com.google.gerrit.reviewdb.client.Account;
import com.google.gerrit.reviewdb.client.Branch;
import com.google.gerrit.reviewdb.client.Change;
import com.google.gerrit.reviewdb.client.Patch;
import com.google.gerrit.reviewdb.client.PatchSet;
import com.google.gerrit.reviewdb.client.Project;
import com.google.gerrit.reviewdb.server.ReviewDb;
import com.google.gerrit.server.CurrentUser;
import com.google.gerrit.server.IdentifiedUser;
import com.google.gerrit.server.Sequences;
import com.google.gerrit.server.account.AccountManager;
import com.google.gerrit.server.account.AuthRequest;
import com.google.gerrit.server.change.ChangeInserter;
import com.google.gerrit.server.change.ChangeTriplet;
import com.google.gerrit.server.change.PatchSetInserter;
import com.google.gerrit.server.git.BatchUpdate;
import com.google.gerrit.server.git.validators.CommitValidators;
import com.google.gerrit.server.index.change.ChangeField;
import com.google.gerrit.server.index.change.ChangeIndexCollection;
import com.google.gerrit.server.notedb.ChangeNotes;
import com.google.gerrit.server.project.ProjectControl;
import com.google.gerrit.server.project.RefControl;
import com.google.gerrit.server.schema.SchemaCreator;
import com.google.gerrit.server.util.RequestContext;
import com.google.gerrit.server.util.ThreadLocalRequestContext;
import com.google.gerrit.testutil.ConfigSuite;
import com.google.gerrit.testutil.DisabledReviewDb;
import com.google.gerrit.testutil.GerritServerTests;
import com.google.gerrit.testutil.InMemoryDatabase;
import com.google.gerrit.testutil.InMemoryRepositoryManager;
import com.google.gerrit.testutil.InMemoryRepositoryManager.Repo;
import com.google.gerrit.testutil.TestTimeUtil;
import com.google.inject.Inject;
import com.google.inject.Injector;
import com.google.inject.Provider;
import com.google.inject.util.Providers;

import org.eclipse.jgit.junit.TestRepository;
import org.eclipse.jgit.lib.Config;
import org.eclipse.jgit.lib.ObjectInserter;
import org.eclipse.jgit.revwalk.RevCommit;
import org.eclipse.jgit.util.SystemReader;
import org.junit.After;
import org.junit.Before;
import org.junit.Ignore;
import org.junit.Test;

import java.util.ArrayList;
import java.util.Arrays;
<<<<<<< HEAD
import java.util.Iterator;
import java.util.List;
import java.util.Map;
import java.util.concurrent.TimeUnit;
=======
import java.util.LinkedHashMap;
import java.util.List;
import java.util.Map;
import java.util.concurrent.atomic.AtomicLong;
>>>>>>> d5765539

@Ignore
public abstract class AbstractQueryChangesTest extends GerritServerTests {
  @ConfigSuite.Default
  public static Config defaultConfig() {
    Config cfg = new Config();
    cfg.setInt("index", null, "maxPages", 10);
    return cfg;
  }

  @Inject protected AccountManager accountManager;
  @Inject protected BatchUpdate.Factory updateFactory;
  @Inject protected ChangeInserter.Factory changeFactory;
  @Inject protected ChangeQueryBuilder queryBuilder;
  @Inject protected GerritApi gApi;
  @Inject protected IdentifiedUser.GenericFactory userFactory;
  @Inject protected ChangeIndexCollection indexes;
  @Inject protected InMemoryDatabase schemaFactory;
  @Inject protected InMemoryRepositoryManager repoManager;
  @Inject protected InternalChangeQuery internalChangeQuery;
  @Inject protected ChangeNotes.Factory notesFactory;
  @Inject protected PatchSetInserter.Factory patchSetFactory;
  @Inject protected ProjectControl.GenericFactory projectControlFactory;
  @Inject protected QueryProcessor queryProcessor;
  @Inject protected SchemaCreator schemaCreator;
  @Inject protected Sequences seq;
  @Inject protected ThreadLocalRequestContext requestContext;

  protected LifecycleManager lifecycle;
  protected ReviewDb db;
  protected Account.Id userId;
  protected CurrentUser user;

  private String systemTimeZone;

  protected abstract Injector createInjector();

  @Before
  public void setUpInjector() throws Exception {
    lifecycle = new LifecycleManager();
    Injector injector = createInjector();
    lifecycle.add(injector);
    injector.injectMembers(this);
    lifecycle.start();

    db = schemaFactory.open();
    schemaCreator.create(db);
    userId = accountManager.authenticate(AuthRequest.forUser("user"))
        .getAccountId();
    Account userAccount = db.accounts().get(userId);
    userAccount.setPreferredEmail("user@example.com");
    db.accounts().update(ImmutableList.of(userAccount));
    user = userFactory.create(Providers.of(db), userId);
    requestContext.setContext(newRequestContext(userAccount.getId()));
  }

  protected RequestContext newRequestContext(Account.Id requestUserId) {
    final CurrentUser requestUser =
        userFactory.create(Providers.of(db), requestUserId);
    return new RequestContext() {
      @Override
      public CurrentUser getUser() {
        return requestUser;
      }

      @Override
      public Provider<ReviewDb> getReviewDbProvider() {
        return Providers.of(db);
      }
    };
  }

  @After
  public void tearDownInjector() {
    if (lifecycle != null) {
      lifecycle.stop();
    }
    requestContext.setContext(null);
    if (db != null) {
      db.close();
    }
    InMemoryDatabase.drop(schemaFactory);
  }

  @Before
  public void setTimeForTesting() {
    resetTimeWithClockStep(1, MILLISECONDS);
  }

  private void resetTimeWithClockStep(long clockStep, TimeUnit clockStepUnit) {
    systemTimeZone = System.setProperty("user.timezone", "US/Eastern");
    // TODO(dborowitz): Figure out why tests fail when stubbing out
    // SystemReader.
    TestTimeUtil.resetWithClockStep(clockStep, clockStepUnit);
    SystemReader.setInstance(null);
  }

  @After
  public void resetTime() {
    TestTimeUtil.useSystemTime();
    System.setProperty("user.timezone", systemTimeZone);
  }

  @Test
  public void byId() throws Exception {
    TestRepository<Repo> repo = createProject("repo");
    Change change1 = insert(repo, newChange(repo));
    Change change2 = insert(repo, newChange(repo));

    assertQuery("12345");
    assertQuery(change1.getId().get(), change1);
    assertQuery(change2.getId().get(), change2);
  }

  @Test
  public void byKey() throws Exception {
    TestRepository<Repo> repo = createProject("repo");
    Change change = insert(repo, newChange(repo));
    String key = change.getKey().get();

    assertQuery("I0000000000000000000000000000000000000000");
    for (int i = 0; i <= 36; i++) {
      String q = key.substring(0, 41 - i);
      assertQuery(q, change);
    }
  }

  @Test
  public void byTriplet() throws Exception {
    TestRepository<Repo> repo = createProject("repo");
    Change change = insert(repo, newChangeForBranch(repo, "branch"));
    String k = change.getKey().get();

    assertQuery("repo~branch~" + k, change);
    assertQuery("change:repo~branch~" + k, change);
    assertQuery("repo~refs/heads/branch~" + k, change);
    assertQuery("change:repo~refs/heads/branch~" + k, change);
    assertQuery("repo~branch~" + k.substring(0, 10), change);
    assertQuery("change:repo~branch~" + k.substring(0, 10), change);

    assertQuery("foo~bar");
    assertBadQuery("change:foo~bar");
    assertQuery("otherrepo~branch~" + k);
    assertQuery("change:otherrepo~branch~" + k);
    assertQuery("repo~otherbranch~" + k);
    assertQuery("change:repo~otherbranch~" + k);
    assertQuery("repo~branch~I0000000000000000000000000000000000000000");
    assertQuery("change:repo~branch~I0000000000000000000000000000000000000000");
  }

  @Test
  public void byStatus() throws Exception {
    TestRepository<Repo> repo = createProject("repo");
    ChangeInserter ins1 = newChangeWithStatus(repo, Change.Status.NEW);
    Change change1 = insert(repo, ins1);
    ChangeInserter ins2 = newChangeWithStatus(repo, Change.Status.MERGED);
    Change change2 = insert(repo, ins2);

    assertQuery("status:new", change1);
    assertQuery("status:NEW", change1);
    assertQuery("is:new", change1);
    assertQuery("status:merged", change2);
    assertQuery("is:merged", change2);
  }

  @Test
  public void byStatusOpen() throws Exception {
    TestRepository<Repo> repo = createProject("repo");
    ChangeInserter ins1 = newChangeWithStatus(repo, Change.Status.NEW);
    Change change1 = insert(repo, ins1);
    ChangeInserter ins2 = newChangeWithStatus(repo, Change.Status.DRAFT);
    Change change2 = insert(repo, ins2);
    insert(repo, newChangeWithStatus(repo, Change.Status.MERGED));

    Change[] expected = new Change[] {change2, change1};
    assertQuery("status:open", expected);
    assertQuery("status:OPEN", expected);
    assertQuery("status:o", expected);
    assertQuery("status:op", expected);
    assertQuery("status:ope", expected);
    assertQuery("status:pending", expected);
    assertQuery("status:PENDING", expected);
    assertQuery("status:p", expected);
    assertQuery("status:pe", expected);
    assertQuery("status:pen", expected);
    assertQuery("is:open", expected);
  }

  @Test
  public void byStatusDraft() throws Exception {
    TestRepository<Repo> repo = createProject("repo");
    insert(repo, newChangeWithStatus(repo, Change.Status.NEW));
    ChangeInserter ins2 = newChangeWithStatus(repo, Change.Status.DRAFT);
    Change change2 = insert(repo, ins2);

    Change[] expected = new Change[] {change2};
    assertQuery("status:draft", expected);
    assertQuery("status:DRAFT", expected);
    assertQuery("status:d", expected);
    assertQuery("status:dr", expected);
    assertQuery("status:dra", expected);
    assertQuery("status:draf", expected);
    assertQuery("is:draft", expected);
  }

  @Test
  public void byStatusClosed() throws Exception {
    TestRepository<Repo> repo = createProject("repo");
    ChangeInserter ins1 = newChangeWithStatus(repo, Change.Status.MERGED);
    Change change1 = insert(repo, ins1);
    ChangeInserter ins2 = newChangeWithStatus(repo, Change.Status.ABANDONED);
    Change change2 = insert(repo, ins2);
    insert(repo, newChangeWithStatus(repo, Change.Status.NEW));

    Change[] expected = new Change[] {change2, change1};
    assertQuery("status:closed", expected);
    assertQuery("status:CLOSED", expected);
    assertQuery("status:c", expected);
    assertQuery("status:cl", expected);
    assertQuery("status:clo", expected);
    assertQuery("status:clos", expected);
    assertQuery("status:close", expected);
    assertQuery("status:closed", expected);
    assertQuery("is:closed", expected);
  }

  @Test
  public void byStatusPrefix() throws Exception {
    TestRepository<Repo> repo = createProject("repo");
    ChangeInserter ins1 = newChangeWithStatus(repo, Change.Status.NEW);
    Change change1 = insert(repo, ins1);
    insert(repo, newChangeWithStatus(repo, Change.Status.MERGED));

    assertQuery("status:n", change1);
    assertQuery("status:ne", change1);
    assertQuery("status:new", change1);
    assertQuery("status:N", change1);
    assertQuery("status:nE", change1);
    assertQuery("status:neW", change1);
    assertBadQuery("status:nx");
    assertBadQuery("status:newx");
  }

  @Test
  public void byCommit() throws Exception {
    TestRepository<Repo> repo = createProject("repo");
    ChangeInserter ins = newChange(repo);
    insert(repo, ins);
    String sha = ins.getCommit().name();

    assertQuery("0000000000000000000000000000000000000000");
    for (int i = 0; i <= 36; i++) {
      String q = sha.substring(0, 40 - i);
      assertQuery(q, ins.getChange());
    }
  }

  @Test
  public void byOwner() throws Exception {
    TestRepository<Repo> repo = createProject("repo");
    Change change1 = insert(repo, newChange(repo), userId);
    Account.Id user2 = accountManager.authenticate(
        AuthRequest.forUser("anotheruser")).getAccountId();
    Change change2 = insert(repo, newChange(repo), user2);

    assertQuery("owner:" + userId.get(), change1);
    assertQuery("owner:" + user2, change2);
  }

  @Test
  public void byAuthor() throws Exception {
    TestRepository<Repo> repo = createProject("repo");
    Change change1 = insert(repo, newChange(repo), userId);

    // By exact email address
    assertQuery("author:jauthor@example.com", change1);

    // By email address part
    assertQuery("author:jauthor", change1);
    assertQuery("author:example", change1);
    assertQuery("author:example.com", change1);

    // By name part
    assertQuery("author:Author", change1);

    // Case insensitive
    assertQuery("author:jAuThOr", change1);
    assertQuery("author:ExAmPlE", change1);

    // By non-existing email address / name / part
    assertQuery("author:jcommitter@example.com");
    assertQuery("author:somewhere.com");
    assertQuery("author:jcommitter");
    assertQuery("author:Committer");
  }

  @Test
  public void byCommitter() throws Exception {
    TestRepository<Repo> repo = createProject("repo");
    Change change1 = insert(repo, newChange(repo), userId);

    // By exact email address
    assertQuery("committer:jcommitter@example.com", change1);

    // By email address part
    assertQuery("committer:jcommitter", change1);
    assertQuery("committer:example", change1);
    assertQuery("committer:example.com", change1);

    // By name part
    assertQuery("committer:Committer", change1);

    // Case insensitive
    assertQuery("committer:jCoMmItTeR", change1);
    assertQuery("committer:ExAmPlE", change1);

    // By non-existing email address / name / part
    assertQuery("committer:jauthor@example.com");
    assertQuery("committer:somewhere.com");
    assertQuery("committer:jauthor");
    assertQuery("committer:Author");
  }

  @Test
  public void byOwnerIn() throws Exception {
    TestRepository<Repo> repo = createProject("repo");
    Change change1 = insert(repo, newChange(repo), userId);
    Account.Id user2 = accountManager.authenticate(
        AuthRequest.forUser("anotheruser")).getAccountId();
    Change change2 = insert(repo, newChange(repo), user2);

    assertQuery("ownerin:Administrators", change1);
    assertQuery("ownerin:\"Registered Users\"", change2, change1);
  }

  @Test
  public void byProject() throws Exception {
    TestRepository<Repo> repo1 = createProject("repo1");
    TestRepository<Repo> repo2 = createProject("repo2");
    Change change1 = insert(repo1, newChange(repo1));
    Change change2 = insert(repo2, newChange(repo2));

    assertQuery("project:foo");
    assertQuery("project:repo");
    assertQuery("project:repo1", change1);
    assertQuery("project:repo2", change2);
  }

  @Test
  public void byProjectPrefix() throws Exception {
    TestRepository<Repo> repo1 = createProject("repo1");
    TestRepository<Repo> repo2 = createProject("repo2");
    Change change1 = insert(repo1, newChange(repo1));
    Change change2 = insert(repo2, newChange(repo2));

    assertQuery("projects:foo");
    assertQuery("projects:repo1", change1);
    assertQuery("projects:repo2", change2);
    assertQuery("projects:repo", change2, change1);
  }

  @Test
  public void byBranchAndRef() throws Exception {
    TestRepository<Repo> repo = createProject("repo");
    Change change1 = insert(repo, newChangeForBranch(repo, "master"));
    Change change2 = insert(repo, newChangeForBranch(repo, "branch"));

    assertQuery("branch:foo");
    assertQuery("branch:master", change1);
    assertQuery("branch:refs/heads/master", change1);
    assertQuery("ref:master");
    assertQuery("ref:refs/heads/master", change1);
    assertQuery("branch:refs/heads/master", change1);
    assertQuery("branch:branch", change2);
    assertQuery("branch:refs/heads/branch", change2);
    assertQuery("ref:branch");
    assertQuery("ref:refs/heads/branch", change2);
  }

  @Test
  public void byTopic() throws Exception {
    TestRepository<Repo> repo = createProject("repo");
    ChangeInserter ins1 = newChangeWithTopic(repo, "feature1");
    Change change1 = insert(repo, ins1);

    ChangeInserter ins2 = newChangeWithTopic(repo, "feature2");
    Change change2 = insert(repo, ins2);

    ChangeInserter ins3 = newChangeWithTopic(repo, "Cherrypick-feature2");
    Change change3 = insert(repo, ins3);

    ChangeInserter ins4 = newChangeWithTopic(repo, "feature2-fixup");
    Change change4 = insert(repo, ins4);

    Change change5 = insert(repo, newChange(repo));

    assertQuery("intopic:foo");
    assertQuery("intopic:feature1", change1);
    assertQuery("intopic:feature2", change4, change3, change2);
    assertQuery("topic:feature2", change2);
    assertQuery("intopic:feature2", change4, change3, change2);
    assertQuery("intopic:fixup", change4);
    assertQuery("topic:\"\"", change5);
    assertQuery("intopic:\"\"", change5);
  }

  @Test
  public void byMessageExact() throws Exception {
    TestRepository<Repo> repo = createProject("repo");
    RevCommit commit1 = repo.parseBody(repo.commit().message("one").create());
    Change change1 = insert(repo, newChangeForCommit(repo, commit1));
    RevCommit commit2 = repo.parseBody(repo.commit().message("two").create());
    Change change2 = insert(repo, newChangeForCommit(repo, commit2));

    assertQuery("message:foo");
    assertQuery("message:one", change1);
    assertQuery("message:two", change2);
  }

  @Test
  public void fullTextWithNumbers() throws Exception {
    TestRepository<Repo> repo = createProject("repo");
    RevCommit commit1 =
        repo.parseBody(repo.commit().message("12345 67890").create());
    Change change1 = insert(repo, newChangeForCommit(repo, commit1));
    RevCommit commit2 =
        repo.parseBody(repo.commit().message("12346 67891").create());
    Change change2 = insert(repo, newChangeForCommit(repo, commit2));

    assertQuery("message:1234");
    assertQuery("message:12345", change1);
    assertQuery("message:12346", change2);
  }

  @Test
  public void byLabel() throws Exception {
    accountManager.authenticate(AuthRequest.forUser("anotheruser"));
    TestRepository<Repo> repo = createProject("repo");
<<<<<<< HEAD
    ChangeInserter ins = newChange(repo);
    Change change = insert(repo, ins);

    gApi.changes().id(change.getId().get()).current()
      .review(new ReviewInput().label("Code-Review", 1));
    Map<String, Short> m = gApi.changes()
        .id(change.getId().get())
        .reviewer(user.getAccountId().toString())
        .votes();
    assertThat(m).hasSize(1);
    assertThat(m).containsEntry("Code-Review", new Short((short)1));
=======
    ChangeInserter ins = newChange(repo, null, null, null, null);
    ChangeInserter ins2 = newChange(repo, null, null, null, null);
    ChangeInserter ins3 = newChange(repo, null, null, null, null);
    ChangeInserter ins4 = newChange(repo, null, null, null, null);
    ChangeInserter ins5 = newChange(repo, null, null, null, null);
>>>>>>> d5765539

    Change reviewMinus2Change = insert(ins);
    gApi.changes().id(reviewMinus2Change.getId().get()).current()
        .review(ReviewInput.reject());

    Change reviewMinus1Change = insert(ins2);
    gApi.changes().id(reviewMinus1Change.getId().get()).current()
        .review(ReviewInput.dislike());

    Change noLabelChange = insert(ins3);

    Change reviewPlus1Change = insert(ins4);
    gApi.changes().id(reviewPlus1Change.getId().get()).current()
        .review(ReviewInput.recommend());

    Change reviewPlus2Change = insert(ins5);
    gApi.changes().id(reviewPlus2Change.getId().get()).current()
        .review(ReviewInput.approve());

    Map<Integer, Change> changes = new LinkedHashMap<>(5);
    changes.put(2, reviewPlus2Change);
    changes.put(1, reviewPlus1Change);
    changes.put(-1, reviewMinus1Change);
    changes.put(-2, reviewMinus2Change);
    changes.put(0, noLabelChange);

    assertQuery("label:Code-Review=-2", reviewMinus2Change);
    assertQuery("label:Code-Review-2", reviewMinus2Change);
    assertQuery("label:Code-Review=-1", reviewMinus1Change);
    assertQuery("label:Code-Review-1", reviewMinus1Change);
    assertQuery("label:Code-Review=0", noLabelChange);
    assertQuery("label:Code-Review=+1", reviewPlus1Change);
    assertQuery("label:Code-Review=1", reviewPlus1Change);
    assertQuery("label:Code-Review+1", reviewPlus1Change);
    assertQuery("label:Code-Review=+2", reviewPlus2Change);
    assertQuery("label:Code-Review=2", reviewPlus2Change);
    assertQuery("label:Code-Review+2", reviewPlus2Change);

    assertQuery("label:Code-Review>-3", codeReviewInRange(changes, -2, 2));
    assertQuery("label:Code-Review>=-2", codeReviewInRange(changes, -2, 2));
    assertQuery("label:Code-Review>-2", codeReviewInRange(changes, -1, 2));
    assertQuery("label:Code-Review>=-1", codeReviewInRange(changes, -1, 2));
    assertQuery("label:Code-Review>-1", codeReviewInRange(changes, 0, 2));
    assertQuery("label:Code-Review>=0", codeReviewInRange(changes, 0, 2));
    assertQuery("label:Code-Review>0", codeReviewInRange(changes, 1, 2));
    assertQuery("label:Code-Review>=1", codeReviewInRange(changes, 1, 2));
    assertQuery("label:Code-Review>1", reviewPlus2Change);
    assertQuery("label:Code-Review>=2", reviewPlus2Change);
    assertQuery("label:Code-Review>2");

    assertQuery("label:Code-Review<=2", codeReviewInRange(changes, -2, 2));
    assertQuery("label:Code-Review<2", codeReviewInRange(changes, -2, 1));
    assertQuery("label:Code-Review<=1", codeReviewInRange(changes, -2, 1));
    assertQuery("label:Code-Review<1", codeReviewInRange(changes, -2, 0));
    assertQuery("label:Code-Review<=0", codeReviewInRange(changes, -2, 0));
    assertQuery("label:Code-Review<0", codeReviewInRange(changes, -2, -1));
    assertQuery("label:Code-Review<=-1", codeReviewInRange(changes, -2, -1));
    assertQuery("label:Code-Review<-1", reviewMinus2Change);
    assertQuery("label:Code-Review<=-2", reviewMinus2Change);
    assertQuery("label:Code-Review<-2");

    assertQuery("label:Code-Review=+1,anotheruser");
    assertQuery("label:Code-Review=+1,user", reviewPlus1Change);
    assertQuery("label:Code-Review=+1,user=user", reviewPlus1Change);
    assertQuery("label:Code-Review=+1,Administrators", reviewPlus1Change);
    assertQuery("label:Code-Review=+1,group=Administrators", reviewPlus1Change);
  }

  private Change[] codeReviewInRange(Map<Integer, Change> changes, int start,
      int end) {
    int size = 0;
    Change[] range = new Change[end - start + 1];
    for (int i : changes.keySet()) {
      if (i >= start && i <= end) {
        range[size] = changes.get(i);
        size++;
      }
    }
    return range;
  }

  private String createGroup(String name, String owner) throws Exception {
    GroupInput in = new GroupInput();
    in.name = name;
    in.ownerId = owner;
    gApi.groups().create(in);
    return name;
  }

  private Account.Id createAccount(String name) throws Exception {
    return accountManager.authenticate(
        AuthRequest.forUser(name)).getAccountId();
  }

  @Test
  public void byLabelGroup() throws Exception {
    Account.Id user1 = createAccount("user1");
    createAccount("user2");
    TestRepository<Repo> repo = createProject("repo");

    // create group and add users
    String g1 = createGroup("group1", "Administrators");
    String g2 = createGroup("group2", "Administrators");
    gApi.groups().id(g1).addMembers("user1");
    gApi.groups().id(g2).addMembers("user2");

    // create a change
    Change change1 = insert(repo, newChange(repo), user1);

    // post a review with user1
    requestContext.setContext(newRequestContext(user1));
    gApi.changes().id(change1.getId().get()).current()
      .review(new ReviewInput().label("Code-Review", 1));

    // verify that query with user1 will return results.
    requestContext.setContext(newRequestContext(userId));
    assertQuery("label:Code-Review=+1,group1", change1);
    assertQuery("label:Code-Review=+1,group=group1", change1);
    assertQuery("label:Code-Review=+1,user=user1", change1);
    assertQuery("label:Code-Review=+1,user=user2");
    assertQuery("label:Code-Review=+1,group=group2");
  }

  @Test
  public void limit() throws Exception {
    TestRepository<Repo> repo = createProject("repo");
    Change last = null;
    int n = 5;
    for (int i = 0; i < n; i++) {
      last = insert(repo, newChange(repo));
    }

    for (int i = 1; i <= n + 2; i++) {
      int expectedSize;
      Boolean expectedMoreChanges;
      if (i < n) {
        expectedSize = i;
        expectedMoreChanges = true;
      } else {
        expectedSize = n;
        expectedMoreChanges = null;
      }
      String q = "status:new limit:" + i;
      List<ChangeInfo> results = newQuery(q).get();
      assertThat(results).named(q).hasSize(expectedSize);
      assertThat(results.get(results.size() - 1)._moreChanges).named(q)
          .isEqualTo(expectedMoreChanges);
      assertThat(results.get(0)._number).isEqualTo(last.getId().get());
    }
  }

  @Test
  public void start() throws Exception {
    TestRepository<Repo> repo = createProject("repo");
    List<Change> changes = Lists.newArrayList();
    for (int i = 0; i < 2; i++) {
      changes.add(insert(repo, newChange(repo)));
    }

    assertQuery("status:new", changes.get(1), changes.get(0));
    assertQuery(newQuery("status:new").withStart(1), changes.get(0));
    assertQuery(newQuery("status:new").withStart(2));
    assertQuery(newQuery("status:new").withStart(3));
  }

  @Test
  public void startWithLimit() throws Exception {
    TestRepository<Repo> repo = createProject("repo");
    List<Change> changes = Lists.newArrayList();
    for (int i = 0; i < 3; i++) {
      changes.add(insert(repo, newChange(repo)));
    }

    assertQuery("status:new limit:2", changes.get(2), changes.get(1));
    assertQuery(
        newQuery("status:new limit:2").withStart(1),
        changes.get(1), changes.get(0));
    assertQuery(newQuery("status:new limit:2").withStart(2), changes.get(0));
    assertQuery(newQuery("status:new limit:2").withStart(3));
  }

  @Test
  public void maxPages() throws Exception {
    TestRepository<Repo> repo = createProject("repo");
    Change change = insert(repo, newChange(repo));

    QueryRequest query = newQuery("status:new").withLimit(10);
    assertQuery(query, change);
    assertQuery(query.withStart(1));
    assertQuery(query.withStart(99));
    assertBadQuery(query.withStart(100));
    assertQuery(query.withLimit(100).withStart(100));
  }

  @Test
  public void updateOrder() throws Exception {
    resetTimeWithClockStep(2, MINUTES);
    TestRepository<Repo> repo = createProject("repo");
    List<ChangeInserter> inserters = Lists.newArrayList();
    List<Change> changes = Lists.newArrayList();
    for (int i = 0; i < 5; i++) {
      inserters.add(newChange(repo));
      changes.add(insert(repo, inserters.get(i)));
    }

    for (int i : ImmutableList.of(2, 0, 1, 4, 3)) {
      gApi.changes().id(changes.get(i).getId().get()).current()
          .review(new ReviewInput().message("modifying " + i));
    }

    assertQuery(
        "status:new",
        changes.get(3),
        changes.get(4),
        changes.get(1),
        changes.get(0),
        changes.get(2));
  }

  @Test
  public void updatedOrderWithMinuteResolution() throws Exception {
    resetTimeWithClockStep(2, MINUTES);
    TestRepository<Repo> repo = createProject("repo");
    ChangeInserter ins1 = newChange(repo);
    Change change1 = insert(repo, ins1);
    Change change2 = insert(repo, newChange(repo));

    assertThat(lastUpdatedMs(change1)).isLessThan(lastUpdatedMs(change2));
    assertQuery("status:new", change2, change1);

    gApi.changes().id(change1.getId().get()).topic("new-topic");
    change1 = notesFactory.create(db, change1.getProject(), change1.getId())
        .getChange();

    assertThat(lastUpdatedMs(change1)).isGreaterThan(lastUpdatedMs(change2));
    assertThat(lastUpdatedMs(change1) - lastUpdatedMs(change2))
        .isGreaterThan(MILLISECONDS.convert(1, MINUTES));

    // change1 moved to the top.
    assertQuery("status:new", change1, change2);
  }

  @Test
  public void updatedOrderWithSubMinuteResolution() throws Exception {
    resetTimeWithClockStep(1, SECONDS);

    TestRepository<Repo> repo = createProject("repo");
    ChangeInserter ins1 = newChange(repo);
    Change change1 = insert(repo, ins1);
    Change change2 = insert(repo, newChange(repo));

    assertThat(lastUpdatedMs(change1)).isLessThan(lastUpdatedMs(change2));

    assertQuery("status:new", change2, change1);

    gApi.changes().id(change1.getId().get()).topic("new-topic");
    change1 = notesFactory.create(db, change1.getProject(), change1.getId())
        .getChange();

    assertThat(lastUpdatedMs(change1)).isGreaterThan(lastUpdatedMs(change2));
    assertThat(lastUpdatedMs(change1) - lastUpdatedMs(change2))
        .isLessThan(MILLISECONDS.convert(1, MINUTES));

    // change1 moved to the top.
    assertQuery("status:new", change1, change2);
  }

  @Test
  public void filterOutMoreThanOnePageOfResults() throws Exception {
    TestRepository<Repo> repo = createProject("repo");
    Change change = insert(repo, newChange(repo), userId);
    Account.Id user2 = accountManager.authenticate(
        AuthRequest.forUser("anotheruser")).getAccountId();
    for (int i = 0; i < 5; i++) {
      insert(repo, newChange(repo), user2);
    }

    assertQuery("status:new ownerin:Administrators", change);
    assertQuery("status:new ownerin:Administrators limit:2", change);
  }

  @Test
  public void filterOutAllResults() throws Exception {
    TestRepository<Repo> repo = createProject("repo");
    Account.Id user2 = accountManager.authenticate(
        AuthRequest.forUser("anotheruser")).getAccountId();
    for (int i = 0; i < 5; i++) {
      insert(repo, newChange(repo), user2);
    }

    assertQuery("status:new ownerin:Administrators");
    assertQuery("status:new ownerin:Administrators limit:2");
  }

  @Test
  public void byFileExact() throws Exception {
    TestRepository<Repo> repo = createProject("repo");
    RevCommit commit = repo.parseBody(
        repo.commit().message("one")
        .add("dir/file1", "contents1").add("dir/file2", "contents2")
        .create());
    Change change = insert(repo, newChangeForCommit(repo, commit));

    assertQuery("file:file");
    assertQuery("file:dir", change);
    assertQuery("file:file1", change);
    assertQuery("file:file2", change);
    assertQuery("file:dir/file1", change);
    assertQuery("file:dir/file2", change);
  }

  @Test
  public void byFileRegex() throws Exception {
    TestRepository<Repo> repo = createProject("repo");
    RevCommit commit = repo.parseBody(
        repo.commit().message("one")
        .add("dir/file1", "contents1").add("dir/file2", "contents2")
        .create());
    Change change = insert(repo, newChangeForCommit(repo, commit));

    assertQuery("file:.*file.*");
    assertQuery("file:^file.*"); // Whole path only.
    assertQuery("file:^dir.file.*", change);
  }

  @Test
  public void byPathExact() throws Exception {
    TestRepository<Repo> repo = createProject("repo");
    RevCommit commit = repo.parseBody(
        repo.commit().message("one")
        .add("dir/file1", "contents1").add("dir/file2", "contents2")
        .create());
    Change change = insert(repo, newChangeForCommit(repo, commit));

    assertQuery("path:file");
    assertQuery("path:dir");
    assertQuery("path:file1");
    assertQuery("path:file2");
    assertQuery("path:dir/file1", change);
    assertQuery("path:dir/file2", change);
  }

  @Test
  public void byPathRegex() throws Exception {
    TestRepository<Repo> repo = createProject("repo");
    RevCommit commit = repo.parseBody(
        repo.commit().message("one")
        .add("dir/file1", "contents1").add("dir/file2", "contents2")
        .create());
    Change change = insert(repo, newChangeForCommit(repo, commit));

    assertQuery("path:.*file.*");
    assertQuery("path:^dir.file.*", change);
  }

  @Test
  public void byComment() throws Exception {
    TestRepository<Repo> repo = createProject("repo");
    ChangeInserter ins = newChange(repo);
    Change change = insert(repo, ins);

    ReviewInput input = new ReviewInput();
    input.message = "toplevel";
    ReviewInput.CommentInput commentInput = new ReviewInput.CommentInput();
    commentInput.line = 1;
    commentInput.message = "inline";
    input.comments = ImmutableMap.<String, List<ReviewInput.CommentInput>> of(
        Patch.COMMIT_MSG,
        ImmutableList.<ReviewInput.CommentInput> of(commentInput));
    gApi.changes().id(change.getId().get()).current().review(input);

    Map<String, List<CommentInfo>> comments =
        gApi.changes().id(change.getId().get()).current().comments();
    assertThat(comments).hasSize(1);
    CommentInfo comment =
        Iterables.getOnlyElement(comments.get(Patch.COMMIT_MSG));
    assertThat(comment.message).isEqualTo(commentInput.message);
    ChangeMessageInfo lastMsg = Iterables.getLast(
        gApi.changes().id(change.getId().get()).get().messages, null);
    assertThat(lastMsg.message)
        .isEqualTo("Patch Set 1:\n\n(1 comment)\n\n" + input.message);

    assertQuery("comment:foo");
    assertQuery("comment:toplevel", change);
    assertQuery("comment:inline", change);
  }

  @Test
  public void byAge() throws Exception {
    long thirtyHoursInMs = MILLISECONDS.convert(30, HOURS);
    resetTimeWithClockStep(thirtyHoursInMs, MILLISECONDS);
    TestRepository<Repo> repo = createProject("repo");
    Change change1 = insert(repo, newChange(repo));
    Change change2 = insert(repo, newChange(repo));
    // Queried by AgePredicate constructor.
    TestTimeUtil.setClockStep(0, MILLISECONDS);
    long now = TimeUtil.nowMs();
    assertThat(lastUpdatedMs(change2) - lastUpdatedMs(change1))
        .isEqualTo(thirtyHoursInMs);
    assertThat(now - lastUpdatedMs(change2)).isEqualTo(thirtyHoursInMs);
    assertThat(TimeUtil.nowMs()).isEqualTo(now);

    assertQuery("-age:1d");
    assertQuery("-age:" + (30 * 60 - 1) + "m");
    assertQuery("-age:2d", change2);
    assertQuery("-age:3d", change2, change1);
    assertQuery("age:3d");
    assertQuery("age:2d", change1);
    assertQuery("age:1d", change2, change1);
  }

  @Test
  public void byBefore() throws Exception {
    resetTimeWithClockStep(30, HOURS);
    TestRepository<Repo> repo = createProject("repo");
    Change change1 = insert(repo, newChange(repo));
    Change change2 = insert(repo, newChange(repo));
    TestTimeUtil.setClockStep(0, MILLISECONDS);

    assertQuery("before:2009-09-29");
    assertQuery("before:2009-09-30");
    assertQuery("before:\"2009-09-30 16:59:00 -0400\"");
    assertQuery("before:\"2009-09-30 20:59:00 -0000\"");
    assertQuery("before:\"2009-09-30 20:59:00\"");
    assertQuery("before:\"2009-09-30 17:02:00 -0400\"", change1);
    assertQuery("before:\"2009-10-01 21:02:00 -0000\"", change1);
    assertQuery("before:\"2009-10-01 21:02:00\"", change1);
    assertQuery("before:2009-10-01", change1);
    assertQuery("before:2009-10-03", change2, change1);
  }

  @Test
  public void byAfter() throws Exception {
    resetTimeWithClockStep(30, HOURS);
    TestRepository<Repo> repo = createProject("repo");
    Change change1 = insert(repo, newChange(repo));
    Change change2 = insert(repo, newChange(repo));
    TestTimeUtil.setClockStep(0, MILLISECONDS);

    assertQuery("after:2009-10-03");
    assertQuery("after:\"2009-10-01 20:59:59 -0400\"", change2);
    assertQuery("after:\"2009-10-01 20:59:59 -0000\"", change2);
    assertQuery("after:2009-10-01", change2);
    assertQuery("after:2009-09-30", change2, change1);
  }

  @Test
  public void bySize() throws Exception {
    TestRepository<Repo> repo = createProject("repo");

    // added = 3, deleted = 0, delta = 3
    RevCommit commit1 = repo.parseBody(
        repo.commit().add("file1", "foo\n\foo\nfoo").create());
    // added = 0, deleted = 2, delta = 2
    RevCommit commit2 = repo.parseBody(
        repo.commit().parent(commit1).add("file1", "foo").create());

    Change change1 = insert(repo, newChangeForCommit(repo, commit1));
    Change change2 = insert(repo, newChangeForCommit(repo, commit2));

    assertQuery("added:>4");
    assertQuery("-added:<=4");

    assertQuery("added:3", change1);
    assertQuery("-(added:<3 OR added>3)", change1);

    assertQuery("added:>2", change1);
    assertQuery("-added:<=2", change1);

    assertQuery("added:>=3", change1);
    assertQuery("-added:<3", change1);

    assertQuery("added:<1", change2);
    assertQuery("-added:>=1", change2);

    assertQuery("added:<=0", change2);
    assertQuery("-added:>0", change2);

    assertQuery("deleted:>3");
    assertQuery("-deleted:<=3");

    assertQuery("deleted:2", change2);
    assertQuery("-(deleted:<2 OR deleted>2)", change2);

    assertQuery("deleted:>1", change2);
    assertQuery("-deleted:<=1", change2);

    assertQuery("deleted:>=2", change2);
    assertQuery("-deleted:<2", change2);

    assertQuery("deleted:<1", change1);
    assertQuery("-deleted:>=1", change1);

    assertQuery("deleted:<=0", change1);

    for (String str : Lists.newArrayList("delta", "size")) {
      assertQuery(str + ":<2");
      assertQuery(str + ":3", change1);
      assertQuery(str + ":>2", change1);
      assertQuery(str + ":>=3", change1);
      assertQuery(str + ":<3", change2);
      assertQuery(str + ":<=2", change2);
    }
  }

  private List<Change> setUpHashtagChanges() throws Exception {
    TestRepository<Repo> repo = createProject("repo");
    Change change1 = insert(repo, newChange(repo));
    Change change2 = insert(repo, newChange(repo));

    HashtagsInput in = new HashtagsInput();
    in.add = ImmutableSet.of("foo");
    gApi.changes().id(change1.getId().get()).setHashtags(in);

    in.add = ImmutableSet.of("foo", "bar", "a tag");
    gApi.changes().id(change2.getId().get()).setHashtags(in);

    return ImmutableList.of(change1, change2);
  }

  @Test
  public void byHashtagWithNoteDb() throws Exception {
    assume().that(notesMigration.enabled()).isTrue();
    List<Change> changes = setUpHashtagChanges();
    assertQuery("hashtag:foo", changes.get(1), changes.get(0));
    assertQuery("hashtag:bar", changes.get(1));
    assertQuery("hashtag:\"a tag\"", changes.get(1));
    assertQuery("hashtag:\"a tag \"", changes.get(1));
    assertQuery("hashtag:\" a tag \"", changes.get(1));
    assertQuery("hashtag:\"#a tag\"", changes.get(1));
    assertQuery("hashtag:\"# #a tag\"", changes.get(1));
  }

  @Test
  public void byHashtagWithoutNoteDb() throws Exception {
    assume().that(notesMigration.enabled()).isFalse();
    setUpHashtagChanges();
    assertQuery("hashtag:foo");
    assertQuery("hashtag:bar");
    assertQuery("hashtag:\" bar \"");
    assertQuery("hashtag:\"a tag\"");
    assertQuery("hashtag:\" a tag \"");
    assertQuery("hashtag:#foo");
    assertQuery("hashtag:\"# #foo\"");
  }

  @Test
  public void byDefault() throws Exception {
    TestRepository<Repo> repo = createProject("repo");

    Change change1 = insert(repo, newChange(repo));

    RevCommit commit2 = repo.parseBody(
        repo.commit().message("foosubject").create());
    Change change2 = insert(repo, newChangeForCommit(repo, commit2));

    RevCommit commit3 = repo.parseBody(
        repo.commit()
        .add("Foo.java", "foo contents")
        .create());
    Change change3 = insert(repo, newChangeForCommit(repo, commit3));

    ChangeInserter ins4 = newChange(repo);
    Change change4 = insert(repo, ins4);
    ReviewInput ri4 = new ReviewInput();
    ri4.message = "toplevel";
    ri4.labels = ImmutableMap.<String, Short> of("Code-Review", (short) 1);
    gApi.changes().id(change4.getId().get()).current().review(ri4);

    ChangeInserter ins5 = newChangeWithTopic(repo, "feature5");
    Change change5 = insert(repo, ins5);

    Change change6 = insert(repo, newChangeForBranch(repo, "branch6"));

    assertQuery(change1.getId().get(), change1);
    assertQuery(ChangeTriplet.format(change1), change1);
    assertQuery("foosubject", change2);
    assertQuery("Foo.java", change3);
    assertQuery("Code-Review+1", change4);
    assertQuery("toplevel", change4);
    assertQuery("feature5", change5);
    assertQuery("branch6", change6);
    assertQuery("refs/heads/branch6", change6);

    Change[] expected =
        new Change[] {change6, change5, change4, change3, change2, change1};
    assertQuery("user@example.com", expected);
    assertQuery("repo", expected);
  }

  @Test
  public void implicitVisibleTo() throws Exception {
    TestRepository<Repo> repo = createProject("repo");
    Change change1 = insert(repo, newChange(repo), userId);
    Change change2 =
        insert(repo, newChangeWithStatus(repo, Change.Status.DRAFT), userId);

    String q = "project:repo";
    assertQuery(q, change2, change1);

    // Second user cannot see first user's drafts.
    requestContext.setContext(newRequestContext(accountManager
        .authenticate(AuthRequest.forUser("anotheruser")).getAccountId()));
    assertQuery(q, change1);
  }

  @Test
  public void explicitVisibleTo() throws Exception {
    TestRepository<Repo> repo = createProject("repo");
    Change change1 = insert(repo, newChange(repo), userId);
    Change change2 =
        insert(repo, newChangeWithStatus(repo, Change.Status.DRAFT), userId);

    String q = "project:repo";
    assertQuery(q, change2, change1);

    // Second user cannot see first user's drafts.
    Account.Id user2 = accountManager
        .authenticate(AuthRequest.forUser("anotheruser"))
        .getAccountId();
    assertQuery(q + " visibleto:" + user2.get(), change1);
  }

  @Test
  public void byCommentBy() throws Exception {
    TestRepository<Repo> repo = createProject("repo");
    Change change1 = insert(repo, newChange(repo));
    Change change2 = insert(repo, newChange(repo));

    int user2 = accountManager.authenticate(AuthRequest.forUser("anotheruser"))
        .getAccountId().get();

    ReviewInput input = new ReviewInput();
    input.message = "toplevel";
    ReviewInput.CommentInput comment = new ReviewInput.CommentInput();
    comment.line = 1;
    comment.message = "inline";
    input.comments = ImmutableMap.<String, List<ReviewInput.CommentInput>> of(
        Patch.COMMIT_MSG, ImmutableList.<ReviewInput.CommentInput> of(comment));
    gApi.changes().id(change1.getId().get()).current().review(input);

    input = new ReviewInput();
    input.message = "toplevel";
    gApi.changes().id(change2.getId().get()).current().review(input);

    assertQuery("commentby:" + userId.get(), change2, change1);
    assertQuery("commentby:" + user2);
  }

  @Test
  public void byDraftBy() throws Exception {
    TestRepository<Repo> repo = createProject("repo");
    Change change1 = insert(repo, newChange(repo));
    Change change2 = insert(repo, newChange(repo));

    DraftInput in = new DraftInput();
    in.line = 1;
    in.message = "nit: trailing whitespace";
    in.path = Patch.COMMIT_MSG;
    gApi.changes().id(change1.getId().get()).current().createDraft(in);

    in = new DraftInput();
    in.line = 2;
    in.message = "nit: point in the end of the statement";
    in.path = Patch.COMMIT_MSG;
    gApi.changes().id(change2.getId().get()).current().createDraft(in);

    int user2 = accountManager.authenticate(AuthRequest.forUser("anotheruser"))
        .getAccountId().get();

    assertQuery("draftby:" + userId.get(), change2, change1);
    assertQuery("draftby:" + user2);
  }

  @Test
  public void byStarredBy() throws Exception {
    TestRepository<Repo> repo = createProject("repo");
    Change change1 = insert(repo, newChange(repo));
    Change change2 = insert(repo, newChange(repo));
    insert(repo, newChange(repo));

    gApi.accounts().self().starChange(change1.getId().toString());
    gApi.accounts().self().starChange(change2.getId().toString());

    int user2 = accountManager.authenticate(AuthRequest.forUser("anotheruser"))
        .getAccountId().get();

    assertQuery("starredby:self", change2, change1);
    assertQuery("starredby:" + user2);
  }

  @Test
  public void byFrom() throws Exception {
    TestRepository<Repo> repo = createProject("repo");
    Change change1 = insert(repo, newChange(repo));

    Account.Id user2 = accountManager.authenticate(
        AuthRequest.forUser("anotheruser")).getAccountId();
    Change change2 = insert(repo, newChange(repo), user2);

    ReviewInput input = new ReviewInput();
    input.message = "toplevel";
    ReviewInput.CommentInput comment = new ReviewInput.CommentInput();
    comment.line = 1;
    comment.message = "inline";
    input.comments = ImmutableMap.<String, List<ReviewInput.CommentInput>> of(
        Patch.COMMIT_MSG, ImmutableList.<ReviewInput.CommentInput> of(comment));
    gApi.changes().id(change2.getId().get()).current().review(input);

    assertQuery("from:" + userId.get(), change2, change1);
    assertQuery("from:" + user2, change2);
  }

  @Test
  public void conflicts() throws Exception {
    TestRepository<Repo> repo = createProject("repo");
    RevCommit commit1 = repo.parseBody(
        repo.commit()
            .add("file1", "contents1")
            .add("dir/file2", "contents2")
            .add("dir/file3", "contents3")
            .create());
    RevCommit commit2 = repo.parseBody(
        repo.commit()
            .add("file1", "contents1")
            .create());
    RevCommit commit3 = repo.parseBody(
        repo.commit()
            .add("dir/file2", "contents2 different")
            .create());
    RevCommit commit4 = repo.parseBody(
        repo.commit()
            .add("file4", "contents4")
            .create());
    Change change1 = insert(repo, newChangeForCommit(repo, commit1));
    Change change2 = insert(repo, newChangeForCommit(repo, commit2));
    Change change3 = insert(repo, newChangeForCommit(repo, commit3));
    Change change4 = insert(repo, newChangeForCommit(repo, commit4));

    assertQuery("conflicts:" + change1.getId().get(), change3);
    assertQuery("conflicts:" + change2.getId().get());
    assertQuery("conflicts:" + change3.getId().get(), change1);
    assertQuery("conflicts:" + change4.getId().get());
  }

  @Test
  public void reviewedBy() throws Exception {
    resetTimeWithClockStep(2, MINUTES);
    TestRepository<Repo> repo = createProject("repo");
    Change change1 = insert(repo, newChange(repo));
    Change change2 = insert(repo, newChange(repo));
    Change change3 = insert(repo, newChange(repo));

    gApi.changes()
      .id(change1.getId().get())
      .current()
      .review(new ReviewInput().message("comment"));

    Account.Id user2 = accountManager
        .authenticate(AuthRequest.forUser("anotheruser"))
        .getAccountId();
    requestContext.setContext(newRequestContext(user2));

    gApi.changes()
        .id(change2.getId().get())
        .current()
        .review(new ReviewInput().message("comment"));

    PatchSet.Id ps3_1 = change3.currentPatchSetId();
    change3 = newPatchSet(repo, change3);
    assertThat(change3.currentPatchSetId()).isNotEqualTo(ps3_1);
    // Response to previous patch set still counts as reviewing.
    gApi.changes()
        .id(change3.getId().get())
        .revision(ps3_1.get())
        .review(new ReviewInput().message("comment"));

    List<ChangeInfo> actual;
    actual = assertQuery(
        newQuery("is:reviewed").withOption(REVIEWED),
        change3, change2);
    assertThat(actual.get(0).reviewed).isTrue();
    assertThat(actual.get(1).reviewed).isTrue();

    actual = assertQuery(
        newQuery("-is:reviewed").withOption(REVIEWED),
        change1);
    assertThat(actual.get(0).reviewed).isNull();

    actual = assertQuery("reviewedby:" + userId.get());

    actual = assertQuery(
        newQuery("reviewedby:" + user2.get()).withOption(REVIEWED),
        change3, change2);
    assertThat(actual.get(0).reviewed).isTrue();
    assertThat(actual.get(1).reviewed).isTrue();
  }

  @Test
  public void byCommitsOnBranchNotMerged() throws Exception {
    TestRepository<Repo> repo = createProject("repo");
    int n = 10;
    List<String> shas = new ArrayList<>(n);
    List<Integer> expectedIds = new ArrayList<>(n);
    Branch.NameKey dest = null;
    for (int i = 0; i < n; i++) {
      ChangeInserter ins = newChange(repo);
      insert(repo, ins);
      if (dest == null) {
        dest = ins.getChange().getDest();
      }
      shas.add(ins.getCommit().name());
      expectedIds.add(ins.getChange().getId().get());
    }

    for (int i = 1; i <= 11; i++) {
      Iterable<ChangeData> cds = internalChangeQuery.byCommitsOnBranchNotMerged(
          repo.getRepository(), db, dest, shas, i);
      Iterable<Integer> ids = FluentIterable.from(cds).transform(
          new Function<ChangeData, Integer>() {
            @Override
            public Integer apply(ChangeData in) {
              return in.getId().get();
            }
          });
      String name = "limit " + i;
      assertThat(ids).named(name).hasSize(n);
      assertThat(ids).named(name)
          .containsExactlyElementsIn(expectedIds);
    }
  }

  @Test
  public void prepopulatedFields() throws Exception {
    assume().that(notesMigration.enabled()).isFalse();
    TestRepository<Repo> repo = createProject("repo");
    Change change = insert(repo, newChange(repo));

    db = new DisabledReviewDb();
    requestContext.setContext(newRequestContext(userId));
    // Use QueryProcessor directly instead of API so we get ChangeDatas back.
    List<ChangeData> cds = queryProcessor
        .queryChanges(queryBuilder.parse(change.getId().toString()))
        .changes();
    assertThat(cds).hasSize(1);

    ChangeData cd = cds.get(0);
    cd.change();
    cd.patchSets();
    cd.currentApprovals();
    cd.changedLines();
    cd.reviewedBy();

    // TODO(dborowitz): Swap out GitRepositoryManager somehow? Will probably be
    // necessary for NoteDb anyway.
    cd.isMergeable();

    exception.expect(DisabledReviewDb.Disabled.class);
    cd.messages();
  }

  @Test
  public void prepopulateOnlyRequestedFields() throws Exception {
    assume().that(notesMigration.enabled()).isFalse();
    TestRepository<Repo> repo = createProject("repo");
    Change change = insert(repo, newChange(repo));

    db = new DisabledReviewDb();
    requestContext.setContext(newRequestContext(userId));
    // Use QueryProcessor directly instead of API so we get ChangeDatas back.
    List<ChangeData> cds = queryProcessor
        .setRequestedFields(ImmutableSet.of(
            ChangeField.PATCH_SET.getName(),
            ChangeField.CHANGE.getName()))
        .queryChanges(queryBuilder.parse(change.getId().toString()))
        .changes();
    assertThat(cds).hasSize(1);

    ChangeData cd = cds.get(0);
    cd.change();
    cd.patchSets();

    exception.expect(DisabledReviewDb.Disabled.class);
    cd.currentApprovals();
  }

  protected ChangeInserter newChange(TestRepository<Repo> repo)
      throws Exception {
    return newChange(repo, null, null, null, null);
  }

  protected ChangeInserter newChangeForCommit(TestRepository<Repo> repo,
      RevCommit commit) throws Exception {
    return newChange(repo, commit, null, null, null);
  }

  protected ChangeInserter newChangeForBranch(TestRepository<Repo> repo,
      String branch) throws Exception {
    return newChange(repo, null, branch, null, null);
  }

  protected ChangeInserter newChangeWithStatus(TestRepository<Repo> repo,
      Change.Status status) throws Exception {
    return newChange(repo, null, null, status, null);
  }

  protected ChangeInserter newChangeWithTopic(TestRepository<Repo> repo,
      String topic) throws Exception {
    return newChange(repo, null, null, null, topic);
  }

  protected ChangeInserter newChange(TestRepository<Repo> repo,
      @Nullable RevCommit commit, @Nullable String branch,
      @Nullable Change.Status status, @Nullable String topic) throws Exception {
    if (commit == null) {
      commit = repo.parseBody(repo.commit().message("message").create());
    }

    branch = MoreObjects.firstNonNull(branch, "refs/heads/master");
    if (!branch.startsWith("refs/heads/")) {
      branch = "refs/heads/" + branch;
    }

    Change.Id id = new Change.Id(seq.nextChangeId());
    ChangeInserter ins = changeFactory.create(
        id, commit, branch)
        .setValidatePolicy(CommitValidators.Policy.NONE)
        .setStatus(status)
        .setTopic(topic);
    return ins;
  }

  protected Change insert(TestRepository<Repo> repo, ChangeInserter ins) throws Exception {
    return insert(repo, ins, null);
  }

  protected Change insert(TestRepository<Repo> repo, ChangeInserter ins,
      @Nullable Account.Id owner) throws Exception {
    Project.NameKey project = new Project.NameKey(
        repo.getRepository().getDescription().getRepositoryName());
    Account.Id ownerId = owner != null ? owner : userId;
    IdentifiedUser user = userFactory.create(Providers.of(db), ownerId);
    try (BatchUpdate bu =
        updateFactory.create(db, project, user, TimeUtil.nowTs())) {
      bu.insertChange(ins);
      bu.execute();
      return ins.getChange();
    }
  }

  protected Change newPatchSet(TestRepository<Repo> repo, Change c)
      throws Exception {
    // Add a new file so the patch set is not a trivial rebase, to avoid default
    // Code-Review label copying.
    int n = c.currentPatchSetId().get() + 1;
    RevCommit commit = repo.parseBody(
        repo.commit()
            .message("message")
            .add("file" + n, "contents " + n)
            .create());
    RefControl ctl = projectControlFactory.controlFor(c.getProject(), user)
        .controlForRef(c.getDest());

    PatchSetInserter inserter = patchSetFactory.create(
          ctl, new PatchSet.Id(c.getId(), n), commit)
        .setSendMail(false)
        .setRunHooks(false)
        .setValidatePolicy(CommitValidators.Policy.NONE);
    try (BatchUpdate bu = updateFactory.create(
        db, c.getProject(), user, TimeUtil.nowTs());
        ObjectInserter oi = repo.getRepository().newObjectInserter()) {
      bu.setRepository(repo.getRepository(), repo.getRevWalk(), oi);
      bu.addOp(c.getId(), inserter);
      bu.execute();
    }

    return inserter.getChange();
  }

  protected void assertBadQuery(Object query) throws Exception {
    assertBadQuery(newQuery(query));
  }

  protected void assertBadQuery(QueryRequest query) throws Exception {
    try {
      query.get();
      fail("expected BadRequestException for query: " + query);
    } catch (BadRequestException e) {
      // Expected.
    }
  }

  protected TestRepository<Repo> createProject(String name) throws Exception {
    gApi.projects().create(name).get();
    return new TestRepository<>(
        repoManager.openRepository(new Project.NameKey(name)));
  }

  protected QueryRequest newQuery(Object query) {
    return gApi.changes().query(query.toString());
  }

  protected List<ChangeInfo> assertQuery(Object query, Change... changes)
      throws Exception {
    return assertQuery(newQuery(query), changes);
  }

  protected List<ChangeInfo> assertQuery(QueryRequest query, Change... changes)
      throws Exception {
    List<ChangeInfo> result = query.get();
    Iterable<Integer> ids = ids(result);
    assertThat(ids).named(format(query, ids, changes))
        .containsExactlyElementsIn(ids(changes)).inOrder();
    return result;
  }

  private String format(QueryRequest query, Iterable<Integer> actualIds,
      Change... expectedChanges) throws RestApiException {
    StringBuilder b = new StringBuilder();
    b.append("query '").append(query.getQuery())
     .append("' with expected changes ");
    b.append(format(Iterables.transform(Arrays.asList(expectedChanges),
        new Function<Change, Integer>() {
          @Override
          public Integer apply(Change change) {
            return change.getChangeId();
          }
        })));
    b.append(" and result ");
    b.append(format(actualIds));
    return b.toString();
  }

  private String format(Iterable<Integer> changeIds) throws RestApiException {
    StringBuilder b = new StringBuilder();
    b.append("[");
    Iterator<Integer> it = changeIds.iterator();
    while (it.hasNext()) {
      int id = it.next();
      ChangeInfo c = gApi.changes().id(id).get();
      b.append("{").append(id).append(" (").append(c.changeId)
          .append("), ").append("dest=").append(
              new Branch.NameKey(
                  new Project.NameKey(c.project), c.branch)).append(", ")
          .append("status=").append(c.status).append(", ")
          .append("lastUpdated=").append(c.updated.getTime())
          .append("}");
      if (it.hasNext()) {
        b.append(", ");
      }
    }
    b.append("]");
    return b.toString();
  }

  protected static Iterable<Integer> ids(Change... changes) {
    return FluentIterable.from(Arrays.asList(changes)).transform(
        new Function<Change, Integer>() {
          @Override
          public Integer apply(Change in) {
            return in.getId().get();
          }
        });
  }

  protected static Iterable<Integer> ids(Iterable<ChangeInfo> changes) {
    return FluentIterable.from(changes).transform(
        new Function<ChangeInfo, Integer>() {
          @Override
          public Integer apply(ChangeInfo in) {
            return in._number;
          }
        });
  }

  protected static long lastUpdatedMs(Change c) {
    return c.getLastUpdatedOn().getTime();
  }
}<|MERGE_RESOLUTION|>--- conflicted
+++ resolved
@@ -94,17 +94,11 @@
 
 import java.util.ArrayList;
 import java.util.Arrays;
-<<<<<<< HEAD
 import java.util.Iterator;
+import java.util.LinkedHashMap;
 import java.util.List;
 import java.util.Map;
 import java.util.concurrent.TimeUnit;
-=======
-import java.util.LinkedHashMap;
-import java.util.List;
-import java.util.Map;
-import java.util.concurrent.atomic.AtomicLong;
->>>>>>> d5765539
 
 @Ignore
 public abstract class AbstractQueryChangesTest extends GerritServerTests {
@@ -543,50 +537,43 @@
   public void byLabel() throws Exception {
     accountManager.authenticate(AuthRequest.forUser("anotheruser"));
     TestRepository<Repo> repo = createProject("repo");
-<<<<<<< HEAD
-    ChangeInserter ins = newChange(repo);
-    Change change = insert(repo, ins);
-
-    gApi.changes().id(change.getId().get()).current()
-      .review(new ReviewInput().label("Code-Review", 1));
-    Map<String, Short> m = gApi.changes()
-        .id(change.getId().get())
-        .reviewer(user.getAccountId().toString())
-        .votes();
-    assertThat(m).hasSize(1);
-    assertThat(m).containsEntry("Code-Review", new Short((short)1));
-=======
     ChangeInserter ins = newChange(repo, null, null, null, null);
     ChangeInserter ins2 = newChange(repo, null, null, null, null);
     ChangeInserter ins3 = newChange(repo, null, null, null, null);
     ChangeInserter ins4 = newChange(repo, null, null, null, null);
     ChangeInserter ins5 = newChange(repo, null, null, null, null);
->>>>>>> d5765539
-
-    Change reviewMinus2Change = insert(ins);
+
+    Change reviewMinus2Change = insert(repo, ins);
     gApi.changes().id(reviewMinus2Change.getId().get()).current()
         .review(ReviewInput.reject());
 
-    Change reviewMinus1Change = insert(ins2);
+    Change reviewMinus1Change = insert(repo, ins2);
     gApi.changes().id(reviewMinus1Change.getId().get()).current()
         .review(ReviewInput.dislike());
 
-    Change noLabelChange = insert(ins3);
-
-    Change reviewPlus1Change = insert(ins4);
+    Change noLabelChange = insert(repo, ins3);
+
+    Change reviewPlus1Change = insert(repo, ins4);
     gApi.changes().id(reviewPlus1Change.getId().get()).current()
         .review(ReviewInput.recommend());
 
-    Change reviewPlus2Change = insert(ins5);
+    Change reviewPlus2Change = insert(repo, ins5);
     gApi.changes().id(reviewPlus2Change.getId().get()).current()
         .review(ReviewInput.approve());
+
+    Map<String, Short> m = gApi.changes()
+        .id(reviewPlus1Change.getId().get())
+        .reviewer(user.getAccountId().toString())
+        .votes();
+    assertThat(m).hasSize(1);
+    assertThat(m).containsEntry("Code-Review", new Short((short)1));
 
     Map<Integer, Change> changes = new LinkedHashMap<>(5);
     changes.put(2, reviewPlus2Change);
     changes.put(1, reviewPlus1Change);
+    changes.put(0, noLabelChange);
     changes.put(-1, reviewMinus1Change);
     changes.put(-2, reviewMinus2Change);
-    changes.put(0, noLabelChange);
 
     assertQuery("label:Code-Review=-2", reviewMinus2Change);
     assertQuery("label:Code-Review-2", reviewMinus2Change);
