// Copyright (C) 2009 The Android Open Source Project
//
// Licensed under the Apache License, Version 2.0 (the "License");
// you may not use this file except in compliance with the License.
// You may obtain a copy of the License at
//
// http://www.apache.org/licenses/LICENSE-2.0
//
// Unless required by applicable law or agreed to in writing, software
// distributed under the License is distributed on an "AS IS" BASIS,
// WITHOUT WARRANTIES OR CONDITIONS OF ANY KIND, either express or implied.
// See the License for the specific language governing permissions and
// limitations under the License.

package com.google.gerrit.sshd;

import static java.nio.charset.StandardCharsets.UTF_8;

import com.google.common.base.Joiner;
import com.google.common.util.concurrent.Atomics;
import com.google.gerrit.common.Nullable;
import com.google.gerrit.common.TimeUtil;
import com.google.gerrit.extensions.annotations.PluginName;
import com.google.gerrit.extensions.registration.DynamicMap;
import com.google.gerrit.extensions.restapi.AuthException;
import com.google.gerrit.reviewdb.client.Project;
import com.google.gerrit.server.CurrentUser;
import com.google.gerrit.server.DynamicOptions;
import com.google.gerrit.server.IdentifiedUser;
import com.google.gerrit.server.RequestCleanup;
import com.google.gerrit.server.git.ProjectRunnable;
import com.google.gerrit.server.git.WorkQueue.CancelableRunnable;
import com.google.gerrit.server.permissions.GlobalPermission;
import com.google.gerrit.server.permissions.PermissionBackend;
import com.google.gerrit.server.permissions.PermissionBackendException;
import com.google.gerrit.server.project.NoSuchChangeException;
import com.google.gerrit.server.project.NoSuchProjectException;
import com.google.gerrit.sshd.SshScope.Context;
import com.google.gerrit.util.cli.CmdLineParser;
import com.google.gerrit.util.cli.EndOfOptionsHandler;
import com.google.inject.Inject;
import com.google.inject.Injector;
import java.io.BufferedWriter;
import java.io.IOException;
import java.io.InputStream;
import java.io.InterruptedIOException;
import java.io.OutputStream;
import java.io.OutputStreamWriter;
import java.io.PrintWriter;
import java.io.StringWriter;
import java.nio.charset.Charset;
import java.util.Optional;
import java.util.concurrent.Future;
import java.util.concurrent.ScheduledThreadPoolExecutor;
import java.util.concurrent.atomic.AtomicReference;
import org.apache.sshd.common.SshException;
import org.apache.sshd.server.Command;
import org.apache.sshd.server.Environment;
import org.apache.sshd.server.ExitCallback;
import org.kohsuke.args4j.Argument;
import org.kohsuke.args4j.CmdLineException;
import org.kohsuke.args4j.Option;
import org.slf4j.Logger;
import org.slf4j.LoggerFactory;

public abstract class BaseCommand implements Command {
  private static final Logger log = LoggerFactory.getLogger(BaseCommand.class);
  public static final Charset ENC = UTF_8;

  private static final int PRIVATE_STATUS = 1 << 30;
  static final int STATUS_CANCEL = PRIVATE_STATUS | 1;
  static final int STATUS_NOT_FOUND = PRIVATE_STATUS | 2;
  public static final int STATUS_NOT_ADMIN = PRIVATE_STATUS | 3;

  @Option(name = "--", usage = "end of options", handler = EndOfOptionsHandler.class)
  private boolean endOfOptions;

  protected InputStream in;
  protected OutputStream out;
  protected OutputStream err;

  private ExitCallback exit;

  @Inject private SshScope sshScope;

  @Inject private CmdLineParser.Factory cmdLineParserFactory;

  @Inject private RequestCleanup cleanup;

  @Inject @CommandExecutor private ScheduledThreadPoolExecutor executor;

  @Inject private PermissionBackend permissionBackend;
  @Inject private CurrentUser user;

  @Inject private SshScope.Context context;

  /** Commands declared by a plugin can be scoped by the plugin name. */
  @Inject(optional = true)
  @PluginName
  private String pluginName;

  @Inject private Injector injector;

  @Inject private DynamicMap<DynamicOptions.DynamicBean> dynamicBeans = null;

  /** The task, as scheduled on a worker thread. */
  private final AtomicReference<Future<?>> task;

  /** Text of the command line which lead up to invoking this instance. */
  private String commandName = "";

  /** Unparsed command line options. */
  private String[] argv;

  /** trimmed command line arguments. */
  private String[] trimmedArgv;

  public BaseCommand() {
    task = Atomics.newReference();
  }

  @Override
  public void setInputStream(InputStream in) {
    this.in = in;
  }

  @Override
  public void setOutputStream(OutputStream out) {
    this.out = out;
  }

  @Override
  public void setErrorStream(OutputStream err) {
    this.err = err;
  }

  @Override
  public void setExitCallback(ExitCallback callback) {
    this.exit = callback;
  }

  @Nullable
  protected String getPluginName() {
    return pluginName;
  }

  protected String getName() {
    return commandName;
  }

  void setName(String prefix) {
    this.commandName = prefix;
  }

  public String[] getArguments() {
    return argv;
  }

  public void setArguments(String[] argv) {
    this.argv = argv;
  }

  /**
   * Trim the argument if it is spanning multiple lines.
   *
   * @return the arguments where all the multiple-line fields are trimmed.
   */
  protected String[] getTrimmedArguments() {
    if (trimmedArgv == null && argv != null) {
      trimmedArgv = new String[argv.length];
      for (int i = 0; i < argv.length; i++) {
        String arg = argv[i];
        int indexOfMultiLine = arg.indexOf("\n");
        if (indexOfMultiLine > -1) {
          arg = arg.substring(0, indexOfMultiLine).concat(" [trimmed]");
        }
        trimmedArgv[i] = arg;
      }
    }
    return trimmedArgv;
  }

  @Override
  public void destroy() {
    Future<?> future = task.getAndSet(null);
    if (future != null && !future.isDone()) {
      future.cancel(true);
    }
  }

  /**
   * Pass all state into the command, then run its start method.
   *
   * <p>This method copies all critical state, like the input and output streams, into the supplied
   * command. The caller must still invoke {@code cmd.start()} if wants to pass control to the
   * command.
   *
   * @param cmd the command that will receive the current state.
   */
  protected void provideStateTo(Command cmd) {
    cmd.setInputStream(in);
    cmd.setOutputStream(out);
    cmd.setErrorStream(err);
    cmd.setExitCallback(exit);
  }

  /**
   * Parses the command line argument, injecting parsed values into fields.
   *
   * <p>This method must be explicitly invoked to cause a parse.
   *
   * @throws UnloggedFailure if the command line arguments were invalid.
   * @see Option
   * @see Argument
   */
  protected void parseCommandLine() throws UnloggedFailure {
    parseCommandLine(this);
  }

  /**
   * Parses the command line argument, injecting parsed values into fields.
   *
   * <p>This method must be explicitly invoked to cause a parse.
   *
   * @param options object whose fields declare Option and Argument annotations to describe the
   *     parameters of the command. Usually {@code this}.
   * @throws UnloggedFailure if the command line arguments were invalid.
   * @see Option
   * @see Argument
   */
  protected void parseCommandLine(Object options) throws UnloggedFailure {
    final CmdLineParser clp = newCmdLineParser(options);
    DynamicOptions pluginOptions = new DynamicOptions(options, injector, dynamicBeans);
    pluginOptions.parseDynamicBeans(clp);
    pluginOptions.setDynamicBeans();
    pluginOptions.onBeanParseStart();
    try {
      clp.parseArgument(argv);
    } catch (IllegalArgumentException | CmdLineException err) {
      if (!clp.wasHelpRequestedByOption()) {
        throw new UnloggedFailure(1, "fatal: " + err.getMessage());
      }
    }

    if (clp.wasHelpRequestedByOption()) {
      StringWriter msg = new StringWriter();
      clp.printDetailedUsage(commandName, msg);
      msg.write(usage());
      throw new UnloggedFailure(1, msg.toString());
    }
    pluginOptions.onBeanParseEnd();
  }

  protected String usage() {
    return "";
  }

  /** Construct a new parser for this command's received command line. */
  protected CmdLineParser newCmdLineParser(Object options) {
    return cmdLineParserFactory.create(options);
  }

  /**
   * Spawn a function into its own thread.
   *
   * <p>Typically this should be invoked within {@link Command#start(Environment)}, such as:
   *
   * <pre>
<<<<<<< HEAD
   * startThread(new CommandRunnable() {
=======
   * startThread(new Runnable() {
   *   public void run() {
   *     runImp();
   *   }
   * });
   * </pre>
   *
   * @param thunk the runnable to execute on the thread, performing the command's logic.
   */
  protected void startThread(final Runnable thunk) {
    startThread(
        new CommandRunnable() {
          @Override
          public void run() throws Exception {
            thunk.run();
          }
        });
  }

  /**
   * Spawn a function into its own thread with the provided context.
   *
   * <p>Typically this should be invoked within {@link Command#start(Environment)}, such as:
   *
   * <pre>
   * startThreadWithContext(SshScope.Context context, new CommandRunnable() {
>>>>>>> f6e7913d
   *   public void run() throws Exception {
   *     runImp();
   *   }
   * });
   * </pre>
   *
   * <p>If the function throws an exception, it is translated to a simple message for the client, a
   * non-zero exit code, and the stack trace is logged.
   *
   * @param thunk the runnable to execute on the thread, performing the command's logic.
   */
<<<<<<< HEAD
  protected void startThread(CommandRunnable thunk) {
    final TaskThunk tt = new TaskThunk(thunk);
=======
  protected void startThreadWithContext(SshScope.Context context, final CommandRunnable thunk) {
    final TaskThunk tt = new TaskThunk(thunk, Optional.ofNullable(context));
>>>>>>> f6e7913d

    if (isAdminHighPriorityCommand()) {
      // Admin commands should not block the main work threads (there
      // might be an interactive shell there), nor should they wait
      // for the main work threads.
      //
      new Thread(tt, tt.toString()).start();
    } else {
      task.set(executor.submit(tt));
    }
  }

  /**
   * Spawn a function into its own thread.
   *
   * <p>Typically this should be invoked within {@link Command#start(Environment)}, such as:
   *
   * <pre>
   * startThread(new CommandRunnable() {
   *   public void run() throws Exception {
   *     runImp();
   *   }
   * });
   * </pre>
   *
   * <p>If the function throws an exception, it is translated to a simple message for the client, a
   * non-zero exit code, and the stack trace is logged.
   *
   * @param thunk the runnable to execute on the thread, performing the command's logic.
   */
  protected void startThread(final CommandRunnable thunk) {
    startThreadWithContext(null, thunk);
  }

  private boolean isAdminHighPriorityCommand() {
    if (getClass().getAnnotation(AdminHighPriorityCommand.class) != null) {
      try {
        permissionBackend.user(user).check(GlobalPermission.ADMINISTRATE_SERVER);
        return true;
      } catch (AuthException | PermissionBackendException e) {
        return false;
      }
    }
    return false;
  }

  /**
   * Terminate this command and return a result code to the remote client.
   *
   * <p>Commands should invoke this at most once. Once invoked, the command may lose access to
   * request based resources as any callbacks previously registered with {@link RequestCleanup} will
   * fire.
   *
   * @param rc exit code for the remote client.
   */
  protected void onExit(int rc) {
    exit.onExit(rc);
    if (cleanup != null) {
      cleanup.run();
    }
  }

  /** Wrap the supplied output stream in a UTF-8 encoded PrintWriter. */
  protected static PrintWriter toPrintWriter(OutputStream o) {
    return new PrintWriter(new BufferedWriter(new OutputStreamWriter(o, ENC)));
  }

  private int handleError(Throwable e) {
    if ((e.getClass() == IOException.class && "Pipe closed".equals(e.getMessage()))
        || //
        (e.getClass() == SshException.class && "Already closed".equals(e.getMessage()))
        || //
        e.getClass() == InterruptedIOException.class) {
      // This is sshd telling us the client just dropped off while
      // we were waiting for a read or a write to complete. Either
      // way its not really a fatal error. Don't log it.
      //
      return 127;
    }

    if (!(e instanceof UnloggedFailure)) {
      final StringBuilder m = new StringBuilder();
      m.append("Internal server error");
      if (user.isIdentifiedUser()) {
        final IdentifiedUser u = user.asIdentifiedUser();
        m.append(" (user ");
        m.append(u.getAccount().getUserName());
        m.append(" account ");
        m.append(u.getAccountId());
        m.append(")");
      }
      m.append(" during ");
      m.append(context.getCommandLine());
      log.error(m.toString(), e);
    }

    if (e instanceof Failure) {
      final Failure f = (Failure) e;
      try {
        err.write((f.getMessage() + "\n").getBytes(ENC));
        err.flush();
      } catch (IOException e2) {
        // Ignored
      } catch (Throwable e2) {
        log.warn("Cannot send failure message to client", e2);
      }
      return f.exitCode;
    }

    try {
      err.write("fatal: internal server error\n".getBytes(ENC));
      err.flush();
    } catch (IOException e2) {
      // Ignored
    } catch (Throwable e2) {
      log.warn("Cannot send internal server error message to client", e2);
    }
    return 128;
  }

  protected UnloggedFailure die(String msg) {
    return new UnloggedFailure(1, "fatal: " + msg);
  }

  protected UnloggedFailure die(Throwable why) {
    return new UnloggedFailure(1, "fatal: " + why.getMessage(), why);
  }

  protected void writeError(String type, String msg) {
    try {
      err.write((type + ": " + msg + "\n").getBytes(ENC));
    } catch (IOException e) {
      // Ignored
    }
  }

  protected String getTaskDescription() {
    String[] ta = getTrimmedArguments();
    if (ta != null) {
      return commandName + " " + Joiner.on(" ").join(ta);
    }
    return commandName;
  }

  private String getTaskName() {
    StringBuilder m = new StringBuilder();
    m.append(getTaskDescription());
    if (user.isIdentifiedUser()) {
      IdentifiedUser u = user.asIdentifiedUser();
      m.append(" (").append(u.getAccount().getUserName()).append(")");
    }
    return m.toString();
  }

  private final class TaskThunk implements CancelableRunnable, ProjectRunnable {
    private final CommandRunnable thunk;
    private final Context taskContext;
    private final String taskName;

    private Project.NameKey projectName;

<<<<<<< HEAD
    private TaskThunk(CommandRunnable thunk) {
=======
    private TaskThunk(final CommandRunnable thunk, Optional<Context> oneOffContext) {
>>>>>>> f6e7913d
      this.thunk = thunk;
      this.taskName = getTaskName();
      this.taskContext = oneOffContext.orElse(context);
    }

    @Override
    public void cancel() {
      synchronized (this) {
        final Context old = sshScope.set(taskContext);
        try {
          onExit(STATUS_CANCEL);
        } finally {
          sshScope.set(old);
        }
      }
    }

    @Override
    public void run() {
      synchronized (this) {
        final Thread thisThread = Thread.currentThread();
        final String thisName = thisThread.getName();
        int rc = 0;
        final Context old = sshScope.set(taskContext);
        try {
          context.started = TimeUtil.nowMs();
          thisThread.setName("SSH " + taskName);

          if (thunk instanceof ProjectCommandRunnable) {
            ((ProjectCommandRunnable) thunk).executeParseCommand();
            projectName = ((ProjectCommandRunnable) thunk).getProjectName();
          }

          try {
            thunk.run();
          } catch (NoSuchProjectException e) {
            throw new UnloggedFailure(1, e.getMessage());
          } catch (NoSuchChangeException e) {
            throw new UnloggedFailure(1, e.getMessage() + " no such change");
          }

          out.flush();
          err.flush();
        } catch (Throwable e) {
          try {
            out.flush();
          } catch (Throwable e2) {
            // Ignored
          }
          try {
            err.flush();
          } catch (Throwable e2) {
            // Ignored
          }
          rc = handleError(e);
        } finally {
          try {
            onExit(rc);
          } finally {
            sshScope.set(old);
            thisThread.setName(thisName);
          }
        }
      }
    }

    @Override
    public String toString() {
      return taskName;
    }

    @Override
    public Project.NameKey getProjectNameKey() {
      return projectName;
    }

    @Override
    public String getRemoteName() {
      return null;
    }

    @Override
    public boolean hasCustomizedPrint() {
      return false;
    }
  }

  /** Runnable function which can throw an exception. */
  @FunctionalInterface
  public interface CommandRunnable {
    void run() throws Exception;
  }

  /** Runnable function which can retrieve a project name related to the task */
  public interface ProjectCommandRunnable extends CommandRunnable {
    // execute parser command before running, in order to be able to retrieve
    // project name
    void executeParseCommand() throws Exception;

    Project.NameKey getProjectName();
  }

  /** Thrown from {@link CommandRunnable#run()} with client message and code. */
  public static class Failure extends Exception {
    private static final long serialVersionUID = 1L;

    final int exitCode;

    /**
     * Create a new failure.
     *
     * @param exitCode exit code to return the client, which indicates the failure status of this
     *     command. Should be between 1 and 255, inclusive.
     * @param msg message to also send to the client's stderr.
     */
    public Failure(int exitCode, String msg) {
      this(exitCode, msg, null);
    }

    /**
     * Create a new failure.
     *
     * @param exitCode exit code to return the client, which indicates the failure status of this
     *     command. Should be between 1 and 255, inclusive.
     * @param msg message to also send to the client's stderr.
     * @param why stack trace to include in the server's log, but is not sent to the client's
     *     stderr.
     */
    public Failure(int exitCode, String msg, Throwable why) {
      super(msg, why);
      this.exitCode = exitCode;
    }
  }

  /** Thrown from {@link CommandRunnable#run()} with client message and code. */
  public static class UnloggedFailure extends Failure {
    private static final long serialVersionUID = 1L;

    /**
     * Create a new failure.
     *
     * @param msg message to also send to the client's stderr.
     */
    public UnloggedFailure(String msg) {
      this(1, msg);
    }

    /**
     * Create a new failure.
     *
     * @param exitCode exit code to return the client, which indicates the failure status of this
     *     command. Should be between 1 and 255, inclusive.
     * @param msg message to also send to the client's stderr.
     */
    public UnloggedFailure(int exitCode, String msg) {
      this(exitCode, msg, null);
    }

    /**
     * Create a new failure.
     *
     * @param exitCode exit code to return the client, which indicates the failure status of this
     *     command. Should be between 1 and 255, inclusive.
     * @param msg message to also send to the client's stderr.
     * @param why stack trace to include in the server's log, but is not sent to the client's
     *     stderr.
     */
    public UnloggedFailure(int exitCode, String msg, Throwable why) {
      super(exitCode, msg, why);
    }
  }
}<|MERGE_RESOLUTION|>--- conflicted
+++ resolved
@@ -266,9 +266,6 @@
    * <p>Typically this should be invoked within {@link Command#start(Environment)}, such as:
    *
    * <pre>
-<<<<<<< HEAD
-   * startThread(new CommandRunnable() {
-=======
    * startThread(new Runnable() {
    *   public void run() {
    *     runImp();
@@ -295,7 +292,6 @@
    *
    * <pre>
    * startThreadWithContext(SshScope.Context context, new CommandRunnable() {
->>>>>>> f6e7913d
    *   public void run() throws Exception {
    *     runImp();
    *   }
@@ -307,13 +303,8 @@
    *
    * @param thunk the runnable to execute on the thread, performing the command's logic.
    */
-<<<<<<< HEAD
-  protected void startThread(CommandRunnable thunk) {
-    final TaskThunk tt = new TaskThunk(thunk);
-=======
-  protected void startThreadWithContext(SshScope.Context context, final CommandRunnable thunk) {
+  protected void startThreadWithContext(SshScope.Context context, CommandRunnable thunk) {
     final TaskThunk tt = new TaskThunk(thunk, Optional.ofNullable(context));
->>>>>>> f6e7913d
 
     if (isAdminHighPriorityCommand()) {
       // Admin commands should not block the main work threads (there
@@ -475,11 +466,7 @@
 
     private Project.NameKey projectName;
 
-<<<<<<< HEAD
-    private TaskThunk(CommandRunnable thunk) {
-=======
-    private TaskThunk(final CommandRunnable thunk, Optional<Context> oneOffContext) {
->>>>>>> f6e7913d
+    private TaskThunk(CommandRunnable thunk, Optional<Context> oneOffContext) {
       this.thunk = thunk;
       this.taskName = getTaskName();
       this.taskContext = oneOffContext.orElse(context);
