--- conflicted
+++ resolved
@@ -451,12 +451,8 @@
     private final String taskName;
     private Project.NameKey projectName;
 
-<<<<<<< HEAD
     private TaskThunk(CommandRunnable thunk) {
-=======
-    private TaskThunk(final CommandRunnable thunk) {
       maskSensitiveParameters();
->>>>>>> 5adfe061
       this.thunk = thunk;
       this.taskName = getTaskName();
     }
