// Copyright (C) 2009 The Android Open Source Project
//
// Licensed under the Apache License, Version 2.0 (the "License");
// you may not use this file except in compliance with the License.
// You may obtain a copy of the License at
//
// http://www.apache.org/licenses/LICENSE-2.0
//
// Unless required by applicable law or agreed to in writing, software
// distributed under the License is distributed on an "AS IS" BASIS,
// WITHOUT WARRANTIES OR CONDITIONS OF ANY KIND, either express or implied.
// See the License for the specific language governing permissions and
// limitations under the License.

package com.google.gerrit.sshd;

import static java.nio.charset.StandardCharsets.UTF_8;

import com.google.common.util.concurrent.Atomics;
import com.google.gerrit.common.Nullable;
import com.google.gerrit.common.TimeUtil;
import com.google.gerrit.extensions.annotations.PluginName;
import com.google.gerrit.extensions.registration.DynamicMap;
import com.google.gerrit.extensions.restapi.AuthException;
import com.google.gerrit.reviewdb.client.Project;
import com.google.gerrit.server.CurrentUser;
import com.google.gerrit.server.DynamicOptions;
import com.google.gerrit.server.IdentifiedUser;
import com.google.gerrit.server.RequestCleanup;
import com.google.gerrit.server.git.ProjectRunnable;
import com.google.gerrit.server.git.WorkQueue.CancelableRunnable;
import com.google.gerrit.server.permissions.GlobalPermission;
import com.google.gerrit.server.permissions.PermissionBackend;
import com.google.gerrit.server.permissions.PermissionBackendException;
import com.google.gerrit.server.project.NoSuchChangeException;
import com.google.gerrit.server.project.NoSuchProjectException;
import com.google.gerrit.sshd.SshScope.Context;
import com.google.gerrit.util.cli.CmdLineParser;
import com.google.gerrit.util.cli.EndOfOptionsHandler;
import com.google.inject.Inject;
import com.google.inject.Injector;
import java.io.BufferedWriter;
import java.io.IOException;
import java.io.InputStream;
import java.io.InterruptedIOException;
import java.io.OutputStream;
import java.io.OutputStreamWriter;
import java.io.PrintWriter;
import java.io.StringWriter;
import java.nio.charset.Charset;
import java.util.concurrent.Future;
import java.util.concurrent.ScheduledThreadPoolExecutor;
import java.util.concurrent.atomic.AtomicReference;
import org.apache.sshd.common.SshException;
import org.apache.sshd.server.Command;
import org.apache.sshd.server.Environment;
import org.apache.sshd.server.ExitCallback;
import org.kohsuke.args4j.Argument;
import org.kohsuke.args4j.CmdLineException;
import org.kohsuke.args4j.Option;
import org.slf4j.Logger;
import org.slf4j.LoggerFactory;

public abstract class BaseCommand implements Command {
  private static final Logger log = LoggerFactory.getLogger(BaseCommand.class);
  public static final Charset ENC = UTF_8;

  private static final int PRIVATE_STATUS = 1 << 30;
  static final int STATUS_CANCEL = PRIVATE_STATUS | 1;
  static final int STATUS_NOT_FOUND = PRIVATE_STATUS | 2;
  public static final int STATUS_NOT_ADMIN = PRIVATE_STATUS | 3;

  @Option(name = "--", usage = "end of options", handler = EndOfOptionsHandler.class)
  private boolean endOfOptions;

  protected InputStream in;
  protected OutputStream out;
  protected OutputStream err;

  private ExitCallback exit;

  @Inject private SshScope sshScope;

  @Inject private CmdLineParser.Factory cmdLineParserFactory;

  @Inject private RequestCleanup cleanup;

  @Inject @CommandExecutor private ScheduledThreadPoolExecutor executor;

  @Inject private PermissionBackend permissionBackend;
  @Inject private CurrentUser user;

  @Inject private SshScope.Context context;

  /** Commands declared by a plugin can be scoped by the plugin name. */
  @Inject(optional = true)
  @PluginName
  private String pluginName;

  @Inject private Injector injector;

  @Inject private DynamicMap<DynamicOptions.DynamicBean> dynamicBeans = null;

  /** The task, as scheduled on a worker thread. */
  private final AtomicReference<Future<?>> task;

  /** Text of the command line which lead up to invoking this instance. */
  private String commandName = "";

  /** Unparsed command line options. */
  private String[] argv;

  public BaseCommand() {
    task = Atomics.newReference();
  }

  @Override
  public void setInputStream(InputStream in) {
    this.in = in;
  }

  @Override
  public void setOutputStream(OutputStream out) {
    this.out = out;
  }

  @Override
  public void setErrorStream(OutputStream err) {
    this.err = err;
  }

  @Override
  public void setExitCallback(ExitCallback callback) {
    this.exit = callback;
  }

  @Nullable
  protected String getPluginName() {
    return pluginName;
  }

  protected String getName() {
    return commandName;
  }

  void setName(String prefix) {
    this.commandName = prefix;
  }

  public String[] getArguments() {
    return argv;
  }

  public void setArguments(String[] argv) {
    this.argv = argv;
  }

  @Override
  public void destroy() {
    Future<?> future = task.getAndSet(null);
    if (future != null && !future.isDone()) {
      future.cancel(true);
    }
  }

  /**
   * Pass all state into the command, then run its start method.
   *
   * <p>This method copies all critical state, like the input and output streams, into the supplied
   * command. The caller must still invoke {@code cmd.start()} if wants to pass control to the
   * command.
   *
   * @param cmd the command that will receive the current state.
   */
  protected void provideStateTo(Command cmd) {
    cmd.setInputStream(in);
    cmd.setOutputStream(out);
    cmd.setErrorStream(err);
    cmd.setExitCallback(exit);
  }

  /**
   * Parses the command line argument, injecting parsed values into fields.
   *
   * <p>This method must be explicitly invoked to cause a parse.
   *
   * @throws UnloggedFailure if the command line arguments were invalid.
   * @see Option
   * @see Argument
   */
  protected void parseCommandLine() throws UnloggedFailure {
    parseCommandLine(this);
  }

  /**
   * Parses the command line argument, injecting parsed values into fields.
   *
   * <p>This method must be explicitly invoked to cause a parse.
   *
   * @param options object whose fields declare Option and Argument annotations to describe the
   *     parameters of the command. Usually {@code this}.
   * @throws UnloggedFailure if the command line arguments were invalid.
   * @see Option
   * @see Argument
   */
  protected void parseCommandLine(Object options) throws UnloggedFailure {
    final CmdLineParser clp = newCmdLineParser(options);
    DynamicOptions pluginOptions = new DynamicOptions(options, injector, dynamicBeans);
    pluginOptions.parseDynamicBeans(clp);
    pluginOptions.setDynamicBeans();
    pluginOptions.onBeanParseStart();
    try {
      clp.parseArgument(argv);
    } catch (IllegalArgumentException | CmdLineException err) {
      if (!clp.wasHelpRequestedByOption()) {
        throw new UnloggedFailure(1, "fatal: " + err.getMessage());
      }
    }

    if (clp.wasHelpRequestedByOption()) {
      StringWriter msg = new StringWriter();
      clp.printDetailedUsage(commandName, msg);
      msg.write(usage());
      throw new UnloggedFailure(1, msg.toString());
    }
    pluginOptions.onBeanParseEnd();
  }

  protected String usage() {
    return "";
  }

  /** Construct a new parser for this command's received command line. */
  protected CmdLineParser newCmdLineParser(Object options) {
    return cmdLineParserFactory.create(options);
  }

  /**
   * Spawn a function into its own thread.
   *
   * <p>Typically this should be invoked within {@link Command#start(Environment)}, such as:
   *
   * <pre>
   * startThread(new CommandRunnable() {
   *   public void run() throws Exception {
   *     runImp();
   *   }
   * });
   * </pre>
   *
   * <p>If the function throws an exception, it is translated to a simple message for the client, a
   * non-zero exit code, and the stack trace is logged.
   *
   * @param thunk the runnable to execute on the thread, performing the command's logic.
   */
  protected void startThread(CommandRunnable thunk) {
    final TaskThunk tt = new TaskThunk(thunk);

    if (isAdminHighPriorityCommand()) {
      // Admin commands should not block the main work threads (there
      // might be an interactive shell there), nor should they wait
      // for the main work threads.
      //
      new Thread(tt, tt.toString()).start();
    } else {
      task.set(executor.submit(tt));
    }
  }

  private boolean isAdminHighPriorityCommand() {
    if (getClass().getAnnotation(AdminHighPriorityCommand.class) != null) {
      try {
        permissionBackend.user(user).check(GlobalPermission.ADMINISTRATE_SERVER);
        return true;
      } catch (AuthException | PermissionBackendException e) {
        return false;
      }
    }
    return false;
  }

  /**
   * Terminate this command and return a result code to the remote client.
   *
   * <p>Commands should invoke this at most once. Once invoked, the command may lose access to
   * request based resources as any callbacks previously registered with {@link RequestCleanup} will
   * fire.
   *
   * @param rc exit code for the remote client.
   */
  protected void onExit(int rc) {
    exit.onExit(rc);
    if (cleanup != null) {
      cleanup.run();
    }
  }

  /** Wrap the supplied output stream in a UTF-8 encoded PrintWriter. */
  protected static PrintWriter toPrintWriter(OutputStream o) {
    return new PrintWriter(new BufferedWriter(new OutputStreamWriter(o, ENC)));
  }

  private int handleError(Throwable e) {
    if ((e.getClass() == IOException.class && "Pipe closed".equals(e.getMessage()))
        || //
        (e.getClass() == SshException.class && "Already closed".equals(e.getMessage()))
        || //
        e.getClass() == InterruptedIOException.class) {
      // This is sshd telling us the client just dropped off while
      // we were waiting for a read or a write to complete. Either
      // way its not really a fatal error. Don't log it.
      //
      return 127;
    }

    if (!(e instanceof UnloggedFailure)) {
      final StringBuilder m = new StringBuilder();
      m.append("Internal server error");
      if (user.isIdentifiedUser()) {
        final IdentifiedUser u = user.asIdentifiedUser();
        m.append(" (user ");
        m.append(u.getAccount().getUserName());
        m.append(" account ");
        m.append(u.getAccountId());
        m.append(")");
      }
      m.append(" during ");
      m.append(context.getCommandLine());
      log.error(m.toString(), e);
    }

    if (e instanceof Failure) {
      final Failure f = (Failure) e;
      try {
        err.write((f.getMessage() + "\n").getBytes(ENC));
        err.flush();
      } catch (IOException e2) {
        // Ignored
      } catch (Throwable e2) {
        log.warn("Cannot send failure message to client", e2);
      }
      return f.exitCode;
    }

    try {
      err.write("fatal: internal server error\n".getBytes(ENC));
      err.flush();
    } catch (IOException e2) {
      // Ignored
    } catch (Throwable e2) {
      log.warn("Cannot send internal server error message to client", e2);
    }
    return 128;
  }

  protected UnloggedFailure die(String msg) {
    return new UnloggedFailure(1, "fatal: " + msg);
  }

  protected UnloggedFailure die(Throwable why) {
    return new UnloggedFailure(1, "fatal: " + why.getMessage(), why);
  }

  protected void writeError(String type, String msg) {
    try {
      err.write((type + ": " + msg + "\n").getBytes(ENC));
    } catch (IOException e) {
      // Ignored
    }
  }

  protected String getTaskDescription() {
    StringBuilder m = new StringBuilder();
    m.append(context.getCommandLine());
    return m.toString();
  }

  private String getTaskName() {
    StringBuilder m = new StringBuilder();
    m.append(getTaskDescription());
    if (user.isIdentifiedUser()) {
      IdentifiedUser u = user.asIdentifiedUser();
      m.append(" (").append(u.getAccount().getUserName()).append(")");
    }
    return m.toString();
  }

  private final class TaskThunk implements CancelableRunnable, ProjectRunnable {
    private final CommandRunnable thunk;
    private final String taskName;
    private Project.NameKey projectName;

<<<<<<< HEAD
    private TaskThunk(CommandRunnable thunk) {
      maskSensitiveParameters();
=======
    private TaskThunk(final CommandRunnable thunk) {
>>>>>>> 7788ae9c
      this.thunk = thunk;
      this.taskName = getTaskName();
    }

    @Override
    public void cancel() {
      synchronized (this) {
        final Context old = sshScope.set(context);
        try {
          onExit(STATUS_CANCEL);
        } finally {
          sshScope.set(old);
        }
      }
    }

    @Override
    public void run() {
      synchronized (this) {
        final Thread thisThread = Thread.currentThread();
        final String thisName = thisThread.getName();
        int rc = 0;
        final Context old = sshScope.set(context);
        try {
          context.started = TimeUtil.nowMs();
          thisThread.setName("SSH " + taskName);

          if (thunk instanceof ProjectCommandRunnable) {
            ((ProjectCommandRunnable) thunk).executeParseCommand();
            projectName = ((ProjectCommandRunnable) thunk).getProjectName();
          }

          try {
            thunk.run();
          } catch (NoSuchProjectException e) {
            throw new UnloggedFailure(1, e.getMessage());
          } catch (NoSuchChangeException e) {
            throw new UnloggedFailure(1, e.getMessage() + " no such change");
          }

          out.flush();
          err.flush();
        } catch (Throwable e) {
          try {
            out.flush();
          } catch (Throwable e2) {
            // Ignored
          }
          try {
            err.flush();
          } catch (Throwable e2) {
            // Ignored
          }
          rc = handleError(e);
        } finally {
          try {
            onExit(rc);
          } finally {
            sshScope.set(old);
            thisThread.setName(thisName);
          }
        }
      }
    }

    @Override
    public String toString() {
      return taskName;
    }

    @Override
    public Project.NameKey getProjectNameKey() {
      return projectName;
    }

    @Override
    public String getRemoteName() {
      return null;
    }

    @Override
    public boolean hasCustomizedPrint() {
      return false;
    }
  }

  /** Runnable function which can throw an exception. */
  @FunctionalInterface
  public interface CommandRunnable {
    void run() throws Exception;
  }

  /** Runnable function which can retrieve a project name related to the task */
  public interface ProjectCommandRunnable extends CommandRunnable {
    // execute parser command before running, in order to be able to retrieve
    // project name
    void executeParseCommand() throws Exception;

    Project.NameKey getProjectName();
  }

  /** Thrown from {@link CommandRunnable#run()} with client message and code. */
  public static class Failure extends Exception {
    private static final long serialVersionUID = 1L;

    final int exitCode;

    /**
     * Create a new failure.
     *
     * @param exitCode exit code to return the client, which indicates the failure status of this
     *     command. Should be between 1 and 255, inclusive.
     * @param msg message to also send to the client's stderr.
     */
    public Failure(int exitCode, String msg) {
      this(exitCode, msg, null);
    }

    /**
     * Create a new failure.
     *
     * @param exitCode exit code to return the client, which indicates the failure status of this
     *     command. Should be between 1 and 255, inclusive.
     * @param msg message to also send to the client's stderr.
     * @param why stack trace to include in the server's log, but is not sent to the client's
     *     stderr.
     */
    public Failure(int exitCode, String msg, Throwable why) {
      super(msg, why);
      this.exitCode = exitCode;
    }
  }

  /** Thrown from {@link CommandRunnable#run()} with client message and code. */
  public static class UnloggedFailure extends Failure {
    private static final long serialVersionUID = 1L;

    /**
     * Create a new failure.
     *
     * @param msg message to also send to the client's stderr.
     */
    public UnloggedFailure(String msg) {
      this(1, msg);
    }

    /**
     * Create a new failure.
     *
     * @param exitCode exit code to return the client, which indicates the failure status of this
     *     command. Should be between 1 and 255, inclusive.
     * @param msg message to also send to the client's stderr.
     */
    public UnloggedFailure(int exitCode, String msg) {
      this(exitCode, msg, null);
    }

    /**
     * Create a new failure.
     *
     * @param exitCode exit code to return the client, which indicates the failure status of this
     *     command. Should be between 1 and 255, inclusive.
     * @param msg message to also send to the client's stderr.
     * @param why stack trace to include in the server's log, but is not sent to the client's
     *     stderr.
     */
    public UnloggedFailure(int exitCode, String msg, Throwable why) {
      super(exitCode, msg, why);
    }
  }
}<|MERGE_RESOLUTION|>--- conflicted
+++ resolved
@@ -390,12 +390,7 @@
     private final String taskName;
     private Project.NameKey projectName;
 
-<<<<<<< HEAD
     private TaskThunk(CommandRunnable thunk) {
-      maskSensitiveParameters();
-=======
-    private TaskThunk(final CommandRunnable thunk) {
->>>>>>> 7788ae9c
       this.thunk = thunk;
       this.taskName = getTaskName();
     }
