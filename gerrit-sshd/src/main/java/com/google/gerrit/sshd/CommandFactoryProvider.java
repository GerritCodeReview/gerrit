// Copyright (C) 2009 The Android Open Source Project
//
// Licensed under the Apache License, Version 2.0 (the "License");
// you may not use this file except in compliance with the License.
// You may obtain a copy of the License at
//
// http://www.apache.org/licenses/LICENSE-2.0
//
// Unless required by applicable law or agreed to in writing, software
// distributed under the License is distributed on an "AS IS" BASIS,
// WITHOUT WARRANTIES OR CONDITIONS OF ANY KIND, either express or implied.
// See the License for the specific language governing permissions and
// limitations under the License.

package com.google.gerrit.sshd;

import com.google.common.util.concurrent.Atomics;
import com.google.common.util.concurrent.ThreadFactoryBuilder;
import com.google.gerrit.extensions.events.LifecycleListener;
import com.google.gerrit.extensions.registration.DynamicItem;
import com.google.gerrit.reviewdb.server.ReviewDb;
import com.google.gerrit.server.config.GerritServerConfig;
import com.google.gerrit.server.git.WorkQueue;
import com.google.gerrit.sshd.SshScope.Context;
import com.google.gwtorm.server.SchemaFactory;
import com.google.inject.Inject;
import com.google.inject.Provider;
import com.google.inject.Singleton;
import java.io.IOException;
import java.io.InputStream;
import java.io.OutputStream;
import java.util.ArrayList;
import java.util.List;
import java.util.concurrent.ExecutorService;
import java.util.concurrent.Executors;
import java.util.concurrent.Future;
import java.util.concurrent.ScheduledExecutorService;
import java.util.concurrent.atomic.AtomicBoolean;
import java.util.concurrent.atomic.AtomicReference;
import org.apache.sshd.server.Command;
import org.apache.sshd.server.CommandFactory;
import org.apache.sshd.server.Environment;
import org.apache.sshd.server.ExitCallback;
import org.apache.sshd.server.SessionAware;
import org.apache.sshd.server.session.ServerSession;
import org.eclipse.jgit.lib.Config;
import org.slf4j.Logger;
import org.slf4j.LoggerFactory;

/** Creates a CommandFactory using commands registered by {@link CommandModule}. */
@Singleton
class CommandFactoryProvider implements Provider<CommandFactory>, LifecycleListener {
  private static final Logger logger = LoggerFactory.getLogger(CommandFactoryProvider.class);

  private final DispatchCommandProvider dispatcher;
  private final SshLog log;
  private final SshScope sshScope;
  private final ScheduledExecutorService startExecutor;
  private final ExecutorService destroyExecutor;
  private final SchemaFactory<ReviewDb> schemaFactory;
  private final DynamicItem<SshCreateCommandInterceptor> createCommandInterceptor;

  @Inject
  CommandFactoryProvider(
<<<<<<< HEAD
      @CommandName(Commands.ROOT) DispatchCommandProvider d,
      @GerritServerConfig Config cfg,
      WorkQueue workQueue,
      SshLog l,
      SshScope s,
      SchemaFactory<ReviewDb> sf) {
=======
      @CommandName(Commands.ROOT) final DispatchCommandProvider d,
      @GerritServerConfig final Config cfg,
      final WorkQueue workQueue,
      final SshLog l,
      final SshScope s,
      SchemaFactory<ReviewDb> sf,
      DynamicItem<SshCreateCommandInterceptor> i) {
>>>>>>> b5d4dfe3
    dispatcher = d;
    log = l;
    sshScope = s;
    schemaFactory = sf;
    createCommandInterceptor = i;

    int threads = cfg.getInt("sshd", "commandStartThreads", 2);
    startExecutor = workQueue.createQueue(threads, "SshCommandStart");
    destroyExecutor =
        Executors.newSingleThreadExecutor(
            new ThreadFactoryBuilder()
                .setNameFormat("SshCommandDestroy-%s")
                .setDaemon(true)
                .build());
  }

  @Override
  public void start() {}

  @Override
  public void stop() {
    destroyExecutor.shutdownNow();
  }

  @Override
  public CommandFactory get() {
    return new CommandFactory() {
      @Override
<<<<<<< HEAD
      public Command createCommand(String requestCommand) {
        return new Trampoline(requestCommand);
=======
      public Command createCommand(final String requestCommand) {
        String c = requestCommand;
        SshCreateCommandInterceptor interceptor = createCommandInterceptor.get();
        if (interceptor != null) {
          c = interceptor.intercept(c);
        }
        return new Trampoline(c);
>>>>>>> b5d4dfe3
      }
    };
  }

  private class Trampoline implements Command, SessionAware {
    private final String commandLine;
    private final String[] argv;
    private InputStream in;
    private OutputStream out;
    private OutputStream err;
    private ExitCallback exit;
    private Environment env;
    private Context ctx;
    private DispatchCommand cmd;
    private final AtomicBoolean logged;
    private final AtomicReference<Future<?>> task;

    Trampoline(String cmdLine) {
      commandLine = cmdLine;
      argv = split(cmdLine);
      logged = new AtomicBoolean();
      task = Atomics.newReference();
    }

    @Override
    public void setInputStream(InputStream in) {
      this.in = in;
    }

    @Override
    public void setOutputStream(OutputStream out) {
      this.out = out;
    }

    @Override
    public void setErrorStream(OutputStream err) {
      this.err = err;
    }

    @Override
    public void setExitCallback(ExitCallback callback) {
      this.exit = callback;
    }

    @Override
    public void setSession(ServerSession session) {
      final SshSession s = session.getAttribute(SshSession.KEY);
      this.ctx = sshScope.newContext(schemaFactory, s, commandLine);
    }

    @Override
    public void start(Environment env) throws IOException {
      this.env = env;
      final Context ctx = this.ctx;
      task.set(
          startExecutor.submit(
              new Runnable() {
                @Override
                public void run() {
                  try {
                    onStart();
                  } catch (Exception e) {
                    logger.warn(
                        "Cannot start command \""
                            + ctx.getCommandLine()
                            + "\" for user "
                            + ctx.getSession().getUsername(),
                        e);
                  }
                }

                @Override
                public String toString() {
                  return "start (user " + ctx.getSession().getUsername() + ")";
                }
              }));
    }

    private void onStart() throws IOException {
      synchronized (this) {
        final Context old = sshScope.set(ctx);
        try {
          cmd = dispatcher.get();
          cmd.setArguments(argv);
          cmd.setInputStream(in);
          cmd.setOutputStream(out);
          cmd.setErrorStream(err);
          cmd.setExitCallback(
              new ExitCallback() {
                @Override
                public void onExit(int rc, String exitMessage) {
                  exit.onExit(translateExit(rc), exitMessage);
                  log(rc);
                }

                @Override
                public void onExit(int rc) {
                  exit.onExit(translateExit(rc));
                  log(rc);
                }
              });
          cmd.start(env);
        } finally {
          sshScope.set(old);
        }
      }
    }

    private int translateExit(int rc) {
      switch (rc) {
        case BaseCommand.STATUS_NOT_ADMIN:
          return 1;

        case BaseCommand.STATUS_CANCEL:
          return 15 /* SIGKILL */;

        case BaseCommand.STATUS_NOT_FOUND:
          return 127 /* POSIX not found */;

        default:
          return rc;
      }
    }

    private void log(int rc) {
      if (logged.compareAndSet(false, true)) {
        log.onExecute(cmd, rc, ctx.getSession());
      }
    }

    @Override
    public void destroy() {
      Future<?> future = task.getAndSet(null);
      if (future != null) {
        future.cancel(true);
        destroyExecutor.execute(this::onDestroy);
      }
    }

    private void onDestroy() {
      synchronized (this) {
        if (cmd != null) {
          final Context old = sshScope.set(ctx);
          try {
            cmd.destroy();
            log(BaseCommand.STATUS_CANCEL);
          } finally {
            ctx = null;
            cmd = null;
            sshScope.set(old);
          }
        }
      }
    }
  }

  /** Split a command line into a string array. */
  public static String[] split(String commandLine) {
    final List<String> list = new ArrayList<>();
    boolean inquote = false;
    boolean inDblQuote = false;
    StringBuilder r = new StringBuilder();
    for (int ip = 0; ip < commandLine.length(); ) {
      final char b = commandLine.charAt(ip++);
      switch (b) {
        case '\t':
        case ' ':
          if (inquote || inDblQuote) {
            r.append(b);
          } else if (r.length() > 0) {
            list.add(r.toString());
            r = new StringBuilder();
          }
          continue;
        case '\"':
          if (inquote) {
            r.append(b);
          } else {
            inDblQuote = !inDblQuote;
          }
          continue;
        case '\'':
          if (inDblQuote) {
            r.append(b);
          } else {
            inquote = !inquote;
          }
          continue;
        case '\\':
          if (inquote || ip == commandLine.length()) {
            r.append(b); // literal within a quote
          } else {
            r.append(commandLine.charAt(ip++));
          }
          continue;
        default:
          r.append(b);
          continue;
      }
    }
    if (r.length() > 0) {
      list.add(r.toString());
    }
    return list.toArray(new String[list.size()]);
  }
}<|MERGE_RESOLUTION|>--- conflicted
+++ resolved
@@ -62,22 +62,13 @@
 
   @Inject
   CommandFactoryProvider(
-<<<<<<< HEAD
       @CommandName(Commands.ROOT) DispatchCommandProvider d,
       @GerritServerConfig Config cfg,
       WorkQueue workQueue,
       SshLog l,
       SshScope s,
-      SchemaFactory<ReviewDb> sf) {
-=======
-      @CommandName(Commands.ROOT) final DispatchCommandProvider d,
-      @GerritServerConfig final Config cfg,
-      final WorkQueue workQueue,
-      final SshLog l,
-      final SshScope s,
       SchemaFactory<ReviewDb> sf,
       DynamicItem<SshCreateCommandInterceptor> i) {
->>>>>>> b5d4dfe3
     dispatcher = d;
     log = l;
     sshScope = s;
@@ -106,18 +97,13 @@
   public CommandFactory get() {
     return new CommandFactory() {
       @Override
-<<<<<<< HEAD
       public Command createCommand(String requestCommand) {
-        return new Trampoline(requestCommand);
-=======
-      public Command createCommand(final String requestCommand) {
         String c = requestCommand;
         SshCreateCommandInterceptor interceptor = createCommandInterceptor.get();
         if (interceptor != null) {
           c = interceptor.intercept(c);
         }
         return new Trampoline(c);
->>>>>>> b5d4dfe3
       }
     };
   }
