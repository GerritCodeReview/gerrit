// Copyright (C) 2008 The Android Open Source Project
//
// Licensed under the Apache License, Version 2.0 (the "License");
// you may not use this file except in compliance with the License.
// You may obtain a copy of the License at
//
// http://www.apache.org/licenses/LICENSE-2.0
//
// Unless required by applicable law or agreed to in writing, software
// distributed under the License is distributed on an "AS IS" BASIS,
// WITHOUT WARRANTIES OR CONDITIONS OF ANY KIND, either express or implied.
// See the License for the specific language governing permissions and
// limitations under the License.

package com.google.gerrit.sshd;

import static com.google.gerrit.server.ssh.SshAddressesModule.IANA_SSH_PORT;
import static java.util.concurrent.TimeUnit.MILLISECONDS;
import static java.util.concurrent.TimeUnit.SECONDS;
import static org.apache.sshd.common.channel.ChannelOutputStream.WAIT_FOR_SPACE_TIMEOUT;

import com.google.common.base.Strings;
import com.google.common.base.Supplier;
import com.google.common.collect.Iterables;
import com.google.gerrit.common.Version;
import com.google.gerrit.extensions.events.LifecycleListener;
import com.google.gerrit.metrics.Counter0;
import com.google.gerrit.metrics.Description;
import com.google.gerrit.metrics.MetricMaker;
import com.google.gerrit.server.config.ConfigUtil;
import com.google.gerrit.server.config.GerritServerConfig;
import com.google.gerrit.server.ssh.SshAdvertisedAddresses;
import com.google.gerrit.server.ssh.SshInfo;
import com.google.gerrit.server.ssh.SshListenAddresses;
import com.google.gerrit.server.util.IdGenerator;
import com.google.gerrit.server.util.SocketUtil;
import com.google.inject.Inject;
import com.google.inject.Singleton;
import com.jcraft.jsch.HostKey;
import com.jcraft.jsch.JSchException;
import java.io.File;
import java.io.IOException;
import java.net.InetAddress;
import java.net.InetSocketAddress;
import java.net.SocketAddress;
import java.net.UnknownHostException;
import java.nio.file.FileStore;
import java.nio.file.FileSystem;
import java.nio.file.Path;
import java.nio.file.PathMatcher;
import java.nio.file.WatchService;
import java.nio.file.attribute.UserPrincipalLookupService;
import java.nio.file.spi.FileSystemProvider;
import java.security.InvalidKeyException;
import java.security.KeyPair;
import java.security.PublicKey;
import java.util.ArrayList;
import java.util.Arrays;
import java.util.Collection;
import java.util.Collections;
import java.util.Iterator;
import java.util.List;
import java.util.Set;
import java.util.concurrent.ExecutorService;
import java.util.concurrent.atomic.AtomicInteger;
import org.apache.mina.transport.socket.SocketSessionConfig;
import org.apache.sshd.common.BaseBuilder;
import org.apache.sshd.common.NamedFactory;
import org.apache.sshd.common.channel.RequestHandler;
import org.apache.sshd.common.cipher.Cipher;
import org.apache.sshd.common.compression.BuiltinCompressions;
import org.apache.sshd.common.compression.Compression;
import org.apache.sshd.common.file.FileSystemFactory;
import org.apache.sshd.common.forward.DefaultTcpipForwarderFactory;
import org.apache.sshd.common.future.CloseFuture;
import org.apache.sshd.common.future.SshFutureListener;
import org.apache.sshd.common.io.AbstractIoServiceFactory;
import org.apache.sshd.common.io.IoAcceptor;
import org.apache.sshd.common.io.IoServiceFactory;
import org.apache.sshd.common.io.IoServiceFactoryFactory;
import org.apache.sshd.common.io.IoSession;
import org.apache.sshd.common.io.mina.MinaServiceFactoryFactory;
import org.apache.sshd.common.io.mina.MinaSession;
import org.apache.sshd.common.io.nio2.Nio2ServiceFactoryFactory;
import org.apache.sshd.common.kex.KeyExchange;
import org.apache.sshd.common.keyprovider.KeyPairProvider;
import org.apache.sshd.common.mac.Mac;
import org.apache.sshd.common.random.Random;
import org.apache.sshd.common.random.SingletonRandomFactory;
import org.apache.sshd.common.session.ConnectionService;
import org.apache.sshd.common.session.Session;
import org.apache.sshd.common.util.buffer.Buffer;
import org.apache.sshd.common.util.buffer.ByteArrayBuffer;
import org.apache.sshd.common.util.net.SshdSocketAddress;
import org.apache.sshd.common.util.security.SecurityUtils;
import org.apache.sshd.server.Command;
import org.apache.sshd.server.CommandFactory;
import org.apache.sshd.server.ServerBuilder;
import org.apache.sshd.server.SshServer;
import org.apache.sshd.server.auth.UserAuth;
import org.apache.sshd.server.auth.gss.GSSAuthenticator;
import org.apache.sshd.server.auth.gss.UserAuthGSSFactory;
import org.apache.sshd.server.auth.pubkey.PublickeyAuthenticator;
import org.apache.sshd.server.auth.pubkey.UserAuthPublicKeyFactory;
import org.apache.sshd.server.forward.ForwardingFilter;
import org.apache.sshd.server.global.CancelTcpipForwardHandler;
import org.apache.sshd.server.global.KeepAliveHandler;
import org.apache.sshd.server.global.NoMoreSessionsHandler;
import org.apache.sshd.server.global.TcpipForwardHandler;
import org.apache.sshd.server.session.ServerSessionImpl;
import org.apache.sshd.server.session.SessionFactory;
import org.bouncycastle.crypto.prng.RandomGenerator;
import org.bouncycastle.crypto.prng.VMPCRandomGenerator;
import org.eclipse.jgit.lib.Config;
import org.slf4j.Logger;
import org.slf4j.LoggerFactory;

/**
 * SSH daemon to communicate with Gerrit.
 *
 * <p>Use a Git URL such as <code>ssh://${email}@${host}:${port}/${path}</code>, e.g. {@code
 * ssh://sop@google.com@gerrit.com:8010/tools/gerrit.git} to access the SSH daemon itself.
 *
 * <p>Versions of Git before 1.5.3 may require setting the username and port properties in the
 * user's {@code ~/.ssh/config} file, and using a host alias through a URL such as {@code
 * gerrit-alias:/tools/gerrit.git}:
 *
 * <pre>{@code
 * Host gerrit-alias
 *  User sop@google.com
 *  Hostname gerrit.com
 *  Port 8010
 * }</pre>
 */
@Singleton
public class SshDaemon extends SshServer implements SshInfo, LifecycleListener {
  private static final Logger sshDaemonLog = LoggerFactory.getLogger(SshDaemon.class);

  public enum SshSessionBackend {
    MINA,
    NIO2
  }

  private final List<SocketAddress> listen;
  private final List<String> advertised;
  private final boolean keepAlive;
  private final List<HostKey> hostKeys;
  private volatile IoAcceptor daemonAcceptor;
  private final Config cfg;

  @Inject
  SshDaemon(
      final CommandFactory commandFactory,
      final NoShell noShell,
      final PublickeyAuthenticator userAuth,
      final GerritGSSAuthenticator kerberosAuth,
      final KeyPairProvider hostKeyProvider,
      final IdGenerator idGenerator,
      @GerritServerConfig final Config cfg,
      final SshLog sshLog,
      @SshListenAddresses final List<SocketAddress> listen,
      @SshAdvertisedAddresses final List<String> advertised,
      MetricMaker metricMaker) {
    setPort(IANA_SSH_PORT /* never used */);

    this.cfg = cfg;
    this.listen = listen;
    this.advertised = advertised;
    keepAlive = cfg.getBoolean("sshd", "tcpkeepalive", true);

<<<<<<< HEAD
    getProperties()
        .put(
            SERVER_IDENTIFICATION,
            "GerritCodeReview_"
                + Version.getVersion() //
                + " ("
                + super.getVersion()
                + ")");

    getProperties().put(MAX_AUTH_REQUESTS, String.valueOf(cfg.getInt("sshd", "maxAuthTries", 6)));

    getProperties()
        .put(
            AUTH_TIMEOUT,
            String.valueOf(
                MILLISECONDS.convert(
                    ConfigUtil.getTimeUnit(cfg, "sshd", null, "loginGraceTime", 120, SECONDS),
                    SECONDS)));

    long idleTimeoutSeconds = ConfigUtil.getTimeUnit(cfg, "sshd", null, "idleTimeout", 0, SECONDS);
    getProperties().put(IDLE_TIMEOUT, String.valueOf(SECONDS.toMillis(idleTimeoutSeconds)));
    getProperties().put(NIO2_READ_TIMEOUT, String.valueOf(SECONDS.toMillis(idleTimeoutSeconds)));

    long rekeyTimeLimit =
        ConfigUtil.getTimeUnit(cfg, "sshd", null, "rekeyTimeLimit", 3600, SECONDS);
    getProperties().put(REKEY_TIME_LIMIT, String.valueOf(SECONDS.toMillis(rekeyTimeLimit)));

    getProperties()
        .put(
            REKEY_BYTES_LIMIT,
            String.valueOf(cfg.getLong("sshd", "rekeyBytesLimit", 1024 * 1024 * 1024 /* 1GB */)));

    final int maxConnectionsPerUser = cfg.getInt("sshd", "maxConnectionsPerUser", 64);
=======
    getProperties().put(SERVER_IDENTIFICATION,
        "GerritCodeReview_" + Version.getVersion() //
            + " (" + super.getVersion() + ")");

    getProperties().put(MAX_AUTH_REQUESTS,
        String.valueOf(cfg.getInt("sshd", "maxAuthTries", 6)));

    getProperties().put(
        AUTH_TIMEOUT,
        String.valueOf(MILLISECONDS.convert(ConfigUtil.getTimeUnit(cfg, "sshd",
            null, "loginGraceTime", 120, SECONDS), SECONDS)));

    long idleTimeoutSeconds = ConfigUtil.getTimeUnit(cfg, "sshd", null,
        "idleTimeout", 0, SECONDS);
    getProperties().put(
        IDLE_TIMEOUT,
        String.valueOf(SECONDS.toMillis(idleTimeoutSeconds)));

    long rekeyTimeLimit = ConfigUtil.getTimeUnit(cfg, "sshd", null,
        "rekeyTimeLimit", 3600, SECONDS);
    getProperties().put(
        REKEY_TIME_LIMIT,
        String.valueOf(SECONDS.toMillis(rekeyTimeLimit)));

    getProperties().put(REKEY_BYTES_LIMIT,
        String.valueOf(cfg.getLong("sshd", "rekeyBytesLimit", 1024 * 1024 * 1024 /* 1GB */)));

    long waitTimeoutSeconds = ConfigUtil.getTimeUnit(cfg, "sshd", null, "waitTimeout", 30, SECONDS);
    getProperties()
        .put(WAIT_FOR_SPACE_TIMEOUT, String.valueOf(SECONDS.toMillis(waitTimeoutSeconds)));

    final int maxConnectionsPerUser =
        cfg.getInt("sshd", "maxConnectionsPerUser", 64);
>>>>>>> daafdb65
    if (0 < maxConnectionsPerUser) {
      getProperties().put(MAX_CONCURRENT_SESSIONS, String.valueOf(maxConnectionsPerUser));
    }

    final String kerberosKeytab = cfg.getString("sshd", null, "kerberosKeytab");
    final String kerberosPrincipal = cfg.getString("sshd", null, "kerberosPrincipal");

    final boolean enableCompression = cfg.getBoolean("sshd", "enableCompression", false);

    SshSessionBackend backend = cfg.getEnum("sshd", null, "backend", SshSessionBackend.NIO2);

    System.setProperty(
        IoServiceFactoryFactory.class.getName(),
        backend == SshSessionBackend.MINA
            ? MinaServiceFactoryFactory.class.getName()
            : Nio2ServiceFactoryFactory.class.getName());

    initProviderBouncyCastle(cfg);
    initCiphers(cfg);
    initKeyExchanges(cfg);
    initMacs(cfg);
    initSignatures();
    initChannels();
    initForwarding();
    initFileSystemFactory();
    initSubsystems();
    initCompression(enableCompression);
    initUserAuth(userAuth, kerberosAuth, kerberosKeytab, kerberosPrincipal);
    setKeyPairProvider(hostKeyProvider);
    setCommandFactory(commandFactory);
    setShellFactory(noShell);

    final AtomicInteger connected = new AtomicInteger();
    metricMaker.newCallbackMetric(
        "sshd/sessions/connected",
        Integer.class,
        new Description("Currently connected SSH sessions").setGauge().setUnit("sessions"),
        new Supplier<Integer>() {
          @Override
          public Integer get() {
            return connected.get();
          }
        });

    final Counter0 sessionsCreated =
        metricMaker.newCounter(
            "sshd/sessions/created",
            new Description("Rate of new SSH sessions").setRate().setUnit("sessions"));

    final Counter0 authFailures =
        metricMaker.newCounter(
            "sshd/sessions/authentication_failures",
            new Description("Rate of SSH authentication failures").setRate().setUnit("failures"));

    setSessionFactory(
        new SessionFactory(this) {
          @Override
          protected ServerSessionImpl createSession(final IoSession io) throws Exception {
            connected.incrementAndGet();
            sessionsCreated.increment();
            if (io instanceof MinaSession) {
              if (((MinaSession) io).getSession().getConfig() instanceof SocketSessionConfig) {
                ((SocketSessionConfig) ((MinaSession) io).getSession().getConfig())
                    .setKeepAlive(keepAlive);
              }
            }

            ServerSessionImpl s = super.createSession(io);
            int id = idGenerator.next();
            SocketAddress peer = io.getRemoteAddress();
            final SshSession sd = new SshSession(id, peer);
            s.setAttribute(SshSession.KEY, sd);

            // Log a session close without authentication as a failure.
            //
            s.addCloseFutureListener(
                new SshFutureListener<CloseFuture>() {
                  @Override
                  public void operationComplete(CloseFuture future) {
                    connected.decrementAndGet();
                    if (sd.isAuthenticationError()) {
                      authFailures.increment();
                      sshLog.onAuthFail(sd);
                    }
                  }
                });
            return s;
          }

          @Override
          protected ServerSessionImpl doCreateSession(IoSession ioSession) throws Exception {
            return new ServerSessionImpl(getServer(), ioSession);
          }
        });
    setGlobalRequestHandlers(
        Arrays.<RequestHandler<ConnectionService>>asList(
            new KeepAliveHandler(),
            new NoMoreSessionsHandler(),
            new TcpipForwardHandler(),
            new CancelTcpipForwardHandler()));

    hostKeys = computeHostKeys();
  }

  @Override
  public List<HostKey> getHostKeys() {
    return hostKeys;
  }

  public IoAcceptor getIoAcceptor() {
    return daemonAcceptor;
  }

  @Override
  public synchronized void start() {
    if (daemonAcceptor == null && !listen.isEmpty()) {
      checkConfig();
      if (getSessionFactory() == null) {
        setSessionFactory(createSessionFactory());
      }
      setupSessionTimeout(getSessionFactory());
      daemonAcceptor = createAcceptor();

      try {
        String listenAddress = cfg.getString("sshd", null, "listenAddress");
        boolean rewrite = !Strings.isNullOrEmpty(listenAddress) && listenAddress.endsWith(":0");
        daemonAcceptor.bind(listen);
        if (rewrite) {
          SocketAddress bound = Iterables.getOnlyElement(daemonAcceptor.getBoundAddresses());
          cfg.setString("sshd", null, "listenAddress", format((InetSocketAddress) bound));
        }
      } catch (IOException e) {
        throw new IllegalStateException("Cannot bind to " + addressList(), e);
      }

      sshDaemonLog.info(String.format("Started Gerrit %s on %s", getVersion(), addressList()));
    }
  }

  private static String format(InetSocketAddress s) {
    return String.format("%s:%d", s.getAddress().getHostAddress(), s.getPort());
  }

  @Override
  public synchronized void stop() {
    if (daemonAcceptor != null) {
      try {
        daemonAcceptor.close(true).await();
        shutdownExecutors();
        sshDaemonLog.info("Stopped Gerrit SSHD");
      } catch (IOException e) {
        sshDaemonLog.warn("Exception caught while closing", e);
      } finally {
        daemonAcceptor = null;
      }
    }
  }

  private void shutdownExecutors() {
    if (executor != null) {
      executor.shutdownNow();
    }

    IoServiceFactory serviceFactory = getIoServiceFactory();
    if (serviceFactory instanceof AbstractIoServiceFactory) {
      shutdownServiceFactoryExecutor((AbstractIoServiceFactory) serviceFactory);
    }
  }

  private void shutdownServiceFactoryExecutor(AbstractIoServiceFactory ioServiceFactory) {
    ioServiceFactory.close(true);
    ExecutorService serviceFactoryExecutor = ioServiceFactory.getExecutorService();
    if (serviceFactoryExecutor != null && serviceFactoryExecutor != executor) {
      serviceFactoryExecutor.shutdownNow();
    }
  }

  @Override
  protected void checkConfig() {
    super.checkConfig();
    if (myHostKeys().isEmpty()) {
      throw new IllegalStateException("No SSHD host key");
    }
  }

  private List<HostKey> computeHostKeys() {
    if (listen.isEmpty()) {
      return Collections.emptyList();
    }

    final List<PublicKey> keys = myHostKeys();
    final List<HostKey> r = new ArrayList<>();
    for (final PublicKey pub : keys) {
      final Buffer buf = new ByteArrayBuffer();
      buf.putRawPublicKey(pub);
      final byte[] keyBin = buf.getCompactData();

      for (final String addr : advertised) {
        try {
          r.add(new HostKey(addr, keyBin));
        } catch (JSchException e) {
          sshDaemonLog.warn(
              String.format(
                  "Cannot format SSHD host key [%s]: %s", pub.getAlgorithm(), e.getMessage()));
        }
      }
    }
    return Collections.unmodifiableList(r);
  }

  private List<PublicKey> myHostKeys() {
    final KeyPairProvider p = getKeyPairProvider();
    final List<PublicKey> keys = new ArrayList<>(6);
    addPublicKey(keys, p, KeyPairProvider.SSH_ED25519);
    addPublicKey(keys, p, KeyPairProvider.ECDSA_SHA2_NISTP256);
    addPublicKey(keys, p, KeyPairProvider.ECDSA_SHA2_NISTP384);
    addPublicKey(keys, p, KeyPairProvider.ECDSA_SHA2_NISTP521);
    addPublicKey(keys, p, KeyPairProvider.SSH_RSA);
    addPublicKey(keys, p, KeyPairProvider.SSH_DSS);
    return keys;
  }

  private static void addPublicKey(
      final Collection<PublicKey> out, final KeyPairProvider p, final String type) {
    final KeyPair pair = p.loadKey(type);
    if (pair != null && pair.getPublic() != null) {
      out.add(pair.getPublic());
    }
  }

  private String addressList() {
    final StringBuilder r = new StringBuilder();
    for (Iterator<SocketAddress> i = listen.iterator(); i.hasNext(); ) {
      r.append(SocketUtil.format(i.next(), IANA_SSH_PORT));
      if (i.hasNext()) {
        r.append(", ");
      }
    }
    return r.toString();
  }

  @SuppressWarnings("unchecked")
  private void initKeyExchanges(Config cfg) {
    List<NamedFactory<KeyExchange>> a = ServerBuilder.setUpDefaultKeyExchanges(true);
    setKeyExchangeFactories(
        filter(cfg, "kex", (NamedFactory<KeyExchange>[]) a.toArray(new NamedFactory<?>[a.size()])));
  }

  private void initProviderBouncyCastle(Config cfg) {
    NamedFactory<Random> factory;
    if (cfg.getBoolean("sshd", null, "testUseInsecureRandom", false)) {
      factory = new InsecureBouncyCastleRandom.Factory();
    } else {
      factory = SecurityUtils.getRandomFactory();
    }
    setRandomFactory(new SingletonRandomFactory(factory));
  }

  private static class InsecureBouncyCastleRandom implements Random {
    private static class Factory implements NamedFactory<Random> {
      @Override
      public String getName() {
        return "INSECURE_bouncycastle";
      }

      @Override
      public Random create() {
        return new InsecureBouncyCastleRandom();
      }
    }

    private final RandomGenerator random;

    private InsecureBouncyCastleRandom() {
      random = new VMPCRandomGenerator();
      random.addSeedMaterial(1234);
    }

    @Override
    public String getName() {
      return "InsecureBouncyCastleRandom";
    }

    @Override
    public void fill(byte[] bytes, int start, int len) {
      random.nextBytes(bytes, start, len);
    }

    @Override
    public void fill(byte[] bytes) {
      random.nextBytes(bytes);
    }

    @Override
    public int random(int n) {
      if (n > 0) {
        if ((n & -n) == n) {
          return (int) ((n * (long) next(31)) >> 31);
        }
        int bits;
        int val;
        do {
          bits = next(31);
          val = bits % n;
        } while (bits - val + (n - 1) < 0);
        return val;
      }
      throw new IllegalArgumentException();
    }

    protected final int next(int numBits) {
      int bytes = (numBits + 7) / 8;
      byte[] next = new byte[bytes];
      int ret = 0;
      random.nextBytes(next);
      for (int i = 0; i < bytes; i++) {
        ret = (next[i] & 0xFF) | (ret << 8);
      }
      return ret >>> (bytes * 8 - numBits);
    }
  }

  @SuppressWarnings("unchecked")
  private void initCiphers(final Config cfg) {
    final List<NamedFactory<Cipher>> a = BaseBuilder.setUpDefaultCiphers(true);

    for (Iterator<NamedFactory<Cipher>> i = a.iterator(); i.hasNext(); ) {
      final NamedFactory<Cipher> f = i.next();
      try {
        final Cipher c = f.create();
        final byte[] key = new byte[c.getBlockSize()];
        final byte[] iv = new byte[c.getIVSize()];
        c.init(Cipher.Mode.Encrypt, key, iv);
      } catch (InvalidKeyException e) {
        sshDaemonLog.warn(
            "Disabling cipher "
                + f.getName()
                + ": "
                + e.getMessage()
                + "; try installing unlimited cryptography extension");
        i.remove();
      } catch (Exception e) {
        sshDaemonLog.warn("Disabling cipher " + f.getName() + ": " + e.getMessage());
        i.remove();
      }
    }

    a.add(null);
    setCipherFactories(
        filter(cfg, "cipher", (NamedFactory<Cipher>[]) a.toArray(new NamedFactory<?>[a.size()])));
  }

  @SuppressWarnings("unchecked")
  private void initMacs(Config cfg) {
    List<NamedFactory<Mac>> m = BaseBuilder.setUpDefaultMacs(true);
    setMacFactories(
        filter(cfg, "mac", (NamedFactory<Mac>[]) m.toArray(new NamedFactory<?>[m.size()])));
  }

  @SafeVarargs
  private static <T> List<NamedFactory<T>> filter(
      final Config cfg, final String key, final NamedFactory<T>... avail) {
    final ArrayList<NamedFactory<T>> def = new ArrayList<>();
    for (final NamedFactory<T> n : avail) {
      if (n == null) {
        break;
      }
      def.add(n);
    }

    final String[] want = cfg.getStringList("sshd", null, key);
    if (want == null || want.length == 0) {
      return def;
    }

    boolean didClear = false;
    for (final String setting : want) {
      String name = setting.trim();
      boolean add = true;
      if (name.startsWith("-")) {
        add = false;
        name = name.substring(1).trim();
      } else if (name.startsWith("+")) {
        name = name.substring(1).trim();
      } else if (!didClear) {
        didClear = true;
        def.clear();
      }

      final NamedFactory<T> n = find(name, avail);
      if (n == null) {
        final StringBuilder msg = new StringBuilder();
        msg.append("sshd.").append(key).append(" = ").append(name).append(" unsupported; only ");
        for (int i = 0; i < avail.length; i++) {
          if (avail[i] == null) {
            continue;
          }
          if (i > 0) {
            msg.append(", ");
          }
          msg.append(avail[i].getName());
        }
        msg.append(" is supported");
        sshDaemonLog.error(msg.toString());
      } else if (add) {
        if (!def.contains(n)) {
          def.add(n);
        }
      } else {
        def.remove(n);
      }
    }

    return def;
  }

  @SafeVarargs
  private static <T> NamedFactory<T> find(final String name, final NamedFactory<T>... avail) {
    for (final NamedFactory<T> n : avail) {
      if (n != null && name.equals(n.getName())) {
        return n;
      }
    }
    return null;
  }

  private void initSignatures() {
    setSignatureFactories(BaseBuilder.setUpDefaultSignatures(true));
  }

  private void initCompression(boolean enableCompression) {
    List<NamedFactory<Compression>> compressionFactories = new ArrayList<>();

    // Always support no compression over SSHD.
    compressionFactories.add(BuiltinCompressions.none);

    // In the general case, we want to disable transparent compression, since
    // the majority of our data transfer is highly compressed Git pack files
    // and we cannot make them any smaller than they already are.
    //
    // However, if there are CPU in abundance and the server is reachable through
    // slow networks, gits with huge amount of refs can benefit from SSH-compression
    // since git does not compress the ref announcement during the handshake.
    //
    // Compression can be especially useful when Gerrit slaves are being used
    // for the larger clones and fetches and the master server mostly takes small
    // receive-packs.

    if (enableCompression) {
      compressionFactories.add(BuiltinCompressions.zlib);
    }

    setCompressionFactories(compressionFactories);
  }

  private void initChannels() {
    setChannelFactories(ServerBuilder.DEFAULT_CHANNEL_FACTORIES);
  }

  private void initSubsystems() {
    setSubsystemFactories(Collections.<NamedFactory<Command>>emptyList());
  }

  private void initUserAuth(
      final PublickeyAuthenticator pubkey,
      final GSSAuthenticator kerberosAuthenticator,
      String kerberosKeytab,
      String kerberosPrincipal) {
    List<NamedFactory<UserAuth>> authFactories = new ArrayList<>();
    if (kerberosKeytab != null) {
      authFactories.add(UserAuthGSSFactory.INSTANCE);
      log.info("Enabling kerberos with keytab " + kerberosKeytab);
      if (!new File(kerberosKeytab).canRead()) {
        sshDaemonLog.error(
            "Keytab "
                + kerberosKeytab
                + " does not exist or is not readable; further errors are possible");
      }
      kerberosAuthenticator.setKeytabFile(kerberosKeytab);
      if (kerberosPrincipal == null) {
        try {
          kerberosPrincipal = "host/" + InetAddress.getLocalHost().getCanonicalHostName();
        } catch (UnknownHostException e) {
          kerberosPrincipal = "host/localhost";
        }
      }
      sshDaemonLog.info("Using kerberos principal " + kerberosPrincipal);
      if (!kerberosPrincipal.startsWith("host/")) {
        sshDaemonLog.warn(
            "Host principal does not start with host/ "
                + "which most SSH clients will supply automatically");
      }
      kerberosAuthenticator.setServicePrincipalName(kerberosPrincipal);
      setGSSAuthenticator(kerberosAuthenticator);
    }
    authFactories.add(UserAuthPublicKeyFactory.INSTANCE);
    setUserAuthFactories(authFactories);
    setPublickeyAuthenticator(pubkey);
  }

  private void initForwarding() {
    setTcpipForwardingFilter(
        new ForwardingFilter() {
          @Override
          public boolean canForwardAgent(Session session, String requestType) {
            return false;
          }

          @Override
          public boolean canForwardX11(Session session, String requestType) {
            return false;
          }

          @Override
          public boolean canListen(SshdSocketAddress address, Session session) {
            return false;
          }

          @Override
          public boolean canConnect(Type type, SshdSocketAddress address, Session session) {
            return false;
          }
        });
    setTcpipForwarderFactory(new DefaultTcpipForwarderFactory());
  }

  private void initFileSystemFactory() {
    setFileSystemFactory(
        new FileSystemFactory() {
          @Override
          public FileSystem createFileSystem(Session session) throws IOException {
            return new FileSystem() {
              @Override
              public void close() throws IOException {}

              @Override
              public Iterable<FileStore> getFileStores() {
                return null;
              }

              @Override
              public Path getPath(String arg0, String... arg1) {
                return null;
              }

              @Override
              public PathMatcher getPathMatcher(String arg0) {
                return null;
              }

              @Override
              public Iterable<Path> getRootDirectories() {
                return null;
              }

              @Override
              public String getSeparator() {
                return null;
              }

              @Override
              public UserPrincipalLookupService getUserPrincipalLookupService() {
                return null;
              }

              @Override
              public boolean isOpen() {
                return false;
              }

              @Override
              public boolean isReadOnly() {
                return false;
              }

              @Override
              public WatchService newWatchService() throws IOException {
                return null;
              }

              @Override
              public FileSystemProvider provider() {
                return null;
              }

              @Override
              public Set<String> supportedFileAttributeViews() {
                return null;
              }
            };
          }
        });
  }
}<|MERGE_RESOLUTION|>--- conflicted
+++ resolved
@@ -168,7 +168,6 @@
     this.advertised = advertised;
     keepAlive = cfg.getBoolean("sshd", "tcpkeepalive", true);
 
-<<<<<<< HEAD
     getProperties()
         .put(
             SERVER_IDENTIFICATION,
@@ -192,6 +191,10 @@
     getProperties().put(IDLE_TIMEOUT, String.valueOf(SECONDS.toMillis(idleTimeoutSeconds)));
     getProperties().put(NIO2_READ_TIMEOUT, String.valueOf(SECONDS.toMillis(idleTimeoutSeconds)));
 
+    long waitTimeoutSeconds = ConfigUtil.getTimeUnit(cfg, "sshd", null, "waitTimeout", 60, SECONDS);
+    getProperties()
+        .put(WAIT_FOR_SPACE_TIMEOUT, String.valueOf(SECONDS.toMillis(waitTimeoutSeconds)));
+
     long rekeyTimeLimit =
         ConfigUtil.getTimeUnit(cfg, "sshd", null, "rekeyTimeLimit", 3600, SECONDS);
     getProperties().put(REKEY_TIME_LIMIT, String.valueOf(SECONDS.toMillis(rekeyTimeLimit)));
@@ -202,41 +205,6 @@
             String.valueOf(cfg.getLong("sshd", "rekeyBytesLimit", 1024 * 1024 * 1024 /* 1GB */)));
 
     final int maxConnectionsPerUser = cfg.getInt("sshd", "maxConnectionsPerUser", 64);
-=======
-    getProperties().put(SERVER_IDENTIFICATION,
-        "GerritCodeReview_" + Version.getVersion() //
-            + " (" + super.getVersion() + ")");
-
-    getProperties().put(MAX_AUTH_REQUESTS,
-        String.valueOf(cfg.getInt("sshd", "maxAuthTries", 6)));
-
-    getProperties().put(
-        AUTH_TIMEOUT,
-        String.valueOf(MILLISECONDS.convert(ConfigUtil.getTimeUnit(cfg, "sshd",
-            null, "loginGraceTime", 120, SECONDS), SECONDS)));
-
-    long idleTimeoutSeconds = ConfigUtil.getTimeUnit(cfg, "sshd", null,
-        "idleTimeout", 0, SECONDS);
-    getProperties().put(
-        IDLE_TIMEOUT,
-        String.valueOf(SECONDS.toMillis(idleTimeoutSeconds)));
-
-    long rekeyTimeLimit = ConfigUtil.getTimeUnit(cfg, "sshd", null,
-        "rekeyTimeLimit", 3600, SECONDS);
-    getProperties().put(
-        REKEY_TIME_LIMIT,
-        String.valueOf(SECONDS.toMillis(rekeyTimeLimit)));
-
-    getProperties().put(REKEY_BYTES_LIMIT,
-        String.valueOf(cfg.getLong("sshd", "rekeyBytesLimit", 1024 * 1024 * 1024 /* 1GB */)));
-
-    long waitTimeoutSeconds = ConfigUtil.getTimeUnit(cfg, "sshd", null, "waitTimeout", 30, SECONDS);
-    getProperties()
-        .put(WAIT_FOR_SPACE_TIMEOUT, String.valueOf(SECONDS.toMillis(waitTimeoutSeconds)));
-
-    final int maxConnectionsPerUser =
-        cfg.getInt("sshd", "maxConnectionsPerUser", 64);
->>>>>>> daafdb65
     if (0 < maxConnectionsPerUser) {
       getProperties().put(MAX_CONCURRENT_SESSIONS, String.valueOf(maxConnectionsPerUser));
     }
