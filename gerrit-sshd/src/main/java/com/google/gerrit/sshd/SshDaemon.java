--- conflicted
+++ resolved
@@ -329,11 +329,7 @@
       if (getSessionFactory() == null) {
         setSessionFactory(createSessionFactory());
       }
-<<<<<<< HEAD
-=======
-      sessionFactory.setServer(this);
-      setupSessionTimeout(sessionFactory);
->>>>>>> 8219b1fa
+      setupSessionTimeout(getSessionFactory());
       daemonAcceptor = createAcceptor();
 
       try {
