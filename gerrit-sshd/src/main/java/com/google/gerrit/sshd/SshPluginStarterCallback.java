--- conflicted
+++ resolved
@@ -32,24 +32,17 @@
   private static final Logger log = LoggerFactory.getLogger(SshPluginStarterCallback.class);
 
   private final DispatchCommandProvider root;
-<<<<<<< HEAD
   private final DynamicMap<DynamicOptions.DynamicBean> dynamicBeans;
-=======
   private final SshCommandSensitiveFieldsCache cache;
->>>>>>> dfa74b83
 
   @Inject
   SshPluginStarterCallback(
       @CommandName(Commands.ROOT) DispatchCommandProvider root,
-<<<<<<< HEAD
-      DynamicMap<DynamicOptions.DynamicBean> dynamicBeans) {
+      DynamicMap<DynamicOptions.DynamicBean> dynamicBeans,
+      SshCommandSensitiveFieldsCache cache) {
     this.root = root;
     this.dynamicBeans = dynamicBeans;
-=======
-      SshCommandSensitiveFieldsCache cache) {
-    this.root = root;
     this.cache = cache;
->>>>>>> dfa74b83
   }
 
   @Override
