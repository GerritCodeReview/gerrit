// Copyright (C) 2009 The Android Open Source Project
//
// Licensed under the Apache License, Version 2.0 (the "License");
// you may not use this file except in compliance with the License.
// You may obtain a copy of the License at
//
// http://www.apache.org/licenses/LICENSE-2.0
//
// Unless required by applicable law or agreed to in writing, software
// distributed under the License is distributed on an "AS IS" BASIS,
// WITHOUT WARRANTIES OR CONDITIONS OF ANY KIND, either express or implied.
// See the License for the specific language governing permissions and
// limitations under the License.

package com.google.gerrit.sshd.commands;

import static java.nio.charset.StandardCharsets.UTF_8;

import com.google.common.base.Strings;
import com.google.common.io.CharStreams;
import com.google.gerrit.common.data.LabelType;
import com.google.gerrit.common.data.LabelValue;
import com.google.gerrit.extensions.api.GerritApi;
import com.google.gerrit.extensions.api.changes.AbandonInput;
import com.google.gerrit.extensions.api.changes.ChangeApi;
import com.google.gerrit.extensions.api.changes.MoveInput;
import com.google.gerrit.extensions.api.changes.NotifyHandling;
import com.google.gerrit.extensions.api.changes.RestoreInput;
import com.google.gerrit.extensions.api.changes.ReviewInput;
import com.google.gerrit.extensions.api.changes.RevisionApi;
import com.google.gerrit.extensions.restapi.RestApiException;
import com.google.gerrit.reviewdb.client.PatchSet;
import com.google.gerrit.server.OutputFormat;
import com.google.gerrit.server.config.AllProjectsName;
import com.google.gerrit.server.project.NoSuchChangeException;
import com.google.gerrit.server.project.ProjectCache;
import com.google.gerrit.server.project.ProjectControl;
import com.google.gerrit.server.project.ProjectState;
import com.google.gerrit.server.util.LabelVote;
import com.google.gerrit.sshd.CommandMetaData;
import com.google.gerrit.sshd.SshCommand;
import com.google.gerrit.util.cli.CmdLineParser;
import com.google.gson.JsonSyntaxException;
import com.google.gwtorm.server.OrmException;
import com.google.inject.Inject;
import java.io.IOException;
import java.io.InputStreamReader;
import java.util.ArrayList;
import java.util.HashMap;
import java.util.HashSet;
import java.util.List;
import java.util.Map;
import java.util.Set;
import java.util.TreeMap;
import org.kohsuke.args4j.Argument;
import org.kohsuke.args4j.Option;
import org.slf4j.Logger;
import org.slf4j.LoggerFactory;

@CommandMetaData(name = "review", description = "Apply reviews to one or more patch sets")
public class ReviewCommand extends SshCommand {
  private static final Logger log = LoggerFactory.getLogger(ReviewCommand.class);

  @Override
  protected final CmdLineParser newCmdLineParser(Object options) {
    final CmdLineParser parser = super.newCmdLineParser(options);
    for (ApproveOption c : optionList) {
      parser.addOption(c, c);
    }
    return parser;
  }

  private final Set<PatchSet> patchSets = new HashSet<>();

  @Argument(
    index = 0,
    required = true,
    multiValued = true,
    metaVar = "{COMMIT | CHANGE,PATCHSET}",
    usage = "list of commits or patch sets to review"
  )
  void addPatchSetId(String token) {
    try {
      PatchSet ps = psParser.parsePatchSet(token, projectControl, branch);
      patchSets.add(ps);
    } catch (UnloggedFailure e) {
      throw new IllegalArgumentException(e.getMessage(), e);
    } catch (OrmException e) {
      throw new IllegalArgumentException("database error", e);
    }
  }

  @Option(
    name = "--project",
    aliases = "-p",
    usage = "project containing the specified patch set(s)"
  )
  private ProjectControl projectControl;

  @Option(name = "--branch", aliases = "-b", usage = "branch containing the specified patch set(s)")
  private String branch;

  @Option(
    name = "--message",
    aliases = "-m",
    usage = "cover message to publish on change(s)",
    metaVar = "MESSAGE"
  )
  private String changeComment;

  @Option(
    name = "--notify",
    aliases = "-n",
    usage = "Who to send email notifications to after the review is stored.",
    metaVar = "NOTIFYHANDLING"
  )
  private NotifyHandling notify;

  @Option(name = "--abandon", usage = "abandon the specified change(s)")
  private boolean abandonChange;

  @Option(name = "--restore", usage = "restore the specified abandoned change(s)")
  private boolean restoreChange;

  @Option(name = "--rebase", usage = "rebase the specified change(s)")
  private boolean rebaseChange;

  @Option(name = "--move", usage = "move the specified change(s)", metaVar = "BRANCH")
  private String moveToBranch;

  @Option(name = "--submit", aliases = "-s", usage = "submit the specified patch set(s)")
  private boolean submitChange;

  @Option(name = "--json", aliases = "-j", usage = "read review input json from stdin")
  private boolean json;

  @Option(
    name = "--strict-labels",
    usage = "Strictly check if the labels specified can be applied to the given patch set(s)"
  )
  private boolean strictLabels;

  @Option(
    name = "--tag",
    aliases = "-t",
    usage = "applies a tag to the given review",
    metaVar = "TAG"
  )
  private String changeTag;

  @Option(
    name = "--label",
    aliases = "-l",
    usage = "custom label(s) to assign",
    metaVar = "LABEL=VALUE"
  )
  void addLabel(String token) {
    LabelVote v = LabelVote.parseWithEquals(token);
    LabelType.checkName(v.label()); // Disallow SUBM.
    customLabels.put(v.label(), v.value());
  }

  @Inject private ProjectCache projectCache;

  @Inject private AllProjectsName allProjects;

  @Inject private GerritApi gApi;

  @Inject private PatchSetParser psParser;

  private List<ApproveOption> optionList;
  private Map<String, Short> customLabels;

  @Override
  protected void run() throws UnloggedFailure {
    if (abandonChange) {
      if (restoreChange) {
        throw die("abandon and restore actions are mutually exclusive");
      }
      if (submitChange) {
        throw die("abandon and submit actions are mutually exclusive");
      }
      if (rebaseChange) {
        throw die("abandon and rebase actions are mutually exclusive");
      }
      if (moveToBranch != null) {
        throw die("abandon and move actions are mutually exclusive");
      }
    }
    if (json) {
      if (restoreChange) {
        throw die("json and restore actions are mutually exclusive");
      }
      if (submitChange) {
        throw die("json and submit actions are mutually exclusive");
      }
      if (abandonChange) {
        throw die("json and abandon actions are mutually exclusive");
      }
      if (changeComment != null) {
        throw die("json and message are mutually exclusive");
      }
      if (rebaseChange) {
        throw die("json and rebase actions are mutually exclusive");
      }
      if (moveToBranch != null) {
        throw die("json and move actions are mutually exclusive");
      }
      if (changeTag != null) {
        throw die("json and tag actions are mutually exclusive");
      }
    }
    if (rebaseChange) {
      if (submitChange) {
        throw die("rebase and submit actions are mutually exclusive");
      }
    }

    boolean ok = true;
    ReviewInput input = null;
    if (json) {
      input = reviewFromJson();
    }

    for (PatchSet patchSet : patchSets) {
      try {
        if (input != null) {
          applyReview(patchSet, input);
        } else {
          reviewPatchSet(patchSet);
        }
      } catch (RestApiException | UnloggedFailure e) {
        ok = false;
        writeError("error", e.getMessage() + "\n");
      } catch (NoSuchChangeException e) {
        ok = false;
        writeError("error", "no such change " + patchSet.getId().getParentKey().get());
      } catch (Exception e) {
        ok = false;
        writeError("fatal", "internal server error while reviewing " + patchSet.getId() + "\n");
        log.error("internal error while reviewing " + patchSet.getId(), e);
      }
    }

    if (!ok) {
      throw die("one or more reviews failed; review output above");
    }
  }

<<<<<<< HEAD
  private void applyReview(PatchSet patchSet, ReviewInput review) throws RestApiException {
=======
  @Override
  protected String getTaskDescription() {
    return "gerrit review";
  }

  private void applyReview(PatchSet patchSet, final ReviewInput review) throws RestApiException {
>>>>>>> 9dd0e085
    gApi.changes()
        .id(patchSet.getId().getParentKey().get())
        .revision(patchSet.getRevision().get())
        .review(review);
  }

  private ReviewInput reviewFromJson() throws UnloggedFailure {
    try (InputStreamReader r = new InputStreamReader(in, UTF_8)) {
      return OutputFormat.JSON.newGson().fromJson(CharStreams.toString(r), ReviewInput.class);
    } catch (IOException | JsonSyntaxException e) {
      writeError("error", e.getMessage() + '\n');
      throw die("internal error while reading review input");
    }
  }

  private void reviewPatchSet(PatchSet patchSet) throws Exception {
    if (notify == null) {
      notify = NotifyHandling.ALL;
    }

    ReviewInput review = new ReviewInput();
    review.message = Strings.emptyToNull(changeComment);
    review.tag = Strings.emptyToNull(changeTag);
    review.notify = notify;
    review.labels = new TreeMap<>();
    review.drafts = ReviewInput.DraftHandling.PUBLISH;
    review.strictLabels = strictLabels;
    for (ApproveOption ao : optionList) {
      Short v = ao.value();
      if (v != null) {
        review.labels.put(ao.getLabelName(), v);
      }
    }
    review.labels.putAll(customLabels);

    // We don't need to add the review comment when abandoning/restoring.
    if (abandonChange || restoreChange || moveToBranch != null) {
      review.message = null;
    }

    try {
      if (abandonChange) {
        AbandonInput input = new AbandonInput();
        input.message = Strings.emptyToNull(changeComment);
        applyReview(patchSet, review);
        changeApi(patchSet).abandon(input);
      } else if (restoreChange) {
        RestoreInput input = new RestoreInput();
        input.message = Strings.emptyToNull(changeComment);
        changeApi(patchSet).restore(input);
        applyReview(patchSet, review);
      } else {
        applyReview(patchSet, review);
      }

      if (moveToBranch != null) {
        MoveInput moveInput = new MoveInput();
        moveInput.destinationBranch = moveToBranch;
        moveInput.message = Strings.emptyToNull(changeComment);
        changeApi(patchSet).move(moveInput);
      }

      if (rebaseChange) {
        revisionApi(patchSet).rebase();
      }

      if (submitChange) {
        revisionApi(patchSet).submit();
      }

    } catch (IllegalStateException | RestApiException e) {
      throw die(e);
    }
  }

  private ChangeApi changeApi(PatchSet patchSet) throws RestApiException {
    return gApi.changes().id(patchSet.getId().getParentKey().get());
  }

  private RevisionApi revisionApi(PatchSet patchSet) throws RestApiException {
    return changeApi(patchSet).revision(patchSet.getRevision().get());
  }

  @Override
  protected void parseCommandLine() throws UnloggedFailure {
    optionList = new ArrayList<>();
    customLabels = new HashMap<>();

    ProjectState allProjectsState;
    try {
      allProjectsState = projectCache.checkedGet(allProjects);
    } catch (IOException e) {
      throw die("missing " + allProjects.get());
    }

    for (LabelType type : allProjectsState.getLabelTypes().getLabelTypes()) {
      StringBuilder usage = new StringBuilder("score for ").append(type.getName()).append("\n");

      for (LabelValue v : type.getValues()) {
        usage.append(v.format()).append("\n");
      }

      final String name = "--" + type.getName().toLowerCase();
      optionList.add(new ApproveOption(name, usage.toString(), type));
    }

    super.parseCommandLine();
  }
}<|MERGE_RESOLUTION|>--- conflicted
+++ resolved
@@ -247,16 +247,12 @@
     }
   }
 
-<<<<<<< HEAD
-  private void applyReview(PatchSet patchSet, ReviewInput review) throws RestApiException {
-=======
   @Override
   protected String getTaskDescription() {
     return "gerrit review";
   }
 
-  private void applyReview(PatchSet patchSet, final ReviewInput review) throws RestApiException {
->>>>>>> 9dd0e085
+  private void applyReview(PatchSet patchSet, ReviewInput review) throws RestApiException {
     gApi.changes()
         .id(patchSet.getId().getParentKey().get())
         .revision(patchSet.getRevision().get())
