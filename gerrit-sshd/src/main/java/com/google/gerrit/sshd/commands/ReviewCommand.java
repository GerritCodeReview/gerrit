// Copyright (C) 2009 The Android Open Source Project
//
// Licensed under the Apache License, Version 2.0 (the "License");
// you may not use this file except in compliance with the License.
// You may obtain a copy of the License at
//
// http://www.apache.org/licenses/LICENSE-2.0
//
// Unless required by applicable law or agreed to in writing, software
// distributed under the License is distributed on an "AS IS" BASIS,
// WITHOUT WARRANTIES OR CONDITIONS OF ANY KIND, either express or implied.
// See the License for the specific language governing permissions and
// limitations under the License.

package com.google.gerrit.sshd.commands;

import com.google.common.base.Strings;
import com.google.common.collect.Maps;
import com.google.common.io.CharStreams;
import com.google.gerrit.common.data.LabelType;
import com.google.gerrit.common.data.LabelValue;
import com.google.gerrit.extensions.api.GerritApi;
import com.google.gerrit.extensions.api.changes.AbandonInput;
import com.google.gerrit.extensions.api.changes.ChangeApi;
import com.google.gerrit.extensions.api.changes.RestoreInput;
import com.google.gerrit.extensions.api.changes.ReviewInput;
import com.google.gerrit.extensions.api.changes.ReviewInput.NotifyHandling;
import com.google.gerrit.extensions.api.changes.RevisionApi;
import com.google.gerrit.extensions.restapi.RestApiException;
import com.google.gerrit.reviewdb.client.Change;
import com.google.gerrit.reviewdb.client.PatchSet;
import com.google.gerrit.reviewdb.client.RevId;
import com.google.gerrit.reviewdb.server.ReviewDb;
import com.google.gerrit.server.OutputFormat;
import com.google.gerrit.server.config.AllProjectsName;
import com.google.gerrit.server.project.NoSuchChangeException;
import com.google.gerrit.server.project.NoSuchProjectException;
import com.google.gerrit.server.project.ProjectControl;
import com.google.gerrit.server.util.LabelVote;
import com.google.gerrit.sshd.CommandMetaData;
import com.google.gerrit.sshd.SshCommand;
import com.google.gerrit.util.cli.CmdLineParser;
import com.google.gson.JsonSyntaxException;
import com.google.gwtorm.server.OrmException;
import com.google.gwtorm.server.ResultSet;
import com.google.inject.Inject;
import com.google.inject.Provider;

import org.kohsuke.args4j.Argument;
import org.kohsuke.args4j.Option;
import org.slf4j.Logger;
import org.slf4j.LoggerFactory;

import java.io.IOException;
import java.io.InputStreamReader;
import java.nio.charset.StandardCharsets;
import java.util.ArrayList;
import java.util.HashSet;
import java.util.List;
import java.util.Map;
import java.util.Set;

@CommandMetaData(name = "review", description = "Apply reviews to one or more patch sets")
public class ReviewCommand extends SshCommand {
  private static final Logger log =
      LoggerFactory.getLogger(ReviewCommand.class);

  @Override
  protected final CmdLineParser newCmdLineParser(Object options) {
    final CmdLineParser parser = super.newCmdLineParser(options);
    for (ApproveOption c : optionList) {
      parser.addOption(c, c);
    }
    return parser;
  }

  private final Set<PatchSet> patchSets = new HashSet<>();

  @Argument(index = 0, required = true, multiValued = true, metaVar = "{COMMIT | CHANGE,PATCHSET}", usage = "list of commits or patch sets to review")
  void addPatchSetId(final String token) {
    try {
      patchSets.add(parsePatchSet(token));
    } catch (UnloggedFailure e) {
      throw new IllegalArgumentException(e.getMessage(), e);
    } catch (OrmException e) {
      throw new IllegalArgumentException("database error", e);
    }
  }

  @Option(name = "--project", aliases = "-p", usage = "project containing the specified patch set(s)")
  private ProjectControl projectControl;

  @Option(name = "--branch", aliases = "-b", usage = "branch containing the specified patch set(s)")
  private String branch;

  @Option(name = "--message", aliases = "-m", usage = "cover message to publish on change(s)", metaVar = "MESSAGE")
  private String changeComment;

  @Option(name = "--notify", aliases = "-n", usage = "Who to send email notifications to after the review is stored.", metaVar = "NOTIFYHANDLING")
  private NotifyHandling notify;

  @Option(name = "--abandon", usage = "abandon the specified change(s)")
  private boolean abandonChange;

  @Option(name = "--restore", usage = "restore the specified abandoned change(s)")
  private boolean restoreChange;

  @Option(name = "--submit", aliases = "-s", usage = "submit the specified patch set(s)")
  private boolean submitChange;

  @Option(name = "--publish", usage = "publish the specified draft patch set(s)")
  private boolean publishPatchSet;

  @Option(name = "--delete", usage = "delete the specified draft patch set(s)")
  private boolean deleteDraftPatchSet;

  @Option(name = "--json", aliases = "-j", usage = "read review input json from stdin")
  private boolean json;

  @Option(name = "--label", aliases = "-l", usage = "custom label(s) to assign", metaVar = "LABEL=VALUE")
  void addLabel(final String token) {
    LabelVote v = LabelVote.parseWithEquals(token);
    LabelType.checkName(v.getLabel()); // Disallow SUBM.
    customLabels.put(v.getLabel(), v.getValue());
  }

  @Inject
  private ReviewDb db;

  @Inject
  private ProjectControl.Factory projectControlFactory;

  @Inject
  private AllProjectsName allProjects;

  @Inject
  private Provider<GerritApi> gApi;

  private List<ApproveOption> optionList;
  private Map<String, Short> customLabels;

  @Override
  protected void run() throws UnloggedFailure {
    if (abandonChange) {
      if (restoreChange) {
        throw error("abandon and restore actions are mutually exclusive");
      }
      if (submitChange) {
        throw error("abandon and submit actions are mutually exclusive");
      }
      if (publishPatchSet) {
        throw error("abandon and publish actions are mutually exclusive");
      }
      if (deleteDraftPatchSet) {
        throw error("abandon and delete actions are mutually exclusive");
      }
    }
    if (publishPatchSet) {
      if (restoreChange) {
        throw error("publish and restore actions are mutually exclusive");
      }
      if (submitChange) {
        throw error("publish and submit actions are mutually exclusive");
      }
      if (deleteDraftPatchSet) {
        throw error("publish and delete actions are mutually exclusive");
      }
    }
<<<<<<< HEAD
    if (json) {
      if (restoreChange) {
        throw error("json and restore actions are mutually exclusive");
      }
      if (submitChange) {
        throw error("json and submit actions are mutually exclusive");
      }
      if (deleteDraftPatchSet) {
        throw error("json and delete actions are mutually exclusive");
      }
      if (publishPatchSet) {
        throw error("json and publish actions are mutually exclusive");
      }
      if (abandonChange) {
        throw error("json and abandon actions are mutually exclusive");
      }
      if (changeComment != null) {
        throw error("json and message are mutually exclusive");
=======
    if (deleteDraftPatchSet) {
      if (submitChange) {
        throw error("delete and submit actions are mutually exclusive");
>>>>>>> 9954c4e2
      }
    }

    boolean ok = true;
    ReviewInput input = null;
    if (json) {
      input = reviewFromJson();
    }

    for (final PatchSet patchSet : patchSets) {
      try {
        if (input != null) {
          applyReview(patchSet, input);
        } else {
          reviewPatchSet(patchSet);
        }
      } catch (RestApiException | UnloggedFailure e) {
        ok = false;
        writeError("error: " + e.getMessage() + "\n");
      } catch (NoSuchChangeException e) {
        ok = false;
        writeError("no such change " + patchSet.getId().getParentKey().get());
      } catch (Exception e) {
        ok = false;
        writeError("fatal: internal server error while reviewing "
            + patchSet.getId() + "\n");
        log.error("internal error while reviewing " + patchSet.getId(), e);
      }
    }

    if (!ok) {
      throw error("one or more reviews failed; review output above");
    }
  }

  private void applyReview(PatchSet patchSet,
      final ReviewInput review) throws RestApiException {
    gApi.get().changes()
        .id(patchSet.getId().getParentKey().get())
        .revision(patchSet.getRevision().get())
        .review(review);
  }

  private ReviewInput reviewFromJson() throws UnloggedFailure {
    try (InputStreamReader r =
          new InputStreamReader(in, StandardCharsets.UTF_8)) {
      return OutputFormat.JSON.newGson().
          fromJson(CharStreams.toString(r), ReviewInput.class);
    } catch (IOException | JsonSyntaxException e) {
      writeError(e.getMessage() + '\n');
      throw error("internal error while reading review input");
    }
  }

  private void reviewPatchSet(final PatchSet patchSet) throws Exception {
    if (changeComment == null) {
      changeComment = "";
    }
    if (notify == null) {
      notify = NotifyHandling.ALL;
    }

    ReviewInput review = new ReviewInput();
    review.message = Strings.emptyToNull(changeComment);
    review.notify = notify;
    review.labels = Maps.newTreeMap();
    review.drafts = ReviewInput.DraftHandling.PUBLISH;
    review.strictLabels = false;
    for (ApproveOption ao : optionList) {
      Short v = ao.value();
      if (v != null) {
        review.labels.put(ao.getLabelName(), v);
      }
    }
    review.labels.putAll(customLabels);

    // If review labels are being applied, the comment will be included
    // on the review note. We don't need to add it again on the abandon
    // or restore comment.
    if (!review.labels.isEmpty() && (abandonChange || restoreChange)) {
      changeComment = null;
    }

    try {
      if (abandonChange) {
        AbandonInput input = new AbandonInput();
        input.message = changeComment;
        applyReview(patchSet, review);
        changeApi(patchSet).abandon(input);
      } else if (restoreChange) {
        RestoreInput input = new RestoreInput();
        input.message = changeComment;
        changeApi(patchSet).restore(input);
        applyReview(patchSet, review);
      } else {
        applyReview(patchSet, review);
      }

      if (submitChange) {
        revisionApi(patchSet).submit();
      }

      if (publishPatchSet) {
        revisionApi(patchSet).publish();
      } else if (deleteDraftPatchSet) {
        revisionApi(patchSet).delete();
      }
    } catch (IllegalStateException | RestApiException e) {
      throw error(e.getMessage());
    }
  }

  private ChangeApi changeApi(PatchSet patchSet) throws RestApiException {
    return gApi.get().changes().id(patchSet.getId().getParentKey().get());
  }

  private RevisionApi revisionApi(PatchSet patchSet) throws RestApiException {
    return changeApi(patchSet).revision(patchSet.getRevision().get());
  }

  private PatchSet parsePatchSet(final String patchIdentity)
      throws UnloggedFailure, OrmException {
    // By commit?
    //
    if (patchIdentity.matches("^([0-9a-fA-F]{4," + RevId.LEN + "})$")) {
      final RevId id = new RevId(patchIdentity);
      final ResultSet<PatchSet> patches;
      if (id.isComplete()) {
        patches = db.patchSets().byRevision(id);
      } else {
        patches = db.patchSets().byRevisionRange(id, id.max());
      }

      final Set<PatchSet> matches = new HashSet<>();
      for (final PatchSet ps : patches) {
        final Change change = db.changes().get(ps.getId().getParentKey());
        if (inProject(change) && inBranch(change)) {
          matches.add(ps);
        }
      }

      switch (matches.size()) {
        case 1:
          return matches.iterator().next();
        case 0:
          throw error("\"" + patchIdentity + "\" no such patch set");
        default:
          throw error("\"" + patchIdentity + "\" matches multiple patch sets");
      }
    }

    // By older style change,patchset?
    //
    if (patchIdentity.matches("^[1-9][0-9]*,[1-9][0-9]*$")) {
      final PatchSet.Id patchSetId;
      try {
        patchSetId = PatchSet.Id.parse(patchIdentity);
      } catch (IllegalArgumentException e) {
        throw error("\"" + patchIdentity + "\" is not a valid patch set");
      }
      final PatchSet patchSet = db.patchSets().get(patchSetId);
      if (patchSet == null) {
        throw error("\"" + patchIdentity + "\" no such patch set");
      }
      if (projectControl != null || branch != null) {
        final Change change = db.changes().get(patchSetId.getParentKey());
        if (!inProject(change)) {
          throw error("change " + change.getId() + " not in project "
              + projectControl.getProject().getName());
        }
        if (!inBranch(change)) {
          throw error("change " + change.getId() + " not in branch "
              + change.getDest().get());
        }
      }
      return patchSet;
    }

    throw error("\"" + patchIdentity + "\" is not a valid patch set");
  }

  private boolean inProject(final Change change) {
    if (projectControl == null) {
      // No --project option, so they want every project.
      return true;
    }
    return projectControl.getProject().getNameKey().equals(change.getProject());
  }

  private boolean inBranch(final Change change) {
    if (branch == null) {
      // No --branch option, so they want every branch.
      return true;
    }
    return change.getDest().get().equals(branch);
  }

  @Override
  protected void parseCommandLine() throws UnloggedFailure {
    optionList = new ArrayList<>();
    customLabels = Maps.newHashMap();

    ProjectControl allProjectsControl;
    try {
      allProjectsControl = projectControlFactory.controlFor(allProjects);
    } catch (NoSuchProjectException e) {
      throw new UnloggedFailure("missing " + allProjects.get());
    }

    for (LabelType type : allProjectsControl.getLabelTypes().getLabelTypes()) {
      String usage;
      usage = "score for " + type.getName() + "\n";

      for (LabelValue v : type.getValues()) {
        usage += v.format() + "\n";
      }

      final String name = "--" + type.getName().toLowerCase();
      optionList.add(new ApproveOption(name, usage, type));
    }

    super.parseCommandLine();
  }

  private void writeError(final String msg) {
    try {
      err.write(msg.getBytes(ENC));
    } catch (IOException e) {
    }
  }

  private static UnloggedFailure error(final String msg) {
    return new UnloggedFailure(1, msg);
  }
}<|MERGE_RESOLUTION|>--- conflicted
+++ resolved
@@ -166,7 +166,6 @@
         throw error("publish and delete actions are mutually exclusive");
       }
     }
-<<<<<<< HEAD
     if (json) {
       if (restoreChange) {
         throw error("json and restore actions are mutually exclusive");
@@ -185,12 +184,10 @@
       }
       if (changeComment != null) {
         throw error("json and message are mutually exclusive");
-=======
-    if (deleteDraftPatchSet) {
-      if (submitChange) {
-        throw error("delete and submit actions are mutually exclusive");
->>>>>>> 9954c4e2
-      }
+      }
+    }
+    if (deleteDraftPatchSet && submitChange) {
+      throw error("delete and submit actions are mutually exclusive");
     }
 
     boolean ok = true;
