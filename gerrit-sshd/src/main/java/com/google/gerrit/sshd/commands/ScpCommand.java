/*
 * Licensed to the Apache Software Foundation (ASF) under one or more
 * contributor license agreements. See the NOTICE file distributed with this
 * work for additional information regarding copyright ownership. The ASF
 * licenses this file to you under the Apache License, Version 2.0 (the
 * "License"); you may not use this file except in compliance with the License.
 * You may obtain a copy of the License at
 *
 * http://www.apache.org/licenses/LICENSE-2.0
 *
 * Unless required by applicable law or agreed to in writing, software
 * distributed under the License is distributed on an "AS IS" BASIS, WITHOUT
 * WARRANTIES OR CONDITIONS OF ANY KIND, either express or implied. See the
 * License for the specific language governing permissions and limitations under
 * the License.
 */

/*
 * NB: This code was primarly ripped out of MINA SSHD.
 *
 * @author <a href="mailto:dev@mina.apache.org">Apache MINA SSHD Project</a>
 */
package com.google.gerrit.sshd.commands;

import static java.nio.charset.StandardCharsets.UTF_8;

import com.google.gerrit.server.AccessPath;
import com.google.gerrit.server.tools.ToolsCatalog;
import com.google.gerrit.server.tools.ToolsCatalog.Entry;
import com.google.gerrit.sshd.BaseCommand;
import com.google.inject.Inject;
import java.io.ByteArrayOutputStream;
import java.io.FileNotFoundException;
import java.io.IOException;
import java.io.UnsupportedEncodingException;
import org.apache.sshd.server.Environment;
import org.slf4j.Logger;
import org.slf4j.LoggerFactory;

final class ScpCommand extends BaseCommand {
  private static final String TYPE_DIR = "D";
  private static final String TYPE_FILE = "C";
  private static final Logger log = LoggerFactory.getLogger(ScpCommand.class);

  private boolean opt_r;
  private boolean opt_t;
  private boolean opt_f;
  private String root;

  @Inject private ToolsCatalog toc;
  private IOException error;

  @Override
  public void setArguments(String[] args) {
    root = "";
    for (int i = 0; i < args.length; i++) {
      if (args[i].charAt(0) == '-') {
        for (int j = 1; j < args[i].length(); j++) {
          switch (args[i].charAt(j)) {
            case 'f':
              opt_f = true;
              break;
            case 'p':
              break;
            case 'r':
              opt_r = true;
              break;
            case 't':
              opt_t = true;
              break;
            case 'v':
              break;
          }
        }
      } else if (i == args.length - 1) {
        root = args[args.length - 1];
      }
    }
    if (!opt_f && !opt_t) {
      error = new IOException("Either -f or -t option should be set");
    }
  }

  @Override
<<<<<<< HEAD
  public void start(Environment env) {
    startThread(this::runImp);
=======
  public void start(final Environment env) {
    startThread(
        new Runnable() {
          @Override
          public void run() {
            runImp();
          }
        },
        AccessPath.SSH_COMMAND);
>>>>>>> 17e14e84
  }

  private void runImp() {
    try {
      readAck();
      if (error != null) {
        throw error;
      }

      if (opt_f) {
        if (root.startsWith("/")) {
          root = root.substring(1);
        }
        if (root.endsWith("/")) {
          root = root.substring(0, root.length() - 1);
        }
        if (root.equals(".")) {
          root = "";
        }

        final Entry ent = toc.get(root);
        if (ent == null) {
          throw new IOException(root + " not found");

        } else if (Entry.Type.FILE == ent.getType()) {
          readFile(ent);

        } else if (Entry.Type.DIR == ent.getType()) {
          if (!opt_r) {
            throw new IOException(root + " not a regular file");
          }
          readDir(ent);
        } else {
          throw new IOException(root + " not supported");
        }
      } else {
        throw new IOException("Unsupported mode");
      }
    } catch (IOException e) {
      if (e.getClass() == IOException.class && "Pipe closed".equals(e.getMessage())) {
        // Ignore a pipe closed error, its the user disconnecting from us
        // while we are waiting for them to stalk.
        //
        return;
      }

      try {
        out.write(2);
        out.write(e.getMessage().getBytes(UTF_8));
        out.write('\n');
        out.flush();
      } catch (IOException e2) {
        // Ignore
      }
      log.debug("Error in scp command", e);
    }
  }

  private String readLine() throws IOException {
    ByteArrayOutputStream baos = new ByteArrayOutputStream();
    for (; ; ) {
      int c = in.read();
      if (c == '\n') {
        return baos.toString();
      } else if (c == -1) {
        throw new IOException("End of stream");
      } else {
        baos.write(c);
      }
    }
  }

  private void readFile(Entry ent) throws IOException {
    byte[] data = ent.getBytes();
    if (data == null) {
      throw new FileNotFoundException(ent.getPath());
    }

    header(ent, data.length);
    readAck();

    out.write(data);
    ack();
    readAck();
  }

  private void readDir(Entry dir) throws IOException {
    header(dir, 0);
    readAck();

    for (Entry e : dir.getChildren()) {
      if (Entry.Type.DIR == e.getType()) {
        readDir(e);
      } else {
        readFile(e);
      }
    }

    out.write("E\n".getBytes(UTF_8));
    out.flush();
    readAck();
  }

  private void header(Entry dir, int len) throws IOException, UnsupportedEncodingException {
    final StringBuilder buf = new StringBuilder();
    switch (dir.getType()) {
      case DIR:
        buf.append(TYPE_DIR);
        break;
      case FILE:
        buf.append(TYPE_FILE);
        break;
    }
    buf.append("0").append(Integer.toOctalString(dir.getMode())); // perms
    buf.append(" ");
    buf.append(len); // length
    buf.append(" ");
    buf.append(dir.getName());
    buf.append("\n");
    out.write(buf.toString().getBytes(UTF_8));
    out.flush();
  }

  private void ack() throws IOException {
    out.write(0);
    out.flush();
  }

  private void readAck() throws IOException {
    switch (in.read()) {
      case 0:
        break;
      case 1:
        log.debug("Received warning: " + readLine());
        break;
      case 2:
        throw new IOException("Received nack: " + readLine());
    }
  }
}<|MERGE_RESOLUTION|>--- conflicted
+++ resolved
@@ -82,20 +82,8 @@
   }
 
   @Override
-<<<<<<< HEAD
   public void start(Environment env) {
-    startThread(this::runImp);
-=======
-  public void start(final Environment env) {
-    startThread(
-        new Runnable() {
-          @Override
-          public void run() {
-            runImp();
-          }
-        },
-        AccessPath.SSH_COMMAND);
->>>>>>> 17e14e84
+    startThread(this::runImp, AccessPath.SSH_COMMAND);
   }
 
   private void runImp() {
