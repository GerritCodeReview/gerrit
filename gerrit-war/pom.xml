<project>
  <modelVersion>4.0.0</modelVersion>
  <groupId>com.google.gerrit</groupId>
  <artifactId>gerrit-war</artifactId>
<<<<<<< HEAD
  <version>2.15-SNAPSHOT</version>
=======
  <version>2.14-rc0</version>
>>>>>>> 6100054d
  <packaging>war</packaging>
  <name>Gerrit Code Review - WAR</name>
  <description>Gerrit WAR</description>
  <url>https://www.gerritcodereview.com/</url>

  <licenses>
    <license>
      <name>The Apache Software License, Version 2.0</name>
      <url>http://www.apache.org/licenses/LICENSE-2.0.txt</url>
      <distribution>repo</distribution>
    </license>
  </licenses>

  <scm>
    <url>https://gerrit.googlesource.com/gerrit</url>
    <connection>https://gerrit.googlesource.com/gerrit</connection>
  </scm>

  <developers>
    <developer>
      <name>Andrew Bonventre</name>
    </developer>
    <developer>
      <name>Dave Borowitz</name>
    </developer>
    <developer>
      <name>David Ostrovsky</name>
    </developer>
    <developer>
      <name>David Pursehouse</name>
    </developer>
    <developer>
      <name>Edwin Kempin</name>
    </developer>
    <developer>
      <name>Hugo Arès</name>
    </developer>
    <developer>
      <name>Martin Fick</name>
    </developer>
    <developer>
      <name>Saša Živkov</name>
    </developer>
    <developer>
      <name>Shawn Pearce</name>
    </developer>
    <developer>
      <name>Viktar Donich</name>
    </developer>
    <developer>
      <name>Wyatt Allen</name>
    </developer>
  </developers>

  <mailingLists>
    <mailingList>
      <name>Repo and Gerrit Discussion</name>
      <post>repo-discuss@googlegroups.com</post>
      <subscribe>https://groups.google.com/forum/#!forum/repo-discuss</subscribe>
      <unsubscribe>https://groups.google.com/forum/#!forum/repo-discuss</unsubscribe>
      <archive>https://groups.google.com/forum/#!forum/repo-discuss</archive>
    </mailingList>
  </mailingLists>

  <issueManagement>
    <url>https://bugs.chromium.org/p/gerrit/issues/list</url>
    <system>Gerrit Issue Tracker</system>
  </issueManagement>
</project><|MERGE_RESOLUTION|>--- conflicted
+++ resolved
@@ -2,11 +2,7 @@
   <modelVersion>4.0.0</modelVersion>
   <groupId>com.google.gerrit</groupId>
   <artifactId>gerrit-war</artifactId>
-<<<<<<< HEAD
   <version>2.15-SNAPSHOT</version>
-=======
-  <version>2.14-rc0</version>
->>>>>>> 6100054d
   <packaging>war</packaging>
   <name>Gerrit Code Review - WAR</name>
   <description>Gerrit WAR</description>
