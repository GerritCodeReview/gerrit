--- conflicted
+++ resolved
@@ -262,7 +262,6 @@
           });
 
     } else {
-<<<<<<< HEAD
       modules.add(
           new LifecycleModule() {
             @Override
@@ -273,21 +272,6 @@
               listener().to(ReviewDbDataSourceProvider.class);
             }
           });
-    }
-    modules.add(new DatabaseModule());
-    modules.add(new DropWizardMetricMaker.ApiModule());
-    return Guice.createInjector(PRODUCTION, modules);
-  }
-=======
-      modules.add(new LifecycleModule() {
-        @Override
-        protected void configure() {
-          bind(Key.get(DataSource.class, Names.named("ReviewDb"))).toProvider(
-              ReviewDbDataSourceProvider.class).in(SINGLETON);
-          listener().to(ReviewDbDataSourceProvider.class);
-        }
-      });
->>>>>>> d66f37c5
 
       // If we didn't get the site path from the system property
       // we need to get it from the database, as that's our old
