--- conflicted
+++ resolved
@@ -20,20 +20,15 @@
 import static com.google.common.truth.Truth.assertWithMessage;
 import static com.google.common.truth.Truth8.assertThat;
 import static com.google.common.truth.TruthJUnit.assume;
+import static com.google.gerrit.acceptance.testsuite.project.TestProjectUpdate.allow;
+import static com.google.gerrit.acceptance.testsuite.project.TestProjectUpdate.block;
 import static com.google.gerrit.entities.Patch.COMMIT_MSG;
 import static com.google.gerrit.entities.Patch.MERGE_LIST;
 import static com.google.gerrit.extensions.api.changes.SubmittedTogetherOption.NON_VISIBLE_CHANGES;
-<<<<<<< HEAD
+import static com.google.gerrit.server.group.SystemGroupBackend.ANONYMOUS_USERS;
+import static com.google.gerrit.server.group.SystemGroupBackend.REGISTERED_USERS;
 import static com.google.gerrit.server.project.testing.TestLabels.label;
 import static com.google.gerrit.server.project.testing.TestLabels.value;
-=======
-import static com.google.gerrit.reviewdb.client.Patch.COMMIT_MSG;
-import static com.google.gerrit.reviewdb.client.Patch.MERGE_LIST;
-import static com.google.gerrit.server.group.SystemGroupBackend.ANONYMOUS_USERS;
-import static com.google.gerrit.server.group.SystemGroupBackend.REGISTERED_USERS;
-import static com.google.gerrit.server.project.testing.Util.category;
-import static com.google.gerrit.server.project.testing.Util.value;
->>>>>>> 6018f1db
 import static java.nio.charset.StandardCharsets.UTF_8;
 import static java.util.Objects.requireNonNull;
 import static java.util.stream.Collectors.toList;
@@ -49,6 +44,7 @@
 import com.google.common.primitives.Chars;
 import com.google.gerrit.acceptance.AcceptanceTestRequestScope.Context;
 import com.google.gerrit.acceptance.testsuite.account.TestSshKeys;
+import com.google.gerrit.acceptance.testsuite.project.ProjectOperations;
 import com.google.gerrit.acceptance.testsuite.request.RequestScopeOperations;
 import com.google.gerrit.common.Nullable;
 import com.google.gerrit.common.data.AccessSection;
@@ -299,6 +295,7 @@
   @Inject private ProjectIndexCollection projectIndexes;
   @Inject private RequestScopeOperations requestScopeOperations;
   @Inject private SitePaths sitePaths;
+  @Inject private ProjectOperations projectOperations;
 
   private ProjectResetter resetter;
   private List<Repository> toClose;
@@ -979,130 +976,16 @@
     }
   }
 
-<<<<<<< HEAD
-=======
-  protected void deny(String ref, String permission, AccountGroup.UUID id) throws Exception {
-    deny(project, ref, permission, id);
-  }
-
-  protected void deny(Project.NameKey p, String ref, String permission, AccountGroup.UUID id)
-      throws Exception {
-    try (ProjectConfigUpdate u = updateProject(p)) {
-      Util.deny(u.getConfig(), permission, id, ref);
-      u.save();
-    }
-  }
-
-  protected PermissionRule block(String ref, String permission, AccountGroup.UUID id)
-      throws Exception {
-    return block(project, ref, permission, id);
-  }
-
-  protected PermissionRule block(
-      Project.NameKey project, String ref, String permission, AccountGroup.UUID id)
-      throws Exception {
-    try (ProjectConfigUpdate u = updateProject(project)) {
-      PermissionRule rule = Util.block(u.getConfig(), permission, id, ref);
-      u.save();
-      return rule;
-    }
-  }
-
-  protected void blockLabel(
-      String label, int min, int max, AccountGroup.UUID id, String ref, Project.NameKey project)
-      throws Exception {
-    try (ProjectConfigUpdate u = updateProject(project)) {
-      Util.block(u.getConfig(), Permission.LABEL + label, min, max, id, ref);
-      u.save();
-    }
-  }
-
-  protected void grant(Project.NameKey project, String ref, String permission)
-      throws RepositoryNotFoundException, IOException, ConfigInvalidException {
-    grant(project, ref, permission, false);
-  }
-
-  protected void grant(Project.NameKey project, String ref, String permission, boolean force)
-      throws RepositoryNotFoundException, IOException, ConfigInvalidException {
-    grant(project, ref, permission, force, adminGroupUuid());
-  }
-
-  protected void grant(
-      Project.NameKey project,
-      String ref,
-      String permission,
-      boolean force,
-      AccountGroup.UUID groupUUID)
-      throws RepositoryNotFoundException, IOException, ConfigInvalidException {
-    try (MetaDataUpdate md = metaDataUpdateFactory.create(project)) {
-      md.setMessage(String.format("Grant %s on %s", permission, ref));
-      ProjectConfig config = projectConfigFactory.read(md);
-      AccessSection s = config.getAccessSection(ref, true);
-      Permission p = s.getPermission(permission, true);
-      PermissionRule rule = Util.newRule(config, groupUUID);
-      rule.setForce(force);
-      p.add(rule);
-      config.commit(md);
-      projectCache.evict(config.getProject());
-    }
-  }
-
-  protected void grantLabel(
-      String label,
-      int min,
-      int max,
-      Project.NameKey project,
-      String ref,
-      boolean force,
-      AccountGroup.UUID groupUUID,
-      boolean exclusive)
-      throws RepositoryNotFoundException, IOException, ConfigInvalidException {
-    String permission = Permission.LABEL + label;
-    try (MetaDataUpdate md = metaDataUpdateFactory.create(project)) {
-      md.setMessage(String.format("Grant %s on %s", permission, ref));
-      ProjectConfig config = projectConfigFactory.read(md);
-      AccessSection s = config.getAccessSection(ref, true);
-      Permission p = s.getPermission(permission, true);
-      p.setExclusiveGroup(exclusive);
-      PermissionRule rule = Util.newRule(config, groupUUID);
-      rule.setForce(force);
-      rule.setMin(min);
-      rule.setMax(max);
-      p.add(rule);
-      config.commit(md);
-      projectCache.evict(config.getProject());
-    }
-  }
-
-  protected void removePermission(Project.NameKey project, String ref, String permission)
-      throws IOException, ConfigInvalidException {
-    try (MetaDataUpdate md = metaDataUpdateFactory.create(project)) {
-      md.setMessage(String.format("Remove %s on %s", permission, ref));
-      ProjectConfig config = projectConfigFactory.read(md);
-      AccessSection s = config.getAccessSection(ref, true);
-      Permission p = s.getPermission(permission, true);
-      p.clearRules();
-      config.commit(md);
-      projectCache.evict(config.getProject());
-    }
-  }
-
-  protected void blockRead(String ref) throws Exception {
-    block(ref, Permission.READ, REGISTERED_USERS);
-  }
-
   protected void blockAnonymousRead() throws Exception {
-    AccountGroup.UUID anonymous = systemGroupBackend.getGroup(ANONYMOUS_USERS).getUUID();
-    AccountGroup.UUID registered = systemGroupBackend.getGroup(REGISTERED_USERS).getUUID();
     String allRefs = RefNames.REFS + "*";
-    try (ProjectConfigUpdate u = updateProject(project)) {
-      Util.block(u.getConfig(), Permission.READ, anonymous, allRefs);
-      Util.allow(u.getConfig(), Permission.READ, registered, allRefs);
-      u.save();
-    }
-  }
-
->>>>>>> 6018f1db
+    projectOperations
+        .project(project)
+        .forUpdate()
+        .add(block(Permission.READ).ref(allRefs).group(ANONYMOUS_USERS))
+        .add(allow(Permission.READ).ref(allRefs).group(REGISTERED_USERS))
+        .update();
+  }
+
   protected PushOneCommit.Result pushTo(String ref) throws Exception {
     PushOneCommit push = pushFactory.create(admin.newIdent(), testRepo);
     return push.to(ref);
