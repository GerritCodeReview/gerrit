load("@rules_java//java:defs.bzl", "java_binary", "java_library")
load("//tools/bzl:java.bzl", "java_library2")
load("//tools/bzl:javadoc.bzl", "java_doc")

FUNCTION_SRCS = [
    "testsuite/ThrowingConsumer.java",
    "testsuite/ThrowingFunction.java",
]

DEPLOY_ENV = [
    "//java/com/google/gerrit/exceptions",
    "//java/com/google/gerrit/gpg",
    "//java/com/google/gerrit/git",
    "//java/com/google/gerrit/index:query_exception",
    "//java/com/google/gerrit/launcher",
    "//java/com/google/gerrit/lifecycle",
    "//java/com/google/gerrit/common:annotations",
    "//java/com/google/gerrit/common:server",
    "//java/com/google/gerrit/entities",
    "//java/com/google/gerrit/extensions:api",
    "//java/com/google/gerrit/httpd",
    "//java/com/google/gerrit/index",
    "//java/com/google/gerrit/index/project",
    "//java/com/google/gerrit/json",
    "//java/com/google/gerrit/lucene",
    "//java/com/google/gerrit/mail",
    "//java/com/google/gerrit/metrics",
    "//java/com/google/gerrit/server",
    "//java/com/google/gerrit/server/audit",
    "//java/com/google/gerrit/server/git/receive",
    "//java/com/google/gerrit/server/logging",
    "//java/com/google/gerrit/server/restapi",
    "//java/com/google/gerrit/server/schema",
    "//java/com/google/gerrit/server/util/git",
    "//java/com/google/gerrit/server/util/time",
    "//java/com/google/gerrit/sshd",
    "//lib/auto:auto-value",
    "//lib/auto:auto-value-annotations",
    "//lib:args4j",
    "//lib:gson",
    "//lib:guava-retrying",
    "//lib:jgit",
    "//lib:jsch",
    "//lib/commons:compress",
    "//lib/commons:lang",
    "//lib/flogger:api",
    "//lib/guice",
    "//lib/guice:guice-assistedinject",
    "//lib/guice:guice-servlet",
    "//lib/mail",
    "//lib/mina:sshd",
    "//lib:guava",
    "//lib/bouncycastle:bcpg",
    "//lib/bouncycastle:bcprov",
    "//prolog:gerrit-prolog-common",
]

TEST_DEPS = [
    "//java/com/google/gerrit/httpd/auth/openid",
    "//java/com/google/gerrit/pgm",
    "//java/com/google/gerrit/pgm/http/jetty",
    "//java/com/google/gerrit/pgm/util",
    "//java/com/google/gerrit/truth",
    "//java/com/google/gerrit/acceptance/testsuite/project",
    "//java/com/google/gerrit/server/group/testing",
    "//java/com/google/gerrit/server/project/testing:project-test-util",
    "//java/com/google/gerrit/testing:gerrit-test-util",
    "//java/com/google/gerrit/extensions/common/testing:common-test-util",
    "//java/com/google/gerrit/extensions/restapi/testing:restapi-test-util",
    "//java/com/google/gerrit/gpg/testing:gpg-test-util",
    "//java/com/google/gerrit/git/testing",
]

PGM_DEPLOY_ENV = [
    "//lib:caffeine",
    "//lib:caffeine-guava",
    "//lib/jackson:jackson-core",
    "//lib/prolog:cafeteria",
]

java_library(
    name = "lib",
    testonly = True,
    resource_strip_prefix = "resources",
    resources = ["//resources/com/google/gerrit/acceptance"],
    visibility = ["//visibility:public"],
    exports = [
        ":framework-lib",
    ] + DEPLOY_ENV + TEST_DEPS,
)

java_binary(
    name = "framework",
    testonly = True,
    deploy_env = [":framework-deploy-env"],
    main_class = "Dummy",
    visibility = ["//visibility:public"],
    runtime_deps = [":framework-lib"],
)

java_binary(
    name = "framework-deploy-env",
    testonly = True,
    main_class = "Dummy",
    runtime_deps = DEPLOY_ENV + PGM_DEPLOY_ENV,
)

java_library2(
    name = "framework-lib",
    testonly = True,
    srcs = glob(
        ["**/*.java"],
        exclude = FUNCTION_SRCS,
    ),
    exported_deps = [
        ":function",
        "//lib:jgit-junit",
        "//lib:jimfs",
<<<<<<< HEAD
        "//lib:servlet-api",
=======
        "//lib/auto:auto-value",
        "//lib/auto:auto-value-annotations",
        "//lib/flogger:api",
>>>>>>> 32afec8c
        "//lib/httpcomponents:fluent-hc",
        "//lib/httpcomponents:httpclient",
        "//lib/httpcomponents:httpcore",
        "//lib/mockito",
        "//lib/truth",
        "//lib/truth:truth-java8-extension",
        "//lib/greenmail",
    ] + TEST_DEPS,
    visibility = ["//visibility:public"],
    deps = DEPLOY_ENV,
)

java_library(
    name = "function",
    srcs = FUNCTION_SRCS,
    visibility = ["//visibility:public"],
)

java_doc(
    name = "framework-javadoc",
    testonly = True,
    libs = [":framework-lib"],
    pkgs = ["com.google.gerrit.acceptance"],
    title = "Gerrit Acceptance Test Framework Documentation",
    visibility = ["//visibility:public"],
)<|MERGE_RESOLUTION|>--- conflicted
+++ resolved
@@ -116,13 +116,8 @@
         ":function",
         "//lib:jgit-junit",
         "//lib:jimfs",
-<<<<<<< HEAD
         "//lib:servlet-api",
-=======
-        "//lib/auto:auto-value",
-        "//lib/auto:auto-value-annotations",
         "//lib/flogger:api",
->>>>>>> 32afec8c
         "//lib/httpcomponents:fluent-hc",
         "//lib/httpcomponents:httpclient",
         "//lib/httpcomponents:httpcore",
