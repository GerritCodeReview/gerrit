--- conflicted
+++ resolved
@@ -37,13 +37,10 @@
     countsByChange.clear();
   }
 
-<<<<<<< HEAD
-=======
   public long getCount(ChangeInfo info) {
     return countsByChange.get(info._number);
   }
 
->>>>>>> 560fb6ec
   public void assertReindexOf(ChangeInfo info) {
     assertReindexOf(info, 1);
   }
