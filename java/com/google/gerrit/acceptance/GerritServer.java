// Copyright (C) 2013 The Android Open Source Project
//
// Licensed under the Apache License, Version 2.0 (the "License");
// you may not use this file except in compliance with the License.
// You may obtain a copy of the License at
//
// http://www.apache.org/licenses/LICENSE-2.0
//
// Unless required by applicable law or agreed to in writing, software
// distributed under the License is distributed on an "AS IS" BASIS,
// WITHOUT WARRANTIES OR CONDITIONS OF ANY KIND, either express or implied.
// See the License for the specific language governing permissions and
// limitations under the License.

package com.google.gerrit.acceptance;

import static com.google.common.base.Preconditions.checkArgument;
import static com.google.common.base.Preconditions.checkState;
import static java.lang.annotation.RetentionPolicy.RUNTIME;
import static java.util.Objects.requireNonNull;

import com.google.auto.value.AutoValue;
import com.google.common.base.MoreObjects;
import com.google.common.base.Strings;
import com.google.common.collect.ImmutableList;
import com.google.gerrit.acceptance.FakeGroupAuditService.FakeGroupAuditServiceModule;
import com.google.gerrit.acceptance.ReindexGroupsAtStartup.ReindexGroupsAtStartupModule;
import com.google.gerrit.acceptance.ReindexProjectsAtStartup.ReindexProjectsAtStartupModule;
import com.google.gerrit.acceptance.config.ConfigAnnotationParser;
import com.google.gerrit.acceptance.config.GerritConfig;
import com.google.gerrit.acceptance.config.GerritConfigs;
import com.google.gerrit.acceptance.config.GlobalPluginConfig;
import com.google.gerrit.acceptance.config.GlobalPluginConfigs;
import com.google.gerrit.acceptance.testsuite.account.AccountOperations;
import com.google.gerrit.acceptance.testsuite.account.AccountOperationsImpl;
import com.google.gerrit.acceptance.testsuite.change.ChangeOperations;
import com.google.gerrit.acceptance.testsuite.change.ChangeOperationsImpl;
import com.google.gerrit.acceptance.testsuite.change.PerCommentOperationsImpl;
import com.google.gerrit.acceptance.testsuite.change.PerDraftCommentOperationsImpl;
import com.google.gerrit.acceptance.testsuite.change.PerPatchsetOperationsImpl;
import com.google.gerrit.acceptance.testsuite.change.PerRobotCommentOperationsImpl;
import com.google.gerrit.acceptance.testsuite.group.GroupOperations;
import com.google.gerrit.acceptance.testsuite.group.GroupOperationsImpl;
import com.google.gerrit.acceptance.testsuite.project.ProjectOperations;
import com.google.gerrit.acceptance.testsuite.project.ProjectOperationsImpl;
import com.google.gerrit.acceptance.testsuite.request.RequestScopeOperations;
import com.google.gerrit.acceptance.testsuite.request.RequestScopeOperationsImpl;
import com.google.gerrit.common.Nullable;
import com.google.gerrit.extensions.annotations.Exports;
import com.google.gerrit.extensions.config.FactoryModule;
import com.google.gerrit.index.IndexType;
import com.google.gerrit.index.testing.FakeIndexModule;
import com.google.gerrit.lucene.LuceneIndexModule;
import com.google.gerrit.pgm.Daemon;
import com.google.gerrit.pgm.Init;
import com.google.gerrit.server.config.GerritRuntime;
import com.google.gerrit.server.config.GerritServerConfig;
import com.google.gerrit.server.config.SitePath;
import com.google.gerrit.server.experiments.ConfigExperimentFeatures.ConfigExperimentFeaturesModule;
import com.google.gerrit.server.git.receive.AsyncReceiveCommits.AsyncReceiveCommitsModule;
import com.google.gerrit.server.git.validators.CommitValidationListener;
import com.google.gerrit.server.index.options.AutoFlush;
import com.google.gerrit.server.schema.JdbcAccountPatchReviewStore;
import com.google.gerrit.server.ssh.NoSshModule;
import com.google.gerrit.server.util.ReplicaUtil;
import com.google.gerrit.server.util.SocketUtil;
import com.google.gerrit.server.util.SystemLog;
import com.google.gerrit.testing.FakeEmailSender.FakeEmailSenderModule;
import com.google.gerrit.testing.InMemoryRepositoryManager;
import com.google.gerrit.testing.SshMode;
import com.google.gerrit.testing.TestLoggingActivator;
import com.google.inject.AbstractModule;
import com.google.inject.BindingAnnotation;
import com.google.inject.Injector;
import com.google.inject.Key;
import com.google.inject.Module;
import com.google.inject.Provides;
import com.google.inject.Singleton;
import java.lang.annotation.Annotation;
import java.lang.annotation.Retention;
import java.lang.reflect.Field;
import java.net.InetAddress;
import java.net.InetSocketAddress;
import java.net.URI;
import java.nio.file.Path;
import java.util.Arrays;
import java.util.HashMap;
import java.util.Locale;
import java.util.Map;
import java.util.concurrent.BrokenBarrierException;
import java.util.concurrent.CyclicBarrier;
import java.util.concurrent.ExecutorService;
import java.util.concurrent.Executors;
import java.util.concurrent.Future;
import java.util.concurrent.TimeUnit;
import java.util.stream.Stream;
import org.eclipse.jgit.lib.Config;
import org.eclipse.jgit.lib.RepositoryCache;
import org.eclipse.jgit.util.FS;
import org.junit.rules.TemporaryFolder;

public class GerritServer implements AutoCloseable {
  public static class StartupException extends Exception {
    private static final long serialVersionUID = 1L;

    StartupException(String msg, Throwable cause) {
      super(msg, cause);
    }
  }

  /** Marker on {@link InetSocketAddress} for test SSH server. */
  @Retention(RUNTIME)
  @BindingAnnotation
  public @interface TestSshServerAddress {}

  @AutoValue
  public abstract static class Description {
    public static Description forTestClass(
        org.junit.runner.Description testDesc, String configName) {
      VerifyNoPiiInChangeNotes verifyNoPiiInChangeNotes =
          get(VerifyNoPiiInChangeNotes.class, testDesc.getTestClass());
      return new AutoValue_GerritServer_Description(
          testDesc,
          configName,
          !has(UseLocalDisk.class, testDesc.getTestClass()) && !forceLocalDisk(),
          !has(NoHttpd.class, testDesc.getTestClass()),
          has(Sandboxed.class, testDesc.getTestClass()),
          has(SkipProjectClone.class, testDesc.getTestClass()),
          has(UseSsh.class, testDesc.getTestClass()),
          verifyNoPiiInChangeNotes != null && verifyNoPiiInChangeNotes.value(),
          false, // @UseSystemTime is only valid on methods.
          get(UseClockStep.class, testDesc.getTestClass()),
          get(UseTimezone.class, testDesc.getTestClass()),
          null, // @GerritConfig is only valid on methods.
          null, // @GerritConfigs is only valid on methods.
          null, // @GlobalPluginConfig is only valid on methods.
          null); // @GlobalPluginConfigs is only valid on methods.
    }

    public static Description forTestMethod(
        org.junit.runner.Description testDesc, String configName) {
      UseClockStep useClockStep = testDesc.getAnnotation(UseClockStep.class);
      if (testDesc.getAnnotation(UseSystemTime.class) == null && useClockStep == null) {
        // Only read the UseClockStep from the class if on method level neither @UseSystemTime nor
        // @UseClockStep have been used.
        // If the method defines @UseSystemTime or @UseClockStep it should overwrite @UseClockStep
        // on class level.
        useClockStep = get(UseClockStep.class, testDesc.getTestClass());
      }
      VerifyNoPiiInChangeNotes verifyNoPiiInChangeNotes =
          testDesc.getAnnotation(VerifyNoPiiInChangeNotes.class);
      if (verifyNoPiiInChangeNotes == null) {
        verifyNoPiiInChangeNotes = get(VerifyNoPiiInChangeNotes.class, testDesc.getTestClass());
      }

      return new AutoValue_GerritServer_Description(
          testDesc,
          configName,
          (testDesc.getAnnotation(UseLocalDisk.class) == null
                  && !has(UseLocalDisk.class, testDesc.getTestClass()))
              && !forceLocalDisk(),
          testDesc.getAnnotation(NoHttpd.class) == null
              && !has(NoHttpd.class, testDesc.getTestClass()),
          testDesc.getAnnotation(Sandboxed.class) != null
              || has(Sandboxed.class, testDesc.getTestClass()),
          testDesc.getAnnotation(SkipProjectClone.class) != null
              || has(SkipProjectClone.class, testDesc.getTestClass()),
          testDesc.getAnnotation(UseSsh.class) != null
              || has(UseSsh.class, testDesc.getTestClass()),
          verifyNoPiiInChangeNotes != null && verifyNoPiiInChangeNotes.value(),
          testDesc.getAnnotation(UseSystemTime.class) != null,
          useClockStep,
          testDesc.getAnnotation(UseTimezone.class) != null
              ? testDesc.getAnnotation(UseTimezone.class)
              : get(UseTimezone.class, testDesc.getTestClass()),
          testDesc.getAnnotation(GerritConfig.class),
          testDesc.getAnnotation(GerritConfigs.class),
          testDesc.getAnnotation(GlobalPluginConfig.class),
          testDesc.getAnnotation(GlobalPluginConfigs.class));
    }

    private static boolean has(Class<? extends Annotation> annotation, Class<?> clazz) {
      for (; clazz != null; clazz = clazz.getSuperclass()) {
        if (clazz.getAnnotation(annotation) != null) {
          return true;
        }
      }
      return false;
    }

    @Nullable
    private static <T extends Annotation> T get(Class<T> annotation, Class<?> clazz) {
      for (; clazz != null; clazz = clazz.getSuperclass()) {
        if (clazz.getAnnotation(annotation) != null) {
          return clazz.getAnnotation(annotation);
        }
      }
      return null;
    }

    abstract org.junit.runner.Description testDescription();

    @Nullable
    abstract String configName();

    abstract boolean memory();

    abstract boolean httpd();

    abstract boolean sandboxed();

    abstract boolean skipProjectClone();

    abstract boolean useSshAnnotation();

    abstract boolean verifyNoPiiInChangeNotes();

    boolean useSsh() {
      return useSshAnnotation() && SshMode.useSsh();
    }

    abstract boolean useSystemTime();

    @Nullable
    abstract UseClockStep useClockStep();

    @Nullable
    abstract UseTimezone useTimezone();

    @Nullable
    abstract GerritConfig config();

    @Nullable
    abstract GerritConfigs configs();

    @Nullable
    abstract GlobalPluginConfig pluginConfig();

    @Nullable
    abstract GlobalPluginConfigs pluginConfigs();

    private void checkValidAnnotations() {
      if (useClockStep() != null && useSystemTime()) {
        throw new IllegalStateException("Use either @UseClockStep or @UseSystemTime, not both");
      }
      if (configs() != null && config() != null) {
        throw new IllegalStateException("Use either @GerritConfigs or @GerritConfig, not both");
      }
      if (pluginConfigs() != null && pluginConfig() != null) {
        throw new IllegalStateException(
            "Use either @GlobalPluginConfig or @GlobalPluginConfigs, not both");
      }
      if ((pluginConfigs() != null || pluginConfig() != null) && memory()) {
        throw new IllegalStateException("Must use @UseLocalDisk with @GlobalPluginConfig(s)");
      }
    }

    private Config buildConfig(Config baseConfig) {
      if (configs() != null) {
        return ConfigAnnotationParser.parse(baseConfig, configs());
      } else if (config() != null) {
        return ConfigAnnotationParser.parse(baseConfig, config());
      } else {
        return baseConfig;
      }
    }

    private Map<String, Config> buildPluginConfigs() {
      if (pluginConfigs() != null) {
        return ConfigAnnotationParser.parse(pluginConfigs());
      } else if (pluginConfig() != null) {
        return ConfigAnnotationParser.parse(pluginConfig());
      }
      return new HashMap<>();
    }
  }

  private static boolean forceLocalDisk() {
    String value = Strings.nullToEmpty(System.getenv("GERRIT_FORCE_LOCAL_DISK"));
    if (value.isEmpty()) {
      value = Strings.nullToEmpty(System.getProperty("gerrit.forceLocalDisk"));
    }
    switch (value.trim().toLowerCase(Locale.US)) {
      case "1":
      case "yes":
      case "true":
        return true;
      default:
        return false;
    }
  }

  /**
   * Initializes on-disk site but does not start server.
   *
   * @param desc server description
   * @param baseConfig default config values; merged with config from {@code desc} and then written
   *     into {@code site/etc/gerrit.config}.
   * @param site temp directory where site will live.
   */
  public static void init(Description desc, Config baseConfig, Path site) throws Exception {
    checkArgument(!desc.memory(), "can't initialize site path for in-memory test: %s", desc);
    Config cfg = desc.buildConfig(baseConfig);
    Map<String, Config> pluginConfigs = desc.buildPluginConfigs();

    MergeableFileBasedConfig gerritConfig =
        new MergeableFileBasedConfig(
            site.resolve("etc").resolve("gerrit.config").toFile(), FS.DETECTED);
    gerritConfig.load();
    gerritConfig.merge(cfg);
    mergeTestConfig(gerritConfig);
    String configuredIndexBackend = cfg.getString("index", null, "type");
    if (configuredIndexBackend == null) {
      // Propagate index type to pgms that run off of the gerrit.config file on local disk.
      IndexType indexType = IndexType.fromEnvironment().orElse(new IndexType("fake"));
      gerritConfig.setString("index", null, "type", indexType.isLucene() ? "lucene" : "fake");
    }
    gerritConfig.save();

    Init init = new Init();
    int rc =
        init.main(
            new String[] {
              "-d", site.toString(), "--batch", "--no-auto-start", "--skip-plugins",
            });
    if (rc != 0) {
      throw new RuntimeException("Couldn't initialize site");
    }

    for (String pluginName : pluginConfigs.keySet()) {
      MergeableFileBasedConfig pluginCfg =
          new MergeableFileBasedConfig(
              site.resolve("etc").resolve(pluginName + ".config").toFile(), FS.DETECTED);
      pluginCfg.load();
      pluginCfg.merge(pluginConfigs.get(pluginName));
      pluginCfg.save();
    }
  }

  /**
   * Initializes new Gerrit site and returns started server.
   *
   * <p>A new temporary directory for the site will be created with {@code temporaryFolder}, even in
   * the server is otherwise configured in-memory. Closing the server stops the daemon but does not
   * delete the temporary directory..
   *
   * @param temporaryFolder helper rule for creating site directories.
   * @param desc server description.
   * @param baseConfig default config values; merged with config from {@code desc}.
   * @param testSysModule additional Guice module to use.
   * @param testSshModule additional Guice module to use.
   * @return started server.
   */
  public static GerritServer initAndStart(
      TemporaryFolder temporaryFolder,
      Description desc,
      Config baseConfig,
      @Nullable Module testSysModule,
      @Nullable Module testAuditModule,
      @Nullable Module testSshModule)
      throws Exception {
    Path site = temporaryFolder.newFolder().toPath();
    try {
      if (!desc.memory()) {
        init(desc, baseConfig, site);
      }
      return start(desc, baseConfig, site, testSysModule, testAuditModule, testSshModule, null);
    } catch (Exception e) {
      throw e;
    }
  }

  /**
   * Starts Gerrit server from existing on-disk site.
   *
   * @param desc server description.
   * @param baseConfig default config values; merged with config from {@code desc}.
   * @param site existing temporary directory for site. Required, but may be empty, for in-memory
   *     servers. For on-disk servers, assumes that {@link #init} was previously called to
   *     initialize this directory. Can be retrieved from the returned instance via {@link
   *     #getSitePath()}.
   * @param testSysModule optional additional module to add to the system injector.
   * @param testSshModule optional additional module to add to the ssh injector.
   * @param inMemoryRepoManager {@link InMemoryRepositoryManager} that should be used if the site is
   *     started in memory
   * @param additionalArgs additional command-line arguments for the daemon program; only allowed if
   *     the test is not in-memory.
   * @return started server.
   */
  public static GerritServer start(
      Description desc,
      Config baseConfig,
      Path site,
      @Nullable Module testSysModule,
      @Nullable Module testAuditModule,
      @Nullable Module testSshModule,
      @Nullable InMemoryRepositoryManager inMemoryRepoManager,
      String... additionalArgs)
      throws Exception {
    checkArgument(site != null, "site is required (even for in-memory server");
    desc.checkValidAnnotations();
    TestLoggingActivator.configureLogging();
    CyclicBarrier serverStarted = new CyclicBarrier(2);
    Daemon daemon =
        new Daemon(
            () -> {
              try {
                serverStarted.await();
              } catch (InterruptedException | BrokenBarrierException e) {
                throw new RuntimeException(e);
              }
            },
            site);
    daemon.setEmailModuleForTesting(new FakeEmailSenderModule());
    daemon.setAuditEventModuleForTesting(
        MoreObjects.firstNonNull(testAuditModule, new FakeGroupAuditServiceModule()));
    if (testSysModule != null) {
      daemon.addAdditionalSysModuleForTesting(testSysModule);
    }
    if (testSshModule != null) {
      daemon.addAdditionalSshModuleForTesting(testSshModule);
    }
<<<<<<< HEAD
    daemon.setEnableSshd(desc.useSsh());
    daemon.addAdditionalSysModuleForTesting(
        new AbstractModule() {
          @Override
          protected void configure() {
            bind(CommitValidationListener.class)
                .annotatedWith(Exports.named("object-visibility-listener"))
                .to(GitObjectVisibilityChecker.class);
          }
        });
=======
    daemon.setEnableHttpd(desc.httpd());
    // Assure that SSHD is enabled if HTTPD is not required, otherwise the Gerrit server would not
    // even start.
    daemon.setEnableSshd(!desc.httpd() || desc.useSsh());
    daemon.setReplica(
        ReplicaUtil.isReplica(baseConfig) || ReplicaUtil.isReplica(desc.buildConfig(baseConfig)));
>>>>>>> 55662623

    if (desc.memory()) {
      checkArgument(additionalArgs.length == 0, "cannot pass args to in-memory server");
      return startInMemory(desc, site, baseConfig, daemon, inMemoryRepoManager);
    }
    return startOnDisk(desc, site, daemon, serverStarted, additionalArgs);
  }

  private static GerritServer startInMemory(
      Description desc,
      Path site,
      Config baseConfig,
      Daemon daemon,
      @Nullable InMemoryRepositoryManager inMemoryRepoManager)
      throws Exception {
    Config cfg = desc.buildConfig(baseConfig);
    mergeTestConfig(cfg);
    // Set the log4j configuration to an invalid one to prevent system logs
    // from getting configured and creating log files.
    System.setProperty(SystemLog.LOG4J_CONFIGURATION, "invalidConfiguration");
    cfg.setBoolean("httpd", null, "requestLog", false);
    cfg.setBoolean("sshd", null, "requestLog", false);
    cfg.setBoolean("index", "lucene", "testInmemory", true);
    cfg.setBoolean("index", null, "onlineUpgrade", false);
    cfg.setString("gitweb", null, "cgi", "");
    cfg.setString(
        "accountPatchReviewDb", null, "url", JdbcAccountPatchReviewStore.TEST_IN_MEMORY_URL);
<<<<<<< HEAD

    String configuredIndexBackend = cfg.getString("index", null, "type");
    IndexType indexType;
    if (configuredIndexBackend != null) {
      // Explicitly configured index backend from gerrit.config trumps any other ways to configure
      // index backends so that Reindex tests can be explicit about the backend they want to test
      // against.
      indexType = new IndexType(configuredIndexBackend);
    } else {
      // Allow configuring the index backend based on sys/env variables so that integration tests
      // can be run against different index backends.
      indexType = IndexType.fromEnvironment().orElse(new IndexType("fake"));
    }
    if (indexType.isLucene()) {
      daemon.setIndexModule(
          LuceneIndexModule.singleVersionAllLatest(
              0, ReplicaUtil.isReplica(baseConfig), AutoFlush.ENABLED));
    } else {
      daemon.setIndexModule(FakeIndexModule.latestVersion(false));
    }

    daemon.setEnableHttpd(desc.httpd());
    daemon.setInMemory(true);
=======
    daemon.setLuceneModule(
        LuceneIndexModule.singleVersionAllLatest(
            0, ReplicaUtil.isReplica(baseConfig), AutoFlush.ENABLED));
>>>>>>> 55662623
    daemon.setDatabaseForTesting(
        ImmutableList.of(
            new InMemoryTestingDatabaseModule(cfg, site, inMemoryRepoManager),
            new AbstractModule() {
              @Override
              protected void configure() {
                bind(GerritRuntime.class).toInstance(GerritRuntime.DAEMON);
              }
            },
            new ConfigExperimentFeaturesModule()));
    daemon.addAdditionalSysModuleForTesting(
        new ReindexProjectsAtStartupModule(), new ReindexGroupsAtStartupModule());
    daemon.start();
    return new GerritServer(desc, null, createTestInjector(daemon), daemon, null);
  }

  private static GerritServer startOnDisk(
      Description desc,
      Path site,
      Daemon daemon,
      CyclicBarrier serverStarted,
      String[] additionalArgs)
      throws Exception {
    requireNonNull(site);
    daemon.addAdditionalSysModuleForTesting(
        new ReindexProjectsAtStartupModule(), new ReindexGroupsAtStartupModule());
    ExecutorService daemonService = Executors.newSingleThreadExecutor();
    String[] args =
        Stream.concat(
                Stream.of(
                    "-d", site.toString(), "--headless", "--console-log", "--show-stack-trace"),
                Arrays.stream(additionalArgs))
            .toArray(String[]::new);
    @SuppressWarnings("unused")
    Future<?> possiblyIgnoredError =
        daemonService.submit(
            () -> {
              int rc = daemon.main(args);
              if (rc != 0) {
                System.err.println("Failed to start Gerrit daemon");
                serverStarted.reset();
              }
              return null;
            });
    try {
      serverStarted.await();
    } catch (BrokenBarrierException e) {
      daemon.stop();
      throw new StartupException("Failed to start Gerrit daemon; see log", e);
    }
    System.out.println("Gerrit Server Started");

    return new GerritServer(desc, site, createTestInjector(daemon), daemon, daemonService);
  }

  private static void mergeTestConfig(Config cfg) {
    String forceEphemeralPort = String.format("%s:0", getLocalHost().getHostName());
    String url = "http://" + forceEphemeralPort + "/";

    if (cfg.getString("gerrit", null, "canonicalWebUrl") == null) {
      cfg.setString("gerrit", null, "canonicalWebUrl", url);
    }
    if (cfg.getString("httpd", null, "listenUrl") == null) {
      cfg.setString("httpd", null, "listenUrl", url);
    }
    if (cfg.getString("sshd", null, "listenAddress") == null) {
      cfg.setString("sshd", null, "listenAddress", forceEphemeralPort);
    }
    cfg.setBoolean("sshd", null, "testUseInsecureRandom", true);
    cfg.unset("cache", null, "directory");
    cfg.setString("gerrit", null, "basePath", "git");
    cfg.setBoolean("sendemail", null, "enable", true);
    cfg.setInt("sendemail", null, "threadPoolSize", 0);
    cfg.setInt("plugins", null, "checkFrequency", 0);

    cfg.setInt("sshd", null, "threads", 1);
    cfg.setInt("sshd", null, "commandStartThreads", 1);
    cfg.setInt("receive", null, "threadPoolSize", 1);
    cfg.setInt("index", null, "threads", 1);
    if (cfg.getString("index", null, "mergeabilityComputationBehavior") == null) {
      cfg.setString("index", null, "mergeabilityComputationBehavior", "NEVER");
    }
  }

  private static Injector createTestInjector(Daemon daemon) throws Exception {
    Injector sysInjector = getInjector(daemon, "sysInjector");
    Module module =
        new FactoryModule() {
          @Override
          protected void configure() {
            bindConstant().annotatedWith(SshEnabled.class).to(daemon.getEnableSshd());
            bind(AccountCreator.class);
            bind(AccountOperations.class).to(AccountOperationsImpl.class);
            bind(GroupOperations.class).to(GroupOperationsImpl.class);
            bind(ProjectOperations.class).to(ProjectOperationsImpl.class);
            bind(RequestScopeOperations.class).to(RequestScopeOperationsImpl.class);
            bind(ChangeOperations.class).to(ChangeOperationsImpl.class);
            factory(PerPatchsetOperationsImpl.Factory.class);
            factory(PerCommentOperationsImpl.Factory.class);
            factory(PerDraftCommentOperationsImpl.Factory.class);
            factory(PerRobotCommentOperationsImpl.Factory.class);
            factory(PushOneCommit.Factory.class);
            install(InProcessProtocol.module());
            install(new NoSshModule());
            install(new AsyncReceiveCommitsModule());
            factory(ProjectResetter.Builder.Factory.class);
          }

          @Provides
          @Singleton
          @Nullable
          @TestSshServerAddress
          InetSocketAddress getSshAddress(@GerritServerConfig Config cfg) {
            String addr = cfg.getString("sshd", null, "listenAddress");
            // We do not use InitSshd.isOff to avoid coupling GerritServer to the SSH code.
            return !"off".equalsIgnoreCase(addr)
                ? SocketUtil.resolve(cfg.getString("sshd", null, "listenAddress"), 0)
                : null;
          }
        };
    return sysInjector.createChildInjector(module);
  }

  private static Injector getInjector(Object obj, String field)
      throws SecurityException, NoSuchFieldException, IllegalArgumentException,
          IllegalAccessException {
    Field f = obj.getClass().getDeclaredField(field);
    f.setAccessible(true);
    Object v = f.get(obj);
    checkArgument(v instanceof Injector, "not an Injector: %s", v);
    return (Injector) f.get(obj);
  }

  private static InetAddress getLocalHost() {
    return InetAddress.getLoopbackAddress();
  }

  private final Description desc;
  private final Path sitePath;

  private Daemon daemon;
  private ExecutorService daemonService;
  private Injector testInjector;
  private String url;
  private InetSocketAddress httpAddress;

  private GerritServer(
      Description desc,
      @Nullable Path sitePath,
      Injector testInjector,
      Daemon daemon,
      @Nullable ExecutorService daemonService) {
    this.desc = requireNonNull(desc);
    this.sitePath = sitePath;
    this.testInjector = requireNonNull(testInjector);
    this.daemon = requireNonNull(daemon);
    this.daemonService = daemonService;

    Config cfg = testInjector.getInstance(Key.get(Config.class, GerritServerConfig.class));
    url = cfg.getString("gerrit", null, "canonicalWebUrl");
    URI uri = URI.create(url);
    httpAddress = new InetSocketAddress(uri.getHost(), uri.getPort());
  }

  public String getUrl() {
    return url;
  }

  InetSocketAddress getHttpAddress() {
    return httpAddress;
  }

  public Injector getTestInjector() {
    return testInjector;
  }

  public Injector getHttpdInjector() {
    return daemon.getHttpdInjector();
  }

  Description getDescription() {
    return desc;
  }

  public static GerritServer restartAsSlave(GerritServer server) throws Exception {
    checkState(server.desc.sandboxed(), "restarting as slave requires @Sandboxed");

    Path site = server.testInjector.getInstance(Key.get(Path.class, SitePath.class));

    Config cfg = server.testInjector.getInstance(Key.get(Config.class, GerritServerConfig.class));
    cfg.setBoolean("container", null, "replica", true);

    InMemoryRepositoryManager inMemoryRepoManager = null;
    if (hasBinding(server.testInjector, InMemoryRepositoryManager.class)) {
      inMemoryRepoManager = server.testInjector.getInstance(InMemoryRepositoryManager.class);
    }

    server.close();
    server.daemon.stop();
    return start(server.desc, cfg, site, null, null, null, inMemoryRepoManager);
  }

  public static GerritServer restart(
      GerritServer server, @Nullable Module testSysModule, @Nullable Module testSshModule)
      throws Exception {
    checkState(server.desc.sandboxed(), "restarting as slave requires @Sandboxed");
    Config cfg = server.testInjector.getInstance(Key.get(Config.class, GerritServerConfig.class));
    Path site = server.testInjector.getInstance(Key.get(Path.class, SitePath.class));

    InMemoryRepositoryManager inMemoryRepoManager = null;
    if (hasBinding(server.testInjector, InMemoryRepositoryManager.class)) {
      inMemoryRepoManager = server.testInjector.getInstance(InMemoryRepositoryManager.class);
    }

    server.close();
    server.daemon.stop();
    return start(server.desc, cfg, site, testSysModule, null, testSshModule, inMemoryRepoManager);
  }

  private static boolean hasBinding(Injector injector, Class<?> clazz) {
    return injector.getExistingBinding(Key.get(clazz)) != null;
  }

  @Override
  public void close() throws Exception {
    daemon.getLifecycleManager().stop();
    if (daemonService != null) {
      System.out.println("Gerrit Server Shutdown");
      daemonService.shutdownNow();
      daemonService.awaitTermination(Long.MAX_VALUE, TimeUnit.SECONDS);
    }
    RepositoryCache.clear();
  }

  public Path getSitePath() {
    return sitePath;
  }

  @Override
  public String toString() {
    return MoreObjects.toStringHelper(this).addValue(desc).toString();
  }

  public boolean isReplica() {
    return daemon.isReplica();
  }
}<|MERGE_RESOLUTION|>--- conflicted
+++ resolved
@@ -420,7 +420,6 @@
     if (testSshModule != null) {
       daemon.addAdditionalSshModuleForTesting(testSshModule);
     }
-<<<<<<< HEAD
     daemon.setEnableSshd(desc.useSsh());
     daemon.addAdditionalSysModuleForTesting(
         new AbstractModule() {
@@ -431,14 +430,12 @@
                 .to(GitObjectVisibilityChecker.class);
           }
         });
-=======
     daemon.setEnableHttpd(desc.httpd());
     // Assure that SSHD is enabled if HTTPD is not required, otherwise the Gerrit server would not
     // even start.
     daemon.setEnableSshd(!desc.httpd() || desc.useSsh());
     daemon.setReplica(
         ReplicaUtil.isReplica(baseConfig) || ReplicaUtil.isReplica(desc.buildConfig(baseConfig)));
->>>>>>> 55662623
 
     if (desc.memory()) {
       checkArgument(additionalArgs.length == 0, "cannot pass args to in-memory server");
@@ -466,7 +463,6 @@
     cfg.setString("gitweb", null, "cgi", "");
     cfg.setString(
         "accountPatchReviewDb", null, "url", JdbcAccountPatchReviewStore.TEST_IN_MEMORY_URL);
-<<<<<<< HEAD
 
     String configuredIndexBackend = cfg.getString("index", null, "type");
     IndexType indexType;
@@ -490,11 +486,6 @@
 
     daemon.setEnableHttpd(desc.httpd());
     daemon.setInMemory(true);
-=======
-    daemon.setLuceneModule(
-        LuceneIndexModule.singleVersionAllLatest(
-            0, ReplicaUtil.isReplica(baseConfig), AutoFlush.ENABLED));
->>>>>>> 55662623
     daemon.setDatabaseForTesting(
         ImmutableList.of(
             new InMemoryTestingDatabaseModule(cfg, site, inMemoryRepoManager),
