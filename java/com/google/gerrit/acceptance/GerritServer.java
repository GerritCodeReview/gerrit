--- conflicted
+++ resolved
@@ -332,22 +332,15 @@
       Description desc,
       Config baseConfig,
       @Nullable Module testSysModule,
-<<<<<<< HEAD
-      @Nullable Module testAuditModule)
-=======
+      @Nullable Module testAuditModule,
       @Nullable Module testSshModule)
->>>>>>> 7f9b8ca9
       throws Exception {
     Path site = temporaryFolder.newFolder().toPath();
     try {
       if (!desc.memory()) {
         init(desc, baseConfig, site);
       }
-<<<<<<< HEAD
-      return start(desc, baseConfig, site, testSysModule, testAuditModule, null);
-=======
-      return start(desc, baseConfig, site, testSysModule, testSshModule, null);
->>>>>>> 7f9b8ca9
+      return start(desc, baseConfig, site, testSysModule, testAuditModule, testSshModule, null);
     } catch (Exception e) {
       throw e;
     }
@@ -376,11 +369,8 @@
       Config baseConfig,
       Path site,
       @Nullable Module testSysModule,
-<<<<<<< HEAD
       @Nullable Module testAuditModule,
-=======
       @Nullable Module testSshModule,
->>>>>>> 7f9b8ca9
       @Nullable InMemoryRepositoryManager inMemoryRepoManager,
       String... additionalArgs)
       throws Exception {
@@ -631,9 +621,7 @@
 
     server.close();
     server.daemon.stop();
-    return start(server.desc, cfg, site, null, null, inMemoryRepoManager);
-<<<<<<< HEAD
-=======
+    return start(server.desc, cfg, site, null, null, null, inMemoryRepoManager);
   }
 
   public static GerritServer restart(
@@ -650,8 +638,7 @@
 
     server.close();
     server.daemon.stop();
-    return start(server.desc, cfg, site, testSysModule, testSshModule, inMemoryRepoManager);
->>>>>>> 7f9b8ca9
+    return start(server.desc, cfg, site, testSysModule, null, testSshModule, inMemoryRepoManager);
   }
 
   private static boolean hasBinding(Injector injector, Class<?> clazz) {
