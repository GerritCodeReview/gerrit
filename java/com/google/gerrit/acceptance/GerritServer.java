--- conflicted
+++ resolved
@@ -159,7 +159,6 @@
       return false;
     }
 
-<<<<<<< HEAD
     @Nullable
     private static <T extends Annotation> T get(Class<T> annotation, Class<?> clazz) {
       for (; clazz != null; clazz = clazz.getSuperclass()) {
@@ -170,16 +169,6 @@
       return null;
     }
 
-    private static Level getLogLevelThresholdAnnotation(org.junit.runner.Description testDesc) {
-      LogThreshold logLevelThreshold = testDesc.getTestClass().getAnnotation(LogThreshold.class);
-      if (logLevelThreshold == null) {
-        return Level.DEBUG;
-      }
-      return Level.toLevel(logLevelThreshold.level());
-    }
-
-=======
->>>>>>> c492dbbb
     abstract org.junit.runner.Description testDescription();
 
     @Nullable
