--- conflicted
+++ resolved
@@ -56,15 +56,10 @@
 import com.google.gerrit.server.config.GerritRuntime;
 import com.google.gerrit.server.config.GerritServerConfig;
 import com.google.gerrit.server.config.SitePath;
-<<<<<<< HEAD
 import com.google.gerrit.server.experiments.ConfigExperimentFeatures.ConfigExperimentFeaturesModule;
 import com.google.gerrit.server.git.receive.AsyncReceiveCommits.AsyncReceiveCommitsModule;
 import com.google.gerrit.server.git.validators.CommitValidationListener;
-=======
-import com.google.gerrit.server.experiments.ConfigExperimentFeatures;
-import com.google.gerrit.server.git.receive.AsyncReceiveCommits;
 import com.google.gerrit.server.index.AutoFlush;
->>>>>>> d60e1ba6
 import com.google.gerrit.server.schema.JdbcAccountPatchReviewStore;
 import com.google.gerrit.server.ssh.NoSshModule;
 import com.google.gerrit.server.util.ReplicaUtil;
@@ -478,20 +473,15 @@
     }
     if (indexType.isLucene()) {
       daemon.setIndexModule(
-          LuceneIndexModule.singleVersionAllLatest(0, ReplicaUtil.isReplica(baseConfig)));
+          LuceneIndexModule.singleVersionAllLatest(
+              0, ReplicaUtil.isReplica(baseConfig), AutoFlush.ENABLED));
     } else {
       daemon.setIndexModule(FakeIndexModule.latestVersion(false));
     }
     // Elastic search is not supported in integration tests yet.
 
     daemon.setEnableHttpd(desc.httpd());
-<<<<<<< HEAD
     daemon.setInMemory(true);
-=======
-    daemon.setLuceneModule(
-        LuceneIndexModule.singleVersionAllLatest(
-            0, ReplicaUtil.isReplica(baseConfig), AutoFlush.ENABLED));
->>>>>>> d60e1ba6
     daemon.setDatabaseForTesting(
         ImmutableList.of(
             new InMemoryTestingDatabaseModule(cfg, site, inMemoryRepoManager),
