--- conflicted
+++ resolved
@@ -433,7 +433,6 @@
                 .to(GitObjectVisibilityChecker.class);
           }
         });
-<<<<<<< HEAD
     daemon.addAdditionalSysModuleForTesting(
         new AbstractModule() {
           @Override
@@ -451,11 +450,9 @@
             bind(TestTicker.class).toInstance(testTicker);
           }
         });
-=======
     daemon.setEnableHttpd(desc.httpd());
     daemon.setReplica(
         ReplicaUtil.isReplica(baseConfig) || ReplicaUtil.isReplica(desc.buildConfig(baseConfig)));
->>>>>>> f25144b9
 
     if (desc.memory()) {
       checkArgument(additionalArgs.length == 0, "cannot pass args to in-memory server");
