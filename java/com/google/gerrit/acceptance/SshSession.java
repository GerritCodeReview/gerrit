--- conflicted
+++ resolved
@@ -19,21 +19,8 @@
 
 import com.google.gerrit.acceptance.testsuite.account.TestAccount;
 import com.google.gerrit.acceptance.testsuite.account.TestSshKeys;
-<<<<<<< HEAD
-import java.net.InetSocketAddress;
-=======
-import com.jcraft.jsch.ChannelExec;
-import com.jcraft.jsch.JSch;
-import com.jcraft.jsch.KeyPair;
-import com.jcraft.jsch.Session;
-import java.io.IOException;
-import java.io.InputStream;
-import java.io.InputStreamReader;
 import java.io.Reader;
 import java.net.InetSocketAddress;
-import java.nio.charset.StandardCharsets;
-import java.util.Scanner;
->>>>>>> d8c23dc1
 
 public abstract class SshSession {
   protected final TestSshKeys sshKeys;
@@ -55,19 +42,7 @@
 
   public abstract int execAndReturnStatus(String command) throws Exception;
 
-  public Reader execAndReturnReader(String command) throws Exception {
-    ChannelExec channel = (ChannelExec) getSession().openChannel("exec");
-    channel.setCommand(command);
-    channel.connect();
-
-    return new InputStreamReader(channel.getInputStream(), StandardCharsets.UTF_8) {
-      @Override
-      public void close() throws IOException {
-        super.close();
-        channel.disconnect();
-      }
-    };
-  }
+  public abstract Reader execAndReturnReader(String command) throws Exception;
 
   private boolean hasError() {
     return error != null;
