--- conflicted
+++ resolved
@@ -1,9 +1,3 @@
-<<<<<<< HEAD
-load("//tools/bzl:genrule2.bzl", "genrule2")
-=======
-load("//tools/bzl:gwt.bzl", "gwt_module")
->>>>>>> ec26f046
-
 ANNOTATIONS = [
     "Nullable.java",
     "audit/Audit.java",
