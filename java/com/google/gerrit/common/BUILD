<<<<<<< HEAD
=======
load("@rules_java//java:defs.bzl", "java_library")
load("//tools/bzl:gwt.bzl", "gwt_module")

>>>>>>> 68b414f4
ANNOTATIONS = [
    "Nullable.java",
    "UsedAt.java",
]

java_library(
    name = "annotations",
    srcs = ANNOTATIONS,
    visibility = ["//visibility:public"],
    deps = ["//lib:guava"],
)

java_library(
    name = "server",
    srcs = glob(
        ["**/*.java"],
        exclude = ANNOTATIONS,
    ),
    visibility = ["//visibility:public"],
    deps = [
        ":annotations",
        "//java/com/google/gerrit/extensions:api",
        "//java/com/google/gerrit/prettify:server",
        "//java/com/google/gerrit/reviewdb:server",
        "//java/com/google/gwtorm",
        "//lib:guava",
        "//lib:servlet-api-3_1",
        "//lib/auto:auto-value",
        "//lib/auto:auto-value-annotations",
        "//lib/flogger:api",
        "//lib/jgit/org.eclipse.jgit:jgit",
    ],
)

# ":version" should not be in the dependency graph of the acceptance
# tests to avoid spurious test re-runs. That's because the content of
# //:version.txt is changed when the outcome of `git describe` is changed.
java_library(
    name = "version",
    resources = [":Version"],
    visibility = ["//visibility:public"],
)

genrule(
    name = "gen_version",
    srcs = ["//:version.txt"],
    outs = ["Version"],
    cmd = "cat $< > $@",
)<|MERGE_RESOLUTION|>--- conflicted
+++ resolved
@@ -1,9 +1,5 @@
-<<<<<<< HEAD
-=======
 load("@rules_java//java:defs.bzl", "java_library")
-load("//tools/bzl:gwt.bzl", "gwt_module")
 
->>>>>>> 68b414f4
 ANNOTATIONS = [
     "Nullable.java",
     "UsedAt.java",
