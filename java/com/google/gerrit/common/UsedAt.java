// Copyright (C) 2018 The Android Open Source Project
//
// Licensed under the Apache License, Version 2.0 (the "License");
// you may not use this file except in compliance with the License.
// You may obtain a copy of the License at
//
// http://www.apache.org/licenses/LICENSE-2.0
//
// Unless required by applicable law or agreed to in writing, software
// distributed under the License is distributed on an "AS IS" BASIS,
// WITHOUT WARRANTIES OR CONDITIONS OF ANY KIND, either express or implied.
// See the License for the specific language governing permissions and
// limitations under the License.

package com.google.gerrit.common;

import static java.lang.annotation.ElementType.CONSTRUCTOR;
import static java.lang.annotation.ElementType.FIELD;
import static java.lang.annotation.ElementType.METHOD;
import static java.lang.annotation.ElementType.TYPE;
import static java.lang.annotation.RetentionPolicy.RUNTIME;

import java.lang.annotation.ElementType;
import java.lang.annotation.Repeatable;
import java.lang.annotation.Retention;
import java.lang.annotation.Target;

/**
 * A marker to say a method/type/field/constructor is added or is increased to public solely because
 * it is called from inside a project or an organisation using Gerrit.
 */
@Target({METHOD, TYPE, FIELD, CONSTRUCTOR})
@Retention(RUNTIME)
@Repeatable(UsedAt.Uses.class)
public @interface UsedAt {
  /** Enumeration of projects that call a method/type/field. */
  enum Project {
    COLLABNET,
    GOOGLE,
    PLUGINS_ALL, // Use this project if a method/type is generally made available to all plugins.
    PLUGIN_CHECKS,
    PLUGIN_CODE_OWNERS,
    PLUGIN_DELETE_PROJECT,
    PLUGIN_HIGH_AVAILABILITY,
    PLUGIN_MULTI_SITE,
<<<<<<< HEAD
    PLUGIN_SERVICEUSER,
=======
    PLUGIN_PULL_REPLICATION,
>>>>>>> 25c60c77
    PLUGIN_WEBSESSION_FLATFILE,
    MODULE_GIT_REFS_FILTER
  }

  /** Reference to the project that uses the method annotated with this annotation. */
  Project value();

  /** Allows to mark method/type/field with multiple UsedAt annotations. */
  @Retention(RUNTIME)
  @Target(ElementType.TYPE)
  @interface Uses {
    UsedAt[] value();
  }
}<|MERGE_RESOLUTION|>--- conflicted
+++ resolved
@@ -43,11 +43,8 @@
     PLUGIN_DELETE_PROJECT,
     PLUGIN_HIGH_AVAILABILITY,
     PLUGIN_MULTI_SITE,
-<<<<<<< HEAD
     PLUGIN_SERVICEUSER,
-=======
     PLUGIN_PULL_REPLICATION,
->>>>>>> 25c60c77
     PLUGIN_WEBSESSION_FLATFILE,
     MODULE_GIT_REFS_FILTER
   }
