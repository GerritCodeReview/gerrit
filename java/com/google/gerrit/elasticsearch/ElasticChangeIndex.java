// Copyright (C) 2014 The Android Open Source Project
//
// Licensed under the Apache License, Version 2.0 (the "License");
// you may not use this file except in compliance with the License.
// You may obtain a copy of the License at
//
// http://www.apache.org/licenses/LICENSE-2.0
//
// Unless required by applicable law or agreed to in writing, software
// distributed under the License is distributed on an "AS IS" BASIS,
// WITHOUT WARRANTIES OR CONDITIONS OF ANY KIND, either express or implied.
// See the License for the specific language governing permissions and
// limitations under the License.

package com.google.gerrit.elasticsearch;

import static com.google.gerrit.server.index.change.ChangeIndexRewriter.CLOSED_STATUSES;
import static com.google.gerrit.server.index.change.ChangeIndexRewriter.OPEN_STATUSES;
import static java.nio.charset.StandardCharsets.UTF_8;
import static java.util.Objects.requireNonNull;

import com.google.common.collect.FluentIterable;
import com.google.common.collect.ImmutableListMultimap;
<<<<<<< HEAD
import com.google.common.collect.ImmutableMap;
import com.google.common.collect.ImmutableSet;
=======
>>>>>>> 41334afa
import com.google.common.collect.Iterables;
import com.google.common.collect.ListMultimap;
import com.google.common.collect.Lists;
import com.google.common.collect.MultimapBuilder;
import com.google.common.collect.Sets;
import com.google.gerrit.elasticsearch.ElasticMapping.MappingProperties;
import com.google.gerrit.elasticsearch.bulk.BulkRequest;
import com.google.gerrit.elasticsearch.bulk.IndexRequest;
import com.google.gerrit.elasticsearch.bulk.UpdateRequest;
import com.google.gerrit.entities.Account;
import com.google.gerrit.entities.Change;
import com.google.gerrit.entities.Project;
import com.google.gerrit.entities.converter.ChangeProtoConverter;
import com.google.gerrit.entities.converter.PatchSetApprovalProtoConverter;
import com.google.gerrit.entities.converter.PatchSetProtoConverter;
import com.google.gerrit.exceptions.StorageException;
import com.google.gerrit.index.FieldDef;
import com.google.gerrit.index.QueryOptions;
import com.google.gerrit.index.Schema;
import com.google.gerrit.index.query.DataSource;
import com.google.gerrit.index.query.Predicate;
import com.google.gerrit.index.query.QueryParseException;
import com.google.gerrit.server.ReviewerByEmailSet;
import com.google.gerrit.server.ReviewerSet;
import com.google.gerrit.server.StarredChangesUtil;
import com.google.gerrit.server.change.MergeabilityComputationBehavior;
import com.google.gerrit.server.config.GerritServerConfig;
import com.google.gerrit.server.config.SitePaths;
import com.google.gerrit.server.index.IndexUtils;
import com.google.gerrit.server.index.change.ChangeField;
import com.google.gerrit.server.index.change.ChangeIndex;
import com.google.gerrit.server.index.change.ChangeIndexRewriter;
import com.google.gerrit.server.project.SubmitRuleOptions;
import com.google.gerrit.server.query.change.ChangeData;
import com.google.gson.JsonArray;
import com.google.gson.JsonElement;
import com.google.gson.JsonObject;
import com.google.inject.Inject;
import com.google.inject.assistedinject.Assisted;
import java.util.Collections;
import java.util.List;
import java.util.Optional;
import java.util.Set;
import org.apache.http.HttpStatus;
import org.eclipse.jgit.lib.Config;
import org.elasticsearch.client.Response;

/** Secondary index implementation using Elasticsearch. */
class ElasticChangeIndex extends AbstractElasticIndex<Change.Id, ChangeData>
    implements ChangeIndex {
  static class ChangeMapping {
    final MappingProperties changes;
    final MappingProperties openChanges;
    final MappingProperties closedChanges;

    ChangeMapping(Schema<ChangeData> schema, ElasticQueryAdapter adapter) {
      MappingProperties mapping = ElasticMapping.createMapping(schema, adapter);
      this.changes = mapping;
      this.openChanges = mapping;
      this.closedChanges = mapping;
    }
  }

  private static final String CHANGES = "changes";
  private static final String OPEN_CHANGES = "open_" + CHANGES;
  private static final String CLOSED_CHANGES = "closed_" + CHANGES;

  private final ChangeMapping mapping;
  private final ChangeData.Factory changeDataFactory;
  private final Schema<ChangeData> schema;
  private final FieldDef<ChangeData, ?> idField;
  private final ImmutableSet<String> skipFields;

  @Inject
  ElasticChangeIndex(
      ElasticConfiguration cfg,
      ChangeData.Factory changeDataFactory,
      SitePaths sitePaths,
      ElasticRestClientProvider clientBuilder,
      @GerritServerConfig Config gerritConfig,
      @Assisted Schema<ChangeData> schema) {
    super(cfg, sitePaths, schema, clientBuilder, CHANGES);
    this.changeDataFactory = changeDataFactory;
    this.schema = schema;
    this.mapping = new ChangeMapping(schema, client.adapter());
    this.idField =
        this.schema.useLegacyNumericFields() ? ChangeField.LEGACY_ID : ChangeField.LEGACY_ID_STR;
    this.skipFields =
        MergeabilityComputationBehavior.fromConfig(gerritConfig).includeInIndex()
            ? ImmutableSet.of()
            : ImmutableSet.of(ChangeField.MERGEABLE.getName());
  }

  @Override
  public void replace(ChangeData cd) {
<<<<<<< HEAD
    String deleteIndex;
    String insertIndex;

    if (cd.change().isNew()) {
      insertIndex = OPEN_CHANGES;
      deleteIndex = CLOSED_CHANGES;
    } else {
      insertIndex = CLOSED_CHANGES;
      deleteIndex = OPEN_CHANGES;
    }

    ElasticQueryAdapter adapter = client.adapter();
    BulkRequest bulk =
        new IndexRequest(getId(cd), indexName, adapter.getType(insertIndex), adapter)
            .add(new UpdateRequest<>(schema, cd, skipFields));
    if (adapter.deleteToReplace()) {
      bulk.add(new DeleteRequest(cd.getId().toString(), indexName, deleteIndex, adapter));
    }
=======
    BulkRequest bulk = new IndexRequest(getId(cd), indexName).add(new UpdateRequest<>(schema, cd));
>>>>>>> 41334afa

    String uri = getURI(type, BULK);
    Response response = postRequest(uri, bulk, getRefreshParam());
    int statusCode = response.getStatusLine().getStatusCode();
    if (statusCode != HttpStatus.SC_OK) {
      throw new StorageException(
          String.format(
              "Failed to replace change %s in index %s: %s", cd.getId(), indexName, statusCode));
    }
  }

  @Override
  public DataSource<ChangeData> getSource(Predicate<ChangeData> p, QueryOptions opts)
      throws QueryParseException {
    Set<Change.Status> statuses = ChangeIndexRewriter.getPossibleStatus(p);
    List<String> indexes = Lists.newArrayListWithCapacity(2);
    if (!client.adapter().omitType()) {
      if (client.adapter().useV6Type()) {
        if (!Sets.intersection(statuses, OPEN_STATUSES).isEmpty()
            || !Sets.intersection(statuses, CLOSED_STATUSES).isEmpty()) {
          indexes.add(ElasticQueryAdapter.V6_TYPE);
        }
      } else {
        if (!Sets.intersection(statuses, OPEN_STATUSES).isEmpty()) {
          indexes.add(OPEN_CHANGES);
        }
        if (!Sets.intersection(statuses, CLOSED_STATUSES).isEmpty()) {
          indexes.add(CLOSED_CHANGES);
        }
      }
    }

    QueryOptions filteredOpts =
        opts.filterFields(o -> IndexUtils.changeFields(o, schema.useLegacyNumericFields()));
    return new ElasticQuerySource(p, filteredOpts, getURI(indexes), getSortArray());
  }

  private JsonArray getSortArray() {
    JsonObject properties = new JsonObject();
    properties.addProperty(ORDER, "desc");

    JsonArray sortArray = new JsonArray();
    addNamedElement(ChangeField.UPDATED.getName(), properties, sortArray);
    addNamedElement(idField.getName(), properties, sortArray);
    return sortArray;
  }

  private String getURI(List<String> types) {
    return String.join(",", types);
  }

  @Override
  protected String getDeleteActions(Change.Id c) {
    return getDeleteRequest(c);
  }

  @Override
  protected String getMappings() {
    return getMappingsFor(client.adapter().getType(), mapping.changes);
  }

  @Override
  protected String getId(ChangeData cd) {
    return cd.getId().toString();
  }

  @Override
  protected ChangeData fromDocument(JsonObject json, Set<String> fields) {
    JsonElement sourceElement = json.get("_source");
    if (sourceElement == null) {
      sourceElement = json.getAsJsonObject().get("fields");
    }
    JsonObject source = sourceElement.getAsJsonObject();
    JsonElement c = source.get(ChangeField.CHANGE.getName());

    if (c == null) {
      int id = source.get(idField.getName()).getAsInt();
      // IndexUtils#changeFields ensures either CHANGE or PROJECT is always present.
      String projectName = requireNonNull(source.get(ChangeField.PROJECT.getName()).getAsString());
      return changeDataFactory.create(Project.nameKey(projectName), Change.id(id));
    }

    ChangeData cd =
        changeDataFactory.create(
            parseProtoFrom(decodeBase64(c.getAsString()), ChangeProtoConverter.INSTANCE));

    // Any decoding that is done here must also be done in {@link LuceneChangeIndex}.

    // Patch sets.
    cd.setPatchSets(
        decodeProtos(source, ChangeField.PATCH_SET.getName(), PatchSetProtoConverter.INSTANCE));

    // Approvals.
    if (source.get(ChangeField.APPROVAL.getName()) != null) {
      cd.setCurrentApprovals(
          decodeProtos(
              source, ChangeField.APPROVAL.getName(), PatchSetApprovalProtoConverter.INSTANCE));
    } else if (fields.contains(ChangeField.APPROVAL.getName())) {
      cd.setCurrentApprovals(Collections.emptyList());
    }

    // Added & Deleted.
    JsonElement addedElement = source.get(ChangeField.ADDED.getName());
    JsonElement deletedElement = source.get(ChangeField.DELETED.getName());
    if (addedElement != null && deletedElement != null) {
      // Changed lines.
      int added = addedElement.getAsInt();
      int deleted = deletedElement.getAsInt();
      cd.setChangedLines(added, deleted);
    }

    // Star.
    JsonElement starredElement = source.get(ChangeField.STAR.getName());
    if (starredElement != null) {
      ListMultimap<Account.Id, String> stars = MultimapBuilder.hashKeys().arrayListValues().build();
      JsonArray starBy = starredElement.getAsJsonArray();
      if (starBy.size() > 0) {
        for (int i = 0; i < starBy.size(); i++) {
          String[] indexableFields = starBy.get(i).getAsString().split(":");
          Optional<Account.Id> id = Account.Id.tryParse(indexableFields[0]);
          if (id.isPresent()) {
            stars.put(id.get(), indexableFields[1]);
          }
        }
      }
      cd.setStars(stars);
    }

    // Mergeable.
    JsonElement mergeableElement = source.get(ChangeField.MERGEABLE.getName());
    if (mergeableElement != null && !skipFields.contains(ChangeField.MERGEABLE.getName())) {
      String mergeable = mergeableElement.getAsString();
      if ("1".equals(mergeable)) {
        cd.setMergeable(true);
      } else if ("0".equals(mergeable)) {
        cd.setMergeable(false);
      }
    }

    // Reviewed-by.
    if (source.get(ChangeField.REVIEWEDBY.getName()) != null) {
      JsonArray reviewedBy = source.get(ChangeField.REVIEWEDBY.getName()).getAsJsonArray();
      if (reviewedBy.size() > 0) {
        Set<Account.Id> accounts = Sets.newHashSetWithExpectedSize(reviewedBy.size());
        for (int i = 0; i < reviewedBy.size(); i++) {
          int aId = reviewedBy.get(i).getAsInt();
          if (reviewedBy.size() == 1 && aId == ChangeField.NOT_REVIEWED) {
            break;
          }
          accounts.add(Account.id(aId));
        }
        cd.setReviewedBy(accounts);
      }
    } else if (fields.contains(ChangeField.REVIEWEDBY.getName())) {
      cd.setReviewedBy(Collections.emptySet());
    }

    // Hashtag.
    if (source.get(ChangeField.HASHTAG.getName()) != null) {
      JsonArray hashtagArray = source.get(ChangeField.HASHTAG.getName()).getAsJsonArray();
      if (hashtagArray.size() > 0) {
        Set<String> hashtags = Sets.newHashSetWithExpectedSize(hashtagArray.size());
        for (int i = 0; i < hashtagArray.size(); i++) {
          hashtags.add(hashtagArray.get(i).getAsString());
        }
        cd.setHashtags(hashtags);
      }
    } else if (fields.contains(ChangeField.HASHTAG.getName())) {
      cd.setHashtags(Collections.emptySet());
    }

    // Star.
    if (source.get(ChangeField.STAR.getName()) != null) {
      JsonArray starArray = source.get(ChangeField.STAR.getName()).getAsJsonArray();
      if (starArray.size() > 0) {
        ListMultimap<Account.Id, String> stars =
            MultimapBuilder.hashKeys().arrayListValues().build();
        for (int i = 0; i < starArray.size(); i++) {
          StarredChangesUtil.StarField starField =
              StarredChangesUtil.StarField.parse(starArray.get(i).getAsString());
          stars.put(starField.accountId(), starField.label());
        }
        cd.setStars(stars);
      }
    } else if (fields.contains(ChangeField.STAR.getName())) {
      cd.setStars(ImmutableListMultimap.of());
    }

    // Reviewer.
    if (source.get(ChangeField.REVIEWER.getName()) != null) {
      cd.setReviewers(
          ChangeField.parseReviewerFieldValues(
              cd.getId(),
              FluentIterable.from(source.get(ChangeField.REVIEWER.getName()).getAsJsonArray())
                  .transform(JsonElement::getAsString)));
    } else if (fields.contains(ChangeField.REVIEWER.getName())) {
      cd.setReviewers(ReviewerSet.empty());
    }

    // Reviewer-by-email.
    if (source.get(ChangeField.REVIEWER_BY_EMAIL.getName()) != null) {
      cd.setReviewersByEmail(
          ChangeField.parseReviewerByEmailFieldValues(
              cd.getId(),
              FluentIterable.from(
                      source.get(ChangeField.REVIEWER_BY_EMAIL.getName()).getAsJsonArray())
                  .transform(JsonElement::getAsString)));
    } else if (fields.contains(ChangeField.REVIEWER_BY_EMAIL.getName())) {
      cd.setReviewersByEmail(ReviewerByEmailSet.empty());
    }

    // Pending-reviewer.
    if (source.get(ChangeField.PENDING_REVIEWER.getName()) != null) {
      cd.setPendingReviewers(
          ChangeField.parseReviewerFieldValues(
              cd.getId(),
              FluentIterable.from(
                      source.get(ChangeField.PENDING_REVIEWER.getName()).getAsJsonArray())
                  .transform(JsonElement::getAsString)));
    } else if (fields.contains(ChangeField.PENDING_REVIEWER.getName())) {
      cd.setPendingReviewers(ReviewerSet.empty());
    }

    // Pending-reviewer-by-email.
    if (source.get(ChangeField.PENDING_REVIEWER_BY_EMAIL.getName()) != null) {
      cd.setPendingReviewersByEmail(
          ChangeField.parseReviewerByEmailFieldValues(
              cd.getId(),
              FluentIterable.from(
                      source.get(ChangeField.PENDING_REVIEWER_BY_EMAIL.getName()).getAsJsonArray())
                  .transform(JsonElement::getAsString)));
    } else if (fields.contains(ChangeField.PENDING_REVIEWER_BY_EMAIL.getName())) {
      cd.setPendingReviewersByEmail(ReviewerByEmailSet.empty());
    }

    // Stored-submit-record-strict.
    decodeSubmitRecords(
        source,
        ChangeField.STORED_SUBMIT_RECORD_STRICT.getName(),
        ChangeField.SUBMIT_RULE_OPTIONS_STRICT,
        cd);

    // Stored-submit-record-lenient.
    decodeSubmitRecords(
        source,
        ChangeField.STORED_SUBMIT_RECORD_LENIENT.getName(),
        ChangeField.SUBMIT_RULE_OPTIONS_LENIENT,
        cd);

    // Ref-state.
    if (fields.contains(ChangeField.REF_STATE.getName())) {
      cd.setRefStates(getByteArray(source, ChangeField.REF_STATE.getName()));
    }

    // Ref-state-pattern.
    if (fields.contains(ChangeField.REF_STATE_PATTERN.getName())) {
      cd.setRefStatePatterns(getByteArray(source, ChangeField.REF_STATE_PATTERN.getName()));
    }

    // Unresolved-comment-count.
    decodeUnresolvedCommentCount(source, ChangeField.UNRESOLVED_COMMENT_COUNT.getName(), cd);

    // Attention set.
    if (fields.contains(ChangeField.ATTENTION_SET_FULL.getName())) {
      ChangeField.parseAttentionSet(
          FluentIterable.from(source.getAsJsonArray(ChangeField.ATTENTION_SET_FULL.getName()))
              .transform(ElasticChangeIndex::decodeBase64JsonElement)
              .toSet(),
          cd);
    }

    return cd;
  }

  private Iterable<byte[]> getByteArray(JsonObject source, String name) {
    JsonElement element = source.get(name);
    return element != null
        ? Iterables.transform(element.getAsJsonArray(), e -> decodeBase64(e.getAsString()))
        : Collections.emptyList();
  }

  private void decodeSubmitRecords(
      JsonObject doc, String fieldName, SubmitRuleOptions opts, ChangeData out) {
    JsonArray records = doc.getAsJsonArray(fieldName);
    if (records == null) {
      return;
    }
    ChangeField.parseSubmitRecords(
        FluentIterable.from(records)
            .transform(ElasticChangeIndex::decodeBase64JsonElement)
            .toList(),
        opts,
        out);
  }

  private static String decodeBase64JsonElement(JsonElement input) {
    return new String(decodeBase64(input.getAsString()), UTF_8);
  }

  private void decodeUnresolvedCommentCount(JsonObject doc, String fieldName, ChangeData out) {
    JsonElement count = doc.get(fieldName);
    if (count == null) {
      return;
    }
    out.setUnresolvedCommentCount(count.getAsInt());
  }
}<|MERGE_RESOLUTION|>--- conflicted
+++ resolved
@@ -21,11 +21,7 @@
 
 import com.google.common.collect.FluentIterable;
 import com.google.common.collect.ImmutableListMultimap;
-<<<<<<< HEAD
-import com.google.common.collect.ImmutableMap;
 import com.google.common.collect.ImmutableSet;
-=======
->>>>>>> 41334afa
 import com.google.common.collect.Iterables;
 import com.google.common.collect.ListMultimap;
 import com.google.common.collect.Lists;
@@ -121,28 +117,8 @@
 
   @Override
   public void replace(ChangeData cd) {
-<<<<<<< HEAD
-    String deleteIndex;
-    String insertIndex;
-
-    if (cd.change().isNew()) {
-      insertIndex = OPEN_CHANGES;
-      deleteIndex = CLOSED_CHANGES;
-    } else {
-      insertIndex = CLOSED_CHANGES;
-      deleteIndex = OPEN_CHANGES;
-    }
-
-    ElasticQueryAdapter adapter = client.adapter();
     BulkRequest bulk =
-        new IndexRequest(getId(cd), indexName, adapter.getType(insertIndex), adapter)
-            .add(new UpdateRequest<>(schema, cd, skipFields));
-    if (adapter.deleteToReplace()) {
-      bulk.add(new DeleteRequest(cd.getId().toString(), indexName, deleteIndex, adapter));
-    }
-=======
-    BulkRequest bulk = new IndexRequest(getId(cd), indexName).add(new UpdateRequest<>(schema, cd));
->>>>>>> 41334afa
+        new IndexRequest(getId(cd), indexName).add(new UpdateRequest<>(schema, cd, skipFields));
 
     String uri = getURI(type, BULK);
     Response response = postRequest(uri, bulk, getRefreshParam());
