--- conflicted
+++ resolved
@@ -177,15 +177,9 @@
   }
 
   @Override
-<<<<<<< HEAD
   protected String getDeleteActions(Change.Id c) {
-    if (client.adapter().usePostV5Type()) {
-      return delete(ElasticQueryAdapter.POST_V5_TYPE, c);
-=======
-  protected String getDeleteActions(Id c) {
     if (!client.adapter().useV5Type()) {
       return delete(client.adapter().getType(), c);
->>>>>>> d60b3b13
     }
     return delete(OPEN_CHANGES, c) + delete(CLOSED_CHANGES, c);
   }
