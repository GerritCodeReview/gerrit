// Copyright (C) 2014 The Android Open Source Project
//
// Licensed under the Apache License, Version 2.0 (the "License");
// you may not use this file except in compliance with the License.
// You may obtain a copy of the License at
//
// http://www.apache.org/licenses/LICENSE-2.0
//
// Unless required by applicable law or agreed to in writing, software
// distributed under the License is distributed on an "AS IS" BASIS,
// WITHOUT WARRANTIES OR CONDITIONS OF ANY KIND, either express or implied.
// See the License for the specific language governing permissions and
// limitations under the License.

package com.google.gerrit.elasticsearch;

import static java.nio.charset.StandardCharsets.UTF_8;
import static java.util.Objects.requireNonNull;

import com.google.common.collect.FluentIterable;
import com.google.common.collect.ImmutableListMultimap;
import com.google.common.collect.ImmutableSet;
import com.google.common.collect.Iterables;
import com.google.common.collect.ListMultimap;
import com.google.common.collect.MultimapBuilder;
import com.google.common.collect.Sets;
import com.google.gerrit.elasticsearch.ElasticMapping.MappingProperties;
import com.google.gerrit.elasticsearch.bulk.BulkRequest;
import com.google.gerrit.elasticsearch.bulk.IndexRequest;
import com.google.gerrit.elasticsearch.bulk.UpdateRequest;
import com.google.gerrit.entities.Account;
import com.google.gerrit.entities.Change;
import com.google.gerrit.entities.Project;
import com.google.gerrit.entities.converter.ChangeProtoConverter;
import com.google.gerrit.entities.converter.PatchSetApprovalProtoConverter;
import com.google.gerrit.entities.converter.PatchSetProtoConverter;
import com.google.gerrit.exceptions.StorageException;
import com.google.gerrit.index.FieldDef;
import com.google.gerrit.index.QueryOptions;
import com.google.gerrit.index.Schema;
import com.google.gerrit.index.query.DataSource;
import com.google.gerrit.index.query.Predicate;
import com.google.gerrit.index.query.QueryParseException;
import com.google.gerrit.server.ReviewerByEmailSet;
import com.google.gerrit.server.ReviewerSet;
import com.google.gerrit.server.StarredChangesUtil;
import com.google.gerrit.server.change.MergeabilityComputationBehavior;
import com.google.gerrit.server.config.GerritServerConfig;
import com.google.gerrit.server.config.SitePaths;
import com.google.gerrit.server.index.IndexUtils;
import com.google.gerrit.server.index.change.ChangeField;
import com.google.gerrit.server.index.change.ChangeIndex;
import com.google.gerrit.server.project.SubmitRuleOptions;
import com.google.gerrit.server.query.change.ChangeData;
import com.google.gson.JsonArray;
import com.google.gson.JsonElement;
import com.google.gson.JsonObject;
import com.google.inject.Inject;
import com.google.inject.assistedinject.Assisted;
import java.sql.Timestamp;
import java.time.Instant;
import java.time.format.DateTimeFormatter;
import java.util.Collections;
import java.util.Optional;
import java.util.Set;
import org.apache.http.HttpStatus;
import org.eclipse.jgit.lib.Config;
import org.elasticsearch.client.Response;

/** Secondary index implementation using Elasticsearch. */
class ElasticChangeIndex extends AbstractElasticIndex<Change.Id, ChangeData>
    implements ChangeIndex {
  static class ChangeMapping {
    final MappingProperties changes;
    final MappingProperties openChanges;
    final MappingProperties closedChanges;

    ChangeMapping(Schema<ChangeData> schema, ElasticQueryAdapter adapter) {
      MappingProperties mapping = ElasticMapping.createMapping(schema, adapter);
      this.changes = mapping;
      this.openChanges = mapping;
      this.closedChanges = mapping;
    }
  }

  private static final String CHANGES = "changes";

  private final ChangeMapping mapping;
  private final ChangeData.Factory changeDataFactory;
  private final Schema<ChangeData> schema;
  private final FieldDef<ChangeData, ?> idField;
  private final ImmutableSet<String> skipFields;

  @Inject
  ElasticChangeIndex(
      ElasticConfiguration cfg,
      ChangeData.Factory changeDataFactory,
      SitePaths sitePaths,
      ElasticRestClientProvider clientBuilder,
      @GerritServerConfig Config gerritConfig,
      @Assisted Schema<ChangeData> schema) {
    super(cfg, sitePaths, schema, clientBuilder, CHANGES);
    this.changeDataFactory = changeDataFactory;
    this.schema = schema;
    this.mapping = new ChangeMapping(schema, client.adapter());
    this.idField =
        this.schema.useLegacyNumericFields() ? ChangeField.LEGACY_ID : ChangeField.LEGACY_ID_STR;
    this.skipFields =
        MergeabilityComputationBehavior.fromConfig(gerritConfig).includeInIndex()
            ? ImmutableSet.of()
            : ImmutableSet.of(ChangeField.MERGEABLE.getName());
  }

  @Override
  public void replace(ChangeData cd) {
    BulkRequest bulk =
        new IndexRequest(getId(cd), indexName).add(new UpdateRequest<>(schema, cd, skipFields));

    String uri = getURI(BULK);
    Response response = postRequest(uri, bulk, getRefreshParam());
    int statusCode = response.getStatusLine().getStatusCode();
    if (statusCode != HttpStatus.SC_OK) {
      throw new StorageException(
          String.format(
              "Failed to replace change %s in index %s: %s", cd.getId(), indexName, statusCode));
    }
  }

  @Override
  public DataSource<ChangeData> getSource(Predicate<ChangeData> p, QueryOptions opts)
      throws QueryParseException {
    QueryOptions filteredOpts =
        opts.filterFields(o -> IndexUtils.changeFields(o, schema.useLegacyNumericFields()));
    return new ElasticQuerySource(p, filteredOpts, getSortArray());
  }

  private JsonArray getSortArray() {
    JsonObject properties = new JsonObject();
    properties.addProperty(ORDER, DESC_SORT_ORDER);

    JsonArray sortArray = new JsonArray();
    addNamedElement(ChangeField.UPDATED.getName(), properties, sortArray);
    addNamedElement(ChangeField.MERGED_ON.getName(), getMergedOnSortOptions(), sortArray);
    addNamedElement(idField.getName(), properties, sortArray);
    return sortArray;
  }

<<<<<<< HEAD
  private JsonObject getMergedOnSortOptions() {
    JsonObject sortOptions = new JsonObject();
    sortOptions.addProperty(ORDER, DESC_SORT_ORDER);
    // Ignore the sort field if it does not exist in index. Otherwise the search would fail on open
    // changes, because the corresponding documents do not have mergedOn field.
    sortOptions.addProperty(UNMAPPED_TYPE, ElasticMapping.TIMESTAMP_FIELD_TYPE);
    return sortOptions;
  }

  private String getURI(List<String> types) {
    return String.join(",", types);
  }

=======
>>>>>>> 062603e8
  @Override
  protected String getDeleteActions(Change.Id c) {
    return getDeleteRequest(c);
  }

  @Override
  protected String getMappings() {
    return getMappingsFor(mapping.changes);
  }

  @Override
  protected String getId(ChangeData cd) {
    return cd.getId().toString();
  }

  @Override
  protected ChangeData fromDocument(JsonObject json, Set<String> fields) {
    JsonElement sourceElement = json.get("_source");
    if (sourceElement == null) {
      sourceElement = json.getAsJsonObject().get("fields");
    }
    JsonObject source = sourceElement.getAsJsonObject();
    JsonElement c = source.get(ChangeField.CHANGE.getName());

    if (c == null) {
      int id = source.get(idField.getName()).getAsInt();
      // IndexUtils#changeFields ensures either CHANGE or PROJECT is always present.
      String projectName = requireNonNull(source.get(ChangeField.PROJECT.getName()).getAsString());
      return changeDataFactory.create(Project.nameKey(projectName), Change.id(id));
    }

    ChangeData cd =
        changeDataFactory.create(
            parseProtoFrom(decodeBase64(c.getAsString()), ChangeProtoConverter.INSTANCE));

    // Any decoding that is done here must also be done in {@link LuceneChangeIndex}.

    // Patch sets.
    cd.setPatchSets(
        decodeProtos(source, ChangeField.PATCH_SET.getName(), PatchSetProtoConverter.INSTANCE));

    // Approvals.
    if (source.get(ChangeField.APPROVAL.getName()) != null) {
      cd.setCurrentApprovals(
          decodeProtos(
              source, ChangeField.APPROVAL.getName(), PatchSetApprovalProtoConverter.INSTANCE));
    } else if (fields.contains(ChangeField.APPROVAL.getName())) {
      cd.setCurrentApprovals(Collections.emptyList());
    }

    // Added & Deleted.
    JsonElement addedElement = source.get(ChangeField.ADDED.getName());
    JsonElement deletedElement = source.get(ChangeField.DELETED.getName());
    if (addedElement != null && deletedElement != null) {
      // Changed lines.
      int added = addedElement.getAsInt();
      int deleted = deletedElement.getAsInt();
      cd.setChangedLines(added, deleted);
    }

    // Star.
    JsonElement starredElement = source.get(ChangeField.STAR.getName());
    if (starredElement != null) {
      ListMultimap<Account.Id, String> stars = MultimapBuilder.hashKeys().arrayListValues().build();
      JsonArray starBy = starredElement.getAsJsonArray();
      if (starBy.size() > 0) {
        for (int i = 0; i < starBy.size(); i++) {
          String[] indexableFields = starBy.get(i).getAsString().split(":");
          Optional<Account.Id> id = Account.Id.tryParse(indexableFields[0]);
          if (id.isPresent()) {
            stars.put(id.get(), indexableFields[1]);
          }
        }
      }
      cd.setStars(stars);
    }

    // Mergeable.
    JsonElement mergeableElement = source.get(ChangeField.MERGEABLE.getName());
    if (mergeableElement != null && !skipFields.contains(ChangeField.MERGEABLE.getName())) {
      String mergeable = mergeableElement.getAsString();
      if ("1".equals(mergeable)) {
        cd.setMergeable(true);
      } else if ("0".equals(mergeable)) {
        cd.setMergeable(false);
      }
    }

    // Reviewed-by.
    if (source.get(ChangeField.REVIEWEDBY.getName()) != null) {
      JsonArray reviewedBy = source.get(ChangeField.REVIEWEDBY.getName()).getAsJsonArray();
      if (reviewedBy.size() > 0) {
        Set<Account.Id> accounts = Sets.newHashSetWithExpectedSize(reviewedBy.size());
        for (int i = 0; i < reviewedBy.size(); i++) {
          int aId = reviewedBy.get(i).getAsInt();
          if (reviewedBy.size() == 1 && aId == ChangeField.NOT_REVIEWED) {
            break;
          }
          accounts.add(Account.id(aId));
        }
        cd.setReviewedBy(accounts);
      }
    } else if (fields.contains(ChangeField.REVIEWEDBY.getName())) {
      cd.setReviewedBy(Collections.emptySet());
    }

    // Hashtag.
    if (source.get(ChangeField.HASHTAG.getName()) != null) {
      JsonArray hashtagArray = source.get(ChangeField.HASHTAG.getName()).getAsJsonArray();
      if (hashtagArray.size() > 0) {
        Set<String> hashtags = Sets.newHashSetWithExpectedSize(hashtagArray.size());
        for (int i = 0; i < hashtagArray.size(); i++) {
          hashtags.add(hashtagArray.get(i).getAsString());
        }
        cd.setHashtags(hashtags);
      }
    } else if (fields.contains(ChangeField.HASHTAG.getName())) {
      cd.setHashtags(Collections.emptySet());
    }

    // Star.
    if (source.get(ChangeField.STAR.getName()) != null) {
      JsonArray starArray = source.get(ChangeField.STAR.getName()).getAsJsonArray();
      if (starArray.size() > 0) {
        ListMultimap<Account.Id, String> stars =
            MultimapBuilder.hashKeys().arrayListValues().build();
        for (int i = 0; i < starArray.size(); i++) {
          StarredChangesUtil.StarField starField =
              StarredChangesUtil.StarField.parse(starArray.get(i).getAsString());
          stars.put(starField.accountId(), starField.label());
        }
        cd.setStars(stars);
      }
    } else if (fields.contains(ChangeField.STAR.getName())) {
      cd.setStars(ImmutableListMultimap.of());
    }

    // Reviewer.
    if (source.get(ChangeField.REVIEWER.getName()) != null) {
      cd.setReviewers(
          ChangeField.parseReviewerFieldValues(
              cd.getId(),
              FluentIterable.from(source.get(ChangeField.REVIEWER.getName()).getAsJsonArray())
                  .transform(JsonElement::getAsString)));
    } else if (fields.contains(ChangeField.REVIEWER.getName())) {
      cd.setReviewers(ReviewerSet.empty());
    }

    // Reviewer-by-email.
    if (source.get(ChangeField.REVIEWER_BY_EMAIL.getName()) != null) {
      cd.setReviewersByEmail(
          ChangeField.parseReviewerByEmailFieldValues(
              cd.getId(),
              FluentIterable.from(
                      source.get(ChangeField.REVIEWER_BY_EMAIL.getName()).getAsJsonArray())
                  .transform(JsonElement::getAsString)));
    } else if (fields.contains(ChangeField.REVIEWER_BY_EMAIL.getName())) {
      cd.setReviewersByEmail(ReviewerByEmailSet.empty());
    }

    // Pending-reviewer.
    if (source.get(ChangeField.PENDING_REVIEWER.getName()) != null) {
      cd.setPendingReviewers(
          ChangeField.parseReviewerFieldValues(
              cd.getId(),
              FluentIterable.from(
                      source.get(ChangeField.PENDING_REVIEWER.getName()).getAsJsonArray())
                  .transform(JsonElement::getAsString)));
    } else if (fields.contains(ChangeField.PENDING_REVIEWER.getName())) {
      cd.setPendingReviewers(ReviewerSet.empty());
    }

    // Pending-reviewer-by-email.
    if (source.get(ChangeField.PENDING_REVIEWER_BY_EMAIL.getName()) != null) {
      cd.setPendingReviewersByEmail(
          ChangeField.parseReviewerByEmailFieldValues(
              cd.getId(),
              FluentIterable.from(
                      source.get(ChangeField.PENDING_REVIEWER_BY_EMAIL.getName()).getAsJsonArray())
                  .transform(JsonElement::getAsString)));
    } else if (fields.contains(ChangeField.PENDING_REVIEWER_BY_EMAIL.getName())) {
      cd.setPendingReviewersByEmail(ReviewerByEmailSet.empty());
    }

    // Stored-submit-record-strict.
    decodeSubmitRecords(
        source,
        ChangeField.STORED_SUBMIT_RECORD_STRICT.getName(),
        ChangeField.SUBMIT_RULE_OPTIONS_STRICT,
        cd);

    // Stored-submit-record-lenient.
    decodeSubmitRecords(
        source,
        ChangeField.STORED_SUBMIT_RECORD_LENIENT.getName(),
        ChangeField.SUBMIT_RULE_OPTIONS_LENIENT,
        cd);

    // Ref-state.
    if (fields.contains(ChangeField.REF_STATE.getName())) {
      cd.setRefStates(getByteArray(source, ChangeField.REF_STATE.getName()));
    }

    // Ref-state-pattern.
    if (fields.contains(ChangeField.REF_STATE_PATTERN.getName())) {
      cd.setRefStatePatterns(getByteArray(source, ChangeField.REF_STATE_PATTERN.getName()));
    }

    // Unresolved-comment-count.
    decodeUnresolvedCommentCount(source, ChangeField.UNRESOLVED_COMMENT_COUNT.getName(), cd);

    // Attention set.
    if (fields.contains(ChangeField.ATTENTION_SET_FULL.getName())) {
      ChangeField.parseAttentionSet(
          FluentIterable.from(source.getAsJsonArray(ChangeField.ATTENTION_SET_FULL.getName()))
              .transform(ElasticChangeIndex::decodeBase64JsonElement)
              .toSet(),
          cd);
    }

    if (fields.contains(ChangeField.MERGED_ON.getName())) {
      decodeMergedOn(source, cd);
    }

    return cd;
  }

  private Iterable<byte[]> getByteArray(JsonObject source, String name) {
    JsonElement element = source.get(name);
    return element != null
        ? Iterables.transform(element.getAsJsonArray(), e -> decodeBase64(e.getAsString()))
        : Collections.emptyList();
  }

  private void decodeSubmitRecords(
      JsonObject doc, String fieldName, SubmitRuleOptions opts, ChangeData out) {
    JsonArray records = doc.getAsJsonArray(fieldName);
    if (records == null) {
      return;
    }
    ChangeField.parseSubmitRecords(
        FluentIterable.from(records)
            .transform(ElasticChangeIndex::decodeBase64JsonElement)
            .toList(),
        opts,
        out);
  }

  private static String decodeBase64JsonElement(JsonElement input) {
    return new String(decodeBase64(input.getAsString()), UTF_8);
  }

  private void decodeUnresolvedCommentCount(JsonObject doc, String fieldName, ChangeData out) {
    JsonElement count = doc.get(fieldName);
    if (count == null) {
      return;
    }
    out.setUnresolvedCommentCount(count.getAsInt());
  }

  private void decodeMergedOn(JsonObject doc, ChangeData out) {
    JsonElement mergedOnField = doc.get(ChangeField.MERGED_ON.getName());

    Timestamp mergedOn = null;
    if (mergedOnField != null) {
      // Parse from ElasticMapping.TIMESTAMP_FIELD_FORMAT.
      // We currently use built-in ISO-based dateOptionalTime.
      // https://www.elastic.co/guide/en/elasticsearch/reference/current/mapping-date-format.html#built-in-date-formats
      DateTimeFormatter isoFormatter = DateTimeFormatter.ISO_INSTANT;
      mergedOn = Timestamp.from(Instant.from(isoFormatter.parse(mergedOnField.getAsString())));
    }
    out.setMergedOn(mergedOn);
  }
}<|MERGE_RESOLUTION|>--- conflicted
+++ resolved
@@ -145,7 +145,6 @@
     return sortArray;
   }
 
-<<<<<<< HEAD
   private JsonObject getMergedOnSortOptions() {
     JsonObject sortOptions = new JsonObject();
     sortOptions.addProperty(ORDER, DESC_SORT_ORDER);
@@ -155,12 +154,6 @@
     return sortOptions;
   }
 
-  private String getURI(List<String> types) {
-    return String.join(",", types);
-  }
-
-=======
->>>>>>> 062603e8
   @Override
   protected String getDeleteActions(Change.Id c) {
     return getDeleteRequest(c);
