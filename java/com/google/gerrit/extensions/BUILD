load("//lib/jgit:jgit.bzl", "JGIT_DOC_URL")
<<<<<<< HEAD
=======
load("//lib:guava.bzl", "GUAVA_DOC_URL")
load("//tools/bzl:gwt.bzl", "gwt_module")
load("//tools/bzl:javadoc.bzl", "java_doc")

EXT_API_SRCS = glob(["client/*.java"])

gwt_module(
    name = "client",
    srcs = EXT_API_SRCS,
    gwt_xml = "Extensions.gwt.xml",
    visibility = ["//visibility:public"],
)
>>>>>>> ec26f046

java_binary(
    name = "extension-api",
    main_class = "Dummy",
    visibility = ["//visibility:public"],
    runtime_deps = [":lib"],
)

java_library(
    name = "lib",
    visibility = ["//visibility:public"],
    exports = [
        ":api",
        "//lib:guava",
        "//lib:servlet-api-3_1",
        "//lib/guice",
        "//lib/guice:guice-assistedinject",
        "//lib/guice:guice-servlet",
    ],
)

#TODO(davido): There is no provided_deps argument to java_library rule
java_library(
    name = "api",
    srcs = glob(["**/*.java"]),
    visibility = ["//visibility:public"],
    deps = [
        "//java/com/google/gerrit/common:annotations",
        "//lib:guava",
        "//lib/guice",
        "//lib/guice:guice-assistedinject",
    ],
)

java_doc(
    name = "extension-api-javadoc",
    external_docs = [
        JGIT_DOC_URL,
        GUAVA_DOC_URL,
    ],
    libs = [":api"],
    pkgs = ["com.google.gerrit.extensions"],
    title = "Gerrit Review Extension API Documentation",
    visibility = ["//visibility:public"],
)<|MERGE_RESOLUTION|>--- conflicted
+++ resolved
@@ -1,19 +1,6 @@
 load("//lib/jgit:jgit.bzl", "JGIT_DOC_URL")
-<<<<<<< HEAD
-=======
 load("//lib:guava.bzl", "GUAVA_DOC_URL")
-load("//tools/bzl:gwt.bzl", "gwt_module")
 load("//tools/bzl:javadoc.bzl", "java_doc")
-
-EXT_API_SRCS = glob(["client/*.java"])
-
-gwt_module(
-    name = "client",
-    srcs = EXT_API_SRCS,
-    gwt_xml = "Extensions.gwt.xml",
-    visibility = ["//visibility:public"],
-)
->>>>>>> ec26f046
 
 java_binary(
     name = "extension-api",
