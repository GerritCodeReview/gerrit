// Copyright (C) 2013 The Android Open Source Project
//
// Licensed under the Apache License, Version 2.0 (the "License");
// you may not use this file except in compliance with the License.
// You may obtain a copy of the License at
//
// http://www.apache.org/licenses/LICENSE-2.0
//
// Unless required by applicable law or agreed to in writing, software
// distributed under the License is distributed on an "AS IS" BASIS,
// WITHOUT WARRANTIES OR CONDITIONS OF ANY KIND, either express or implied.
// See the License for the specific language governing permissions and
// limitations under the License.

package com.google.gerrit.extensions.api.changes;

import com.google.common.collect.ImmutableListMultimap;
import com.google.common.collect.ImmutableMap;
import com.google.common.collect.Sets;
import com.google.errorprone.annotations.CanIgnoreReturnValue;
import com.google.gerrit.common.Nullable;
import com.google.gerrit.extensions.client.ListChangesOption;
import com.google.gerrit.extensions.client.ReviewerState;
import com.google.gerrit.extensions.common.AccountInfo;
import com.google.gerrit.extensions.common.ChangeInfo;
import com.google.gerrit.extensions.common.ChangeInfoDifference;
import com.google.gerrit.extensions.common.ChangeMessageInfo;
import com.google.gerrit.extensions.common.CommentInfo;
import com.google.gerrit.extensions.common.CommitMessageInfo;
import com.google.gerrit.extensions.common.CommitMessageInput;
import com.google.gerrit.extensions.common.MergePatchSetInput;
import com.google.gerrit.extensions.common.PureRevertInfo;
import com.google.gerrit.extensions.common.RebaseChainInfo;
import com.google.gerrit.extensions.common.RevertSubmissionInfo;
import com.google.gerrit.extensions.common.RobotCommentInfo;
import com.google.gerrit.extensions.common.SubmitRequirementInput;
import com.google.gerrit.extensions.common.SubmitRequirementResultInfo;
import com.google.gerrit.extensions.common.SuggestedReviewerInfo;
import com.google.gerrit.extensions.restapi.NotImplementedException;
import com.google.gerrit.extensions.restapi.Response;
import com.google.gerrit.extensions.restapi.RestApiException;
import java.util.Arrays;
import java.util.Collection;
import java.util.EnumSet;
import java.util.List;
import java.util.Map;
import java.util.Set;

public interface ChangeApi {
  String id();

  /**
   * Look up the current revision for the change.
   *
   * <p><strong>Note:</strong> This method eagerly reads the revision. Methods that mutate the
   * revision do not necessarily re-read the revision. Therefore, calling a getter method on an
   * instance after calling a mutation method on that same instance is not guaranteed to reflect the
   * mutation. It is not recommended to store references to {@code RevisionApi} instances.
   *
   * @return API for accessing the revision.
   * @throws RestApiException if an error occurred.
   */
  default RevisionApi current() throws RestApiException {
    return revision("current");
  }

  /**
   * Look up a revision of a change by number.
   *
   * @see #current()
   */
  default RevisionApi revision(int id) throws RestApiException {
    return revision(Integer.toString(id));
  }

  /**
   * Look up a revision of a change by commit SHA-1 or other supported revision string.
   *
   * @see #current()
   */
  RevisionApi revision(String id) throws RestApiException;

  /**
   * Look up the reviewer of the change.
   *
   * <p>
   *
   * @param id ID of the account, can be a string of the format "Full Name
   *     &lt;mail@example.com&gt;", just the email address, a full name if it is unique, an account
   *     ID, a user name or 'self' for the calling user.
   * @return API for accessing the reviewer.
   * @throws RestApiException if id is not account ID or is a user that isn't known to be a reviewer
   *     for this change.
   */
  ReviewerApi reviewer(String id) throws RestApiException;

  default void abandon() throws RestApiException {
    abandon(new AbandonInput());
  }

  void abandon(AbandonInput in) throws RestApiException;

  default void restore() throws RestApiException {
    restore(new RestoreInput());
  }

  void restore(RestoreInput in) throws RestApiException;

  default void move(String destination) throws RestApiException {
    MoveInput in = new MoveInput();
    in.destinationBranch = destination;
    move(in);
  }

  void move(MoveInput in) throws RestApiException;

  void setPrivate(boolean value, @Nullable String message) throws RestApiException;

  default void setPrivate(boolean value) throws RestApiException {
    setPrivate(value, null);
  }

  void setWorkInProgress(@Nullable String message) throws RestApiException;

  void setReadyForReview(@Nullable String message) throws RestApiException;

  default void setWorkInProgress() throws RestApiException {
    setWorkInProgress(null);
  }

  default void setReadyForReview() throws RestApiException {
    setReadyForReview(null);
  }

<<<<<<< HEAD
  /** Create a new change that reverts this change. */
  @CanIgnoreReturnValue
=======
  /**
   * Create a new change that reverts this change.
   *
   * @see Changes#id(String, int)
   */
>>>>>>> b4f47786
  default ChangeApi revert() throws RestApiException {
    return revert(new RevertInput());
  }

<<<<<<< HEAD
  /** Create a new change that reverts this change. */
  @CanIgnoreReturnValue
=======
  /**
   * Create a new change that reverts this change.
   *
   * @see Changes#id(String, int)
   */
>>>>>>> b4f47786
  ChangeApi revert(RevertInput in) throws RestApiException;

  @CanIgnoreReturnValue
  default RevertSubmissionInfo revertSubmission() throws RestApiException {
    return revertSubmission(new RevertInput());
  }

  @CanIgnoreReturnValue
  RevertSubmissionInfo revertSubmission(RevertInput in) throws RestApiException;

  /** Create a merge patch set for the change. */
  @CanIgnoreReturnValue
  ChangeInfo createMergePatchSet(MergePatchSetInput in) throws RestApiException;

  @CanIgnoreReturnValue
  ChangeInfo applyPatch(ApplyPatchPatchSetInput in) throws RestApiException;

  default List<ChangeInfo> submittedTogether() throws RestApiException {
    SubmittedTogetherInfo info =
        submittedTogether(
            EnumSet.noneOf(ListChangesOption.class), EnumSet.noneOf(SubmittedTogetherOption.class));
    return info.changes;
  }

  default SubmittedTogetherInfo submittedTogether(EnumSet<SubmittedTogetherOption> options)
      throws RestApiException {
    return submittedTogether(EnumSet.noneOf(ListChangesOption.class), options);
  }

  SubmittedTogetherInfo submittedTogether(
      EnumSet<ListChangesOption> listOptions, EnumSet<SubmittedTogetherOption> submitOptions)
      throws RestApiException;

  /** Rebase the current revision of a change using default options. */
  default void rebase() throws RestApiException {
    rebase(new RebaseInput());
  }

  /** Rebase the current revision of a change. */
  void rebase(RebaseInput in) throws RestApiException;

  /**
   * Rebase the current revisions of a change's chain using default options.
   *
   * @return a {@code RebaseChainInfo} contains the {@code ChangeInfo} data for the rebased the
   *     chain
   */
  @CanIgnoreReturnValue
  default Response<RebaseChainInfo> rebaseChain() throws RestApiException {
    return rebaseChain(new RebaseInput());
  }

  /**
   * Rebase the current revisions of a change's chain.
   *
   * @return a {@code RebaseChainInfo} contains the {@code ChangeInfo} data for the rebased the
   *     chain
   */
  @CanIgnoreReturnValue
  Response<RebaseChainInfo> rebaseChain(RebaseInput in) throws RestApiException;

  /** Deletes a change. */
  void delete() throws RestApiException;

  String topic() throws RestApiException;

  void topic(String topic) throws RestApiException;

  IncludedInInfo includedIn() throws RestApiException;

  @CanIgnoreReturnValue
  default ReviewerResult addReviewer(String reviewer) throws RestApiException {
    ReviewerInput in = new ReviewerInput();
    in.reviewer = reviewer;
    return addReviewer(in);
  }

  @CanIgnoreReturnValue
  ReviewerResult addReviewer(ReviewerInput in) throws RestApiException;

  SuggestedReviewersRequest suggestReviewers() throws RestApiException;

  default SuggestedReviewersRequest suggestReviewers(String query) throws RestApiException {
    return suggestReviewers().withQuery(query);
  }

  default SuggestedReviewersRequest suggestCcs(String query) throws RestApiException {
    return suggestReviewers().forCc().withQuery(query);
  }

  /**
   * Retrieve reviewers ({@code ReviewerState.REVIEWER} and {@code ReviewerState.CC}) on the change.
   */
  List<ReviewerInfo> reviewers() throws RestApiException;

  ChangeInfo get(
      EnumSet<ListChangesOption> options, ImmutableListMultimap<String, String> pluginOptions)
      throws RestApiException;

  default ChangeInfo get(ImmutableListMultimap<String, String> pluginOptions)
      throws RestApiException {
    return get(EnumSet.noneOf(ListChangesOption.class), pluginOptions);
  }

  default ChangeInfo get(EnumSet<ListChangesOption> options) throws RestApiException {
    return get(options, ImmutableListMultimap.of());
  }

  default ChangeInfo get(Iterable<ListChangesOption> options) throws RestApiException {
    return get(Sets.newEnumSet(options, ListChangesOption.class));
  }

  default ChangeInfo get(ListChangesOption... options) throws RestApiException {
    return get(Arrays.asList(options));
  }

  /**
   * {@link #get(ListChangesOption...)} with all options included, except for the following.
   *
   * <ul>
   *   <li>{@code CHECK} is omitted, to skip consistency checks.
   *   <li>{@code SKIP_DIFFSTAT} is omitted to ensure diffstat calculations.
   * </ul>
   */
  default ChangeInfo get() throws RestApiException {
    return get(
        EnumSet.complementOf(EnumSet.of(ListChangesOption.CHECK, ListChangesOption.SKIP_DIFFSTAT)));
  }

  default ChangeInfoDifference metaDiff(
      @Nullable String oldMetaRevId, @Nullable String newMetaRevId) throws RestApiException {
    return metaDiff(
        oldMetaRevId,
        newMetaRevId,
        EnumSet.noneOf(ListChangesOption.class),
        ImmutableListMultimap.of());
  }

  default ChangeInfoDifference metaDiff(
      @Nullable String oldMetaRevId, @Nullable String newMetaRevId, ListChangesOption... options)
      throws RestApiException {
    return metaDiff(oldMetaRevId, newMetaRevId, Arrays.asList(options));
  }

  default ChangeInfoDifference metaDiff(
      @Nullable String oldMetaRevId,
      @Nullable String newMetaRevId,
      Collection<ListChangesOption> options)
      throws RestApiException {
    return metaDiff(
        oldMetaRevId,
        newMetaRevId,
        Sets.newEnumSet(options, ListChangesOption.class),
        ImmutableListMultimap.of());
  }

  /**
   * Gets the diff between a change's metadata with the two given refs.
   *
   * @param oldMetaRevId the SHA-1 of the 'before' metadata diffed against {@code newMetaRevId}
   * @param newMetaRevId the SHA-1 of the 'after' metadata diffed against {@code oldMetaRevId}
   */
  ChangeInfoDifference metaDiff(
      @Nullable String oldMetaRevId,
      @Nullable String newMetaRevId,
      EnumSet<ListChangesOption> options,
      ImmutableListMultimap<String, String> pluginOptions)
      throws RestApiException;

  /** {@link #get(ListChangesOption...)} with no options included. */
  default ChangeInfo info() throws RestApiException {
    return get(EnumSet.noneOf(ListChangesOption.class));
  }

  /**
   * Provides access to an API regarding the change edit of this change.
   *
   * @return a {@code ChangeEditApi} for the change edit of this change
   * @throws RestApiException if the API isn't accessible
   */
  ChangeEditApi edit() throws RestApiException;

  CommitMessageInfo getMessage() throws RestApiException;

  /** Create a new patch set with a new commit message. */
  default void setMessage(String message) throws RestApiException {
    CommitMessageInput in = new CommitMessageInput();
    in.message = message;
    setMessage(in);
  }

  /** Create a new patch set with a new commit message. */
  void setMessage(CommitMessageInput in) throws RestApiException;

  /** Set hashtags on a change */
  void setHashtags(HashtagsInput input) throws RestApiException;

  /**
   * Get hashtags on a change.
   *
   * @return hashtags
   */
  Set<String> getHashtags() throws RestApiException;

  /** Set custom keyed values on a change */
  void setCustomKeyedValues(CustomKeyedValuesInput input) throws RestApiException;

  /**
   * Gets the custom keyed values on a change.
   *
   * @return customKeyedValues
   */
  ImmutableMap<String, String> getCustomKeyedValues() throws RestApiException;

  /**
   * Manage the attention set.
   *
   * @param id The account identifier.
   */
  AttentionSetApi attention(String id) throws RestApiException;

  /** Adds a user to the attention set. */
  @CanIgnoreReturnValue
  AccountInfo addToAttentionSet(AttentionSetInput input) throws RestApiException;

  /**
   * Get all published comments on a change.
   *
   * @return comments in a map keyed by path; comments have the {@code revision} field set to
   *     indicate their patch set.
   * @deprecated Callers should use {@link #commentsRequest()} instead
   */
  @Deprecated
  default Map<String, List<CommentInfo>> comments() throws RestApiException {
    return commentsRequest().get();
  }

  /**
   * Get all published comments on a change as a list.
   *
   * @return comments as a list; comments have the {@code revision} field set to indicate their
   *     patch set.
   * @deprecated Callers should use {@link #commentsRequest()} instead
   */
  @Deprecated
  default List<CommentInfo> commentsAsList() throws RestApiException {
    return commentsRequest().getAsList();
  }

  /**
   * Get a {@link CommentsRequest} entity that can be used to retrieve published comments.
   *
   * @return A {@link CommentsRequest} entity that can be used to retrieve the comments using the
   *     {@link CommentsRequest#get()} or {@link CommentsRequest#getAsList()}.
   */
  CommentsRequest commentsRequest() throws RestApiException;

  /**
   * Get all robot comments on a change.
   *
   * @return robot comments in a map keyed by path; robot comments have the {@code revision} field
   *     set to indicate their patch set.
   */
  Map<String, List<RobotCommentInfo>> robotComments() throws RestApiException;

  /**
   * Get all draft comments for the current user on a change.
   *
   * @return drafts in a map keyed by path; comments have the {@code revision} field set to indicate
   *     their patch set.
   */
  default Map<String, List<CommentInfo>> drafts() throws RestApiException {
    return draftsRequest().get();
  }

  /**
   * Get all draft comments for the current user on a change as a list.
   *
   * @return drafts as a list; comments have the {@code revision} field set to indicate their patch
   *     set.
   */
  default List<CommentInfo> draftsAsList() throws RestApiException {
    return draftsRequest().getAsList();
  }

  /**
   * Get a {@link DraftsRequest} entity that can be used to retrieve draft comments.
   *
   * @return A {@link DraftsRequest} entity that can be used to retrieve the draft comments using
   *     {@link DraftsRequest#get()} or {@link DraftsRequest#getAsList()}.
   */
  DraftsRequest draftsRequest() throws RestApiException;

  ChangeInfo check() throws RestApiException;

  ChangeInfo check(FixInput fix) throws RestApiException;

  abstract class CheckSubmitRequirementRequest {
    /** Submit requirement name. */
    private String name;

    /**
     * A change ID for a change in {@link com.google.gerrit.entities.RefNames#REFS_CONFIG} branch
     * from which the submit-requirement will be loaded.
     */
    private String refsConfigChangeId;

    public abstract SubmitRequirementResultInfo get() throws RestApiException;

    public CheckSubmitRequirementRequest srName(String srName) {
      this.name = srName;
      return this;
    }

    public CheckSubmitRequirementRequest refsConfigChangeId(String changeId) {
      this.refsConfigChangeId = changeId;
      return this;
    }

    protected String srName() {
      return name;
    }

    protected String getRefsConfigChangeId() {
      return refsConfigChangeId;
    }
  }

  CheckSubmitRequirementRequest checkSubmitRequirementRequest() throws RestApiException;

  /** Returns the result of evaluating the {@link SubmitRequirementInput} input on the change. */
  SubmitRequirementResultInfo checkSubmitRequirement(SubmitRequirementInput input)
      throws RestApiException;

  void index() throws RestApiException;

  /** Check if this change is a pure revert of the change stored in revertOf. */
  @CanIgnoreReturnValue
  PureRevertInfo pureRevert() throws RestApiException;

  /** Check if this change is a pure revert of claimedOriginal (SHA1 in 40 digit hex). */
  @CanIgnoreReturnValue
  PureRevertInfo pureRevert(String claimedOriginal) throws RestApiException;

  /**
   * Get all messages of a change with detailed account info.
   *
   * @return a list of messages sorted by their creation time.
   */
  List<ChangeMessageInfo> messages() throws RestApiException;

  /**
   * Look up a change message of a change by its id.
   *
   * @param id the id of the change message. In NoteDb, this id is the {@code ObjectId} of a commit
   *     on the change meta branch.
   * @return API for accessing a change message.
   * @throws RestApiException if the id is invalid.
   */
  ChangeMessageApi message(String id) throws RestApiException;

  abstract class CommentsRequest {
    private boolean enableContext;
    private int contextPadding;

    /**
     * Get all published comments on a change.
     *
     * @return comments in a map keyed by path; comments have the {@code revision} field set to
     *     indicate their patch set.
     */
    public abstract Map<String, List<CommentInfo>> get() throws RestApiException;

    /**
     * Get all published comments on a change as a list.
     *
     * @return comments as a list; comments have the {@code revision} field set to indicate their
     *     patch set.
     */
    public abstract List<CommentInfo> getAsList() throws RestApiException;

    public CommentsRequest withContext(boolean enableContext) {
      this.enableContext = enableContext;
      return this;
    }

    public CommentsRequest contextPadding(int contextPadding) {
      this.contextPadding = contextPadding;
      return this;
    }

    public CommentsRequest withContext() {
      this.enableContext = true;
      return this;
    }

    public boolean getContext() {
      return enableContext;
    }

    public int getContextPadding() {
      return contextPadding;
    }
  }

  abstract class DraftsRequest extends CommentsRequest {}

  abstract class SuggestedReviewersRequest {
    private String query;
    private int limit;
    private boolean excludeGroups;
    private ReviewerState reviewerState = ReviewerState.REVIEWER;

    public abstract List<SuggestedReviewerInfo> get() throws RestApiException;

    public SuggestedReviewersRequest withQuery(String query) {
      this.query = query;
      return this;
    }

    public SuggestedReviewersRequest withLimit(int limit) {
      this.limit = limit;
      return this;
    }

    public SuggestedReviewersRequest excludeGroups(boolean excludeGroups) {
      this.excludeGroups = excludeGroups;
      return this;
    }

    public SuggestedReviewersRequest forCc() {
      this.reviewerState = ReviewerState.CC;
      return this;
    }

    public String getQuery() {
      return query;
    }

    public int getLimit() {
      return limit;
    }

    public boolean getExcludeGroups() {
      return excludeGroups;
    }

    public ReviewerState getReviewerState() {
      return reviewerState;
    }
  }

  /**
   * A default implementation which allows source compatibility when adding new methods to the
   * interface.
   */
  class NotImplemented implements ChangeApi {
    @Override
    public String id() {
      throw new NotImplementedException();
    }

    @Override
    public ReviewerApi reviewer(String id) throws RestApiException {
      throw new NotImplementedException();
    }

    @Override
    public RevisionApi revision(String id) throws RestApiException {
      throw new NotImplementedException();
    }

    @Override
    public void abandon(AbandonInput in) throws RestApiException {
      throw new NotImplementedException();
    }

    @Override
    public void restore(RestoreInput in) throws RestApiException {
      throw new NotImplementedException();
    }

    @Override
    public void move(MoveInput in) throws RestApiException {
      throw new NotImplementedException();
    }

    @Override
    public void setPrivate(boolean value, @Nullable String message) throws RestApiException {
      throw new NotImplementedException();
    }

    @Override
    public void setWorkInProgress(String message) throws RestApiException {
      throw new NotImplementedException();
    }

    @Override
    public void setReadyForReview(String message) throws RestApiException {
      throw new NotImplementedException();
    }

    @Override
    public ChangeApi revert(RevertInput in) throws RestApiException {
      throw new NotImplementedException();
    }

    @Override
    public RevertSubmissionInfo revertSubmission(RevertInput in) throws RestApiException {
      throw new NotImplementedException();
    }

    @Override
    public void rebase(RebaseInput in) throws RestApiException {
      throw new NotImplementedException();
    }

    @Override
    public Response<RebaseChainInfo> rebaseChain(RebaseInput in) throws RestApiException {
      throw new NotImplementedException();
    }

    @Override
    public void delete() throws RestApiException {
      throw new NotImplementedException();
    }

    @Override
    public String topic() throws RestApiException {
      throw new NotImplementedException();
    }

    @Override
    public void topic(String topic) throws RestApiException {
      throw new NotImplementedException();
    }

    @Override
    public IncludedInInfo includedIn() throws RestApiException {
      throw new NotImplementedException();
    }

    @Override
    public ReviewerResult addReviewer(ReviewerInput in) throws RestApiException {
      throw new NotImplementedException();
    }

    @Override
    public SuggestedReviewersRequest suggestReviewers() throws RestApiException {
      throw new NotImplementedException();
    }

    @Override
    public SuggestedReviewersRequest suggestReviewers(String query) throws RestApiException {
      throw new NotImplementedException();
    }

    @Override
    public List<ReviewerInfo> reviewers() throws RestApiException {
      throw new NotImplementedException();
    }

    @Override
    public ChangeInfo get(
        EnumSet<ListChangesOption> options, ImmutableListMultimap<String, String> pluginOptions)
        throws RestApiException {
      throw new NotImplementedException();
    }

    @Override
    public ChangeInfoDifference metaDiff(
        @Nullable String oldMetaRevId,
        @Nullable String newMetaRevId,
        EnumSet<ListChangesOption> options,
        ImmutableListMultimap<String, String> pluginOptions)
        throws RestApiException {
      throw new NotImplementedException();
    }

    @Override
    public CommitMessageInfo getMessage() throws RestApiException {
      throw new NotImplementedException();
    }

    @Override
    public void setMessage(CommitMessageInput in) throws RestApiException {
      throw new NotImplementedException();
    }

    @Override
    public ChangeEditApi edit() throws RestApiException {
      throw new NotImplementedException();
    }

    @Override
    public void setHashtags(HashtagsInput input) throws RestApiException {
      throw new NotImplementedException();
    }

    @Override
    public Set<String> getHashtags() throws RestApiException {
      throw new NotImplementedException();
    }

    @Override
    public void setCustomKeyedValues(CustomKeyedValuesInput input) throws RestApiException {
      throw new NotImplementedException();
    }

    @Override
    public ImmutableMap<String, String> getCustomKeyedValues() throws RestApiException {
      throw new NotImplementedException();
    }

    @Override
    public AttentionSetApi attention(String id) throws RestApiException {
      throw new NotImplementedException();
    }

    @Override
    public AccountInfo addToAttentionSet(AttentionSetInput input) throws RestApiException {
      throw new NotImplementedException();
    }

    @Override
    @Deprecated
    public Map<String, List<CommentInfo>> comments() throws RestApiException {
      throw new NotImplementedException();
    }

    @Override
    @Deprecated
    public List<CommentInfo> commentsAsList() throws RestApiException {
      throw new NotImplementedException();
    }

    @Override
    public CommentsRequest commentsRequest() throws RestApiException {
      throw new NotImplementedException();
    }

    @Override
    public Map<String, List<RobotCommentInfo>> robotComments() throws RestApiException {
      throw new NotImplementedException();
    }

    @Override
    public Map<String, List<CommentInfo>> drafts() throws RestApiException {
      throw new NotImplementedException();
    }

    @Override
    public List<CommentInfo> draftsAsList() throws RestApiException {
      throw new NotImplementedException();
    }

    @Override
    public DraftsRequest draftsRequest() throws RestApiException {
      throw new NotImplementedException();
    }

    @Override
    public ChangeInfo check() throws RestApiException {
      throw new NotImplementedException();
    }

    @Override
    public ChangeInfo check(FixInput fix) throws RestApiException {
      throw new NotImplementedException();
    }

    @Override
    public CheckSubmitRequirementRequest checkSubmitRequirementRequest() throws RestApiException {
      throw new NotImplementedException();
    }

    @Override
    public SubmitRequirementResultInfo checkSubmitRequirement(SubmitRequirementInput input)
        throws RestApiException {
      throw new NotImplementedException();
    }

    @Override
    public void index() throws RestApiException {
      throw new NotImplementedException();
    }

    @Override
    public List<ChangeInfo> submittedTogether() throws RestApiException {
      throw new NotImplementedException();
    }

    @Override
    public SubmittedTogetherInfo submittedTogether(EnumSet<SubmittedTogetherOption> options)
        throws RestApiException {
      throw new NotImplementedException();
    }

    @Override
    public SubmittedTogetherInfo submittedTogether(
        EnumSet<ListChangesOption> a, EnumSet<SubmittedTogetherOption> b) throws RestApiException {
      throw new NotImplementedException();
    }

    @Override
    public ChangeInfo createMergePatchSet(MergePatchSetInput in) throws RestApiException {
      throw new NotImplementedException();
    }

    @Override
    public ChangeInfo applyPatch(ApplyPatchPatchSetInput in) throws RestApiException {
      throw new NotImplementedException();
    }

    @Override
    public PureRevertInfo pureRevert() throws RestApiException {
      throw new NotImplementedException();
    }

    @Override
    public PureRevertInfo pureRevert(String claimedOriginal) throws RestApiException {
      throw new NotImplementedException();
    }

    @Override
    public List<ChangeMessageInfo> messages() throws RestApiException {
      throw new NotImplementedException();
    }

    @Override
    public ChangeMessageApi message(String id) throws RestApiException {
      throw new NotImplementedException();
    }
  }
}<|MERGE_RESOLUTION|>--- conflicted
+++ resolved
@@ -132,30 +132,22 @@
     setReadyForReview(null);
   }
 
-<<<<<<< HEAD
-  /** Create a new change that reverts this change. */
-  @CanIgnoreReturnValue
-=======
   /**
    * Create a new change that reverts this change.
    *
    * @see Changes#id(String, int)
    */
->>>>>>> b4f47786
+  @CanIgnoreReturnValue
   default ChangeApi revert() throws RestApiException {
     return revert(new RevertInput());
   }
 
-<<<<<<< HEAD
-  /** Create a new change that reverts this change. */
-  @CanIgnoreReturnValue
-=======
   /**
    * Create a new change that reverts this change.
    *
    * @see Changes#id(String, int)
    */
->>>>>>> b4f47786
+  @CanIgnoreReturnValue
   ChangeApi revert(RevertInput in) throws RestApiException;
 
   @CanIgnoreReturnValue
