// Copyright (C) 2015 The Android Open Source Project
//
// Licensed under the Apache License, Version 2.0 (the "License");
// you may not use this file except in compliance with the License.
// You may obtain a copy of the License at
//
// http://www.apache.org/licenses/LICENSE-2.0
//
// Unless required by applicable law or agreed to in writing, software
// distributed under the License is distributed on an "AS IS" BASIS,
// WITHOUT WARRANTIES OR CONDITIONS OF ANY KIND, either express or implied.
// See the License for the specific language governing permissions and
// limitations under the License.

package com.google.gerrit.extensions.client;

import com.google.common.base.MoreObjects;
import com.google.gerrit.common.ConvertibleToProto;
import java.util.List;
import java.util.Objects;

/** Preferences about a single user. */
@ConvertibleToProto
public class GeneralPreferencesInfo {

  /** Default number of items to display per page. */
  public static final int DEFAULT_PAGESIZE = 25;

  public enum DateFormat {
    /** US style dates: Apr 27, Feb 14, 2010 */
    STD("MMM d", "MMM d, yyyy"),

    /** US style dates: 04/27, 02/14/10 */
    US("MM/dd", "MM/dd/yy"),

    /** ISO style dates: 2010-02-14 */
    ISO("MM-dd", "yyyy-MM-dd"),

    /** European style dates: 27. Apr, 27.04.2010 */
    EURO("d. MMM", "dd.MM.yyyy"),

    /** UK style dates: 27/04, 27/04/2010 */
    UK("dd/MM", "dd/MM/yyyy");

    private final String shortFormat;
    private final String longFormat;

    DateFormat(String shortFormat, String longFormat) {
      this.shortFormat = shortFormat;
      this.longFormat = longFormat;
    }

    public String getShortFormat() {
      return shortFormat;
    }

    public String getLongFormat() {
      return longFormat;
    }
  }

  public enum DiffView {
    SIDE_BY_SIDE,
    UNIFIED_DIFF
  }

  public enum EmailStrategy {
    ENABLED,
    CC_ON_OWN_COMMENTS,
    ATTENTION_SET_ONLY,
    DISABLED
  }

  public enum EmailFormat {
    PLAINTEXT,
    HTML_PLAINTEXT
  }

  public enum DefaultBase {
    AUTO_MERGE(null),
    FIRST_PARENT(-1);

    private final String base;

    DefaultBase(String base) {
      this.base = base;
    }

    DefaultBase(int base) {
      this(Integer.toString(base));
    }

    public String getBase() {
      return base;
    }
  }

  public enum Theme {
    AUTO,
    DARK,
    LIGHT
  }

  public enum TimeFormat {
    /** 12-hour clock: 1:15 am, 2:13 pm */
    HHMM_12("h:mm a"),

    /** 24-hour clock: 01:15, 14:13 */
    HHMM_24("HH:mm");

    private final String format;

    TimeFormat(String format) {
      this.format = format;
    }

    public String getFormat() {
      return format;
    }
  }

  /** Number of changes to show in a screen. */
  public Integer changesPerPage;

  /** Type of download URL the user prefers to use. */
  public String downloadScheme;

  public Theme theme;
  public DateFormat dateFormat;
  public TimeFormat timeFormat;
  public Boolean expandInlineDiffs;
  public Boolean relativeDateInChangeTable;
  public DiffView diffView;
  public Boolean sizeBarInChangeTable;
  public Boolean legacycidInChangeTable;
  public Boolean muteCommonPathPrefixes;
  public Boolean signedOffBy;
  public EmailStrategy emailStrategy;
  public EmailFormat emailFormat;
  public DefaultBase defaultBaseForMerges;
  public Boolean publishCommentsOnPush;
  public Boolean disableKeyboardShortcuts;
  public Boolean disableTokenHighlighting;
  public Boolean workInProgressByDefault;
  public List<MenuItem> my;
  public List<String> changeTable;
  public Boolean allowBrowserNotifications;
  public Boolean allowSuggestCodeWhileCommenting;
<<<<<<< HEAD
  public Boolean allowAutocompletingComments;
=======
>>>>>>> 6e1bad22

  /**
   * The sidebar section that the user prefers to have open on the diff page, or "NONE" if all
   * sidebars should be closed.
   *
   * <p>Sidebars supplied by plugins are prefixed with "plugin-".
   */
  public String diffPageSidebar;

  public DateFormat getDateFormat() {
    if (dateFormat == null) {
      return DateFormat.STD;
    }
    return dateFormat;
  }

  public TimeFormat getTimeFormat() {
    if (timeFormat == null) {
      return TimeFormat.HHMM_12;
    }
    return timeFormat;
  }

  public DiffView getDiffView() {
    if (diffView == null) {
      return DiffView.SIDE_BY_SIDE;
    }
    return diffView;
  }

  public EmailStrategy getEmailStrategy() {
    if (emailStrategy == null) {
      return EmailStrategy.ENABLED;
    }
    return emailStrategy;
  }

  public EmailFormat getEmailFormat() {
    if (emailFormat == null) {
      return EmailFormat.HTML_PLAINTEXT;
    }
    return emailFormat;
  }

  @Override
  public boolean equals(Object obj) {
    if (!(obj instanceof GeneralPreferencesInfo)) {
      return false;
    }
    GeneralPreferencesInfo other = (GeneralPreferencesInfo) obj;
    return Objects.equals(this.changesPerPage, other.changesPerPage)
        && Objects.equals(this.downloadScheme, other.downloadScheme)
        && Objects.equals(this.theme, other.theme)
        && Objects.equals(this.dateFormat, other.dateFormat)
        && Objects.equals(this.timeFormat, other.timeFormat)
        && Objects.equals(this.expandInlineDiffs, other.expandInlineDiffs)
        && Objects.equals(this.relativeDateInChangeTable, other.relativeDateInChangeTable)
        && Objects.equals(this.diffView, other.diffView)
        && Objects.equals(this.sizeBarInChangeTable, other.sizeBarInChangeTable)
        && Objects.equals(this.legacycidInChangeTable, other.legacycidInChangeTable)
        && Objects.equals(this.muteCommonPathPrefixes, other.muteCommonPathPrefixes)
        && Objects.equals(this.signedOffBy, other.signedOffBy)
        && Objects.equals(this.emailStrategy, other.emailStrategy)
        && Objects.equals(this.emailFormat, other.emailFormat)
        && Objects.equals(this.defaultBaseForMerges, other.defaultBaseForMerges)
        && Objects.equals(this.publishCommentsOnPush, other.publishCommentsOnPush)
        && Objects.equals(this.disableKeyboardShortcuts, other.disableKeyboardShortcuts)
        && Objects.equals(this.disableTokenHighlighting, other.disableTokenHighlighting)
        && Objects.equals(this.workInProgressByDefault, other.workInProgressByDefault)
        && Objects.equals(this.my, other.my)
        && Objects.equals(this.changeTable, other.changeTable)
        && Objects.equals(this.allowBrowserNotifications, other.allowBrowserNotifications)
        && Objects.equals(
            this.allowSuggestCodeWhileCommenting, other.allowSuggestCodeWhileCommenting)
        && Objects.equals(this.allowAutocompletingComments, other.allowAutocompletingComments)
        && Objects.equals(this.diffPageSidebar, other.diffPageSidebar);
  }

  @Override
  public int hashCode() {
    return Objects.hash(
        changesPerPage,
        downloadScheme,
        theme,
        dateFormat,
        timeFormat,
        expandInlineDiffs,
        relativeDateInChangeTable,
        diffView,
        sizeBarInChangeTable,
        legacycidInChangeTable,
        muteCommonPathPrefixes,
        signedOffBy,
        emailStrategy,
        emailFormat,
        defaultBaseForMerges,
        publishCommentsOnPush,
        disableKeyboardShortcuts,
        disableTokenHighlighting,
        workInProgressByDefault,
        my,
        changeTable,
        allowBrowserNotifications,
        allowSuggestCodeWhileCommenting,
        allowAutocompletingComments,
        diffPageSidebar);
  }

  @Override
  public String toString() {
    return MoreObjects.toStringHelper("GeneralPreferencesInfo")
        .add("changesPerPage", changesPerPage)
        .add("downloadScheme", downloadScheme)
        .add("theme", theme)
        .add("dateFormat", dateFormat)
        .add("timeFormat", timeFormat)
        .add("expandInlineDiffs", expandInlineDiffs)
        .add("relativeDateInChangeTable", relativeDateInChangeTable)
        .add("diffView", diffView)
        .add("sizeBarInChangeTable", sizeBarInChangeTable)
        .add("legacycidInChangeTable", legacycidInChangeTable)
        .add("muteCommonPathPrefixes", muteCommonPathPrefixes)
        .add("signedOffBy", signedOffBy)
        .add("emailStrategy", emailStrategy)
        .add("emailFormat", emailFormat)
        .add("defaultBaseForMerges", defaultBaseForMerges)
        .add("publishCommentsOnPush", publishCommentsOnPush)
        .add("disableKeyboardShortcuts", disableKeyboardShortcuts)
        .add("disableTokenHighlighting", disableTokenHighlighting)
        .add("workInProgressByDefault", workInProgressByDefault)
        .add("my", my)
        .add("changeTable", changeTable)
        .add("allowBrowserNotifications", allowBrowserNotifications)
        .add("allowSuggestCodeWhileCommenting", allowSuggestCodeWhileCommenting)
        .add("allowAutocompletingComments", allowAutocompletingComments)
        .add("diffPageSidebar", diffPageSidebar)
        .toString();
  }

  public static GeneralPreferencesInfo defaults() {
    GeneralPreferencesInfo p = new GeneralPreferencesInfo();
    p.changesPerPage = DEFAULT_PAGESIZE;
    p.downloadScheme = null;
    p.theme = Theme.AUTO;
    p.dateFormat = DateFormat.STD;
    p.timeFormat = TimeFormat.HHMM_12;
    p.expandInlineDiffs = false;
    p.relativeDateInChangeTable = false;
    p.diffView = DiffView.SIDE_BY_SIDE;
    p.sizeBarInChangeTable = true;
    p.legacycidInChangeTable = false;
    p.muteCommonPathPrefixes = true;
    p.signedOffBy = false;
    p.emailStrategy = EmailStrategy.ENABLED;
    p.emailFormat = EmailFormat.HTML_PLAINTEXT;
    p.defaultBaseForMerges = DefaultBase.FIRST_PARENT;
    p.publishCommentsOnPush = false;
    p.disableKeyboardShortcuts = false;
    p.disableTokenHighlighting = false;
    p.workInProgressByDefault = false;
    p.allowBrowserNotifications = true;
    p.allowSuggestCodeWhileCommenting = true;
    p.allowAutocompletingComments = true;
    p.diffPageSidebar = "NONE";
    return p;
  }
}<|MERGE_RESOLUTION|>--- conflicted
+++ resolved
@@ -146,10 +146,7 @@
   public List<String> changeTable;
   public Boolean allowBrowserNotifications;
   public Boolean allowSuggestCodeWhileCommenting;
-<<<<<<< HEAD
   public Boolean allowAutocompletingComments;
-=======
->>>>>>> 6e1bad22
 
   /**
    * The sidebar section that the user prefers to have open on the diff page, or "NONE" if all
