--- conflicted
+++ resolved
@@ -21,11 +21,6 @@
   public int updateDelay;
   public Boolean submitWholeTopic;
   public String mergeabilityComputationBehavior;
-<<<<<<< HEAD
   public Boolean enableRobotComments;
-=======
-  public Boolean enableAttentionSet;
-  public Boolean enableAssignee;
   public Boolean conflictsPredicateEnabled;
->>>>>>> 5cd50249
 }