--- conflicted
+++ resolved
@@ -22,9 +22,5 @@
   public Boolean editGpgKeys;
   public String reportBugUrl;
   public String reportBugText;
-<<<<<<< HEAD
-=======
-  public Set<UiType> webUis;
   public String primaryWeblinkName;
->>>>>>> e207aa99
 }