--- conflicted
+++ resolved
@@ -14,12 +14,8 @@
 
 package com.google.gerrit.extensions.common;
 
-<<<<<<< HEAD
-=======
 import java.util.List;
-import java.util.Map;
 
->>>>>>> d4ba7fb6
 public class ServerInfo {
   public AccountsInfo accounts;
   public AuthInfo auth;
