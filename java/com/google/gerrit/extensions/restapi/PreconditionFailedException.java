--- conflicted
+++ resolved
@@ -25,17 +25,9 @@
 
   /**
    * @param msg message to return to the client describing the error.
-<<<<<<< HEAD
-   * @param cause cause of this exception.
+   * @param cause original cause of the failed precondition.
    */
   public PreconditionFailedException(String msg, Throwable cause) {
     super(msg, cause);
-=======
-   * @cause original cause of the failed precondition.
-   */
-  public PreconditionFailedException(String msg, Throwable cause) {
-    super(msg);
-    initCause(cause);
->>>>>>> 76110d99
   }
 }