// Copyright (C) 2018 The Android Open Source Project
//
// Licensed under the Apache License, Version 2.0 (the "License");
// you may not use this file except in compliance with the License.
// You may obtain a copy of the License at
//
// http://www.apache.org/licenses/LICENSE-2.0
//
// Unless required by applicable law or agreed to in writing, software
// distributed under the License is distributed on an "AS IS" BASIS,
// WITHOUT WARRANTIES OR CONDITIONS OF ANY KIND, either express or implied.
// See the License for the specific language governing permissions and
// limitations under the License.

package com.google.gerrit.httpd;

import static com.google.common.collect.ImmutableList.toImmutableList;

import com.google.common.collect.ImmutableList;
import com.google.gerrit.common.PageLinks;
import com.google.gerrit.entities.Change;
import com.google.gerrit.extensions.restapi.ResourceConflictException;
import com.google.gerrit.extensions.restapi.ResourceNotFoundException;
import com.google.gerrit.server.change.ChangeResource;
import com.google.gerrit.server.permissions.PermissionBackendException;
import com.google.gerrit.server.restapi.change.ChangesCollection;
import com.google.inject.Inject;
import com.google.inject.Singleton;
import java.io.IOException;
import java.util.Arrays;
import java.util.Optional;
import javax.servlet.http.HttpServlet;
import javax.servlet.http.HttpServletRequest;
import javax.servlet.http.HttpServletResponse;

/**
 * Redirects:
 *
 * <ul>
 *   <li>{@code domain.tld/123} to {@code domain.tld/c/project/+/123}
 *   <li/>
 *   <li>{@code domain.tld/123/comment/bc630c55_3e265b44} to {@code
 *       domain.tld/c/project/+/123/comment/bc630c55_3e265b44/}
 *   <li/>
 * </ul>
 */
@Singleton
public class NumericChangeIdRedirectServlet extends HttpServlet {
  private static final long serialVersionUID = 1L;

  private final ChangesCollection changesCollection;

  @Inject
  NumericChangeIdRedirectServlet(ChangesCollection changesCollection) {
    this.changesCollection = changesCollection;
  }

  @Override
  protected void doGet(HttpServletRequest req, HttpServletResponse rsp) throws IOException {
    String uriPath = req.getPathInfo();

    ImmutableList<String> uriSegments =
<<<<<<< HEAD
        Arrays.stream(idString.split("/")).collect(toImmutableList());
=======
        Arrays.stream(uriPath.split("/", 2)).collect(toImmutableList());
>>>>>>> a50c80e3

    String idString = uriSegments.get(0);
    String finalSegment = (uriSegments.size() > 1) ? uriSegments.get(1) : null;

    Optional<Change.Id> id = Change.Id.tryParse(idString);
    if (id.isEmpty()) {
      rsp.sendError(HttpServletResponse.SC_NOT_FOUND);
      return;
    }

    ChangeResource changeResource;
    try {
      changeResource = changesCollection.parse(id.get());
    } catch (ResourceConflictException | ResourceNotFoundException e) {
      rsp.sendError(HttpServletResponse.SC_NOT_FOUND);
      return;
    } catch (PermissionBackendException | RuntimeException e) {
      throw new IOException("Unable to lookup change " + id.get(), e);
    }
    String path =
        PageLinks.toChange(changeResource.getProject(), changeResource.getChange().getId());
    if (finalSegment != null) {
      path += finalSegment;
    }
    UrlModule.toGerrit(path, req, rsp);
  }
}<|MERGE_RESOLUTION|>--- conflicted
+++ resolved
@@ -60,11 +60,7 @@
     String uriPath = req.getPathInfo();
 
     ImmutableList<String> uriSegments =
-<<<<<<< HEAD
-        Arrays.stream(idString.split("/")).collect(toImmutableList());
-=======
         Arrays.stream(uriPath.split("/", 2)).collect(toImmutableList());
->>>>>>> a50c80e3
 
     String idString = uriSegments.get(0);
     String finalSegment = (uriSegments.size() > 1) ? uriSegments.get(1) : null;
