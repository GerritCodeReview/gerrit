--- conflicted
+++ resolved
@@ -111,22 +111,6 @@
         });
   }
 
-<<<<<<< HEAD
-=======
-  private Key<HttpServlet> gerritUrl() {
-    return key(
-        new HttpServlet() {
-          private static final long serialVersionUID = 1L;
-
-          @Override
-          protected void doGet(HttpServletRequest req, HttpServletResponse rsp) throws IOException {
-            String path = req.getRequestURI().substring(req.getContextPath().length());
-            toGerrit(path, req, rsp, true);
-          }
-        });
-  }
-
->>>>>>> cb2ba3e7
   private Key<HttpServlet> screen(String target) {
     return key(
         new HttpServlet() {
