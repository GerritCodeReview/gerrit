// Copyright (C) 2009 The Android Open Source Project
//
// Licensed under the Apache License, Version 2.0 (the "License");
// you may not use this file except in compliance with the License.
// You may obtain a copy of the License at
//
// http://www.apache.org/licenses/LICENSE-2.0
//
// Unless required by applicable law or agreed to in writing, software
// distributed under the License is distributed on an "AS IS" BASIS,
// WITHOUT WARRANTIES OR CONDITIONS OF ANY KIND, either express or implied.
// See the License for the specific language governing permissions and
// limitations under the License.

package com.google.gerrit.httpd.init;

import static com.google.inject.Stage.PRODUCTION;

import com.google.common.base.Splitter;
import com.google.common.flogger.FluentLogger;
import com.google.gerrit.elasticsearch.ElasticIndexModule;
import com.google.gerrit.extensions.client.AuthType;
import com.google.gerrit.gpg.GpgModule;
import com.google.gerrit.httpd.AllRequestFilter;
import com.google.gerrit.httpd.GerritAuthModule;
import com.google.gerrit.httpd.GetUserFilter;
import com.google.gerrit.httpd.GitOverHttpModule;
import com.google.gerrit.httpd.H2CacheBasedWebSession;
import com.google.gerrit.httpd.HttpCanonicalWebUrlProvider;
import com.google.gerrit.httpd.RequestContextFilter;
import com.google.gerrit.httpd.RequestMetricsFilter;
import com.google.gerrit.httpd.RequireSslFilter;
import com.google.gerrit.httpd.WebModule;
import com.google.gerrit.httpd.WebSshGlueModule;
import com.google.gerrit.httpd.auth.oauth.OAuthModule;
import com.google.gerrit.httpd.auth.openid.OpenIdModule;
import com.google.gerrit.httpd.plugins.HttpPluginModule;
import com.google.gerrit.httpd.raw.StaticModule;
import com.google.gerrit.lifecycle.LifecycleManager;
import com.google.gerrit.lifecycle.LifecycleModule;
import com.google.gerrit.lucene.LuceneIndexModule;
import com.google.gerrit.metrics.dropwizard.DropWizardMetricMaker;
import com.google.gerrit.pgm.util.LogFileCompressor;
import com.google.gerrit.server.LibModuleLoader;
import com.google.gerrit.server.LibModuleType;
import com.google.gerrit.server.ModuleOverloader;
import com.google.gerrit.server.StartupChecks;
import com.google.gerrit.server.account.AccountDeactivator;
import com.google.gerrit.server.account.InternalAccountDirectory;
import com.google.gerrit.server.api.GerritApiModule;
import com.google.gerrit.server.api.PluginApiModule;
import com.google.gerrit.server.audit.AuditModule;
import com.google.gerrit.server.cache.h2.H2CacheModule;
import com.google.gerrit.server.cache.mem.DefaultMemoryCacheModule;
import com.google.gerrit.server.change.ChangeCleanupRunner;
import com.google.gerrit.server.config.AuthConfig;
import com.google.gerrit.server.config.AuthConfigModule;
import com.google.gerrit.server.config.CanonicalWebUrlModule;
import com.google.gerrit.server.config.DefaultUrlFormatter;
import com.google.gerrit.server.config.DownloadConfig;
import com.google.gerrit.server.config.GerritGlobalModule;
import com.google.gerrit.server.config.GerritInstanceNameModule;
import com.google.gerrit.server.config.GerritOptions;
import com.google.gerrit.server.config.GerritRuntime;
import com.google.gerrit.server.config.GerritServerConfig;
import com.google.gerrit.server.config.GerritServerConfigModule;
import com.google.gerrit.server.config.SitePath;
import com.google.gerrit.server.config.SysExecutorModule;
import com.google.gerrit.server.events.EventBroker;
import com.google.gerrit.server.events.StreamEventsApiListener;
import com.google.gerrit.server.git.GarbageCollectionModule;
import com.google.gerrit.server.git.GitRepositoryManagerModule;
import com.google.gerrit.server.git.SearchingChangeCacheImpl;
import com.google.gerrit.server.git.SystemReaderInstaller;
import com.google.gerrit.server.git.WorkQueue;
import com.google.gerrit.server.index.IndexModule;
import com.google.gerrit.server.index.IndexModule.IndexType;
import com.google.gerrit.server.index.OnlineUpgrader;
import com.google.gerrit.server.index.VersionManager;
import com.google.gerrit.server.mail.SignedTokenEmailTokenVerifier;
import com.google.gerrit.server.mail.receive.MailReceiver;
import com.google.gerrit.server.mail.send.SmtpEmailSender;
import com.google.gerrit.server.mime.MimeUtil2Module;
import com.google.gerrit.server.patch.DiffExecutorModule;
import com.google.gerrit.server.permissions.DefaultPermissionBackendModule;
import com.google.gerrit.server.plugins.PluginGuiceEnvironment;
import com.google.gerrit.server.plugins.PluginModule;
import com.google.gerrit.server.project.DefaultProjectNameLockManager;
import com.google.gerrit.server.restapi.RestApiModule;
import com.google.gerrit.server.schema.JdbcAccountPatchReviewStore;
import com.google.gerrit.server.schema.NoteDbSchemaVersionCheck;
import com.google.gerrit.server.schema.SchemaModule;
import com.google.gerrit.server.securestore.SecureStoreClassName;
import com.google.gerrit.server.ssh.NoSshModule;
import com.google.gerrit.server.ssh.SshAddressesModule;
import com.google.gerrit.server.submit.LocalMergeSuperSetComputation;
import com.google.gerrit.sshd.SshHostKeyModule;
import com.google.gerrit.sshd.SshKeyCacheImpl;
import com.google.gerrit.sshd.SshModule;
import com.google.gerrit.sshd.commands.DefaultCommandModule;
import com.google.gerrit.sshd.commands.IndexCommandsModule;
import com.google.gerrit.sshd.plugin.LfsPluginAuthCommand;
import com.google.inject.AbstractModule;
import com.google.inject.CreationException;
import com.google.inject.Guice;
import com.google.inject.Injector;
import com.google.inject.Key;
import com.google.inject.Module;
import com.google.inject.Provider;
import com.google.inject.ProvisionException;
import com.google.inject.servlet.GuiceFilter;
import com.google.inject.servlet.GuiceServletContextListener;
import com.google.inject.spi.Message;
import com.google.inject.util.Providers;
import java.io.IOException;
import java.nio.file.Path;
import java.nio.file.Paths;
import java.util.ArrayList;
import java.util.Collections;
import java.util.List;
import javax.servlet.Filter;
import javax.servlet.FilterChain;
import javax.servlet.FilterConfig;
import javax.servlet.ServletContext;
import javax.servlet.ServletContextEvent;
import javax.servlet.ServletException;
import javax.servlet.ServletRequest;
import javax.servlet.ServletResponse;
import javax.servlet.http.HttpServletRequest;
import org.eclipse.jgit.lib.Config;

/** Configures the web application environment for Gerrit Code Review. */
public class WebAppInitializer extends GuiceServletContextListener implements Filter {
  private static final FluentLogger logger = FluentLogger.forEnclosingClass();

  private static final String GERRIT_SITE_PATH = "gerrit.site_path";

  private Path sitePath;
  private Injector dbInjector;
  private Injector cfgInjector;
  private Config config;
  private Injector sysInjector;
  private Injector webInjector;
  private Injector sshInjector;
  private LifecycleManager manager;
  private GuiceFilter filter;

  private ServletContext servletContext;
  private IndexType indexType;

  @Override
  public void doFilter(ServletRequest req, ServletResponse res, FilterChain chain)
      throws IOException, ServletException {
    filter.doFilter(req, res, chain);
  }

  private synchronized void init() {
    if (manager == null) {
      String path = System.getProperty(GERRIT_SITE_PATH);
      if (path != null) {
        sitePath = Paths.get(path);
      } else {
        throw new ProvisionException(GERRIT_SITE_PATH + " must be defined");
      }

      if (System.getProperty("gerrit.init") != null) {
        List<String> pluginsToInstall;
        String installPlugins = System.getProperty("gerrit.install_plugins");
        if (installPlugins == null) {
          pluginsToInstall = null;
        } else {
          pluginsToInstall =
              Splitter.on(",").trimResults().omitEmptyStrings().splitToList(installPlugins);
        }
        new SiteInitializer(
                path,
                System.getProperty(GERRIT_SITE_PATH),
                new UnzippedDistribution(servletContext),
                pluginsToInstall)
            .init();
      }

      try {
        cfgInjector = createCfgInjector();
      } catch (CreationException ce) {
        final Message first = ce.getErrorMessages().iterator().next();
        final StringBuilder buf = new StringBuilder();
        buf.append(first.getMessage());
        Throwable why = first.getCause();
        while (why != null) {
          buf.append("\n  caused by ");
          buf.append(why.toString());
          why = why.getCause();
        }
        if (first.getCause() != null) {
          buf.append("\n");
          buf.append("\nResolve above errors before continuing.");
          buf.append("\nComplete stack trace follows:");
        }
        logger.atSevere().withCause(first.getCause()).log(buf.toString());
        throw new CreationException(Collections.singleton(first));
      }

      dbInjector = createDbInjector();
      initIndexType();
      config = cfgInjector.getInstance(Key.get(Config.class, GerritServerConfig.class));
      sysInjector = createSysInjector();
      if (!sshdOff()) {
        sshInjector = createSshInjector();
      }
      webInjector = createWebInjector();

      PluginGuiceEnvironment env = sysInjector.getInstance(PluginGuiceEnvironment.class);
      env.setDbCfgInjector(dbInjector, cfgInjector);
      if (sshInjector != null) {
        env.setSshInjector(sshInjector);
      }
      env.setHttpInjector(webInjector);

      // Push the Provider<HttpServletRequest> down into the canonical
      // URL provider. Its optional for that provider, but since we can
      // supply one we should do so, in case the administrator has not
      // setup the canonical URL in the configuration file.
      //
      // Note we have to do this manually as Guice failed to do the
      // injection here because the HTTP environment is not visible
      // to the core server modules.
      //
      sysInjector
          .getInstance(HttpCanonicalWebUrlProvider.class)
          .setHttpServletRequest(webInjector.getProvider(HttpServletRequest.class));

      filter = webInjector.getInstance(GuiceFilter.class);
      manager = new LifecycleManager();
      manager.add(dbInjector);
      manager.add(cfgInjector);
      manager.add(sysInjector);
      if (sshInjector != null) {
        manager.add(sshInjector);
      }
      manager.add(webInjector);
    }
  }

  private boolean sshdOff() {
    return new SshAddressesModule().getListenAddresses(config).isEmpty();
  }

  private Injector createCfgInjector() {
    final List<Module> modules = new ArrayList<>();
    AbstractModule secureStore = createSecureStoreModule();
    modules.add(secureStore);
<<<<<<< HEAD
    if (sitePath != null) {
      Module sitePathModule =
          new AbstractModule() {
            @Override
            protected void configure() {
              bind(Path.class).annotatedWith(SitePath.class).toInstance(sitePath);
            }
          };
      modules.add(sitePathModule);

      Module configModule = new GerritServerConfigModule();
      modules.add(configModule);
    } else {
      modules.add(new GerritServerConfigModule());
    }
    modules.add(
        new LifecycleModule() {
          @Override
          protected void configure() {
            listener().to(SystemReaderInstaller.class);
          }
        });
=======
    Module sitePathModule =
        new AbstractModule() {
          @Override
          protected void configure() {
            bind(Path.class).annotatedWith(SitePath.class).toInstance(sitePath);
          }
        };
    modules.add(sitePathModule);

    Module configModule = new GerritServerConfigModule();
    modules.add(configModule);
>>>>>>> c3ca8080
    modules.add(new DropWizardMetricMaker.ApiModule());
    return Guice.createInjector(PRODUCTION, modules);
  }

  private Injector createDbInjector() {
    final List<Module> modules = new ArrayList<>();
    modules.add(new SchemaModule());
    modules.add(NoteDbSchemaVersionCheck.module());
    modules.add(new AuthConfigModule());
    return cfgInjector.createChildInjector(
        ModuleOverloader.override(
            modules, LibModuleLoader.loadModules(cfgInjector, LibModuleType.DB_MODULE)));
  }

  private Injector createSysInjector() {
    final List<Module> modules = new ArrayList<>();
    modules.add(new DropWizardMetricMaker.RestModule());
    modules.add(new LogFileCompressor.Module());
    modules.add(new EventBroker.Module());
    modules.add(new JdbcAccountPatchReviewStore.Module(config));
    modules.add(cfgInjector.getInstance(GitRepositoryManagerModule.class));
    modules.add(new StreamEventsApiListener.Module());
    modules.add(new SysExecutorModule());
    modules.add(new DiffExecutorModule());
    modules.add(new MimeUtil2Module());
    modules.add(cfgInjector.getInstance(GerritGlobalModule.class));
    modules.add(new GerritApiModule());
    modules.add(new PluginApiModule());
    modules.add(new SearchingChangeCacheImpl.Module());
    modules.add(new InternalAccountDirectory.Module());
    modules.add(new DefaultPermissionBackendModule());
    modules.add(new DefaultMemoryCacheModule());
    modules.add(new H2CacheModule());
    modules.add(cfgInjector.getInstance(MailReceiver.Module.class));
    modules.add(new SmtpEmailSender.Module());
    modules.add(new SignedTokenEmailTokenVerifier.Module());
    modules.add(new LocalMergeSuperSetComputation.Module());
    modules.add(new AuditModule());
    modules.add(new GpgModule(config));
    modules.add(new StartupChecks.Module());

    // Index module shutdown must happen before work queue shutdown, otherwise
    // work queue can get stuck waiting on index futures that will never return.
    modules.add(createIndexModule());

    modules.add(new PluginModule());
    if (VersionManager.getOnlineUpgrade(config)) {
      modules.add(new OnlineUpgrader.Module());
    }

    modules.add(new RestApiModule());
    modules.add(new WorkQueue.Module());
    modules.add(new GerritInstanceNameModule());
    modules.add(
        new CanonicalWebUrlModule() {
          @Override
          protected Class<? extends Provider<String>> provider() {
            return HttpCanonicalWebUrlProvider.class;
          }
        });
    modules.add(new DefaultUrlFormatter.Module());

    modules.add(SshKeyCacheImpl.module());
    modules.add(
        new AbstractModule() {
          @Override
          protected void configure() {
            bind(GerritOptions.class).toInstance(new GerritOptions(false, false, false));
            bind(GerritRuntime.class).toInstance(GerritRuntime.DAEMON);
          }
        });
    modules.add(new GarbageCollectionModule());
    modules.add(new ChangeCleanupRunner.Module());
    modules.add(new AccountDeactivator.Module());
    modules.add(new DefaultProjectNameLockManager.Module());
    return dbInjector.createChildInjector(
        ModuleOverloader.override(
            modules, LibModuleLoader.loadModules(cfgInjector, LibModuleType.SYS_MODULE)));
  }

  private Module createIndexModule() {
    switch (indexType) {
      case LUCENE:
        return LuceneIndexModule.latestVersion(false);
      case ELASTICSEARCH:
        return ElasticIndexModule.latestVersion(false);
      default:
        throw new IllegalStateException("unsupported index.type = " + indexType);
    }
  }

  private void initIndexType() {
    indexType = IndexModule.getIndexType(cfgInjector);
  }

  private Injector createSshInjector() {
    final List<Module> modules = new ArrayList<>();
    modules.add(sysInjector.getInstance(SshModule.class));
    modules.add(new SshHostKeyModule());
    modules.add(
        new DefaultCommandModule(
            false,
            sysInjector.getInstance(DownloadConfig.class),
            sysInjector.getInstance(LfsPluginAuthCommand.Module.class)));
    modules.add(new IndexCommandsModule(sysInjector));
    return sysInjector.createChildInjector(modules);
  }

  private Injector createWebInjector() {
    final List<Module> modules = new ArrayList<>();
    modules.add(RequestContextFilter.module());
    modules.add(RequestMetricsFilter.module());
    modules.add(sysInjector.getInstance(GerritAuthModule.class));
    modules.add(sysInjector.getInstance(GitOverHttpModule.class));
    modules.add(AllRequestFilter.module());
    modules.add(sysInjector.getInstance(WebModule.class));
    modules.add(sysInjector.getInstance(RequireSslFilter.Module.class));
    if (sshInjector != null) {
      modules.add(sshInjector.getInstance(WebSshGlueModule.class));
    } else {
      modules.add(new NoSshModule());
    }
    modules.add(H2CacheBasedWebSession.module());
    modules.add(new HttpPluginModule());

    AuthConfig authConfig = cfgInjector.getInstance(AuthConfig.class);
    if (authConfig.getAuthType() == AuthType.OPENID) {
      modules.add(new OpenIdModule());
    } else if (authConfig.getAuthType() == AuthType.OAUTH) {
      modules.add(new OAuthModule());
    }
    modules.add(sysInjector.getInstance(GetUserFilter.Module.class));

    // StaticModule contains a "/*" wildcard, place it last.
    GerritOptions opts = sysInjector.getInstance(GerritOptions.class);
    if (opts.enableMasterFeatures()) {
      modules.add(sysInjector.getInstance(StaticModule.class));
    }

    return sysInjector.createChildInjector(modules);
  }

  @Override
  protected Injector getInjector() {
    init();
    return webInjector;
  }

  @Override
  public void init(FilterConfig cfg) throws ServletException {
    servletContext = cfg.getServletContext();
    contextInitialized(new ServletContextEvent(servletContext));
    init();
    manager.start();
  }

  @Override
  public void destroy() {
    if (manager != null) {
      manager.stop();
      manager = null;
    }
  }

  private AbstractModule createSecureStoreModule() {
    return new AbstractModule() {
      @Override
      public void configure() {
        String secureStoreClassName = GerritServerConfigModule.getSecureStoreClassName(sitePath);
        bind(String.class)
            .annotatedWith(SecureStoreClassName.class)
            .toProvider(Providers.of(secureStoreClassName));
      }
    };
  }
}<|MERGE_RESOLUTION|>--- conflicted
+++ resolved
@@ -250,30 +250,6 @@
     final List<Module> modules = new ArrayList<>();
     AbstractModule secureStore = createSecureStoreModule();
     modules.add(secureStore);
-<<<<<<< HEAD
-    if (sitePath != null) {
-      Module sitePathModule =
-          new AbstractModule() {
-            @Override
-            protected void configure() {
-              bind(Path.class).annotatedWith(SitePath.class).toInstance(sitePath);
-            }
-          };
-      modules.add(sitePathModule);
-
-      Module configModule = new GerritServerConfigModule();
-      modules.add(configModule);
-    } else {
-      modules.add(new GerritServerConfigModule());
-    }
-    modules.add(
-        new LifecycleModule() {
-          @Override
-          protected void configure() {
-            listener().to(SystemReaderInstaller.class);
-          }
-        });
-=======
     Module sitePathModule =
         new AbstractModule() {
           @Override
@@ -285,7 +261,13 @@
 
     Module configModule = new GerritServerConfigModule();
     modules.add(configModule);
->>>>>>> c3ca8080
+    modules.add(
+        new LifecycleModule() {
+          @Override
+          protected void configure() {
+            listener().to(SystemReaderInstaller.class);
+          }
+        });
     modules.add(new DropWizardMetricMaker.ApiModule());
     return Guice.createInjector(PRODUCTION, modules);
   }
