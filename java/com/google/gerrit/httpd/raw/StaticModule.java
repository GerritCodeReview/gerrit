--- conflicted
+++ resolved
@@ -376,31 +376,6 @@
         GuiceFilterRequestWrapper reqWrapper = new GuiceFilterRequestWrapper(req);
         String path = pathInfo(req);
 
-<<<<<<< HEAD
-      if (isPolyGerritIndex(path)) {
-        polyGerritIndex.service(reqWrapper, res);
-        return;
-      }
-      if (isPolyGerritAsset(path)) {
-        polygerritUI.service(reqWrapper, res);
-        return;
-=======
-        // Special case assets during development that are built by Bazel and not
-        // served out of the source tree.
-        //
-        // In the war case, these are either inlined, or live under
-        // /polygerrit_ui in the war file, so we can just treat them as normal
-        // assets.
-        if (paths.isDev()) {
-          if (path.startsWith("/bower_components/")) {
-            bowerComponentServlet.service(reqWrapper, res);
-            return;
-          } else if (path.startsWith("/fonts/")) {
-            fontServlet.service(reqWrapper, res);
-            return;
-          }
-        }
-
         if (isPolyGerritIndex(path)) {
           polyGerritIndex.service(reqWrapper, res);
           return;
@@ -409,7 +384,6 @@
           polygerritUI.service(reqWrapper, res);
           return;
         }
->>>>>>> c66dfb9e
       }
 
       chain.doFilter(req, res);
