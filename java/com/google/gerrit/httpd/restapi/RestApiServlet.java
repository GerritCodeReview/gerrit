--- conflicted
+++ resolved
@@ -326,17 +326,10 @@
     try (TraceContext traceContext = enableTracing(req, res)) {
       List<IdString> path = splitPath(req);
 
-<<<<<<< HEAD
-      try (PerThreadCache ignored = PerThreadCache.create()) {
+      try (PerThreadCache ignored = PerThreadCache.create(req)) {
         RequestInfo requestInfo = createRequestInfo(traceContext, requestUri(req), path);
         globals.requestListeners.runEach(l -> l.onRequest(requestInfo));
 
-=======
-      RequestInfo requestInfo = createRequestInfo(traceContext, requestUri(req), path);
-      globals.requestListeners.runEach(l -> l.onRequest(requestInfo));
-
-      try (PerThreadCache ignored = PerThreadCache.create(req)) {
->>>>>>> 132cc9ad
         // It's important that the PerformanceLogContext is closed before the response is sent to
         // the client. Only this way it is ensured that the invocation of the PerformanceLogger
         // plugins happens before the client sees the response. This is needed for being able to
