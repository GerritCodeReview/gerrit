--- conflicted
+++ resolved
@@ -305,22 +305,10 @@
    * @return all non-null field values from the object.
    */
   public final Iterable<Values<T>> buildFields(T obj, ImmutableSet<String> skipFields) {
-<<<<<<< HEAD
-    try {
-      return schemaFields.values().stream()
-          .map(f -> fieldValues(obj, f, skipFields))
-          .filter(Objects::nonNull)
-          .collect(toImmutableList());
-
-    } catch (StorageException e) {
-      return ImmutableList.of();
-    }
-=======
-    return fields.values().stream()
+    return schemaFields.values().stream()
         .map(f -> fieldValues(obj, f, skipFields))
         .filter(Objects::nonNull)
         .collect(toImmutableList());
->>>>>>> e7390b3d
   }
 
   @Override
