--- conflicted
+++ resolved
@@ -124,11 +124,8 @@
     this.sitePaths = sitePaths;
     this.dir = dir;
     this.name = name;
-<<<<<<< HEAD
     this.skipFields = skipFields;
-=======
     this.autoFlush = autoFlush;
->>>>>>> dbbb1b67
     String index = Joiner.on('_').skipNulls().join(name, subIndex);
     long commitPeriod = writerConfig.getCommitWithinMs();
 
