--- conflicted
+++ resolved
@@ -204,58 +204,40 @@
               sitePaths,
               new RAMDirectory(),
               "ramOpen",
-<<<<<<< HEAD
               skipFields,
-              openConfig,
-              searcherFactory);
-=======
               openConfig,
               searcherFactory,
               autoFlush);
->>>>>>> 20653ab0
       closedIndex =
           new ChangeSubIndex(
               schema,
               sitePaths,
               new RAMDirectory(),
               "ramClosed",
-<<<<<<< HEAD
               skipFields,
-              closedConfig,
-              searcherFactory);
-=======
               closedConfig,
               searcherFactory,
               autoFlush);
->>>>>>> 20653ab0
     } else {
       Path dir = LuceneVersionManager.getDir(sitePaths, CHANGES, schema);
       openIndex =
           new ChangeSubIndex(
-<<<<<<< HEAD
               schema,
               sitePaths,
               dir.resolve(CHANGES_OPEN),
               skipFields,
               openConfig,
-              searcherFactory);
-=======
-              schema, sitePaths, dir.resolve(CHANGES_OPEN), openConfig, searcherFactory, autoFlush);
->>>>>>> 20653ab0
+              searcherFactory,
+              autoFlush);
       closedIndex =
           new ChangeSubIndex(
               schema,
               sitePaths,
               dir.resolve(CHANGES_CLOSED),
-<<<<<<< HEAD
               skipFields,
-              closedConfig,
-              searcherFactory);
-=======
               closedConfig,
               searcherFactory,
               autoFlush);
->>>>>>> 20653ab0
     }
 
     idField = this.schema.useLegacyNumericFields() ? LEGACY_ID : LEGACY_ID_STR;
