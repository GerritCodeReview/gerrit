--- conflicted
+++ resolved
@@ -371,13 +371,9 @@
       Map<ChangeSubIndex, ScoreDoc> searchAfterBySubIndex;
 
       try {
-<<<<<<< HEAD
-        documents = doRead(IndexUtils.changeFields(opts));
-=======
-        Results r = doRead(IndexUtils.changeFields(opts, schema.useLegacyNumericFields()));
+        Results r = doRead(IndexUtils.changeFields(opts));
         documents = r.docs;
         searchAfterBySubIndex = r.searchAfterBySubIndex;
->>>>>>> fe27b5d4
       } catch (IOException e) {
         throw new StorageException(e);
       }
