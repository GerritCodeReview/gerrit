// Copyright (C) 2009 The Android Open Source Project
//
// Licensed under the Apache License, Version 2.0 (the "License");
// you may not use this file except in compliance with the License.
// You may obtain a copy of the License at
//
// http://www.apache.org/licenses/LICENSE-2.0
//
// Unless required by applicable law or agreed to in writing, software
// distributed under the License is distributed on an "AS IS" BASIS,
// WITHOUT WARRANTIES OR CONDITIONS OF ANY KIND, either express or implied.
// See the License for the specific language governing permissions and
// limitations under the License.

package com.google.gerrit.pgm;

import static com.google.gerrit.common.Version.getVersion;
import static java.nio.charset.StandardCharsets.UTF_8;

import com.google.common.annotations.VisibleForTesting;
import com.google.common.base.Joiner;
import com.google.common.base.MoreObjects;
import com.google.common.flogger.FluentLogger;
import com.google.gerrit.common.Nullable;
import com.google.gerrit.elasticsearch.ElasticIndexModule;
import com.google.gerrit.extensions.client.AuthType;
import com.google.gerrit.gpg.GpgModule;
import com.google.gerrit.httpd.AllRequestFilter;
import com.google.gerrit.httpd.GerritAuthModule;
import com.google.gerrit.httpd.GetUserFilter;
import com.google.gerrit.httpd.GitOverHttpModule;
import com.google.gerrit.httpd.H2CacheBasedWebSession;
import com.google.gerrit.httpd.HttpCanonicalWebUrlProvider;
import com.google.gerrit.httpd.RequestCleanupFilter;
import com.google.gerrit.httpd.RequestContextFilter;
import com.google.gerrit.httpd.RequestMetricsFilter;
import com.google.gerrit.httpd.RequireSslFilter;
import com.google.gerrit.httpd.SetThreadNameFilter;
import com.google.gerrit.httpd.WebModule;
import com.google.gerrit.httpd.WebSshGlueModule;
import com.google.gerrit.httpd.auth.oauth.OAuthModule;
import com.google.gerrit.httpd.auth.openid.OpenIdModule;
import com.google.gerrit.httpd.plugins.HttpPluginModule;
import com.google.gerrit.httpd.raw.StaticModule;
import com.google.gerrit.index.IndexType;
import com.google.gerrit.lifecycle.LifecycleManager;
import com.google.gerrit.lucene.LuceneIndexModule;
import com.google.gerrit.metrics.dropwizard.DropWizardMetricMaker;
import com.google.gerrit.pgm.http.jetty.JettyEnv;
import com.google.gerrit.pgm.http.jetty.JettyModule;
import com.google.gerrit.pgm.http.jetty.ProjectQoSFilter;
import com.google.gerrit.pgm.util.ErrorLogFile;
import com.google.gerrit.pgm.util.LogFileCompressor;
import com.google.gerrit.pgm.util.RuntimeShutdown;
import com.google.gerrit.pgm.util.SiteProgram;
import com.google.gerrit.server.LibModuleLoader;
import com.google.gerrit.server.LibModuleType;
import com.google.gerrit.server.ModuleOverloader;
import com.google.gerrit.server.StartupChecks;
import com.google.gerrit.server.account.AccountDeactivator;
import com.google.gerrit.server.account.InternalAccountDirectory;
import com.google.gerrit.server.api.GerritApiModule;
import com.google.gerrit.server.api.PluginApiModule;
import com.google.gerrit.server.audit.AuditModule;
import com.google.gerrit.server.cache.h2.H2CacheModule;
import com.google.gerrit.server.cache.mem.DefaultMemoryCacheModule;
import com.google.gerrit.server.change.ChangeCleanupRunner;
import com.google.gerrit.server.config.AuthConfig;
import com.google.gerrit.server.config.AuthConfigModule;
import com.google.gerrit.server.config.CanonicalWebUrlModule;
import com.google.gerrit.server.config.CanonicalWebUrlProvider;
import com.google.gerrit.server.config.DefaultUrlFormatter;
import com.google.gerrit.server.config.DownloadConfig;
import com.google.gerrit.server.config.GerritGlobalModule;
import com.google.gerrit.server.config.GerritInstanceNameModule;
import com.google.gerrit.server.config.GerritOptions;
import com.google.gerrit.server.config.GerritRuntime;
import com.google.gerrit.server.config.GerritServerConfig;
import com.google.gerrit.server.config.SysExecutorModule;
import com.google.gerrit.server.events.EventBroker;
import com.google.gerrit.server.events.StreamEventsApiListener;
import com.google.gerrit.server.git.GarbageCollectionModule;
import com.google.gerrit.server.git.SearchingChangeCacheImpl;
import com.google.gerrit.server.git.WorkQueue;
import com.google.gerrit.server.group.PeriodicGroupIndexer;
import com.google.gerrit.server.index.IndexModule;
import com.google.gerrit.server.index.OnlineUpgrader;
import com.google.gerrit.server.index.VersionManager;
import com.google.gerrit.server.mail.SignedTokenEmailTokenVerifier;
import com.google.gerrit.server.mail.receive.MailReceiver;
import com.google.gerrit.server.mail.send.SmtpEmailSender;
import com.google.gerrit.server.mime.MimeUtil2Module;
import com.google.gerrit.server.patch.DiffExecutorModule;
import com.google.gerrit.server.permissions.DefaultPermissionBackendModule;
import com.google.gerrit.server.plugins.PluginGuiceEnvironment;
import com.google.gerrit.server.plugins.PluginModule;
import com.google.gerrit.server.project.DefaultProjectNameLockManager;
import com.google.gerrit.server.restapi.RestApiModule;
import com.google.gerrit.server.schema.JdbcAccountPatchReviewStore;
import com.google.gerrit.server.schema.NoteDbSchemaVersionCheck;
import com.google.gerrit.server.securestore.DefaultSecureStore;
import com.google.gerrit.server.securestore.SecureStore;
import com.google.gerrit.server.securestore.SecureStoreClassName;
import com.google.gerrit.server.securestore.SecureStoreProvider;
import com.google.gerrit.server.ssh.NoSshKeyCache;
import com.google.gerrit.server.ssh.NoSshModule;
import com.google.gerrit.server.ssh.SshAddressesModule;
import com.google.gerrit.server.submit.LocalMergeSuperSetComputation;
import com.google.gerrit.sshd.SshHostKeyModule;
import com.google.gerrit.sshd.SshKeyCacheImpl;
import com.google.gerrit.sshd.SshModule;
import com.google.gerrit.sshd.commands.DefaultCommandModule;
import com.google.gerrit.sshd.commands.IndexCommandsModule;
import com.google.gerrit.sshd.plugin.LfsPluginAuthCommand;
import com.google.inject.AbstractModule;
import com.google.inject.Guice;
import com.google.inject.Injector;
import com.google.inject.Key;
import com.google.inject.Module;
import com.google.inject.Provider;
import com.google.inject.Stage;
import java.io.IOException;
import java.nio.file.Files;
import java.nio.file.Path;
import java.util.ArrayList;
import java.util.Arrays;
import java.util.List;
import javax.servlet.http.HttpServletRequest;
import org.eclipse.jgit.lib.Config;
import org.kohsuke.args4j.Option;

/** Run SSH daemon portions of Gerrit. */
public class Daemon extends SiteProgram {
  private static final FluentLogger logger = FluentLogger.forEnclosingClass();

  @Option(name = "--enable-httpd", usage = "Enable the internal HTTP daemon")
  private Boolean httpd;

  @Option(name = "--disable-httpd", usage = "Disable the internal HTTP daemon")
  void setDisableHttpd(@SuppressWarnings("unused") boolean arg) {
    httpd = false;
  }

  @Option(name = "--enable-sshd", usage = "Enable the internal SSH daemon")
  private boolean sshd = true;

  @Option(name = "--disable-sshd", usage = "Disable the internal SSH daemon")
  void setDisableSshd(@SuppressWarnings("unused") boolean arg) {
    sshd = false;
  }

  @Option(
      name = "--replica",
      aliases = {"--slave"},
      usage = "Support fetch only")
  private boolean replica;

  @Option(name = "--console-log", usage = "Log to console (not $site_path/logs)")
  private boolean consoleLog;

  @Option(name = "-s", usage = "Start interactive shell")
  private boolean inspector;

  @Option(name = "--run-id", usage = "Cookie to store in $site_path/logs/gerrit.run")
  private String runId;

  @Option(name = "--headless", usage = "Don't start the UI frontend")
  private boolean headless;

  @Option(name = "--polygerrit-dev", usage = "Force PolyGerrit UI for development")
  private boolean polyGerritDev;

  @Option(
      name = "--init",
      aliases = {"-i"},
      usage = "Init site before starting the daemon")
  private boolean doInit;

  @Option(name = "--stop-only", usage = "Stop the daemon", hidden = true)
  private boolean stopOnly;

  private final LifecycleManager manager = new LifecycleManager();
  private Injector dbInjector;
  private Injector cfgInjector;
  private Config config;
  private Injector sysInjector;
  private Injector sshInjector;
  private Injector webInjector;
  private Injector httpdInjector;
  private Path runFile;
  private boolean inMemoryTest;
  private AbstractModule luceneModule;
  private Module emailModule;
  private List<Module> testSysModules = new ArrayList<>();
  private List<Module> testSshModules = new ArrayList<>();
  private Module auditEventModule;

  private Runnable serverStarted;
  private IndexType indexType;

  public Daemon() {}

  @VisibleForTesting
  public Daemon(Runnable serverStarted, Path sitePath) {
    super(sitePath);
    this.serverStarted = serverStarted;
  }

  @VisibleForTesting
  public void setEnableSshd(boolean enable) {
    sshd = enable;
  }

  @VisibleForTesting
  public boolean getEnableSshd() {
    return sshd;
  }

  public void setEnableHttpd(boolean enable) {
    httpd = enable;
  }

  public void setReplica(boolean replica) {
    this.replica = replica;
  }

  @Override
  public int run() throws Exception {
    if (stopOnly) {
      RuntimeShutdown.manualShutdown();
      return 0;
    }
    if (doInit) {
      try {
        new Init(getSitePath()).run();
      } catch (Exception e) {
        throw die("Init failed", e);
      }
    }
    mustHaveValidSite();
    Thread.setDefaultUncaughtExceptionHandler(
        (t, e) -> logger.atSevere().withCause(e).log("Thread %s threw exception", t.getName()));

    if (runId != null) {
      runFile = getSitePath().resolve("logs").resolve("gerrit.run");
    }

    if (httpd == null) {
      httpd = !replica;
    }

    if (!httpd && !sshd) {
      throw die("No services enabled, nothing to do");
    }

    try {
      start();
      RuntimeShutdown.add(
          () -> {
            logger.atInfo().log("caught shutdown, cleaning up");
            stop();
          });

      logger.atInfo().log("Gerrit Code Review %s ready", myVersion());
      if (runId != null) {
        try {
          Files.write(runFile, (runId + "\n").getBytes(UTF_8));
          runFile.toFile().setReadable(true, false);
        } catch (IOException err) {
          logger.atWarning().withCause(err).log("Cannot write --run-id to %s", runFile);
        }
      }

      if (serverStarted != null) {
        serverStarted.run();
      }

      if (inspector) {
        JythonShell shell = new JythonShell();
        shell.set("m", manager);
        shell.set("d", this);
        shell.run();
      } else {
        RuntimeShutdown.waitFor();
      }
      return 0;
    } catch (Throwable err) {
      logger.atSevere().withCause(err).log("Unable to start daemon");
      return 1;
    }
  }

  @VisibleForTesting
  public LifecycleManager getLifecycleManager() {
    return manager;
  }

  @VisibleForTesting
  public void setDatabaseForTesting(List<Module> modules) {
    dbInjector = Guice.createInjector(Stage.PRODUCTION, modules);
    inMemoryTest = true;
    headless = true;
  }

  @VisibleForTesting
  public void setEmailModuleForTesting(Module module) {
    emailModule = module;
  }

  @VisibleForTesting
  public void setAuditEventModuleForTesting(Module module) {
    auditEventModule = module;
  }

  @VisibleForTesting
  public void setLuceneModule(LuceneIndexModule m) {
    luceneModule = m;
    inMemoryTest = true;
  }

  @VisibleForTesting
  public void addAdditionalSysModuleForTesting(@Nullable Module... modules) {
    testSysModules.addAll(Arrays.asList(modules));
  }

  @VisibleForTesting
  public void addAdditionalSshModuleForTesting(@Nullable Module... modules) {
    testSshModules.addAll(Arrays.asList(modules));
  }

  @VisibleForTesting
  public void start() throws IOException {
    if (dbInjector == null) {
      dbInjector = createDbInjector(true /* enableMetrics */);
    }
    cfgInjector = createCfgInjector();
    config = cfgInjector.getInstance(Key.get(Config.class, GerritServerConfig.class));
    indexType = IndexModule.getIndexType(cfgInjector);
    sysInjector = createSysInjector();
    sysInjector.getInstance(PluginGuiceEnvironment.class).setDbCfgInjector(dbInjector, cfgInjector);
    manager.add(dbInjector, cfgInjector, sysInjector);

    manager.add(ErrorLogFile.start(getSitePath(), config, consoleLog));

    sshd &= !sshdOff();
    if (sshd) {
      initSshd();
    }

    if (MoreObjects.firstNonNull(httpd, true)) {
      initHttpd();
    }

    manager.start();
  }

  @VisibleForTesting
  public void stop() {
    if (runId != null) {
      try {
        Files.delete(runFile);
      } catch (IOException err) {
        logger.atWarning().withCause(err).log("failed to delete %s", runFile);
      }
    }
    manager.stop();
  }

  @Override
  protected GerritRuntime getGerritRuntime() {
    return GerritRuntime.DAEMON;
  }

  private boolean sshdOff() {
    return new SshAddressesModule().getListenAddresses(config).isEmpty();
  }

  private String myVersion() {
    List<String> versionParts = new ArrayList<>();
    if (replica) {
      versionParts.add("[replica]");
    }
    if (headless) {
      versionParts.add("[headless]");
    }
    versionParts.add(getVersion());
    return Joiner.on(" ").join(versionParts);
  }

  private Injector createCfgInjector() {
    final List<Module> modules = new ArrayList<>();
    modules.add(new AuthConfigModule());
    return dbInjector.createChildInjector(modules);
  }

  private Injector createSysInjector() {
    final List<Module> modules = new ArrayList<>();
    modules.add(NoteDbSchemaVersionCheck.module());
    modules.add(new DropWizardMetricMaker.RestModule());
    modules.add(new LogFileCompressor.Module());

    // Index module shutdown must happen before work queue shutdown, otherwise
    // work queue can get stuck waiting on index futures that will never return.
    modules.add(createIndexModule());

    modules.add(new WorkQueue.Module());
    modules.add(new StreamEventsApiListener.Module());
    modules.add(new EventBroker.Module());
    modules.add(new JdbcAccountPatchReviewStore.Module(config));
    modules.add(new SysExecutorModule());
    modules.add(new DiffExecutorModule());
    modules.add(new MimeUtil2Module());
    modules.add(cfgInjector.getInstance(GerritGlobalModule.class));
    modules.add(new GerritApiModule());
    modules.add(new PluginApiModule());

    modules.add(new SearchingChangeCacheImpl.Module(replica));
    modules.add(new InternalAccountDirectory.Module());
    modules.add(new DefaultPermissionBackendModule());
    modules.add(new DefaultMemoryCacheModule());
    modules.add(new H2CacheModule());
    modules.add(cfgInjector.getInstance(MailReceiver.Module.class));
    if (emailModule != null) {
      modules.add(emailModule);
    } else {
      modules.add(new SmtpEmailSender.Module());
    }
    if (auditEventModule != null) {
      modules.add(auditEventModule);
    } else {
      modules.add(new AuditModule());
    }
    modules.add(new SignedTokenEmailTokenVerifier.Module());
    modules.add(new PluginModule());
    if (VersionManager.getOnlineUpgrade(config)) {
      modules.add(new OnlineUpgrader.Module());
    }
    modules.add(new RestApiModule());
    modules.add(new GpgModule(config));
    modules.add(new StartupChecks.Module());
    modules.add(new GerritInstanceNameModule());
    if (MoreObjects.firstNonNull(httpd, true)) {
      modules.add(
          new CanonicalWebUrlModule() {
            @Override
            protected Class<? extends Provider<String>> provider() {
              return HttpCanonicalWebUrlProvider.class;
            }
          });
    } else {
      modules.add(
          new CanonicalWebUrlModule() {
            @Override
            protected Class<? extends Provider<String>> provider() {
              return CanonicalWebUrlProvider.class;
            }
          });
    }
    modules.add(new DefaultUrlFormatter.Module());
    if (sshd) {
      modules.add(SshKeyCacheImpl.module());
    } else {
      modules.add(NoSshKeyCache.module());
    }
    modules.add(
        new AbstractModule() {
          @Override
          protected void configure() {
            bind(GerritOptions.class)
                .toInstance(new GerritOptions(headless, replica, polyGerritDev));
            if (inMemoryTest) {
              bind(String.class)
                  .annotatedWith(SecureStoreClassName.class)
                  .toInstance(DefaultSecureStore.class.getName());
              bind(SecureStore.class).toProvider(SecureStoreProvider.class);
            }
          }
        });
    modules.add(new GarbageCollectionModule());
    if (replica) {
      modules.add(new PeriodicGroupIndexer.Module());
    } else {
      modules.add(new AccountDeactivator.Module());
      modules.add(new ChangeCleanupRunner.Module());
    }
    modules.addAll(testSysModules);
    modules.add(new LocalMergeSuperSetComputation.Module());
    modules.add(new DefaultProjectNameLockManager.Module());
    return cfgInjector.createChildInjector(
        ModuleOverloader.override(
            modules, LibModuleLoader.loadModules(cfgInjector, LibModuleType.SYS_MODULE)));
  }

  private Module createIndexModule() {
    if (luceneModule != null) {
      return luceneModule;
    }
    if (indexType.isLucene()) {
      return LuceneIndexModule.latestVersion(replica);
    }
    if (indexType.isElasticsearch()) {
      return ElasticIndexModule.latestVersion(replica);
    }
    throw new IllegalStateException("unsupported index.type = " + indexType);
  }

  private void initSshd() {
    sshInjector = createSshInjector();
    sysInjector.getInstance(PluginGuiceEnvironment.class).setSshInjector(sshInjector);
    manager.add(sshInjector);
  }

  private Injector createSshInjector() {
    final List<Module> modules = new ArrayList<>();
    modules.add(sysInjector.getInstance(SshModule.class));
    if (!inMemoryTest) {
      modules.add(new SshHostKeyModule());
    }
    modules.add(
        new DefaultCommandModule(
            replica,
            sysInjector.getInstance(DownloadConfig.class),
            sysInjector.getInstance(LfsPluginAuthCommand.Module.class)));
<<<<<<< HEAD
    if (!replica) {
=======

    modules.addAll(testSshModules);
    if (!slave) {
>>>>>>> 32afec8c
      modules.add(new IndexCommandsModule(sysInjector));
    }
    return sysInjector.createChildInjector(modules);
  }

  private void initHttpd() {
    webInjector = createWebInjector();

    sysInjector.getInstance(PluginGuiceEnvironment.class).setHttpInjector(webInjector);

    sysInjector
        .getInstance(HttpCanonicalWebUrlProvider.class)
        .setHttpServletRequest(webInjector.getProvider(HttpServletRequest.class));

    httpdInjector = createHttpdInjector();
    manager.add(webInjector, httpdInjector);
  }

  private Injector createWebInjector() {
    final List<Module> modules = new ArrayList<>();
    modules.add(RequestContextFilter.module());
    modules.add(RequestMetricsFilter.module());
    modules.add(H2CacheBasedWebSession.module());
    modules.add(sysInjector.getInstance(GerritAuthModule.class));
    modules.add(sysInjector.getInstance(GitOverHttpModule.class));
    if (sshd) {
      modules.add(new ProjectQoSFilter.Module());
    }
    modules.add(RequestCleanupFilter.module());
    modules.add(AllRequestFilter.module());
    modules.add(SetThreadNameFilter.module());
    modules.add(sysInjector.getInstance(WebModule.class));
    modules.add(sysInjector.getInstance(RequireSslFilter.Module.class));
    modules.add(new HttpPluginModule());
    if (sshd) {
      modules.add(sshInjector.getInstance(WebSshGlueModule.class));
    } else {
      modules.add(new NoSshModule());
    }

    AuthConfig authConfig = cfgInjector.getInstance(AuthConfig.class);
    if (authConfig.getAuthType() == AuthType.OPENID
        || authConfig.getAuthType() == AuthType.OPENID_SSO) {
      modules.add(new OpenIdModule());
    } else if (authConfig.getAuthType() == AuthType.OAUTH) {
      modules.add(new OAuthModule());
    }
    modules.add(sysInjector.getInstance(GetUserFilter.Module.class));

    // StaticModule contains a "/*" wildcard, place it last.
    GerritOptions opts = sysInjector.getInstance(GerritOptions.class);
    if (opts.enableMasterFeatures()) {
      modules.add(sysInjector.getInstance(StaticModule.class));
    }

    return sysInjector.createChildInjector(modules);
  }

  private Injector createHttpdInjector() {
    final List<Module> modules = new ArrayList<>();
    modules.add(new JettyModule(new JettyEnv(webInjector)));
    return webInjector.createChildInjector(modules);
  }
}<|MERGE_RESOLUTION|>--- conflicted
+++ resolved
@@ -521,13 +521,9 @@
             replica,
             sysInjector.getInstance(DownloadConfig.class),
             sysInjector.getInstance(LfsPluginAuthCommand.Module.class)));
-<<<<<<< HEAD
+
+    modules.addAll(testSshModules);
     if (!replica) {
-=======
-
-    modules.addAll(testSshModules);
-    if (!slave) {
->>>>>>> 32afec8c
       modules.add(new IndexCommandsModule(sysInjector));
     }
     return sysInjector.createChildInjector(modules);
