// Copyright (C) 2009 The Android Open Source Project
//
// Licensed under the Apache License, Version 2.0 (the "License");
// you may not use this file except in compliance with the License.
// You may obtain a copy of the License at
//
// http://www.apache.org/licenses/LICENSE-2.0
//
// Unless required by applicable law or agreed to in writing, software
// distributed under the License is distributed on an "AS IS" BASIS,
// WITHOUT WARRANTIES OR CONDITIONS OF ANY KIND, either express or implied.
// See the License for the specific language governing permissions and
// limitations under the License.

package com.google.gerrit.pgm;

import static java.util.stream.Collectors.joining;

import com.google.common.base.Joiner;
import com.google.common.collect.ImmutableList;
import com.google.common.collect.Lists;
import com.google.common.collect.Sets;
import com.google.gerrit.common.IoUtil;
import com.google.gerrit.common.PageLinks;
import com.google.gerrit.common.PluginData;
import com.google.gerrit.index.SchemaDefinitions;
import com.google.gerrit.index.project.ProjectSchemaDefinitions;
import com.google.gerrit.pgm.init.BaseInit;
import com.google.gerrit.pgm.init.Browser;
import com.google.gerrit.pgm.init.InitPlugins;
import com.google.gerrit.pgm.init.api.ConsoleUI;
import com.google.gerrit.pgm.util.ErrorLogFile;
import com.google.gerrit.server.config.GerritServerConfigModule;
import com.google.gerrit.server.config.SitePath;
import com.google.gerrit.server.index.GerritIndexStatus;
import com.google.gerrit.server.index.account.AccountSchemaDefinitions;
import com.google.gerrit.server.index.change.ChangeSchemaDefinitions;
import com.google.gerrit.server.index.group.GroupSchemaDefinitions;
import com.google.gerrit.server.ioutil.HostPlatform;
import com.google.gerrit.server.securestore.SecureStoreClassName;
import com.google.gerrit.server.util.ReplicaUtil;
import com.google.inject.AbstractModule;
import com.google.inject.Guice;
import com.google.inject.Inject;
import com.google.inject.Module;
import com.google.inject.util.Providers;
import java.io.IOException;
import java.nio.file.Path;
import java.util.ArrayList;
import java.util.Collections;
import java.util.List;
import java.util.Set;
import org.kohsuke.args4j.Option;

/** Initialize a new Gerrit installation. */
public class Init extends BaseInit {
  @Option(
      name = "--batch",
      aliases = {"-b"},
      usage = "Batch mode; skip interactive prompting")
  private boolean batchMode;

  @Option(name = "--delete-caches", usage = "Delete all persistent caches without asking")
  private boolean deleteCaches;

  @Option(name = "--no-auto-start", usage = "Don't automatically start daemon after init")
  private boolean noAutoStart;

  @Option(name = "--skip-plugins", usage = "Don't install plugins")
  private boolean skipPlugins;

  @Option(name = "--list-plugins", usage = "List available plugins")
  private boolean listPlugins;

  @Option(name = "--install-plugin", usage = "Install given plugin without asking")
  private List<String> installPlugins;

  @Option(name = "--install-all-plugins", usage = "Install all plugins from war without asking")
  private boolean installAllPlugins;

  @Option(
      name = "--secure-store-lib",
      usage = "Path to jar providing SecureStore implementation class")
  private String secureStoreLib;

  @Option(name = "--dev", usage = "Setup site with default options suitable for developers")
  private boolean dev;

  @Option(name = "--skip-all-downloads", usage = "Don't download libraries")
  private boolean skipAllDownloads;

  @Option(name = "--skip-download", usage = "Don't download given library")
  private List<String> skippedDownloads;

<<<<<<< HEAD
  @Option(name = "--reindex-threads", usage = "Number of threads to use for reindex after init")
  private int reindexThreads = 1;
=======
  @Option(name = "--show-cache-stats", usage = "Show cache statistics at the end")
  private boolean showCacheStats;
>>>>>>> 020759fb

  @Inject Browser browser;

  private GerritIndexStatus indexStatus;

  public Init() {
    super(new WarDistribution(), null);
  }

  public Init(Path sitePath) {
    super(sitePath, true, new WarDistribution(), null);
    batchMode = true;
    noAutoStart = true;
  }

  @Override
  protected boolean beforeInit(SiteInit init) throws Exception {
    indexStatus = new GerritIndexStatus(init.site);
    ErrorLogFile.errorOnlyConsole();

    if (!skipPlugins) {
      final List<PluginData> plugins =
          InitPlugins.listPluginsAndRemoveTempFiles(init.site, pluginsDistribution);
      ConsoleUI ui = ConsoleUI.getInstance(false);
      if (installAllPlugins && !nullOrEmpty(installPlugins)) {
        ui.message("Cannot use --install-plugin together with --install-all-plugins.\n");
        return true;
      }
      verifyInstallPluginList(ui, plugins);
      if (listPlugins) {
        if (!plugins.isEmpty()) {
          ui.message("Available plugins:\n");
          for (PluginData plugin : plugins) {
            ui.message(" * %s version %s\n", plugin.name, plugin.version);
          }
        } else {
          ui.message("No plugins found.\n");
        }
        return true;
      }
    }
    return false;
  }

  @Override
  protected void afterInit(SiteRun run) throws Exception {
    List<SchemaDefinitions<?>> schemaDefs =
        ImmutableList.of(
            AccountSchemaDefinitions.INSTANCE,
            ChangeSchemaDefinitions.INSTANCE,
            GroupSchemaDefinitions.INSTANCE,
            ProjectSchemaDefinitions.INSTANCE);
    List<Module> modules = new ArrayList<>();
    modules.add(
        new AbstractModule() {
          @Override
          protected void configure() {
            bind(Path.class).annotatedWith(SitePath.class).toInstance(getSitePath());
            bind(Browser.class);
            bind(String.class)
                .annotatedWith(SecureStoreClassName.class)
                .toProvider(Providers.of(getConfiguredSecureStoreClass()));
          }
        });
    modules.add(new GerritServerConfigModule());
    Guice.createInjector(modules).injectMembers(this);
    if (!ReplicaUtil.isReplica(run.flags.cfg)) {
      List<String> indicesToReindex = new ArrayList<>();
      for (SchemaDefinitions<?> schemaDef : schemaDefs) {
        if (!indexStatus.exists(schemaDef.getName())) {
          indicesToReindex.add(schemaDef.getName());
        }
      }
      reindex(indicesToReindex);
    }
    start(run);
  }

  @Override
  protected List<String> getInstallPlugins() {
    return installPlugins;
  }

  @Override
  protected boolean installAllPlugins() {
    return installAllPlugins;
  }

  @Override
  protected ConsoleUI getConsoleUI() {
    return ConsoleUI.getInstance(batchMode);
  }

  @Override
  protected boolean getAutoStart() {
    return !noAutoStart;
  }

  @Override
  protected boolean getDeleteCaches() {
    return deleteCaches;
  }

  @Override
  protected boolean skipPlugins() {
    return skipPlugins;
  }

  @Override
  protected boolean isDev() {
    return dev;
  }

  @Override
  protected boolean skipAllDownloads() {
    return skipAllDownloads;
  }

  @Override
  protected List<String> getSkippedDownloads() {
    return skippedDownloads != null ? skippedDownloads : Collections.emptyList();
  }

  @Override
  protected String getSecureStoreLib() {
    return secureStoreLib;
  }

  void start(SiteRun run) throws Exception {
    if (run.flags.autoStart) {
      if (HostPlatform.isWin32()) {
        System.err.println("Automatic startup not supported on Win32.");
      } else {
        startDaemon(run);
        if (!run.ui.isBatch()) {
          browser.open(PageLinks.ADMIN_PROJECTS);
        }
      }
    }
  }

  void startDaemon(SiteRun run) {
    String[] argv = {run.site.gerrit_sh.toAbsolutePath().toString(), "start"};
    Process proc;
    try {
      System.err.println("Executing " + argv[0] + " " + argv[1]);
      proc = Runtime.getRuntime().exec(argv);
    } catch (IOException e) {
      System.err.println("error: cannot start Gerrit: " + e.getMessage());
      return;
    }

    try {
      proc.getOutputStream().close();
    } catch (IOException e) {
      // Ignored
    }

    IoUtil.copyWithThread(proc.getInputStream(), System.err);
    IoUtil.copyWithThread(proc.getErrorStream(), System.err);

    for (; ; ) {
      try {
        int rc = proc.waitFor();
        if (rc != 0) {
          System.err.println("error: cannot start Gerrit: exit status " + rc);
        }
        break;
      } catch (InterruptedException e) {
        // retry
      }
    }
  }

  private void verifyInstallPluginList(ConsoleUI ui, List<PluginData> plugins) {
    if (nullOrEmpty(installPlugins)) {
      return;
    }
    Set<String> missing = Sets.newHashSet(installPlugins);
    plugins.stream().forEach(p -> missing.remove(p.name));
    if (!missing.isEmpty()) {
      ui.message("Cannot find plugin(s): %s\n", Joiner.on(", ").join(missing));
      listPlugins = true;
    }
  }

  private void reindex(List<String> indices) throws Exception {
    if (indices.isEmpty()) {
      return;
    }
    List<String> reindexArgs =
        Lists.newArrayList(
            "--site-path", getSitePath().toString(), "--threads", Integer.toString(reindexThreads));
    for (String index : indices) {
      reindexArgs.add("--index");
      reindexArgs.add(index);
    }
    if (showCacheStats) {
      reindexArgs.add("--show-cache-stats");
    }

    getConsoleUI()
        .message(String.format("Init complete, reindexing %s with:", String.join(",", indices)));
    getConsoleUI().message(" reindex " + reindexArgs.stream().collect(joining(" ")));
    Reindex reindexPgm = new Reindex();
    reindexPgm.main(reindexArgs.stream().toArray(String[]::new));
  }

  private static boolean nullOrEmpty(List<?> list) {
    return list == null || list.isEmpty();
  }
}<|MERGE_RESOLUTION|>--- conflicted
+++ resolved
@@ -92,13 +92,11 @@
   @Option(name = "--skip-download", usage = "Don't download given library")
   private List<String> skippedDownloads;
 
-<<<<<<< HEAD
   @Option(name = "--reindex-threads", usage = "Number of threads to use for reindex after init")
   private int reindexThreads = 1;
-=======
+
   @Option(name = "--show-cache-stats", usage = "Show cache statistics at the end")
   private boolean showCacheStats;
->>>>>>> 020759fb
 
   @Inject Browser browser;
 
