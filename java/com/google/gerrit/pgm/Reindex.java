--- conflicted
+++ resolved
@@ -175,9 +175,6 @@
       throw new IllegalStateException("unsupported index.type = " + indexType);
     }
     modules.add(indexModule);
-<<<<<<< HEAD
-    modules.add(new BatchProgramModule(dbInjector));
-=======
     modules.add(
         new AbstractModule() {
           @Override
@@ -188,8 +185,7 @@
                 .toInstance(IsFirstInsertForEntry.YES);
           }
         });
-    modules.add(new BatchProgramModule());
->>>>>>> 57341128
+    modules.add(new BatchProgramModule(dbInjector));
     modules.add(
         new FactoryModule() {
           @Override
