--- conflicted
+++ resolved
@@ -54,13 +54,10 @@
   protected static final String P_LATENCY = "Latency";
   protected static final String P_REFERER = "Referer";
   protected static final String P_USER_AGENT = "User-Agent";
-<<<<<<< HEAD
   protected static final String P_CPU_TOTAL = "Cpu-Total";
   protected static final String P_CPU_USER = "Cpu-User";
   protected static final String P_MEMORY = "Memory";
-=======
   protected static final String P_COMMAND_STATUS = "Command-Status";
->>>>>>> 48c065f8
 
   private final AsyncAppender async;
 
