--- conflicted
+++ resolved
@@ -72,7 +72,6 @@
     dq_opt(buf, event, HttpLog.P_USER_AGENT);
 
     buf.append(' ');
-<<<<<<< HEAD
     opt(buf, event, HttpLog.P_CPU_TOTAL);
 
     buf.append(' ');
@@ -80,9 +79,9 @@
 
     buf.append(' ');
     opt(buf, event, HttpLog.P_MEMORY);
-=======
+
+    buf.append(' ');
     dq_opt(buf, event, HttpLog.P_COMMAND_STATUS);
->>>>>>> 17936a0b
 
     buf.append('\n');
     return buf.toString();
