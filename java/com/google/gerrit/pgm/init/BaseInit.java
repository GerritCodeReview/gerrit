// Copyright (C) 2013 The Android Open Source Project
//
// Licensed under the Apache License, Version 2.0 (the "License");
// you may not use this file except in compliance with the License.
// You may obtain a copy of the License at
//
// http://www.apache.org/licenses/LICENSE-2.0
//
// Unless required by applicable law or agreed to in writing, software
// distributed under the License is distributed on an "AS IS" BASIS,
// WITHOUT WARRANTIES OR CONDITIONS OF ANY KIND, either express or implied.
// See the License for the specific language governing permissions and
// limitations under the License.

package com.google.gerrit.pgm.init;

import static com.google.inject.Scopes.SINGLETON;
import static com.google.inject.Stage.PRODUCTION;

import com.google.common.base.MoreObjects;
import com.google.common.base.Strings;
import com.google.common.flogger.FluentLogger;
import com.google.gerrit.common.Die;
import com.google.gerrit.common.IoUtil;
import com.google.gerrit.exceptions.StorageException;
import com.google.gerrit.metrics.DisabledMetricMaker;
import com.google.gerrit.metrics.MetricMaker;
import com.google.gerrit.pgm.init.api.ConsoleUI;
import com.google.gerrit.pgm.init.api.InitFlags;
import com.google.gerrit.pgm.init.api.InstallAllPlugins;
import com.google.gerrit.pgm.init.api.InstallPlugins;
import com.google.gerrit.pgm.init.api.LibraryDownload;
import com.google.gerrit.pgm.init.index.IndexManagerOnInit;
import com.google.gerrit.pgm.init.index.elasticsearch.ElasticIndexModuleOnInit;
import com.google.gerrit.pgm.init.index.lucene.LuceneIndexModuleOnInit;
import com.google.gerrit.pgm.util.SiteProgram;
import com.google.gerrit.server.config.GerritServerConfig;
import com.google.gerrit.server.config.GerritServerConfigModule;
import com.google.gerrit.server.config.SitePath;
import com.google.gerrit.server.config.SitePaths;
import com.google.gerrit.server.git.GitRepositoryManager;
import com.google.gerrit.server.index.IndexModule;
import com.google.gerrit.server.index.IndexModule.IndexType;
import com.google.gerrit.server.plugins.JarScanner;
import com.google.gerrit.server.schema.NoteDbSchemaUpdater;
import com.google.gerrit.server.schema.UpdateUI;
import com.google.gerrit.server.securestore.SecureStore;
import com.google.gerrit.server.securestore.SecureStoreClassName;
import com.google.gerrit.server.securestore.SecureStoreProvider;
import com.google.inject.AbstractModule;
import com.google.inject.CreationException;
import com.google.inject.Guice;
import com.google.inject.Inject;
import com.google.inject.Injector;
import com.google.inject.Key;
import com.google.inject.Module;
import com.google.inject.TypeLiteral;
import com.google.inject.spi.Message;
import com.google.inject.util.Providers;
import java.io.FileNotFoundException;
import java.io.IOException;
import java.nio.file.FileVisitResult;
import java.nio.file.Files;
import java.nio.file.Path;
import java.nio.file.Paths;
import java.nio.file.SimpleFileVisitor;
import java.nio.file.attribute.BasicFileAttributes;
import java.util.ArrayList;
import java.util.Collections;
import java.util.List;
import java.util.Set;
import org.eclipse.jgit.lib.Config;

/** Initialize a new Gerrit installation. */
public class BaseInit extends SiteProgram {
  private static final FluentLogger logger = FluentLogger.forEnclosingClass();

  private final boolean standalone;
  protected final PluginsDistribution pluginsDistribution;
  private final List<String> pluginsToInstall;

  private Injector sysInjector;
  private Config config;

  protected BaseInit(PluginsDistribution pluginsDistribution, List<String> pluginsToInstall) {
    this.standalone = true;
    this.pluginsDistribution = pluginsDistribution;
    this.pluginsToInstall = pluginsToInstall;
  }

  public BaseInit(
      Path sitePath,
      boolean standalone,
      PluginsDistribution pluginsDistribution,
      List<String> pluginsToInstall) {
    super(sitePath);
    this.standalone = standalone;
    this.pluginsDistribution = pluginsDistribution;
    this.pluginsToInstall = pluginsToInstall;
  }

  @Override
  public int run() throws Exception {
    final SiteInit init = createSiteInit();
    if (beforeInit(init)) {
      return 0;
    }

    init.flags.autoStart = getAutoStart() && init.site.isNew;
    init.flags.dev = isDev() && init.site.isNew;
    init.flags.skipPlugins = skipPlugins();
    init.flags.deleteCaches = getDeleteCaches();
    init.flags.isNew = init.site.isNew;

    final SiteRun run;
    try {
      init.initializer.run();
      init.flags.deleteOnFailure = false;

      Injector sysInjector = createSysInjector(init);
      IndexManagerOnInit indexManager = sysInjector.getInstance(IndexManagerOnInit.class);
      try {
        indexManager.start();
        run = createSiteRun(init);
        try {
          run.upgradeSchema();
        } catch (StorageException e) {
          if (config.getBoolean("container", "slave", false)) {
            throw e;
          }
          String msg = "Couldn't upgrade schema. Expected if slave and read-only database";
          System.err.println(msg);
          logger.atWarning().withCause(e).log(msg);
        }

        init.initializer.postRun(sysInjector);
      } finally {
        indexManager.stop();
      }
    } catch (Exception | Error failure) {
      if (init.flags.deleteOnFailure) {
        recursiveDelete(getSitePath());
      }
      throw failure;
    }

    System.err.println("Initialized " + getSitePath().toRealPath().normalize());
    afterInit(run);
    return 0;
  }

  protected boolean skipPlugins() {
    return false;
  }

  protected String getSecureStoreLib() {
    return null;
  }

  protected boolean skipAllDownloads() {
    return false;
  }

  protected List<String> getSkippedDownloads() {
    return Collections.emptyList();
  }

  /**
   * Invoked before site init is called.
   *
   * @param init initializer instance.
   * @throws Exception
   */
  protected boolean beforeInit(SiteInit init) throws Exception {
    return false;
  }

  /**
   * Invoked after site init is called.
   *
   * @param run completed run instance.
   * @throws Exception
   */
  protected void afterInit(SiteRun run) throws Exception {}

  protected List<String> getInstallPlugins() {
    try {
      if (pluginsToInstall != null && pluginsToInstall.isEmpty()) {
        return Collections.emptyList();
      }
      List<String> names = pluginsDistribution.listPluginNames();
      if (pluginsToInstall != null) {
        names.removeIf(n -> !pluginsToInstall.contains(n));
      }
      return names;
    } catch (FileNotFoundException e) {
      logger.atWarning().log(
          "Couldn't find distribution archive location. No plugin will be installed");
      return null;
    }
  }

  protected boolean installAllPlugins() {
    return false;
  }

  protected boolean getAutoStart() {
    return false;
  }

  public static class SiteInit {
    public final SitePaths site;
    final InitFlags flags;
    final ConsoleUI ui;
    final SitePathInitializer initializer;

    @Inject
    SiteInit(
        final SitePaths site,
        final InitFlags flags,
        final ConsoleUI ui,
        final SitePathInitializer initializer) {
      this.site = site;
      this.flags = flags;
      this.ui = ui;
      this.initializer = initializer;
    }
  }

  private SiteInit createSiteInit() {
    final ConsoleUI ui = getConsoleUI();
    final Path sitePath = getSitePath();
    final List<Module> m = new ArrayList<>();
    final SecureStoreInitData secureStoreInitData = discoverSecureStoreClass();
    final String currentSecureStoreClassName = getConfiguredSecureStoreClass();

    if (secureStoreInitData != null
        && currentSecureStoreClassName != null
        && !currentSecureStoreClassName.equals(secureStoreInitData.className)) {
      String err =
          String.format(
              "Different secure store was previously configured: %s. "
                  + "Use SwitchSecureStore program to switch between implementations.",
              currentSecureStoreClassName);
      throw die(err);
    }

    m.add(new GerritServerConfigModule());
    m.add(new InitModule(standalone));
    m.add(
        new AbstractModule() {
          @Override
          protected void configure() {
            bind(ConsoleUI.class).toInstance(ui);
            bind(Path.class).annotatedWith(SitePath.class).toInstance(sitePath);
            List<String> plugins = MoreObjects.firstNonNull(getInstallPlugins(), new ArrayList<>());
            bind(new TypeLiteral<List<String>>() {})
                .annotatedWith(InstallPlugins.class)
                .toInstance(plugins);
            bind(new TypeLiteral<Boolean>() {})
                .annotatedWith(InstallAllPlugins.class)
                .toInstance(installAllPlugins());
            bind(PluginsDistribution.class).toInstance(pluginsDistribution);

            String secureStoreClassName;
            if (secureStoreInitData != null) {
              secureStoreClassName = secureStoreInitData.className;
            } else {
              secureStoreClassName = currentSecureStoreClassName;
            }
            if (secureStoreClassName != null) {
              ui.message("Using secure store: %s\n", secureStoreClassName);
            }
            bind(SecureStoreInitData.class).toProvider(Providers.of(secureStoreInitData));
            bind(String.class)
                .annotatedWith(SecureStoreClassName.class)
                .toProvider(Providers.of(secureStoreClassName));
            bind(SecureStore.class).toProvider(SecureStoreProvider.class).in(SINGLETON);
            bind(new TypeLiteral<List<String>>() {})
                .annotatedWith(LibraryDownload.class)
                .toInstance(getSkippedDownloads());
            bind(Boolean.class).annotatedWith(LibraryDownload.class).toInstance(skipAllDownloads());

            bind(MetricMaker.class).to(DisabledMetricMaker.class);
          }
        });

    try {
      return Guice.createInjector(PRODUCTION, m).getInstance(SiteInit.class);
    } catch (CreationException ce) {
      final Message first = ce.getErrorMessages().iterator().next();
      Throwable why = first.getCause();

      if (why instanceof Die) {
        throw (Die) why;
      }

      final StringBuilder buf = new StringBuilder(ce.getMessage());
      while (why != null) {
        buf.append("\n");
        buf.append(why.getMessage());
        why = why.getCause();
        if (why != null) {
          buf.append("\n  caused by ");
        }
      }
      throw die(buf.toString(), new RuntimeException("InitInjector failed", ce));
    }
  }

  protected ConsoleUI getConsoleUI() {
    return ConsoleUI.getInstance(false);
  }

  private SecureStoreInitData discoverSecureStoreClass() {
    String secureStore = getSecureStoreLib();
    if (Strings.isNullOrEmpty(secureStore)) {
      return null;
    }

    Path secureStoreLib = Paths.get(secureStore);
    if (!Files.exists(secureStoreLib)) {
      throw new InvalidSecureStoreException(String.format("File %s doesn't exist", secureStore));
    }
    try (JarScanner scanner = new JarScanner(secureStoreLib)) {
      List<String> secureStores = scanner.findSubClassesOf(SecureStore.class);
      if (secureStores.isEmpty()) {
        throw new InvalidSecureStoreException(
            String.format(
                "Cannot find class implementing %s interface in %s",
                SecureStore.class.getName(), secureStore));
      }
      if (secureStores.size() > 1) {
        throw new InvalidSecureStoreException(
            String.format(
                "%s has more that one implementation of %s interface",
                secureStore, SecureStore.class.getName()));
      }
      IoUtil.loadJARs(secureStoreLib);
      return new SecureStoreInitData(secureStoreLib, secureStores.get(0));
    } catch (IOException e) {
      throw new InvalidSecureStoreException(String.format("%s is not a valid jar", secureStore));
    }
  }

  public static class SiteRun {
    public final ConsoleUI ui;
    public final SitePaths site;
    public final InitFlags flags;
    final NoteDbSchemaUpdater noteDbSchemaUpdater;
    final GitRepositoryManager repositoryManager;

    @Inject
    SiteRun(
        ConsoleUI ui,
        SitePaths site,
        InitFlags flags,
        NoteDbSchemaUpdater noteDbSchemaUpdater,
        GitRepositoryManager repositoryManager) {
      this.ui = ui;
      this.site = site;
      this.flags = flags;
      this.noteDbSchemaUpdater = noteDbSchemaUpdater;
      this.repositoryManager = repositoryManager;
    }

    void upgradeSchema() {
      noteDbSchemaUpdater.update(new UpdateUIImpl(ui));
    }

    private static class UpdateUIImpl implements UpdateUI {
      private final ConsoleUI consoleUi;

      UpdateUIImpl(ConsoleUI consoleUi) {
        this.consoleUi = consoleUi;
      }

      @Override
      public void message(String message) {
        System.err.println(message);
        System.err.flush();
      }

      @Override
      public boolean yesno(boolean defaultValue, String message) {
        return consoleUi.yesno(defaultValue, message);
      }

      @Override
      public void waitForUser() {
        consoleUi.waitForUser();
      }

      @Override
      public String readString(String defaultValue, Set<String> allowedValues, String message) {
        return consoleUi.readString(defaultValue, allowedValues, message);
      }

      @Override
      public boolean isBatch() {
        return consoleUi.isBatch();
      }
    }
  }

  private SiteRun createSiteRun(SiteInit init) {
    return createSysInjector(init).getInstance(SiteRun.class);
  }

  private Injector createSysInjector(SiteInit init) {
    if (sysInjector == null) {
      final List<Module> modules = new ArrayList<>();
      modules.add(
          new AbstractModule() {
            @Override
            protected void configure() {
              bind(ConsoleUI.class).toInstance(init.ui);
              bind(InitFlags.class).toInstance(init.flags);
            }
          });
      Injector dbInjector = createDbInjector();
<<<<<<< HEAD
      IndexType indexType = IndexModule.getIndexType(dbInjector);
      if (indexType.isLucene()) {
        modules.add(new LuceneIndexModuleOnInit());
      } else if (indexType.isElasticsearch()) {
        modules.add(new ElasticIndexModuleOnInit());
      } else {
        throw new IllegalStateException("unsupported index.type = " + indexType);
=======
      config = dbInjector.getInstance(Key.get(Config.class, GerritServerConfig.class));

      switch (IndexModule.getIndexType(dbInjector)) {
        case LUCENE:
          modules.add(new LuceneIndexModuleOnInit());
          break;
        case ELASTICSEARCH:
          modules.add(new ElasticIndexModuleOnInit());
          break;
        default:
          throw new IllegalStateException("unsupported index.type");
>>>>>>> c97a8b50
      }
      sysInjector = dbInjector.createChildInjector(modules);
    }
    return sysInjector;
  }

  private static void recursiveDelete(Path path) {
    final String msg = "warn: Cannot remove ";
    try {
      Files.walkFileTree(
          path,
          new SimpleFileVisitor<Path>() {
            @Override
            public FileVisitResult visitFile(Path f, BasicFileAttributes attrs) throws IOException {
              try {
                Files.delete(f);
              } catch (IOException e) {
                System.err.println(msg + f);
              }
              return FileVisitResult.CONTINUE;
            }

            @Override
            public FileVisitResult postVisitDirectory(Path dir, IOException err) {
              try {
                // Previously warned if err was not null; if dir is not empty as a
                // result, will cause an error that will be logged below.
                Files.delete(dir);
              } catch (IOException e) {
                System.err.println(msg + dir);
              }
              return FileVisitResult.CONTINUE;
            }

            @Override
            public FileVisitResult visitFileFailed(Path f, IOException e) {
              System.err.println(msg + f);
              return FileVisitResult.CONTINUE;
            }
          });
    } catch (IOException e) {
      System.err.println(msg + path);
    }
  }

  protected boolean isDev() {
    return false;
  }

  protected boolean getDeleteCaches() {
    return false;
  }
}<|MERGE_RESOLUTION|>--- conflicted
+++ resolved
@@ -419,7 +419,8 @@
             }
           });
       Injector dbInjector = createDbInjector();
-<<<<<<< HEAD
+      config = dbInjector.getInstance(Key.get(Config.class, GerritServerConfig.class));
+
       IndexType indexType = IndexModule.getIndexType(dbInjector);
       if (indexType.isLucene()) {
         modules.add(new LuceneIndexModuleOnInit());
@@ -427,19 +428,6 @@
         modules.add(new ElasticIndexModuleOnInit());
       } else {
         throw new IllegalStateException("unsupported index.type = " + indexType);
-=======
-      config = dbInjector.getInstance(Key.get(Config.class, GerritServerConfig.class));
-
-      switch (IndexModule.getIndexType(dbInjector)) {
-        case LUCENE:
-          modules.add(new LuceneIndexModuleOnInit());
-          break;
-        case ELASTICSEARCH:
-          modules.add(new ElasticIndexModuleOnInit());
-          break;
-        default:
-          throw new IllegalStateException("unsupported index.type");
->>>>>>> c97a8b50
       }
       sysInjector = dbInjector.createChildInjector(modules);
     }
