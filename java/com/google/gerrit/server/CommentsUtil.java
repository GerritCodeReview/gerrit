// Copyright (C) 2014 The Android Open Source Project
//
// Licensed under the Apache License, Version 2.0 (the "License");
// you may not use this file except in compliance with the License.
// You may obtain a copy of the License at
//
// http://www.apache.org/licenses/LICENSE-2.0
//
// Unless required by applicable law or agreed to in writing, software
// distributed under the License is distributed on an "AS IS" BASIS,
// WITHOUT WARRANTIES OR CONDITIONS OF ANY KIND, either express or implied.
// See the License for the specific language governing permissions and
// limitations under the License.

package com.google.gerrit.server;

import static com.google.common.base.MoreObjects.firstNonNull;
import static com.google.common.base.Preconditions.checkArgument;
import static java.util.stream.Collectors.toList;

import com.google.common.collect.ComparisonChain;
import com.google.common.collect.FluentIterable;
import com.google.common.collect.Lists;
import com.google.common.collect.Ordering;
import com.google.gerrit.common.Nullable;
import com.google.gerrit.extensions.client.Side;
import com.google.gerrit.extensions.common.CommentInfo;
import com.google.gerrit.extensions.restapi.UnprocessableEntityException;
import com.google.gerrit.reviewdb.client.Account;
import com.google.gerrit.reviewdb.client.Change;
import com.google.gerrit.reviewdb.client.Comment;
import com.google.gerrit.reviewdb.client.Patch;
import com.google.gerrit.reviewdb.client.PatchLineComment;
import com.google.gerrit.reviewdb.client.PatchSet;
import com.google.gerrit.reviewdb.client.RefNames;
import com.google.gerrit.reviewdb.client.RobotComment;
import com.google.gerrit.server.config.AllUsersName;
import com.google.gerrit.server.config.GerritServerId;
import com.google.gerrit.server.git.GitRepositoryManager;
import com.google.gerrit.server.notedb.ChangeNotes;
import com.google.gerrit.server.notedb.ChangeUpdate;
import com.google.gerrit.server.patch.PatchListCache;
import com.google.gerrit.server.patch.PatchListNotAvailableException;
import com.google.gerrit.server.update.ChangeContext;
import com.google.gwtorm.server.OrmException;
import com.google.inject.Inject;
import com.google.inject.Singleton;
import java.io.IOException;
import java.util.ArrayList;
import java.util.Collection;
import java.util.List;
import java.util.Optional;
import org.eclipse.jgit.lib.BatchRefUpdate;
import org.eclipse.jgit.lib.NullProgressMonitor;
import org.eclipse.jgit.lib.ObjectId;
import org.eclipse.jgit.lib.Ref;
import org.eclipse.jgit.lib.Repository;
import org.eclipse.jgit.revwalk.RevWalk;
import org.eclipse.jgit.transport.ReceiveCommand;

/** Utility functions to manipulate Comments. */
@Singleton
public class CommentsUtil {
  public static final Ordering<Comment> COMMENT_ORDER =
      new Ordering<Comment>() {
        @Override
        public int compare(Comment c1, Comment c2) {
          return ComparisonChain.start()
              .compare(c1.key.filename, c2.key.filename)
              .compare(c1.key.patchSetId, c2.key.patchSetId)
              .compare(c1.side, c2.side)
              .compare(c1.lineNbr, c2.lineNbr)
              .compare(c1.writtenOn, c2.writtenOn)
              .result();
        }
      };

  public static final Ordering<CommentInfo> COMMENT_INFO_ORDER =
      new Ordering<CommentInfo>() {
        @Override
        public int compare(CommentInfo a, CommentInfo b) {
          return ComparisonChain.start()
              .compare(a.path, b.path, NULLS_FIRST)
              .compare(a.patchSet, b.patchSet, NULLS_FIRST)
              .compare(side(a), side(b))
              .compare(a.line, b.line, NULLS_FIRST)
              .compare(a.inReplyTo, b.inReplyTo, NULLS_FIRST)
              .compare(a.message, b.message)
              .compare(a.id, b.id)
              .result();
        }

        private int side(CommentInfo c) {
          return firstNonNull(c.side, Side.REVISION).ordinal();
        }
      };

  public static PatchSet.Id getCommentPsId(Change.Id changeId, Comment comment) {
    return new PatchSet.Id(changeId, comment.key.patchSetId);
  }

  public static String extractMessageId(@Nullable String tag) {
    if (tag == null || !tag.startsWith("mailMessageId=")) {
      return null;
    }
    return tag.substring("mailMessageId=".length());
  }

  private static final Ordering<Comparable<?>> NULLS_FIRST = Ordering.natural().nullsFirst();

  private final GitRepositoryManager repoManager;
  private final AllUsersName allUsers;
  private final String serverId;

  @Inject
  CommentsUtil(
      GitRepositoryManager repoManager, AllUsersName allUsers, @GerritServerId String serverId) {
    this.repoManager = repoManager;
    this.allUsers = allUsers;
    this.serverId = serverId;
  }

  public Comment newComment(
      ChangeContext ctx,
      String path,
      PatchSet.Id psId,
      short side,
      String message,
      @Nullable Boolean unresolved,
      @Nullable String parentUuid)
      throws OrmException, UnprocessableEntityException {
    if (unresolved == null) {
      if (parentUuid == null) {
        // Default to false if comment is not descended from another.
        unresolved = false;
      } else {
        // Inherit unresolved value from inReplyTo comment if not specified.
        Comment.Key key = new Comment.Key(parentUuid, path, psId.patchSetId);
        Optional<Comment> parent = getPublished(ctx.getNotes(), key);
        if (!parent.isPresent()) {
          throw new UnprocessableEntityException("Invalid parentUuid supplied for comment");
        }
        unresolved = parent.get().unresolved;
      }
    }
    Comment c =
        new Comment(
            new Comment.Key(ChangeUtil.messageUuid(), path, psId.get()),
            ctx.getUser().getAccountId(),
            ctx.getWhen(),
            side,
            message,
            serverId,
            unresolved);
    c.parentUuid = parentUuid;
    ctx.getUser().updateRealAccountId(c::setRealAuthor);
    return c;
  }

  public RobotComment newRobotComment(
      ChangeContext ctx,
      String path,
      PatchSet.Id psId,
      short side,
      String message,
      String robotId,
      String robotRunId) {
    RobotComment c =
        new RobotComment(
            new Comment.Key(ChangeUtil.messageUuid(), path, psId.get()),
            ctx.getUser().getAccountId(),
            ctx.getWhen(),
            side,
            message,
            serverId,
            robotId,
            robotRunId);
    ctx.getUser().updateRealAccountId(c::setRealAuthor);
    return c;
  }

  public Optional<Comment> getPublished(ChangeNotes notes, Comment.Key key) throws OrmException {
    return publishedByChange(notes).stream().filter(c -> key.equals(c.key)).findFirst();
  }

<<<<<<< HEAD
  public Optional<Comment> getDraft(ChangeNotes notes, IdentifiedUser user, Comment.Key key)
      throws OrmException {
    return draftByChangeAuthor(notes, user.getAccountId())
        .stream()
=======
  public Optional<Comment> getDraft(
      ReviewDb db, ChangeNotes notes, IdentifiedUser user, Comment.Key key) throws OrmException {
    if (!migration.readChanges()) {
      Optional<Comment> c = getReviewDb(db, notes, key);
      if (c.isPresent() && !c.get().author.getId().equals(user.getAccountId())) {
        throw new OrmException(
            String.format(
                "Expected draft %s to belong to account %s, but it belongs to %s",
                key, user.getAccountId(), c.get().author.getId()));
      }
      return c;
    }
    return draftByChangeAuthor(db, notes, user.getAccountId()).stream()
>>>>>>> 75802113
        .filter(c -> key.equals(c.key))
        .findFirst();
  }

  public List<Comment> publishedByChange(ChangeNotes notes) throws OrmException {
    notes.load();
    return sort(Lists.newArrayList(notes.getComments().values()));
  }

  public List<RobotComment> robotCommentsByChange(ChangeNotes notes) throws OrmException {
    notes.load();
    return sort(Lists.newArrayList(notes.getRobotComments().values()));
  }

  public List<Comment> draftByChange(ChangeNotes notes) throws OrmException {
    List<Comment> comments = new ArrayList<>();
    for (Ref ref : getDraftRefs(notes.getChangeId())) {
      Account.Id account = Account.Id.fromRefSuffix(ref.getName());
      if (account != null) {
        comments.addAll(draftByChangeAuthor(notes, account));
      }
    }
    return sort(comments);
  }

  public List<Comment> byPatchSet(ChangeNotes notes, PatchSet.Id psId) throws OrmException {
    List<Comment> comments = new ArrayList<>();
    comments.addAll(publishedByPatchSet(notes, psId));

    for (Ref ref : getDraftRefs(notes.getChangeId())) {
      Account.Id account = Account.Id.fromRefSuffix(ref.getName());
      if (account != null) {
        comments.addAll(draftByPatchSetAuthor(psId, account, notes));
      }
    }
    return sort(comments);
  }

  public List<Comment> publishedByChangeFile(ChangeNotes notes, String file) throws OrmException {
    return commentsOnFile(notes.load().getComments().values(), file);
  }

  public List<Comment> publishedByPatchSet(ChangeNotes notes, PatchSet.Id psId)
      throws OrmException {
    return removeCommentsOnAncestorOfCommitMessage(
        commentsOnPatchSet(notes.load().getComments().values(), psId));
  }

  public List<RobotComment> robotCommentsByPatchSet(ChangeNotes notes, PatchSet.Id psId)
      throws OrmException {
    return commentsOnPatchSet(notes.load().getRobotComments().values(), psId);
  }

  /**
   * For the commit message the A side in a diff view is always empty when a comparison against an
   * ancestor is done, so there can't be any comments on this ancestor. However earlier we showed
   * the auto-merge commit message on side A when for a merge commit a comparison against the
   * auto-merge was done. From that time there may still be comments on the auto-merge commit
   * message and those we want to filter out.
   */
  private List<Comment> removeCommentsOnAncestorOfCommitMessage(List<Comment> list) {
    return list.stream()
        .filter(c -> c.side != 0 || !Patch.COMMIT_MSG.equals(c.key.filename))
        .collect(toList());
  }

  public List<Comment> draftByPatchSetAuthor(PatchSet.Id psId, Account.Id author, ChangeNotes notes)
      throws OrmException {
    return commentsOnPatchSet(notes.load().getDraftComments(author).values(), psId);
  }

  public List<Comment> draftByChangeFileAuthor(ChangeNotes notes, String file, Account.Id author)
      throws OrmException {
    return commentsOnFile(notes.load().getDraftComments(author).values(), file);
  }

  public List<Comment> draftByChangeAuthor(ChangeNotes notes, Account.Id author)
      throws OrmException {
    List<Comment> comments = new ArrayList<>();
    comments.addAll(notes.getDraftComments(author).values());
    return sort(comments);
  }

  public void putComments(
      ChangeUpdate update, PatchLineComment.Status status, Iterable<Comment> comments) {
    for (Comment c : comments) {
      update.putComment(status, c);
    }
  }

  public void putRobotComments(ChangeUpdate update, Iterable<RobotComment> comments) {
    for (RobotComment c : comments) {
      update.putRobotComment(c);
    }
  }

  public void deleteComments(ChangeUpdate update, Iterable<Comment> comments) {
    for (Comment c : comments) {
      update.deleteComment(c);
    }
  }

  public void deleteCommentByRewritingHistory(
      ChangeUpdate update, Comment.Key commentKey, String newMessage) {
    update.deleteCommentByRewritingHistory(commentKey.uuid, newMessage);
  }

  public void deleteAllDraftsFromAllUsers(Change.Id changeId) throws IOException {
    try (Repository repo = repoManager.openRepository(allUsers);
        RevWalk rw = new RevWalk(repo)) {
      BatchRefUpdate bru = repo.getRefDatabase().newBatchUpdate();
      for (Ref ref : getDraftRefs(repo, changeId)) {
        bru.addCommand(new ReceiveCommand(ref.getObjectId(), ObjectId.zeroId(), ref.getName()));
      }
      bru.setRefLogMessage("Delete drafts from NoteDb", false);
      bru.execute(rw, NullProgressMonitor.INSTANCE);
      for (ReceiveCommand cmd : bru.getCommands()) {
        if (cmd.getResult() != ReceiveCommand.Result.OK) {
          throw new IOException(
              String.format(
                  "Failed to delete draft comment ref %s at %s: %s (%s)",
                  cmd.getRefName(), cmd.getOldId(), cmd.getResult(), cmd.getMessage()));
        }
      }
    }
  }

  private static List<Comment> commentsOnFile(Collection<Comment> allComments, String file) {
    List<Comment> result = new ArrayList<>(allComments.size());
    for (Comment c : allComments) {
      String currentFilename = c.key.filename;
      if (currentFilename.equals(file)) {
        result.add(c);
      }
    }
    return sort(result);
  }

  private static <T extends Comment> List<T> commentsOnPatchSet(
      Collection<T> allComments, PatchSet.Id psId) {
    List<T> result = new ArrayList<>(allComments.size());
    for (T c : allComments) {
      if (c.key.patchSetId == psId.get()) {
        result.add(c);
      }
    }
    return sort(result);
  }

  public static void setCommentRevId(Comment c, PatchListCache cache, Change change, PatchSet ps)
      throws PatchListNotAvailableException {
    checkArgument(
        c.key.patchSetId == ps.getId().get(),
        "cannot set RevId for patch set %s on comment %s",
        ps.getId(),
        c);
    if (c.revId == null) {
      if (Side.fromShort(c.side) == Side.PARENT) {
        if (c.side < 0) {
          c.revId = ObjectId.toString(cache.getOldId(change, ps, -c.side));
        } else {
          c.revId = ObjectId.toString(cache.getOldId(change, ps, null));
        }
      } else {
        c.revId = ps.getRevision().get();
      }
    }
  }

  /**
   * Get NoteDb draft refs for a change.
   *
   * <p>Works if NoteDb is not enabled, but the results are not meaningful.
   *
   * <p>This is just a simple ref scan, so the results may potentially include refs for zombie draft
   * comments. A zombie draft is one which has been published but the write to delete the draft ref
   * from All-Users failed.
   *
   * @param changeId change ID.
   * @return raw refs from All-Users repo.
   */
  public Collection<Ref> getDraftRefs(Change.Id changeId) throws OrmException {
    try (Repository repo = repoManager.openRepository(allUsers)) {
      return getDraftRefs(repo, changeId);
    } catch (IOException e) {
      throw new OrmException(e);
    }
  }

  private Collection<Ref> getDraftRefs(Repository repo, Change.Id changeId) throws IOException {
    return repo.getRefDatabase().getRefsByPrefix(RefNames.refsDraftCommentsPrefix(changeId));
  }

  private static <T extends Comment> List<T> sort(List<T> comments) {
    comments.sort(COMMENT_ORDER);
    return comments;
  }

  public static Iterable<PatchLineComment> toPatchLineComments(
      Change.Id changeId, PatchLineComment.Status status, Iterable<Comment> comments) {
    return FluentIterable.from(comments).transform(c -> PatchLineComment.from(changeId, status, c));
  }

  public static List<Comment> toComments(
      final String serverId, Iterable<PatchLineComment> comments) {
    return COMMENT_ORDER.sortedCopy(
        FluentIterable.from(comments).transform(plc -> plc.asComment(serverId)));
  }
}<|MERGE_RESOLUTION|>--- conflicted
+++ resolved
@@ -183,26 +183,9 @@
     return publishedByChange(notes).stream().filter(c -> key.equals(c.key)).findFirst();
   }
 
-<<<<<<< HEAD
   public Optional<Comment> getDraft(ChangeNotes notes, IdentifiedUser user, Comment.Key key)
       throws OrmException {
-    return draftByChangeAuthor(notes, user.getAccountId())
-        .stream()
-=======
-  public Optional<Comment> getDraft(
-      ReviewDb db, ChangeNotes notes, IdentifiedUser user, Comment.Key key) throws OrmException {
-    if (!migration.readChanges()) {
-      Optional<Comment> c = getReviewDb(db, notes, key);
-      if (c.isPresent() && !c.get().author.getId().equals(user.getAccountId())) {
-        throw new OrmException(
-            String.format(
-                "Expected draft %s to belong to account %s, but it belongs to %s",
-                key, user.getAccountId(), c.get().author.getId()));
-      }
-      return c;
-    }
-    return draftByChangeAuthor(db, notes, user.getAccountId()).stream()
->>>>>>> 75802113
+    return draftByChangeAuthor(notes, user.getAccountId()).stream()
         .filter(c -> key.equals(c.key))
         .findFirst();
   }
