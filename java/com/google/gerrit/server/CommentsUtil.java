// Copyright (C) 2014 The Android Open Source Project
//
// Licensed under the Apache License, Version 2.0 (the "License");
// you may not use this file except in compliance with the License.
// You may obtain a copy of the License at
//
// http://www.apache.org/licenses/LICENSE-2.0
//
// Unless required by applicable law or agreed to in writing, software
// distributed under the License is distributed on an "AS IS" BASIS,
// WITHOUT WARRANTIES OR CONDITIONS OF ANY KIND, either express or implied.
// See the License for the specific language governing permissions and
// limitations under the License.

package com.google.gerrit.server;

import static com.google.common.base.MoreObjects.firstNonNull;
import static com.google.common.base.Preconditions.checkArgument;
import static java.util.Comparator.comparing;
import static java.util.stream.Collectors.toCollection;
import static java.util.stream.Collectors.toList;

import com.google.common.collect.ComparisonChain;
import com.google.common.collect.Lists;
import com.google.common.collect.Ordering;
import com.google.gerrit.common.Nullable;
import com.google.gerrit.entities.Change;
import com.google.gerrit.entities.ChangeMessage;
import com.google.gerrit.entities.Comment;
import com.google.gerrit.entities.HumanComment;
import com.google.gerrit.entities.Patch;
import com.google.gerrit.entities.PatchSet;
import com.google.gerrit.entities.Project;
import com.google.gerrit.entities.RobotComment;
import com.google.gerrit.exceptions.StorageException;
import com.google.gerrit.extensions.client.Side;
import com.google.gerrit.extensions.common.CommentInfo;
import com.google.gerrit.server.config.GerritServerId;
import com.google.gerrit.server.git.GitRepositoryManager;
import com.google.gerrit.server.notedb.ChangeNotes;
import com.google.gerrit.server.notedb.ChangeUpdate;
import com.google.gerrit.server.patch.DiffNotAvailableException;
import com.google.gerrit.server.patch.DiffOperations;
import com.google.gerrit.server.patch.DiffOptions;
import com.google.gerrit.server.patch.filediff.FileDiffOutput;
import com.google.gerrit.server.query.change.ChangeNumberVirtualIdAlgorithm;
import com.google.gerrit.server.update.ChangeContext;
import com.google.inject.Inject;
import com.google.inject.Singleton;
import java.io.IOException;
import java.time.Instant;
import java.util.ArrayList;
import java.util.Collection;
import java.util.List;
import java.util.Map;
import java.util.Objects;
import java.util.Optional;
import org.eclipse.jgit.lib.ObjectId;
import org.eclipse.jgit.lib.Repository;
import org.eclipse.jgit.revwalk.RevCommit;

/** Utility functions to manipulate Comments. */
@Singleton
public class CommentsUtil {
  public static final Ordering<Comment> COMMENT_ORDER =
      new Ordering<>() {
        @Override
        public int compare(Comment c1, Comment c2) {
          return ComparisonChain.start()
              .compare(c1.key.filename, c2.key.filename)
              .compare(c1.key.patchSetId, c2.key.patchSetId)
              .compare(c1.side, c2.side)
              .compare(c1.lineNbr, c2.lineNbr)
              .compare(c1.writtenOn, c2.writtenOn)
              .result();
        }
      };

  public static final Ordering<CommentInfo> COMMENT_INFO_ORDER =
      new Ordering<>() {
        @Override
        public int compare(CommentInfo a, CommentInfo b) {
          return ComparisonChain.start()
              .compare(a.path, b.path, NULLS_FIRST)
              .compare(a.patchSet, b.patchSet, NULLS_FIRST)
              .compare(side(a), side(b))
              .compare(a.line, b.line, NULLS_FIRST)
              .compare(a.inReplyTo, b.inReplyTo, NULLS_FIRST)
              .compare(a.message, b.message)
              .compare(a.id, b.id)
              .result();
        }

        private int side(CommentInfo c) {
          return firstNonNull(c.side, Side.REVISION).ordinal();
        }
      };

  public static PatchSet.Id getCommentPsId(Change.Id changeId, Comment comment) {
    return PatchSet.id(changeId, comment.key.patchSetId);
  }

  @Nullable
  public static String extractMessageId(@Nullable String tag) {
    if (tag == null || !tag.startsWith("mailMessageId=")) {
      return null;
    }
    return tag.substring("mailMessageId=".length());
  }

  private static final Ordering<Comparable<?>> NULLS_FIRST = Ordering.natural().nullsFirst();

  private final DiffOperations diffOperations;
  private final GitRepositoryManager repoManager;
  private final String serverId;
  private final ChangeNumberVirtualIdAlgorithm virtualIdAlgorithm;

  @Inject
  CommentsUtil(
      DiffOperations diffOperations,
      GitRepositoryManager repoManager,
<<<<<<< HEAD
      @GerritServerId String serverId) {
=======
      AllUsersName allUsers,
      @GerritServerId String serverId,
      @Nullable ChangeNumberVirtualIdAlgorithm virtualIdAlgorithm) {
>>>>>>> 9a54970d
    this.diffOperations = diffOperations;
    this.repoManager = repoManager;
    this.serverId = serverId;
    this.virtualIdAlgorithm = virtualIdAlgorithm;
  }

  public HumanComment newHumanComment(
      ChangeNotes changeNotes,
      CurrentUser currentUser,
      Instant when,
      String path,
      PatchSet.Id psId,
      short side,
      String message,
      @Nullable Boolean unresolved,
      @Nullable String parentUuid) {
    if (unresolved == null) {
      if (parentUuid == null) {
        // Default to false if comment is not descended from another.
        unresolved = false;
      } else {
        // Inherit unresolved value from inReplyTo comment if not specified.
        Comment.Key key = new Comment.Key(parentUuid, path, psId.get());
        Optional<HumanComment> parent = getPublishedHumanComment(changeNotes, key);

        // If the comment was not found, it is descended from a robot comment, or the UUID is
        // invalid. Either way, we use the default.
        unresolved = parent.map(p -> p.unresolved).orElse(false);
      }
    }
    HumanComment c =
        new HumanComment(
            new Comment.Key(ChangeUtil.messageUuid(), path, psId.get()),
            currentUser.getAccountId(),
            when,
            side,
            message,
            serverId,
            unresolved);
    c.parentUuid = parentUuid;
    currentUser.updateRealAccountId(c::setRealAuthor);
    return c;
  }

  public RobotComment newRobotComment(
      ChangeContext ctx,
      String path,
      PatchSet.Id psId,
      short side,
      String message,
      String robotId,
      String robotRunId) {
    RobotComment c =
        new RobotComment(
            new Comment.Key(ChangeUtil.messageUuid(), path, psId.get()),
            ctx.getUser().getAccountId(),
            ctx.getWhen(),
            side,
            message,
            serverId,
            robotId,
            robotRunId);
    ctx.getUser().updateRealAccountId(c::setRealAuthor);
    return c;
  }

  public Optional<HumanComment> getPublishedHumanComment(ChangeNotes notes, Comment.Key key) {
    return publishedHumanCommentsByChange(notes).stream()
        .filter(c -> key.equals(c.key))
        .findFirst();
  }

  public Optional<HumanComment> getPublishedHumanComment(ChangeNotes notes, String uuid) {
    return publishedHumanCommentsByChange(notes).stream()
        .filter(c -> c.key.uuid.equals(uuid))
        .findFirst();
  }

  public List<HumanComment> publishedHumanCommentsByChange(ChangeNotes notes) {
    notes.load();
    return sort(Lists.newArrayList(notes.getHumanComments().values()));
  }

  public List<RobotComment> robotCommentsByChange(ChangeNotes notes) {
    notes.load();
    return sort(Lists.newArrayList(notes.getRobotComments().values()));
  }

  public Optional<RobotComment> getRobotComment(ChangeNotes notes, String uuid) {
    return robotCommentsByChange(notes).stream().filter(c -> c.key.uuid.equals(uuid)).findFirst();
  }

<<<<<<< HEAD
=======
  public List<HumanComment> draftByChange(ChangeNotes notes) {
    List<HumanComment> comments = new ArrayList<>();
    for (Ref ref : getDraftRefs(getVirtualId(notes))) {
      Account.Id account = Account.Id.fromRefSuffix(ref.getName());
      if (account != null) {
        comments.addAll(draftByChangeAuthor(notes, account));
      }
    }
    return sort(comments);
  }

  public List<HumanComment> byPatchSet(ChangeNotes notes, PatchSet.Id psId) {
    List<HumanComment> comments = new ArrayList<>();
    comments.addAll(publishedByPatchSet(notes, psId));

    for (Ref ref : getDraftRefs(notes.getChangeId())) {
      Account.Id account = Account.Id.fromRefSuffix(ref.getName());
      if (account != null) {
        comments.addAll(draftByPatchSetAuthor(psId, account, notes));
      }
    }
    return sort(comments);
  }

>>>>>>> 9a54970d
  public List<HumanComment> publishedByChangeFile(ChangeNotes notes, String file) {
    return commentsOnFile(notes.load().getHumanComments().values(), file);
  }

  public List<HumanComment> publishedByPatchSet(ChangeNotes notes, PatchSet.Id psId) {
    return removeCommentsOnAncestorOfCommitMessage(
        commentsOnPatchSet(notes.load().getHumanComments().values(), psId));
  }

  public List<RobotComment> robotCommentsByPatchSet(ChangeNotes notes, PatchSet.Id psId) {
    return commentsOnPatchSet(notes.load().getRobotComments().values(), psId);
  }

  /**
   * This method populates the "changeMessageId" field of the comments parameter based on timestamp
   * matching. The comments objects will be modified.
   *
   * <p>Each comment will be matched to the nearest next change message in timestamp
   *
   * @param comments the list of comments
   * @param changeMessages list of change messages
   */
  public static void linkCommentsToChangeMessages(
      List<? extends CommentInfo> comments,
      List<ChangeMessage> changeMessages,
      boolean skipAutoGeneratedMessages) {

    // First sort by timestamp, then by authorId so that we could move on to the next change message
    // in case multiple accounts left comments at the same timestamp.
    ArrayList<ChangeMessage> sortedChangeMessages =
        changeMessages.stream()
            .sorted(
                comparing(ChangeMessage::getWrittenOn)
                    .thenComparingInt(c -> c.getAuthor() == null ? 0 : c.getAuthor().get()))
            .collect(toCollection(ArrayList::new));

    ArrayList<CommentInfo> sortedCommentInfos =
        comments.stream()
            .sorted(
                comparing(CommentInfo::getUpdated)
                    .thenComparingInt(c -> c.author == null ? 0 : c.author._accountId))
            .collect(toCollection(ArrayList::new));

    int cmItr = 0;
    int lastMatch = 0;
    for (CommentInfo comment : sortedCommentInfos) {
      // Keep advancing the change message pointer until we associate the comment to the next change
      // message in timestamp
      while (cmItr < sortedChangeMessages.size()) {
        ChangeMessage cm = sortedChangeMessages.get(cmItr);
        if (isAfter(comment, cm)
            || !haveSameAuthor(cm, comment)
            || (skipAutoGeneratedMessages && isAutoGenerated(cm))) {
          cmItr += 1;
        } else {
          lastMatch = cmItr;
          break;
        }
      }
      if (cmItr < changeMessages.size()) {
        comment.changeMessageId = sortedChangeMessages.get(cmItr).getKey().uuid();
      } else {
        // In case of no match "cmItr" will never be less than "changeMessages" size, hence the
        // changeMessageId won't be set for any comment.
        //
        // Reset the search to the last succesful match, since we can't assume there will always be
        // a match between change messages and comments. This could be the case of imported changes.
        //
        // More details here: https://issues.gerritcodereview.com/issues/318079520
        cmItr = lastMatch;
      }
    }
  }

  private static boolean isAutoGenerated(ChangeMessage cm) {
    // Ignore Gerrit auto-generated messages, allowing to link against human change messages that
    // have an auto-generated tag
    return ChangeMessagesUtil.isAutogeneratedByGerrit(cm.getTag());
  }

  private static boolean isAfter(CommentInfo c, ChangeMessage cm) {
    return c.getUpdated().isAfter(cm.getWrittenOn());
  }

  private static boolean haveSameAuthor(ChangeMessage cm, CommentInfo comment) {
    return Objects.equals(
        Optional.ofNullable(cm.getAuthor()).map(a -> a.get()),
        Optional.ofNullable(comment.author).map(a -> a._accountId));
  }
  /**
   * For the commit message the A side in a diff view is always empty when a comparison against an
   * ancestor is done, so there can't be any comments on this ancestor. However earlier we showed
   * the auto-merge commit message on side A when for a merge commit a comparison against the
   * auto-merge was done. From that time there may still be comments on the auto-merge commit
   * message and those we want to filter out.
   */
  private List<HumanComment> removeCommentsOnAncestorOfCommitMessage(List<HumanComment> list) {
    return list.stream()
        .filter(c -> c.side != 0 || !Patch.COMMIT_MSG.equals(c.key.filename))
        .collect(toList());
  }

<<<<<<< HEAD
=======
  public List<HumanComment> draftByPatchSetAuthor(
      PatchSet.Id psId, Account.Id author, ChangeNotes notes) {
    return commentsOnPatchSet(
        notes.load().getDraftComments(author, getVirtualId(notes)).values(), psId);
  }

  public List<HumanComment> draftByChangeFileAuthor(
      ChangeNotes notes, String file, Account.Id author) {
    return commentsOnFile(
        notes.load().getDraftComments(author, getVirtualId(notes)).values(), file);
  }

  public List<HumanComment> draftByChangeAuthor(ChangeNotes notes, Account.Id author) {
    List<HumanComment> comments = new ArrayList<>();
    comments.addAll(notes.getDraftComments(author, getVirtualId(notes)).values());
    return sort(comments);
  }

>>>>>>> 9a54970d
  public void putHumanComments(
      ChangeUpdate update, Comment.Status status, Iterable<HumanComment> comments) {
    for (HumanComment c : comments) {
      update.putComment(status, c);
    }
  }

  public void putRobotComments(ChangeUpdate update, Iterable<RobotComment> comments) {
    for (RobotComment c : comments) {
      update.putRobotComment(c);
    }
  }

  public void deleteHumanComments(ChangeUpdate update, Iterable<HumanComment> comments) {
    for (HumanComment c : comments) {
      update.deleteComment(c);
    }
  }

  public void deleteCommentByRewritingHistory(
      ChangeUpdate update, Comment.Key commentKey, String newMessage) {
    update.deleteCommentByRewritingHistory(commentKey.uuid, newMessage);
  }

  private static List<HumanComment> commentsOnFile(
      Collection<HumanComment> allComments, String file) {
    List<HumanComment> result = new ArrayList<>(allComments.size());
    for (HumanComment c : allComments) {
      String currentFilename = c.key.filename;
      if (currentFilename.equals(file)) {
        result.add(c);
      }
    }
    return sort(result);
  }

  private static <T extends Comment> List<T> commentsOnPatchSet(
      Collection<T> allComments, PatchSet.Id psId) {
    List<T> result = new ArrayList<>(allComments.size());
    for (T c : allComments) {
      if (c.key.patchSetId == psId.get()) {
        result.add(c);
      }
    }
    return sort(result);
  }

  public void setCommentCommitId(Comment c, Change change, PatchSet ps) {
    if (c.getCommitId() == null) {
      checkArgument(
          c.key.patchSetId == ps.id().get(),
          "cannot set commit ID for patch set %s on comment %s",
          ps.id(),
          c);

      // This code is very much down into our stack and shouldn't be used for validation. Hence,
      // don't throw an exception here if we can't find a commit for the indicated side but
      // simply use the all-null ObjectId.
      c.setCommitId(determineCommitId(change, ps, c.side).orElseGet(ObjectId::zeroId));
    }
  }

  /**
   * Determines the SHA-1 of the commit referenced by the (change, patchset, side) triple.
   *
   * @param change the change to which the commit belongs
   * @param patchset the patchset to which the commit belongs
   * @param side the side indicating which commit of the patchset to take. 1 is the patchset commit,
   *     0 the parent commit (or auto-merge for changes representing merge commits); -x the xth
   *     parent commit of a merge commit
   * @return the commit SHA-1 or an empty {@link Optional} if the side isn't available for the given
   *     change/patchset
   * @throws StorageException if the SHA-1 is unavailable for an unknown reason
   */
  public Optional<ObjectId> determineCommitId(Change change, PatchSet patchset, short side) {
    if (Side.fromShort(side) == Side.PARENT) {
      if (side < 0) {
        int parentNumber = Math.abs(side);
        return resolveParentCommit(change.getProject(), patchset, parentNumber);
      }
      return Optional.ofNullable(resolveAutoMergeCommit(change, patchset));
    }
    return Optional.of(patchset.commitId());
  }

  private Optional<ObjectId> resolveParentCommit(
      Project.NameKey project, PatchSet patchset, int parentNumber) {
    try (Repository repository = repoManager.openRepository(project)) {
      RevCommit commit = repository.parseCommit(patchset.commitId());
      if (commit.getParentCount() < parentNumber) {
        return Optional.empty();
      }
      return Optional.of(commit.getParent(parentNumber - 1));
    } catch (IOException e) {
      throw new StorageException(e);
    }
  }

  @Nullable
  private ObjectId resolveAutoMergeCommit(Change change, PatchSet patchset) {
    try {
      // TODO(ghareeb): Adjust after the auto-merge code was moved out of the diff caches. Also
      // unignore the test in PortedCommentsIT.
      Map<String, FileDiffOutput> modifiedFiles =
          diffOperations.listModifiedFilesAgainstParent(
              change.getProject(), patchset.commitId(), /* parentNum= */ 0, DiffOptions.DEFAULTS);
      return modifiedFiles.isEmpty()
          ? null
          : modifiedFiles.values().iterator().next().oldCommitId();
    } catch (DiffNotAvailableException e) {
      throw new StorageException(e);
    }
  }

<<<<<<< HEAD
  public static <T extends Comment> List<T> sort(List<T> comments) {
=======
  /**
   * Get NoteDb draft refs for a change.
   *
   * <p>This is just a simple ref scan, so the results may potentially include refs for zombie draft
   * comments. A zombie draft is one which has been published but the write to delete the draft ref
   * from All-Users failed.
   *
   * @param changeId change ID.
   * @return raw refs from All-Users repo.
   */
  public Collection<Ref> getDraftRefs(Change.Id changeId) {
    try (Repository repo = repoManager.openRepository(allUsers)) {
      return getDraftRefs(repo, changeId);
    } catch (IOException e) {
      throw new StorageException(e);
    }
  }

  /** returns all changes that contain draft comments of {@code accountId}. */
  public Collection<Change.Id> getChangesWithDrafts(Account.Id accountId) {
    try (Repository repo = repoManager.openRepository(allUsers)) {
      return getChangesWithDrafts(repo, accountId);
    } catch (IOException e) {
      throw new StorageException(e);
    }
  }

  private Collection<Ref> getDraftRefs(Repository repo, Change.Id virtualId) throws IOException {
    return repo.getRefDatabase().getRefsByPrefix(RefNames.refsDraftCommentsPrefix(virtualId));
  }

  private Collection<Change.Id> getChangesWithDrafts(Repository repo, Account.Id accountId)
      throws IOException {
    Set<Change.Id> changes = new HashSet<>();
    for (Ref ref : repo.getRefDatabase().getRefsByPrefix(RefNames.REFS_DRAFT_COMMENTS)) {
      Integer accountIdFromRef = RefNames.parseRefSuffix(ref.getName());
      if (accountIdFromRef != null && accountIdFromRef == accountId.get()) {
        Change.Id changeId = Change.Id.fromAllUsersRef(ref.getName());
        if (changeId == null) {
          continue;
        }
        changes.add(changeId);
      }
    }
    return changes;
  }

  private static <T extends Comment> List<T> sort(List<T> comments) {
>>>>>>> 9a54970d
    comments.sort(COMMENT_ORDER);
    return comments;
  }

  private Change.Id getVirtualId(ChangeNotes notes) {
    return virtualIdAlgorithm == null
        ? notes.getChangeId()
        : virtualIdAlgorithm.apply(notes.getServerId(), notes.getChangeId());
  }
}<|MERGE_RESOLUTION|>--- conflicted
+++ resolved
@@ -24,6 +24,7 @@
 import com.google.common.collect.Lists;
 import com.google.common.collect.Ordering;
 import com.google.gerrit.common.Nullable;
+import com.google.gerrit.entities.Account;
 import com.google.gerrit.entities.Change;
 import com.google.gerrit.entities.ChangeMessage;
 import com.google.gerrit.entities.Comment;
@@ -31,10 +32,12 @@
 import com.google.gerrit.entities.Patch;
 import com.google.gerrit.entities.PatchSet;
 import com.google.gerrit.entities.Project;
+import com.google.gerrit.entities.RefNames;
 import com.google.gerrit.entities.RobotComment;
 import com.google.gerrit.exceptions.StorageException;
 import com.google.gerrit.extensions.client.Side;
 import com.google.gerrit.extensions.common.CommentInfo;
+import com.google.gerrit.server.config.AllUsersName;
 import com.google.gerrit.server.config.GerritServerId;
 import com.google.gerrit.server.git.GitRepositoryManager;
 import com.google.gerrit.server.notedb.ChangeNotes;
@@ -56,6 +59,7 @@
 import java.util.Objects;
 import java.util.Optional;
 import org.eclipse.jgit.lib.ObjectId;
+import org.eclipse.jgit.lib.Ref;
 import org.eclipse.jgit.lib.Repository;
 import org.eclipse.jgit.revwalk.RevCommit;
 
@@ -112,6 +116,7 @@
 
   private final DiffOperations diffOperations;
   private final GitRepositoryManager repoManager;
+  private final AllUsersName allUsers;
   private final String serverId;
   private final ChangeNumberVirtualIdAlgorithm virtualIdAlgorithm;
 
@@ -119,15 +124,12 @@
   CommentsUtil(
       DiffOperations diffOperations,
       GitRepositoryManager repoManager,
-<<<<<<< HEAD
-      @GerritServerId String serverId) {
-=======
       AllUsersName allUsers,
       @GerritServerId String serverId,
       @Nullable ChangeNumberVirtualIdAlgorithm virtualIdAlgorithm) {
->>>>>>> 9a54970d
     this.diffOperations = diffOperations;
     this.repoManager = repoManager;
+    this.allUsers = allUsers;
     this.serverId = serverId;
     this.virtualIdAlgorithm = virtualIdAlgorithm;
   }
@@ -218,33 +220,6 @@
     return robotCommentsByChange(notes).stream().filter(c -> c.key.uuid.equals(uuid)).findFirst();
   }
 
-<<<<<<< HEAD
-=======
-  public List<HumanComment> draftByChange(ChangeNotes notes) {
-    List<HumanComment> comments = new ArrayList<>();
-    for (Ref ref : getDraftRefs(getVirtualId(notes))) {
-      Account.Id account = Account.Id.fromRefSuffix(ref.getName());
-      if (account != null) {
-        comments.addAll(draftByChangeAuthor(notes, account));
-      }
-    }
-    return sort(comments);
-  }
-
-  public List<HumanComment> byPatchSet(ChangeNotes notes, PatchSet.Id psId) {
-    List<HumanComment> comments = new ArrayList<>();
-    comments.addAll(publishedByPatchSet(notes, psId));
-
-    for (Ref ref : getDraftRefs(notes.getChangeId())) {
-      Account.Id account = Account.Id.fromRefSuffix(ref.getName());
-      if (account != null) {
-        comments.addAll(draftByPatchSetAuthor(psId, account, notes));
-      }
-    }
-    return sort(comments);
-  }
-
->>>>>>> 9a54970d
   public List<HumanComment> publishedByChangeFile(ChangeNotes notes, String file) {
     return commentsOnFile(notes.load().getHumanComments().values(), file);
   }
@@ -347,27 +322,17 @@
         .collect(toList());
   }
 
-<<<<<<< HEAD
-=======
   public List<HumanComment> draftByPatchSetAuthor(
       PatchSet.Id psId, Account.Id author, ChangeNotes notes) {
-    return commentsOnPatchSet(
-        notes.load().getDraftComments(author, getVirtualId(notes)).values(), psId);
-  }
-
-  public List<HumanComment> draftByChangeFileAuthor(
-      ChangeNotes notes, String file, Account.Id author) {
-    return commentsOnFile(
-        notes.load().getDraftComments(author, getVirtualId(notes)).values(), file);
+    return commentsOnPatchSet(notes.load().getDraftComments(author, getVirtualId(notes)), psId);
   }
 
   public List<HumanComment> draftByChangeAuthor(ChangeNotes notes, Account.Id author) {
     List<HumanComment> comments = new ArrayList<>();
-    comments.addAll(notes.getDraftComments(author, getVirtualId(notes)).values());
+    comments.addAll(notes.getDraftComments(author, getVirtualId(notes)));
     return sort(comments);
   }
 
->>>>>>> 9a54970d
   public void putHumanComments(
       ChangeUpdate update, Comment.Status status, Iterable<HumanComment> comments) {
     for (HumanComment c : comments) {
@@ -482,9 +447,6 @@
     }
   }
 
-<<<<<<< HEAD
-  public static <T extends Comment> List<T> sort(List<T> comments) {
-=======
   /**
    * Get NoteDb draft refs for a change.
    *
@@ -503,37 +465,11 @@
     }
   }
 
-  /** returns all changes that contain draft comments of {@code accountId}. */
-  public Collection<Change.Id> getChangesWithDrafts(Account.Id accountId) {
-    try (Repository repo = repoManager.openRepository(allUsers)) {
-      return getChangesWithDrafts(repo, accountId);
-    } catch (IOException e) {
-      throw new StorageException(e);
-    }
-  }
-
   private Collection<Ref> getDraftRefs(Repository repo, Change.Id virtualId) throws IOException {
     return repo.getRefDatabase().getRefsByPrefix(RefNames.refsDraftCommentsPrefix(virtualId));
   }
 
-  private Collection<Change.Id> getChangesWithDrafts(Repository repo, Account.Id accountId)
-      throws IOException {
-    Set<Change.Id> changes = new HashSet<>();
-    for (Ref ref : repo.getRefDatabase().getRefsByPrefix(RefNames.REFS_DRAFT_COMMENTS)) {
-      Integer accountIdFromRef = RefNames.parseRefSuffix(ref.getName());
-      if (accountIdFromRef != null && accountIdFromRef == accountId.get()) {
-        Change.Id changeId = Change.Id.fromAllUsersRef(ref.getName());
-        if (changeId == null) {
-          continue;
-        }
-        changes.add(changeId);
-      }
-    }
-    return changes;
-  }
-
-  private static <T extends Comment> List<T> sort(List<T> comments) {
->>>>>>> 9a54970d
+  public static <T extends Comment> List<T> sort(List<T> comments) {
     comments.sort(COMMENT_ORDER);
     return comments;
   }
