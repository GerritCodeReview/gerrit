// Copyright (C) 2023 The Android Open Source Project
//
// Licensed under the Apache License, Version 2.0 (the "License");
// you may not use this file except in compliance with the License.
// You may obtain a copy of the License at
//
// http://www.apache.org/licenses/LICENSE-2.0
//
// Unless required by applicable law or agreed to in writing, software
// distributed under the License is distributed on an "AS IS" BASIS,
// WITHOUT WARRANTIES OR CONDITIONS OF ANY KIND, either express or implied.
// See the License for the specific language governing permissions and
// limitations under the License.

package com.google.gerrit.server;

import com.google.common.collect.ImmutableList;
import com.google.common.collect.ImmutableSet;
import com.google.gerrit.entities.Account;
import com.google.gerrit.entities.Change;
import java.util.List;
import java.util.Set;
import org.eclipse.jgit.lib.Repository;

/** Interface for reading information about starred changes. */
public interface StarredChangesReader {

  /**
   * Checks if a specific change is starred by a given user.
   *
   * @param accountId the {@code Account.Id}.
   * @param changeId the {@code Change.Id}.
   * @return {@code true} if the change is starred by the user, {@code false} otherwise.
   */
  boolean isStarred(Account.Id accountId, Change.Id changeId);

  /**
   * Returns a subset of {@code Change.Id}s among the input {@code changeIds} list that are starred
   * by the {@code caller} user.
   *
   * @param allUsersRepo 'All-Users' repository.
   * @param changeIds the list of {@code Change.Id}s to check.
   * @param caller the {@code Account.Id} to check starred changes by a user.
   * @return a set of {@code Change.Id}s that are starred by the specified user.
   */
  Set<Change.Id> areStarred(Repository allUsersRepo, List<Change.Id> changeIds, Account.Id caller);

<<<<<<< HEAD
=======
  /**
   * Retrieves a list of {@code Account.Id} which starred a {@code Change.Id}.
   *
   * @param changeId the {@code Change.Id}.
   * @return an immutable list of {@code Account.Id}s for the specified change.
   */
>>>>>>> 1b94625e
  ImmutableList<Account.Id> byChange(Change.Id changeId);

  /**
   * Retrieves a set of {@code changeIds} starred by {@code Account.Id}.
   *
   * @param accountId the {@code Account.Id}.
   * @return an immutable set of {@code Change.Id}s associated with the specified user account.
   */
  ImmutableSet<Change.Id> byAccountId(Account.Id accountId);

  /**
   * Retrieves a set of {@code Change.Id}s associated with the specified user account, optionally
   * skipping invalid changes.
   *
   * @param accountId the {@code Account.Id}.
   * @param skipInvalidChanges {@code true} to skip invalid changes, {@code false} otherwise.
   * @return an immutable set of {@code Change.Id}s associated with the specified user account.
   */
  ImmutableSet<Change.Id> byAccountId(Account.Id accountId, boolean skipInvalidChanges);
}<|MERGE_RESOLUTION|>--- conflicted
+++ resolved
@@ -45,15 +45,12 @@
    */
   Set<Change.Id> areStarred(Repository allUsersRepo, List<Change.Id> changeIds, Account.Id caller);
 
-<<<<<<< HEAD
-=======
   /**
    * Retrieves a list of {@code Account.Id} which starred a {@code Change.Id}.
    *
    * @param changeId the {@code Change.Id}.
    * @return an immutable list of {@code Account.Id}s for the specified change.
    */
->>>>>>> 1b94625e
   ImmutableList<Account.Id> byChange(Change.Id changeId);
 
   /**
