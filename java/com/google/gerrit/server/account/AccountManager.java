--- conflicted
+++ resolved
@@ -236,12 +236,7 @@
     }
 
     if (!Strings.isNullOrEmpty(who.getDisplayName())
-<<<<<<< HEAD
         && !Objects.equals(user.getAccount().fullName(), who.getDisplayName())) {
-      accountUpdates.add(u -> u.setFullName(who.getDisplayName()));
-=======
-        && !Objects.equals(user.getAccount().getFullName(), who.getDisplayName())) {
->>>>>>> b36ecb80
       if (realm.allowsEdit(AccountFieldName.FULL_NAME)) {
         accountUpdates.add(a -> a.setFullName(who.getDisplayName()));
       } else {
