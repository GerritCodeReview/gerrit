--- conflicted
+++ resolved
@@ -35,17 +35,10 @@
     List<ConsistencyProblemInfo> problems = new ArrayList<>();
 
     for (AccountState accountState : accounts.all()) {
-<<<<<<< HEAD
       Account account = accountState.account();
       if (account.preferredEmail() != null) {
-        if (!accountState.externalIds().stream()
-            .anyMatch(e -> account.preferredEmail().equals(e.email()))) {
-=======
-      Account account = accountState.getAccount();
-      if (account.getPreferredEmail() != null) {
-        if (accountState.getExternalIds().stream()
-            .noneMatch(e -> account.getPreferredEmail().equals(e.email()))) {
->>>>>>> 7bcca9cf
+        if (accountState.externalIds().stream()
+            .noneMatch(e -> account.preferredEmail().equals(e.email()))) {
           addError(
               String.format(
                   "Account '%s' has no external ID for its preferred email '%s'",
