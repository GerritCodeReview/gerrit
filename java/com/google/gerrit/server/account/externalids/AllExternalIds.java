--- conflicted
+++ resolved
@@ -88,13 +88,7 @@
     public AllExternalIds deserialize(byte[] in) {
       ObjectIdConverter idConverter = ObjectIdConverter.create();
       return create(
-<<<<<<< HEAD
-          Protos.parseUnchecked(AllExternalIdsProto.parser(), in)
-              .getExternalIdList()
-=======
-          ProtoCacheSerializers.parseUnchecked(AllExternalIdsProto.parser(), in).getExternalIdList()
->>>>>>> 75802113
-              .stream()
+          Protos.parseUnchecked(AllExternalIdsProto.parser(), in).getExternalIdList().stream()
               .map(proto -> toExternalId(idConverter, proto))
               .collect(toList()));
     }
