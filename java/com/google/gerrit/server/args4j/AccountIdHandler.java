// Copyright (C) 2009 The Android Open Source Project
//
// Licensed under the Apache License, Version 2.0 (the "License");
// you may not use this file except in compliance with the License.
// You may obtain a copy of the License at
//
// http://www.apache.org/licenses/LICENSE-2.0
//
// Unless required by applicable law or agreed to in writing, software
// distributed under the License is distributed on an "AS IS" BASIS,
// WITHOUT WARRANTIES OR CONDITIONS OF ANY KIND, either express or implied.
// See the License for the specific language governing permissions and
// limitations under the License.

package com.google.gerrit.server.args4j;

import static com.google.gerrit.util.cli.Localizable.localizable;

<<<<<<< HEAD
import com.google.gerrit.exceptions.StorageException;
=======
import com.google.common.flogger.FluentLogger;
>>>>>>> 79d0c3a6
import com.google.gerrit.extensions.client.AuthType;
import com.google.gerrit.extensions.restapi.UnprocessableEntityException;
import com.google.gerrit.reviewdb.client.Account;
import com.google.gerrit.server.account.AccountException;
import com.google.gerrit.server.account.AccountManager;
import com.google.gerrit.server.account.AccountResolver;
import com.google.gerrit.server.account.AuthRequest;
import com.google.gerrit.server.account.externalids.ExternalId;
import com.google.gerrit.server.config.AuthConfig;
import com.google.inject.Inject;
import com.google.inject.assistedinject.Assisted;
import java.io.IOException;
import org.eclipse.jgit.errors.ConfigInvalidException;
import org.kohsuke.args4j.CmdLineException;
import org.kohsuke.args4j.CmdLineParser;
import org.kohsuke.args4j.OptionDef;
import org.kohsuke.args4j.spi.OptionHandler;
import org.kohsuke.args4j.spi.Parameters;
import org.kohsuke.args4j.spi.Setter;

public class AccountIdHandler extends OptionHandler<Account.Id> {
  private static final FluentLogger logger = FluentLogger.forEnclosingClass();

  private final AccountResolver accountResolver;
  private final AccountManager accountManager;
  private final AuthType authType;

  @Inject
  public AccountIdHandler(
      AccountResolver accountResolver,
      AccountManager accountManager,
      AuthConfig authConfig,
      @Assisted CmdLineParser parser,
      @Assisted OptionDef option,
      @Assisted Setter<Account.Id> setter) {
    super(parser, option, setter);
    this.accountResolver = accountResolver;
    this.accountManager = accountManager;
    this.authType = authConfig.getAuthType();
  }

  @Override
  public int parseArguments(Parameters params) throws CmdLineException {
    String token = params.getParameter(0);
    Account.Id accountId;
    try {
      try {
        accountId = accountResolver.resolve(token).asUnique().getAccount().getId();
      } catch (UnprocessableEntityException e) {
        switch (authType) {
          case HTTP_LDAP:
          case CLIENT_SSL_CERT_LDAP:
          case LDAP:
            accountId = createAccountByLdap(token);
            break;
          case CUSTOM_EXTENSION:
          case DEVELOPMENT_BECOME_ANY_ACCOUNT:
          case HTTP:
          case LDAP_BIND:
          case OAUTH:
          case OPENID:
          case OPENID_SSO:
          default:
            throw new CmdLineException(owner, localizable("user \"%s\" not found"), token);
        }
      }
<<<<<<< HEAD
    } catch (StorageException e) {
      throw new CmdLineException(owner, localizable("database is down"));
=======
    } catch (OrmException e) {
      String msg = "database is down";
      logger.atSevere().withCause(e).log(msg);
      throw new CmdLineException(owner, localizable(msg));
>>>>>>> 79d0c3a6
    } catch (IOException e) {
      throw new CmdLineException(owner, "Failed to load account", e);
    } catch (ConfigInvalidException e) {
      throw new CmdLineException(owner, "Invalid account config", e);
    }
    setter.addValue(accountId);
    return 1;
  }

  private Account.Id createAccountByLdap(String user) throws CmdLineException, IOException {
    if (!ExternalId.isValidUsername(user)) {
      throw new CmdLineException(owner, localizable("user \"%s\" not found"), user);
    }

    try {
      AuthRequest req = AuthRequest.forUser(user);
      req.setSkipAuthentication(true);
      return accountManager.authenticate(req).getAccountId();
    } catch (AccountException e) {
      String msg = "user \"%s\" not found";
      logger.atSevere().withCause(e).log(msg, user);
      throw new CmdLineException(owner, localizable(msg), user);
    }
  }

  @Override
  public final String getDefaultMetaVariable() {
    return "EMAIL";
  }
}<|MERGE_RESOLUTION|>--- conflicted
+++ resolved
@@ -16,11 +16,8 @@
 
 import static com.google.gerrit.util.cli.Localizable.localizable;
 
-<<<<<<< HEAD
+import com.google.common.flogger.FluentLogger;
 import com.google.gerrit.exceptions.StorageException;
-=======
-import com.google.common.flogger.FluentLogger;
->>>>>>> 79d0c3a6
 import com.google.gerrit.extensions.client.AuthType;
 import com.google.gerrit.extensions.restapi.UnprocessableEntityException;
 import com.google.gerrit.reviewdb.client.Account;
@@ -84,18 +81,15 @@
           case OPENID:
           case OPENID_SSO:
           default:
-            throw new CmdLineException(owner, localizable("user \"%s\" not found"), token);
+            String msg = "user \"%s\" not found";
+            logger.atSevere().withCause(e).log(msg, token);
+            throw new CmdLineException(owner, localizable(msg), token);
         }
       }
-<<<<<<< HEAD
     } catch (StorageException e) {
-      throw new CmdLineException(owner, localizable("database is down"));
-=======
-    } catch (OrmException e) {
       String msg = "database is down";
       logger.atSevere().withCause(e).log(msg);
       throw new CmdLineException(owner, localizable(msg));
->>>>>>> 79d0c3a6
     } catch (IOException e) {
       throw new CmdLineException(owner, "Failed to load account", e);
     } catch (ConfigInvalidException e) {
