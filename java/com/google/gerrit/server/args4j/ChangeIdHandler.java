// Copyright (C) 2012 The Android Open Source Project
//
// Licensed under the Apache License, Version 2.0 (the "License");
// you may not use this file except in compliance with the License.
// You may obtain a copy of the License at
//
// http://www.apache.org/licenses/LICENSE-2.0
//
// Unless required by applicable law or agreed to in writing, software
// distributed under the License is distributed on an "AS IS" BASIS,
// WITHOUT WARRANTIES OR CONDITIONS OF ANY KIND, either express or implied.
// See the License for the specific language governing permissions and
// limitations under the License.

package com.google.gerrit.server.args4j;

import static com.google.gerrit.util.cli.Localizable.localizable;

import com.google.common.base.Splitter;
<<<<<<< HEAD
import com.google.gerrit.entities.BranchNameKey;
import com.google.gerrit.entities.Change;
import com.google.gerrit.entities.Project;
=======
import com.google.common.flogger.FluentLogger;
>>>>>>> c492dbbb
import com.google.gerrit.exceptions.StorageException;
import com.google.gerrit.server.query.change.ChangeData;
import com.google.gerrit.server.query.change.InternalChangeQuery;
import com.google.inject.Inject;
import com.google.inject.Provider;
import com.google.inject.assistedinject.Assisted;
import java.util.List;
import org.kohsuke.args4j.CmdLineException;
import org.kohsuke.args4j.CmdLineParser;
import org.kohsuke.args4j.OptionDef;
import org.kohsuke.args4j.spi.OptionHandler;
import org.kohsuke.args4j.spi.Parameters;
import org.kohsuke.args4j.spi.Setter;

public class ChangeIdHandler extends OptionHandler<Change.Id> {
  private static final FluentLogger logger = FluentLogger.forEnclosingClass();

  private final Provider<InternalChangeQuery> queryProvider;

  @Inject
  public ChangeIdHandler(
      // TODO(dborowitz): Not sure whether this is injectable here.
      Provider<InternalChangeQuery> queryProvider,
      @Assisted CmdLineParser parser,
      @Assisted OptionDef option,
      @Assisted Setter<Change.Id> setter) {
    super(parser, option, setter);
    this.queryProvider = queryProvider;
  }

  @Override
  public final int parseArguments(Parameters params) throws CmdLineException {
    String token = params.getParameter(0);
    List<String> tokens = Splitter.on(',').splitToList(token);
    if (tokens.size() != 3) {
      throw new CmdLineException(
          owner, localizable("change should be specified as <project>,<branch>,<change-id>"));
    }

    try {
<<<<<<< HEAD
      final Change.Key key = Change.Key.parse(tokens.get(2));
      final Project.NameKey project = Project.nameKey(tokens.get(0));
      final BranchNameKey branch = BranchNameKey.create(project, tokens.get(1));
      for (ChangeData cd : queryProvider.get().byBranchKey(branch, key)) {
        setter.addValue(cd.getId());
=======
      Change.Key key = Change.Key.parse(tokens.get(2));
      Project.NameKey project = new Project.NameKey(tokens.get(0));
      Branch.NameKey branch = new Branch.NameKey(project, tokens.get(1));
      List<ChangeData> changes = queryProvider.get().byBranchKey(branch, key);
      if (!changes.isEmpty()) {
        if (changes.size() > 1) {
          String msg = "\"%s\": resolves to multiple changes";
          logger.atSevere().log(msg, token);
          throw new CmdLineException(owner, localizable(msg), token);
        }
        setter.addValue(changes.get(0).getId());
>>>>>>> c492dbbb
        return 1;
      }
    } catch (IllegalArgumentException e) {
      throw new CmdLineException(owner, localizable("Change-Id is not valid: %s"), e.getMessage());
    } catch (StorageException e) {
      throw new CmdLineException(owner, localizable("Database error: %s"), e.getMessage());
    }

    throw new CmdLineException(owner, localizable("\"%s\": change not found"), token);
  }

  @Override
  public final String getDefaultMetaVariable() {
    return "CHANGE";
  }
}<|MERGE_RESOLUTION|>--- conflicted
+++ resolved
@@ -17,13 +17,10 @@
 import static com.google.gerrit.util.cli.Localizable.localizable;
 
 import com.google.common.base.Splitter;
-<<<<<<< HEAD
+import com.google.common.flogger.FluentLogger;
 import com.google.gerrit.entities.BranchNameKey;
 import com.google.gerrit.entities.Change;
 import com.google.gerrit.entities.Project;
-=======
-import com.google.common.flogger.FluentLogger;
->>>>>>> c492dbbb
 import com.google.gerrit.exceptions.StorageException;
 import com.google.gerrit.server.query.change.ChangeData;
 import com.google.gerrit.server.query.change.InternalChangeQuery;
@@ -64,16 +61,9 @@
     }
 
     try {
-<<<<<<< HEAD
-      final Change.Key key = Change.Key.parse(tokens.get(2));
-      final Project.NameKey project = Project.nameKey(tokens.get(0));
-      final BranchNameKey branch = BranchNameKey.create(project, tokens.get(1));
-      for (ChangeData cd : queryProvider.get().byBranchKey(branch, key)) {
-        setter.addValue(cd.getId());
-=======
       Change.Key key = Change.Key.parse(tokens.get(2));
-      Project.NameKey project = new Project.NameKey(tokens.get(0));
-      Branch.NameKey branch = new Branch.NameKey(project, tokens.get(1));
+      Project.NameKey project = Project.nameKey(tokens.get(0));
+      BranchNameKey branch = BranchNameKey.create(project, tokens.get(1));
       List<ChangeData> changes = queryProvider.get().byBranchKey(branch, key);
       if (!changes.isEmpty()) {
         if (changes.size() > 1) {
@@ -82,7 +72,6 @@
           throw new CmdLineException(owner, localizable(msg), token);
         }
         setter.addValue(changes.get(0).getId());
->>>>>>> c492dbbb
         return 1;
       }
     } catch (IllegalArgumentException e) {
