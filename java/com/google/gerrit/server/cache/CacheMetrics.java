// Copyright (C) 2015 The Android Open Source Project
//
// Licensed under the Apache License, Version 2.0 (the "License");
// you may not use this file except in compliance with the License.
// You may obtain a copy of the License at
//
// http://www.apache.org/licenses/LICENSE-2.0
//
// Unless required by applicable law or agreed to in writing, software
// distributed under the License is distributed on an "AS IS" BASIS,
// WITHOUT WARRANTIES OR CONDITIONS OF ANY KIND, either express or implied.
// See the License for the specific language governing permissions and
// limitations under the License.

package com.google.gerrit.server.cache;

import com.google.common.cache.Cache;
import com.google.common.cache.CacheStats;
import com.google.common.collect.ImmutableSet;
import com.google.gerrit.extensions.registration.DynamicMap;
import com.google.gerrit.extensions.registration.Extension;
import com.google.gerrit.extensions.registration.PluginName;
import com.google.gerrit.metrics.CallbackMetric;
import com.google.gerrit.metrics.CallbackMetric1;
import com.google.gerrit.metrics.Description;
import com.google.gerrit.metrics.Field;
import com.google.gerrit.metrics.MetricMaker;
import com.google.gerrit.server.logging.Metadata;
import com.google.inject.Inject;
import com.google.inject.Singleton;
import java.util.Set;

@Singleton
public class CacheMetrics {
  private static final Field<String> F_NAME = Field.ofString("cache_name");

  @Inject
  public CacheMetrics(MetricMaker metrics, DynamicMap<Cache<?, ?>> cacheMap) {
<<<<<<< HEAD
    Field<String> F_NAME = Field.ofString("cache_name", Metadata.Builder::cacheName).build();

=======
>>>>>>> c492dbbb
    CallbackMetric1<String, Long> memEnt =
        metrics.newCallbackMetric(
            "caches/memory_cached",
            Long.class,
            new Description("Memory entries").setGauge().setUnit("entries"),
            F_NAME);
    CallbackMetric1<String, Double> memHit =
        metrics.newCallbackMetric(
            "caches/memory_hit_ratio",
            Double.class,
            new Description("Memory hit ratio").setGauge().setUnit("percent"),
            F_NAME);
    CallbackMetric1<String, Long> memEvict =
        metrics.newCallbackMetric(
            "caches/memory_eviction_count",
            Long.class,
            new Description("Memory eviction count").setGauge().setUnit("evicted entries"),
            F_NAME);
    CallbackMetric1<String, Long> perDiskEnt =
        metrics.newCallbackMetric(
            "caches/disk_cached",
            Long.class,
            new Description("Disk entries used by persistent cache").setGauge().setUnit("entries"),
            F_NAME);
    CallbackMetric1<String, Double> perDiskHit =
        metrics.newCallbackMetric(
            "caches/disk_hit_ratio",
            Double.class,
            new Description("Disk hit ratio for persistent cache").setGauge().setUnit("percent"),
            F_NAME);

    Set<CallbackMetric<?>> cacheMetrics =
        ImmutableSet.of(memEnt, memHit, memEvict, perDiskEnt, perDiskHit);

    metrics.newTrigger(
        cacheMetrics,
        () -> {
          for (Extension<Cache<?, ?>> e : cacheMap) {
            Cache<?, ?> c = e.getProvider().get();
            String name = metricNameOf(e);
            CacheStats cstats = c.stats();
            memEnt.set(name, c.size());
            memHit.set(name, cstats.hitRate() * 100);
            memEvict.set(name, cstats.evictionCount());
            if (c instanceof PersistentCache) {
              PersistentCache.DiskStats d = ((PersistentCache) c).diskStats();
              perDiskEnt.set(name, d.size());
              perDiskHit.set(name, hitRatio(d));
            }
          }
          cacheMetrics.forEach(CallbackMetric::prune);
        });
  }

  private static double hitRatio(PersistentCache.DiskStats d) {
    if (d.requestCount() <= 0) {
      return 100;
    }
    return ((double) d.hitCount() / d.requestCount() * 100);
  }

  private static String metricNameOf(Extension<Cache<?, ?>> e) {
    if (PluginName.GERRIT.equals(e.getPluginName())) {
      return e.getExportName();
    }
    return String.format("plugin/%s/%s", e.getPluginName(), e.getExportName());
  }
}<|MERGE_RESOLUTION|>--- conflicted
+++ resolved
@@ -32,15 +32,11 @@
 
 @Singleton
 public class CacheMetrics {
-  private static final Field<String> F_NAME = Field.ofString("cache_name");
+  private static final Field<String> F_NAME =
+      Field.ofString("cache_name", Metadata.Builder::cacheName).build();
 
   @Inject
   public CacheMetrics(MetricMaker metrics, DynamicMap<Cache<?, ?>> cacheMap) {
-<<<<<<< HEAD
-    Field<String> F_NAME = Field.ofString("cache_name", Metadata.Builder::cacheName).build();
-
-=======
->>>>>>> c492dbbb
     CallbackMetric1<String, Long> memEnt =
         metrics.newCallbackMetric(
             "caches/memory_cached",
