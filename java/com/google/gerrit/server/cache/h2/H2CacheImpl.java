--- conflicted
+++ resolved
@@ -540,12 +540,9 @@
     }
 
     private void touch(SqlHandle c, K key) throws IOException, SQLException {
-<<<<<<< HEAD
-      if (isDiskCacheReadOnly.get() || bloomFilter == null) {
+      if (isDiskCacheReadOnly.get()) {
         return;
       }
-=======
->>>>>>> 08b5de0d
       if (c.touch == null) {
         c.touch = c.conn.prepareStatement("UPDATE data SET accessed=? WHERE k=? AND version=?");
       }
@@ -560,11 +557,7 @@
     }
 
     void put(K key, ValueHolder<V> holder) {
-<<<<<<< HEAD
-      if (isDiskCacheReadOnly.get() || holder.clean || bloomFilter == null) {
-=======
-      if (holder.clean) {
->>>>>>> 08b5de0d
+      if (isDiskCacheReadOnly.get() || holder.clean) {
         return;
       }
 
