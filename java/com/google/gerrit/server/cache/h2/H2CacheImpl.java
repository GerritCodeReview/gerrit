--- conflicted
+++ resolved
@@ -341,6 +341,7 @@
     private final AtomicLong hitCount = new AtomicLong();
     private final AtomicLong missCount = new AtomicLong();
     private final ConcurrentBloomFilter<K> bloomFilter;
+    private final boolean buildBloomFilter;
     private boolean trackLastAccess;
 
     SqlStore(
@@ -362,6 +363,7 @@
       this.maxSize = maxSize;
       this.expireAfterWrite = expireAfterWrite;
       this.refreshAfterWrite = refreshAfterWrite;
+      this.buildBloomFilter = buildBloomFilter;
       this.trackLastAccess = trackLastAccess;
 
       int cores = Runtime.getRuntime().availableProcessors();
@@ -394,12 +396,8 @@
       }
     }
 
-<<<<<<< HEAD
-    private boolean mightContain(K key) {
-      return bloomFilter.mightContain(key);
-=======
     boolean mightContain(K key) {
-      BloomFilter<K> b = bloomFilter;
+      ConcurrentBloomFilter<K> b = bloomFilter;
       if (buildBloomFilter && b == null) {
         synchronized (this) {
           b = bloomFilter;
@@ -410,7 +408,6 @@
         }
       }
       return b == null || b.mightContain(key);
->>>>>>> 797f2a75
     }
 
     private void buildBloomFilter() {
@@ -462,13 +459,10 @@
 
     @Nullable
     ValueHolder<V> getIfPresent(K key) {
-<<<<<<< HEAD
       if (!mightContain(key)) {
         return null;
       }
 
-=======
->>>>>>> 797f2a75
       SqlHandle c = null;
       try {
         c = acquire();
