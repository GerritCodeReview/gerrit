--- conflicted
+++ resolved
@@ -528,16 +528,9 @@
     }
 
     private void touch(SqlHandle c, K key) throws IOException, SQLException {
-<<<<<<< HEAD
-      if (isDiskCacheReadOnly.get()) {
+      if (isDiskCacheReadOnly.get() || bloomFilter == null) {
         return;
       }
-
-=======
-      if (bloomFilter == null) {
-        return;
-      }
->>>>>>> d06b9dd0
       if (c.touch == null) {
         c.touch = c.conn.prepareStatement("UPDATE data SET accessed=? WHERE k=? AND version=?");
       }
@@ -552,14 +545,7 @@
     }
 
     void put(K key, ValueHolder<V> holder) {
-<<<<<<< HEAD
-      if (isDiskCacheReadOnly.get()) {
-        return;
-      }
-      if (holder.clean) {
-=======
-      if (holder.clean || bloomFilter == null) {
->>>>>>> d06b9dd0
+      if (isDiskCacheReadOnly.get() || holder.clean || bloomFilter == null) {
         return;
       }
 
