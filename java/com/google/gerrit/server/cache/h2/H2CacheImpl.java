--- conflicted
+++ resolved
@@ -394,14 +394,8 @@
       }
     }
 
-<<<<<<< HEAD
     private boolean mightContain(K key) {
       return bloomFilter.mightContain(key);
-=======
-    boolean mightContain(K key) {
-      BloomFilter<K> b = bloomFilter;
-      return b == null || b.mightContain(key);
->>>>>>> 02439c44
     }
 
     private void buildBloomFilter() {
@@ -453,16 +447,10 @@
 
     @Nullable
     ValueHolder<V> getIfPresent(K key) {
-<<<<<<< HEAD
       if (!mightContain(key)) {
         return null;
       }
 
-=======
-      if (bloomFilter == null) {
-        return null;
-      }
->>>>>>> 02439c44
       SqlHandle c = null;
       try {
         c = acquire();
