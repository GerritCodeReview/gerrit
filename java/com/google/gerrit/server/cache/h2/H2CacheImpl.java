// Copyright (C) 2012 The Android Open Source Project
//
// Licensed under the Apache License, Version 2.0 (the "License");
// you may not use this file except in compliance with the License.
// You may obtain a copy of the License at
//
// http://www.apache.org/licenses/LICENSE-2.0
//
// Unless required by applicable law or agreed to in writing, software
// distributed under the License is distributed on an "AS IS" BASIS,
// WITHOUT WARRANTIES OR CONDITIONS OF ANY KIND, either express or implied.
// See the License for the specific language governing permissions and
// limitations under the License.

package com.google.gerrit.server.cache.h2;

import com.google.common.base.Throwables;
import com.google.common.cache.AbstractLoadingCache;
import com.google.common.cache.Cache;
import com.google.common.cache.CacheLoader;
import com.google.common.cache.CacheStats;
import com.google.common.cache.LoadingCache;
import com.google.common.collect.ImmutableMap;
import com.google.common.collect.ImmutableSet;
import com.google.common.flogger.FluentLogger;
import com.google.common.util.concurrent.FutureCallback;
import com.google.common.util.concurrent.Futures;
import com.google.common.util.concurrent.ListenableFuture;
import com.google.gerrit.common.Nullable;
import com.google.gerrit.extensions.common.CacheInfo;
import com.google.gerrit.server.cache.PersistentCache;
import com.google.gerrit.server.cache.serialize.CacheSerializer;
import com.google.gerrit.server.logging.Metadata;
import com.google.gerrit.server.logging.TraceContext;
import com.google.gerrit.server.logging.TraceContext.TraceTimer;
import com.google.gerrit.server.util.time.TimeUtil;
import com.google.gerrit.util.concurrent.ConcurrentBloomFilter;
import com.google.inject.TypeLiteral;
import java.io.IOException;
import java.io.InvalidClassException;
import java.sql.Connection;
import java.sql.PreparedStatement;
import java.sql.ResultSet;
import java.sql.SQLException;
import java.sql.Statement;
import java.sql.Timestamp;
import java.time.Duration;
import java.time.Instant;
import java.util.ArrayList;
import java.util.HashMap;
import java.util.List;
import java.util.Map;
import java.util.concurrent.ArrayBlockingQueue;
import java.util.concurrent.BlockingQueue;
import java.util.concurrent.Callable;
import java.util.concurrent.ExecutionException;
import java.util.concurrent.Executor;
import java.util.concurrent.atomic.AtomicLong;

/**
 * Hybrid in-memory and database backed cache built on H2.
 *
 * <p>This cache can be used as either a recall cache, or a loading cache if a CacheLoader was
 * supplied to its constructor at build time. Before creating an entry the in-memory cache is
 * checked for the item, then the database is checked, and finally the CacheLoader is used to
 * construct the item. This is mostly useful for CacheLoaders that are computationally intensive,
 * such as the PatchListCache.
 *
 * <p>Cache stores and invalidations are performed on a background thread, hiding the latency
 * associated with serializing the key and value pairs and writing them to the database log.
 *
 * <p>A BloomFilter is used around the database to reduce the number of SELECTs issued against the
 * database for new cache items that have not been seen before, a common operation for the
 * PatchListCache. The BloomFilter is sized when the cache starts to be 64,000 entries or double the
 * number of items currently in the database table.
 *
 * <p>This cache does not export its items as a ConcurrentMap.
 *
 * @see H2CacheFactory
 */
public class H2CacheImpl<K, V> extends AbstractLoadingCache<K, V> implements PersistentCache {
  private static final FluentLogger logger = FluentLogger.forEnclosingClass();

  private static final ImmutableSet<String> OLD_CLASS_NAMES =
      ImmutableSet.of("com.google.gerrit.server.change.ChangeKind");

  private final Executor executor;
  private final SqlStore<K, V> store;
  private final TypeLiteral<K> keyType;
  private final Cache<K, ValueHolder<V>> mem;
  private final String cacheName;

  H2CacheImpl(
      Executor executor,
      SqlStore<K, V> store,
      TypeLiteral<K> keyType,
      Cache<K, ValueHolder<V>> mem) {
    this.executor = executor;
    this.store = store;
    this.keyType = keyType;
    this.mem = mem;
    this.cacheName = store.url.substring(store.url.lastIndexOf('/') + 1);
  }

  @Nullable
  @Override
  public V getIfPresent(Object objKey) {
    if (!keyType.getRawType().isInstance(objKey)) {
      return null;
    }

    @SuppressWarnings("unchecked")
    K key = (K) objKey;

    ValueHolder<V> h = mem.getIfPresent(key);
    if (h == null) {
      h = store.getIfPresent(key);
      if (h == null) {
        return null;
      }
      mem.put(key, h);
    }
    return h.value;
  }

  @Override
  public V get(K key) throws ExecutionException {
    if (mem instanceof LoadingCache) {
      LoadingCache<K, ValueHolder<V>> asLoadingCache = (LoadingCache<K, ValueHolder<V>>) mem;
      ValueHolder<V> valueHolder = asLoadingCache.get(key);
      if (store.needsRefresh(valueHolder.created)) {
        asLoadingCache.refresh(key);
      }
      return valueHolder.value;
    }
    throw new UnsupportedOperationException();
  }

  @Override
  public ImmutableMap<K, V> getAll(Iterable<? extends K> keys) throws ExecutionException {
    if (mem instanceof LoadingCache) {
      ImmutableMap.Builder<K, V> result = ImmutableMap.builder();
      LoadingCache<K, ValueHolder<V>> asLoadingCache = (LoadingCache<K, ValueHolder<V>>) mem;
      ImmutableMap<K, ValueHolder<V>> values = asLoadingCache.getAll(keys);
      for (Map.Entry<K, ValueHolder<V>> entry : values.entrySet()) {
        result.put(entry.getKey(), entry.getValue().value);
        if (store.needsRefresh(entry.getValue().created)) {
          asLoadingCache.refresh(entry.getKey());
        }
      }
      return result.build();
    }
    throw new UnsupportedOperationException();
  }

  @Override
  public V get(K key, Callable<? extends V> valueLoader) throws ExecutionException {
    return mem.get(
            key,
            () -> {
              ValueHolder<V> h = store.getIfPresent(key);
              if (h == null) {
                h = new ValueHolder<>(valueLoader.call(), Instant.ofEpochMilli(TimeUtil.nowMs()));
                ValueHolder<V> fh = h;
                executor.execute(() -> store.put(key, fh));
              }
              return h;
            })
        .value;
  }

  @Override
  public void put(K key, V val) {
    final ValueHolder<V> h = new ValueHolder<>(val, Instant.ofEpochMilli(TimeUtil.nowMs()));
    mem.put(key, h);
    executor.execute(() -> store.put(key, h));
  }

  @SuppressWarnings("unchecked")
  @Override
  public void invalidate(Object key) {
    if (keyType.getRawType().isInstance(key) && store.mightContain((K) key)) {
      store.invalidate((K) key);
    }
    mem.invalidate(key);
  }

  @Override
  public void invalidateAll() {
    store.invalidateAll();
    mem.invalidateAll();
  }

  @Override
  public long size() {
    return mem.size();
  }

  @Override
  public CacheStats stats() {
    return mem.stats();
  }

  @Override
  public DiskStats diskStats() {
    return store.diskStats();
  }

  void start() {
    store.open();
  }

  void stop() {
    for (Map.Entry<K, ValueHolder<V>> e : mem.asMap().entrySet()) {
      ValueHolder<V> h = e.getValue();
      if (!h.clean) {
        store.put(e.getKey(), h);
      }
    }
    store.close();
  }

  void prune() {
    logger.atFine().log("Pruning cache %s...", cacheName);
    store.prune(mem);
    logger.atFine().log("Finished pruning cache %s...", cacheName);
  }

  String getCacheName() {
    return cacheName;
  }

  static class ValueHolder<V> {
    final V value;
    final Instant created;
    volatile boolean clean;

    ValueHolder(V value, Instant created) {
      this.value = value;
      this.created = created;
    }
  }

  static class Loader<K, V> extends CacheLoader<K, ValueHolder<V>> {
    private final Executor executor;
    private final SqlStore<K, V> store;
    private final CacheLoader<K, V> loader;

    Loader(Executor executor, SqlStore<K, V> store, CacheLoader<K, V> loader) {
      this.executor = executor;
      this.store = store;
      this.loader = loader;
    }

    @Override
    public ValueHolder<V> load(K key) throws Exception {
      try (TraceTimer timer =
          TraceContext.newTimer(
              "Loading value from cache", Metadata.builder().cacheKey(key.toString()).build())) {
        ValueHolder<V> h = store.getIfPresent(key);
        if (h == null) {
          h = new ValueHolder<>(loader.load(key), Instant.ofEpochMilli(TimeUtil.nowMs()));
          ValueHolder<V> fh = h;
          executor.execute(() -> store.put(key, fh));
        }
        return h;
      }
    }

    @Override
    public Map<K, ValueHolder<V>> loadAll(Iterable<? extends K> keys) throws Exception {
      try (TraceTimer timer = TraceContext.newTimer("Loading multiple values from cache")) {
        List<K> notInMemory = new ArrayList<>();
        Map<K, ValueHolder<V>> result = new HashMap<>();
        for (K key : keys) {
          ValueHolder<V> h = store.getIfPresent(key);
          if (h == null) {
            notInMemory.add(key);
            continue;
          }
          result.put(key, h);
        }
        try {
          Map<K, V> remaining = loader.loadAll(notInMemory);
          Instant instant = Instant.ofEpochMilli(TimeUtil.nowMs());
          storeInDatabase(remaining, instant);
          remaining
              .entrySet()
              .forEach(e -> result.put(e.getKey(), new ValueHolder<>(e.getValue(), instant)));
        } catch (UnsupportedLoadingOperationException e) {
          // Fallback to the default load() if loadAll() is not implemented
          for (K k : notInMemory) {
            result.put(k, load(k)); // No need to storeInDatabase here; load(k) does that.
          }
        }
        return result;
      }
    }

    @Override
    public ListenableFuture<ValueHolder<V>> reload(K key, ValueHolder<V> oldValue)
        throws Exception {
      ListenableFuture<V> reloadedValue = loader.reload(key, oldValue.value);
      Futures.addCallback(
          reloadedValue,
          new FutureCallback<V>() {
            @Override
            public void onSuccess(V result) {
              store.put(key, new ValueHolder<>(result, TimeUtil.now()));
            }

            @Override
            public void onFailure(Throwable t) {
              logger.atWarning().withCause(t).log("Unable to reload cache value");
            }
          },
          executor);

      return Futures.transform(reloadedValue, v -> new ValueHolder<>(v, TimeUtil.now()), executor);
    }

    private void storeInDatabase(Map<K, V> entries, Instant instant) {
      executor.execute(
          () -> {
            for (Map.Entry<K, V> entry : entries.entrySet()) {
              store.put(entry.getKey(), new ValueHolder<>(entry.getValue(), instant));
            }
          });
    }
  }

  static class SqlStore<K, V> {
    private final String url;
    private final KeyType<K> keyType;
    private final CacheSerializer<V> valueSerializer;
    private final int version;
    private final long maxSize;
    @Nullable private final Duration expireAfterWrite;
    @Nullable private final Duration refreshAfterWrite;
    private final BlockingQueue<SqlHandle> handles;
    private final AtomicLong hitCount = new AtomicLong();
    private final AtomicLong missCount = new AtomicLong();
    private final ConcurrentBloomFilter<K> bloomFilter;
    private boolean trackLastAccess;

    SqlStore(
        String jdbcUrl,
        TypeLiteral<K> keyType,
        CacheSerializer<K> keySerializer,
        CacheSerializer<V> valueSerializer,
        int version,
        long maxSize,
        @Nullable Duration expireAfterWrite,
        @Nullable Duration refreshAfterWrite,
        boolean buildBloomFilter,
        boolean trackLastAccess) {
      this.url = jdbcUrl;
      this.keyType = createKeyType(keyType, keySerializer);
      this.valueSerializer = valueSerializer;
      this.version = version;
      this.maxSize = maxSize;
      this.expireAfterWrite = expireAfterWrite;
      this.refreshAfterWrite = refreshAfterWrite;
      this.trackLastAccess = trackLastAccess;

      int cores = Runtime.getRuntime().availableProcessors();
      int keep = Math.min(cores, 16);
      this.handles = new ArrayBlockingQueue<>(keep);
      bloomFilter =
          new ConcurrentBloomFilter<>(
              this.keyType.funnel(), buildBloomFilter ? this::buildBloomFilter : () -> {});
    }

    @SuppressWarnings("unchecked")
    private static <T> KeyType<T> createKeyType(
        TypeLiteral<T> type, CacheSerializer<T> serializer) {
      if (type.getRawType() == String.class) {
        return (KeyType<T>) StringKeyTypeImpl.INSTANCE;
      }
      return new ObjectKeyTypeImpl<>(serializer);
    }

<<<<<<< HEAD
    void open() {
      bloomFilter.initIfNeeded();
=======
    synchronized void open() {
      if (buildBloomFilter && bloomFilter == null) {
        buildBloomFilter();
      }
>>>>>>> 56c6fd4f
    }

    void close() {
      SqlHandle h;
      while ((h = handles.poll()) != null) {
        h.close();
      }
    }

<<<<<<< HEAD
    private boolean mightContain(K key) {
      return bloomFilter.mightContain(key);
=======
    boolean mightContain(K key) {
      BloomFilter<K> b = bloomFilter;
      if (buildBloomFilter && b == null) {
        synchronized (this) {
          b = bloomFilter;
          if (b == null) {
            buildBloomFilter();
            b = bloomFilter;
          }
        }
      }
      return b == null || b.mightContain(key);
>>>>>>> 56c6fd4f
    }

    private void buildBloomFilter() {
      SqlHandle c = null;
      try (TraceTimer ignored = TraceContext.newTimer("Build bloom filter", Metadata.empty())) {
        c = acquire();
        if (bloomFilter.getEstimatedSize() <= 0) {
          try (PreparedStatement ps =
              c.conn.prepareStatement("SELECT COUNT(*) FROM data WHERE version=?")) {
            ps.setInt(1, version);
            try (ResultSet r = ps.executeQuery()) {
              bloomFilter.setEstimatedSize(r.next() ? r.getInt(1) : 0);
            }
          }
        }

        try (PreparedStatement ps = c.conn.prepareStatement("SELECT k FROM data WHERE version=?")) {
          ps.setInt(1, version);
          BloomFilter<K> b = newBloomFilter();
          try (ResultSet r = ps.executeQuery()) {
            while (r.next()) {
              bloomFilter.buildPut(keyType.get(r, 1));
            }
          }
          bloomFilter = b;
        } catch (Exception e) {
          if (Throwables.getCausalChain(e).stream()
              .anyMatch(InvalidClassException.class::isInstance)) {
            // If deserialization failed using default Java serialization, this means we are using
            // the old serialVersionUID-based invalidation strategy. In that case, authors are
            // most likely bumping serialVersionUID rather than using the new versioning in the
            // CacheBinding.  That's ok; we'll continue to support both for now.
            // TODO(dborowitz): Remove this case when Java serialization is no longer used.
            logger.atWarning().log(
                "Entries cached for %s have an incompatible class and can't be deserialized. "
                    + "Cache is flushed.",
                url);
            invalidateAll();
          } else {
            throw e;
          }
        }
<<<<<<< HEAD
        bloomFilter.build();
      } catch (IOException | SQLException e) {
        logger.atWarning().log("Cannot build BloomFilter for %s: %s", url, e.getMessage());
        c = close(c);
        bloomFilter.build();
=======
      } catch (IOException | SQLException e) {
        logger.atWarning().log("Cannot build BloomFilter for %s: %s", url, e.getMessage());
        c = close(c);
>>>>>>> 56c6fd4f
      } finally {
        release(c);
      }
    }

    @Nullable
    ValueHolder<V> getIfPresent(K key) {
      if (!mightContain(key)) {
        return null;
      }

      SqlHandle c = null;
      try {
        c = acquire();
        if (c.get == null) {
          c.get = c.conn.prepareStatement("SELECT v, created FROM data WHERE k=? AND version=?");
        }
        keyType.set(c.get, 1, key);

        // Silently no results when the only value in the database is an older version. This will
        // result in put overwriting the stored value with the new version, which is intended.
        c.get.setInt(2, version);

        try (ResultSet r = c.get.executeQuery()) {
          if (!r.next()) {
            missCount.incrementAndGet();
            return null;
          }

          Timestamp created = r.getTimestamp(2);
          if (expired(created.toInstant())) {
            invalidate(key);
            missCount.incrementAndGet();
            return null;
          }

          V val = valueSerializer.deserialize(r.getBytes(1));
          ValueHolder<V> h = new ValueHolder<>(val, created.toInstant());
          h.clean = true;
          hitCount.incrementAndGet();
          if (trackLastAccess) {
            touch(c, key);
          }
          return h;
        } finally {
          c.get.clearParameters();
        }
      } catch (IOException | SQLException e) {
        if (!isOldClassNameError(e)) {
          logger.atWarning().withCause(e).log("Cannot read cache %s for %s", url, key);
        }
        c = close(c);
        return null;
      } finally {
        release(c);
      }
    }

    private static boolean isOldClassNameError(Throwable t) {
      for (Throwable c : Throwables.getCausalChain(t)) {
        if (c instanceof ClassNotFoundException && OLD_CLASS_NAMES.contains(c.getMessage())) {
          return true;
        }
      }
      return false;
    }

    private boolean expired(Instant created) {
      if (expireAfterWrite == null) {
        return false;
      }
      Duration age = Duration.between(created, TimeUtil.now());
      return age.compareTo(expireAfterWrite) > 0;
    }

    private boolean needsRefresh(Instant created) {
      if (refreshAfterWrite == null) {
        return false;
      }
      Duration age = Duration.between(created, TimeUtil.now());
      return age.compareTo(refreshAfterWrite) > 0;
    }

    private void touch(SqlHandle c, K key) throws IOException, SQLException {
      if (c.touch == null) {
        c.touch = c.conn.prepareStatement("UPDATE data SET accessed=? WHERE k=? AND version=?");
      }
      try {
        c.touch.setTimestamp(1, new Timestamp(TimeUtil.nowMs()));
        keyType.set(c.touch, 2, key);
        c.touch.setInt(3, version);
        c.touch.executeUpdate();
      } finally {
        c.touch.clearParameters();
      }
    }

    void put(K key, ValueHolder<V> holder) {
      if (holder.clean) {
        return;
      }

      bloomFilter.put(key);

      SqlHandle c = null;
      try {
        c = acquire();
        if (c.put == null) {
          c.put =
              c.conn.prepareStatement(
                  "MERGE INTO data (k, v, version, created, accessed) VALUES(?,?,?,?,?)");
        }
        try {
          keyType.set(c.put, 1, key);
          c.put.setBytes(2, valueSerializer.serialize(holder.value));
          c.put.setInt(3, version);
          c.put.setTimestamp(4, Timestamp.from(holder.created));
          c.put.setTimestamp(5, new Timestamp(TimeUtil.nowMs()));
          c.put.executeUpdate();
          holder.clean = true;
        } finally {
          c.put.clearParameters();
        }
      } catch (IOException | SQLException e) {
        logger.atWarning().withCause(e).log("Cannot put into cache %s", url);
        c = close(c);
      } finally {
        release(c);
      }
    }

    void invalidate(K key) {
      SqlHandle c = null;
      try {
        c = acquire();
        invalidate(c, key);
        // Although there is no way to remove an entry from a bloomfilter, the impact
        // to this key will be likely only be one lookup that fails since the entry will
        // likely then get repopulated on disk and then the bloomfilter will be up-to-date
        // again for that key. However, the impact to the bloomFilter will grow over time
        // as no-longer-looked-up entries get invalidated and removed from the cache, these
        // entries will still leave set bits in the bloomfilter which will result in more
        // mightContains() false positives for other newer unpopulated keys over time.
      } catch (IOException | SQLException e) {
        logger.atWarning().withCause(e).log("Cannot invalidate cache %s", url);
        c = close(c);
      } finally {
        release(c);
      }
    }

    private void invalidate(SqlHandle c, K key) throws IOException, SQLException {
      if (c.invalidate == null) {
        c.invalidate = c.conn.prepareStatement("DELETE FROM data WHERE k=? and version=?");
      }
      try {
        keyType.set(c.invalidate, 1, key);
        c.invalidate.setInt(2, version);
        c.invalidate.executeUpdate();
      } finally {
        c.invalidate.clearParameters();
      }
    }

    void invalidateAll() {
      SqlHandle c = null;
      try {
        c = acquire();
        try (Statement s = c.conn.createStatement()) {
          s.executeUpdate("DELETE FROM data");
        }
        bloomFilter.clear();
      } catch (SQLException e) {
        logger.atWarning().withCause(e).log("Cannot invalidate cache %s", url);
        c = close(c);
      } finally {
        release(c);
      }
    }

    void prune(Cache<K, ?> mem) {
      SqlHandle c = null;
      try {
        c = acquire();
        try (PreparedStatement ps = c.conn.prepareStatement("DELETE FROM data WHERE version!=?")) {
          ps.setInt(1, version);
          int oldEntries = ps.executeUpdate();
          if (oldEntries > 0) {
            logger.atInfo().log(
                "Pruned %d entries not matching version %d from cache %s",
                oldEntries, version, url);
          }
        }
        try (Statement s = c.conn.createStatement()) {
          // Compute size without restricting to version (although obsolete data was just pruned
          // anyway).
          long used;
          try (ResultSet r = s.executeQuery("SELECT SUM(space) FROM data")) {
            used = r.next() ? r.getLong(1) : 0;
          }
          String formattedMaxSize = CacheInfo.EntriesInfo.bytes(maxSize);
          if (used <= maxSize) {
            logger.atFine().log(
                "Cache %s size (%s) is less than maxSize (%s), not pruning",
                url, CacheInfo.EntriesInfo.bytes(used), formattedMaxSize);
            return;
          }

          try (ResultSet r =
              s.executeQuery("SELECT k, space, created FROM data ORDER BY accessed")) {
            logger.atInfo().log(
                "Cache %s size (%s) is greater than maxSize (%s), pruning",
                url, CacheInfo.EntriesInfo.bytes(used), formattedMaxSize);
            while (maxSize < used && r.next()) {
              K key = keyType.get(r, 1);
              Timestamp created = r.getTimestamp(3);
              if (mem.getIfPresent(key) != null && !expired(created.toInstant())) {
                touch(c, key);
              } else {
                invalidate(c, key);
                used -= r.getLong(2);
              }
            }
            // We should be building a new bloomfilter here as we are iterating over
            // many entries anyway. The "sum' query above does not return all the rows,
            // but it likely has to read them from disk to get their size and that is
            // likely to be the slow part anyway?
            logger.atInfo().log(
                "Done pruning cache %s, size (%s) is now less than maxSize (%s)",
                url, CacheInfo.EntriesInfo.bytes(used), formattedMaxSize);
          }
        }
      } catch (IOException | SQLException e) {
        logger.atWarning().withCause(e).log("Cannot prune cache %s", url);
        c = close(c);
      } finally {
        release(c);
      }
    }

    DiskStats diskStats() {
      long size = 0;
      long space = 0;
      SqlHandle c = null;
      try {
        c = acquire();
        try (Statement s = c.conn.createStatement();
            // Stats include total size regardless of version.
            ResultSet r = s.executeQuery("SELECT COUNT(*), SUM(space) FROM data")) {
          if (r.next()) {
            size = r.getLong(1);
            space = r.getLong(2);
          }
        }
      } catch (SQLException e) {
        logger.atWarning().withCause(e).log("Cannot get DiskStats for %s", url);
        c = close(c);
      } finally {
        release(c);
      }
      return new DiskStats(size, space, hitCount.get(), missCount.get());
    }

    private SqlHandle acquire() throws SQLException {
      SqlHandle h = handles.poll();
      return h != null ? h : new SqlHandle(url, keyType);
    }

    private void release(SqlHandle h) {
      if (h != null && !handles.offer(h)) {
        h.close();
      }
    }

    @Nullable
    private SqlHandle close(SqlHandle h) {
      if (h != null) {
        h.close();
      }
      return null;
    }
  }

  static class SqlHandle {
    private final String url;
    Connection conn;
    PreparedStatement get;
    PreparedStatement put;
    PreparedStatement touch;
    PreparedStatement invalidate;

    SqlHandle(String url, KeyType<?> type) throws SQLException {
      this.url = url;
      this.conn = org.h2.Driver.load().connect(url, null);
      try (Statement stmt = conn.createStatement()) {
        stmt.addBatch(
            "CREATE TABLE IF NOT EXISTS data"
                + "(k "
                + type.columnType()
                + " NOT NULL PRIMARY KEY HASH"
                + ",v OTHER NOT NULL"
                + ",created TIMESTAMP NOT NULL"
                + ",accessed TIMESTAMP NOT NULL"
                + ")");
        stmt.addBatch(
            "ALTER TABLE data ADD COLUMN IF NOT EXISTS "
                + "space BIGINT AS OCTET_LENGTH(k) + OCTET_LENGTH(v)");
        stmt.addBatch("ALTER TABLE data ADD COLUMN IF NOT EXISTS version INT DEFAULT 0 NOT NULL");
        stmt.addBatch("CREATE INDEX IF NOT EXISTS version_key ON data(version, k)");
        stmt.addBatch("CREATE INDEX IF NOT EXISTS accessed ON data(accessed)");
        stmt.executeBatch();
      }
    }

    void close() {
      get = closeStatement(get);
      put = closeStatement(put);
      touch = closeStatement(touch);
      invalidate = closeStatement(invalidate);

      if (conn != null) {
        try {
          conn.close();
        } catch (SQLException e) {
          logger.atWarning().withCause(e).log("Cannot close connection to %s", url);
        } finally {
          conn = null;
        }
      }
    }

    @Nullable
    private PreparedStatement closeStatement(PreparedStatement ps) {
      if (ps != null) {
        try {
          ps.close();
        } catch (SQLException e) {
          logger.atWarning().withCause(e).log("Cannot close statement for %s", url);
        }
      }
      return null;
    }
  }
}<|MERGE_RESOLUTION|>--- conflicted
+++ resolved
@@ -380,15 +380,8 @@
       return new ObjectKeyTypeImpl<>(serializer);
     }
 
-<<<<<<< HEAD
     void open() {
       bloomFilter.initIfNeeded();
-=======
-    synchronized void open() {
-      if (buildBloomFilter && bloomFilter == null) {
-        buildBloomFilter();
-      }
->>>>>>> 56c6fd4f
     }
 
     void close() {
@@ -398,23 +391,8 @@
       }
     }
 
-<<<<<<< HEAD
     private boolean mightContain(K key) {
       return bloomFilter.mightContain(key);
-=======
-    boolean mightContain(K key) {
-      BloomFilter<K> b = bloomFilter;
-      if (buildBloomFilter && b == null) {
-        synchronized (this) {
-          b = bloomFilter;
-          if (b == null) {
-            buildBloomFilter();
-            b = bloomFilter;
-          }
-        }
-      }
-      return b == null || b.mightContain(key);
->>>>>>> 56c6fd4f
     }
 
     private void buildBloomFilter() {
@@ -433,13 +411,11 @@
 
         try (PreparedStatement ps = c.conn.prepareStatement("SELECT k FROM data WHERE version=?")) {
           ps.setInt(1, version);
-          BloomFilter<K> b = newBloomFilter();
           try (ResultSet r = ps.executeQuery()) {
             while (r.next()) {
               bloomFilter.buildPut(keyType.get(r, 1));
             }
           }
-          bloomFilter = b;
         } catch (Exception e) {
           if (Throwables.getCausalChain(e).stream()
               .anyMatch(InvalidClassException.class::isInstance)) {
@@ -457,17 +433,10 @@
             throw e;
           }
         }
-<<<<<<< HEAD
         bloomFilter.build();
       } catch (IOException | SQLException e) {
         logger.atWarning().log("Cannot build BloomFilter for %s: %s", url, e.getMessage());
         c = close(c);
-        bloomFilter.build();
-=======
-      } catch (IOException | SQLException e) {
-        logger.atWarning().log("Cannot build BloomFilter for %s: %s", url, e.getMessage());
-        c = close(c);
->>>>>>> 56c6fd4f
       } finally {
         release(c);
       }
