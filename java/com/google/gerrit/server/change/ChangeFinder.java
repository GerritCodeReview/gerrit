--- conflicted
+++ resolved
@@ -19,11 +19,7 @@
 import com.google.common.collect.ImmutableList;
 import com.google.common.collect.Sets;
 import com.google.common.primitives.Ints;
-<<<<<<< HEAD
 import com.google.gerrit.exceptions.StorageException;
-import com.google.gerrit.extensions.restapi.DeprecatedIdentifierException;
-=======
->>>>>>> 5b6194ad
 import com.google.gerrit.extensions.restapi.Url;
 import com.google.gerrit.index.IndexConfig;
 import com.google.gerrit.metrics.Counter1;
@@ -111,33 +107,8 @@
    *
    * @param id change identifier.
    * @return possibly-empty list of notes for all matching changes; may or may not be visible.
-<<<<<<< HEAD
    */
   public List<ChangeNotes> find(String id) {
-    try {
-      return find(id, false);
-    } catch (DeprecatedIdentifierException e) {
-      // This can't happen because we don't enforce deprecation
-      throw new StorageException(e);
-    }
-  }
-
-  /**
-   * Find changes matching the given identifier.
-   *
-   * @param id change identifier.
-   * @param enforceDeprecation boolean to see if we should throw {@link
-   *     DeprecatedIdentifierException} in case the identifier is deprecated
-   * @return possibly-empty list of notes for all matching changes; may or may not be visible.
-   * @throws DeprecatedIdentifierException if the identifier is deprecated.
-   */
-  public List<ChangeNotes> find(String id, boolean enforceDeprecation)
-      throws DeprecatedIdentifierException {
-=======
-   * @throws OrmException if an error occurred querying the database
-   */
-  public List<ChangeNotes> find(String id) throws OrmException {
->>>>>>> 5b6194ad
     if (id.isEmpty()) {
       return Collections.emptyList();
     }
