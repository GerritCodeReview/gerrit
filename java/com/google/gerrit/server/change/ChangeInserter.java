--- conflicted
+++ resolved
@@ -205,11 +205,7 @@
     }
     // A Change-Id is generated for the review, but not appended to the commit message.
     // This can happen if requireChangeId is false.
-<<<<<<< HEAD
-    return Change.generateKey();
-=======
     return CommitMessageUtil.generateKey();
->>>>>>> 7b1ba662
   }
 
   public PatchSet.Id getPatchSetId() {
