// Copyright (C) 2012 The Android Open Source Project
//
// Licensed under the Apache License, Version 2.0 (the "License");
// you may not use this file except in compliance with the License.
// You may obtain a copy of the License at
//
// http://www.apache.org/licenses/LICENSE-2.0
//
// Unless required by applicable law or agreed to in writing, software
// distributed under the License is distributed on an "AS IS" BASIS,
// WITHOUT WARRANTIES OR CONDITIONS OF ANY KIND, either express or implied.
// See the License for the specific language governing permissions and
// limitations under the License.

package com.google.gerrit.server.change;

import static com.google.gerrit.extensions.client.ListChangesOption.ALL_COMMITS;
import static com.google.gerrit.extensions.client.ListChangesOption.ALL_REVISIONS;
import static com.google.gerrit.extensions.client.ListChangesOption.CHANGE_ACTIONS;
import static com.google.gerrit.extensions.client.ListChangesOption.CHECK;
import static com.google.gerrit.extensions.client.ListChangesOption.COMMIT_FOOTERS;
import static com.google.gerrit.extensions.client.ListChangesOption.CURRENT_ACTIONS;
import static com.google.gerrit.extensions.client.ListChangesOption.CURRENT_COMMIT;
import static com.google.gerrit.extensions.client.ListChangesOption.CURRENT_REVISION;
import static com.google.gerrit.extensions.client.ListChangesOption.DETAILED_ACCOUNTS;
import static com.google.gerrit.extensions.client.ListChangesOption.DETAILED_LABELS;
import static com.google.gerrit.extensions.client.ListChangesOption.LABELS;
import static com.google.gerrit.extensions.client.ListChangesOption.MESSAGES;
import static com.google.gerrit.extensions.client.ListChangesOption.REVIEWED;
import static com.google.gerrit.extensions.client.ListChangesOption.REVIEWER_UPDATES;
import static com.google.gerrit.extensions.client.ListChangesOption.SKIP_MERGEABLE;
import static com.google.gerrit.extensions.client.ListChangesOption.SUBMITTABLE;
import static com.google.gerrit.extensions.client.ListChangesOption.TRACKING_IDS;
import static com.google.gerrit.server.ChangeMessagesUtil.createChangeMessageInfo;
import static java.util.stream.Collectors.toList;

import com.google.common.base.Joiner;
import com.google.common.base.MoreObjects;
import com.google.common.base.Throwables;
import com.google.common.collect.ImmutableMap;
import com.google.common.collect.ImmutableSet;
import com.google.common.collect.ListMultimap;
import com.google.common.collect.Lists;
import com.google.common.collect.Maps;
import com.google.common.collect.Sets;
import com.google.common.flogger.FluentLogger;
import com.google.gerrit.common.data.SubmitRecord;
import com.google.gerrit.common.data.SubmitRecord.Status;
import com.google.gerrit.common.data.SubmitRequirement;
import com.google.gerrit.common.data.SubmitTypeRecord;
import com.google.gerrit.exceptions.StorageException;
import com.google.gerrit.extensions.api.changes.FixInput;
import com.google.gerrit.extensions.client.ListChangesOption;
import com.google.gerrit.extensions.client.ReviewerState;
import com.google.gerrit.extensions.common.AccountInfo;
import com.google.gerrit.extensions.common.ApprovalInfo;
import com.google.gerrit.extensions.common.ChangeInfo;
import com.google.gerrit.extensions.common.ChangeMessageInfo;
import com.google.gerrit.extensions.common.LabelInfo;
import com.google.gerrit.extensions.common.ProblemInfo;
import com.google.gerrit.extensions.common.ReviewerUpdateInfo;
import com.google.gerrit.extensions.common.RevisionInfo;
import com.google.gerrit.extensions.common.SubmitRequirementInfo;
import com.google.gerrit.extensions.common.TrackingIdInfo;
import com.google.gerrit.extensions.restapi.Url;
import com.google.gerrit.index.query.QueryResult;
import com.google.gerrit.mail.Address;
import com.google.gerrit.metrics.Description;
import com.google.gerrit.metrics.Description.Units;
import com.google.gerrit.metrics.MetricMaker;
import com.google.gerrit.metrics.Timer0;
import com.google.gerrit.reviewdb.client.Account;
import com.google.gerrit.reviewdb.client.Change;
import com.google.gerrit.reviewdb.client.ChangeMessage;
import com.google.gerrit.reviewdb.client.PatchSet;
import com.google.gerrit.reviewdb.client.PatchSetApproval;
import com.google.gerrit.reviewdb.client.Project;
import com.google.gerrit.server.ChangeMessagesUtil;
import com.google.gerrit.server.CurrentUser;
import com.google.gerrit.server.GpgException;
import com.google.gerrit.server.ReviewerByEmailSet;
import com.google.gerrit.server.ReviewerSet;
import com.google.gerrit.server.ReviewerStatusUpdate;
import com.google.gerrit.server.StarredChangesUtil;
import com.google.gerrit.server.account.AccountInfoComparator;
import com.google.gerrit.server.account.AccountLoader;
<<<<<<< HEAD
import com.google.gerrit.server.config.GerritServerConfig;
=======
import com.google.gerrit.server.cache.PerThreadCache;
import com.google.gerrit.server.cache.PerThreadCache.ReadonlyRequestWindow;
>>>>>>> e14bdfba
import com.google.gerrit.server.config.TrackingFooters;
import com.google.gerrit.server.index.change.ChangeField;
import com.google.gerrit.server.notedb.ChangeNotes;
import com.google.gerrit.server.notedb.ReviewerStateInternal;
import com.google.gerrit.server.patch.PatchListNotAvailableException;
import com.google.gerrit.server.permissions.ChangePermission;
import com.google.gerrit.server.permissions.PermissionBackend;
import com.google.gerrit.server.permissions.PermissionBackendException;
import com.google.gerrit.server.project.RemoveReviewerControl;
import com.google.gerrit.server.project.SubmitRuleOptions;
import com.google.gerrit.server.query.change.ChangeData;
import com.google.gerrit.server.query.change.ChangeData.ChangedLines;
import com.google.inject.Inject;
import com.google.inject.Provider;
import com.google.inject.Singleton;
import com.google.inject.assistedinject.Assisted;
import java.io.IOException;
import java.util.ArrayList;
import java.util.Collection;
import java.util.Collections;
import java.util.HashMap;
import java.util.List;
import java.util.Map;
import java.util.Optional;
import java.util.Set;
import java.util.function.Supplier;
import org.eclipse.jgit.lib.Config;

/**
 * Produces {@link ChangeInfo} (which is serialized to JSON afterwards) from {@link ChangeData}.
 *
 * <p>This is intended to be used on request scope, but may be used for converting multiple {@link
 * ChangeData} objects from different sources.
 */
public class ChangeJson {
  private static final FluentLogger logger = FluentLogger.forEnclosingClass();

  public static final SubmitRuleOptions SUBMIT_RULE_OPTIONS_LENIENT =
      ChangeField.SUBMIT_RULE_OPTIONS_LENIENT.toBuilder().build();

  public static final SubmitRuleOptions SUBMIT_RULE_OPTIONS_STRICT =
      ChangeField.SUBMIT_RULE_OPTIONS_STRICT.toBuilder().build();

  static final ImmutableSet<ListChangesOption> REQUIRE_LAZY_LOAD =
      ImmutableSet.of(
          ALL_COMMITS,
          ALL_REVISIONS,
          CHANGE_ACTIONS,
          CHECK,
          COMMIT_FOOTERS,
          CURRENT_ACTIONS,
          CURRENT_COMMIT,
          MESSAGES);

  @Singleton
  public static class Factory {
    private final AssistedFactory factory;

    @Inject
    Factory(AssistedFactory factory) {
      this.factory = factory;
    }

    public ChangeJson noOptions() {
      return create(ImmutableSet.of());
    }

    public ChangeJson create(Iterable<ListChangesOption> options) {
      return factory.create(options, Optional.empty());
    }

    public ChangeJson create(
        Iterable<ListChangesOption> options,
        PluginDefinedAttributesFactory pluginDefinedAttributesFactory) {
      return factory.create(options, Optional.of(pluginDefinedAttributesFactory));
    }

    public ChangeJson create(ListChangesOption first, ListChangesOption... rest) {
      return create(Sets.immutableEnumSet(first, rest));
    }
  }

  public interface AssistedFactory {
    ChangeJson create(
        Iterable<ListChangesOption> options,
        Optional<PluginDefinedAttributesFactory> pluginDefinedAttributesFactory);
  }

  @Singleton
  private static class Metrics {
    private final Timer0 toChangeInfoLatency;
    private final Timer0 toChangeInfosLatency;
    private final Timer0 formatQueryResultsLatency;

    @Inject
    Metrics(MetricMaker metricMaker) {
      toChangeInfoLatency =
          metricMaker.newTimer(
              "http/server/rest_api/change_json/to_change_info_latency",
              new Description("Latency for toChangeInfo invocations in ChangeJson")
                  .setCumulative()
                  .setUnit(Units.MILLISECONDS));
      toChangeInfosLatency =
          metricMaker.newTimer(
              "http/server/rest_api/change_json/to_change_infos_latency",
              new Description("Latency for toChangeInfos invocations in ChangeJson")
                  .setCumulative()
                  .setUnit(Units.MILLISECONDS));
      formatQueryResultsLatency =
          metricMaker.newTimer(
              "http/server/rest_api/change_json/format_query_results_latency",
              new Description("Latency for formatQueryResults invocations in ChangeJson")
                  .setCumulative()
                  .setUnit(Units.MILLISECONDS));
    }
  }

  private final Provider<CurrentUser> userProvider;
  private final PermissionBackend permissionBackend;
  private final ChangeData.Factory changeDataFactory;
  private final AccountLoader.Factory accountLoaderFactory;
  private final ImmutableSet<ListChangesOption> options;
  private final ChangeMessagesUtil cmUtil;
  private final Provider<ConsistencyChecker> checkerProvider;
  private final ActionJson actionJson;
  private final ChangeNotes.Factory notesFactory;
  private final LabelsJson labelsJson;
  private final RemoveReviewerControl removeReviewerControl;
  private final TrackingFooters trackingFooters;
  private final Metrics metrics;
  private final RevisionJson revisionJson;
  private final Optional<PluginDefinedAttributesFactory> pluginDefinedAttributesFactory;
  private final boolean excludeMergeableInChangeInfo;
  private final boolean lazyLoad;

  private AccountLoader accountLoader;
  private FixInput fix;

  @Inject
  ChangeJson(
      Provider<CurrentUser> user,
      PermissionBackend permissionBackend,
      ChangeData.Factory cdf,
      AccountLoader.Factory ailf,
      ChangeMessagesUtil cmUtil,
      Provider<ConsistencyChecker> checkerProvider,
      ActionJson actionJson,
      ChangeNotes.Factory notesFactory,
      LabelsJson.Factory labelsJsonFactory,
      RemoveReviewerControl removeReviewerControl,
      TrackingFooters trackingFooters,
      Metrics metrics,
      RevisionJson.Factory revisionJsonFactory,
      @GerritServerConfig Config cfg,
      @Assisted Iterable<ListChangesOption> options,
      @Assisted Optional<PluginDefinedAttributesFactory> pluginDefinedAttributesFactory) {
    this.userProvider = user;
    this.changeDataFactory = cdf;
    this.permissionBackend = permissionBackend;
    this.accountLoaderFactory = ailf;
    this.cmUtil = cmUtil;
    this.checkerProvider = checkerProvider;
    this.actionJson = actionJson;
    this.notesFactory = notesFactory;
    this.labelsJson = labelsJsonFactory.create(options);
    this.removeReviewerControl = removeReviewerControl;
    this.trackingFooters = trackingFooters;
    this.metrics = metrics;
    this.revisionJson = revisionJsonFactory.create(options);
    this.options = Sets.immutableEnumSet(options);
    this.excludeMergeableInChangeInfo =
        cfg.getBoolean("change", "api", "excludeMergeableInChangeInfo", false);
    this.lazyLoad = containsAnyOf(this.options, REQUIRE_LAZY_LOAD);
    this.pluginDefinedAttributesFactory = pluginDefinedAttributesFactory;

    logger.atFine().log("options = %s", options);
  }

  public ChangeJson fix(FixInput fix) {
    this.fix = fix;
    return this;
  }

  public ChangeInfo format(ChangeResource rsrc) {
    return format(changeDataFactory.create(rsrc.getNotes()));
  }

  public ChangeInfo format(Change change) {
    return format(changeDataFactory.create(change));
  }

  public ChangeInfo format(Project.NameKey project, Change.Id id) {
    return format(project, id, ChangeInfo::new);
  }

  public ChangeInfo format(ChangeData cd) {
    return format(cd, Optional.empty(), true, ChangeInfo::new);
  }

  public ChangeInfo format(RevisionResource rsrc) {
    ChangeData cd = changeDataFactory.create(rsrc.getNotes());
    return format(cd, Optional.of(rsrc.getPatchSet().getId()), true, ChangeInfo::new);
  }

  public List<List<ChangeInfo>> format(List<QueryResult<ChangeData>> in)
      throws PermissionBackendException {
    try (Timer0.Context ignored = metrics.formatQueryResultsLatency.start()) {
      accountLoader = accountLoaderFactory.create(has(DETAILED_ACCOUNTS));
      List<List<ChangeInfo>> res = new ArrayList<>(in.size());
      Map<Change.Id, ChangeInfo> cache = Maps.newHashMapWithExpectedSize(in.size());
      for (QueryResult<ChangeData> r : in) {
        List<ChangeInfo> infos = toChangeInfos(r.entities(), cache);
        if (!infos.isEmpty() && r.more()) {
          infos.get(infos.size() - 1)._moreChanges = true;
        }
        res.add(infos);
      }
      accountLoader.fill();
      return res;
    }
  }

  public List<ChangeInfo> format(Collection<ChangeData> in) throws PermissionBackendException {
    accountLoader = accountLoaderFactory.create(has(DETAILED_ACCOUNTS));
    ensureLoaded(in);
    List<ChangeInfo> out = new ArrayList<>(in.size());
    for (ChangeData cd : in) {
      out.add(format(cd, Optional.empty(), false, ChangeInfo::new));
    }
    accountLoader.fill();
    return out;
  }

  public <I extends ChangeInfo> I format(
      Project.NameKey project, Change.Id id, Supplier<I> changeInfoSupplier) {
    ChangeNotes notes;
    try {
      notes = notesFactory.createChecked(project, id);
    } catch (StorageException e) {
      if (!has(CHECK)) {
        throw e;
      }
      return checkOnly(changeDataFactory.create(project, id), changeInfoSupplier);
    }
    return format(changeDataFactory.create(notes), Optional.empty(), true, changeInfoSupplier);
  }

  private static Collection<SubmitRequirementInfo> requirementsFor(ChangeData cd) {
    Collection<SubmitRequirementInfo> reqInfos = new ArrayList<>();
    for (SubmitRecord submitRecord : cd.submitRecords(SUBMIT_RULE_OPTIONS_STRICT)) {
      if (submitRecord.requirements == null) {
        continue;
      }
      for (SubmitRequirement requirement : submitRecord.requirements) {
        reqInfos.add(requirementToInfo(requirement, submitRecord.status));
      }
    }
    return reqInfos;
  }

  private static SubmitRequirementInfo requirementToInfo(SubmitRequirement req, Status status) {
    return new SubmitRequirementInfo(status.name(), req.fallbackText(), req.type(), req.data());
  }

  private static void finish(ChangeInfo info) {
    info.id =
        Joiner.on('~')
            .join(Url.encode(info.project), Url.encode(info.branch), Url.encode(info.changeId));
  }

  private static boolean containsAnyOf(
      ImmutableSet<ListChangesOption> set, ImmutableSet<ListChangesOption> toFind) {
    return !Sets.intersection(toFind, set).isEmpty();
  }

  private <I extends ChangeInfo> I format(
      ChangeData cd,
      Optional<PatchSet.Id> limitToPsId,
      boolean fillAccountLoader,
      Supplier<I> changeInfoSupplier) {
    try {
      if (fillAccountLoader) {
        accountLoader = accountLoaderFactory.create(has(DETAILED_ACCOUNTS));
        I res = toChangeInfo(cd, limitToPsId, changeInfoSupplier);
        accountLoader.fill();
        return res;
      }
      return toChangeInfo(cd, limitToPsId, changeInfoSupplier);
    } catch (PatchListNotAvailableException
        | GpgException
        | IOException
        | PermissionBackendException
        | RuntimeException e) {
      if (!has(CHECK)) {
        Throwables.throwIfInstanceOf(e, StorageException.class);
        throw new StorageException(e);
      }
      return checkOnly(cd, changeInfoSupplier);
    }
  }

  private void ensureLoaded(Iterable<ChangeData> all) {
    if (lazyLoad) {
      ChangeData.ensureChangeLoaded(all);
      if (has(ALL_REVISIONS)) {
        ChangeData.ensureAllPatchSetsLoaded(all);
      } else if (has(CURRENT_REVISION) || has(MESSAGES)) {
        ChangeData.ensureCurrentPatchSetLoaded(all);
      }
      if (has(REVIEWED) && userProvider.get().isIdentifiedUser()) {
        ChangeData.ensureReviewedByLoadedForOpenChanges(all);
      }
      ChangeData.ensureCurrentApprovalsLoaded(all);
    } else {
      for (ChangeData cd : all) {
        cd.setLazyLoad(false);
      }
    }
  }

  private boolean has(ListChangesOption option) {
    return options.contains(option);
  }

  private List<ChangeInfo> toChangeInfos(
      List<ChangeData> changes, Map<Change.Id, ChangeInfo> cache) {
    try (Timer0.Context ignored = metrics.toChangeInfosLatency.start()) {
      List<ChangeInfo> changeInfos = new ArrayList<>(changes.size());
      for (int i = 0; i < changes.size(); i++) {
        // We can only cache and re-use an entity if it's not the last in the list. The last entity
        // may later get _moreChanges set. If it was cached or re-used, that setting would propagate
        // to the original entity yielding wrong results.
        // This problem has two sides where 'last in the list' has to be respected:
        // (1) Caching
        // (2) Reusing
        boolean isCacheable = i != changes.size() - 1;
        ChangeData cd = changes.get(i);
        ChangeInfo info = cache.get(cd.getId());
        if (info != null && isCacheable) {
          changeInfos.add(info);
          continue;
        }

        // Compute and cache if possible
        try {
          ensureLoaded(Collections.singleton(cd));
          info = format(cd, Optional.empty(), false, ChangeInfo::new);
          changeInfos.add(info);
          if (isCacheable) {
            cache.put(new Change.Id(info._number), info);
          }
        } catch (RuntimeException e) {
          logger.atWarning().withCause(e).log(
              "Omitting corrupt change %s from results", cd.getId());
        }
      }
      return changeInfos;
    }
  }

  private <I extends ChangeInfo> I checkOnly(ChangeData cd, Supplier<I> changeInfoSupplier) {
    ChangeNotes notes;
    try {
      notes = cd.notes();
    } catch (StorageException e) {
      String msg = "Error loading change";
      logger.atWarning().withCause(e).log(msg + " %s", cd.getId());
      I info = changeInfoSupplier.get();
      info._number = cd.getId().get();
      ProblemInfo p = new ProblemInfo();
      p.message = msg;
      info.problems = Lists.newArrayList(p);
      return info;
    }

    ConsistencyChecker.Result result = checkerProvider.get().check(notes, fix);
    I info = changeInfoSupplier.get();
    Change c = result.change();
    if (c != null) {
      info.project = c.getProject().get();
      info.branch = c.getDest().getShortName();
      info.topic = c.getTopic();
      info.changeId = c.getKey().get();
      info.subject = c.getSubject();
      info.status = c.getStatus().asChangeStatus();
      info.owner = new AccountInfo(c.getOwner().get());
      info.created = c.getCreatedOn();
      info.updated = c.getLastUpdatedOn();
      info._number = c.getId().get();
      info.problems = result.problems();
      info.isPrivate = c.isPrivate() ? true : null;
      info.workInProgress = c.isWorkInProgress() ? true : null;
      info.hasReviewStarted = c.hasReviewStarted();
      finish(info);
    } else {
      info._number = result.id().get();
      info.problems = result.problems();
    }
    return info;
  }

  private <I extends ChangeInfo> I toChangeInfo(
      ChangeData cd, Optional<PatchSet.Id> limitToPsId, Supplier<I> changeInfoSupplier)
<<<<<<< HEAD
      throws PatchListNotAvailableException, GpgException, PermissionBackendException, IOException {
    try (Timer0.Context ignored = metrics.toChangeInfoLatency.start()) {
=======
      throws PatchListNotAvailableException, GpgException, OrmException, PermissionBackendException,
          IOException {
    try (Timer0.Context ignored = metrics.toChangeInfoLatency.start();
        ReadonlyRequestWindow window = PerThreadCache.openReadonlyRequestWindow()) {
>>>>>>> e14bdfba
      return toChangeInfoImpl(cd, limitToPsId, changeInfoSupplier);
    }
  }

  private <I extends ChangeInfo> I toChangeInfoImpl(
      ChangeData cd, Optional<PatchSet.Id> limitToPsId, Supplier<I> changeInfoSupplier)
      throws PatchListNotAvailableException, GpgException, PermissionBackendException, IOException {
    I out = changeInfoSupplier.get();
    CurrentUser user = userProvider.get();

    if (has(CHECK)) {
      out.problems = checkerProvider.get().check(cd.notes(), fix).problems();
      // If any problems were fixed, the ChangeData needs to be reloaded.
      for (ProblemInfo p : out.problems) {
        if (p.status == ProblemInfo.Status.FIXED) {
          cd = changeDataFactory.create(cd.project(), cd.getId());
          break;
        }
      }
    }

    Change in = cd.change();
    out.project = in.getProject().get();
    out.branch = in.getDest().getShortName();
    out.topic = in.getTopic();
    out.assignee = in.getAssignee() != null ? accountLoader.get(in.getAssignee()) : null;
    out.hashtags = cd.hashtags();
    out.changeId = in.getKey().get();
    if (in.isNew()) {
      SubmitTypeRecord str = cd.submitTypeRecord();
      if (str.isOk()) {
        out.submitType = str.type;
      }
      if (!excludeMergeableInChangeInfo && !has(SKIP_MERGEABLE)) {
        out.mergeable = cd.isMergeable();
      }
      if (has(SUBMITTABLE)) {
        out.submittable = submittable(cd);
      }
    }
    Optional<ChangedLines> changedLines = cd.changedLines();
    if (changedLines.isPresent()) {
      out.insertions = changedLines.get().insertions;
      out.deletions = changedLines.get().deletions;
    }
    out.isPrivate = in.isPrivate() ? true : null;
    out.workInProgress = in.isWorkInProgress() ? true : null;
    out.hasReviewStarted = in.hasReviewStarted();
    out.subject = in.getSubject();
    out.status = in.getStatus().asChangeStatus();
    out.owner = accountLoader.get(in.getOwner());
    out.created = in.getCreatedOn();
    out.updated = in.getLastUpdatedOn();
    out._number = in.getId().get();
    out.totalCommentCount = cd.totalCommentCount();
    out.unresolvedCommentCount = cd.unresolvedCommentCount();

    if (user.isIdentifiedUser()) {
      Collection<String> stars = cd.stars(user.getAccountId());
      out.starred = stars.contains(StarredChangesUtil.DEFAULT_LABEL) ? true : null;
      if (!stars.isEmpty()) {
        out.stars = stars;
      }
    }

    if (in.isNew() && has(REVIEWED) && user.isIdentifiedUser()) {
      out.reviewed = cd.isReviewedBy(user.getAccountId()) ? true : null;
    }

    out.labels = labelsJson.labelsFor(accountLoader, cd, has(LABELS), has(DETAILED_LABELS));
    out.requirements = requirementsFor(cd);

    if (out.labels != null && has(DETAILED_LABELS)) {
      // If limited to specific patch sets but not the current patch set, don't
      // list permitted labels, since users can't vote on those patch sets.
      if (user.isIdentifiedUser()
          && (!limitToPsId.isPresent() || limitToPsId.get().equals(in.currentPatchSetId()))) {
        out.permittedLabels =
            !cd.change().isAbandoned()
                ? labelsJson.permittedLabels(user.getAccountId(), cd)
                : ImmutableMap.of();
      }

      out.reviewers = reviewerMap(cd.reviewers(), cd.reviewersByEmail(), false);
      out.pendingReviewers = reviewerMap(cd.pendingReviewers(), cd.pendingReviewersByEmail(), true);
      out.removableReviewers = removableReviewers(cd, out);
    }

    setSubmitter(cd, out);
    if (pluginDefinedAttributesFactory.isPresent()) {
      out.plugins = pluginDefinedAttributesFactory.get().create(cd);
    }
    out.revertOf = cd.change().getRevertOf() != null ? cd.change().getRevertOf().get() : null;

    if (has(REVIEWER_UPDATES)) {
      out.reviewerUpdates = reviewerUpdates(cd);
    }

    boolean needMessages = has(MESSAGES);
    boolean needRevisions = has(ALL_REVISIONS) || has(CURRENT_REVISION) || limitToPsId.isPresent();
    Map<PatchSet.Id, PatchSet> src;
    if (needMessages || needRevisions) {
      src = loadPatchSets(cd, limitToPsId);
    } else {
      src = null;
    }

    if (needMessages) {
      out.messages = messages(cd);
    }
    finish(out);

    // This block must come after the ChangeInfo is mostly populated, since
    // it will be passed to ActionVisitors as-is.
    if (needRevisions) {
      out.revisions = revisionJson.getRevisions(accountLoader, cd, src, limitToPsId, out);
      if (out.revisions != null) {
        for (Map.Entry<String, RevisionInfo> entry : out.revisions.entrySet()) {
          if (entry.getValue().isCurrent) {
            out.currentRevision = entry.getKey();
            break;
          }
        }
      }
    }

    if (has(CURRENT_ACTIONS) || has(CHANGE_ACTIONS)) {
      actionJson.addChangeActions(out, cd.notes());
    }

    if (has(TRACKING_IDS)) {
      ListMultimap<String, String> set = trackingFooters.extract(cd.commitFooters());
      out.trackingIds =
          set.entries().stream()
              .map(e -> new TrackingIdInfo(e.getKey(), e.getValue()))
              .collect(toList());
    }

    return out;
  }

  private Map<ReviewerState, Collection<AccountInfo>> reviewerMap(
      ReviewerSet reviewers, ReviewerByEmailSet reviewersByEmail, boolean includeRemoved) {
    Map<ReviewerState, Collection<AccountInfo>> reviewerMap = new HashMap<>();
    for (ReviewerStateInternal state : ReviewerStateInternal.values()) {
      if (!includeRemoved && state == ReviewerStateInternal.REMOVED) {
        continue;
      }
      Collection<AccountInfo> reviewersByState = toAccountInfo(reviewers.byState(state));
      reviewersByState.addAll(toAccountInfoByEmail(reviewersByEmail.byState(state)));
      if (!reviewersByState.isEmpty()) {
        reviewerMap.put(state.asReviewerState(), reviewersByState);
      }
    }
    return reviewerMap;
  }

  private Collection<ReviewerUpdateInfo> reviewerUpdates(ChangeData cd) {
    List<ReviewerStatusUpdate> reviewerUpdates = cd.reviewerUpdates();
    List<ReviewerUpdateInfo> result = new ArrayList<>(reviewerUpdates.size());
    for (ReviewerStatusUpdate c : reviewerUpdates) {
      ReviewerUpdateInfo change = new ReviewerUpdateInfo();
      change.updated = c.date();
      change.state = c.state().asReviewerState();
      change.updatedBy = accountLoader.get(c.updatedBy());
      change.reviewer = accountLoader.get(c.reviewer());
      result.add(change);
    }
    return result;
  }

  private boolean submittable(ChangeData cd) {
    return SubmitRecord.allRecordsOK(cd.submitRecords(SUBMIT_RULE_OPTIONS_STRICT));
  }

  private void setSubmitter(ChangeData cd, ChangeInfo out) {
    Optional<PatchSetApproval> s = cd.getSubmitApproval();
    if (!s.isPresent()) {
      return;
    }
    out.submitted = s.get().getGranted();
    out.submitter = accountLoader.get(s.get().getAccountId());
  }

  private Collection<ChangeMessageInfo> messages(ChangeData cd) {
    List<ChangeMessage> messages = cmUtil.byChange(cd.notes());
    if (messages.isEmpty()) {
      return Collections.emptyList();
    }

    List<ChangeMessageInfo> result = Lists.newArrayListWithCapacity(messages.size());
    for (ChangeMessage message : messages) {
      result.add(createChangeMessageInfo(message, accountLoader));
    }
    return result;
  }

  private Collection<AccountInfo> removableReviewers(ChangeData cd, ChangeInfo out)
      throws PermissionBackendException {
    // Although this is called removableReviewers, this method also determines
    // which CCs are removable.
    //
    // For reviewers, we need to look at each approval, because the reviewer
    // should only be considered removable if *all* of their approvals can be
    // removed. First, add all reviewers with *any* removable approval to the
    // "removable" set. Along the way, if we encounter a non-removable approval,
    // add the reviewer to the "fixed" set. Before we return, remove all members
    // of "fixed" from "removable", because not all of their approvals can be
    // removed.
    Collection<LabelInfo> labels = out.labels.values();
    Set<Account.Id> fixed = Sets.newHashSetWithExpectedSize(labels.size());
    Set<Account.Id> removable = Sets.newHashSetWithExpectedSize(labels.size());

    // Check if the user has the permission to remove a reviewer. This means we can bypass the
    // testRemoveReviewer check for a specific reviewer in the loop saving potentially many
    // permission checks.
    boolean canRemoveAnyReviewer =
        permissionBackendForChange(userProvider.get(), cd).test(ChangePermission.REMOVE_REVIEWER);
    for (LabelInfo label : labels) {
      if (label.all == null) {
        continue;
      }
      for (ApprovalInfo ai : label.all) {
        Account.Id id = new Account.Id(ai._accountId);

        if (canRemoveAnyReviewer
            || removeReviewerControl.testRemoveReviewer(
                cd, userProvider.get(), id, MoreObjects.firstNonNull(ai.value, 0))) {
          removable.add(id);
        } else {
          fixed.add(id);
        }
      }
    }

    // CCs are simpler than reviewers. They are removable if the ChangeControl
    // would permit a non-negative approval by that account to be removed, in
    // which case add them to removable. We don't need to add unremovable CCs to
    // "fixed" because we only visit each CC once here.
    Collection<AccountInfo> ccs = out.reviewers.get(ReviewerState.CC);
    if (ccs != null) {
      for (AccountInfo ai : ccs) {
        if (ai._accountId != null) {
          Account.Id id = new Account.Id(ai._accountId);
          if (canRemoveAnyReviewer
              || removeReviewerControl.testRemoveReviewer(cd, userProvider.get(), id, 0)) {
            removable.add(id);
          }
        }
      }
    }

    // Subtract any reviewers with non-removable approvals from the "removable"
    // set. This also subtracts any CCs that for some reason also hold
    // unremovable approvals.
    removable.removeAll(fixed);

    List<AccountInfo> result = Lists.newArrayListWithCapacity(removable.size());
    for (Account.Id id : removable) {
      result.add(accountLoader.get(id));
    }
    // Reviewers added by email are always removable
    for (Collection<AccountInfo> infos : out.reviewers.values()) {
      for (AccountInfo info : infos) {
        if (info._accountId == null) {
          result.add(info);
        }
      }
    }
    return result;
  }

  private Collection<AccountInfo> toAccountInfo(Collection<Account.Id> accounts) {
    return accounts.stream()
        .map(accountLoader::get)
        .sorted(AccountInfoComparator.ORDER_NULLS_FIRST)
        .collect(toList());
  }

  private Collection<AccountInfo> toAccountInfoByEmail(Collection<Address> addresses) {
    return addresses.stream()
        .map(a -> new AccountInfo(a.getName(), a.getEmail()))
        .sorted(AccountInfoComparator.ORDER_NULLS_FIRST)
        .collect(toList());
  }

  private Map<PatchSet.Id, PatchSet> loadPatchSets(
      ChangeData cd, Optional<PatchSet.Id> limitToPsId) {
    Collection<PatchSet> src;
    if (has(ALL_REVISIONS) || has(MESSAGES)) {
      src = cd.patchSets();
    } else {
      PatchSet ps;
      if (limitToPsId.isPresent()) {
        ps = cd.patchSet(limitToPsId.get());
        if (ps == null) {
          throw new StorageException("missing patch set " + limitToPsId.get());
        }
      } else {
        ps = cd.currentPatchSet();
        if (ps == null) {
          throw new StorageException("missing current patch set for change " + cd.getId());
        }
      }
      src = Collections.singletonList(ps);
    }
    Map<PatchSet.Id, PatchSet> map = Maps.newHashMapWithExpectedSize(src.size());
    for (PatchSet patchSet : src) {
      map.put(patchSet.getId(), patchSet);
    }
    return map;
  }

  /**
   * @return {@link com.google.gerrit.server.permissions.PermissionBackend.ForChange} constructed
   *     from either an index-backed or a database-backed {@link ChangeData} depending on {@code
   *     lazyload}.
   */
  private PermissionBackend.ForChange permissionBackendForChange(CurrentUser user, ChangeData cd) {
    PermissionBackend.WithUser withUser = permissionBackend.user(user);
    return lazyLoad
        ? withUser.change(cd)
        : withUser.indexedChange(cd, notesFactory.createFromIndexedChange(cd.change()));
  }
}<|MERGE_RESOLUTION|>--- conflicted
+++ resolved
@@ -84,12 +84,9 @@
 import com.google.gerrit.server.StarredChangesUtil;
 import com.google.gerrit.server.account.AccountInfoComparator;
 import com.google.gerrit.server.account.AccountLoader;
-<<<<<<< HEAD
-import com.google.gerrit.server.config.GerritServerConfig;
-=======
 import com.google.gerrit.server.cache.PerThreadCache;
 import com.google.gerrit.server.cache.PerThreadCache.ReadonlyRequestWindow;
->>>>>>> e14bdfba
+import com.google.gerrit.server.config.GerritServerConfig;
 import com.google.gerrit.server.config.TrackingFooters;
 import com.google.gerrit.server.index.change.ChangeField;
 import com.google.gerrit.server.notedb.ChangeNotes;
@@ -493,15 +490,9 @@
 
   private <I extends ChangeInfo> I toChangeInfo(
       ChangeData cd, Optional<PatchSet.Id> limitToPsId, Supplier<I> changeInfoSupplier)
-<<<<<<< HEAD
       throws PatchListNotAvailableException, GpgException, PermissionBackendException, IOException {
-    try (Timer0.Context ignored = metrics.toChangeInfoLatency.start()) {
-=======
-      throws PatchListNotAvailableException, GpgException, OrmException, PermissionBackendException,
-          IOException {
     try (Timer0.Context ignored = metrics.toChangeInfoLatency.start();
         ReadonlyRequestWindow window = PerThreadCache.openReadonlyRequestWindow()) {
->>>>>>> e14bdfba
       return toChangeInfoImpl(cd, limitToPsId, changeInfoSupplier);
     }
   }
