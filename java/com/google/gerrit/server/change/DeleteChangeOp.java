--- conflicted
+++ resolved
@@ -128,11 +128,7 @@
     accountPatchReviewStore.run(s -> s.clearReviewed(cd.getId()));
 
     // Non-atomic operation on All-Users refs; not much we can do to make it atomic.
-<<<<<<< HEAD
-    starredChangesWriter.unstarAllForChangeDeletion(id);
-=======
-    starredChangesUtil.unstarAllForChangeDeletion(cd.virtualId());
->>>>>>> 9a54970d
+    starredChangesWriter.unstarAllForChangeDeletion(cd.virtualId());
   }
 
   @Override
