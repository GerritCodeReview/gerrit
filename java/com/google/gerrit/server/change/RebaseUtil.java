// Copyright (C) 2015 The Android Open Source Project
//
// Licensed under the Apache License, Version 2.0 (the "License");
// you may not use this file except in compliance with the License.
// You may obtain a copy of the License at
//
// http://www.apache.org/licenses/LICENSE-2.0
//
// Unless required by applicable law or agreed to in writing, software
// distributed under the License is distributed on an "AS IS" BASIS,
// WITHOUT WARRANTIES OR CONDITIONS OF ANY KIND, either express or implied.
// See the License for the specific language governing permissions and
// limitations under the License.

package com.google.gerrit.server.change;

import com.google.auto.value.AutoValue;
import com.google.common.collect.ImmutableSet;
import com.google.common.flogger.FluentLogger;
import com.google.common.primitives.Ints;
import com.google.gerrit.common.Nullable;
import com.google.gerrit.entities.Account;
import com.google.gerrit.entities.BranchNameKey;
import com.google.gerrit.entities.Change;
import com.google.gerrit.entities.PatchSet;
import com.google.gerrit.exceptions.StorageException;
import com.google.gerrit.extensions.api.changes.RebaseInput;
import com.google.gerrit.extensions.restapi.AuthException;
import com.google.gerrit.extensions.restapi.BadRequestException;
import com.google.gerrit.extensions.restapi.ResourceConflictException;
import com.google.gerrit.extensions.restapi.RestApiException;
import com.google.gerrit.extensions.restapi.UnprocessableEntityException;
import com.google.gerrit.git.ObjectIds;
import com.google.gerrit.server.ChangeUtil;
import com.google.gerrit.server.CurrentUser;
import com.google.gerrit.server.GerritPersonIdent;
import com.google.gerrit.server.IdentifiedUser;
import com.google.gerrit.server.PatchSetUtil;
import com.google.gerrit.server.git.GitRepositoryManager;
import com.google.gerrit.server.notedb.ChangeNotes;
import com.google.gerrit.server.permissions.ChangePermission;
import com.google.gerrit.server.permissions.GlobalPermission;
import com.google.gerrit.server.permissions.PermissionBackend;
import com.google.gerrit.server.permissions.PermissionBackendException;
import com.google.gerrit.server.permissions.RefPermission;
import com.google.gerrit.server.project.NoSuchChangeException;
import com.google.gerrit.server.query.change.ChangeData;
import com.google.gerrit.server.query.change.InternalChangeQuery;
import com.google.gerrit.server.update.BatchUpdate;
import com.google.gerrit.server.util.time.TimeUtil;
import com.google.inject.Inject;
import com.google.inject.Provider;
import java.io.IOException;
import org.eclipse.jgit.lib.ObjectId;
import org.eclipse.jgit.lib.PersonIdent;
import org.eclipse.jgit.lib.Ref;
import org.eclipse.jgit.lib.Repository;
import org.eclipse.jgit.revwalk.RevCommit;
import org.eclipse.jgit.revwalk.RevWalk;

/** Utility methods related to rebasing changes. */
public class RebaseUtil {
  private static final FluentLogger logger = FluentLogger.forEnclosingClass();

  private final Provider<PersonIdent> serverIdent;
  private final IdentifiedUser.GenericFactory userFactory;
  private final PermissionBackend permissionBackend;
  private final GitRepositoryManager repoManager;
  private final Provider<InternalChangeQuery> queryProvider;
  private final ChangeNotes.Factory notesFactory;
  private final PatchSetUtil psUtil;
  private final RebaseChangeOp.Factory rebaseFactory;
  private final Provider<CurrentUser> self;

  @Inject
  RebaseUtil(
      @GerritPersonIdent Provider<PersonIdent> serverIdent,
      IdentifiedUser.GenericFactory userFactory,
      PermissionBackend permissionBackend,
      GitRepositoryManager repoManager,
      Provider<InternalChangeQuery> queryProvider,
      ChangeNotes.Factory notesFactory,
      PatchSetUtil psUtil,
      RebaseChangeOp.Factory rebaseFactory,
      Provider<CurrentUser> self) {
    this.serverIdent = serverIdent;
    this.userFactory = userFactory;
    this.permissionBackend = permissionBackend;
    this.repoManager = repoManager;
    this.queryProvider = queryProvider;
    this.notesFactory = notesFactory;
    this.psUtil = psUtil;
    this.rebaseFactory = rebaseFactory;
    this.self = self;
  }

  /**
   * Checks that the uploader has permissions to create a new patch set as the current user which
   * can be used for {@link BatchUpdate} to do the rebase on behalf of the uploader.
   *
   * <p>The following permissions are required for the uploader:
   *
   * <ul>
   *   <li>The {@code Read} permission that allows to see the change.
   *   <li>The {@code Push} permission that allows upload.
   *   <li>The {@code Add Patch Set} permission, required if the change is owned by another user
   *       (change owners implicitly have this permission).
   *   <li>The {@code Forge Author} permission if the patch set that is rebased has a forged author
   *       (author != uploader).
   *   <li>The {@code Forge Server} permission if the patch set that is rebased has the server
   *       identity as the author.
   * </ul>
   *
   * <p>Usually the uploader should have all these permission since they were already required for
   * the original upload, but there is the edge case that the uploader had the permission when doing
   * the original upload and then the permission was revoked.
   *
   * <p>Note that patch sets with a forged committer (committer != uploader) can be rebased on
   * behalf of the uploader, even if the uploader doesn't have the {@code Forge Committer}
   * permission. This is because on rebase on behalf of the uploader the uploader will become the
   * committer of the new rebased patch set, hence for the rebased patch set the committer is no
   * longer forged (committer == uploader) and hence the {@code Forge Committer} permission is not
   * required.
   *
   * <p>Note that the {@code Rebase} permission is not required for the uploader since the {@code
   * Rebase} permission is specifically about allowing a user to do a rebase via the web UI by
   * clicking on the {@code REBASE} button and the uploader is not clicking on this button.
   *
   * <p>The permissions of the uploader are checked explicitly here so that we can return a {@code
   * 409 Conflict} response with a proper error message if they are missing (the error message says
   * that the permission is missing for the uploader). The normal code path also checks these
   * permission but the exception thrown there would result in a {@code 403 Forbidden} response and
   * the error message would wrongly look like the caller (i.e. the rebaser) is missing the
   * permission.
   *
   * <p>Note that this method doesn't check permissions for the rebaser (aka the impersonating user
   * aka the calling user). Callers should check the permissions for the rebaser before calling this
   * method.
   *
   * @param rsrc the revision resource that should be rebased
   * @param rebaseInput the request input containing options for the rebase
   */
<<<<<<< HEAD
  public void checkCanRebaseOnBehalfOf(RevisionResource rsrc, RebaseInput rebaseInput)
      throws IOException, PermissionBackendException, BadRequestException,
=======
  public RevisionResource onBehalfOf(RevisionResource rsrc, RebaseInput rebaseInput)
      throws IOException,
          PermissionBackendException,
          BadRequestException,
>>>>>>> f7ddf592
          ResourceConflictException {
    if (rebaseInput.allowConflicts) {
      throw new BadRequestException(
          "allow_conflicts and on_behalf_of_uploader are mutually exclusive");
    }

    if (rsrc.getPatchSet().id().get() != rsrc.getChange().currentPatchSetId().get()) {
      throw new BadRequestException(
          String.format(
              "change %s: non-current patch set cannot be rebased on behalf of the uploader",
              rsrc.getChange().getId()));
    }

    CurrentUser caller = rsrc.getUser();
    Account.Id uploaderId = rsrc.getPatchSet().uploader();
    IdentifiedUser uploader = userFactory.runAs(/* remotePeer= */ null, uploaderId, caller);
    logger.atFine().log(
        "%s is rebasing patch set %s of project %s on behalf of uploader %s",
        caller.getLoggableName(),
        rsrc.getPatchSet().id(),
        rsrc.getProject(),
        uploader.getLoggableName());

    checkPermissionForUploader(
        uploader,
        rsrc.getNotes(),
        ChangePermission.READ,
        String.format(
            "change %s: uploader %s cannot read change",
            rsrc.getChange().getId(), uploader.getLoggableName()));
    checkPermissionForUploader(
        uploader,
        rsrc.getNotes(),
        ChangePermission.ADD_PATCH_SET,
        String.format(
            "change %s: uploader %s cannot add patch set",
            rsrc.getChange().getId(), uploader.getLoggableName()));

    try (Repository repo = repoManager.openRepository(rsrc.getProject())) {
      RevCommit commit = repo.parseCommit(rsrc.getPatchSet().commitId());

      if (!uploader.hasEmailAddress(commit.getAuthorIdent().getEmailAddress())) {
        checkPermissionForUploader(
            uploader,
            rsrc.getNotes(),
            RefPermission.FORGE_AUTHOR,
            String.format(
                "change %s: author of patch set %d is forged and the uploader %s cannot forge"
                    + " author",
                rsrc.getChange().getId(),
                rsrc.getPatchSet().id().get(),
                uploader.getLoggableName()));

        if (serverIdent.get().getEmailAddress().equals(commit.getAuthorIdent().getEmailAddress())) {
          checkPermissionForUploader(
              uploader,
              rsrc.getNotes(),
              RefPermission.FORGE_SERVER,
              String.format(
                  "change %s: author of patch set %d is the server identity and the uploader %s"
                      + " cannot forge the server identity",
                  rsrc.getChange().getId(),
                  rsrc.getPatchSet().id().get(),
                  uploader.getLoggableName()));
        }
      }
    }
  }

  private void checkPermissionForUploader(
      IdentifiedUser uploader,
      ChangeNotes changeNotes,
      ChangePermission changePermission,
      String errorMessage)
      throws PermissionBackendException, ResourceConflictException {
    try {
      permissionBackend.user(uploader).change(changeNotes).check(changePermission);
    } catch (AuthException e) {
      throw new ResourceConflictException(errorMessage, e);
    }
  }

  private void checkPermissionForUploader(
      IdentifiedUser uploader,
      ChangeNotes changeNotes,
      RefPermission refPermission,
      String errorMessage)
      throws PermissionBackendException, ResourceConflictException {
    try {
      permissionBackend.user(uploader).ref(changeNotes.getChange().getDest()).check(refPermission);
    } catch (AuthException e) {
      throw new ResourceConflictException(errorMessage, e);
    }
  }

  /**
   * Checks whether the given change fulfills all preconditions to be rebased.
   *
   * <p>This method does not check whether the calling user is allowed to rebase the change.
   */
  public void verifyRebasePreconditions(RevWalk rw, ChangeNotes changeNotes, PatchSet patchSet)
      throws ResourceConflictException, IOException {
    // Not allowed to rebase if the current patch set is locked.
    psUtil.checkPatchSetNotLocked(changeNotes);

    Change change = changeNotes.getChange();
    if (!change.isNew()) {
      throw new ResourceConflictException(
          String.format("Change %s is %s", change.getId(), ChangeUtil.status(change)));
    }

    if (!hasOneParent(rw, patchSet)) {
      throw new ResourceConflictException(
          String.format(
              "Error rebasing %s. Cannot rebase %s",
              change.getId(),
              countParents(rw, patchSet) > 1 ? "merge commits" : "commit with no ancestor"));
    }
  }

  public static boolean hasOneParent(RevWalk rw, PatchSet ps) throws IOException {
    // Prevent rebase of exotic changes (merge commit, no ancestor).
    return countParents(rw, ps) == 1;
  }

  private static int countParents(RevWalk rw, PatchSet ps) throws IOException {
    RevCommit c = rw.parseCommit(ps.commitId());
    return c.getParentCount();
  }

  private static boolean isMergedInto(RevWalk rw, PatchSet base, PatchSet tip) throws IOException {
    ObjectId baseId = base.commitId();
    ObjectId tipId = tip.commitId();
    return rw.isMergedInto(rw.parseCommit(baseId), rw.parseCommit(tipId));
  }

  public boolean canRebase(PatchSet patchSet, BranchNameKey dest, Repository git, RevWalk rw) {
    try {
      RevCommit commit = rw.parseCommit(patchSet.commitId());

      if (commit.getParentCount() > 1) {
        throw new UnprocessableEntityException("Cannot rebase a change with multiple parents.");
      } else if (commit.getParentCount() == 0) {
        throw new UnprocessableEntityException(
            "Cannot rebase a change without any parents (is this the initial commit?).");
      }

      Ref destRef = git.getRefDatabase().exactRef(dest.branch());
      if (destRef == null) {
        throw new UnprocessableEntityException(
            "The destination branch does not exist: " + dest.branch());
      }

      // Change can be rebased if its parent commit differs from the HEAD commit of the destination
      // branch.
      // It's possible that the change is part of a chain that is based on the HEAD commit of the
      // destination branch and the chain cannot be rebased, but then the change can still be
      // rebased onto the destination branch to break the relation to its parent change.
      ObjectId parentId = commit.getParent(0);
      return !destRef.getObjectId().equals(parentId);
    } catch (RestApiException e) {
      return false;
    } catch (StorageException | IOException e) {
      logger.atWarning().withCause(e).log(
          "Error checking if patch set %s on %s can be rebased", patchSet.id(), dest);
      return false;
    }
  }

  @AutoValue
  public abstract static class Base {
    @Nullable
    private static Base create(ChangeNotes notes, PatchSet ps) {
      if (notes == null) {
        return null;
      }
      return new AutoValue_RebaseUtil_Base(notes, ps);
    }

    public abstract ChangeNotes notes();

    public abstract PatchSet patchSet();
  }

  public Base parseBase(RevisionResource rsrc, String base) {
    // Try parsing the base as a ref string.
    PatchSet.Id basePatchSetId = PatchSet.Id.fromRef(base);
    if (basePatchSetId != null) {
      Change.Id baseChangeId = basePatchSetId.changeId();
      ChangeNotes baseNotes = notesFor(rsrc, baseChangeId);
      if (baseNotes != null) {
        return Base.create(
            notesFor(rsrc, basePatchSetId.changeId()), psUtil.get(baseNotes, basePatchSetId));
      }
    }

    // Try parsing base as a change number (assume current patch set).
    Integer baseChangeId = Ints.tryParse(base);
    if (baseChangeId != null) {
      ChangeNotes baseNotes = notesFor(rsrc, Change.id(baseChangeId));
      if (baseNotes != null) {
        return Base.create(baseNotes, psUtil.current(baseNotes));
      }
    }

    // Try parsing as SHA-1.
    Base ret = null;
    for (ChangeData cd : queryProvider.get().byProjectCommit(rsrc.getProject(), base)) {
      for (PatchSet ps : cd.patchSets()) {
        if (!ObjectIds.matchesAbbreviation(ps.commitId(), base)) {
          continue;
        }
        if (ret == null || ret.patchSet().id().get() < ps.id().get()) {
          ret = Base.create(cd.notes(), ps);
        }
      }
    }
    return ret;
  }

  private ChangeNotes notesFor(RevisionResource rsrc, Change.Id id) {
    if (rsrc.getChange().getId().equals(id)) {
      return rsrc.getNotes();
    }
    return notesFactory.createChecked(rsrc.getProject(), id);
  }

  /**
   * Parse or find the commit onto which a patch set should be rebased.
   *
   * <p>If a {@code rebaseInput.base} is provided, parse it. Otherwise, finds the latest patch set
   * of the change corresponding to this commit's parent, or the destination branch tip in the case
   * where the parent's change is merged.
   *
   * @param git the repository.
   * @param rw the RevWalk.
   * @param permissionBackend to check base reading permissions with.
   * @param rsrc to find the base for
   * @param rebaseInput to optionally parse the base from.
   * @param verifyNeedsRebase whether to verify if the change base is not already up to date
   * @return the commit onto which the patch set should be rebased.
   * @throws RestApiException if rebase is not possible.
   * @throws IOException if accessing the repository fails.
   * @throws PermissionBackendException if the user don't have permissions to read the base change.
   */
  public ObjectId parseOrFindBaseRevision(
      Repository git,
      RevWalk rw,
      PermissionBackend permissionBackend,
      RevisionResource rsrc,
      RebaseInput rebaseInput,
      boolean verifyNeedsRebase)
      throws RestApiException, IOException, PermissionBackendException {
    Change change = rsrc.getChange();

    if (rebaseInput == null || rebaseInput.base == null) {
      return findBaseRevision(rsrc.getPatchSet(), change.getDest(), git, rw, verifyNeedsRebase);
    }

    String inputBase = rebaseInput.base.trim();

    if (inputBase.isEmpty()) {
      return getDestRefTip(git, change.getDest());
    }

    Base base;
    try {
      base = parseBase(rsrc, inputBase);
    } catch (NoSuchChangeException e) {
      throw new UnprocessableEntityException(
          String.format("Base change not found: %s", inputBase), e);
    }
    if (base == null) {
      throw new ResourceConflictException(
          "base revision is missing from the destination branch: " + inputBase);
    }
    return getLatestRevisionForBaseChange(rw, permissionBackend, rsrc, base);
  }

  private ObjectId getDestRefTip(Repository git, BranchNameKey destRefKey)
      throws ResourceConflictException, IOException {
    // Remove existing dependency to other patch set.
    Ref destRef = git.exactRef(destRefKey.branch());
    if (destRef == null) {
      throw new ResourceConflictException(
          "can't rebase onto tip of branch " + destRefKey.branch() + "; branch doesn't exist");
    }
    return destRef.getObjectId();
  }

  private ObjectId getLatestRevisionForBaseChange(
      RevWalk rw, PermissionBackend permissionBackend, RevisionResource childRsrc, Base base)
      throws ResourceConflictException, AuthException, PermissionBackendException, IOException {

    Change child = childRsrc.getChange();
    PatchSet.Id baseId = base.patchSet().id();
    if (child.getId().equals(baseId.changeId())) {
      throw new ResourceConflictException(
          String.format("cannot rebase change %s onto itself", childRsrc.getChange().getId()));
    }

    permissionBackend.user(childRsrc.getUser()).change(base.notes()).check(ChangePermission.READ);

    Change baseChange = base.notes().getChange();
    if (!baseChange.getProject().equals(child.getProject())) {
      throw new ResourceConflictException(
          "base change is in wrong project: " + baseChange.getProject());
    } else if (!baseChange.getDest().equals(child.getDest())) {
      throw new ResourceConflictException(
          "base change is targeting wrong branch: " + baseChange.getDest());
    } else if (baseChange.isAbandoned()) {
      throw new ResourceConflictException("base change is abandoned: " + baseChange.getKey());
    } else if (isMergedInto(rw, childRsrc.getPatchSet(), base.patchSet())) {
      throw new ResourceConflictException(
          "base change "
              + baseChange.getKey()
              + " is a descendant of the current change - recursion not allowed");
    }
    return base.patchSet().commitId();
  }

  /**
   * Find the commit onto which a patch set should be rebased.
   *
   * <p>This is defined as the latest patch set of the change corresponding to this commit's parent,
   * or the destination branch tip in the case where the parent's change is merged.
   *
   * @param patchSet patch set for which the new base commit should be found.
   * @param destBranch the destination branch.
   * @param git the repository.
   * @param rw the RevWalk.
   * @param verifyNeedsRebase whether to verify if the change base is not already up to date
   * @return the commit onto which the patch set should be rebased.
   * @throws RestApiException if rebase is not possible.
   * @throws IOException if accessing the repository fails.
   */
  public ObjectId findBaseRevision(
      PatchSet patchSet,
      BranchNameKey destBranch,
      Repository git,
      RevWalk rw,
      boolean verifyNeedsRebase)
      throws RestApiException, IOException {
    ObjectId baseId = null;
    RevCommit commit = rw.parseCommit(patchSet.commitId());

    if (commit.getParentCount() > 1) {
      throw new UnprocessableEntityException("Cannot rebase a change with multiple parents.");
    } else if (commit.getParentCount() == 0) {
      throw new UnprocessableEntityException(
          "Cannot rebase a change without any parents (is this the initial commit?).");
    }

    ObjectId parentId = commit.getParent(0);

    CHANGES:
    for (ChangeData cd : queryProvider.get().byBranchCommit(destBranch, parentId.name())) {
      for (PatchSet depPatchSet : cd.patchSets()) {
        if (!depPatchSet.commitId().equals(parentId)) {
          continue;
        }
        Change depChange = cd.change();
        if (depChange.isAbandoned()) {
          throw new ResourceConflictException(
              "Cannot rebase a change with an abandoned parent: " + depChange.getKey());
        }

        if (depChange.isNew()) {
          if (verifyNeedsRebase && depPatchSet.id().equals(depChange.currentPatchSetId())) {
            throw new ResourceConflictException(
                "Change is already based on the latest patch set of the dependent change.");
          }
          baseId = cd.currentPatchSet().commitId();
        }
        break CHANGES;
      }
    }

    if (baseId == null) {
      // We are dependent on a merged PatchSet or have no PatchSet
      // dependencies at all.
      Ref destRef = git.getRefDatabase().exactRef(destBranch.branch());
      if (destRef == null) {
        throw new UnprocessableEntityException(
            "The destination branch does not exist: " + destBranch.branch());
      }
      baseId = destRef.getObjectId();
      if (verifyNeedsRebase && baseId.equals(parentId)) {
        throw new ResourceConflictException("Change is already up to date.");
      }
    }
    return baseId;
  }

  public RebaseChangeOp getRebaseOp(
      RevWalk rw,
      RevisionResource revRsrc,
      RebaseInput input,
      ObjectId baseRev,
      IdentifiedUser rebaseAsUser)
      throws ResourceConflictException, PermissionBackendException, IOException {
    return applyRebaseInputToOp(
        rw,
        rebaseFactory.create(revRsrc.getNotes(), revRsrc.getPatchSet(), baseRev),
        input,
        rebaseAsUser);
  }

  public RebaseChangeOp getRebaseOp(
      RevWalk rw,
      RevisionResource revRsrc,
      RebaseInput input,
      Change.Id baseChange,
      IdentifiedUser rebaseAsUser)
      throws ResourceConflictException, PermissionBackendException, IOException {
    return applyRebaseInputToOp(
        rw,
        rebaseFactory.create(revRsrc.getNotes(), revRsrc.getPatchSet(), baseChange),
        input,
        rebaseAsUser);
  }

  private RebaseChangeOp applyRebaseInputToOp(
      RevWalk rw, RebaseChangeOp op, RebaseInput input, IdentifiedUser rebaseAsUser)
      throws ResourceConflictException, PermissionBackendException, IOException {
    RebaseChangeOp rebaseChangeOp =
        op.setForceContentMerge(true)
            .setAllowConflicts(input.allowConflicts)
            .setMergeStrategy(input.strategy)
            .setValidationOptions(
                ValidationOptionsUtil.getValidateOptionsAsMultimap(input.validationOptions))
            .setFireRevisionCreated(true);

    String originalPatchSetCommitterEmail =
        rw.parseCommit(rebaseChangeOp.getOriginalPatchSet().commitId())
            .getCommitterIdent()
            .getEmailAddress();

    if (input.committerEmail != null) {
      if (!self.get().hasSameAccountId(rebaseAsUser)
          && !input.committerEmail.equals(rebaseAsUser.getAccount().preferredEmail())
          && !input.committerEmail.equals(originalPatchSetCommitterEmail)
          && !permissionBackend.currentUser().test(GlobalPermission.VIEW_SECONDARY_EMAILS)) {
        throw new ResourceConflictException(
            String.format(
                "Cannot rebase using committer email '%s'. It can only be done using the "
                    + "preferred email or the committer email of the uploader",
                input.committerEmail));
      }

      ImmutableSet<String> emails = rebaseAsUser.getEmailAddresses();
      if (!emails.contains(input.committerEmail)) {
        throw new ResourceConflictException(
            String.format(
                "Cannot rebase using committer email '%s' as it is not a registered "
                    + "email of the user on whose behalf the rebase operation is performed",
                input.committerEmail));
      }
      rebaseChangeOp.setCommitterIdent(
          new PersonIdent(
              rebaseAsUser.getName(),
              input.committerEmail,
              TimeUtil.now(),
              serverIdent.get().getZoneId()));
    }
    return rebaseChangeOp;
  }
}<|MERGE_RESOLUTION|>--- conflicted
+++ resolved
@@ -140,15 +140,10 @@
    * @param rsrc the revision resource that should be rebased
    * @param rebaseInput the request input containing options for the rebase
    */
-<<<<<<< HEAD
   public void checkCanRebaseOnBehalfOf(RevisionResource rsrc, RebaseInput rebaseInput)
-      throws IOException, PermissionBackendException, BadRequestException,
-=======
-  public RevisionResource onBehalfOf(RevisionResource rsrc, RebaseInput rebaseInput)
       throws IOException,
           PermissionBackendException,
           BadRequestException,
->>>>>>> f7ddf592
           ResourceConflictException {
     if (rebaseInput.allowConflicts) {
       throw new BadRequestException(
