--- conflicted
+++ resolved
@@ -224,13 +224,12 @@
     return cookieSecure;
   }
 
-<<<<<<< HEAD
   public boolean getCookieHttpOnly() {
     return cookieHttpOnly;
-=======
+  }
+
   public int getExternalIdsRefExpirySecs() {
     return externalIdsRefExpirySecs;
->>>>>>> 00f11fd1
   }
 
   public SignedToken getEmailRegistrationToken() {
