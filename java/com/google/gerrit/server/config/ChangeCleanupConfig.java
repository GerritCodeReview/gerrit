// Copyright (C) 2015 The Android Open Source Project
//
// Licensed under the Apache License, Version 2.0 (the "License");
// you may not use this file except in compliance with the License.
// You may obtain a copy of the License at
//
// http://www.apache.org/licenses/LICENSE-2.0
//
// Unless required by applicable law or agreed to in writing, software
// distributed under the License is distributed on an "AS IS" BASIS,
// WITHOUT WARRANTIES OR CONDITIONS OF ANY KIND, either express or implied.
// See the License for the specific language governing permissions and
// limitations under the License.

package com.google.gerrit.server.config;

import com.google.common.base.Strings;
import com.google.gerrit.extensions.registration.DynamicItem;
import com.google.gerrit.server.config.ScheduleConfig.Schedule;
import com.google.inject.Inject;
import com.google.inject.Singleton;
import java.util.Optional;
import java.util.concurrent.TimeUnit;
import org.eclipse.jgit.lib.Config;

@Singleton
public class ChangeCleanupConfig {
<<<<<<< HEAD
  private static String SECTION = "changeCleanup";
  private static String KEY_ABANDON_AFTER = "abandonAfter";
  private static String KEY_ABANDON_IF_MERGEABLE = "abandonIfMergeable";
  private static String KEY_ABANDON_MESSAGE = "abandonMessage";
  private static String KEY_CLEANUP_ACCOUNT_PATCH_REVIEW = "cleanupAccountPatchReview";
  private static String DEFAULT_ABANDON_MESSAGE =
=======
  private static final String SECTION = "changeCleanup";
  private static final String KEY_ABANDON_AFTER = "abandonAfter";
  private static final String KEY_ABANDON_IF_MERGEABLE = "abandonIfMergeable";
  private static final String KEY_ABANDON_MESSAGE = "abandonMessage";
  private static final String DEFAULT_ABANDON_MESSAGE =
>>>>>>> 9ec0b9ae
      "Auto-Abandoned due to inactivity, see "
          + "${URL}\n"
          + "\n"
          + "If this change is still wanted it should be restored.";

  private final DynamicItem<UrlFormatter> urlFormatter;
  private final Optional<Schedule> schedule;
  private final long abandonAfter;
  private final boolean abandonIfMergeable;
  private final boolean cleanupAccountPatchReview;
  private final String abandonMessage;

  @Inject
  ChangeCleanupConfig(@GerritServerConfig Config cfg, DynamicItem<UrlFormatter> urlFormatter) {
    this.urlFormatter = urlFormatter;
    schedule = ScheduleConfig.createSchedule(cfg, SECTION);
    abandonAfter = readAbandonAfter(cfg);
    abandonIfMergeable = cfg.getBoolean(SECTION, null, KEY_ABANDON_IF_MERGEABLE, true);
    cleanupAccountPatchReview =
        cfg.getBoolean(SECTION, null, KEY_CLEANUP_ACCOUNT_PATCH_REVIEW, false);
    abandonMessage = readAbandonMessage(cfg);
  }

  private long readAbandonAfter(Config cfg) {
    long abandonAfter =
        ConfigUtil.getTimeUnit(cfg, SECTION, null, KEY_ABANDON_AFTER, 0, TimeUnit.MILLISECONDS);
    return abandonAfter >= 0 ? abandonAfter : 0;
  }

  private String readAbandonMessage(Config cfg) {
    String abandonMessage = cfg.getString(SECTION, null, KEY_ABANDON_MESSAGE);
    return Strings.isNullOrEmpty(abandonMessage) ? DEFAULT_ABANDON_MESSAGE : abandonMessage;
  }

  public Optional<Schedule> getSchedule() {
    return schedule;
  }

  public long getAbandonAfter() {
    return abandonAfter;
  }

  public boolean getAbandonIfMergeable() {
    return abandonIfMergeable;
  }

  public boolean getCleanupAccountPatchReview() {
    return cleanupAccountPatchReview;
  }

  public String getAbandonMessage() {
    String docUrl =
        urlFormatter.get().getDocUrl("user-change-cleanup.html", "auto-abandon").orElse("");
    return docUrl.isEmpty() ? abandonMessage : abandonMessage.replace("${URL}", docUrl);
  }
}<|MERGE_RESOLUTION|>--- conflicted
+++ resolved
@@ -25,20 +25,12 @@
 
 @Singleton
 public class ChangeCleanupConfig {
-<<<<<<< HEAD
-  private static String SECTION = "changeCleanup";
-  private static String KEY_ABANDON_AFTER = "abandonAfter";
-  private static String KEY_ABANDON_IF_MERGEABLE = "abandonIfMergeable";
-  private static String KEY_ABANDON_MESSAGE = "abandonMessage";
-  private static String KEY_CLEANUP_ACCOUNT_PATCH_REVIEW = "cleanupAccountPatchReview";
-  private static String DEFAULT_ABANDON_MESSAGE =
-=======
   private static final String SECTION = "changeCleanup";
   private static final String KEY_ABANDON_AFTER = "abandonAfter";
   private static final String KEY_ABANDON_IF_MERGEABLE = "abandonIfMergeable";
   private static final String KEY_ABANDON_MESSAGE = "abandonMessage";
+  private static final String KEY_CLEANUP_ACCOUNT_PATCH_REVIEW = "cleanupAccountPatchReview";
   private static final String DEFAULT_ABANDON_MESSAGE =
->>>>>>> 9ec0b9ae
       "Auto-Abandoned due to inactivity, see "
           + "${URL}\n"
           + "\n"
