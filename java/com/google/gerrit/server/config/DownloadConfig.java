--- conflicted
+++ resolved
@@ -43,10 +43,7 @@
   private final ImmutableSet<ArchiveFormatInternal> archiveFormats;
 
   @Inject
-<<<<<<< HEAD
-=======
   @VisibleForTesting
->>>>>>> bf1ab92e
   public DownloadConfig(@GerritServerConfig Config cfg) {
     String[] allSchemes = cfg.getStringList("download", null, "scheme");
     if (allSchemes.length == 0) {
