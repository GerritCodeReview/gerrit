// Copyright (C) 2016 The Android Open Source Project
//
// Licensed under the Apache License, Version 2.0 (the "License");
// you may not use this file except in compliance with the License.
// You may obtain a copy of the License at
//
// http://www.apache.org/licenses/LICENSE-2.0
//
// Unless required by applicable law or agreed to in writing, software
// distributed under the License is distributed on an "AS IS" BASIS,
// WITHOUT WARRANTIES OR CONDITIONS OF ANY KIND, either express or implied.
// See the License for the specific language governing permissions and
// limitations under the License.

package com.google.gerrit.server.config;

import static com.google.inject.Scopes.SINGLETON;

import com.google.common.cache.Cache;
import com.google.gerrit.extensions.annotations.Exports;
import com.google.gerrit.extensions.api.changes.ActionVisitor;
import com.google.gerrit.extensions.api.projects.CommentLinkInfo;
import com.google.gerrit.extensions.auth.oauth.OAuthLoginProvider;
import com.google.gerrit.extensions.auth.oauth.OAuthTokenEncrypter;
import com.google.gerrit.extensions.common.AccountVisibility;
import com.google.gerrit.extensions.config.CapabilityDefinition;
import com.google.gerrit.extensions.config.CloneCommand;
import com.google.gerrit.extensions.config.DownloadCommand;
import com.google.gerrit.extensions.config.DownloadScheme;
import com.google.gerrit.extensions.config.ExternalIncludedIn;
import com.google.gerrit.extensions.config.FactoryModule;
import com.google.gerrit.extensions.config.PluginProjectPermissionDefinition;
import com.google.gerrit.extensions.events.AccountIndexedListener;
import com.google.gerrit.extensions.events.AgreementSignupListener;
import com.google.gerrit.extensions.events.AssigneeChangedListener;
import com.google.gerrit.extensions.events.ChangeAbandonedListener;
import com.google.gerrit.extensions.events.ChangeDeletedListener;
import com.google.gerrit.extensions.events.ChangeIndexedListener;
import com.google.gerrit.extensions.events.ChangeMergedListener;
import com.google.gerrit.extensions.events.ChangeRestoredListener;
import com.google.gerrit.extensions.events.ChangeRevertedListener;
import com.google.gerrit.extensions.events.CommentAddedListener;
import com.google.gerrit.extensions.events.GarbageCollectorListener;
import com.google.gerrit.extensions.events.GitReferenceUpdatedListener;
import com.google.gerrit.extensions.events.GroupIndexedListener;
import com.google.gerrit.extensions.events.HashtagsEditedListener;
import com.google.gerrit.extensions.events.HeadUpdatedListener;
import com.google.gerrit.extensions.events.LifecycleListener;
import com.google.gerrit.extensions.events.NewProjectCreatedListener;
import com.google.gerrit.extensions.events.PluginEventListener;
import com.google.gerrit.extensions.events.PrivateStateChangedListener;
import com.google.gerrit.extensions.events.ProjectDeletedListener;
import com.google.gerrit.extensions.events.ProjectIndexedListener;
import com.google.gerrit.extensions.events.ReviewerAddedListener;
import com.google.gerrit.extensions.events.ReviewerDeletedListener;
import com.google.gerrit.extensions.events.RevisionCreatedListener;
import com.google.gerrit.extensions.events.TopicEditedListener;
import com.google.gerrit.extensions.events.UsageDataPublishedListener;
import com.google.gerrit.extensions.events.VoteDeletedListener;
import com.google.gerrit.extensions.events.WorkInProgressStateChangedListener;
import com.google.gerrit.extensions.registration.DynamicItem;
import com.google.gerrit.extensions.registration.DynamicMap;
import com.google.gerrit.extensions.registration.DynamicSet;
import com.google.gerrit.extensions.systemstatus.MessageOfTheDay;
import com.google.gerrit.extensions.webui.BranchWebLink;
import com.google.gerrit.extensions.webui.DiffWebLink;
import com.google.gerrit.extensions.webui.FileHistoryWebLink;
import com.google.gerrit.extensions.webui.FileWebLink;
import com.google.gerrit.extensions.webui.ParentWebLink;
import com.google.gerrit.extensions.webui.PatchSetWebLink;
import com.google.gerrit.extensions.webui.ProjectWebLink;
import com.google.gerrit.extensions.webui.TagWebLink;
import com.google.gerrit.extensions.webui.TopMenu;
import com.google.gerrit.extensions.webui.WebUiPlugin;
import com.google.gerrit.server.AnonymousUser;
import com.google.gerrit.server.ApprovalsUtil;
import com.google.gerrit.server.CmdLineParserModule;
import com.google.gerrit.server.CreateGroupPermissionSyncer;
import com.google.gerrit.server.DynamicOptions;
import com.google.gerrit.server.IdentifiedUser;
import com.google.gerrit.server.account.AccountCacheImpl;
import com.google.gerrit.server.account.AccountControl;
import com.google.gerrit.server.account.AccountDeactivator;
import com.google.gerrit.server.account.AccountExternalIdCreator;
import com.google.gerrit.server.account.AccountManager;
import com.google.gerrit.server.account.AccountVisibilityProvider;
import com.google.gerrit.server.account.CapabilityCollection;
import com.google.gerrit.server.account.EmailExpander;
import com.google.gerrit.server.account.GroupCacheImpl;
import com.google.gerrit.server.account.GroupControl;
import com.google.gerrit.server.account.GroupIncludeCacheImpl;
import com.google.gerrit.server.account.VersionedAuthorizedKeys;
import com.google.gerrit.server.account.externalids.ExternalIdModule;
import com.google.gerrit.server.auth.AuthBackend;
import com.google.gerrit.server.auth.UniversalAuthBackend;
import com.google.gerrit.server.auth.oauth.OAuthTokenCache;
import com.google.gerrit.server.avatar.AvatarProvider;
import com.google.gerrit.server.cache.CacheRemovalListener;
import com.google.gerrit.server.change.AbandonOp;
import com.google.gerrit.server.change.AccountPatchReviewStore;
import com.google.gerrit.server.change.ChangeAttributeFactory;
import com.google.gerrit.server.change.ChangeFinder;
import com.google.gerrit.server.change.ChangeJson;
import com.google.gerrit.server.change.ChangeKindCacheImpl;
import com.google.gerrit.server.change.LabelsJson;
import com.google.gerrit.server.change.MergeabilityCacheImpl;
import com.google.gerrit.server.change.ReviewerSuggestion;
import com.google.gerrit.server.change.RevisionJson;
import com.google.gerrit.server.events.EventFactory;
import com.google.gerrit.server.events.EventListener;
import com.google.gerrit.server.events.EventsMetrics;
import com.google.gerrit.server.events.UserScopedEventListener;
import com.google.gerrit.server.extensions.events.GitReferenceUpdated;
import com.google.gerrit.server.extensions.webui.UiActions;
import com.google.gerrit.server.git.ChangeMessageModifier;
import com.google.gerrit.server.git.GitModule;
import com.google.gerrit.server.git.MergeUtil;
import com.google.gerrit.server.git.MergedByPushOp;
import com.google.gerrit.server.git.NotesBranchUtil;
import com.google.gerrit.server.git.PureRevertCache;
import com.google.gerrit.server.git.ReceivePackInitializer;
import com.google.gerrit.server.git.TagCache;
import com.google.gerrit.server.git.TransferConfig;
import com.google.gerrit.server.git.receive.ReceiveCommitsModule;
import com.google.gerrit.server.git.validators.CommitValidationListener;
import com.google.gerrit.server.git.validators.MergeValidationListener;
import com.google.gerrit.server.git.validators.MergeValidators;
import com.google.gerrit.server.git.validators.MergeValidators.AccountMergeValidator;
import com.google.gerrit.server.git.validators.MergeValidators.GroupMergeValidator;
import com.google.gerrit.server.git.validators.MergeValidators.ProjectConfigValidator;
import com.google.gerrit.server.git.validators.OnSubmitValidationListener;
import com.google.gerrit.server.git.validators.OnSubmitValidators;
import com.google.gerrit.server.git.validators.RefOperationValidationListener;
import com.google.gerrit.server.git.validators.RefOperationValidators;
import com.google.gerrit.server.git.validators.UploadValidationListener;
import com.google.gerrit.server.git.validators.UploadValidators;
import com.google.gerrit.server.group.db.GroupDbModule;
import com.google.gerrit.server.index.change.ReindexAfterRefUpdate;
import com.google.gerrit.server.mail.AutoReplyMailFilter;
import com.google.gerrit.server.mail.EmailModule;
import com.google.gerrit.server.mail.ListMailFilter;
import com.google.gerrit.server.mail.MailFilter;
import com.google.gerrit.server.mail.send.FromAddressGenerator;
import com.google.gerrit.server.mail.send.FromAddressGeneratorProvider;
import com.google.gerrit.server.mail.send.InboundEmailRejectionSender;
import com.google.gerrit.server.mail.send.MailSoyTofuProvider;
import com.google.gerrit.server.mail.send.MailTemplates;
import com.google.gerrit.server.mime.FileTypeRegistry;
import com.google.gerrit.server.mime.MimeUtilFileTypeRegistry;
import com.google.gerrit.server.notedb.NoteDbModule;
import com.google.gerrit.server.patch.PatchListCacheImpl;
import com.google.gerrit.server.patch.PatchScriptFactory;
import com.google.gerrit.server.patch.PatchSetInfoFactory;
import com.google.gerrit.server.permissions.PermissionCollection;
import com.google.gerrit.server.permissions.SectionSortCache;
import com.google.gerrit.server.plugins.ReloadPluginListener;
import com.google.gerrit.server.project.AccessControlModule;
import com.google.gerrit.server.project.CommentLinkProvider;
import com.google.gerrit.server.project.ProjectCacheImpl;
import com.google.gerrit.server.project.ProjectNameLockManager;
import com.google.gerrit.server.project.ProjectState;
import com.google.gerrit.server.project.SubmitRuleEvaluator;
import com.google.gerrit.server.query.change.ChangeData;
import com.google.gerrit.server.query.change.ChangeQueryBuilder;
import com.google.gerrit.server.query.change.ConflictsCacheImpl;
import com.google.gerrit.server.quota.QuotaEnforcer;
import com.google.gerrit.server.restapi.change.SuggestReviewers;
import com.google.gerrit.server.restapi.group.GroupModule;
import com.google.gerrit.server.rules.DefaultSubmitRule;
import com.google.gerrit.server.rules.IgnoreSelfApprovalRule;
import com.google.gerrit.server.rules.PrologModule;
import com.google.gerrit.server.rules.RulesCache;
import com.google.gerrit.server.rules.SubmitRule;
import com.google.gerrit.server.ssh.SshAddressesModule;
import com.google.gerrit.server.submit.GitModules;
import com.google.gerrit.server.submit.MergeSuperSetComputation;
import com.google.gerrit.server.submit.SubmitStrategy;
import com.google.gerrit.server.tools.ToolsCatalog;
import com.google.gerrit.server.update.BatchUpdate;
import com.google.gerrit.server.util.IdGenerator;
import com.google.gerrit.server.util.ThreadLocalRequestContext;
import com.google.gerrit.server.validators.AccountActivationValidationListener;
import com.google.gerrit.server.validators.AssigneeValidationListener;
import com.google.gerrit.server.validators.GroupCreationValidationListener;
import com.google.gerrit.server.validators.HashtagValidationListener;
import com.google.gerrit.server.validators.OutgoingEmailValidationListener;
import com.google.gerrit.server.validators.ProjectCreationValidationListener;
import com.google.gitiles.blame.cache.BlameCache;
import com.google.gitiles.blame.cache.BlameCacheImpl;
import com.google.inject.Inject;
import com.google.inject.TypeLiteral;
import com.google.inject.internal.UniqueAnnotations;
import com.google.template.soy.tofu.SoyTofu;
import java.util.List;
import org.eclipse.jgit.lib.Config;
import org.eclipse.jgit.transport.PostReceiveHook;
import org.eclipse.jgit.transport.PostUploadHook;
import org.eclipse.jgit.transport.PreUploadHook;

/** Starts global state with standard dependencies. */
public class GerritGlobalModule extends FactoryModule {
  private final Config cfg;
  private final AuthModule authModule;

  @Inject
  GerritGlobalModule(@GerritServerConfig Config cfg, AuthModule authModule) {
    this.cfg = cfg;
    this.authModule = authModule;
  }

  @Override
  protected void configure() {
    bind(EmailExpander.class).toProvider(EmailExpanderProvider.class).in(SINGLETON);

    bind(IdGenerator.class);
    bind(RulesCache.class);
    bind(BlameCache.class).to(BlameCacheImpl.class);
    install(authModule);
    install(AccountCacheImpl.module());
    install(BatchUpdate.module());
    install(ChangeKindCacheImpl.module());
    install(ChangeFinder.module());
    install(ConflictsCacheImpl.module());
    install(GroupCacheImpl.module());
    install(GroupIncludeCacheImpl.module());
    install(MergeabilityCacheImpl.module());
    install(PatchListCacheImpl.module());
    install(ProjectCacheImpl.module());
    install(SectionSortCache.module());
    install(SubmitStrategy.module());
    install(TagCache.module());
    install(OAuthTokenCache.module());
    install(PureRevertCache.module());

    install(new AccessControlModule());
    install(new CmdLineParserModule());
    install(new EmailModule());
    install(new ExternalIdModule());
    install(new GitModule());
    install(new GroupDbModule());
    install(new GroupModule());
    install(new NoteDbModule());
    install(new PrologModule());
    install(new DefaultSubmitRule.Module());
    install(new IgnoreSelfApprovalRule.Module());
    install(new ReceiveCommitsModule());
    install(new SshAddressesModule());
    install(ThreadLocalRequestContext.module());

<<<<<<< HEAD
    factory(AddReviewerSender.Factory.class);
    factory(DeleteReviewerSender.Factory.class);
    factory(AddKeySender.Factory.class);
=======
    bind(AccountResolver.class);

>>>>>>> 29153205
    factory(CapabilityCollection.Factory.class);
    factory(ChangeData.AssistedFactory.class);
    factory(ChangeJson.AssistedFactory.class);
    factory(LabelsJson.Factory.class);
    factory(MergeUtil.Factory.class);
    factory(PatchScriptFactory.Factory.class);
    factory(ProjectState.Factory.class);
    factory(RevisionJson.Factory.class);
    factory(InboundEmailRejectionSender.Factory.class);
    bind(PermissionCollection.Factory.class);
    bind(AccountVisibility.class).toProvider(AccountVisibilityProvider.class).in(SINGLETON);
    factory(ProjectOwnerGroupsProvider.Factory.class);
    factory(SubmitRuleEvaluator.Factory.class);

    bind(AuthBackend.class).to(UniversalAuthBackend.class).in(SINGLETON);
    DynamicSet.setOf(binder(), AuthBackend.class);

    bind(GroupControl.Factory.class).in(SINGLETON);
    bind(GroupControl.GenericFactory.class).in(SINGLETON);

    bind(FileTypeRegistry.class).to(MimeUtilFileTypeRegistry.class);
    bind(ToolsCatalog.class);
    bind(EventFactory.class);
    bind(TransferConfig.class);

    bind(GcConfig.class);
    DynamicSet.setOf(binder(), GerritConfigListener.class);

    bind(ChangeCleanupConfig.class);
    bind(AccountDeactivator.class);

    bind(ApprovalsUtil.class);

    bind(SoyTofu.class).annotatedWith(MailTemplates.class).toProvider(MailSoyTofuProvider.class);
    bind(FromAddressGenerator.class).toProvider(FromAddressGeneratorProvider.class).in(SINGLETON);
    bind(Boolean.class)
        .annotatedWith(EnableReverseDnsLookup.class)
        .toProvider(EnableReverseDnsLookupProvider.class)
        .in(SINGLETON);

    bind(PatchSetInfoFactory.class);
    bind(IdentifiedUser.GenericFactory.class).in(SINGLETON);
    bind(AccountControl.Factory.class);

    bind(UiActions.class);

    bind(GitReferenceUpdated.class);
    DynamicMap.mapOf(binder(), new TypeLiteral<Cache<?, ?>>() {});
    DynamicSet.setOf(binder(), CacheRemovalListener.class);
    DynamicMap.mapOf(binder(), CapabilityDefinition.class);
    DynamicMap.mapOf(binder(), PluginProjectPermissionDefinition.class);
    DynamicSet.setOf(binder(), GitReferenceUpdatedListener.class);
    DynamicSet.setOf(binder(), AssigneeChangedListener.class);
    DynamicSet.setOf(binder(), ChangeAbandonedListener.class);
    DynamicSet.setOf(binder(), ChangeDeletedListener.class);
    DynamicSet.setOf(binder(), CommentAddedListener.class);
    DynamicSet.setOf(binder(), HashtagsEditedListener.class);
    DynamicSet.setOf(binder(), ChangeMergedListener.class);
    bind(ChangeMergedListener.class)
        .annotatedWith(Exports.named("CreateGroupPermissionSyncer"))
        .to(CreateGroupPermissionSyncer.class);

    DynamicSet.setOf(binder(), ChangeRestoredListener.class);
    DynamicSet.setOf(binder(), ChangeRevertedListener.class);
    DynamicSet.setOf(binder(), PrivateStateChangedListener.class);
    DynamicSet.setOf(binder(), ReviewerAddedListener.class);
    DynamicSet.setOf(binder(), ReviewerDeletedListener.class);
    DynamicSet.setOf(binder(), VoteDeletedListener.class);
    DynamicSet.setOf(binder(), WorkInProgressStateChangedListener.class);
    DynamicSet.setOf(binder(), RevisionCreatedListener.class);
    DynamicSet.setOf(binder(), TopicEditedListener.class);
    DynamicSet.setOf(binder(), AgreementSignupListener.class);
    DynamicSet.setOf(binder(), PluginEventListener.class);
    DynamicSet.setOf(binder(), ReceivePackInitializer.class);
    DynamicSet.setOf(binder(), PostReceiveHook.class);
    DynamicSet.setOf(binder(), PreUploadHook.class);
    DynamicSet.setOf(binder(), PostUploadHook.class);
    DynamicSet.setOf(binder(), AccountIndexedListener.class);
    DynamicSet.setOf(binder(), ChangeIndexedListener.class);
    DynamicSet.setOf(binder(), GroupIndexedListener.class);
    DynamicSet.setOf(binder(), ProjectIndexedListener.class);
    DynamicSet.setOf(binder(), NewProjectCreatedListener.class);
    DynamicSet.setOf(binder(), ProjectDeletedListener.class);
    DynamicSet.setOf(binder(), GarbageCollectorListener.class);
    DynamicSet.setOf(binder(), HeadUpdatedListener.class);
    DynamicSet.setOf(binder(), UsageDataPublishedListener.class);
    DynamicSet.bind(binder(), GitReferenceUpdatedListener.class).to(ReindexAfterRefUpdate.class);
    DynamicSet.bind(binder(), GitReferenceUpdatedListener.class)
        .to(ProjectConfigEntry.UpdateChecker.class);
    DynamicSet.setOf(binder(), EventListener.class);
    DynamicSet.bind(binder(), EventListener.class).to(EventsMetrics.class);
    DynamicSet.setOf(binder(), UserScopedEventListener.class);
    DynamicSet.setOf(binder(), CommitValidationListener.class);
    DynamicSet.setOf(binder(), ChangeMessageModifier.class);
    DynamicSet.setOf(binder(), RefOperationValidationListener.class);
    DynamicSet.setOf(binder(), OnSubmitValidationListener.class);
    DynamicSet.setOf(binder(), MergeValidationListener.class);
    DynamicSet.setOf(binder(), ProjectCreationValidationListener.class);
    DynamicSet.setOf(binder(), GroupCreationValidationListener.class);
    DynamicSet.setOf(binder(), HashtagValidationListener.class);
    DynamicSet.setOf(binder(), OutgoingEmailValidationListener.class);
    DynamicSet.setOf(binder(), AccountActivationValidationListener.class);
    DynamicItem.itemOf(binder(), AvatarProvider.class);
    DynamicSet.setOf(binder(), LifecycleListener.class);
    DynamicSet.setOf(binder(), TopMenu.class);
    DynamicSet.setOf(binder(), MessageOfTheDay.class);
    DynamicMap.mapOf(binder(), DownloadScheme.class);
    DynamicMap.mapOf(binder(), DownloadCommand.class);
    DynamicMap.mapOf(binder(), CloneCommand.class);
    DynamicMap.mapOf(binder(), ReviewerSuggestion.class);
    DynamicSet.bind(binder(), GerritConfigListener.class)
        .toInstance(SuggestReviewers.configListener());
    DynamicSet.setOf(binder(), ExternalIncludedIn.class);
    DynamicMap.mapOf(binder(), ProjectConfigEntry.class);
    DynamicSet.setOf(binder(), PatchSetWebLink.class);
    DynamicSet.setOf(binder(), ParentWebLink.class);
    DynamicSet.setOf(binder(), FileWebLink.class);
    DynamicSet.setOf(binder(), FileHistoryWebLink.class);
    DynamicSet.setOf(binder(), DiffWebLink.class);
    DynamicSet.setOf(binder(), ProjectWebLink.class);
    DynamicSet.setOf(binder(), BranchWebLink.class);
    DynamicSet.setOf(binder(), TagWebLink.class);
    DynamicMap.mapOf(binder(), OAuthLoginProvider.class);
    DynamicItem.itemOf(binder(), OAuthTokenEncrypter.class);
    DynamicSet.setOf(binder(), AccountExternalIdCreator.class);
    DynamicSet.setOf(binder(), WebUiPlugin.class);
    DynamicItem.itemOf(binder(), AccountPatchReviewStore.class);
    DynamicSet.setOf(binder(), AssigneeValidationListener.class);
    DynamicSet.setOf(binder(), ActionVisitor.class);
    DynamicItem.itemOf(binder(), MergeSuperSetComputation.class);
    DynamicItem.itemOf(binder(), ProjectNameLockManager.class);
    DynamicSet.setOf(binder(), SubmitRule.class);
    DynamicSet.setOf(binder(), QuotaEnforcer.class);

    DynamicMap.mapOf(binder(), MailFilter.class);
    bind(MailFilter.class).annotatedWith(Exports.named("ListMailFilter")).to(ListMailFilter.class);
    bind(AutoReplyMailFilter.class)
        .annotatedWith(Exports.named("AutoReplyMailFilter"))
        .to(AutoReplyMailFilter.class);

    factory(UploadValidators.Factory.class);
    DynamicSet.setOf(binder(), UploadValidationListener.class);

    DynamicMap.mapOf(binder(), DynamicOptions.DynamicBean.class);
    DynamicMap.mapOf(binder(), ChangeQueryBuilder.ChangeOperatorFactory.class);
    DynamicMap.mapOf(binder(), ChangeQueryBuilder.ChangeHasOperandFactory.class);
    DynamicSet.setOf(binder(), ChangeAttributeFactory.class);

    install(new GitwebConfig.LegacyModule(cfg));

    bind(AnonymousUser.class);

    factory(AbandonOp.Factory.class);
    factory(AccountMergeValidator.Factory.class);
    factory(GroupMergeValidator.Factory.class);
    factory(RefOperationValidators.Factory.class);
    factory(OnSubmitValidators.Factory.class);
    factory(MergeValidators.Factory.class);
    factory(ProjectConfigValidator.Factory.class);
    factory(NotesBranchUtil.Factory.class);
    factory(MergedByPushOp.Factory.class);
    factory(GitModules.Factory.class);
    factory(VersionedAuthorizedKeys.Factory.class);

    bind(AccountManager.class);

    bind(new TypeLiteral<List<CommentLinkInfo>>() {}).toProvider(CommentLinkProvider.class);
    DynamicSet.bind(binder(), GerritConfigListener.class).to(CommentLinkProvider.class);

    bind(ReloadPluginListener.class)
        .annotatedWith(UniqueAnnotations.create())
        .to(PluginConfigFactory.class);
  }
}<|MERGE_RESOLUTION|>--- conflicted
+++ resolved
@@ -247,14 +247,6 @@
     install(new SshAddressesModule());
     install(ThreadLocalRequestContext.module());
 
-<<<<<<< HEAD
-    factory(AddReviewerSender.Factory.class);
-    factory(DeleteReviewerSender.Factory.class);
-    factory(AddKeySender.Factory.class);
-=======
-    bind(AccountResolver.class);
-
->>>>>>> 29153205
     factory(CapabilityCollection.Factory.class);
     factory(ChangeData.AssistedFactory.class);
     factory(ChangeJson.AssistedFactory.class);
