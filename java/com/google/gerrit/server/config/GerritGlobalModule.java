// Copyright (C) 2016 The Android Open Source Project
//
// Licensed under the Apache License, Version 2.0 (the "License");
// you may not use this file except in compliance with the License.
// You may obtain a copy of the License at
//
// http://www.apache.org/licenses/LICENSE-2.0
//
// Unless required by applicable law or agreed to in writing, software
// distributed under the License is distributed on an "AS IS" BASIS,
// WITHOUT WARRANTIES OR CONDITIONS OF ANY KIND, either express or implied.
// See the License for the specific language governing permissions and
// limitations under the License.

package com.google.gerrit.server.config;

import static com.google.inject.Scopes.SINGLETON;

import com.google.common.cache.Cache;
import com.google.gerrit.extensions.annotations.Exports;
import com.google.gerrit.extensions.api.changes.ActionVisitor;
import com.google.gerrit.extensions.api.projects.CommentLinkInfo;
import com.google.gerrit.extensions.auth.oauth.OAuthLoginProvider;
import com.google.gerrit.extensions.auth.oauth.OAuthTokenEncrypter;
import com.google.gerrit.extensions.common.AccountDefaultDisplayName;
import com.google.gerrit.extensions.common.AccountVisibility;
import com.google.gerrit.extensions.config.CapabilityDefinition;
import com.google.gerrit.extensions.config.CloneCommand;
import com.google.gerrit.extensions.config.DownloadCommand;
import com.google.gerrit.extensions.config.DownloadScheme;
import com.google.gerrit.extensions.config.ExternalIncludedIn;
import com.google.gerrit.extensions.config.FactoryModule;
import com.google.gerrit.extensions.config.PluginProjectPermissionDefinition;
import com.google.gerrit.extensions.events.AccountActivationListener;
import com.google.gerrit.extensions.events.AccountIndexedListener;
import com.google.gerrit.extensions.events.AgreementSignupListener;
import com.google.gerrit.extensions.events.AssigneeChangedListener;
import com.google.gerrit.extensions.events.ChangeAbandonedListener;
import com.google.gerrit.extensions.events.ChangeDeletedListener;
import com.google.gerrit.extensions.events.ChangeIndexedListener;
import com.google.gerrit.extensions.events.ChangeMergedListener;
import com.google.gerrit.extensions.events.ChangeRestoredListener;
import com.google.gerrit.extensions.events.ChangeRevertedListener;
import com.google.gerrit.extensions.events.CommentAddedListener;
import com.google.gerrit.extensions.events.GarbageCollectorListener;
import com.google.gerrit.extensions.events.GitReferenceUpdatedListener;
import com.google.gerrit.extensions.events.GroupIndexedListener;
import com.google.gerrit.extensions.events.HashtagsEditedListener;
import com.google.gerrit.extensions.events.HeadUpdatedListener;
import com.google.gerrit.extensions.events.LifecycleListener;
import com.google.gerrit.extensions.events.NewProjectCreatedListener;
import com.google.gerrit.extensions.events.PluginEventListener;
import com.google.gerrit.extensions.events.PrivateStateChangedListener;
import com.google.gerrit.extensions.events.ProjectDeletedListener;
import com.google.gerrit.extensions.events.ProjectIndexedListener;
import com.google.gerrit.extensions.events.ReviewerAddedListener;
import com.google.gerrit.extensions.events.ReviewerDeletedListener;
import com.google.gerrit.extensions.events.RevisionCreatedListener;
import com.google.gerrit.extensions.events.TopicEditedListener;
import com.google.gerrit.extensions.events.UsageDataPublishedListener;
import com.google.gerrit.extensions.events.VoteDeletedListener;
import com.google.gerrit.extensions.events.WorkInProgressStateChangedListener;
import com.google.gerrit.extensions.registration.DynamicItem;
import com.google.gerrit.extensions.registration.DynamicMap;
import com.google.gerrit.extensions.registration.DynamicSet;
import com.google.gerrit.extensions.validators.CommentValidator;
import com.google.gerrit.extensions.webui.BranchWebLink;
import com.google.gerrit.extensions.webui.DiffWebLink;
import com.google.gerrit.extensions.webui.EditWebLink;
import com.google.gerrit.extensions.webui.FileHistoryWebLink;
import com.google.gerrit.extensions.webui.FileWebLink;
import com.google.gerrit.extensions.webui.ParentWebLink;
import com.google.gerrit.extensions.webui.PatchSetWebLink;
import com.google.gerrit.extensions.webui.ProjectWebLink;
import com.google.gerrit.extensions.webui.ResolveConflictsWebLink;
import com.google.gerrit.extensions.webui.TagWebLink;
import com.google.gerrit.extensions.webui.TopMenu;
import com.google.gerrit.extensions.webui.WebUiPlugin;
import com.google.gerrit.server.AnonymousUser;
import com.google.gerrit.server.CmdLineParserModule;
import com.google.gerrit.server.CreateGroupPermissionSyncer;
import com.google.gerrit.server.DeadlineChecker;
import com.google.gerrit.server.DynamicOptions;
import com.google.gerrit.server.ExceptionHook;
import com.google.gerrit.server.ExceptionHookImpl;
import com.google.gerrit.server.ExternalUser;
import com.google.gerrit.server.IdentifiedUser;
import com.google.gerrit.server.PerformanceMetrics;
import com.google.gerrit.server.RequestListener;
import com.google.gerrit.server.TraceRequestListener;
import com.google.gerrit.server.account.AccountCacheImpl;
import com.google.gerrit.server.account.AccountControl;
import com.google.gerrit.server.account.AccountDeactivator;
import com.google.gerrit.server.account.AccountExternalIdCreator;
import com.google.gerrit.server.account.AccountManager;
import com.google.gerrit.server.account.AccountModule;
import com.google.gerrit.server.account.AccountTagProvider;
import com.google.gerrit.server.account.AccountVisibilityProvider;
import com.google.gerrit.server.account.CapabilityCollection;
import com.google.gerrit.server.account.EmailExpander;
import com.google.gerrit.server.account.GroupCacheImpl;
import com.google.gerrit.server.account.GroupControl;
import com.google.gerrit.server.account.GroupIncludeCacheImpl;
import com.google.gerrit.server.account.ServiceUserClassifierImpl;
import com.google.gerrit.server.account.VersionedAuthorizedKeys;
import com.google.gerrit.server.account.externalids.ExternalIdCacheModule;
import com.google.gerrit.server.account.externalids.ExternalIdModule;
import com.google.gerrit.server.account.externalids.ExternalIdUpsertPreprocessor;
import com.google.gerrit.server.approval.ApprovalCacheImpl;
import com.google.gerrit.server.approval.ApprovalsUtil;
import com.google.gerrit.server.auth.AuthBackend;
import com.google.gerrit.server.auth.UniversalAuthBackend;
import com.google.gerrit.server.avatar.AvatarProvider;
import com.google.gerrit.server.cache.CacheRemovalListener;
import com.google.gerrit.server.change.AbandonOp;
import com.google.gerrit.server.change.AccountPatchReviewStore;
import com.google.gerrit.server.change.ChangeETagComputation;
import com.google.gerrit.server.change.ChangeFinder;
import com.google.gerrit.server.change.ChangeJson;
import com.google.gerrit.server.change.ChangeKindCacheImpl;
import com.google.gerrit.server.change.ChangePluginDefinedInfoFactory;
import com.google.gerrit.server.change.FileInfoJsonModule;
import com.google.gerrit.server.change.MergeabilityCacheImpl;
import com.google.gerrit.server.change.ReviewerSuggestion;
import com.google.gerrit.server.change.RevisionJson;
import com.google.gerrit.server.comment.CommentContextCacheImpl;
import com.google.gerrit.server.events.EventFactory;
import com.google.gerrit.server.events.EventListener;
import com.google.gerrit.server.events.EventsMetrics;
import com.google.gerrit.server.events.UserScopedEventListener;
import com.google.gerrit.server.extensions.events.GitReferenceUpdated;
import com.google.gerrit.server.extensions.webui.UiActions;
import com.google.gerrit.server.git.ChangeMessageModifier;
import com.google.gerrit.server.git.GitModule;
import com.google.gerrit.server.git.MergeUtil;
import com.google.gerrit.server.git.MergedByPushOp;
import com.google.gerrit.server.git.MultiProgressMonitor;
import com.google.gerrit.server.git.NotesBranchUtil;
import com.google.gerrit.server.git.PureRevertCache;
import com.google.gerrit.server.git.ReceivePackInitializer;
import com.google.gerrit.server.git.TagCache;
import com.google.gerrit.server.git.TransferConfig;
import com.google.gerrit.server.git.receive.PluginPushOption;
import com.google.gerrit.server.git.receive.ReceiveCommitsModule;
import com.google.gerrit.server.git.validators.CommentCountValidator;
import com.google.gerrit.server.git.validators.CommentCumulativeSizeValidator;
import com.google.gerrit.server.git.validators.CommentSizeValidator;
import com.google.gerrit.server.git.validators.CommitValidationListener;
import com.google.gerrit.server.git.validators.MergeValidationListener;
import com.google.gerrit.server.git.validators.MergeValidators;
import com.google.gerrit.server.git.validators.MergeValidators.AccountMergeValidator;
import com.google.gerrit.server.git.validators.MergeValidators.GroupMergeValidator;
import com.google.gerrit.server.git.validators.MergeValidators.ProjectConfigValidator;
import com.google.gerrit.server.git.validators.OnSubmitValidationListener;
import com.google.gerrit.server.git.validators.OnSubmitValidators;
import com.google.gerrit.server.git.validators.RefOperationValidationListener;
import com.google.gerrit.server.git.validators.RefOperationValidators;
import com.google.gerrit.server.git.validators.UploadValidationListener;
import com.google.gerrit.server.git.validators.UploadValidators;
import com.google.gerrit.server.group.db.GroupDbModule;
import com.google.gerrit.server.index.change.ReindexAfterRefUpdate;
import com.google.gerrit.server.logging.PerformanceLogger;
import com.google.gerrit.server.mail.AutoReplyMailFilter;
import com.google.gerrit.server.mail.EmailModule;
import com.google.gerrit.server.mail.ListMailFilter;
import com.google.gerrit.server.mail.MailFilter;
import com.google.gerrit.server.mail.send.FromAddressGenerator;
import com.google.gerrit.server.mail.send.FromAddressGeneratorProvider;
import com.google.gerrit.server.mail.send.InboundEmailRejectionSender;
import com.google.gerrit.server.mail.send.MailSoySauceProvider;
import com.google.gerrit.server.mail.send.MailSoyTemplateProvider;
import com.google.gerrit.server.mail.send.MailTemplates;
import com.google.gerrit.server.mime.FileTypeRegistry;
import com.google.gerrit.server.mime.MimeUtilFileTypeRegistry;
import com.google.gerrit.server.notedb.NoteDbModule;
import com.google.gerrit.server.notedb.StoreSubmitRequirementsOp;
import com.google.gerrit.server.patch.DiffOperationsImpl;
import com.google.gerrit.server.patch.PatchListCacheImpl;
import com.google.gerrit.server.patch.PatchScriptFactory;
import com.google.gerrit.server.patch.PatchScriptFactoryForAutoFix;
import com.google.gerrit.server.patch.PatchSetInfoFactory;
import com.google.gerrit.server.permissions.PermissionCollection;
import com.google.gerrit.server.permissions.SectionSortCache;
import com.google.gerrit.server.plugins.ReloadPluginListener;
import com.google.gerrit.server.project.AccessControlModule;
import com.google.gerrit.server.project.CommentLinkProvider;
import com.google.gerrit.server.project.ProjectCacheImpl;
import com.google.gerrit.server.project.ProjectNameLockManager;
import com.google.gerrit.server.project.ProjectState;
import com.google.gerrit.server.project.SubmitRequirementsEvaluatorImpl;
import com.google.gerrit.server.project.SubmitRuleEvaluator;
import com.google.gerrit.server.query.approval.ApprovalModule;
import com.google.gerrit.server.query.change.ChangeData;
import com.google.gerrit.server.query.change.ChangeIsVisibleToPredicate;
import com.google.gerrit.server.query.change.ChangeQueryBuilder;
import com.google.gerrit.server.query.change.ConflictsCacheImpl;
import com.google.gerrit.server.quota.QuotaEnforcer;
import com.google.gerrit.server.restapi.change.OnPostReview;
import com.google.gerrit.server.restapi.change.SuggestReviewers;
import com.google.gerrit.server.restapi.group.GroupModule;
import com.google.gerrit.server.rules.DefaultSubmitRule.DefaultSubmitRuleModule;
import com.google.gerrit.server.rules.IgnoreSelfApprovalRule.IgnoreSelfApprovalRuleModule;
import com.google.gerrit.server.rules.PrologModule;
import com.google.gerrit.server.rules.RulesCache;
import com.google.gerrit.server.rules.SubmitRule;
import com.google.gerrit.server.ssh.SshAddressesModule;
import com.google.gerrit.server.submit.ConfiguredSubscriptionGraphFactory;
import com.google.gerrit.server.submit.GitModules;
import com.google.gerrit.server.submit.MergeSuperSetComputation;
import com.google.gerrit.server.submit.SubmitStrategy;
import com.google.gerrit.server.submit.SubscriptionGraph;
import com.google.gerrit.server.tools.ToolsCatalog;
import com.google.gerrit.server.update.BatchUpdate;
import com.google.gerrit.server.util.IdGenerator;
import com.google.gerrit.server.util.ThreadLocalRequestContext;
import com.google.gerrit.server.validators.AccountActivationValidationListener;
import com.google.gerrit.server.validators.AssigneeValidationListener;
import com.google.gerrit.server.validators.GroupCreationValidationListener;
import com.google.gerrit.server.validators.HashtagValidationListener;
import com.google.gerrit.server.validators.OutgoingEmailValidationListener;
import com.google.gerrit.server.validators.ProjectCreationValidationListener;
import com.google.gitiles.blame.cache.BlameCache;
import com.google.gitiles.blame.cache.BlameCacheImpl;
import com.google.inject.Inject;
import com.google.inject.TypeLiteral;
import com.google.inject.internal.UniqueAnnotations;
import com.google.template.soy.jbcsrc.api.SoySauce;
import java.util.List;
import org.eclipse.jgit.lib.Config;
import org.eclipse.jgit.transport.PostReceiveHook;
import org.eclipse.jgit.transport.PostUploadHook;
import org.eclipse.jgit.transport.PreUploadHook;

/** Starts global state with standard dependencies. */
public class GerritGlobalModule extends FactoryModule {
  private final Config cfg;

  @Inject
  GerritGlobalModule(@GerritServerConfig Config cfg) {
    this.cfg = cfg;
  }

  @Override
  protected void configure() {
    bind(EmailExpander.class).toProvider(EmailExpanderProvider.class).in(SINGLETON);

    bind(IdGenerator.class);
    bind(RulesCache.class);
    bind(BlameCache.class).to(BlameCacheImpl.class);
    install(AccountCacheImpl.module());
    install(ApprovalCacheImpl.module());
    install(BatchUpdate.module());
    install(ChangeKindCacheImpl.module());
    install(ChangeFinder.module());
    install(ConflictsCacheImpl.module());
    install(DefaultPreferencesCacheImpl.module());
    install(GroupCacheImpl.module());
    install(GroupIncludeCacheImpl.module());
    install(MergeabilityCacheImpl.module());
    install(ServiceUserClassifierImpl.module());
    install(PatchListCacheImpl.module());
    install(ProjectCacheImpl.module());
    install(DiffOperationsImpl.module());
    install(SectionSortCache.module());
    install(SubmitStrategy.module());
    install(TagCache.module());
    install(PureRevertCache.module());
    install(CommentContextCacheImpl.module());
    install(SubmitRequirementsEvaluatorImpl.module());

    install(new AccessControlModule());
    install(new AccountModule());
    install(new CmdLineParserModule());
    install(new EmailModule());
    install(new ExternalIdCacheModule());
    install(new ExternalIdModule());
    install(new GitModule());
    install(new GroupDbModule());
    install(new GroupModule());
    install(new NoteDbModule());
<<<<<<< HEAD
    install(new PrologModule());
    install(new DefaultSubmitRuleModule());
    install(new IgnoreSelfApprovalRuleModule());
=======
    install(new PrologModule(cfg));
    install(new DefaultSubmitRule.Module());
    install(new IgnoreSelfApprovalRule.Module());
>>>>>>> 5b5efd5a
    install(new ReceiveCommitsModule());
    install(new SshAddressesModule());
    install(new FileInfoJsonModule());
    install(ThreadLocalRequestContext.module());
    install(new ApprovalModule());

    factory(CapabilityCollection.Factory.class);
    factory(ChangeData.AssistedFactory.class);
    factory(ChangeJson.AssistedFactory.class);
    factory(ChangeIsVisibleToPredicate.Factory.class);
    factory(DeadlineChecker.Factory.class);
    factory(MergeUtil.Factory.class);
    factory(MultiProgressMonitor.Factory.class);
    factory(PatchScriptFactory.Factory.class);
    factory(PatchScriptFactoryForAutoFix.Factory.class);
    factory(ProjectState.Factory.class);
    factory(RevisionJson.Factory.class);
    factory(InboundEmailRejectionSender.Factory.class);
    factory(ExternalUser.Factory.class);
    bind(PermissionCollection.Factory.class);
    bind(AccountVisibility.class).toProvider(AccountVisibilityProvider.class).in(SINGLETON);
    AccountDefaultDisplayName accountDefaultDisplayName =
        cfg.getEnum("accounts", null, "defaultDisplayName", AccountDefaultDisplayName.FULL_NAME);
    bind(AccountDefaultDisplayName.class).toInstance(accountDefaultDisplayName);
    factory(ProjectOwnerGroupsProvider.Factory.class);
    factory(SubmitRuleEvaluator.Factory.class);

    bind(AuthBackend.class).to(UniversalAuthBackend.class).in(SINGLETON);
    DynamicSet.setOf(binder(), AuthBackend.class);

    bind(GroupControl.Factory.class).in(SINGLETON);
    bind(GroupControl.GenericFactory.class).in(SINGLETON);

    bind(FileTypeRegistry.class).to(MimeUtilFileTypeRegistry.class);
    bind(ToolsCatalog.class);
    bind(EventFactory.class);
    bind(TransferConfig.class);

    bind(GcConfig.class);
    DynamicSet.setOf(binder(), GerritConfigListener.class);

    bind(ChangeCleanupConfig.class);
    bind(AccountDeactivator.class);

    bind(ApprovalsUtil.class);

    bind(SoySauce.class).annotatedWith(MailTemplates.class).toProvider(MailSoySauceProvider.class);
    bind(FromAddressGenerator.class).toProvider(FromAddressGeneratorProvider.class).in(SINGLETON);
    bind(Boolean.class)
        .annotatedWith(EnablePeerIPInReflogRecord.class)
        .toProvider(EnablePeerIPInReflogRecordProvider.class)
        .in(SINGLETON);

    bind(PatchSetInfoFactory.class);
    bind(IdentifiedUser.GenericFactory.class).in(SINGLETON);
    bind(AccountControl.Factory.class);

    bind(UiActions.class);

    bind(GitReferenceUpdated.class);
    DynamicMap.mapOf(binder(), new TypeLiteral<Cache<?, ?>>() {});
    DynamicSet.setOf(binder(), CacheRemovalListener.class);
    DynamicMap.mapOf(binder(), CapabilityDefinition.class);
    DynamicMap.mapOf(binder(), PluginProjectPermissionDefinition.class);
    DynamicSet.setOf(binder(), GitReferenceUpdatedListener.class);
    DynamicSet.setOf(binder(), AssigneeChangedListener.class);
    DynamicSet.setOf(binder(), ChangeAbandonedListener.class);
    DynamicSet.setOf(binder(), ChangeDeletedListener.class);
    DynamicSet.setOf(binder(), CommentAddedListener.class);
    DynamicSet.setOf(binder(), HashtagsEditedListener.class);
    DynamicSet.setOf(binder(), ChangeMergedListener.class);
    bind(ChangeMergedListener.class)
        .annotatedWith(Exports.named("CreateGroupPermissionSyncer"))
        .to(CreateGroupPermissionSyncer.class);

    DynamicSet.setOf(binder(), ChangeRestoredListener.class);
    DynamicSet.setOf(binder(), ChangeRevertedListener.class);
    DynamicSet.setOf(binder(), PrivateStateChangedListener.class);
    DynamicSet.setOf(binder(), ReviewerAddedListener.class);
    DynamicSet.setOf(binder(), ReviewerDeletedListener.class);
    DynamicSet.setOf(binder(), VoteDeletedListener.class);
    DynamicSet.setOf(binder(), WorkInProgressStateChangedListener.class);
    DynamicSet.setOf(binder(), RevisionCreatedListener.class);
    DynamicSet.setOf(binder(), TopicEditedListener.class);
    DynamicSet.setOf(binder(), AgreementSignupListener.class);
    DynamicSet.setOf(binder(), PluginEventListener.class);
    DynamicSet.setOf(binder(), ReceivePackInitializer.class);
    DynamicSet.setOf(binder(), PostReceiveHook.class);
    DynamicSet.setOf(binder(), PreUploadHook.class);
    DynamicSet.setOf(binder(), PostUploadHook.class);
    DynamicSet.setOf(binder(), AccountActivationListener.class);
    DynamicSet.setOf(binder(), AccountIndexedListener.class);
    DynamicSet.setOf(binder(), ChangeIndexedListener.class);
    DynamicSet.setOf(binder(), GroupIndexedListener.class);
    DynamicSet.setOf(binder(), ProjectIndexedListener.class);
    DynamicSet.setOf(binder(), NewProjectCreatedListener.class);
    DynamicSet.setOf(binder(), ProjectDeletedListener.class);
    DynamicSet.setOf(binder(), GarbageCollectorListener.class);
    DynamicSet.setOf(binder(), HeadUpdatedListener.class);
    DynamicSet.setOf(binder(), UsageDataPublishedListener.class);
    DynamicSet.bind(binder(), GitReferenceUpdatedListener.class).to(ReindexAfterRefUpdate.class);
    DynamicSet.bind(binder(), GitReferenceUpdatedListener.class)
        .to(ProjectConfigEntry.UpdateChecker.class);
    DynamicSet.setOf(binder(), EventListener.class);
    DynamicSet.bind(binder(), EventListener.class).to(EventsMetrics.class);
    DynamicSet.setOf(binder(), UserScopedEventListener.class);
    DynamicSet.setOf(binder(), CommitValidationListener.class);
    DynamicSet.setOf(binder(), CommentValidator.class);
    DynamicSet.setOf(binder(), ChangeMessageModifier.class);
    DynamicSet.setOf(binder(), RefOperationValidationListener.class);
    DynamicSet.setOf(binder(), OnSubmitValidationListener.class);
    DynamicSet.setOf(binder(), MergeValidationListener.class);
    DynamicSet.setOf(binder(), ProjectCreationValidationListener.class);
    DynamicSet.setOf(binder(), GroupCreationValidationListener.class);
    DynamicSet.setOf(binder(), HashtagValidationListener.class);
    DynamicSet.setOf(binder(), OutgoingEmailValidationListener.class);
    DynamicSet.setOf(binder(), AccountActivationValidationListener.class);
    DynamicItem.itemOf(binder(), AvatarProvider.class);
    DynamicSet.setOf(binder(), LifecycleListener.class);
    DynamicSet.setOf(binder(), TopMenu.class);
    DynamicMap.mapOf(binder(), DownloadScheme.class);
    DynamicMap.mapOf(binder(), DownloadCommand.class);
    DynamicMap.mapOf(binder(), CloneCommand.class);
    DynamicMap.mapOf(binder(), ReviewerSuggestion.class);
    DynamicSet.bind(binder(), GerritConfigListener.class)
        .toInstance(SuggestReviewers.configListener());
    DynamicSet.setOf(binder(), ExternalIncludedIn.class);
    DynamicMap.mapOf(binder(), ProjectConfigEntry.class);
    DynamicSet.setOf(binder(), PluginPushOption.class);
    DynamicSet.setOf(binder(), PatchSetWebLink.class);
    DynamicSet.setOf(binder(), ResolveConflictsWebLink.class);
    DynamicSet.setOf(binder(), ParentWebLink.class);
    DynamicSet.setOf(binder(), FileWebLink.class);
    DynamicSet.setOf(binder(), FileHistoryWebLink.class);
    DynamicSet.setOf(binder(), DiffWebLink.class);
    DynamicSet.setOf(binder(), EditWebLink.class);
    DynamicSet.setOf(binder(), ProjectWebLink.class);
    DynamicSet.setOf(binder(), BranchWebLink.class);
    DynamicSet.setOf(binder(), TagWebLink.class);
    DynamicMap.mapOf(binder(), OAuthLoginProvider.class);
    DynamicItem.itemOf(binder(), OAuthTokenEncrypter.class);
    DynamicSet.setOf(binder(), AccountExternalIdCreator.class);
    DynamicSet.setOf(binder(), WebUiPlugin.class);
    DynamicItem.itemOf(binder(), AccountPatchReviewStore.class);
    DynamicSet.setOf(binder(), AssigneeValidationListener.class);
    DynamicSet.setOf(binder(), ActionVisitor.class);
    DynamicItem.itemOf(binder(), MergeSuperSetComputation.class);
    DynamicItem.itemOf(binder(), ProjectNameLockManager.class);
    DynamicSet.setOf(binder(), SubmitRule.class);
    DynamicSet.setOf(binder(), QuotaEnforcer.class);
    DynamicSet.setOf(binder(), PerformanceLogger.class);
    if (cfg.getBoolean("tracing", "exportPerformanceMetrics", false)) {
      DynamicSet.bind(binder(), PerformanceLogger.class).to(PerformanceMetrics.class);
    }
    DynamicSet.setOf(binder(), RequestListener.class);
    DynamicSet.bind(binder(), RequestListener.class).to(TraceRequestListener.class);
    DynamicSet.setOf(binder(), ChangeETagComputation.class);
    DynamicSet.setOf(binder(), ExceptionHook.class);
    DynamicSet.bind(binder(), ExceptionHook.class).to(ExceptionHookImpl.class);
    DynamicSet.setOf(binder(), MailSoyTemplateProvider.class);
    DynamicSet.setOf(binder(), OnPostReview.class);
    DynamicMap.mapOf(binder(), AccountTagProvider.class);

    DynamicMap.mapOf(binder(), MailFilter.class);
    bind(MailFilter.class).annotatedWith(Exports.named("ListMailFilter")).to(ListMailFilter.class);
    bind(AutoReplyMailFilter.class)
        .annotatedWith(Exports.named("AutoReplyMailFilter"))
        .to(AutoReplyMailFilter.class);

    factory(UploadValidators.Factory.class);
    DynamicSet.setOf(binder(), UploadValidationListener.class);

    bind(CommentValidator.class)
        .annotatedWith(Exports.named(CommentCountValidator.class.getSimpleName()))
        .to(CommentCountValidator.class);
    bind(CommentValidator.class)
        .annotatedWith(Exports.named(CommentSizeValidator.class.getSimpleName()))
        .to(CommentSizeValidator.class);
    bind(CommentValidator.class)
        .annotatedWith(Exports.named(CommentCumulativeSizeValidator.class.getSimpleName()))
        .to(CommentCumulativeSizeValidator.class);

    DynamicMap.mapOf(binder(), DynamicOptions.DynamicBean.class);
    DynamicMap.mapOf(binder(), ChangeQueryBuilder.ChangeOperatorFactory.class);
    DynamicMap.mapOf(binder(), ChangeQueryBuilder.ChangeHasOperandFactory.class);
    DynamicMap.mapOf(binder(), ChangeQueryBuilder.ChangeIsOperandFactory.class);
    DynamicSet.setOf(binder(), ChangePluginDefinedInfoFactory.class);

    install(new GitwebConfig.LegacyModule(cfg));

    bind(AnonymousUser.class);

    factory(AbandonOp.Factory.class);
    factory(AccountMergeValidator.Factory.class);
    factory(GroupMergeValidator.Factory.class);
    factory(RefOperationValidators.Factory.class);
    factory(OnSubmitValidators.Factory.class);
    factory(MergeValidators.Factory.class);
    factory(ProjectConfigValidator.Factory.class);
    factory(NotesBranchUtil.Factory.class);
    factory(MergedByPushOp.Factory.class);
    factory(GitModules.Factory.class);
    factory(VersionedAuthorizedKeys.Factory.class);
    factory(StoreSubmitRequirementsOp.Factory.class);

    bind(AccountManager.class);
    bind(SubscriptionGraph.Factory.class).to(ConfiguredSubscriptionGraphFactory.class);

    bind(new TypeLiteral<List<CommentLinkInfo>>() {}).toProvider(CommentLinkProvider.class);
    DynamicSet.bind(binder(), GerritConfigListener.class).to(CommentLinkProvider.class);

    bind(ReloadPluginListener.class)
        .annotatedWith(UniqueAnnotations.create())
        .to(PluginConfigFactory.class);
    DynamicMap.mapOf(binder(), ExternalIdUpsertPreprocessor.class);
  }
}<|MERGE_RESOLUTION|>--- conflicted
+++ resolved
@@ -278,15 +278,9 @@
     install(new GroupDbModule());
     install(new GroupModule());
     install(new NoteDbModule());
-<<<<<<< HEAD
-    install(new PrologModule());
+    install(new PrologModule(cfg));
     install(new DefaultSubmitRuleModule());
     install(new IgnoreSelfApprovalRuleModule());
-=======
-    install(new PrologModule(cfg));
-    install(new DefaultSubmitRule.Module());
-    install(new IgnoreSelfApprovalRule.Module());
->>>>>>> 5b5efd5a
     install(new ReceiveCommitsModule());
     install(new SshAddressesModule());
     install(new FileInfoJsonModule());
