--- conflicted
+++ resolved
@@ -184,19 +184,13 @@
    *     change, the change edit is already based on the latest patch set, or the change represents
    *     the root commit
    */
-<<<<<<< HEAD
   public CodeReviewCommit rebaseEdit(
       Repository repository, ChangeNotes notes, RebaseChangeEditInput input)
-      throws AuthException, InvalidChangeOperationException, IOException,
-          PermissionBackendException, ResourceConflictException {
-=======
-  public void rebaseEdit(Repository repository, ChangeNotes notes)
       throws AuthException,
           InvalidChangeOperationException,
           IOException,
           PermissionBackendException,
           ResourceConflictException {
->>>>>>> 70319f28
     assertCanEdit(notes);
 
     Optional<ChangeEdit> optionalChangeEdit = lookupChangeEdit(notes);
