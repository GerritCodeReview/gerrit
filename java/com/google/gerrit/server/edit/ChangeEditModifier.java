--- conflicted
+++ resolved
@@ -25,10 +25,6 @@
 import com.google.gerrit.reviewdb.client.PatchSet;
 import com.google.gerrit.reviewdb.client.Project;
 import com.google.gerrit.reviewdb.client.RefNames;
-<<<<<<< HEAD
-=======
-import com.google.gerrit.reviewdb.server.ReviewDb;
->>>>>>> bbcdb387
 import com.google.gerrit.server.ChangeUtil;
 import com.google.gerrit.server.CurrentUser;
 import com.google.gerrit.server.GerritPersonIdent;
@@ -212,14 +208,9 @@
    * @throws PermissionBackendException
    * @throws BadRequestException if the commit message is malformed
    */
-<<<<<<< HEAD
-  public void modifyMessage(Repository repository, ChangeNotes notes, String newCommitMessage)
-      throws AuthException, IOException, UnchangedCommitMessageException,
-=======
   public void modifyMessage(
       Repository repository, Project.NameKey project, ChangeNotes notes, String newCommitMessage)
-      throws AuthException, IOException, UnchangedCommitMessageException, OrmException,
->>>>>>> bbcdb387
+      throws AuthException, IOException, UnchangedCommitMessageException,
           PermissionBackendException, BadRequestException, ResourceConflictException {
     assertCanEdit(notes);
     newCommitMessage = CommitMessageUtil.checkAndSanitizeCommitMessage(newCommitMessage);
