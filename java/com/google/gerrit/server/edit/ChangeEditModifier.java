// Copyright (C) 2014 The Android Open Source Project
//
// Licensed under the Apache License, Version 2.0 (the "License");
// you may not use this file except in compliance with the License.
// You may obtain a copy of the License at
//
// http://www.apache.org/licenses/LICENSE-2.0
//
// Unless required by applicable law or agreed to in writing, software
// distributed under the License is distributed on an "AS IS" BASIS,
// WITHOUT WARRANTIES OR CONDITIONS OF ANY KIND, either express or implied.
// See the License for the specific language governing permissions and
// limitations under the License.

package com.google.gerrit.server.edit;

import static com.google.gerrit.server.project.ProjectCache.illegalState;

<<<<<<< HEAD
import com.google.common.base.Charsets;
=======
import com.google.common.collect.ImmutableList;
import com.google.gerrit.entities.BooleanProjectConfig;
>>>>>>> d505c2f3
import com.google.gerrit.entities.Change;
import com.google.gerrit.entities.PatchSet;
import com.google.gerrit.entities.Project;
import com.google.gerrit.entities.RefNames;
import com.google.gerrit.extensions.restapi.AuthException;
import com.google.gerrit.extensions.restapi.BadRequestException;
import com.google.gerrit.extensions.restapi.MergeConflictException;
import com.google.gerrit.extensions.restapi.RawInput;
import com.google.gerrit.extensions.restapi.ResourceConflictException;
import com.google.gerrit.git.LockFailureException;
import com.google.gerrit.server.ChangeUtil;
import com.google.gerrit.server.CurrentUser;
import com.google.gerrit.server.GerritPersonIdent;
import com.google.gerrit.server.IdentifiedUser;
import com.google.gerrit.server.PatchSetUtil;
import com.google.gerrit.server.edit.tree.ChangeFileContentModification;
import com.google.gerrit.server.edit.tree.DeleteFileModification;
import com.google.gerrit.server.edit.tree.RenameFileModification;
import com.google.gerrit.server.edit.tree.RestoreFileModification;
import com.google.gerrit.server.edit.tree.TreeCreator;
import com.google.gerrit.server.edit.tree.TreeModification;
import com.google.gerrit.server.index.change.ChangeIndexer;
import com.google.gerrit.server.notedb.ChangeNotes;
import com.google.gerrit.server.permissions.ChangePermission;
import com.google.gerrit.server.permissions.PermissionBackend;
import com.google.gerrit.server.permissions.PermissionBackendException;
import com.google.gerrit.server.project.InvalidChangeOperationException;
import com.google.gerrit.server.project.ProjectCache;
import com.google.gerrit.server.util.CommitMessageUtil;
import com.google.gerrit.server.util.time.TimeUtil;
import com.google.inject.Inject;
import com.google.inject.Provider;
import com.google.inject.Singleton;
import java.io.IOException;
import java.sql.Timestamp;
import java.util.List;
import java.util.Objects;
import java.util.Optional;
import java.util.TimeZone;
import org.eclipse.jgit.diff.DiffAlgorithm;
import org.eclipse.jgit.diff.DiffAlgorithm.SupportedAlgorithm;
import org.eclipse.jgit.diff.RawText;
import org.eclipse.jgit.diff.RawTextComparator;
import org.eclipse.jgit.dircache.InvalidPathException;
import org.eclipse.jgit.lib.BatchRefUpdate;
import org.eclipse.jgit.lib.CommitBuilder;
import org.eclipse.jgit.lib.NullProgressMonitor;
import org.eclipse.jgit.lib.ObjectId;
import org.eclipse.jgit.lib.ObjectInserter;
import org.eclipse.jgit.lib.PersonIdent;
import org.eclipse.jgit.lib.RefUpdate;
import org.eclipse.jgit.lib.Repository;
import org.eclipse.jgit.merge.MergeAlgorithm;
import org.eclipse.jgit.merge.MergeChunk;
import org.eclipse.jgit.merge.MergeResult;
import org.eclipse.jgit.merge.MergeStrategy;
import org.eclipse.jgit.merge.ThreeWayMerger;
import org.eclipse.jgit.revwalk.RevCommit;
import org.eclipse.jgit.revwalk.RevTree;
import org.eclipse.jgit.revwalk.RevWalk;
import org.eclipse.jgit.transport.ReceiveCommand;

/**
 * Utility functions to manipulate change edits.
 *
 * <p>This class contains methods to modify edit's content. For retrieving, publishing and deleting
 * edit see {@link ChangeEditUtil}.
 *
 * <p>
 */
@Singleton
public class ChangeEditModifier {

  private final TimeZone tz;
  private final Provider<CurrentUser> currentUser;
  private final PermissionBackend permissionBackend;
  private final ChangeEditUtil changeEditUtil;
  private final PatchSetUtil patchSetUtil;
  private final ProjectCache projectCache;
  private final NoteDbEdits noteDbEdits;

  @Inject
  ChangeEditModifier(
      @GerritPersonIdent PersonIdent gerritIdent,
      ChangeIndexer indexer,
      Provider<CurrentUser> currentUser,
      PermissionBackend permissionBackend,
      ChangeEditUtil changeEditUtil,
      PatchSetUtil patchSetUtil,
      ProjectCache projectCache) {
    this.currentUser = currentUser;
    this.permissionBackend = permissionBackend;
    this.tz = gerritIdent.getTimeZone();
    this.changeEditUtil = changeEditUtil;
    this.patchSetUtil = patchSetUtil;
    this.projectCache = projectCache;

    noteDbEdits = new NoteDbEdits(tz, indexer, currentUser);
  }

  /**
   * Creates a new change edit.
   *
   * @param repository the affected Git repository
   * @param notes the {@link ChangeNotes} of the change for which the change edit should be created
   * @throws AuthException if the user isn't authenticated or not allowed to use change edits
   * @throws InvalidChangeOperationException if a change edit already existed for the change
   */
  public void createEdit(Repository repository, ChangeNotes notes)
      throws AuthException, IOException, InvalidChangeOperationException,
          PermissionBackendException, ResourceConflictException {
    assertCanEdit(notes);

    Optional<ChangeEdit> changeEdit = lookupChangeEdit(notes);
    if (changeEdit.isPresent()) {
      throw new InvalidChangeOperationException(
          String.format("A change edit already exists for change %s", notes.getChangeId()));
    }

    PatchSet currentPatchSet = lookupCurrentPatchSet(notes);
    ObjectId patchSetCommitId = currentPatchSet.commitId();
    noteDbEdits.createEdit(repository, notes, currentPatchSet, patchSetCommitId, TimeUtil.nowTs());
  }

  /**
   * Rebase change edit on latest patch set
   *
   * @param repository the affected Git repository
   * @param notes the {@link ChangeNotes} of the change whose change edit should be rebased
   * @throws AuthException if the user isn't authenticated or not allowed to use change edits
   * @throws InvalidChangeOperationException if a change edit doesn't exist for the specified
   *     change, the change edit is already based on the latest patch set, or the change represents
   *     the root commit
   */
  public void rebaseEdit(Repository repository, ChangeNotes notes)
      throws AuthException, InvalidChangeOperationException, IOException,
          PermissionBackendException, ResourceConflictException {
    assertCanEdit(notes);

    Optional<ChangeEdit> optionalChangeEdit = lookupChangeEdit(notes);
    if (!optionalChangeEdit.isPresent()) {
      throw new InvalidChangeOperationException(
          String.format("No change edit exists for change %s", notes.getChangeId()));
    }
    ChangeEdit changeEdit = optionalChangeEdit.get();

    PatchSet currentPatchSet = lookupCurrentPatchSet(notes);
    if (isBasedOn(changeEdit, currentPatchSet)) {
      throw new InvalidChangeOperationException(
          String.format(
              "Change edit for change %s is already based on latest patch set %s",
              notes.getChangeId(), currentPatchSet.id()));
    }

    rebase(repository, changeEdit, currentPatchSet);
  }

  private void rebase(Repository repository, ChangeEdit changeEdit, PatchSet currentPatchSet)
      throws IOException, MergeConflictException, InvalidChangeOperationException {
    RevCommit currentEditCommit = changeEdit.getEditCommit();
    if (currentEditCommit.getParentCount() == 0) {
      throw new InvalidChangeOperationException(
          "Rebase change edit against root commit not supported");
    }

    RevCommit basePatchSetCommit = NoteDbEdits.lookupCommit(repository, currentPatchSet.commitId());
    RevTree basePatchSetTree = basePatchSetCommit.getTree();

    ObjectId newTreeId = merge(repository, changeEdit, basePatchSetTree);
    Timestamp nowTimestamp = TimeUtil.nowTs();
    String commitMessage = currentEditCommit.getFullMessage();
    ObjectId newEditCommitId =
        createCommit(repository, basePatchSetCommit, newTreeId, commitMessage, nowTimestamp);

    noteDbEdits.baseEditOnDifferentPatchset(
        repository, changeEdit, currentPatchSet, currentEditCommit, newEditCommitId, nowTimestamp);
  }

  /**
   * Modifies the commit message of a change edit. If the change edit doesn't exist, a new one will
   * be created based on the current patch set.
   *
   * @param repository the affected Git repository
   * @param notes the {@link ChangeNotes} of the change whose change edit's message should be
   *     modified
   * @param newCommitMessage the new commit message
   * @throws AuthException if the user isn't authenticated or not allowed to use change edits
   * @throws InvalidChangeOperationException if the commit message is the same as before
   * @throws BadRequestException if the commit message is malformed
   */
<<<<<<< HEAD
  public void modifyMessage(Repository repository, ChangeNotes notes, String newCommitMessage)
      throws AuthException, IOException, InvalidChangeOperationException,
          PermissionBackendException, BadRequestException, ResourceConflictException {
    modifyCommit(
        repository,
        notes,
        new ModificationIntention.LatestCommit(),
        CommitModification.builder().newCommitMessage(newCommitMessage).build());
=======
  public void modifyMessage(
      Repository repository, Project.NameKey project, ChangeNotes notes, String newCommitMessage)
      throws AuthException, IOException, UnchangedCommitMessageException,
          PermissionBackendException, BadRequestException, ResourceConflictException {
    assertCanEdit(notes);
    newCommitMessage = CommitMessageUtil.checkAndSanitizeCommitMessage(newCommitMessage);

    Optional<ChangeEdit> optionalChangeEdit = lookupChangeEdit(notes);
    PatchSet basePatchSet = getBasePatchSet(optionalChangeEdit, notes);
    RevCommit basePatchSetCommit = lookupCommit(repository, basePatchSet);
    RevCommit baseCommit =
        optionalChangeEdit.map(ChangeEdit::getEditCommit).orElse(basePatchSetCommit);

    String currentCommitMessage = baseCommit.getFullMessage();
    if (newCommitMessage.equals(currentCommitMessage)) {
      throw new UnchangedCommitMessageException();
    }

    RevTree baseTree = baseCommit.getTree();
    Timestamp nowTimestamp = TimeUtil.nowTs();
    ObjectId newEditCommit =
        createCommit(repository, basePatchSetCommit, baseTree, newCommitMessage, nowTimestamp);

    ChangeUtil.ensureChangeIdIsCorrect(
        projectCache
            .get(project)
            .orElseThrow(illegalState(project))
            .is(BooleanProjectConfig.REQUIRE_CHANGE_ID),
        notes.getChange().getKey().get(),
        newCommitMessage);

    if (optionalChangeEdit.isPresent()) {
      updateEdit(
          notes.getProjectName(),
          repository,
          optionalChangeEdit.get(),
          newEditCommit,
          nowTimestamp);
    } else {
      createEdit(repository, notes, basePatchSet, newEditCommit, nowTimestamp);
    }
>>>>>>> d505c2f3
  }

  /**
   * Modifies the contents of a file of a change edit. If the change edit doesn't exist, a new one
   * will be created based on the current patch set.
   *
   * @param repository the affected Git repository
   * @param notes the {@link ChangeNotes} of the change whose change edit should be modified
   * @param filePath the path of the file whose contents should be modified
   * @param newContent the new file content
   * @throws AuthException if the user isn't authenticated or not allowed to use change edits
   * @throws BadRequestException if the user provided bad input (e.g. invalid file paths)
   * @throws InvalidChangeOperationException if the file already had the specified content
   * @throws ResourceConflictException if the project state does not permit the operation
   */
  public void modifyFile(
      Repository repository, ChangeNotes notes, String filePath, RawInput newContent)
      throws AuthException, BadRequestException, InvalidChangeOperationException, IOException,
          PermissionBackendException, ResourceConflictException {
    modifyCommit(
        repository,
        notes,
        new ModificationIntention.LatestCommit(),
        CommitModification.builder()
            .addTreeModification(new ChangeFileContentModification(filePath, newContent))
            .build());
  }

  /**
   * Deletes a file from the Git tree of a change edit. If the change edit doesn't exist, a new one
   * will be created based on the current patch set.
   *
   * @param repository the affected Git repository
   * @param notes the {@link ChangeNotes} of the change whose change edit should be modified
   * @param file path of the file which should be deleted
   * @throws AuthException if the user isn't authenticated or not allowed to use change edits
   * @throws BadRequestException if the user provided bad input (e.g. invalid file paths)
   * @throws InvalidChangeOperationException if the file does not exist
   * @throws ResourceConflictException if the project state does not permit the operation
   */
  public void deleteFile(Repository repository, ChangeNotes notes, String file)
      throws AuthException, BadRequestException, InvalidChangeOperationException, IOException,
          PermissionBackendException, ResourceConflictException {
    modifyCommit(
        repository,
        notes,
        new ModificationIntention.LatestCommit(),
        CommitModification.builder().addTreeModification(new DeleteFileModification(file)).build());
  }

  /**
   * Renames a file of a change edit or moves it to another directory. If the change edit doesn't
   * exist, a new one will be created based on the current patch set.
   *
   * @param repository the affected Git repository
   * @param notes the {@link ChangeNotes} of the change whose change edit should be modified
   * @param currentFilePath the current path/name of the file
   * @param newFilePath the desired path/name of the file
   * @throws AuthException if the user isn't authenticated or not allowed to use change edits
   * @throws BadRequestException if the user provided bad input (e.g. invalid file paths)
   * @throws InvalidChangeOperationException if the file was already renamed to the specified new
   *     name
   * @throws ResourceConflictException if the project state does not permit the operation
   */
  public void renameFile(
      Repository repository, ChangeNotes notes, String currentFilePath, String newFilePath)
      throws AuthException, BadRequestException, InvalidChangeOperationException, IOException,
          PermissionBackendException, ResourceConflictException {
    modifyCommit(
        repository,
        notes,
        new ModificationIntention.LatestCommit(),
        CommitModification.builder()
            .addTreeModification(new RenameFileModification(currentFilePath, newFilePath))
            .build());
  }

  /**
   * Restores a file of a change edit to the state it was in before the patch set on which the
   * change edit is based. If the change edit doesn't exist, a new one will be created based on the
   * current patch set.
   *
   * @param repository the affected Git repository
   * @param notes the {@link ChangeNotes} of the change whose change edit should be modified
   * @param file the path of the file which should be restored
   * @throws AuthException if the user isn't authenticated or not allowed to use change edits
   * @throws InvalidChangeOperationException if the file was already restored
   */
  public void restoreFile(Repository repository, ChangeNotes notes, String file)
      throws AuthException, BadRequestException, InvalidChangeOperationException, IOException,
          PermissionBackendException, ResourceConflictException {
    modifyCommit(
        repository,
        notes,
        new ModificationIntention.LatestCommit(),
        CommitModification.builder()
            .addTreeModification(new RestoreFileModification(file))
            .build());
  }

  /**
   * Applies the indicated modifications to the specified patch set. If a change edit exists and is
   * based on the same patch set, the modified patch set tree is merged with the change edit. If the
   * change edit doesn't exist, a new one will be created.
   *
   * @param repository the affected Git repository
   * @param notes the {@link ChangeNotes} of the change to which the patch set belongs
   * @param patchSet the {@code PatchSet} which should be modified
   * @param commitModification the modifications which should be applied
   * @return the resulting {@code ChangeEdit}
   * @throws AuthException if the user isn't authenticated or not allowed to use change edits
   * @throws InvalidChangeOperationException if the existing change edit is based on another patch
   *     set or no change edit exists but the specified patch set isn't the current one
   * @throws MergeConflictException if the modified patch set tree can't be merged with an existing
   *     change edit
   */
  public ChangeEdit combineWithModifiedPatchSetTree(
      Repository repository,
      ChangeNotes notes,
      PatchSet patchSet,
      CommitModification commitModification)
      throws AuthException, BadRequestException, IOException, InvalidChangeOperationException,
          PermissionBackendException, ResourceConflictException {
    return modifyCommit(
        repository, notes, new ModificationIntention.PatchsetCommit(patchSet), commitModification);
  }

  private ChangeEdit modifyCommit(
      Repository repository,
      ChangeNotes notes,
      ModificationIntention modificationIntention,
      CommitModification commitModification)
      throws AuthException, BadRequestException, IOException, InvalidChangeOperationException,
          PermissionBackendException, ResourceConflictException {
    assertCanEdit(notes);

    Optional<ChangeEdit> optionalChangeEdit = lookupChangeEdit(notes);
    EditBehavior editBehavior =
        optionalChangeEdit
            .<EditBehavior>map(changeEdit -> new ExistingEditBehavior(changeEdit, noteDbEdits))
            .orElseGet(() -> new NewEditBehavior(noteDbEdits));
    ModificationTarget modificationTarget =
        editBehavior.getModificationTarget(notes, modificationIntention);

    RevCommit commitToModify = modificationTarget.getCommit(repository);
    ObjectId newTreeId =
        createNewTree(repository, commitToModify, commitModification.treeModifications());
    newTreeId = editBehavior.mergeTreesIfNecessary(repository, newTreeId, commitToModify);

    PatchSet basePatchset = modificationTarget.getBasePatchset();
    RevCommit basePatchsetCommit = NoteDbEdits.lookupCommit(repository, basePatchset.commitId());

    String newCommitMessage =
        createNewCommitMessage(editBehavior, commitModification, commitToModify);
    newCommitMessage = editBehavior.mergeCommitMessageIfNecessary(newCommitMessage, commitToModify);

    Optional<ChangeEdit> unmodifiedEdit =
        editBehavior.getEditIfNoModification(newTreeId, newCommitMessage);
    if (unmodifiedEdit.isPresent()) {
      return unmodifiedEdit.get();
    }

    Timestamp nowTimestamp = TimeUtil.nowTs();
    ObjectId newEditCommit =
        createCommit(repository, basePatchsetCommit, newTreeId, newCommitMessage, nowTimestamp);

    return editBehavior.updateEditInStorage(
        repository, notes, basePatchset, newEditCommit, nowTimestamp);
  }

  private void assertCanEdit(ChangeNotes notes)
      throws AuthException, PermissionBackendException, ResourceConflictException {
    if (!currentUser.get().isIdentifiedUser()) {
      throw new AuthException("Authentication required");
    }

    Change c = notes.getChange();
    if (!c.isNew()) {
      throw new ResourceConflictException(
          String.format("change %s is %s", c.getChangeId(), ChangeUtil.status(c)));
    }

    // Not allowed to edit if the current patch set is locked.
    patchSetUtil.checkPatchSetNotLocked(notes);
    try {
      permissionBackend.currentUser().change(notes).check(ChangePermission.ADD_PATCH_SET);
      projectCache
          .get(notes.getProjectName())
          .orElseThrow(illegalState(notes.getProjectName()))
          .checkStatePermitsWrite();
    } catch (AuthException denied) {
      throw new AuthException("edit not permitted", denied);
    }
  }

  private Optional<ChangeEdit> lookupChangeEdit(ChangeNotes notes)
      throws AuthException, IOException {
    return changeEditUtil.byChange(notes);
  }

  private PatchSet lookupCurrentPatchSet(ChangeNotes notes) {
    return patchSetUtil.current(notes);
  }

  private static boolean isBasedOn(ChangeEdit changeEdit, PatchSet patchSet) {
    PatchSet editBasePatchSet = changeEdit.getBasePatchSet();
    return editBasePatchSet.id().equals(patchSet.id());
  }

  private static ObjectId createNewTree(
      Repository repository, RevCommit baseCommit, List<TreeModification> treeModifications)
      throws BadRequestException, IOException, InvalidChangeOperationException {
    if (treeModifications.isEmpty()) {
      return baseCommit.getTree();
    }

    ObjectId newTreeId;
    try {
      TreeCreator treeCreator = TreeCreator.basedOn(baseCommit);
      treeCreator.addTreeModifications(treeModifications);
      newTreeId = treeCreator.createNewTreeAndGetId(repository);
    } catch (InvalidPathException e) {
      throw new BadRequestException(e.getMessage());
    }

    if (ObjectId.isEqual(newTreeId, baseCommit.getTree())) {
      throw new InvalidChangeOperationException("no changes were made");
    }
    return newTreeId;
  }

  private static ObjectId merge(Repository repository, ChangeEdit changeEdit, ObjectId newTreeId)
      throws IOException, MergeConflictException {
    PatchSet basePatchSet = changeEdit.getBasePatchSet();
    ObjectId basePatchSetCommitId = basePatchSet.commitId();
    ObjectId editCommitId = changeEdit.getEditCommit();

    ThreeWayMerger threeWayMerger = MergeStrategy.RESOLVE.newMerger(repository, true);
    threeWayMerger.setBase(basePatchSetCommitId);
    boolean successful = threeWayMerger.merge(newTreeId, editCommitId);

    if (!successful) {
      throw new MergeConflictException(
          "The existing change edit could not be merged with another tree.");
    }
    return threeWayMerger.getResultTreeId();
  }

  private String createNewCommitMessage(
      EditBehavior editBehavior, CommitModification commitModification, RevCommit commitToModify)
      throws InvalidChangeOperationException, BadRequestException {
    if (!commitModification.newCommitMessage().isPresent()) {
      return editBehavior.getUnmodifiedCommitMessage(commitToModify);
    }

    String newCommitMessage =
        CommitMessageUtil.checkAndSanitizeCommitMessage(
            commitModification.newCommitMessage().get());

    if (newCommitMessage.equals(commitToModify.getFullMessage())) {
      throw new InvalidChangeOperationException(
          "New commit message cannot be same as existing commit message");
    }

    return newCommitMessage;
  }

  private ObjectId createCommit(
      Repository repository,
      RevCommit basePatchsetCommit,
      ObjectId tree,
      String commitMessage,
      Timestamp timestamp)
      throws IOException {
    try (ObjectInserter objectInserter = repository.newObjectInserter()) {
      CommitBuilder builder = new CommitBuilder();
      builder.setTreeId(tree);
      builder.setParentIds(basePatchsetCommit.getParents());
      builder.setAuthor(basePatchsetCommit.getAuthorIdent());
      builder.setCommitter(getCommitterIdent(timestamp));
      builder.setMessage(commitMessage);
      ObjectId newCommitId = objectInserter.insert(builder);
      objectInserter.flush();
      return newCommitId;
    }
  }

  private PersonIdent getCommitterIdent(Timestamp commitTimestamp) {
    IdentifiedUser user = currentUser.get().asIdentifiedUser();
    return user.newCommitterIdent(commitTimestamp, tz);
  }

  /**
   * Strategy to apply depending on the current situation regarding change edits (e.g. creating a
   * new edit requires different storage modifications than updating an existing edit).
   */
  private interface EditBehavior {

    ModificationTarget getModificationTarget(
        ChangeNotes notes, ModificationIntention targetIntention)
        throws InvalidChangeOperationException;

    ObjectId mergeTreesIfNecessary(
        Repository repository, ObjectId newTreeId, ObjectId commitToModify)
        throws IOException, MergeConflictException;

    String getUnmodifiedCommitMessage(RevCommit commitToModify);

    String mergeCommitMessageIfNecessary(String newCommitMessage, RevCommit commitToModify)
        throws MergeConflictException;

    Optional<ChangeEdit> getEditIfNoModification(ObjectId newTreeId, String newCommitMessage);

    ChangeEdit updateEditInStorage(
        Repository repository,
        ChangeNotes notes,
        PatchSet basePatchSet,
        ObjectId newEditCommitId,
        Timestamp timestamp)
        throws IOException;
  }

  private static class ExistingEditBehavior implements EditBehavior {

    private final ChangeEdit changeEdit;
    private final NoteDbEdits noteDbEdits;

    ExistingEditBehavior(ChangeEdit changeEdit, NoteDbEdits noteDbEdits) {
      this.changeEdit = changeEdit;
      this.noteDbEdits = noteDbEdits;
    }

    @Override
    public ModificationTarget getModificationTarget(
        ChangeNotes notes, ModificationIntention targetIntention)
        throws InvalidChangeOperationException {
      ModificationTarget modificationTarget = targetIntention.getTargetWhenEditExists(changeEdit);
      // It would be better to do this validation in the implementation of the REST endpoints
      // before calling any write actions on ChangeEditModifier.
      modificationTarget.ensureTargetMayBeModifiedDespiteExistingEdit(changeEdit);
      return modificationTarget;
    }

    @Override
    public ObjectId mergeTreesIfNecessary(
        Repository repository, ObjectId newTreeId, ObjectId commitToModify)
        throws IOException, MergeConflictException {
      if (ObjectId.isEqual(changeEdit.getEditCommit(), commitToModify)) {
        return newTreeId;
      }
      return merge(repository, changeEdit, newTreeId);
    }

    @Override
    public String getUnmodifiedCommitMessage(RevCommit commitToModify) {
      return changeEdit.getEditCommit().getFullMessage();
    }

    @Override
    public String mergeCommitMessageIfNecessary(String newCommitMessage, RevCommit commitToModify)
        throws MergeConflictException {
      if (ObjectId.isEqual(changeEdit.getEditCommit(), commitToModify)) {
        return newCommitMessage;
      }
      String editCommitMessage = changeEdit.getEditCommit().getFullMessage();
      if (editCommitMessage.equals(newCommitMessage)) {
        return editCommitMessage;
      }
      return mergeCommitMessage(newCommitMessage, commitToModify, editCommitMessage);
    }

    private String mergeCommitMessage(
        String newCommitMessage, RevCommit commitToModify, String editCommitMessage)
        throws MergeConflictException {
      MergeAlgorithm mergeAlgorithm =
          new MergeAlgorithm(DiffAlgorithm.getAlgorithm(SupportedAlgorithm.MYERS));
      RawText baseMessage = new RawText(commitToModify.getFullMessage().getBytes(Charsets.UTF_8));
      RawText oldMessage = new RawText(editCommitMessage.getBytes(Charsets.UTF_8));
      RawText newMessage = new RawText(newCommitMessage.getBytes(Charsets.UTF_8));
      RawTextComparator textComparator = RawTextComparator.DEFAULT;
      MergeResult<RawText> mergeResult =
          mergeAlgorithm.merge(textComparator, baseMessage, oldMessage, newMessage);
      if (mergeResult.containsConflicts()) {
        throw new MergeConflictException(
            "The chosen modification adjusted the commit message. However, the new commit message"
                + " could not be merged with the commit message of the existing change edit."
                + " Please manually apply the desired changes to the commit message of the change"
                + " edit.");
      }

      StringBuilder resultingCommitMessage = new StringBuilder();
      for (MergeChunk mergeChunk : mergeResult) {
        RawText mergedMessagePart = mergeResult.getSequences().get(mergeChunk.getSequenceIndex());
        resultingCommitMessage.append(
            mergedMessagePart.getString(mergeChunk.getBegin(), mergeChunk.getEnd(), false));
      }
      return resultingCommitMessage.toString();
    }

    @Override
    public Optional<ChangeEdit> getEditIfNoModification(
        ObjectId newTreeId, String newCommitMessage) {
      if (!ObjectId.isEqual(newTreeId, changeEdit.getEditCommit().getTree())) {
        return Optional.empty();
      }
      if (!Objects.equals(newCommitMessage, changeEdit.getEditCommit().getFullMessage())) {
        return Optional.empty();
      }
      // Modifications are already contained in the change edit.
      return Optional.of(changeEdit);
    }

    @Override
    public ChangeEdit updateEditInStorage(
        Repository repository,
        ChangeNotes notes,
        PatchSet basePatchSet,
        ObjectId newEditCommitId,
        Timestamp timestamp)
        throws IOException {
      return noteDbEdits.updateEdit(
          notes.getProjectName(), repository, changeEdit, newEditCommitId, timestamp);
    }
  }

  private static class NewEditBehavior implements EditBehavior {

    private final NoteDbEdits noteDbEdits;

    NewEditBehavior(NoteDbEdits noteDbEdits) {
      this.noteDbEdits = noteDbEdits;
    }

    @Override
    public ModificationTarget getModificationTarget(
        ChangeNotes notes, ModificationIntention targetIntention)
        throws InvalidChangeOperationException {
      ModificationTarget modificationTarget = targetIntention.getTargetWhenNoEdit(notes);
      // It would be better to do this validation in the implementation of the REST endpoints
      // before calling any write actions on ChangeEditModifier.
      modificationTarget.ensureNewEditMayBeBasedOnTarget(notes.getChange());
      return modificationTarget;
    }

    @Override
    public ObjectId mergeTreesIfNecessary(
        Repository repository, ObjectId newTreeId, ObjectId commitToModify) {
      return newTreeId;
    }

    @Override
    public String getUnmodifiedCommitMessage(RevCommit commitToModify) {
      return commitToModify.getFullMessage();
    }

    @Override
    public String mergeCommitMessageIfNecessary(String newCommitMessage, RevCommit commitToModify) {
      return newCommitMessage;
    }

    @Override
    public Optional<ChangeEdit> getEditIfNoModification(
        ObjectId newTreeId, String newCommitMessage) {
      return Optional.empty();
    }

    @Override
    public ChangeEdit updateEditInStorage(
        Repository repository,
        ChangeNotes notes,
        PatchSet basePatchSet,
        ObjectId newEditCommitId,
        Timestamp timestamp)
        throws IOException {
      return noteDbEdits.createEdit(repository, notes, basePatchSet, newEditCommitId, timestamp);
    }
  }

  private static class NoteDbEdits {
    private final TimeZone tz;
    private final ChangeIndexer indexer;
    private final Provider<CurrentUser> currentUser;

    NoteDbEdits(TimeZone tz, ChangeIndexer indexer, Provider<CurrentUser> currentUser) {
      this.tz = tz;
      this.indexer = indexer;
      this.currentUser = currentUser;
    }

    ChangeEdit createEdit(
        Repository repository,
        ChangeNotes notes,
        PatchSet basePatchset,
        ObjectId newEditCommitId,
        Timestamp timestamp)
        throws IOException {
      Change change = notes.getChange();
      String editRefName = getEditRefName(change, basePatchset);
      updateReference(
          notes.getProjectName(),
          repository,
          editRefName,
          ObjectId.zeroId(),
          newEditCommitId,
          timestamp);
      reindex(change);

      RevCommit newEditCommit = lookupCommit(repository, newEditCommitId);
      return new ChangeEdit(change, editRefName, newEditCommit, basePatchset);
    }

    private String getEditRefName(Change change, PatchSet basePatchset) {
      IdentifiedUser me = currentUser.get().asIdentifiedUser();
      return RefNames.refsEdit(me.getAccountId(), change.getId(), basePatchset.id());
    }

    ChangeEdit updateEdit(
        Project.NameKey projectName,
        Repository repository,
        ChangeEdit changeEdit,
        ObjectId newEditCommitId,
        Timestamp timestamp)
        throws IOException {
      String editRefName = changeEdit.getRefName();
      RevCommit currentEditCommit = changeEdit.getEditCommit();
      updateReference(
          projectName, repository, editRefName, currentEditCommit, newEditCommitId, timestamp);
      reindex(changeEdit.getChange());

      RevCommit newEditCommit = lookupCommit(repository, newEditCommitId);
      return new ChangeEdit(
          changeEdit.getChange(), editRefName, newEditCommit, changeEdit.getBasePatchSet());
    }

    private void updateReference(
        Project.NameKey projectName,
        Repository repository,
        String refName,
        ObjectId currentObjectId,
        ObjectId targetObjectId,
        Timestamp timestamp)
        throws IOException {
      RefUpdate ru = repository.updateRef(refName);
      ru.setExpectedOldObjectId(currentObjectId);
      ru.setNewObjectId(targetObjectId);
      ru.setRefLogIdent(getRefLogIdent(timestamp));
      ru.setRefLogMessage("inline edit (amend)", false);
      ru.setForceUpdate(true);
      try (RevWalk revWalk = new RevWalk(repository)) {
        RefUpdate.Result res = ru.update(revWalk);
        String message = "cannot update " + ru.getName() + " in " + projectName + ": " + res;
        if (res == RefUpdate.Result.LOCK_FAILURE) {
          throw new LockFailureException(message, ru);
        }
        if (res != RefUpdate.Result.NEW && res != RefUpdate.Result.FORCED) {
          throw new IOException(message);
        }
      }
    }

    void baseEditOnDifferentPatchset(
        Repository repository,
        ChangeEdit changeEdit,
        PatchSet currentPatchSet,
        ObjectId currentEditCommit,
        ObjectId newEditCommitId,
        Timestamp nowTimestamp)
        throws IOException {
      String newEditRefName = getEditRefName(changeEdit.getChange(), currentPatchSet);
      updateReferenceWithNameChange(
          repository,
          changeEdit.getRefName(),
          currentEditCommit,
          newEditRefName,
          newEditCommitId,
          nowTimestamp);
      reindex(changeEdit.getChange());
    }

    private void updateReferenceWithNameChange(
        Repository repository,
        String currentRefName,
        ObjectId currentObjectId,
        String newRefName,
        ObjectId targetObjectId,
        Timestamp timestamp)
        throws IOException {
      BatchRefUpdate batchRefUpdate = repository.getRefDatabase().newBatchUpdate();
      batchRefUpdate.addCommand(new ReceiveCommand(ObjectId.zeroId(), targetObjectId, newRefName));
      batchRefUpdate.addCommand(
          new ReceiveCommand(currentObjectId, ObjectId.zeroId(), currentRefName));
      batchRefUpdate.setRefLogMessage("rebase edit", false);
      batchRefUpdate.setRefLogIdent(getRefLogIdent(timestamp));
      try (RevWalk revWalk = new RevWalk(repository)) {
        batchRefUpdate.execute(revWalk, NullProgressMonitor.INSTANCE);
      }
      for (ReceiveCommand cmd : batchRefUpdate.getCommands()) {
        if (cmd.getResult() != ReceiveCommand.Result.OK) {
          throw new IOException("failed: " + cmd);
        }
      }
    }

    static RevCommit lookupCommit(Repository repository, ObjectId commitId) throws IOException {
      try (RevWalk revWalk = new RevWalk(repository)) {
        return revWalk.parseCommit(commitId);
      }
    }

    private PersonIdent getRefLogIdent(Timestamp timestamp) {
      IdentifiedUser user = currentUser.get().asIdentifiedUser();
      return user.newRefLogIdent(timestamp, tz);
    }

    private void reindex(Change change) {
      indexer.index(change);
    }
  }
}<|MERGE_RESOLUTION|>--- conflicted
+++ resolved
@@ -16,12 +16,8 @@
 
 import static com.google.gerrit.server.project.ProjectCache.illegalState;
 
-<<<<<<< HEAD
 import com.google.common.base.Charsets;
-=======
-import com.google.common.collect.ImmutableList;
 import com.google.gerrit.entities.BooleanProjectConfig;
->>>>>>> d505c2f3
 import com.google.gerrit.entities.Change;
 import com.google.gerrit.entities.PatchSet;
 import com.google.gerrit.entities.Project;
@@ -212,7 +208,6 @@
    * @throws InvalidChangeOperationException if the commit message is the same as before
    * @throws BadRequestException if the commit message is malformed
    */
-<<<<<<< HEAD
   public void modifyMessage(Repository repository, ChangeNotes notes, String newCommitMessage)
       throws AuthException, IOException, InvalidChangeOperationException,
           PermissionBackendException, BadRequestException, ResourceConflictException {
@@ -221,49 +216,6 @@
         notes,
         new ModificationIntention.LatestCommit(),
         CommitModification.builder().newCommitMessage(newCommitMessage).build());
-=======
-  public void modifyMessage(
-      Repository repository, Project.NameKey project, ChangeNotes notes, String newCommitMessage)
-      throws AuthException, IOException, UnchangedCommitMessageException,
-          PermissionBackendException, BadRequestException, ResourceConflictException {
-    assertCanEdit(notes);
-    newCommitMessage = CommitMessageUtil.checkAndSanitizeCommitMessage(newCommitMessage);
-
-    Optional<ChangeEdit> optionalChangeEdit = lookupChangeEdit(notes);
-    PatchSet basePatchSet = getBasePatchSet(optionalChangeEdit, notes);
-    RevCommit basePatchSetCommit = lookupCommit(repository, basePatchSet);
-    RevCommit baseCommit =
-        optionalChangeEdit.map(ChangeEdit::getEditCommit).orElse(basePatchSetCommit);
-
-    String currentCommitMessage = baseCommit.getFullMessage();
-    if (newCommitMessage.equals(currentCommitMessage)) {
-      throw new UnchangedCommitMessageException();
-    }
-
-    RevTree baseTree = baseCommit.getTree();
-    Timestamp nowTimestamp = TimeUtil.nowTs();
-    ObjectId newEditCommit =
-        createCommit(repository, basePatchSetCommit, baseTree, newCommitMessage, nowTimestamp);
-
-    ChangeUtil.ensureChangeIdIsCorrect(
-        projectCache
-            .get(project)
-            .orElseThrow(illegalState(project))
-            .is(BooleanProjectConfig.REQUIRE_CHANGE_ID),
-        notes.getChange().getKey().get(),
-        newCommitMessage);
-
-    if (optionalChangeEdit.isPresent()) {
-      updateEdit(
-          notes.getProjectName(),
-          repository,
-          optionalChangeEdit.get(),
-          newEditCommit,
-          nowTimestamp);
-    } else {
-      createEdit(repository, notes, basePatchSet, newEditCommit, nowTimestamp);
-    }
->>>>>>> d505c2f3
   }
 
   /**
@@ -416,8 +368,15 @@
     PatchSet basePatchset = modificationTarget.getBasePatchset();
     RevCommit basePatchsetCommit = NoteDbEdits.lookupCommit(repository, basePatchset.commitId());
 
+    boolean changeIdRequired =
+        projectCache
+            .get(notes.getChange().getProject())
+            .orElseThrow(illegalState(notes.getChange().getProject()))
+            .is(BooleanProjectConfig.REQUIRE_CHANGE_ID);
+    String currentChangeId = notes.getChange().getKey().get();
     String newCommitMessage =
-        createNewCommitMessage(editBehavior, commitModification, commitToModify);
+        createNewCommitMessage(
+            changeIdRequired, currentChangeId, editBehavior, commitModification, commitToModify);
     newCommitMessage = editBehavior.mergeCommitMessageIfNecessary(newCommitMessage, commitToModify);
 
     Optional<ChangeEdit> unmodifiedEdit =
@@ -513,8 +472,12 @@
   }
 
   private String createNewCommitMessage(
-      EditBehavior editBehavior, CommitModification commitModification, RevCommit commitToModify)
-      throws InvalidChangeOperationException, BadRequestException {
+      boolean requireChangeId,
+      String currentChangeId,
+      EditBehavior editBehavior,
+      CommitModification commitModification,
+      RevCommit commitToModify)
+      throws InvalidChangeOperationException, BadRequestException, ResourceConflictException {
     if (!commitModification.newCommitMessage().isPresent()) {
       return editBehavior.getUnmodifiedCommitMessage(commitToModify);
     }
@@ -527,6 +490,8 @@
       throw new InvalidChangeOperationException(
           "New commit message cannot be same as existing commit message");
     }
+
+    ChangeUtil.ensureChangeIdIsCorrect(requireChangeId, currentChangeId, newCommitMessage);
 
     return newCommitMessage;
   }
