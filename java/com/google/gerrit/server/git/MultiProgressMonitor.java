// Copyright (C) 2012 The Android Open Source Project
//
// Licensed under the Apache License, Version 2.0 (the "License");
// you may not use this file except in compliance with the License.
// You may obtain a copy of the License at
//
// http://www.apache.org/licenses/LICENSE-2.0
//
// Unless required by applicable law or agreed to in writing, software
// distributed under the License is distributed on an "AS IS" BASIS,
// WITHOUT WARRANTIES OR CONDITIONS OF ANY KIND, either express or implied.
// See the License for the specific language governing permissions and
// limitations under the License.

package com.google.gerrit.server.git;

import static com.google.gerrit.server.DeadlineChecker.getTimeoutFormatter;
import static java.util.concurrent.TimeUnit.MILLISECONDS;
import static java.util.concurrent.TimeUnit.NANOSECONDS;

import com.google.common.base.Strings;
import com.google.common.flogger.FluentLogger;
import com.google.common.util.concurrent.UncheckedExecutionException;
import com.google.gerrit.server.CancellationMetrics;
import com.google.gerrit.server.cancellation.RequestStateProvider;
import com.google.inject.assistedinject.Assisted;
import com.google.inject.assistedinject.AssistedInject;
import java.io.IOException;
import java.io.OutputStream;
import java.util.List;
import java.util.Optional;
import java.util.concurrent.CancellationException;
import java.util.concurrent.CopyOnWriteArrayList;
import java.util.concurrent.ExecutionException;
import java.util.concurrent.Future;
import java.util.concurrent.TimeUnit;
import java.util.concurrent.TimeoutException;
import java.util.concurrent.atomic.AtomicBoolean;
import java.util.concurrent.atomic.AtomicInteger;
import org.eclipse.jgit.lib.Constants;
import org.eclipse.jgit.lib.ProgressMonitor;

/**
 * Progress reporting interface that multiplexes multiple sub-tasks.
 *
 * <p>Output is of the format:
 *
 * <pre>
 *   Task: subA: 1, subB: 75% (3/4) (-)\r
 *   Task: subA: 2, subB: 75% (3/4), subC: 1 (\)\r
 *   Task: subA: 2, subB: 100% (4/4), subC: 1 (|)\r
 *   Task: subA: 4, subB: 100% (4/4), subC: 4, done    \n
 * </pre>
 *
 * <p>Callers should try to keep task and sub-task descriptions short, since the output should fit
 * on one terminal line. (Note that git clients do not accept terminal control characters, so true
 * multi-line progress messages would be impossible.)
 *
 * <p>Whether the client is disconnected or the deadline is exceeded can be checked by {@link
 * #checkIfCancelled(RequestStateProvider.OnCancelled)}. This allows the worker thread to react to
 * cancellations and abort its execution and finish gracefully. After a cancellation has been
 * signaled the worker thread has 10 * {@link #maxIntervalNanos} to react to the cancellation and
 * finish gracefully. If the worker thread doesn't finish gracefully in time after the cancellation
 * has been signaled, the future executing the task is forcefully cancelled which means that the
 * worker thread gets interrupted and an internal error is returned to the client. To react to
 * cancellations it is recommended that the task opens a {@link
 * com.google.gerrit.server.cancellation.RequestStateContext} in a try-with-resources block to
 * register the {@link MultiProgressMonitor} as a {@link RequestStateProvider}. This way the worker
 * thread gets aborted by a {@link com.google.gerrit.server.cancellation.RequestCancelledException}
 * when the request is cancelled which allows the worker thread to handle the cancellation
 * gracefully by catching this exception (e.g. to return a proper error message). {@link
 * com.google.gerrit.server.cancellation.RequestCancelledException} is only thrown when the worker
 * thread checks for cancellation via {@link
 * com.google.gerrit.server.cancellation.RequestStateContext#abortIfCancelled()}. E.g. this is done
 * whenever {@link com.google.gerrit.server.logging.TraceContext.TraceTimer} is opened/closed.
 */
public class MultiProgressMonitor implements RequestStateProvider {
  private static final FluentLogger logger = FluentLogger.forEnclosingClass();

  /** Constant indicating the total work units cannot be predicted. */
  public static final int UNKNOWN = 0;

  private static final char[] SPINNER_STATES = new char[] {'-', '\\', '|', '/'};
  private static final char NO_SPINNER = ' ';

  public enum TaskKind {
    INDEXING,
    RECEIVE_COMMITS;
  }

  /** Handle for a sub-task. */
  public class Task implements ProgressMonitor {
    private final String name;
    private final int total;
    private int count;
    private int lastPercent;

    Task(String subTaskName, int totalWork) {
      this.name = subTaskName;
      this.total = totalWork;
    }

    /**
     * Indicate that work has been completed on this sub-task.
     *
     * <p>Must be called from a worker thread.
     *
     * @param completed number of work units completed.
     */
    @Override
    public void update(int completed) {
      boolean w = false;
      synchronized (MultiProgressMonitor.this) {
        count += completed;
        if (total != UNKNOWN) {
          int percent = count * 100 / total;
          if (percent > lastPercent) {
            lastPercent = percent;
            w = true;
          }
        }
      }
      if (w) {
        wakeUp();
      }
    }

    /**
     * Indicate that this sub-task is finished.
     *
     * <p>Must be called from a worker thread.
     */
    public void end() {
      if (total == UNKNOWN && getCount() > 0) {
        wakeUp();
      }
    }

    @Override
    public void start(int totalTasks) {}

    @Override
    public void beginTask(String title, int totalWork) {}

    @Override
    public void endTask() {}

    @Override
    public boolean isCancelled() {
      return false;
    }

    public int getCount() {
      synchronized (MultiProgressMonitor.this) {
        return count;
      }
    }

    public int getTotal() {
      return total;
    }

    public String getName() {
      return name;
    }

    public String getTotalDisplay(int total) {
      return String.valueOf(total);
    }
  }

  /** Handle for a sub-task whose total work can be updated while the task is in progress. */
  public class VolatileTask extends Task {
    protected AtomicInteger volatileTotal;
    protected AtomicBoolean isTotalFinalized = new AtomicBoolean(false);

    public VolatileTask(String subTaskName) {
      super(subTaskName, UNKNOWN);
      volatileTotal = new AtomicInteger(UNKNOWN);
    }

    /**
     * Update the total work for this sub-task.
     *
     * <p>Intended to be called from a worker thread.
     *
     * @param workUnits number of work units to be added to existing total work.
     */
    public void updateTotal(int workUnits) {
      if (!isTotalFinalized.get()) {
        volatileTotal.addAndGet(workUnits);
      } else {
        logger.atWarning().log(
            "Total work has been finalized on sub-task " + getName() + " and cannot be updated");
      }
    }

    /**
     * Mark the total on this sub-task as unmodifiable.
     *
     * <p>Intended to be called from a worker thread.
     */
    public void finalizeTotal() {
      isTotalFinalized.set(true);
    }

    @Override
    public int getTotal() {
      return volatileTotal.get();
    }

    @Override
    public String getTotalDisplay(int total) {
      return super.getTotalDisplay(total) + (isTotalFinalized.get() ? "" : "+");
    }
  }

  public interface Factory {
    MultiProgressMonitor create(OutputStream out, TaskKind taskKind, String taskName);

    MultiProgressMonitor create(
        OutputStream out,
        TaskKind taskKind,
        String taskName,
        long maxIntervalTime,
        TimeUnit maxIntervalUnit);
  }

  private final CancellationMetrics cancellationMetrics;
  private final OutputStream out;
  private final TaskKind taskKind;
  private final String taskName;
  private final List<Task> tasks = new CopyOnWriteArrayList<>();
  private int spinnerIndex;
  private char spinnerState = NO_SPINNER;
  private boolean done;
  private boolean clientDisconnected;
  private boolean deadlineExceeded;
  private boolean forcefulTermination;
  private Optional<Long> timeout = Optional.empty();

  private final long maxIntervalNanos;

  /**
   * Create a new progress monitor for multiple sub-tasks.
   *
   * @param out stream for writing progress messages.
   * @param taskName name of the overall task.
   */
  @AssistedInject
  private MultiProgressMonitor(
      CancellationMetrics cancellationMetrics,
      @Assisted OutputStream out,
      @Assisted TaskKind taskKind,
      @Assisted String taskName) {
    this(cancellationMetrics, out, taskKind, taskName, 500, MILLISECONDS);
  }

  /**
   * Create a new progress monitor for multiple sub-tasks.
   *
   * @param out stream for writing progress messages.
   * @param taskName name of the overall task.
   * @param maxIntervalTime maximum interval between progress messages.
   * @param maxIntervalUnit time unit for progress interval.
   */
  @AssistedInject
  private MultiProgressMonitor(
      CancellationMetrics cancellationMetrics,
      @Assisted OutputStream out,
      @Assisted TaskKind taskKind,
      @Assisted String taskName,
      @Assisted long maxIntervalTime,
      @Assisted TimeUnit maxIntervalUnit) {
    this.cancellationMetrics = cancellationMetrics;
    this.out = out;
    this.taskKind = taskKind;
    this.taskName = taskName;
    maxIntervalNanos = NANOSECONDS.convert(maxIntervalTime, maxIntervalUnit);
  }

  /**
   * Wait for a task managed by a {@link Future}, with no timeout.
   *
   * @see #waitFor(Future, long, TimeUnit, long, TimeUnit)
   */
  public <T> T waitFor(Future<T> workerFuture) {
    try {
      return waitFor(
          workerFuture,
          /* taskTimeoutTime= */ 0,
          /* taskTimeoutUnit= */ null,
          /* cancellationTimeoutTime= */ 0,
          /* cancellationTimeoutUnit= */ null);
    } catch (TimeoutException e) {
      throw new IllegalStateException("timout exception without setting a timeout", e);
    }
  }

  /**
   * Wait for a task managed by a {@link Future}.
   *
   * <p>Must be called from the main thread, <em>not</em> a worker thread. Once a worker thread
   * calls {@link #end()}, the future has an additional {@code maxInterval} to finish before it is
   * forcefully cancelled and {@link ExecutionException} is thrown.
   *
   * @see #waitForNonFinalTask(Future, long, TimeUnit)
   * @param workerFuture a future that returns when worker threads are finished.
   * @param taskTimeoutTime overall timeout for the task; the future gets a cancellation signal
   *     after this timeout is exceeded; non-positive values indicate no timeout.
   * @param taskTimeoutUnit unit for overall task timeout.
   * @param cancellationTimeoutTime timeout for the task to react to the cancellation signal; if the
   *     task doesn't terminate within this time it is forcefully cancelled; non-positive values
   *     indicate no timeout.
   * @param cancellationTimeoutUnit unit for the cancellation timeout.
   * @throws TimeoutException if this thread or a worker thread was interrupted, the worker was
   *     cancelled, or timed out waiting for a worker to call {@link #end()}.
   */
  public <T> T waitFor(
      Future<T> workerFuture,
      long taskTimeoutTime,
      TimeUnit taskTimeoutUnit,
      long cancellationTimeoutTime,
      TimeUnit cancellationTimeoutUnit)
      throws TimeoutException {
    T t = waitForNonFinalTask(workerFuture, timeoutTime, timeoutUnit);
    synchronized (this) {
      if (!done) {
        // The worker may not have called end() explicitly, which is likely a
        // programming error.
        logger.atWarning().log("MultiProgressMonitor worker did not call end() before returning");
        end();
      }
    }
    sendDone();
    return t;
  }

  /**
   * Wait for a non-final task managed by a {@link Future}, with no timeout.
   *
   * @see #waitForNonFinalTask(Future, long, TimeUnit)
   */
  public <T> T waitForNonFinalTask(Future<T> workerFuture) {
    try {
      return waitForNonFinalTask(workerFuture, 0, null);
    } catch (TimeoutException e) {
      throw new IllegalStateException("timout exception without setting a timeout", e);
    }
  }

  /**
   * Wait for a task managed by a {@link Future}. This call does not expect the worker thread to
   * call {@link #end()}. It is intended to be used to track a non-final task.
   *
   * @param workerFuture a future that returns when worker threads are finished.
   * @param timeoutTime overall timeout for the task; the future is forcefully cancelled if the task
   *     exceeds the timeout. Non-positive values indicate no timeout.
   * @param timeoutUnit unit for overall task timeout.
   * @throws TimeoutException if this thread or a worker thread was interrupted, the worker was
   *     cancelled, or timed out waiting for a worker to call {@link #end()}.
   */
  public <T> T waitForNonFinalTask(Future<T> workerFuture, long timeoutTime, TimeUnit timeoutUnit)
      throws TimeoutException {
    long overallStart = System.nanoTime();
    long cancellationNanos =
        cancellationTimeoutTime > 0
            ? NANOSECONDS.convert(cancellationTimeoutTime, cancellationTimeoutUnit)
            : 0;
    long deadline;
    if (taskTimeoutTime > 0) {
      timeout = Optional.of(NANOSECONDS.convert(taskTimeoutTime, taskTimeoutUnit));
      deadline = overallStart + timeout.get();
    } else {
      deadline = 0;
    }

    synchronized (this) {
      long left = maxIntervalNanos;
      while (!workerFuture.isDone() && !done) {
        long start = System.nanoTime();
        try {
          NANOSECONDS.timedWait(this, left);
        } catch (InterruptedException e) {
          throw new UncheckedExecutionException(e);
        }

        // Send an update on every wakeup (manual or spurious), but only move
        // the spinner every maxInterval.
        long now = System.nanoTime();

        if (deadline > 0 && now > deadline) {
          if (!deadlineExceeded) {
            logger.atFine().log(
                "deadline exceeded after %sms, signaling cancellation (timeout=%sms, task=%s(%s))",
                MILLISECONDS.convert(now - overallStart, NANOSECONDS),
                MILLISECONDS.convert(now - deadline, NANOSECONDS),
                taskKind,
                taskName);
          }
          deadlineExceeded = true;

          // After setting deadlineExceeded = true give the cancellationNanos to react to the
          // cancellation and return gracefully.
          if (now > deadline + cancellationNanos) {
            // The worker didn't react to the cancellation, cancel it forcefully by an interrupt.
            workerFuture.cancel(true);
            forcefulTermination = true;
            if (workerFuture.isCancelled()) {
              logger.atWarning().log(
                  "MultiProgressMonitor worker killed after %sms, cancelled (timeout=%sms, task=%s(%s))",
                  MILLISECONDS.convert(now - overallStart, NANOSECONDS),
                  MILLISECONDS.convert(now - deadline, NANOSECONDS),
                  taskKind,
                  taskName);
              if (taskKind == TaskKind.RECEIVE_COMMITS) {
                cancellationMetrics.countForcefulReceiveTimeout();
              }
            }
            break;
          }
        }

        left -= now - start;
        if (left <= 0) {
          moveSpinner();
          left = maxIntervalNanos;
        }
        sendUpdate();
<<<<<<< HEAD
        if (!done && workerFuture.isDone()) {
          // The worker may not have called end() explicitly, which is likely a
          // programming error.
          logger.atWarning().log(
              "MultiProgressMonitor worker did not call end() before returning (task=%s(%s))",
              taskKind, taskName);
          end();
        }
      }
      if (deadlineExceeded && !forcefulTermination && taskKind == TaskKind.RECEIVE_COMMITS) {
        cancellationMetrics.countGracefulReceiveTimeout();
      }
      sendDone();
=======
      }
      wakeUp();
>>>>>>> 7affcb65
    }

    // The loop exits as soon as the worker calls end(), but we give it another
    // 2 x maxIntervalNanos to finish up and return.
    try {
      return workerFuture.get(2 * maxIntervalNanos, NANOSECONDS);
    } catch (InterruptedException | CancellationException e) {
      logger.atWarning().withCause(e).log(
          "unable to finish processing (task=%s(%s))", taskKind, taskName);
      throw new UncheckedExecutionException(e);
    } catch (TimeoutException e) {
      workerFuture.cancel(true);
      throw e;
    } catch (ExecutionException e) {
      throw new UncheckedExecutionException(e);
    }
  }

  private synchronized void wakeUp() {
    notifyAll();
  }

  /**
   * Begin a sub-task.
   *
   * @param subTask sub-task name.
   * @param subTaskWork total work units in sub-task, or {@link #UNKNOWN}.
   * @return sub-task handle.
   */
  public Task beginSubTask(String subTask, int subTaskWork) {
    Task task = new Task(subTask, subTaskWork);
    tasks.add(task);
    return task;
  }

  /**
   * Begin a sub-task whose total work can be updated.
   *
   * @param subTask sub-task name.
   * @return sub-task handle.
   */
  public VolatileTask beginVolatileSubTask(String subTask) {
    VolatileTask task = new VolatileTask(subTask);
    tasks.add(task);
    return task;
  }

  /**
   * End the overall task.
   *
   * <p>Must be called from a worker thread.
   */
  public synchronized void end() {
    done = true;
    wakeUp();
  }

  private void sendDone() {
    spinnerState = NO_SPINNER;
    StringBuilder s = format();
    boolean any = false;
    for (Task t : tasks) {
      if (t.count != 0) {
        any = true;
        break;
      }
    }
    if (any) {
      s.append(",");
    }
    s.append(" done    \n");
    send(s);
  }

  private void moveSpinner() {
    spinnerIndex = (spinnerIndex + 1) % SPINNER_STATES.length;
    spinnerState = SPINNER_STATES[spinnerIndex];
  }

  private void sendUpdate() {
    send(format());
  }

  private StringBuilder format() {
    StringBuilder s = new StringBuilder().append("\r").append(taskName).append(':');

    if (!tasks.isEmpty()) {
      boolean first = true;
      for (Task t : tasks) {
        int count = t.getCount();
        int total = t.getTotal();
        if (count == 0) {
          continue;
        }

        if (!first) {
          s.append(',');
        } else {
          first = false;
        }

        s.append(' ');
        if (!Strings.isNullOrEmpty(t.name)) {
          s.append(t.name).append(": ");
        }
        if (total == UNKNOWN) {
          s.append(count);
        } else {
          s.append(
              String.format("%d%% (%d/%s)", count * 100 / total, count, t.getTotalDisplay(total)));
        }
      }
    }

    if (spinnerState != NO_SPINNER) {
      // Don't output a spinner until the alarm fires for the first time.
      s.append(" (").append(spinnerState).append(')');
    }
    return s;
  }

  private void send(StringBuilder s) {
    if (!clientDisconnected) {
      try {
        out.write(Constants.encode(s.toString()));
        out.flush();
      } catch (IOException e) {
        logger.atWarning().withCause(e).log(
            "Sending progress to client failed. Stop sending updates for task %s(%s)",
            taskKind, taskName);
        clientDisconnected = true;
      }
    }
  }

  @Override
  public void checkIfCancelled(OnCancelled onCancelled) {
    if (clientDisconnected) {
      onCancelled.onCancel(RequestStateProvider.Reason.CLIENT_CLOSED_REQUEST, /* message= */ null);
    } else if (deadlineExceeded) {
      onCancelled.onCancel(
          RequestStateProvider.Reason.SERVER_DEADLINE_EXCEEDED,
          timeout
              .map(
                  taskKind == TaskKind.RECEIVE_COMMITS
                      ? getTimeoutFormatter("receive.timeout")
                      : getTimeoutFormatter("timeout"))
              .orElse(null));
    }
  }
}<|MERGE_RESOLUTION|>--- conflicted
+++ resolved
@@ -323,7 +323,13 @@
       long cancellationTimeoutTime,
       TimeUnit cancellationTimeoutUnit)
       throws TimeoutException {
-    T t = waitForNonFinalTask(workerFuture, timeoutTime, timeoutUnit);
+    T t =
+        waitForNonFinalTask(
+            workerFuture,
+            taskTimeoutTime,
+            taskTimeoutUnit,
+            cancellationTimeoutTime,
+            cancellationTimeoutUnit);
     synchronized (this) {
       if (!done) {
         // The worker may not have called end() explicitly, which is likely a
@@ -343,7 +349,7 @@
    */
   public <T> T waitForNonFinalTask(Future<T> workerFuture) {
     try {
-      return waitForNonFinalTask(workerFuture, 0, null);
+      return waitForNonFinalTask(workerFuture, 0, null, 0, null);
     } catch (TimeoutException e) {
       throw new IllegalStateException("timout exception without setting a timeout", e);
     }
@@ -360,7 +366,12 @@
    * @throws TimeoutException if this thread or a worker thread was interrupted, the worker was
    *     cancelled, or timed out waiting for a worker to call {@link #end()}.
    */
-  public <T> T waitForNonFinalTask(Future<T> workerFuture, long timeoutTime, TimeUnit timeoutUnit)
+  public <T> T waitForNonFinalTask(
+      Future<T> workerFuture,
+      long taskTimeoutTime,
+      TimeUnit taskTimeoutUnit,
+      long cancellationTimeoutTime,
+      TimeUnit cancellationTimeoutUnit)
       throws TimeoutException {
     long overallStart = System.nanoTime();
     long cancellationNanos =
@@ -427,24 +438,11 @@
           left = maxIntervalNanos;
         }
         sendUpdate();
-<<<<<<< HEAD
-        if (!done && workerFuture.isDone()) {
-          // The worker may not have called end() explicitly, which is likely a
-          // programming error.
-          logger.atWarning().log(
-              "MultiProgressMonitor worker did not call end() before returning (task=%s(%s))",
-              taskKind, taskName);
-          end();
-        }
       }
       if (deadlineExceeded && !forcefulTermination && taskKind == TaskKind.RECEIVE_COMMITS) {
         cancellationMetrics.countGracefulReceiveTimeout();
       }
-      sendDone();
-=======
-      }
       wakeUp();
->>>>>>> 7affcb65
     }
 
     // The loop exits as soon as the worker calls end(), but we give it another
