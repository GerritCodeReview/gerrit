// Copyright (C) 2012 The Android Open Source Project
//
// Licensed under the Apache License, Version 2.0 (the "License");
// you may not use this file except in compliance with the License.
// You may obtain a copy of the License at
//
// http://www.apache.org/licenses/LICENSE-2.0
//
// Unless required by applicable law or agreed to in writing, software
// distributed under the License is distributed on an "AS IS" BASIS,
// WITHOUT WARRANTIES OR CONDITIONS OF ANY KIND, either express or implied.
// See the License for the specific language governing permissions and
// limitations under the License.

package com.google.gerrit.server.git;

import static com.google.gerrit.server.DeadlineChecker.getTimeoutFormatter;
import static java.util.concurrent.TimeUnit.MILLISECONDS;
import static java.util.concurrent.TimeUnit.NANOSECONDS;

import com.google.common.base.Strings;
import com.google.common.flogger.FluentLogger;
import com.google.common.util.concurrent.UncheckedExecutionException;
import com.google.gerrit.server.CancellationMetrics;
import com.google.gerrit.server.cancellation.RequestStateProvider;
import com.google.inject.assistedinject.Assisted;
import com.google.inject.assistedinject.AssistedInject;
import java.io.IOException;
import java.io.OutputStream;
import java.util.List;
import java.util.Optional;
import java.util.concurrent.CancellationException;
import java.util.concurrent.CopyOnWriteArrayList;
import java.util.concurrent.ExecutionException;
import java.util.concurrent.Future;
import java.util.concurrent.TimeUnit;
import java.util.concurrent.TimeoutException;
import java.util.concurrent.atomic.AtomicBoolean;
import java.util.concurrent.atomic.AtomicInteger;
import org.eclipse.jgit.lib.Constants;
import org.eclipse.jgit.lib.ProgressMonitor;

/**
 * Progress reporting interface that multiplexes multiple sub-tasks.
 *
 * <p>Output is of the format:
 *
 * <pre>
 *   Task: subA: 1, subB: 75% (3/4) (-)\r
 *   Task: subA: 2, subB: 75% (3/4), subC: 1 (\)\r
 *   Task: subA: 2, subB: 100% (4/4), subC: 1 (|)\r
 *   Task: subA: 4, subB: 100% (4/4), subC: 4, done    \n
 * </pre>
 *
 * <p>Callers should try to keep task and sub-task descriptions short, since the output should fit
 * on one terminal line. (Note that git clients do not accept terminal control characters, so true
 * multi-line progress messages would be impossible.)
 *
 * <p>Whether the client is disconnected or the deadline is exceeded can be checked by {@link
 * #checkIfCancelled(RequestStateProvider.OnCancelled)}. This allows the worker thread to react to
 * cancellations and abort its execution and finish gracefully. After a cancellation has been
 * signaled the worker thread has 10 * {@link #maxIntervalNanos} to react to the cancellation and
 * finish gracefully. If the worker thread doesn't finish gracefully in time after the cancellation
 * has been signaled, the future executing the task is forcefully cancelled which means that the
 * worker thread gets interrupted and an internal error is returned to the client. To react to
 * cancellations it is recommended that the task opens a {@link
 * com.google.gerrit.server.cancellation.RequestStateContext} in a try-with-resources block to
 * register the {@link MultiProgressMonitor} as a {@link RequestStateProvider}. This way the worker
 * thread gets aborted by a {@link com.google.gerrit.server.cancellation.RequestCancelledException}
 * when the request is cancelled which allows the worker thread to handle the cancellation
 * gracefully by catching this exception (e.g. to return a proper error message). {@link
 * com.google.gerrit.server.cancellation.RequestCancelledException} is only thrown when the worker
 * thread checks for cancellation via {@link
 * com.google.gerrit.server.cancellation.RequestStateContext#abortIfCancelled()}. E.g. this is done
 * whenever {@link com.google.gerrit.server.logging.TraceContext.TraceTimer} is opened/closed.
 */
public class MultiProgressMonitor implements RequestStateProvider {
  private static final FluentLogger logger = FluentLogger.forEnclosingClass();

  /** Constant indicating the total work units cannot be predicted. */
  public static final int UNKNOWN = 0;

  private static final char[] SPINNER_STATES = new char[] {'-', '\\', '|', '/'};
  private static final char NO_SPINNER = ' ';

  public enum TaskKind {
    INDEXING,
    RECEIVE_COMMITS;
  }

  /** Handle for a sub-task. */
  public class Task implements ProgressMonitor {
    private final String name;
    private final int total;
    private int count;
    private int lastPercent;

    Task(String subTaskName, int totalWork) {
      this.name = subTaskName;
      this.total = totalWork;
    }

    /**
     * Indicate that work has been completed on this sub-task.
     *
     * <p>Must be called from a worker thread.
     *
     * @param completed number of work units completed.
     */
    @Override
    public void update(int completed) {
      boolean w = false;
      synchronized (MultiProgressMonitor.this) {
        count += completed;
        if (total != UNKNOWN) {
          int percent = count * 100 / total;
          if (percent > lastPercent) {
            lastPercent = percent;
            w = true;
          }
        }
      }
      if (w) {
        wakeUp();
      }
    }

    /**
     * Indicate that this sub-task is finished.
     *
     * <p>Must be called from a worker thread.
     */
    public void end() {
      if (total == UNKNOWN && getCount() > 0) {
        wakeUp();
      }
    }

    @Override
    public void start(int totalTasks) {}

    @Override
    public void beginTask(String title, int totalWork) {}

    @Override
    public void endTask() {}

    @Override
    public boolean isCancelled() {
      return false;
    }

    public int getCount() {
      synchronized (MultiProgressMonitor.this) {
        return count;
      }
    }

    public int getTotal() {
      return total;
    }

    public String getName() {
      return name;
    }

    public String getTotalDisplay(int total) {
      return String.valueOf(total);
    }
  }

  /** Handle for a sub-task whose total work can be updated while the task is in progress. */
  public class VolatileTask extends Task {
    protected AtomicInteger volatileTotal;
    protected AtomicBoolean isTotalFinalized = new AtomicBoolean(false);

    public VolatileTask(String subTaskName) {
      super(subTaskName, UNKNOWN);
      volatileTotal = new AtomicInteger(UNKNOWN);
    }

    /**
     * Update the total work for this sub-task.
     *
     * <p>Intended to be called from a worker thread.
     *
     * @param workUnits number of work units to be added to existing total work.
     */
    public void updateTotal(int workUnits) {
      if (!isTotalFinalized.get()) {
        volatileTotal.addAndGet(workUnits);
      } else {
        logger.atWarning().log(
            "Total work has been finalized on sub-task " + getName() + " and cannot be updated");
      }
    }

    /**
     * Mark the total on this sub-task as unmodifiable.
     *
     * <p>Intended to be called from a worker thread.
     */
    public void finalizeTotal() {
      isTotalFinalized.set(true);
    }

    @Override
    public int getTotal() {
      return volatileTotal.get();
    }

    @Override
    public String getTotalDisplay(int total) {
      return super.getTotalDisplay(total) + (isTotalFinalized.get() ? "" : "+");
    }
  }

  public interface Factory {
    MultiProgressMonitor create(OutputStream out, TaskKind taskKind, String taskName);

    MultiProgressMonitor create(
        OutputStream out,
        TaskKind taskKind,
        String taskName,
        long maxIntervalTime,
        TimeUnit maxIntervalUnit);
  }

  private final CancellationMetrics cancellationMetrics;
  private final OutputStream out;
  private final TaskKind taskKind;
  private final String taskName;
  private final List<Task> tasks = new CopyOnWriteArrayList<>();
  private int spinnerIndex;
  private char spinnerState = NO_SPINNER;
  private boolean done;
  private boolean clientDisconnected;
  private boolean deadlineExceeded;
  private boolean forcefulTermination;
  private Optional<Long> timeout = Optional.empty();

  private final long maxIntervalNanos;

  /**
   * Create a new progress monitor for multiple sub-tasks.
   *
   * @param out stream for writing progress messages.
   * @param taskName name of the overall task.
   */
  @AssistedInject
  private MultiProgressMonitor(
      CancellationMetrics cancellationMetrics,
      @Assisted OutputStream out,
      @Assisted TaskKind taskKind,
      @Assisted String taskName) {
    this(cancellationMetrics, out, taskKind, taskName, 500, MILLISECONDS);
  }

  /**
   * Create a new progress monitor for multiple sub-tasks.
   *
   * @param out stream for writing progress messages.
   * @param taskName name of the overall task.
   * @param maxIntervalTime maximum interval between progress messages.
   * @param maxIntervalUnit time unit for progress interval.
   */
  @AssistedInject
  private MultiProgressMonitor(
      CancellationMetrics cancellationMetrics,
      @Assisted OutputStream out,
      @Assisted TaskKind taskKind,
      @Assisted String taskName,
      @Assisted long maxIntervalTime,
      @Assisted TimeUnit maxIntervalUnit) {
    this.cancellationMetrics = cancellationMetrics;
    this.out = out;
    this.taskKind = taskKind;
    this.taskName = taskName;
    maxIntervalNanos = NANOSECONDS.convert(maxIntervalTime, maxIntervalUnit);
  }

  /**
   * Wait for a task managed by a {@link Future}, with no timeout.
   *
   * @see #waitFor(Future, long, TimeUnit, long, TimeUnit)
   */
  public <T> T waitFor(Future<T> workerFuture) {
    try {
      return waitFor(
          workerFuture,
          /* taskTimeoutTime= */ 0,
          /* taskTimeoutUnit= */ null,
          /* cancellationTimeoutTime= */ 0,
          /* cancellationTimeoutUnit= */ null);
    } catch (TimeoutException e) {
      throw new IllegalStateException("timout exception without setting a timeout", e);
    }
  }

  /**
   * Wait for a task managed by a {@link Future}.
   *
   * <p>Must be called from the main thread, <em>not</em> a worker thread. Once a worker thread
   * calls {@link #end()}, the future has an additional {@code maxInterval} to finish before it is
   * forcefully cancelled and {@link ExecutionException} is thrown.
   *
   * @see #waitForNonFinalTask(Future, long, TimeUnit)
   * @param workerFuture a future that returns when worker threads are finished.
   * @param taskTimeoutTime overall timeout for the task; the future gets a cancellation signal
   *     after this timeout is exceeded; non-positive values indicate no timeout.
   * @param taskTimeoutUnit unit for overall task timeout.
   * @param cancellationTimeoutTime timeout for the task to react to the cancellation signal; if the
   *     task doesn't terminate within this time it is forcefully cancelled; non-positive values
   *     indicate no timeout.
   * @param cancellationTimeoutUnit unit for the cancellation timeout.
   * @throws TimeoutException if this thread or a worker thread was interrupted, the worker was
   *     cancelled, or timed out waiting for a worker to call {@link #end()}.
   */
  public <T> T waitFor(
      Future<T> workerFuture,
      long taskTimeoutTime,
      TimeUnit taskTimeoutUnit,
      long cancellationTimeoutTime,
      TimeUnit cancellationTimeoutUnit)
      throws TimeoutException {
    T t = waitForNonFinalTask(workerFuture, timeoutTime, timeoutUnit);
    synchronized (this) {
      if (!done) {
        // The worker may not have called end() explicitly, which is likely a
        // programming error.
        logger.atWarning().log("MultiProgressMonitor worker did not call end() before returning");
        end();
      }
    }
    sendDone();
    return t;
  }

  /**
   * Wait for a non-final task managed by a {@link Future}, with no timeout.
   *
   * @see #waitForNonFinalTask(Future, long, TimeUnit)
   */
  public <T> T waitForNonFinalTask(Future<T> workerFuture) {
    try {
      return waitForNonFinalTask(workerFuture, 0, null);
    } catch (TimeoutException e) {
      throw new IllegalStateException("timout exception without setting a timeout", e);
    }
  }

  /**
   * Wait for a task managed by a {@link Future}. This call does not expect the worker thread to
   * call {@link #end()}. It is intended to be used to track a non-final task.
   *
   * @param workerFuture a future that returns when worker threads are finished.
   * @param timeoutTime overall timeout for the task; the future is forcefully cancelled if the task
   *     exceeds the timeout. Non-positive values indicate no timeout.
   * @param timeoutUnit unit for overall task timeout.
   * @throws TimeoutException if this thread or a worker thread was interrupted, the worker was
   *     cancelled, or timed out waiting for a worker to call {@link #end()}.
   */
  public <T> T waitForNonFinalTask(Future<T> workerFuture, long timeoutTime, TimeUnit timeoutUnit)
      throws TimeoutException {
    long overallStart = System.nanoTime();
    long cancellationNanos =
        cancellationTimeoutTime > 0
            ? NANOSECONDS.convert(cancellationTimeoutTime, cancellationTimeoutUnit)
            : 0;
    long deadline;
    if (taskTimeoutTime > 0) {
      timeout = Optional.of(NANOSECONDS.convert(taskTimeoutTime, taskTimeoutUnit));
      deadline = overallStart + timeout.get();
    } else {
      deadline = 0;
    }

    synchronized (this) {
      long left = maxIntervalNanos;
      while (!workerFuture.isDone() && !done) {
        long start = System.nanoTime();
        try {
          NANOSECONDS.timedWait(this, left);
        } catch (InterruptedException e) {
          throw new UncheckedExecutionException(e);
        }

        // Send an update on every wakeup (manual or spurious), but only move
        // the spinner every maxInterval.
        long now = System.nanoTime();

        if (deadline > 0 && now > deadline) {
          if (!deadlineExceeded) {
            logger.atFine().log(
                "deadline exceeded after %sms, signaling cancellation (timeout=%sms, task=%s(%s))",
                MILLISECONDS.convert(now - overallStart, NANOSECONDS),
                MILLISECONDS.convert(now - deadline, NANOSECONDS),
                taskKind,
                taskName);
          }
          deadlineExceeded = true;

          // After setting deadlineExceeded = true give the cancellationNanos to react to the
          // cancellation and return gracefully.
          if (now > deadline + cancellationNanos) {
            // The worker didn't react to the cancellation, cancel it forcefully by an interrupt.
            workerFuture.cancel(true);
            forcefulTermination = true;
            if (workerFuture.isCancelled()) {
              logger.atWarning().log(
                  "MultiProgressMonitor worker killed after %sms, cancelled (timeout=%sms, task=%s(%s))",
                  MILLISECONDS.convert(now - overallStart, NANOSECONDS),
                  MILLISECONDS.convert(now - deadline, NANOSECONDS),
                  taskKind,
                  taskName);
              if (taskKind == TaskKind.RECEIVE_COMMITS) {
                cancellationMetrics.countForcefulReceiveTimeout();
              }
            }
            break;
          }
        }

        left -= now - start;
        if (left <= 0) {
          moveSpinner();
          left = maxIntervalNanos;
        }
        sendUpdate();
<<<<<<< HEAD
        if (!done && workerFuture.isDone()) {
          // The worker may not have called end() explicitly, which is likely a
          // programming error.
          logger.atWarning().log(
              "MultiProgressMonitor worker did not call end() before returning (task=%s(%s))",
              taskKind, taskName);
          end();
        }
      }
      if (deadlineExceeded && !forcefulTermination && taskKind == TaskKind.RECEIVE_COMMITS) {
        cancellationMetrics.countGracefulReceiveTimeout();
      }
      sendDone();
=======
      }
      wakeUp();
>>>>>>> 7affcb65
    }

    // The loop exits as soon as the worker calls end(), but we give it another
    // 2 x maxIntervalNanos to finish up and return.
    try {
      return workerFuture.get(2 * maxIntervalNanos, NANOSECONDS);
    } catch (InterruptedException | CancellationException e) {
      logger.atWarning().withCause(e).log(
          "unable to finish processing (task=%s(%s))", taskKind, taskName);
      throw new UncheckedExecutionException(e);
    } catch (TimeoutException e) {
      workerFuture.cancel(true);
      throw e;
    } catch (ExecutionException e) {
      throw new UncheckedExecutionException(e);
    }
  }

  private synchronized void wakeUp() {
    notifyAll();
  }

  /**
   * Begin a sub-task.
   *
   * @param subTask sub-task name.
   * @param subTaskWork total work units in sub-task, or {@link #UNKNOWN}.
   * @return sub-task handle.
   */
  public Task beginSubTask(String subTask, int subTaskWork) {
    Task task = new Task(subTask, subTaskWork);
    tasks.add(task);
    return task;
  }

  /**
   * Begin a sub-task whose total work can be updated.
   *
   * @param subTask sub-task name.
   * @return sub-task handle.
   */
  public VolatileTask beginVolatileSubTask(String subTask) {
    VolatileTask task = new VolatileTask(subTask);
    tasks.add(task);
    return task;
  }

  /**
   * End the overall task.
   *
   * <p>Must be called from a worker thread.
   */
  public synchronized void end() {
    done = true;
    wakeUp();
  }

  private void sendDone() {
    spinnerState = NO_SPINNER;
    StringBuilder s = format();
    boolean any = false;
    for (Task t : tasks) {
      if (t.count != 0) {
        any = true;
        break;
      }
    }
    if (any) {
      s.append(",");
    }
    s.append(" done    \n");
    send(s);
  }

  private void moveSpinner() {
    spinnerIndex = (spinnerIndex + 1) % SPINNER_STATES.length;
    spinnerState = SPINNER_STATES[spinnerIndex];
  }

  private void sendUpdate() {
    send(format());
  }

  private StringBuilder format() {
    StringBuilder s = new StringBuilder().append("\r").append(taskName).append(':');

    if (!tasks.isEmpty()) {
      boolean first = true;
      for (Task t : tasks) {
        int count = t.getCount();
        int total = t.getTotal();
        if (count == 0) {
          continue;
        }

        if (!first) {
          s.append(',');
        } else {
          first = false;
        }

        s.append(' ');
        if (!Strings.isNullOrEmpty(t.name)) {
          s.append(t.name).append(": ");
        }
        if (total == UNKNOWN) {
          s.append(count);
        } else {
          s.append(
              String.format("%d%% (%d/%s)", count * 100 / total, count, t.getTotalDisplay(total)));
        }
      }
    }

    if (spinnerState != NO_SPINNER) {
      // Don't output a spinner until the alarm fires for the first time.
      s.append(" (").append(spinnerState).append(')');
    }
    return s;
  }

  private void send(StringBuilder s) {
    if (!clientDisconnected) {
      try {
        out.write(Constants.encode(s.toString()));
        out.flush();
      } catch (IOException e) {
        logger.atWarning().withCause(e).log(
            "Sending progress to client failed. Stop sending updates for task %s(%s)",
            taskKind, taskName);
        clientDisconnected = true;
      }
    }
  }

  @Override
  public void checkIfCancelled(OnCancelled onCancelled) {
    if (clientDisconnected) {
      onCancelled.onCancel(RequestStateProvider.Reason.CLIENT_CLOSED_REQUEST, /* message= */ null);
    } else if (deadlineExceeded) {
      onCancelled.onCancel(
          RequestStateProvider.Reason.SERVER_DEADLINE_EXCEEDED,
          timeout
              .map(
                  taskKind == TaskKind.RECEIVE_COMMITS
                      ? getTimeoutFormatter("receive.timeout")
                      : getTimeoutFormatter("timeout"))
              .orElse(null));
    }
  }
}<|MERGE_RESOLUTION|>--- conflicted
+++ resolved
@@ -427,24 +427,11 @@
           left = maxIntervalNanos;
         }
         sendUpdate();
-<<<<<<< HEAD
-        if (!done && workerFuture.isDone()) {
-          // The worker may not have called end() explicitly, which is likely a
-          // programming error.
-          logger.atWarning().log(
-              "MultiProgressMonitor worker did not call end() before returning (task=%s(%s))",
-              taskKind, taskName);
-          end();
-        }
       }
       if (deadlineExceeded && !forcefulTermination && taskKind == TaskKind.RECEIVE_COMMITS) {
         cancellationMetrics.countGracefulReceiveTimeout();
       }
-      sendDone();
-=======
-      }
       wakeUp();
->>>>>>> 7affcb65
     }
 
     // The loop exits as soon as the worker calls end(), but we give it another
