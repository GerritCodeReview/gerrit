--- conflicted
+++ resolved
@@ -41,15 +41,11 @@
 import com.google.inject.TypeLiteral;
 import com.google.inject.name.Named;
 import java.util.ArrayList;
-import java.util.Collection;
 import java.util.Collections;
 import java.util.List;
 import java.util.concurrent.ExecutionException;
-<<<<<<< HEAD
 import java.util.stream.Stream;
-=======
 import org.eclipse.jgit.lib.Repository;
->>>>>>> 2a9ee30a
 
 /**
  * Cache based on an index query of the most recent changes. The number of cached items depends on
@@ -108,18 +104,12 @@
    * Additional stored fields are not loaded from the index.
    *
    * @param project project to read.
-<<<<<<< HEAD
+   * @param unusedrepo repository for the project to read.
    * @return stream of known changes; empty if no changes.
    */
-  public Stream<ChangeData> getChangeData(Project.NameKey project) {
+  @Override
+  public Stream<ChangeData> streamChangeDatas(Project.NameKey project, Repository unusedrepo) {
     List<CachedChange> cached;
-=======
-   * @param repo repository for the project to read.
-   * @return Collection of known changes; empty if no changes.
-   */
-  @Override
-  public Collection<ChangeData> getChangeDatas(Project.NameKey project, Repository unusedrepo) {
->>>>>>> 2a9ee30a
     try {
       cached = cache.get(project);
     } catch (ExecutionException e) {
