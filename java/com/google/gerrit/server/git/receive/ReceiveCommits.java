--- conflicted
+++ resolved
@@ -3253,14 +3253,8 @@
     }
   }
 
-<<<<<<< HEAD
-  private Map<Change.Key, ChangeNotes> openChangesByKeyByBranch(Branch.NameKey branch) {
-    Map<Change.Key, ChangeNotes> r = new HashMap<>();
-=======
-  private Map<Change.Key, ChangeData> openChangesByKeyByBranch(Branch.NameKey branch)
-      throws OrmException {
+  private Map<Change.Key, ChangeData> openChangesByKeyByBranch(Branch.NameKey branch) {
     Map<Change.Key, ChangeData> r = new HashMap<>();
->>>>>>> f38eb6de
     for (ChangeData cd : queryProvider.get().byBranchOpen(branch)) {
       try {
         // ChangeData is not materialised into a ChangeNotes for avoiding
