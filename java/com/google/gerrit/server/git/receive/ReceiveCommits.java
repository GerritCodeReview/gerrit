--- conflicted
+++ resolved
@@ -3238,7 +3238,6 @@
       // TODO(dborowitz): Combine this BatchUpdate with the main one in
       // handleRegularCommands
       try {
-<<<<<<< HEAD
         retryHelper
             .changeUpdate(
                 "autoCloseChanges",
@@ -3259,53 +3258,9 @@
                     rw.markStart(newTip);
                     if (!ObjectId.zeroId().equals(cmd.getOldId())) {
                       rw.markUninteresting(rw.parseCommit(cmd.getOldId()));
-=======
-        retryHelper.execute(
-            updateFactory -> {
-              try (BatchUpdate bu =
-                      updateFactory.create(projectState.getNameKey(), user, TimeUtil.nowTs());
-                  ObjectInserter ins = repo.newObjectInserter();
-                  ObjectReader reader = ins.newReader();
-                  RevWalk rw = new RevWalk(reader)) {
-                bu.setRepository(repo, rw, ins);
-                // TODO(dborowitz): Teach BatchUpdate to ignore missing changes.
-
-                RevCommit newTip = rw.parseCommit(cmd.getNewId());
-                BranchNameKey branch = BranchNameKey.create(project.getNameKey(), refName);
-
-                rw.reset();
-                rw.sort(RevSort.REVERSE);
-                rw.markStart(newTip);
-                if (!ObjectId.zeroId().equals(cmd.getOldId())) {
-                  rw.markUninteresting(rw.parseCommit(cmd.getOldId()));
-                }
-
-                ListMultimap<ObjectId, Ref> byCommit = changeRefsById();
-                Map<Change.Key, ChangeData> changeDataByKey = null;
-                List<ReplaceRequest> replaceAndClose = new ArrayList<>();
-
-                int existingPatchSets = 0;
-                int newPatchSets = 0;
-                COMMIT:
-                for (RevCommit c; (c = rw.next()) != null; ) {
-                  rw.parseBody(c);
-
-                  for (Ref ref : byCommit.get(c.copy())) {
-                    PatchSet.Id psId = PatchSet.Id.fromRef(ref.getName());
-                    Optional<ChangeNotes> notes = getChangeNotes(psId.changeId());
-                    if (notes.isPresent() && notes.get().getChange().getDest().equals(branch)) {
-                      existingPatchSets++;
-                      bu.addOp(notes.get().getChangeId(), setPrivateOpFactory.create(false, null));
-                      bu.addOp(
-                          psId.changeId(),
-                          mergedByPushOpFactory.create(
-                              requestScopePropagator, psId, refName, newTip.getId().getName()));
-                      continue COMMIT;
->>>>>>> 4604bdb8
                     }
 
-<<<<<<< HEAD
-                    Map<Change.Key, ChangeNotes> byKey = null;
+                    Map<Change.Key, ChangeData> changeDataByKey = null;
                     List<ReplaceRequest> replaceAndClose = new ArrayList<>();
 
                     int existingPatchSets = 0;
@@ -3342,8 +3297,8 @@
                       }
 
                       for (String changeId : c.getFooterLines(FooterConstants.CHANGE_ID)) {
-                        if (byKey == null) {
-                          byKey =
+                        if (changeDataByKey == null) {
+                          changeDataByKey =
                               retryHelper
                                   .changeIndexQuery(
                                       "queryOpenChangesByKeyByBranch",
@@ -3351,14 +3306,15 @@
                                   .call();
                         }
 
-                        ChangeNotes onto = byKey.get(Change.key(changeId.trim()));
+                        ChangeData onto = changeDataByKey.get(Change.key(changeId.trim()));
                         if (onto != null) {
                           newPatchSets++;
                           // Hold onto this until we're done with the walk, as the call to
                           // req.validate below calls isMergedInto which resets the walk.
+                          ChangeNotes ontoNotes = onto.notes();
                           ReplaceRequest req =
-                              new ReplaceRequest(onto.getChangeId(), c, cmd, false);
-                          req.notes = onto;
+                              new ReplaceRequest(ontoNotes.getChangeId(), c, cmd, false);
+                          req.notes = ontoNotes;
                           replaceAndClose.add(req);
                           continue COMMIT;
                         }
@@ -3388,24 +3344,6 @@
                               .setPatchSetProvider(req.replaceOp::getPatchSet));
                       bu.addOp(id, new ChangeProgressOp(progress));
                       ids.add(id);
-=======
-                  for (String changeId : c.getFooterLines(FooterConstants.CHANGE_ID)) {
-                    if (changeDataByKey == null) {
-                      changeDataByKey = executeIndexQuery(() -> openChangesByKeyByBranch(branch));
-                    }
-
-                    ChangeData onto = changeDataByKey.get(Change.key(changeId.trim()));
-                    if (onto != null) {
-                      newPatchSets++;
-                      // Hold onto this until we're done with the walk, as the call to
-                      // req.validate below calls isMergedInto which resets the walk.
-                      ChangeNotes ontoNotes = onto.notes();
-                      ReplaceRequest req =
-                          new ReplaceRequest(ontoNotes.getChangeId(), c, cmd, false);
-                      req.notes = ontoNotes;
-                      replaceAndClose.add(req);
-                      continue COMMIT;
->>>>>>> 4604bdb8
                     }
 
                     logger.atFine().log(
@@ -3447,30 +3385,12 @@
     }
   }
 
-<<<<<<< HEAD
-  private Map<Change.Key, ChangeNotes> openChangesByKeyByBranch(
+  private Map<Change.Key, ChangeData> openChangesByKeyByBranch(
       InternalChangeQuery internalChangeQuery, BranchNameKey branch) {
     try (TraceTimer traceTimer =
         newTimer("openChangesByKeyByBranch", Metadata.builder().branchName(branch.branch()))) {
-      Map<Change.Key, ChangeNotes> r = new HashMap<>();
+      Map<Change.Key, ChangeData> r = new HashMap<>();
       for (ChangeData cd : internalChangeQuery.byBranchOpen(branch)) {
-=======
-  private <T> T executeIndexQuery(Action<T> action) {
-    try (TraceTimer traceTimer = newTimer("executeIndexQuery")) {
-      return retryHelper.execute(
-          ActionType.INDEX_QUERY, action, StorageException.class::isInstance);
-    } catch (Exception e) {
-      Throwables.throwIfUnchecked(e);
-      throw new StorageException(e);
-    }
-  }
-
-  private Map<Change.Key, ChangeData> openChangesByKeyByBranch(BranchNameKey branch) {
-    try (TraceTimer traceTimer =
-        newTimer("openChangesByKeyByBranch", Metadata.builder().branchName(branch.branch()))) {
-      Map<Change.Key, ChangeData> r = new HashMap<>();
-      for (ChangeData cd : queryProvider.get().byBranchOpen(branch)) {
->>>>>>> 4604bdb8
         try {
           // ChangeData is not materialised into a ChangeNotes for avoiding
           // to load a potentially large number of changes meta-data into memory
