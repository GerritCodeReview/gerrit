// Copyright (C) 2008 The Android Open Source Project
//
// Licensed under the Apache License, Version 2.0 (the "License");
// you may not use this file except in compliance with the License.
// You may obtain a copy of the License at
//
// http://www.apache.org/licenses/LICENSE-2.0
//
// Unless required by applicable law or agreed to in writing, software
// distributed under the License is distributed on an "AS IS" BASIS,
// WITHOUT WARRANTIES OR CONDITIONS OF ANY KIND, either express or implied.
// See the License for the specific language governing permissions and
// limitations under the License.

package com.google.gerrit.server.git.receive;

import static com.google.common.base.MoreObjects.firstNonNull;
import static com.google.common.base.Preconditions.checkArgument;
import static com.google.common.base.Preconditions.checkState;
import static com.google.common.collect.ImmutableSet.toImmutableSet;
import static com.google.common.flogger.LazyArgs.lazy;
import static com.google.gerrit.common.FooterConstants.CHANGE_ID;
import static com.google.gerrit.reviewdb.client.RefNames.REFS_CHANGES;
import static com.google.gerrit.reviewdb.client.RefNames.isConfigRef;
import static com.google.gerrit.server.change.HashtagsUtil.cleanupHashtag;
import static com.google.gerrit.server.git.MultiProgressMonitor.UNKNOWN;
import static com.google.gerrit.server.git.receive.ReceiveConstants.COMMAND_REJECTION_MESSAGE_FOOTER;
import static com.google.gerrit.server.git.receive.ReceiveConstants.ONLY_CHANGE_OWNER_OR_PROJECT_OWNER_CAN_MODIFY_WIP;
import static com.google.gerrit.server.git.receive.ReceiveConstants.PUSH_OPTION_SKIP_VALIDATION;
import static com.google.gerrit.server.git.receive.ReceiveConstants.SAME_CHANGE_ID_IN_MULTIPLE_CHANGES;
import static com.google.gerrit.server.git.validators.CommitValidators.NEW_PATCHSET_PATTERN;
import static com.google.gerrit.server.mail.MailUtil.getRecipientsFromFooters;
import static java.nio.charset.StandardCharsets.UTF_8;
import static java.util.Objects.requireNonNull;
import static java.util.stream.Collectors.joining;
import static java.util.stream.Collectors.toList;
import static org.eclipse.jgit.lib.Constants.R_HEADS;
import static org.eclipse.jgit.transport.ReceiveCommand.Result.NOT_ATTEMPTED;
import static org.eclipse.jgit.transport.ReceiveCommand.Result.OK;
import static org.eclipse.jgit.transport.ReceiveCommand.Result.REJECTED_MISSING_OBJECT;
import static org.eclipse.jgit.transport.ReceiveCommand.Result.REJECTED_OTHER_REASON;

import com.google.common.base.Function;
import com.google.common.base.Joiner;
import com.google.common.base.Splitter;
import com.google.common.base.Strings;
import com.google.common.base.Throwables;
import com.google.common.collect.BiMap;
import com.google.common.collect.HashBiMap;
import com.google.common.collect.ImmutableList;
import com.google.common.collect.ImmutableSet;
import com.google.common.collect.ImmutableSetMultimap;
import com.google.common.collect.Iterables;
import com.google.common.collect.LinkedListMultimap;
import com.google.common.collect.ListMultimap;
import com.google.common.collect.Lists;
import com.google.common.collect.Maps;
import com.google.common.collect.MultimapBuilder;
import com.google.common.collect.Sets;
import com.google.common.collect.SortedSetMultimap;
import com.google.common.collect.Streams;
import com.google.common.flogger.FluentLogger;
import com.google.gerrit.common.FooterConstants;
import com.google.gerrit.common.Nullable;
import com.google.gerrit.common.data.LabelType;
import com.google.gerrit.common.data.LabelTypes;
import com.google.gerrit.extensions.api.changes.HashtagsInput;
import com.google.gerrit.extensions.api.changes.NotifyHandling;
import com.google.gerrit.extensions.api.changes.RecipientType;
import com.google.gerrit.extensions.api.changes.SubmitInput;
import com.google.gerrit.extensions.api.projects.ProjectConfigEntryType;
import com.google.gerrit.extensions.client.GeneralPreferencesInfo;
import com.google.gerrit.extensions.registration.DynamicItem;
import com.google.gerrit.extensions.registration.DynamicMap;
import com.google.gerrit.extensions.registration.Extension;
import com.google.gerrit.extensions.restapi.AuthException;
import com.google.gerrit.extensions.restapi.BadRequestException;
import com.google.gerrit.extensions.restapi.ResourceConflictException;
import com.google.gerrit.extensions.restapi.RestApiException;
import com.google.gerrit.extensions.restapi.UnprocessableEntityException;
import com.google.gerrit.reviewdb.client.Account;
import com.google.gerrit.reviewdb.client.BooleanProjectConfig;
import com.google.gerrit.reviewdb.client.Branch;
import com.google.gerrit.reviewdb.client.Change;
import com.google.gerrit.reviewdb.client.PatchSet;
import com.google.gerrit.reviewdb.client.PatchSetInfo;
import com.google.gerrit.reviewdb.client.Project;
import com.google.gerrit.reviewdb.client.RefNames;
import com.google.gerrit.reviewdb.client.RevId;
import com.google.gerrit.server.ApprovalsUtil;
import com.google.gerrit.server.ChangeUtil;
import com.google.gerrit.server.CreateGroupPermissionSyncer;
import com.google.gerrit.server.IdentifiedUser;
import com.google.gerrit.server.PatchSetUtil;
import com.google.gerrit.server.account.AccountResolver;
import com.google.gerrit.server.change.ChangeInserter;
import com.google.gerrit.server.change.NotifyResolver;
import com.google.gerrit.server.change.SetHashtagsOp;
import com.google.gerrit.server.change.SetPrivateOp;
import com.google.gerrit.server.config.AllProjectsName;
import com.google.gerrit.server.config.GerritServerConfig;
import com.google.gerrit.server.config.PluginConfig;
import com.google.gerrit.server.config.ProjectConfigEntry;
import com.google.gerrit.server.edit.ChangeEdit;
import com.google.gerrit.server.edit.ChangeEditUtil;
import com.google.gerrit.server.git.BanCommit;
import com.google.gerrit.server.git.ChangeReportFormatter;
import com.google.gerrit.server.git.GroupCollector;
import com.google.gerrit.server.git.MergedByPushOp;
import com.google.gerrit.server.git.MultiProgressMonitor;
import com.google.gerrit.server.git.MultiProgressMonitor.Task;
import com.google.gerrit.server.git.ReceivePackInitializer;
import com.google.gerrit.server.git.TagCache;
import com.google.gerrit.server.git.ValidationError;
import com.google.gerrit.server.git.validators.CommitValidationMessage;
import com.google.gerrit.server.git.validators.RefOperationValidationException;
import com.google.gerrit.server.git.validators.RefOperationValidators;
import com.google.gerrit.server.git.validators.ValidationMessage;
import com.google.gerrit.server.index.change.ChangeIndexer;
import com.google.gerrit.server.logging.RequestId;
import com.google.gerrit.server.logging.TraceContext;
import com.google.gerrit.server.mail.MailUtil.MailRecipients;
import com.google.gerrit.server.notedb.ChangeNotes;
import com.google.gerrit.server.notedb.Sequences;
import com.google.gerrit.server.patch.PatchSetInfoFactory;
import com.google.gerrit.server.permissions.ChangePermission;
import com.google.gerrit.server.permissions.GlobalPermission;
import com.google.gerrit.server.permissions.PermissionBackend;
import com.google.gerrit.server.permissions.PermissionBackendException;
import com.google.gerrit.server.permissions.PermissionDeniedException;
import com.google.gerrit.server.permissions.ProjectPermission;
import com.google.gerrit.server.permissions.RefPermission;
import com.google.gerrit.server.plugincontext.PluginSetContext;
import com.google.gerrit.server.project.CreateRefControl;
import com.google.gerrit.server.project.NoSuchChangeException;
import com.google.gerrit.server.project.NoSuchProjectException;
import com.google.gerrit.server.project.ProjectCache;
import com.google.gerrit.server.project.ProjectConfig;
import com.google.gerrit.server.project.ProjectState;
import com.google.gerrit.server.query.change.ChangeData;
import com.google.gerrit.server.query.change.InternalChangeQuery;
import com.google.gerrit.server.submit.MergeOp;
import com.google.gerrit.server.submit.MergeOpRepoManager;
import com.google.gerrit.server.submit.SubmoduleException;
import com.google.gerrit.server.submit.SubmoduleOp;
import com.google.gerrit.server.update.BatchUpdate;
import com.google.gerrit.server.update.BatchUpdateOp;
import com.google.gerrit.server.update.ChangeContext;
import com.google.gerrit.server.update.Context;
import com.google.gerrit.server.update.RepoContext;
import com.google.gerrit.server.update.RepoOnlyOp;
import com.google.gerrit.server.update.RetryHelper;
import com.google.gerrit.server.update.RetryHelper.Action;
import com.google.gerrit.server.update.RetryHelper.ActionType;
import com.google.gerrit.server.update.UpdateException;
import com.google.gerrit.server.util.LabelVote;
import com.google.gerrit.server.util.MagicBranch;
import com.google.gerrit.server.util.RequestScopePropagator;
import com.google.gerrit.server.util.time.TimeUtil;
import com.google.gerrit.util.cli.CmdLineParser;
import com.google.gwtorm.server.OrmException;
import com.google.inject.Inject;
import com.google.inject.Provider;
import com.google.inject.assistedinject.Assisted;
import com.google.inject.util.Providers;
import java.io.IOException;
import java.io.StringWriter;
import java.io.UnsupportedEncodingException;
import java.net.URLDecoder;
import java.util.ArrayList;
import java.util.Arrays;
import java.util.Collection;
import java.util.Collections;
import java.util.HashMap;
import java.util.HashSet;
import java.util.Iterator;
import java.util.LinkedHashMap;
import java.util.LinkedHashSet;
import java.util.List;
import java.util.Map;
import java.util.Objects;
import java.util.Optional;
import java.util.Set;
import java.util.TreeSet;
import java.util.concurrent.ExecutionException;
import java.util.concurrent.Future;
import java.util.regex.Matcher;
import java.util.stream.Collectors;
import java.util.stream.Stream;
import org.eclipse.jgit.errors.ConfigInvalidException;
import org.eclipse.jgit.errors.IncorrectObjectTypeException;
import org.eclipse.jgit.errors.MissingObjectException;
import org.eclipse.jgit.lib.Config;
import org.eclipse.jgit.lib.Constants;
import org.eclipse.jgit.lib.ObjectId;
import org.eclipse.jgit.lib.ObjectInserter;
import org.eclipse.jgit.lib.ObjectReader;
import org.eclipse.jgit.lib.PersonIdent;
import org.eclipse.jgit.lib.Ref;
import org.eclipse.jgit.lib.Repository;
import org.eclipse.jgit.notes.NoteMap;
import org.eclipse.jgit.revwalk.FooterLine;
import org.eclipse.jgit.revwalk.RevCommit;
import org.eclipse.jgit.revwalk.RevObject;
import org.eclipse.jgit.revwalk.RevSort;
import org.eclipse.jgit.revwalk.RevWalk;
import org.eclipse.jgit.revwalk.filter.RevFilter;
import org.eclipse.jgit.transport.ReceiveCommand;
import org.eclipse.jgit.transport.ReceiveCommand.Result;
import org.eclipse.jgit.transport.ReceivePack;
import org.kohsuke.args4j.CmdLineException;
import org.kohsuke.args4j.Option;

/**
 * Receives change upload using the Git receive-pack protocol.
 *
 * <p>Conceptually, most use of Gerrit is a push of some commits to refs/for/BRANCH. However, the
 * receive-pack protocol that this is based on allows multiple ref updates to be processed at once.
 * So we have to be prepared to also handle normal pushes (refs/heads/BRANCH), and legacy pushes
 * (refs/changes/CHANGE). It is hard to split this class up further, because normal pushes can also
 * result in updates to reviews, through the autoclose mechanism.
 */
class ReceiveCommits {
  private static final FluentLogger logger = FluentLogger.forEnclosingClass();

  private static final String CODE_REVIEW_ERROR =
      "You need 'Push' rights to upload code review requests.\n"
          + "Verify that you are pushing to the right branch.";
  private static final String CANNOT_DELETE_CHANGES = "Cannot delete from '" + REFS_CHANGES + "'";
  private static final String CANNOT_DELETE_CONFIG =
      "Cannot delete project configuration from '" + RefNames.REFS_CONFIG + "'";

  interface Factory {
    ReceiveCommits create(
        ProjectState projectState,
        IdentifiedUser user,
        ReceivePack receivePack,
        AllRefsWatcher allRefsWatcher,
        MessageSender messageSender,
        ResultChangeIds resultChangeIds);
  }

  private class ReceivePackMessageSender implements MessageSender {
    @Override
    public void sendMessage(String what) {
      receivePack.sendMessage(what);
    }

    @Override
    public void sendError(String what) {
      receivePack.sendError(what);
    }

    @Override
    public void sendBytes(byte[] what) {
      sendBytes(what, 0, what.length);
    }

    @Override
    public void sendBytes(byte[] what, int off, int len) {
      try {
        receivePack.getMessageOutputStream().write(what, off, len);
      } catch (IOException e) {
        // Ignore write failures (matching JGit behavior).
      }
    }

    @Override
    public void flush() {
      try {
        receivePack.getMessageOutputStream().flush();
      } catch (IOException e) {
        // Ignore write failures (matching JGit behavior).
      }
    }
  }

  private static final Function<Exception, RestApiException> INSERT_EXCEPTION =
      input -> {
        if (input instanceof RestApiException) {
          return (RestApiException) input;
        } else if ((input instanceof ExecutionException)
            && (input.getCause() instanceof RestApiException)) {
          return (RestApiException) input.getCause();
        }
        return new RestApiException("Error inserting change/patchset", input);
      };

  // ReceiveCommits has a lot of fields, sorry. Here and in the constructor they are split up
  // somewhat, and kept sorted lexicographically within sections, except where later assignments
  // depend on previous ones.

  // Injected fields.
  private final AccountResolver accountResolver;
  private final AllProjectsName allProjectsName;
  private final BatchUpdate.Factory batchUpdateFactory;
  private final ChangeEditUtil editUtil;
  private final ChangeIndexer indexer;
  private final ChangeInserter.Factory changeInserterFactory;
  private final ChangeNotes.Factory notesFactory;
  private final ChangeReportFormatter changeFormatter;
  private final CmdLineParser.Factory optionParserFactory;
  private final BranchCommitValidator.Factory commitValidatorFactory;
  private final CreateGroupPermissionSyncer createGroupPermissionSyncer;
  private final CreateRefControl createRefControl;
  private final DynamicMap<ProjectConfigEntry> pluginConfigEntries;
  private final PluginSetContext<ReceivePackInitializer> initializers;
  private final MergedByPushOp.Factory mergedByPushOpFactory;
  private final PatchSetInfoFactory patchSetInfoFactory;
  private final PatchSetUtil psUtil;
  private final PermissionBackend permissionBackend;
  private final ProjectCache projectCache;
  private final Provider<InternalChangeQuery> queryProvider;
  private final Provider<MergeOp> mergeOpProvider;
  private final Provider<MergeOpRepoManager> ormProvider;
  private final ReceiveConfig receiveConfig;
  private final RefOperationValidators.Factory refValidatorsFactory;
  private final ReplaceOp.Factory replaceOpFactory;
  private final RetryHelper retryHelper;
  private final RequestScopePropagator requestScopePropagator;
  private final Sequences seq;
  private final SetHashtagsOp.Factory hashtagsFactory;
  private final SubmoduleOp.Factory subOpFactory;
  private final TagCache tagCache;
  private final ProjectConfig.Factory projectConfigFactory;
  private final SetPrivateOp.Factory setPrivateOpFactory;

  // Assisted injected fields.
  private final AllRefsWatcher allRefsWatcher;
  private final ProjectState projectState;
  private final IdentifiedUser user;
  private final ReceivePack receivePack;

  // Immutable fields derived from constructor arguments.
  private final boolean allowProjectOwnersToChangeParent;
  private final boolean allowPushToRefsChanges;
  private final LabelTypes labelTypes;
  private final NoteMap rejectCommits;
  private final PermissionBackend.ForProject permissions;
  private final Project project;
  private final Repository repo;

  // Collections populated during processing.
  private final List<UpdateGroupsRequest> updateGroups;
  private final List<ValidationMessage> messages;
  /** Multimap of error text to refnames that produced that error. */
  private final ListMultimap<String, String> errors;

  private final ListMultimap<String, String> pushOptions;
  private final Map<Change.Id, ReplaceRequest> replaceByChange;

  // Collections lazily populated during processing.
  private ListMultimap<Change.Id, Ref> refsByChange;
  private ListMultimap<ObjectId, Ref> refsById;

  // Other settings populated during processing.
  private MagicBranchInput magicBranch;
  private boolean newChangeForAllNotInTarget;
  private boolean setChangeAsPrivate;
  private Optional<NoteDbPushOption> noteDbPushOption;
  private Optional<String> tracePushOption;

  private MessageSender messageSender;
  private ResultChangeIds resultChangeIds;

  @Inject
  ReceiveCommits(
      AccountResolver accountResolver,
      AllProjectsName allProjectsName,
      BatchUpdate.Factory batchUpdateFactory,
      ProjectConfig.Factory projectConfigFactory,
      @GerritServerConfig Config cfg,
      ChangeEditUtil editUtil,
      ChangeIndexer indexer,
      ChangeInserter.Factory changeInserterFactory,
      ChangeNotes.Factory notesFactory,
      DynamicItem<ChangeReportFormatter> changeFormatterProvider,
      CmdLineParser.Factory optionParserFactory,
      BranchCommitValidator.Factory commitValidatorFactory,
      CreateGroupPermissionSyncer createGroupPermissionSyncer,
      CreateRefControl createRefControl,
      DynamicMap<ProjectConfigEntry> pluginConfigEntries,
      PluginSetContext<ReceivePackInitializer> initializers,
      MergedByPushOp.Factory mergedByPushOpFactory,
      PatchSetInfoFactory patchSetInfoFactory,
      PatchSetUtil psUtil,
      PermissionBackend permissionBackend,
      ProjectCache projectCache,
      Provider<InternalChangeQuery> queryProvider,
      Provider<MergeOp> mergeOpProvider,
      Provider<MergeOpRepoManager> ormProvider,
      ReceiveConfig receiveConfig,
      RefOperationValidators.Factory refValidatorsFactory,
      ReplaceOp.Factory replaceOpFactory,
      RetryHelper retryHelper,
      RequestScopePropagator requestScopePropagator,
      Sequences seq,
      SetHashtagsOp.Factory hashtagsFactory,
      SubmoduleOp.Factory subOpFactory,
      TagCache tagCache,
      SetPrivateOp.Factory setPrivateOpFactory,
      @Assisted ProjectState projectState,
      @Assisted IdentifiedUser user,
      @Assisted ReceivePack rp,
      @Assisted AllRefsWatcher allRefsWatcher,
      @Nullable @Assisted MessageSender messageSender,
      @Assisted ResultChangeIds resultChangeIds)
      throws IOException {
    // Injected fields.
    this.accountResolver = accountResolver;
    this.allProjectsName = allProjectsName;
    this.batchUpdateFactory = batchUpdateFactory;
    this.changeFormatter = changeFormatterProvider.get();
    this.changeInserterFactory = changeInserterFactory;
    this.commitValidatorFactory = commitValidatorFactory;
    this.createRefControl = createRefControl;
    this.createGroupPermissionSyncer = createGroupPermissionSyncer;
    this.editUtil = editUtil;
    this.hashtagsFactory = hashtagsFactory;
    this.indexer = indexer;
    this.initializers = initializers;
    this.mergeOpProvider = mergeOpProvider;
    this.mergedByPushOpFactory = mergedByPushOpFactory;
    this.notesFactory = notesFactory;
    this.optionParserFactory = optionParserFactory;
    this.ormProvider = ormProvider;
    this.patchSetInfoFactory = patchSetInfoFactory;
    this.permissionBackend = permissionBackend;
    this.pluginConfigEntries = pluginConfigEntries;
    this.projectCache = projectCache;
    this.psUtil = psUtil;
    this.queryProvider = queryProvider;
    this.receiveConfig = receiveConfig;
    this.refValidatorsFactory = refValidatorsFactory;
    this.replaceOpFactory = replaceOpFactory;
    this.retryHelper = retryHelper;
    this.requestScopePropagator = requestScopePropagator;
    this.seq = seq;
    this.subOpFactory = subOpFactory;
    this.tagCache = tagCache;
    this.projectConfigFactory = projectConfigFactory;
    this.setPrivateOpFactory = setPrivateOpFactory;

    // Assisted injected fields.
    this.allRefsWatcher = allRefsWatcher;
    this.projectState = projectState;
    this.user = user;
    this.receivePack = rp;

    // Immutable fields derived from constructor arguments.
    allowPushToRefsChanges = cfg.getBoolean("receive", "allowPushToRefsChanges", false);
    repo = rp.getRepository();
    project = projectState.getProject();
    labelTypes = projectState.getLabelTypes();
    permissions = permissionBackend.user(user).project(project.getNameKey());
    rejectCommits = BanCommit.loadRejectCommitsMap(rp.getRepository(), rp.getRevWalk());

    // Collections populated during processing.
    errors = MultimapBuilder.linkedHashKeys().arrayListValues().build();
    messages = new ArrayList<>();
    pushOptions = LinkedListMultimap.create();
    replaceByChange = new LinkedHashMap<>();
    updateGroups = new ArrayList<>();

    this.allowProjectOwnersToChangeParent =
        cfg.getBoolean("receive", "allowProjectOwnersToChangeParent", false);

    // Other settings populated during processing.
    newChangeForAllNotInTarget =
        projectState.is(BooleanProjectConfig.CREATE_NEW_CHANGE_FOR_ALL_NOT_IN_TARGET);

    // Handles for outputting back over the wire to the end user.
    this.messageSender = messageSender != null ? messageSender : new ReceivePackMessageSender();
    this.resultChangeIds = resultChangeIds;
  }

  void init() {
    initializers.runEach(i -> i.init(projectState.getNameKey(), receivePack));
  }

  MessageSender getMessageSender() {
    return messageSender;
  }

  Project getProject() {
    return project;
  }

  private void addMessage(String message, ValidationMessage.Type type) {
    messages.add(new CommitValidationMessage(message, type));
  }

  private void addMessage(String message) {
    messages.add(new CommitValidationMessage(message, ValidationMessage.Type.OTHER));
  }

  private void addError(String error) {
    addMessage(error, ValidationMessage.Type.ERROR);
  }

  void sendMessages() {
    for (ValidationMessage m : messages) {
      String msg = m.getType().getPrefix() + m.getMessage();

      // Avoid calling sendError which will add its own error: prefix.
      messageSender.sendMessage(msg);
    }
  }

  void processCommands(Collection<ReceiveCommand> commands, MultiProgressMonitor progress) {
    Task commandProgress = progress.beginSubTask("refs", UNKNOWN);
    commands = commands.stream().map(c -> wrapReceiveCommand(c, commandProgress)).collect(toList());
    processCommandsUnsafe(commands, progress);
    rejectRemaining(commands, "internal server error");

    // This sends error messages before the 'done' string of the progress monitor is sent.
    // Currently, the test framework relies on this ordering to understand if pushes completed
    // successfully.
    sendErrorMessages();

    commandProgress.end();
    progress.end();
  }

  // Process as many commands as possible, but may leave some commands in state NOT_ATTEMPTED.
  private void processCommandsUnsafe(
      Collection<ReceiveCommand> commands, MultiProgressMonitor progress) {
    parsePushOptions();
    try (TraceContext traceContext =
        TraceContext.newTrace(
            tracePushOption.isPresent(),
            tracePushOption.orElse(null),
            (tagName, traceId) -> addMessage(tagName + ": " + traceId))) {
      traceContext.addTag(RequestId.Type.RECEIVE_ID, new RequestId(project.getNameKey().get()));

      logger.atFinest().log("Calling user: %s", user.getLoggableName());

      // Log the push options here, rather than in parsePushOptions(), so that they are included
      // into the trace if tracing is enabled.
      logger.atFine().log("push options: %s", receivePack.getPushOptions());

      if (!projectState.getProject().getState().permitsWrite()) {
        for (ReceiveCommand cmd : commands) {
          reject(cmd, "prohibited by Gerrit: project state does not permit write");
        }
        return;
      }

      logger.atFine().log("Parsing %d commands", commands.size());

      List<ReceiveCommand> magicCommands = new ArrayList<>();
      List<ReceiveCommand> directPatchSetPushCommands = new ArrayList<>();
      List<ReceiveCommand> regularCommands = new ArrayList<>();

      for (ReceiveCommand cmd : commands) {
        if (MagicBranch.isMagicBranch(cmd.getRefName())) {
          magicCommands.add(cmd);
        } else if (isDirectChangesPush(cmd.getRefName())) {
          directPatchSetPushCommands.add(cmd);
        } else {
          regularCommands.add(cmd);
        }
      }

      int commandTypes =
          (magicCommands.isEmpty() ? 0 : 1)
              + (directPatchSetPushCommands.isEmpty() ? 0 : 1)
              + (regularCommands.isEmpty() ? 0 : 1);

      if (commandTypes > 1) {
        rejectRemaining(commands, "cannot combine normal pushes and magic pushes");
        return;
      }

      try {
        if (!regularCommands.isEmpty()) {
          handleRegularCommands(regularCommands, progress);
          return;
        }

        for (ReceiveCommand cmd : directPatchSetPushCommands) {
          parseDirectChangesPush(cmd);
        }

        boolean first = true;
        for (ReceiveCommand cmd : magicCommands) {
          if (first) {
            parseMagicBranch(cmd);
            first = false;
          } else {
            reject(cmd, "duplicate request");
          }
        }
      } catch (PermissionBackendException | NoSuchProjectException | IOException err) {
        logger.atSevere().withCause(err).log("Failed to process refs in %s", project.getName());
        return;
      }

      Task newProgress = progress.beginSubTask("new", UNKNOWN);
      Task replaceProgress = progress.beginSubTask("updated", UNKNOWN);

      List<CreateRequest> newChanges = Collections.emptyList();
      if (magicBranch != null && magicBranch.cmd.getResult() == NOT_ATTEMPTED) {
        newChanges = selectNewAndReplacedChangesFromMagicBranch(newProgress);
      }

      // Commit validation has already happened, so any changes without Change-Id are for the
      // deprecated feature.
      warnAboutMissingChangeId(newChanges);
      preparePatchSetsForReplace(newChanges);
      insertChangesAndPatchSets(newChanges, replaceProgress);
      newProgress.end();
      replaceProgress.end();
      queueSuccessMessages(newChanges);

      logger.atFine().log(
          "Command results: %s",
          lazy(() -> commands.stream().map(ReceiveCommits::commandToString).collect(joining(","))));
    }
  }

  private void sendErrorMessages() {
    if (!errors.isEmpty()) {
      logger.atFine().log("Handling error conditions: %s", errors.keySet());
      for (String error : errors.keySet()) {
        receivePack.sendMessage("error: " + buildError(error, errors.get(error)));
      }
      receivePack.sendMessage(String.format("User: %s", user.getLoggableName()));
      receivePack.sendMessage(COMMAND_REJECTION_MESSAGE_FOOTER);
    }
  }

  private void handleRegularCommands(List<ReceiveCommand> cmds, MultiProgressMonitor progress)
      throws PermissionBackendException, IOException, NoSuchProjectException {
    resultChangeIds.setMagicPush(false);
    for (ReceiveCommand cmd : cmds) {
      parseRegularCommand(cmd);
    }

    try (BatchUpdate bu =
            batchUpdateFactory.create(
                project.getNameKey(), user.materializedCopy(), TimeUtil.nowTs());
        ObjectInserter ins = repo.newObjectInserter();
        ObjectReader reader = ins.newReader();
        RevWalk rw = new RevWalk(reader)) {
      bu.setRepository(repo, rw, ins);
      bu.setRefLogMessage("push");

      int added = 0;
      for (ReceiveCommand cmd : cmds) {
        if (cmd.getResult() == NOT_ATTEMPTED) {
          bu.addRepoOnlyOp(new UpdateOneRefOp(cmd));
          added++;
        }
      }
      logger.atFine().log("Added %d additional ref updates", added);
      bu.execute();
    } catch (UpdateException | RestApiException e) {
      rejectRemaining(cmds, "internal server error");
      logger.atFine().withCause(e).log("update failed:");
    }

    Set<Branch.NameKey> branches = new HashSet<>();
    for (ReceiveCommand c : cmds) {
      // Most post-update steps should happen in UpdateOneRefOp#postUpdate. The only steps that
      // should happen in this loop are things that can't happen within one BatchUpdate because
      // they involve kicking off an additional BatchUpdate.
      if (c.getResult() != OK) {
        continue;
      }
      if (isHead(c) || isConfig(c)) {
        switch (c.getType()) {
          case CREATE:
          case UPDATE:
          case UPDATE_NONFASTFORWARD:
            Task closeProgress = progress.beginSubTask("closed", UNKNOWN);
            autoCloseChanges(c, closeProgress);
            closeProgress.end();
            branches.add(new Branch.NameKey(project.getNameKey(), c.getRefName()));
            break;

          case DELETE:
            break;
        }
      }
    }

    // Update superproject gitlinks if required.
    if (!branches.isEmpty()) {
      try (MergeOpRepoManager orm = ormProvider.get()) {
        orm.setContext(TimeUtil.nowTs(), user, NotifyResolver.Result.none());
        SubmoduleOp op = subOpFactory.create(branches, orm);
        op.updateSuperProjects();
      } catch (SubmoduleException e) {
        logger.atSevere().withCause(e).log("Can't update the superprojects");
      }
    }
  }

  /** Appends messages for successful change creation/updates. */
  private void queueSuccessMessages(List<CreateRequest> newChanges) {
<<<<<<< HEAD
    // adjacency list for commit => parent
    Map<String, String> adjList = new HashMap<>();
    for (CreateRequest cr : newChanges) {
      String parent = cr.commit.getParentCount() == 0 ? null : cr.commit.getParent(0).name();
      adjList.put(cr.commit.name(), parent);
    }
    for (ReplaceRequest rr : replaceByChange.values()) {
      String parent = null;
      if (rr.revCommit != null) {
        parent = rr.revCommit.getParentCount() == 0 ? null : rr.revCommit.getParent(0).name();
      }
      adjList.put(rr.newCommitId.name(), parent);
    }

    // get commits that are not parents
    Set<String> leafs = new TreeSet<>(adjList.keySet());
    leafs.removeAll(adjList.values());
    // go backwards from the last commit to its parent(s)
    Set<String> ordered = new LinkedHashSet<>();
    for (String leaf : leafs) {
      if (ordered.contains(leaf)) {
        continue;
      }
      while (leaf != null) {
        if (!ordered.contains(leaf)) {
          ordered.add(leaf);
        }
        leaf = adjList.get(leaf);
      }
    }
    // reverse the order to start with earliest commit
    List<String> orderedCommits = new ArrayList<>(ordered);
    Collections.reverse(orderedCommits);

    Map<String, CreateRequest> created =
        newChanges
            .stream()
            .filter(r -> r.change != null)
            .collect(Collectors.toMap(r -> r.commit.name(), r -> r));
    Map<String, ReplaceRequest> updated =
        replaceByChange
            .values()
            .stream()
=======
    List<CreateRequest> created =
        newChanges.stream().filter(r -> r.change != null).collect(toList());
    List<ReplaceRequest> updated =
        replaceByChange.values().stream()
>>>>>>> 75802113
            .filter(r -> r.inputCommand.getResult() == OK)
            .collect(Collectors.toMap(r -> r.newCommitId.name(), r -> r));

    if (created.isEmpty() && updated.isEmpty()) {
      return;
    }

    addMessage("");
    addMessage("SUCCESS");
    addMessage("");

    boolean edit = false;
    Boolean isPrivate = null;
    Boolean wip = null;
    if (!updated.isEmpty()) {
      edit = magicBranch != null && (magicBranch.edit || magicBranch.draft);
      if (magicBranch != null) {
        if (magicBranch.isPrivate) {
          isPrivate = true;
        } else if (magicBranch.removePrivate) {
          isPrivate = false;
        }
        if (magicBranch.workInProgress) {
          wip = true;
        } else if (magicBranch.ready) {
          wip = false;
        }
      }
    }

    for (String commit : orderedCommits) {
      if (created.get(commit) != null) {
        addCreatedMessage(created.get(commit));
      } else if (updated.get(commit) != null) {
        addReplacedMessage(updated.get(commit), edit, isPrivate, wip);
      }
    }
    addMessage("");
  }

  private void addCreatedMessage(CreateRequest c) {
    addMessage(
        changeFormatter.newChange(
            ChangeReportFormatter.Input.builder().setChange(c.change).build()));
  }

  private void addReplacedMessage(ReplaceRequest u, boolean edit, Boolean isPrivate, Boolean wip) {
    String subject;
    if (edit) {
      subject =
          u.revCommit == null ? u.notes.getChange().getSubject() : u.revCommit.getShortMessage();
    } else {
      subject = u.info.getSubject();
    }

    if (isPrivate == null) {
      isPrivate = u.notes.getChange().isPrivate();
    }
    if (wip == null) {
      wip = u.notes.getChange().isWorkInProgress();
    }

    ChangeReportFormatter.Input input =
        ChangeReportFormatter.Input.builder()
            .setChange(u.notes.getChange())
            .setSubject(subject)
            .setIsEdit(edit)
            .setIsPrivate(isPrivate)
            .setIsWorkInProgress(wip)
            .build();
    addMessage(changeFormatter.changeUpdated(input));
  }

  private void insertChangesAndPatchSets(List<CreateRequest> newChanges, Task replaceProgress) {
    ReceiveCommand magicBranchCmd = magicBranch != null ? magicBranch.cmd : null;
    if (magicBranchCmd != null && magicBranchCmd.getResult() != NOT_ATTEMPTED) {
      logger.atWarning().log(
          "Skipping change updates on %s because ref update failed: %s %s",
          project.getName(),
          magicBranchCmd.getResult(),
          Strings.nullToEmpty(magicBranchCmd.getMessage()));
      return;
    }

    try (BatchUpdate bu =
            batchUpdateFactory.create(
                project.getNameKey(), user.materializedCopy(), TimeUtil.nowTs());
        ObjectInserter ins = repo.newObjectInserter();
        ObjectReader reader = ins.newReader();
        RevWalk rw = new RevWalk(reader)) {
      bu.setRepository(repo, rw, ins);
      bu.setRefLogMessage("push");
      if (magicBranch != null) {
        bu.setNotify(magicBranch.getNotifyForNewChange());
      }

      logger.atFine().log("Adding %d replace requests", newChanges.size());
      for (ReplaceRequest replace : replaceByChange.values()) {
        if (magicBranch != null) {
          bu.setNotifyHandling(replace.ontoChange, magicBranch.getNotifyHandling(replace.notes));
        }
        replace.addOps(bu, replaceProgress);
      }

      logger.atFine().log("Adding %d create requests", newChanges.size());
      for (CreateRequest create : newChanges) {
        create.addOps(bu);
      }

      logger.atFine().log("Adding %d group update requests", newChanges.size());
      updateGroups.forEach(r -> r.addOps(bu));

      logger.atFine().log("Executing batch");
      try {
        bu.execute();
      } catch (UpdateException e) {
        throw INSERT_EXCEPTION.apply(e);
      }

<<<<<<< HEAD
      replaceByChange
          .values()
          .stream()
          .forEach(req -> resultChangeIds.add(ResultChangeIds.Key.REPLACED, req.ontoChange));
      newChanges
          .stream()
          .forEach(req -> resultChangeIds.add(ResultChangeIds.Key.CREATED, req.changeId));
=======
      replaceByChange.values().stream()
          .forEach(req -> resultChangeIds.add(Key.REPLACED, req.ontoChange));
      newChanges.stream().forEach(req -> resultChangeIds.add(Key.CREATED, req.changeId));
>>>>>>> 75802113

      if (magicBranchCmd != null) {
        magicBranchCmd.setResult(OK);
      }
      for (ReplaceRequest replace : replaceByChange.values()) {
        String rejectMessage = replace.getRejectMessage();
        if (rejectMessage == null) {
          if (replace.inputCommand.getResult() == NOT_ATTEMPTED) {
            // Not necessarily the magic branch, so need to set OK on the original value.
            replace.inputCommand.setResult(OK);
          }
        } else {
          logger.atFine().log("Rejecting due to message from ReplaceOp");
          reject(replace.inputCommand, rejectMessage);
        }
      }

    } catch (ResourceConflictException e) {
      addError(e.getMessage());
      reject(magicBranchCmd, "conflict");
    } catch (BadRequestException | UnprocessableEntityException | AuthException e) {
      logger.atFine().withCause(e).log("Rejecting due to client error");
      reject(magicBranchCmd, e.getMessage());
    } catch (RestApiException | IOException e) {
      logger.atSevere().withCause(e).log("Can't insert change/patch set for %s", project.getName());
      reject(magicBranchCmd, "internal server error: " + e.getMessage());
    }

    if (magicBranch != null && magicBranch.submit) {
      try {
        submit(newChanges, replaceByChange.values());
      } catch (ResourceConflictException e) {
        addError(e.getMessage());
        reject(magicBranchCmd, "conflict");
      } catch (RestApiException
          | OrmException
          | UpdateException
          | IOException
          | ConfigInvalidException
          | PermissionBackendException e) {
        logger.atSevere().withCause(e).log("Error submitting changes to %s", project.getName());
        reject(magicBranchCmd, "error during submit");
      }
    }
  }

  private String buildError(String error, List<String> branches) {
    StringBuilder sb = new StringBuilder();
    if (branches.size() == 1) {
      sb.append("branch ").append(branches.get(0)).append(":\n");
      sb.append(error);
      return sb.toString();
    }
    sb.append("branches ").append(Joiner.on(", ").join(branches));
    return sb.append(":\n").append(error).toString();
  }

  /** Parses push options specified as "git push -o OPTION" */
  private void parsePushOptions() {
    List<String> optionList = receivePack.getPushOptions();
    if (optionList != null) {
      for (String option : optionList) {
        int e = option.indexOf('=');
        if (e > 0) {
          pushOptions.put(option.substring(0, e), option.substring(e + 1));
        } else {
          pushOptions.put(option, "");
        }
      }
    }

    List<String> noteDbValues = pushOptions.get("notedb");
    if (!noteDbValues.isEmpty()) {
      // These semantics for duplicates/errors are somewhat arbitrary and may not match e.g. the
      // CmdLineParser behavior used by MagicBranchInput.
      String value = noteDbValues.get(noteDbValues.size() - 1);
      noteDbPushOption = NoteDbPushOption.parse(value);
      if (!noteDbPushOption.isPresent()) {
        addError("Invalid value in -o " + NoteDbPushOption.OPTION_NAME + "=" + value);
      }
    } else {
      noteDbPushOption = Optional.of(NoteDbPushOption.DISALLOW);
    }

    List<String> traceValues = pushOptions.get("trace");
    if (!traceValues.isEmpty()) {
      String value = traceValues.get(traceValues.size() - 1);
      tracePushOption = Optional.of(value);
    } else {
      tracePushOption = Optional.empty();
    }
  }

  private static boolean isDirectChangesPush(String refname) {
    Matcher m = NEW_PATCHSET_PATTERN.matcher(refname);
    return m.matches();
  }

  private void parseDirectChangesPush(ReceiveCommand cmd) {
    Matcher m = NEW_PATCHSET_PATTERN.matcher(cmd.getRefName());
    checkArgument(m.matches());

    if (allowPushToRefsChanges) {
      // The referenced change must exist and must still be open.
      Change.Id changeId = Change.Id.parse(m.group(1));
      parseReplaceCommand(cmd, changeId);
      messages.add(new ValidationMessage("warning: pushes to refs/changes are deprecated", false));
    } else {
      reject(cmd, "upload to refs/changes not allowed");
    }
  }

  // Wrap ReceiveCommand so the progress counter works automatically.
  private ReceiveCommand wrapReceiveCommand(ReceiveCommand cmd, Task progress) {
    String refname = cmd.getRefName();

    if (projectState.isAllUsers() && RefNames.REFS_USERS_SELF.equals(cmd.getRefName())) {
      refname = RefNames.refsUsers(user.getAccountId());
      logger.atFine().log("Swapping out command for %s to %s", RefNames.REFS_USERS_SELF, refname);
    }

    // We must also update the original, because callers may inspect it afterwards to decide if
    // the command went through or not.
    return new ReceiveCommand(cmd.getOldId(), cmd.getNewId(), refname, cmd.getType()) {
      @Override
      public void setResult(Result s, String m) {
        if (getResult() == NOT_ATTEMPTED) { // Only report the progress update once.
          progress.update(1);
        }
        // Counter intuitively, we don't check that results == NOT_ATTEMPTED here.
        // This is so submit-on-push can still reject the update if the change is created
        // successfully
        // (status OK) but the submit failed (merge failed: REJECTED_OTHER_REASON).
        super.setResult(s, m);
        cmd.setResult(s, m);
      }
    };
  }

  /*
   * Interpret a normal push.
   */
  private void parseRegularCommand(ReceiveCommand cmd)
      throws PermissionBackendException, NoSuchProjectException, IOException {
    if (cmd.getResult() != NOT_ATTEMPTED) {
      // Already rejected by the core receive process.
      logger.atFine().log("Already processed by core: %s %s", cmd.getResult(), cmd);
      return;
    }

    if (!Repository.isValidRefName(cmd.getRefName()) || cmd.getRefName().contains("//")) {
      reject(cmd, "not valid ref");
      return;
    }
    if (RefNames.isNoteDbMetaRef(cmd.getRefName())) {
      // Reject pushes to NoteDb refs without a special option and permission. Note that this
      // prohibition doesn't depend on NoteDb being enabled in any way, since all sites will
      // migrate to NoteDb eventually, and we don't want garbage data waiting there when the
      // migration finishes.
      logger.atFine().log(
          "%s NoteDb ref %s with %s=%s",
          cmd.getType(), cmd.getRefName(), NoteDbPushOption.OPTION_NAME, noteDbPushOption);
      if (!Optional.of(NoteDbPushOption.ALLOW).equals(noteDbPushOption)) {
        // Only reject this command, not the whole push. This supports the use case of "git clone
        // --mirror" followed by "git push --mirror", when the user doesn't really intend to clone
        // or mirror the NoteDb data; there is no single refspec that describes all refs *except*
        // NoteDb refs.
        reject(
            cmd,
            "NoteDb update requires -o "
                + NoteDbPushOption.OPTION_NAME
                + "="
                + NoteDbPushOption.ALLOW.value());
        return;
      }
      try {
        permissionBackend.user(user).check(GlobalPermission.ACCESS_DATABASE);
      } catch (AuthException e) {
        reject(cmd, "NoteDb update requires access database permission");
        return;
      }
    }

    switch (cmd.getType()) {
      case CREATE:
        parseCreate(cmd);
        break;

      case UPDATE:
        parseUpdate(cmd);
        break;

      case DELETE:
        parseDelete(cmd);
        break;

      case UPDATE_NONFASTFORWARD:
        parseRewind(cmd);
        break;

      default:
        reject(cmd, "prohibited by Gerrit: unknown command type " + cmd.getType());
        return;
    }

    if (cmd.getResult() != NOT_ATTEMPTED) {
      return;
    }

    if (isConfig(cmd)) {
      validateConfigPush(cmd);
    }
  }

  /** Validates a push to refs/meta/config, and reject the command if it fails. */
  private void validateConfigPush(ReceiveCommand cmd) throws PermissionBackendException {
    logger.atFine().log("Processing %s command", cmd.getRefName());
    try {
      permissions.check(ProjectPermission.WRITE_CONFIG);
    } catch (AuthException e) {
      reject(
          cmd,
          String.format(
              "must be either project owner or have %s permission",
              ProjectPermission.WRITE_CONFIG.describeForException()));
      return;
    }

    switch (cmd.getType()) {
      case CREATE:
      case UPDATE:
      case UPDATE_NONFASTFORWARD:
        try {
          ProjectConfig cfg = projectConfigFactory.create(project.getNameKey());
          cfg.load(project.getNameKey(), receivePack.getRevWalk(), cmd.getNewId());
          if (!cfg.getValidationErrors().isEmpty()) {
            addError("Invalid project configuration:");
            for (ValidationError err : cfg.getValidationErrors()) {
              addError("  " + err.getMessage());
            }
            reject(cmd, "invalid project configuration");
            logger.atSevere().log(
                "User %s tried to push invalid project configuration %s for %s",
                user.getLoggableName(), cmd.getNewId().name(), project.getName());
            return;
          }
          Project.NameKey newParent = cfg.getProject().getParent(allProjectsName);
          Project.NameKey oldParent = project.getParent(allProjectsName);
          if (oldParent == null) {
            // update of the 'All-Projects' project
            if (newParent != null) {
              reject(cmd, "invalid project configuration: root project cannot have parent");
              return;
            }
          } else {
            if (!oldParent.equals(newParent)) {
              if (allowProjectOwnersToChangeParent) {
                try {
                  permissionBackend
                      .user(user)
                      .project(project.getNameKey())
                      .check(ProjectPermission.WRITE_CONFIG);
                } catch (AuthException e) {
                  reject(cmd, "invalid project configuration: only project owners can set parent");
                  return;
                }
              } else {
                try {
                  permissionBackend.user(user).check(GlobalPermission.ADMINISTRATE_SERVER);
                } catch (AuthException e) {
                  reject(cmd, "invalid project configuration: only Gerrit admin can set parent");
                  return;
                }
              }
            }

            if (projectCache.get(newParent) == null) {
              reject(cmd, "invalid project configuration: parent does not exist");
              return;
            }
          }
          validatePluginConfig(cmd, cfg);
        } catch (Exception e) {
          reject(cmd, "invalid project configuration");
          logger.atSevere().withCause(e).log(
              "User %s tried to push invalid project configuration %s for %s",
              user.getLoggableName(), cmd.getNewId().name(), project.getName());
          return;
        }
        break;

      case DELETE:
        break;

      default:
        reject(
            cmd,
            "prohibited by Gerrit: don't know how to handle config update of type "
                + cmd.getType());
    }
  }

  /**
   * validates a push to refs/meta/config for plugin configuration, and rejects the push if it
   * fails.
   */
  private void validatePluginConfig(ReceiveCommand cmd, ProjectConfig cfg) {
    for (Extension<ProjectConfigEntry> e : pluginConfigEntries) {
      PluginConfig pluginCfg = cfg.getPluginConfig(e.getPluginName());
      ProjectConfigEntry configEntry = e.getProvider().get();
      String value = pluginCfg.getString(e.getExportName());
      String oldValue =
          projectState.getConfig().getPluginConfig(e.getPluginName()).getString(e.getExportName());
      if (configEntry.getType() == ProjectConfigEntryType.ARRAY) {
        oldValue =
            Arrays.stream(
                    projectState
                        .getConfig()
                        .getPluginConfig(e.getPluginName())
                        .getStringList(e.getExportName()))
                .collect(joining("\n"));
      }

      if ((value == null ? oldValue != null : !value.equals(oldValue))
          && !configEntry.isEditable(projectState)) {
        reject(
            cmd,
            String.format(
                "invalid project configuration: Not allowed to set parameter"
                    + " '%s' of plugin '%s' on project '%s'.",
                e.getExportName(), e.getPluginName(), project.getName()));
        continue;
      }

      if (ProjectConfigEntryType.LIST.equals(configEntry.getType())
          && value != null
          && !configEntry.getPermittedValues().contains(value)) {
        reject(
            cmd,
            String.format(
                "invalid project configuration: The value '%s' is "
                    + "not permitted for parameter '%s' of plugin '%s'.",
                value, e.getExportName(), e.getPluginName()));
      }
    }
  }

  private void parseCreate(ReceiveCommand cmd)
      throws PermissionBackendException, NoSuchProjectException, IOException {
    RevObject obj;
    try {
      obj = receivePack.getRevWalk().parseAny(cmd.getNewId());
    } catch (IOException err) {
      logger.atSevere().withCause(err).log(
          "Invalid object %s for %s creation", cmd.getNewId().name(), cmd.getRefName());
      reject(cmd, "invalid object");
      return;
    }
    logger.atFine().log("Creating %s", cmd);

    if (isHead(cmd) && !isCommit(cmd)) {
      return;
    }

    Branch.NameKey branch = new Branch.NameKey(project.getName(), cmd.getRefName());
    try {
      // Must pass explicit user instead of injecting a provider into CreateRefControl, since
      // Provider<CurrentUser> within ReceiveCommits will always return anonymous.
      createRefControl.checkCreateRef(Providers.of(user), receivePack.getRepository(), branch, obj);
    } catch (AuthException denied) {
      rejectProhibited(cmd, denied);
      return;
    } catch (ResourceConflictException denied) {
      reject(cmd, "prohibited by Gerrit: " + denied.getMessage());
      return;
    }

    if (validRefOperation(cmd)) {
      validateRegularPushCommits(new Branch.NameKey(project.getNameKey(), cmd.getRefName()), cmd);
    }
  }

  private void parseUpdate(ReceiveCommand cmd) throws PermissionBackendException {
    logger.atFine().log("Updating %s", cmd);
    Optional<AuthException> err = checkRefPermission(cmd, RefPermission.UPDATE);
    if (!err.isPresent()) {
      if (isHead(cmd) && !isCommit(cmd)) {
        reject(cmd, "head must point to commit");
        return;
      }
      if (validRefOperation(cmd)) {
        validateRegularPushCommits(new Branch.NameKey(project.getNameKey(), cmd.getRefName()), cmd);
      }
    } else {
      rejectProhibited(cmd, err.get());
    }
  }

  private boolean isCommit(ReceiveCommand cmd) {
    RevObject obj;
    try {
      obj = receivePack.getRevWalk().parseAny(cmd.getNewId());
    } catch (IOException err) {
      logger.atSevere().withCause(err).log(
          "Invalid object %s for %s", cmd.getNewId().name(), cmd.getRefName());
      reject(cmd, "invalid object");
      return false;
    }

    if (obj instanceof RevCommit) {
      return true;
    }
    reject(cmd, "not a commit");
    return false;
  }

  private void parseDelete(ReceiveCommand cmd) throws PermissionBackendException {
    logger.atFine().log("Deleting %s", cmd);
    if (cmd.getRefName().startsWith(REFS_CHANGES)) {
      errors.put(CANNOT_DELETE_CHANGES, cmd.getRefName());
      reject(cmd, "cannot delete changes");
    } else if (isConfigRef(cmd.getRefName())) {
      errors.put(CANNOT_DELETE_CONFIG, cmd.getRefName());
      reject(cmd, "cannot delete project configuration");
    }

    Optional<AuthException> err = checkRefPermission(cmd, RefPermission.DELETE);
    if (!err.isPresent()) {
      validRefOperation(cmd);

    } else {
      rejectProhibited(cmd, err.get());
    }
  }

  private void parseRewind(ReceiveCommand cmd) throws PermissionBackendException {
    RevCommit newObject;
    try {
      newObject = receivePack.getRevWalk().parseCommit(cmd.getNewId());
    } catch (IncorrectObjectTypeException notCommit) {
      newObject = null;
    } catch (IOException err) {
      logger.atSevere().withCause(err).log(
          "Invalid object %s for %s forced update", cmd.getNewId().name(), cmd.getRefName());
      reject(cmd, "invalid object");
      return;
    }
    logger.atFine().log("Rewinding %s", cmd);

    if (newObject != null) {
      validateRegularPushCommits(new Branch.NameKey(project.getNameKey(), cmd.getRefName()), cmd);
      if (cmd.getResult() != NOT_ATTEMPTED) {
        return;
      }
    }

    Optional<AuthException> err = checkRefPermission(cmd, RefPermission.FORCE_UPDATE);
    if (!err.isPresent()) {
      validRefOperation(cmd);
    } else {
      rejectProhibited(cmd, err.get());
    }
  }

  private Optional<AuthException> checkRefPermission(ReceiveCommand cmd, RefPermission perm)
      throws PermissionBackendException {
    return checkRefPermission(permissions.ref(cmd.getRefName()), perm);
  }

  private Optional<AuthException> checkRefPermission(
      PermissionBackend.ForRef forRef, RefPermission perm) throws PermissionBackendException {
    try {
      forRef.check(perm);
      return Optional.empty();
    } catch (AuthException e) {
      return Optional.of(e);
    }
  }

  private void rejectProhibited(ReceiveCommand cmd, AuthException err) {
    err.getAdvice().ifPresent(a -> errors.put(a, cmd.getRefName()));
    reject(cmd, prohibited(err, cmd.getRefName()));
  }

  private static String prohibited(AuthException e, String alreadyDisplayedResource) {
    String msg = e.getMessage();
    if (e instanceof PermissionDeniedException) {
      PermissionDeniedException pde = (PermissionDeniedException) e;
      if (pde.getResource().isPresent()
          && pde.getResource().get().equals(alreadyDisplayedResource)) {
        // Avoid repeating resource name if exactly the given name was already displayed by the
        // generic git push machinery.
        msg = PermissionDeniedException.MESSAGE_PREFIX + pde.describePermission();
      }
    }
    return "prohibited by Gerrit: " + msg;
  }

  static class MagicBranchInput {
    private static final Splitter COMMAS = Splitter.on(',').omitEmptyStrings();

    boolean deprecatedTopicSeen;
    final ReceiveCommand cmd;
    final LabelTypes labelTypes;
    private final boolean defaultPublishComments;
    Branch.NameKey dest;
    PermissionBackend.ForRef perm;
    Set<String> reviewer = Sets.newLinkedHashSet();
    Set<String> cc = Sets.newLinkedHashSet();
    Map<String, Short> labels = new HashMap<>();
    String message;
    List<RevCommit> baseCommit;
    CmdLineParser cmdLineParser;
    Set<String> hashtags = new HashSet<>();

    @Option(name = "--trace", metaVar = "NAME", usage = "enable tracing")
    String trace;

    @Option(name = "--base", metaVar = "BASE", usage = "merge base of changes")
    List<ObjectId> base;

    @Option(name = "--topic", metaVar = "NAME", usage = "attach topic to changes")
    String topic;

    @Option(
        name = "--draft",
        usage =
            "Will be removed. Before that, this option will be mapped to '--private'"
                + "for new changes and '--edit' for existing changes")
    boolean draft;

    @Option(name = "--private", usage = "mark new/updated change as private")
    boolean isPrivate;

    @Option(name = "--remove-private", usage = "remove privacy flag from updated change")
    boolean removePrivate;

    @Option(
        name = "--wip",
        aliases = {"-work-in-progress"},
        usage = "mark change as work in progress")
    boolean workInProgress;

    @Option(name = "--ready", usage = "mark change as ready")
    boolean ready;

    @Option(
        name = "--edit",
        aliases = {"-e"},
        usage = "upload as change edit")
    boolean edit;

    @Option(name = "--submit", usage = "immediately submit the change")
    boolean submit;

    @Option(name = "--merged", usage = "create single change for a merged commit")
    boolean merged;

    @Option(name = "--publish-comments", usage = "publish all draft comments on updated changes")
    private boolean publishComments;

    @Option(
        name = "--no-publish-comments",
        aliases = {"--np"},
        usage = "do not publish draft comments")
    private boolean noPublishComments;

    @Option(
        name = "--notify",
        usage =
            "Notify handling that defines to whom email notifications "
                + "should be sent. Allowed values are NONE, OWNER, "
                + "OWNER_REVIEWERS, ALL. If not set, the default is ALL.")
    private NotifyHandling notifyHandling;

    @Option(
        name = "--notify-to",
        metaVar = "USER",
        usage = "user that should be notified one time by email")
    List<Account.Id> notifyTo = new ArrayList<>();

    @Option(
        name = "--notify-cc",
        metaVar = "USER",
        usage = "user that should be CC'd one time by email")
    List<Account.Id> notifyCc = new ArrayList<>();

    @Option(
        name = "--notify-bcc",
        metaVar = "USER",
        usage = "user that should be BCC'd one time by email")
    List<Account.Id> notifyBcc = new ArrayList<>();

    @Option(
        name = "--reviewer",
        aliases = {"-r"},
        metaVar = "REVIEWER",
        usage = "add reviewer to changes")
    void reviewer(String str) {
      reviewer.add(str);
    }

    @Option(name = "--cc", metaVar = "CC", usage = "add CC to changes")
    void cc(String str) {
      cc.add(str);
    }

    @Option(
        name = "--label",
        aliases = {"-l"},
        metaVar = "LABEL+VALUE",
        usage = "label(s) to assign (defaults to +1 if no value provided")
    void addLabel(String token) throws CmdLineException {
      LabelVote v = LabelVote.parse(token);
      try {
        LabelType.checkName(v.label());
        ApprovalsUtil.checkLabel(labelTypes, v.label(), v.value());
      } catch (BadRequestException e) {
        throw cmdLineParser.reject(e.getMessage());
      }
      labels.put(v.label(), v.value());
    }

    @Option(
        name = "--message",
        aliases = {"-m"},
        metaVar = "MESSAGE",
        usage = "Comment message to apply to the review")
    void addMessage(String token) {
      // Many characters have special meaning in the context of a git ref.
      //
      // Clients can use underscores to represent spaces.
      message = token.replace("_", " ");
      try {
        // Other characters can be represented using percent-encoding.
        message = URLDecoder.decode(message, UTF_8.name());
      } catch (IllegalArgumentException e) {
        // Ignore decoding errors; leave message as percent-encoded.
      } catch (UnsupportedEncodingException e) {
        // This shouldn't happen; surely URLDecoder recognizes UTF-8.
        throw new IllegalStateException(e);
      }
    }

    @Option(
        name = "--hashtag",
        aliases = {"-t"},
        metaVar = "HASHTAG",
        usage = "add hashtag to changes")
    void addHashtag(String token) {
      String hashtag = cleanupHashtag(token);
      if (!hashtag.isEmpty()) {
        hashtags.add(hashtag);
      }
      // TODO(dpursehouse): validate hashtags
    }

    MagicBranchInput(IdentifiedUser user, ReceiveCommand cmd, LabelTypes labelTypes) {
      this.deprecatedTopicSeen = false;
      this.cmd = cmd;
      this.draft = cmd.getRefName().startsWith(MagicBranch.NEW_DRAFT_CHANGE);
      this.labelTypes = labelTypes;
      GeneralPreferencesInfo prefs = user.state().getGeneralPreferences();
      this.defaultPublishComments =
          prefs != null
              ? firstNonNull(user.state().getGeneralPreferences().publishCommentsOnPush, false)
              : false;
    }

    /**
     * Get reviewer strings from magic branch options, combined with additional recipients computed
     * from some other place.
     *
     * <p>The set of reviewers on a change includes strings passed explicitly via options as well as
     * account IDs computed from the commit message itself.
     *
     * @param additionalRecipients recipients parsed from the commit.
     * @return set of reviewer strings to pass to {@code ReviewerAdder}.
     */
    ImmutableSet<String> getCombinedReviewers(MailRecipients additionalRecipients) {
      return getCombinedReviewers(reviewer, additionalRecipients.getReviewers());
    }

    /**
     * Get CC strings from magic branch options, combined with additional recipients computed from
     * some other place.
     *
     * <p>The set of CCs on a change includes strings passed explicitly via options as well as
     * account IDs computed from the commit message itself.
     *
     * @param additionalRecipients recipients parsed from the commit.
     * @return set of CC strings to pass to {@code ReviewerAdder}.
     */
    ImmutableSet<String> getCombinedCcs(MailRecipients additionalRecipients) {
      return getCombinedReviewers(cc, additionalRecipients.getCcOnly());
    }

    private static ImmutableSet<String> getCombinedReviewers(
        Set<String> strings, Set<Account.Id> ids) {
      return Streams.concat(strings.stream(), ids.stream().map(Account.Id::toString))
          .collect(toImmutableSet());
    }

    boolean shouldPublishComments() {
      if (publishComments) {
        return true;
      } else if (noPublishComments) {
        return false;
      }
      return defaultPublishComments;
    }

    /**
     * returns the destination ref of the magic branch, and populates options in the cmdLineParser.
     */
    String parse(Repository repo, Set<String> refs, ListMultimap<String, String> pushOptions)
        throws CmdLineException {
      String ref = RefNames.fullName(MagicBranch.getDestBranchName(cmd.getRefName()));

      ListMultimap<String, String> options = LinkedListMultimap.create(pushOptions);

      // Process and lop off the "%OPTION" suffix.
      int optionStart = ref.indexOf('%');
      if (0 < optionStart) {
        for (String s : COMMAS.split(ref.substring(optionStart + 1))) {
          int e = s.indexOf('=');
          if (0 < e) {
            options.put(s.substring(0, e), s.substring(e + 1));
          } else {
            options.put(s, "");
          }
        }
        ref = ref.substring(0, optionStart);
      }

      if (!options.isEmpty()) {
        cmdLineParser.parseOptionMap(options);
      }

      // We accept refs/for/BRANCHNAME/TOPIC. Since we don't know
      // for sure where the branch ends and the topic starts, look
      // backward for a split that works. This behavior is deprecated.
      String head = readHEAD(repo);
      int split = ref.length();
      for (; ; ) {
        String name = ref.substring(0, split);
        if (refs.contains(name) || name.equals(head)) {
          break;
        }

        split = name.lastIndexOf('/', split - 1);
        if (split <= Constants.R_REFS.length()) {
          return ref;
        }
      }
      if (split < ref.length()) {
        topic = Strings.emptyToNull(ref.substring(split + 1));
        deprecatedTopicSeen = true;
      }
      return ref.substring(0, split);
    }

    NotifyResolver.Result getNotifyForNewChange() {
      return NotifyResolver.Result.create(
          firstNonNull(notifyHandling, workInProgress ? NotifyHandling.OWNER : NotifyHandling.ALL),
          ImmutableSetMultimap.<RecipientType, Account.Id>builder()
              .putAll(RecipientType.TO, notifyTo)
              .putAll(RecipientType.CC, notifyCc)
              .putAll(RecipientType.BCC, notifyBcc)
              .build());
    }

    NotifyHandling getNotifyHandling(ChangeNotes notes) {
      requireNonNull(notes);
      if (notifyHandling != null) {
        return notifyHandling;
      }
      if (workInProgress || (!ready && notes.getChange().isWorkInProgress())) {
        return NotifyHandling.OWNER;
      }
      return NotifyHandling.ALL;
    }
  }

  /**
   * Parse the magic branch data (refs/for/BRANCH/OPTIONALTOPIC%OPTIONS) into the magicBranch
   * member.
   *
   * <p>Assumes we are handling a magic branch here.
   */
  private void parseMagicBranch(ReceiveCommand cmd) throws PermissionBackendException {
    logger.atFine().log("Found magic branch %s", cmd.getRefName());
    MagicBranchInput magicBranch = new MagicBranchInput(user, cmd, labelTypes);

    String ref;
    magicBranch.cmdLineParser = optionParserFactory.create(magicBranch);

    try {
      ref = magicBranch.parse(repo, receivePack.getAdvertisedRefs().keySet(), pushOptions);
    } catch (CmdLineException e) {
      if (!magicBranch.cmdLineParser.wasHelpRequestedByOption()) {
        logger.atFine().log("Invalid branch syntax");
        reject(cmd, e.getMessage());
        return;
      }
      ref = null; // never happens
    }

    if (magicBranch.topic != null && magicBranch.topic.length() > ChangeUtil.TOPIC_MAX_LENGTH) {
      reject(
          cmd, String.format("topic length exceeds the limit (%d)", ChangeUtil.TOPIC_MAX_LENGTH));
    }

    if (magicBranch.cmdLineParser.wasHelpRequestedByOption()) {
      StringWriter w = new StringWriter();
      w.write("\nHelp for refs/for/branch:\n\n");
      magicBranch.cmdLineParser.printUsage(w, null);
      addMessage(w.toString());
      reject(cmd, "see help");
      return;
    }
    if (projectState.isAllUsers() && RefNames.REFS_USERS_SELF.equals(ref)) {
      logger.atFine().log("Handling %s", RefNames.REFS_USERS_SELF);
      ref = RefNames.refsUsers(user.getAccountId());
    }
    // Pushing changes for review usually requires that the target branch exists, but there is an
    // exception for the branch to which HEAD points to and for refs/meta/config. Pushing for
    // review to these branches is allowed even if the branch does not exist yet. This allows to
    // push initial code for review to an empty repository and to review an initial project
    // configuration.
    if (!receivePack.getAdvertisedRefs().containsKey(ref)
        && !ref.equals(readHEAD(repo))
        && !ref.equals(RefNames.REFS_CONFIG)) {
      logger.atFine().log("Ref %s not found", ref);
      if (ref.startsWith(Constants.R_HEADS)) {
        String n = ref.substring(Constants.R_HEADS.length());
        reject(cmd, "branch " + n + " not found");
      } else {
        reject(cmd, ref + " not found");
      }
      return;
    }

    magicBranch.dest = new Branch.NameKey(project.getNameKey(), ref);
    magicBranch.perm = permissions.ref(ref);

    Optional<AuthException> err = checkRefPermission(magicBranch.perm, RefPermission.CREATE_CHANGE);
    if (err.isPresent()) {
      rejectProhibited(cmd, err.get());
      return;
    }

    // TODO(davido): Remove legacy support for drafts magic branch option
    // after repo-tool supports private and work-in-progress changes.
    if (magicBranch.draft && !receiveConfig.allowDrafts) {
      errors.put(CODE_REVIEW_ERROR, ref);
      reject(cmd, "draft workflow is disabled");
      return;
    }

    if (magicBranch.isPrivate && magicBranch.removePrivate) {
      reject(cmd, "the options 'private' and 'remove-private' are mutually exclusive");
      return;
    }

    boolean privateByDefault =
        projectCache.get(project.getNameKey()).is(BooleanProjectConfig.PRIVATE_BY_DEFAULT);
    setChangeAsPrivate =
        magicBranch.draft
            || magicBranch.isPrivate
            || (privateByDefault && !magicBranch.removePrivate);

    if (receiveConfig.disablePrivateChanges && setChangeAsPrivate) {
      reject(cmd, "private changes are disabled");
      return;
    }

    if (magicBranch.workInProgress && magicBranch.ready) {
      reject(cmd, "the options 'wip' and 'ready' are mutually exclusive");
      return;
    }
    if (magicBranch.publishComments && magicBranch.noPublishComments) {
      reject(
          cmd, "the options 'publish-comments' and 'no-publish-comments' are mutually exclusive");
      return;
    }

    if (magicBranch.submit) {
      err = checkRefPermission(magicBranch.perm, RefPermission.UPDATE_BY_SUBMIT);
      if (err.isPresent()) {
        rejectProhibited(cmd, err.get());
        return;
      }
    }

    RevWalk walk = receivePack.getRevWalk();
    RevCommit tip;
    try {
      tip = walk.parseCommit(magicBranch.cmd.getNewId());
      logger.atFine().log("Tip of push: %s", tip.name());
    } catch (IOException ex) {
      magicBranch.cmd.setResult(REJECTED_MISSING_OBJECT);
      logger.atSevere().withCause(ex).log("Invalid pack upload; one or more objects weren't sent");
      return;
    }

    String destBranch = magicBranch.dest.get();
    try {
      if (magicBranch.merged) {
        if (magicBranch.base != null) {
          reject(cmd, "cannot use merged with base");
          return;
        }
        RevCommit branchTip = readBranchTip(magicBranch.dest);
        if (branchTip == null) {
          reject(cmd, magicBranch.dest.get() + " not found");
          return;
        }
        if (!walk.isMergedInto(tip, branchTip)) {
          reject(cmd, "not merged into branch");
          return;
        }
      }

      // If tip is a merge commit, or the root commit or
      // if %base or %merged was specified, ignore newChangeForAllNotInTarget.
      if (tip.getParentCount() > 1
          || magicBranch.base != null
          || magicBranch.merged
          || tip.getParentCount() == 0) {
        logger.atFine().log("Forcing newChangeForAllNotInTarget = false");
        newChangeForAllNotInTarget = false;
      }

      if (magicBranch.base != null) {
        logger.atFine().log("Handling %%base: %s", magicBranch.base);
        magicBranch.baseCommit = Lists.newArrayListWithCapacity(magicBranch.base.size());
        for (ObjectId id : magicBranch.base) {
          try {
            magicBranch.baseCommit.add(walk.parseCommit(id));
          } catch (IncorrectObjectTypeException notCommit) {
            reject(cmd, "base must be a commit");
            return;
          } catch (MissingObjectException e) {
            reject(cmd, "base not found");
            return;
          } catch (IOException e) {
            logger.atWarning().withCause(e).log(
                "Project %s cannot read %s", project.getName(), id.name());
            reject(cmd, "internal server error");
            return;
          }
        }
      } else if (newChangeForAllNotInTarget) {
        RevCommit branchTip = readBranchTip(magicBranch.dest);
        if (branchTip != null) {
          magicBranch.baseCommit = Collections.singletonList(branchTip);
          logger.atFine().log("Set baseCommit = %s", magicBranch.baseCommit.get(0).name());
        } else {
          // The target branch does not exist. Usually pushing changes for review requires that the
          // target branch exists, but there is an exception for the branch to which HEAD points to
          // and for refs/meta/config. Pushing for review to these branches is allowed even if the
          // branch does not exist yet. This allows to push initial code for review to an empty
          // repository and to review an initial project configuration.
          if (!ref.equals(readHEAD(repo)) && !ref.equals(RefNames.REFS_CONFIG)) {
            reject(cmd, magicBranch.dest.get() + " not found");
            return;
          }
        }
      }
    } catch (IOException ex) {
      logger.atWarning().withCause(ex).log(
          "Error walking to %s in project %s", destBranch, project.getName());
      reject(cmd, "internal server error");
      return;
    }

    if (magicBranch.deprecatedTopicSeen) {
      messages.add(
          new ValidationMessage(
              "WARNING: deprecated topic syntax. Use %topic=TOPIC instead", false));
      logger.atInfo().log("deprecated topic push seen for project %s", project.getName());
    }

    if (validateConnected(magicBranch.cmd, magicBranch.dest, tip)) {
      this.magicBranch = magicBranch;
      this.resultChangeIds.setMagicPush(true);
    }
  }

  // Validate that the new commits are connected with the target
  // branch.  If they aren't, we want to abort. We do this check by
  // looking to see if we can compute a merge base between the new
  // commits and the target branch head.
  private boolean validateConnected(ReceiveCommand cmd, Branch.NameKey dest, RevCommit tip) {
    RevWalk walk = receivePack.getRevWalk();
    try {
      Ref targetRef = receivePack.getAdvertisedRefs().get(dest.get());
      if (targetRef == null || targetRef.getObjectId() == null) {
        // The destination branch does not yet exist. Assume the
        // history being sent for review will start it and thus
        // is "connected" to the branch.
        logger.atFine().log("Branch is unborn");

        // This is not an error condition.
        return true;
      }

      RevCommit h = walk.parseCommit(targetRef.getObjectId());
      logger.atFine().log("Current branch tip: %s", h.name());
      RevFilter oldRevFilter = walk.getRevFilter();
      try {
        walk.reset();
        walk.setRevFilter(RevFilter.MERGE_BASE);
        walk.markStart(tip);
        walk.markStart(h);
        if (walk.next() == null) {
          reject(cmd, "no common ancestry");
          return false;
        }
      } finally {
        walk.reset();
        walk.setRevFilter(oldRevFilter);
      }
    } catch (IOException e) {
      cmd.setResult(REJECTED_MISSING_OBJECT);
      logger.atSevere().withCause(e).log("Invalid pack upload; one or more objects weren't sent");
      return false;
    }
    return true;
  }

  private static String readHEAD(Repository repo) {
    try {
      String head = repo.getFullBranch();
      logger.atFine().log("HEAD = %s", head);
      return head;
    } catch (IOException e) {
      logger.atSevere().withCause(e).log("Cannot read HEAD symref");
      return null;
    }
  }

  private RevCommit readBranchTip(Branch.NameKey branch) throws IOException {
    Ref r = allRefs().get(branch.get());
    if (r == null) {
      return null;
    }
    return receivePack.getRevWalk().parseCommit(r.getObjectId());
  }

  // Handle an upload to refs/changes/XX/CHANGED-NUMBER.
  private void parseReplaceCommand(ReceiveCommand cmd, Change.Id changeId) {
    logger.atFine().log("Parsing replace command");
    if (cmd.getType() != ReceiveCommand.Type.CREATE) {
      reject(cmd, "invalid usage");
      return;
    }

    RevCommit newCommit;
    try {
      newCommit = receivePack.getRevWalk().parseCommit(cmd.getNewId());
      logger.atFine().log("Replacing with %s", newCommit);
    } catch (IOException e) {
      logger.atSevere().withCause(e).log("Cannot parse %s as commit", cmd.getNewId().name());
      reject(cmd, "invalid commit");
      return;
    }

    Change changeEnt;
    try {
      changeEnt = notesFactory.createChecked(project.getNameKey(), changeId).getChange();
    } catch (NoSuchChangeException e) {
      logger.atSevere().withCause(e).log("Change not found %s", changeId);
      reject(cmd, "change " + changeId + " not found");
      return;
    } catch (OrmException e) {
      logger.atSevere().withCause(e).log("Cannot lookup existing change %s", changeId);
      reject(cmd, "database error");
      return;
    }
    if (!project.getNameKey().equals(changeEnt.getProject())) {
      reject(cmd, "change " + changeId + " does not belong to project " + project.getName());
      return;
    }

    BranchCommitValidator validator =
        commitValidatorFactory.create(projectState, changeEnt.getDest(), user);
    try {
      if (validator.validCommit(
          receivePack.getRevWalk().getObjectReader(),
          cmd,
          newCommit,
          false,
          messages,
          rejectCommits,
          changeEnt)) {
        logger.atFine().log("Replacing change %s", changeEnt.getId());
        requestReplace(cmd, true, changeEnt, newCommit);
      }
    } catch (IOException e) {
      reject(cmd, "I/O exception validating commit");
    }
  }

  /**
   * Add an update for an existing change. Returns true if it succeeded; rejects the command if it
   * failed.
   */
  private boolean requestReplace(
      ReceiveCommand cmd, boolean checkMergedInto, Change change, RevCommit newCommit) {
    if (change.isClosed()) {
      reject(
          cmd,
          changeFormatter.changeClosed(
              ChangeReportFormatter.Input.builder().setChange(change).build()));
      return false;
    }

    ReplaceRequest req = new ReplaceRequest(change.getId(), newCommit, cmd, checkMergedInto);
    if (replaceByChange.containsKey(req.ontoChange)) {
      reject(cmd, "duplicate request");
      return false;
    }
    replaceByChange.put(req.ontoChange, req);
    return true;
  }

  private void warnAboutMissingChangeId(List<CreateRequest> newChanges) {
    for (CreateRequest create : newChanges) {
      try {
        receivePack.getRevWalk().parseBody(create.commit);
      } catch (IOException e) {
        continue;
      }
      List<String> idList = create.commit.getFooterLines(FooterConstants.CHANGE_ID);

      if (idList.isEmpty()) {
        messages.add(
            new ValidationMessage("warning: pushing without Change-Id is deprecated", false));
        break;
      }
    }
  }

  private List<CreateRequest> selectNewAndReplacedChangesFromMagicBranch(Task newProgress) {
    logger.atFine().log("Finding new and replaced changes");
    List<CreateRequest> newChanges = new ArrayList<>();

    ListMultimap<ObjectId, Ref> existing = changeRefsById();
    GroupCollector groupCollector =
        GroupCollector.create(changeRefsById(), psUtil, notesFactory, project.getNameKey());

    BranchCommitValidator validator =
        commitValidatorFactory.create(projectState, magicBranch.dest, user);

    try {
      RevCommit start = setUpWalkForSelectingChanges();
      if (start == null) {
        return Collections.emptyList();
      }

      LinkedHashMap<RevCommit, ChangeLookup> pending = new LinkedHashMap<>();
      Set<Change.Key> newChangeIds = new HashSet<>();
      int maxBatchChanges = receiveConfig.getEffectiveMaxBatchChangesLimit(user);
      int total = 0;
      int alreadyTracked = 0;
      boolean rejectImplicitMerges =
          start.getParentCount() == 1
              && projectCache
                  .get(project.getNameKey())
                  .is(BooleanProjectConfig.REJECT_IMPLICIT_MERGES)
              // Don't worry about implicit merges when creating changes for
              // already-merged commits; they're already in history, so it's too
              // late.
              && !magicBranch.merged;
      Set<RevCommit> mergedParents;
      if (rejectImplicitMerges) {
        mergedParents = new HashSet<>();
      } else {
        mergedParents = null;
      }

      for (; ; ) {
        RevCommit c = receivePack.getRevWalk().next();
        if (c == null) {
          break;
        }
        total++;
        receivePack.getRevWalk().parseBody(c);
        String name = c.name();
        groupCollector.visit(c);
        Collection<Ref> existingRefs = existing.get(c);

        if (rejectImplicitMerges) {
          Collections.addAll(mergedParents, c.getParents());
          mergedParents.remove(c);
        }

        boolean commitAlreadyTracked = !existingRefs.isEmpty();
        if (commitAlreadyTracked) {
          alreadyTracked++;
          // Corner cases where an existing commit might need a new group:
          // A) Existing commit has a null group; wasn't assigned during schema
          //    upgrade, or schema upgrade is performed on a running server.
          // B) Let A<-B<-C, then:
          //      1. Push A to refs/heads/master
          //      2. Push B to refs/for/master
          //      3. Force push A~ to refs/heads/master
          //      4. Push C to refs/for/master.
          //      B will be in existing so we aren't replacing the patch set. It
          //      used to have its own group, but now needs to to be changed to
          //      A's group.
          // C) Commit is a PatchSet of a pre-existing change uploaded with a
          //    different target branch.
          for (Ref ref : existingRefs) {
            updateGroups.add(new UpdateGroupsRequest(ref, c));
          }
          if (!(newChangeForAllNotInTarget || magicBranch.base != null)) {
            continue;
          }
        }

        List<String> idList = c.getFooterLines(CHANGE_ID);
        if (!idList.isEmpty()) {
          pending.put(
              c, lookupByChangeKey(c, new Change.Key(idList.get(idList.size() - 1).trim())));
        } else {
          pending.put(c, lookupByCommit(c));
        }

        int n = pending.size() + newChanges.size();
        if (maxBatchChanges != 0 && n > maxBatchChanges) {
          logger.atFine().log("%d changes exceeds limit of %d", n, maxBatchChanges);
          reject(
              magicBranch.cmd,
              "the number of pushed changes in a batch exceeds the max limit " + maxBatchChanges);
          return Collections.emptyList();
        }

        if (commitAlreadyTracked) {
          boolean changeExistsOnDestBranch = false;
          for (ChangeData cd : pending.get(c).destChanges) {
            if (cd.change().getDest().equals(magicBranch.dest)) {
              changeExistsOnDestBranch = true;
              break;
            }
          }
          if (changeExistsOnDestBranch) {
            continue;
          }

          logger.atFine().log("Creating new change for %s even though it is already tracked", name);
        }

        if (!validator.validCommit(
            receivePack.getRevWalk().getObjectReader(),
            magicBranch.cmd,
            c,
            magicBranch.merged,
            messages,
            rejectCommits,
            null)) {
          // Not a change the user can propose? Abort as early as possible.
          logger.atFine().log("Aborting early due to invalid commit");
          return Collections.emptyList();
        }

        // Don't allow merges to be uploaded in commit chain via all-not-in-target
        if (newChangeForAllNotInTarget && c.getParentCount() > 1) {
          reject(
              magicBranch.cmd,
              "Pushing merges in commit chains with 'all not in target' is not allowed,\n"
                  + "to override please set the base manually");
          logger.atFine().log("Rejecting merge commit %s with newChangeForAllNotInTarget", name);
          // TODO(dborowitz): Should we early return here?
        }

        if (idList.isEmpty()) {
          newChanges.add(new CreateRequest(c, magicBranch.dest.get(), newProgress));
          continue;
        }
      }
      logger.atFine().log(
          "Finished initial RevWalk with %d commits total: %d already"
              + " tracked, %d new changes with no Change-Id, and %d deferred"
              + " lookups",
          total, alreadyTracked, newChanges.size(), pending.size());

      if (rejectImplicitMerges) {
        rejectImplicitMerges(mergedParents);
      }

      for (Iterator<ChangeLookup> itr = pending.values().iterator(); itr.hasNext(); ) {
        ChangeLookup p = itr.next();
        if (p.changeKey == null) {
          continue;
        }

        if (newChangeIds.contains(p.changeKey)) {
          logger.atFine().log("Multiple commits with Change-Id %s", p.changeKey);
          reject(magicBranch.cmd, SAME_CHANGE_ID_IN_MULTIPLE_CHANGES);
          return Collections.emptyList();
        }

        List<ChangeData> changes = p.destChanges;
        if (changes.size() > 1) {
          logger.atFine().log(
              "Multiple changes in branch %s with Change-Id %s: %s",
              magicBranch.dest,
              p.changeKey,
              changes.stream().map(cd -> cd.getId().toString()).collect(joining()));
          // WTF, multiple changes in this branch have the same key?
          // Since the commit is new, the user should recreate it with
          // a different Change-Id. In practice, we should never see
          // this error message as Change-Id should be unique per branch.
          //
          reject(magicBranch.cmd, p.changeKey.get() + " has duplicates");
          return Collections.emptyList();
        }

        if (changes.size() == 1) {
          // Schedule as a replacement to this one matching change.
          //

          RevId currentPs = changes.get(0).currentPatchSet().getRevision();
          // If Commit is already current PatchSet of target Change.
          if (p.commit.name().equals(currentPs.get())) {
            if (pending.size() == 1) {
              // There are no commits left to check, all commits in pending were already
              // current PatchSet of the corresponding target changes.
              reject(magicBranch.cmd, "commit(s) already exists (as current patchset)");
            } else {
              // Commit is already current PatchSet.
              // Remove from pending and try next commit.
              itr.remove();
              continue;
            }
          }
          if (requestReplace(magicBranch.cmd, false, changes.get(0).change(), p.commit)) {
            continue;
          }
          return Collections.emptyList();
        }

        if (changes.size() == 0) {
          if (!isValidChangeId(p.changeKey.get())) {
            reject(magicBranch.cmd, "invalid Change-Id");
            return Collections.emptyList();
          }

          // In case the change look up from the index failed,
          // double check against the existing refs
          if (foundInExistingRef(existing.get(p.commit))) {
            if (pending.size() == 1) {
              reject(magicBranch.cmd, "commit(s) already exists (as current patchset)");
              return Collections.emptyList();
            }
            itr.remove();
            continue;
          }
          newChangeIds.add(p.changeKey);
        }
        newChanges.add(new CreateRequest(p.commit, magicBranch.dest.get(), newProgress));
      }
      logger.atFine().log(
          "Finished deferred lookups with %d updates and %d new changes",
          replaceByChange.size(), newChanges.size());
    } catch (IOException e) {
      // Should never happen, the core receive process would have
      // identified the missing object earlier before we got control.
      //
      magicBranch.cmd.setResult(REJECTED_MISSING_OBJECT);
      logger.atSevere().withCause(e).log("Invalid pack upload; one or more objects weren't sent");
      return Collections.emptyList();
    } catch (OrmException e) {
      logger.atSevere().withCause(e).log("Cannot query database to locate prior changes");
      reject(magicBranch.cmd, "database error");
      return Collections.emptyList();
    }

    if (newChanges.isEmpty() && replaceByChange.isEmpty()) {
      reject(magicBranch.cmd, "no new changes");
      return Collections.emptyList();
    }
    if (!newChanges.isEmpty() && magicBranch.edit) {
      reject(magicBranch.cmd, "edit is not supported for new changes");
      return newChanges;
    }

    try {
      SortedSetMultimap<ObjectId, String> groups = groupCollector.getGroups();
      List<Integer> newIds = seq.nextChangeIds(newChanges.size());
      for (int i = 0; i < newChanges.size(); i++) {
        CreateRequest create = newChanges.get(i);
        create.setChangeId(newIds.get(i));
        create.groups = ImmutableList.copyOf(groups.get(create.commit));
      }
      for (ReplaceRequest replace : replaceByChange.values()) {
        replace.groups = ImmutableList.copyOf(groups.get(replace.newCommitId));
      }
      for (UpdateGroupsRequest update : updateGroups) {
        update.groups = ImmutableList.copyOf((groups.get(update.commit)));
      }
      logger.atFine().log("Finished updating groups from GroupCollector");
    } catch (OrmException e) {
      logger.atSevere().withCause(e).log("Error collecting groups for changes");
      reject(magicBranch.cmd, "internal server error");
    }
    return newChanges;
  }

  private boolean foundInExistingRef(Collection<Ref> existingRefs) throws OrmException {
    for (Ref ref : existingRefs) {
      ChangeNotes notes =
          notesFactory.create(project.getNameKey(), Change.Id.fromRef(ref.getName()));
      Change change = notes.getChange();
      if (change.getDest().equals(magicBranch.dest)) {
        logger.atFine().log("Found change %s from existing refs.", change.getKey());
        // Reindex the change asynchronously, ignoring errors.
        @SuppressWarnings("unused")
        Future<?> possiblyIgnoredError = indexer.indexAsync(project.getNameKey(), change.getId());
        return true;
      }
    }
    return false;
  }

  private RevCommit setUpWalkForSelectingChanges() throws IOException {
    RevWalk rw = receivePack.getRevWalk();
    RevCommit start = rw.parseCommit(magicBranch.cmd.getNewId());

    rw.reset();
    rw.sort(RevSort.TOPO);
    rw.sort(RevSort.REVERSE, true);
    receivePack.getRevWalk().markStart(start);
    if (magicBranch.baseCommit != null) {
      markExplicitBasesUninteresting();
    } else if (magicBranch.merged) {
      logger.atFine().log("Marking parents of merged commit %s uninteresting", start.name());
      for (RevCommit c : start.getParents()) {
        rw.markUninteresting(c);
      }
    } else {
      markHeadsAsUninteresting(rw, magicBranch.dest != null ? magicBranch.dest.get() : null);
    }
    return start;
  }

  private void markExplicitBasesUninteresting() throws IOException {
    logger.atFine().log("Marking %d base commits uninteresting", magicBranch.baseCommit.size());
    for (RevCommit c : magicBranch.baseCommit) {
      receivePack.getRevWalk().markUninteresting(c);
    }
    Ref targetRef = allRefs().get(magicBranch.dest.get());
    if (targetRef != null) {
      logger.atFine().log(
          "Marking target ref %s (%s) uninteresting",
          magicBranch.dest.get(), targetRef.getObjectId().name());
      receivePack
          .getRevWalk()
          .markUninteresting(receivePack.getRevWalk().parseCommit(targetRef.getObjectId()));
    }
  }

  private void rejectImplicitMerges(Set<RevCommit> mergedParents) throws IOException {
    if (!mergedParents.isEmpty()) {
      Ref targetRef = allRefs().get(magicBranch.dest.get());
      if (targetRef != null) {
        RevWalk rw = receivePack.getRevWalk();
        RevCommit tip = rw.parseCommit(targetRef.getObjectId());
        boolean containsImplicitMerges = true;
        for (RevCommit p : mergedParents) {
          containsImplicitMerges &= !rw.isMergedInto(p, tip);
        }

        if (containsImplicitMerges) {
          rw.reset();
          for (RevCommit p : mergedParents) {
            rw.markStart(p);
          }
          rw.markUninteresting(tip);
          RevCommit c;
          while ((c = rw.next()) != null) {
            rw.parseBody(c);
            messages.add(
                new CommitValidationMessage(
                    "Implicit Merge of " + c.abbreviate(7).name() + " " + c.getShortMessage(),
                    ValidationMessage.Type.ERROR));
          }
          reject(magicBranch.cmd, "implicit merges detected");
        }
      }
    }
  }

  // Mark all branch tips as uninteresting in the given revwalk,
  // so we get only the new commits when walking rw.
  private void markHeadsAsUninteresting(RevWalk rw, @Nullable String forRef) {
    int i = 0;
    for (Ref ref : allRefs().values()) {
      if ((ref.getName().startsWith(R_HEADS) || ref.getName().equals(forRef))
          && ref.getObjectId() != null) {
        try {
          rw.markUninteresting(rw.parseCommit(ref.getObjectId()));
          i++;
        } catch (IOException e) {
          logger.atWarning().withCause(e).log(
              "Invalid ref %s in %s", ref.getName(), project.getName());
        }
      }
    }
    logger.atFine().log("Marked %d heads as uninteresting", i);
  }

  private static boolean isValidChangeId(String idStr) {
    return idStr.matches("^I[0-9a-fA-F]{40}$") && !idStr.matches("^I00*$");
  }

  private static class ChangeLookup {
    final RevCommit commit;

    @Nullable final Change.Key changeKey;
    final List<ChangeData> destChanges;

    ChangeLookup(RevCommit c, @Nullable Change.Key key, final List<ChangeData> destChanges) {
      this.commit = c;
      this.changeKey = key;
      this.destChanges = destChanges;
    }
  }

  private ChangeLookup lookupByChangeKey(RevCommit c, Change.Key key) throws OrmException {
    return new ChangeLookup(c, key, queryProvider.get().byBranchKey(magicBranch.dest, key));
  }

  private ChangeLookup lookupByCommit(RevCommit c) throws OrmException {
    return new ChangeLookup(
        c, null, queryProvider.get().byBranchCommit(magicBranch.dest, c.getName()));
  }

  /** Represents a commit for which a Change should be created. */
  private class CreateRequest {
    final RevCommit commit;
    final Task progress;
    final String refName;

    Change.Id changeId;
    ReceiveCommand cmd;
    ChangeInserter ins;
    List<String> groups = ImmutableList.of();

    Change change;

    CreateRequest(RevCommit commit, String refName, Task progress) {
      this.commit = commit;
      this.refName = refName;
      this.progress = progress;
    }

    private void setChangeId(int id) {
      possiblyOverrideWorkInProgress();

      changeId = new Change.Id(id);
      ins =
          changeInserterFactory
              .create(changeId, commit, refName)
              .setTopic(magicBranch.topic)
              .setPrivate(setChangeAsPrivate)
              .setWorkInProgress(magicBranch.workInProgress)
              // Changes already validated in validateNewCommits.
              .setValidate(false);

      if (magicBranch.merged) {
        ins.setStatus(Change.Status.MERGED);
      }
      cmd = new ReceiveCommand(ObjectId.zeroId(), commit, ins.getPatchSetId().toRefName());
      if (receivePack.getPushCertificate() != null) {
        ins.setPushCertificate(receivePack.getPushCertificate().toTextWithSignature());
      }
    }

    private void possiblyOverrideWorkInProgress() {
      // When wip or ready explicitly provided, leave it as is.
      if (magicBranch.workInProgress || magicBranch.ready) {
        return;
      }
      magicBranch.workInProgress =
          projectState.is(BooleanProjectConfig.WORK_IN_PROGRESS_BY_DEFAULT)
              || firstNonNull(user.state().getGeneralPreferences().workInProgressByDefault, false);
    }

    private void addOps(BatchUpdate bu) throws RestApiException {
      checkState(changeId != null, "must call setChangeId before addOps");
      try {
        RevWalk rw = receivePack.getRevWalk();
        rw.parseBody(commit);
        final PatchSet.Id psId = ins.setGroups(groups).getPatchSetId();
        Account.Id me = user.getAccountId();
        List<FooterLine> footerLines = commit.getFooterLines();
        requireNonNull(magicBranch);

        // TODO(dborowitz): Support reviewers by email from footers? Maybe not: kernel developers
        // with AOSP accounts already complain about these notifications, and that would make it
        // worse. Might be better to get rid of the feature entirely:
        // https://groups.google.com/d/topic/repo-discuss/tIFxY7L4DXk/discussion
        MailRecipients fromFooters = getRecipientsFromFooters(accountResolver, footerLines);
        fromFooters.remove(me);

        Map<String, Short> approvals = magicBranch.labels;
        StringBuilder msg =
            new StringBuilder(
                ApprovalsUtil.renderMessageWithApprovals(
                    psId.get(), approvals, Collections.emptyMap()));
        msg.append('.');
        if (!Strings.isNullOrEmpty(magicBranch.message)) {
          msg.append("\n").append(magicBranch.message);
        }

        bu.setNotify(magicBranch.getNotifyForNewChange());
        bu.insertChange(
            ins.setReviewersAndCcsAsStrings(
                    magicBranch.getCombinedReviewers(fromFooters),
                    magicBranch.getCombinedCcs(fromFooters))
                .setApprovals(approvals)
                .setMessage(msg.toString())
                .setRequestScopePropagator(requestScopePropagator)
                .setSendMail(true)
                .setPatchSetDescription(magicBranch.message));
        if (!magicBranch.hashtags.isEmpty()) {
          // Any change owner is allowed to add hashtags when creating a change.
          bu.addOp(
              changeId,
              hashtagsFactory.create(new HashtagsInput(magicBranch.hashtags)).setFireEvent(false));
        }
        if (!Strings.isNullOrEmpty(magicBranch.topic)) {
          bu.addOp(
              changeId,
              new BatchUpdateOp() {
                @Override
                public boolean updateChange(ChangeContext ctx) {
                  ctx.getUpdate(psId).setTopic(magicBranch.topic);
                  return true;
                }
              });
        }
        bu.addOp(
            changeId,
            new BatchUpdateOp() {
              @Override
              public boolean updateChange(ChangeContext ctx) {
                CreateRequest.this.change = ctx.getChange();
                return false;
              }
            });
        bu.addOp(changeId, new ChangeProgressOp(progress));
      } catch (Exception e) {
        throw INSERT_EXCEPTION.apply(e);
      }
    }
  }

  private void submit(Collection<CreateRequest> create, Collection<ReplaceRequest> replace)
      throws OrmException, RestApiException, UpdateException, IOException, ConfigInvalidException,
          PermissionBackendException {
    Map<ObjectId, Change> bySha = Maps.newHashMapWithExpectedSize(create.size() + replace.size());
    for (CreateRequest r : create) {
      requireNonNull(
          r.change,
          () -> String.format("cannot submit new change %s; op may not have run", r.changeId));
      bySha.put(r.commit, r.change);
    }
    for (ReplaceRequest r : replace) {
      bySha.put(r.newCommitId, r.notes.getChange());
    }
    Change tipChange = bySha.get(magicBranch.cmd.getNewId());
    requireNonNull(
        tipChange,
        () ->
            String.format(
                "tip of push does not correspond to a change; found these changes: %s", bySha));
    logger.atFine().log(
        "Processing submit with tip change %s (%s)", tipChange.getId(), magicBranch.cmd.getNewId());
    try (MergeOp op = mergeOpProvider.get()) {
      op.merge(tipChange, user, false, new SubmitInput(), false);
    }
  }

  private void preparePatchSetsForReplace(List<CreateRequest> newChanges) {
    try {
      readChangesForReplace();
      for (ReplaceRequest req : replaceByChange.values()) {
        if (req.inputCommand.getResult() == NOT_ATTEMPTED) {
          req.validateNewPatchSet();
        }
      }
    } catch (OrmException err) {
      logger.atSevere().withCause(err).log(
          "Cannot read database before replacement for project %s", project.getName());
      rejectRemainingRequests(replaceByChange.values(), "internal server error");
    } catch (IOException | PermissionBackendException err) {
      logger.atSevere().withCause(err).log(
          "Cannot read repository before replacement for project %s", project.getName());
      rejectRemainingRequests(replaceByChange.values(), "internal server error");
    }
    logger.atFine().log("Read %d changes to replace", replaceByChange.size());

    if (magicBranch != null && magicBranch.cmd.getResult() != NOT_ATTEMPTED) {
      // Cancel creations tied to refs/for/ or refs/drafts/ command.
      for (ReplaceRequest req : replaceByChange.values()) {
        if (req.inputCommand == magicBranch.cmd && req.cmd != null) {
          req.cmd.setResult(Result.REJECTED_OTHER_REASON, "aborted");
        }
      }
      for (CreateRequest req : newChanges) {
        req.cmd.setResult(Result.REJECTED_OTHER_REASON, "aborted");
      }
    }
  }

  private void readChangesForReplace() throws OrmException {
    Collection<ChangeNotes> allNotes =
        notesFactory.create(
            replaceByChange.values().stream().map(r -> r.ontoChange).collect(toList()));
    for (ChangeNotes notes : allNotes) {
      replaceByChange.get(notes.getChangeId()).notes = notes;
    }
  }

  /** Represents a commit that should be stored in a new patchset of an existing change. */
  private class ReplaceRequest {
    final Change.Id ontoChange;
    final ObjectId newCommitId;
    final ReceiveCommand inputCommand;
    final boolean checkMergedInto;
    RevCommit revCommit;
    ChangeNotes notes;
    BiMap<RevCommit, PatchSet.Id> revisions;
    PatchSet.Id psId;
    ReceiveCommand prev;
    ReceiveCommand cmd;
    PatchSetInfo info;
    PatchSet.Id priorPatchSet;
    List<String> groups = ImmutableList.of();
    ReplaceOp replaceOp;

    ReplaceRequest(
        Change.Id toChange, RevCommit newCommit, ReceiveCommand cmd, boolean checkMergedInto) {
      this.ontoChange = toChange;
      this.newCommitId = newCommit.copy();
      this.inputCommand = requireNonNull(cmd);
      this.checkMergedInto = checkMergedInto;

      try {
        revCommit = receivePack.getRevWalk().parseCommit(newCommitId);
      } catch (IOException e) {
        revCommit = null;
      }
      revisions = HashBiMap.create();
      for (Ref ref : refs(toChange)) {
        try {
          revisions.forcePut(
              receivePack.getRevWalk().parseCommit(ref.getObjectId()),
              PatchSet.Id.fromRef(ref.getName()));
        } catch (IOException err) {
          logger.atWarning().withCause(err).log(
              "Project %s contains invalid change ref %s", project.getName(), ref.getName());
        }
      }
    }

    /**
     * Validate the new patch set commit for this change.
     *
     * <p><strong>Side effects:</strong>
     *
     * <ul>
     *   <li>May add error or warning messages to the progress monitor
     *   <li>Will reject {@code cmd} prior to returning false
     *   <li>May reset {@code receivePack.getRevWalk()}; do not call in the middle of a walk.
     * </ul>
     *
     * @return whether the new commit is valid
     * @throws IOException
     * @throws OrmException
     * @throws PermissionBackendException
     */
    boolean validateNewPatchSet() throws IOException, OrmException, PermissionBackendException {
      if (!validateNewPatchSetNoteDb()) {
        return false;
      }
      sameTreeWarning();

      if (magicBranch != null) {
        validateMagicBranchWipStatusChange();
        if (inputCommand.getResult() != NOT_ATTEMPTED) {
          return false;
        }

        if (magicBranch.edit || magicBranch.draft) {
          return newEdit();
        }
      }

      newPatchSet();
      return true;
    }

    boolean validateNewPatchSetForAutoClose()
        throws IOException, OrmException, PermissionBackendException {
      if (!validateNewPatchSetNoteDb()) {
        return false;
      }

      newPatchSet();
      return true;
    }

    /** Validates the new PS against permissions and notedb status. */
    private boolean validateNewPatchSetNoteDb()
        throws IOException, OrmException, PermissionBackendException {
      if (notes == null) {
        reject(inputCommand, "change " + ontoChange + " not found");
        return false;
      }

      Change change = notes.getChange();
      priorPatchSet = change.currentPatchSetId();
      if (!revisions.containsValue(priorPatchSet)) {
        reject(inputCommand, "change " + ontoChange + " missing revisions");
        return false;
      }

      RevCommit newCommit = receivePack.getRevWalk().parseCommit(newCommitId);

      // Not allowed to create a new patch set if the current patch set is locked.
      if (psUtil.isPatchSetLocked(notes)) {
        reject(inputCommand, "cannot add patch set to " + ontoChange + ".");
        return false;
      }

      try {
        permissions.change(notes).check(ChangePermission.ADD_PATCH_SET);
      } catch (AuthException no) {
        reject(inputCommand, "cannot add patch set to " + ontoChange + ".");
        return false;
      }

      if (change.isClosed()) {
        reject(inputCommand, "change " + ontoChange + " closed");
        return false;
      } else if (revisions.containsKey(newCommit)) {
        reject(inputCommand, "commit already exists (in the change)");
        return false;
      }

      for (Ref r : receivePack.getRepository().getRefDatabase().getRefsByPrefix("refs/changes")) {
        if (r.getObjectId().equals(newCommit)) {
          reject(inputCommand, "commit already exists (in the project)");
          return false;
        }
      }

      for (RevCommit prior : revisions.keySet()) {
        // Don't allow a change to directly depend upon itself. This is a
        // very common error due to users making a new commit rather than
        // amending when trying to address review comments.
        if (receivePack.getRevWalk().isMergedInto(prior, newCommit)) {
          reject(inputCommand, SAME_CHANGE_ID_IN_MULTIPLE_CHANGES);
          return false;
        }
      }

      return true;
    }

    /** Validates whether the WIP change is allowed. Rejects inputCommand if not. */
    private void validateMagicBranchWipStatusChange() throws PermissionBackendException {
      Change change = notes.getChange();
      if ((magicBranch.workInProgress || magicBranch.ready)
          && magicBranch.workInProgress != change.isWorkInProgress()
          && !user.getAccountId().equals(change.getOwner())) {
        boolean hasWriteConfigPermission = false;
        try {
          permissions.check(ProjectPermission.WRITE_CONFIG);
          hasWriteConfigPermission = true;
        } catch (AuthException e) {
          // Do nothing.
        }

        if (!hasWriteConfigPermission) {
          try {
            permissionBackend.user(user).check(GlobalPermission.ADMINISTRATE_SERVER);
          } catch (AuthException e1) {
            reject(inputCommand, ONLY_CHANGE_OWNER_OR_PROJECT_OWNER_CAN_MODIFY_WIP);
          }
        }
      }
    }

    /** prints a warning if the new PS has the same tree as the previous commit. */
    private void sameTreeWarning() throws IOException {
      RevWalk rw = receivePack.getRevWalk();
      RevCommit newCommit = rw.parseCommit(newCommitId);
      RevCommit priorCommit = revisions.inverse().get(priorPatchSet);

      if (newCommit.getTree().equals(priorCommit.getTree())) {
        rw.parseBody(newCommit);
        rw.parseBody(priorCommit);
        boolean messageEq =
            Objects.equals(newCommit.getFullMessage(), priorCommit.getFullMessage());
        boolean parentsEq = parentsEqual(newCommit, priorCommit);
        boolean authorEq = authorEqual(newCommit, priorCommit);
        ObjectReader reader = receivePack.getRevWalk().getObjectReader();

        if (messageEq && parentsEq && authorEq) {
          addMessage(
              String.format(
                  "warning: no changes between prior commit %s and new commit %s",
                  reader.abbreviate(priorCommit).name(), reader.abbreviate(newCommit).name()));
        } else {
          StringBuilder msg = new StringBuilder();
          msg.append("warning: ").append(reader.abbreviate(newCommit).name());
          msg.append(":");
          msg.append(" no files changed");
          if (!authorEq) {
            msg.append(", author changed");
          }
          if (!messageEq) {
            msg.append(", message updated");
          }
          if (!parentsEq) {
            msg.append(", was rebased");
          }
          addMessage(msg.toString());
        }
      }
    }

    /**
     * Sets cmd and prev to the ReceiveCommands for change edits. Returns false if there was a
     * failure.
     */
    private boolean newEdit() {
      psId = notes.getChange().currentPatchSetId();
      Optional<ChangeEdit> edit;

      try {
        edit = editUtil.byChange(notes, user);
      } catch (AuthException | IOException e) {
        logger.atSevere().withCause(e).log("Cannot retrieve edit");
        return false;
      }

      if (edit.isPresent()) {
        if (edit.get().getBasePatchSet().getId().equals(psId)) {
          // replace edit
          cmd =
              new ReceiveCommand(edit.get().getEditCommit(), newCommitId, edit.get().getRefName());
        } else {
          // delete old edit ref on rebase
          prev =
              new ReceiveCommand(
                  edit.get().getEditCommit(), ObjectId.zeroId(), edit.get().getRefName());
          createEditCommand();
        }
      } else {
        createEditCommand();
      }

      return true;
    }

    /** Creates a ReceiveCommand for a new edit. */
    private void createEditCommand() {
      cmd =
          new ReceiveCommand(
              ObjectId.zeroId(),
              newCommitId,
              RefNames.refsEdit(user.getAccountId(), notes.getChangeId(), psId));
    }

    /** Updates 'this' to add a new patchset. */
    private void newPatchSet() throws IOException, OrmException {
      RevCommit newCommit = receivePack.getRevWalk().parseCommit(newCommitId);
      psId =
          ChangeUtil.nextPatchSetIdFromAllRefsMap(allRefs(), notes.getChange().currentPatchSetId());
      info = patchSetInfoFactory.get(receivePack.getRevWalk(), newCommit, psId);
      cmd = new ReceiveCommand(ObjectId.zeroId(), newCommitId, psId.toRefName());
    }

    void addOps(BatchUpdate bu, @Nullable Task progress) throws IOException {
      if (magicBranch != null && (magicBranch.edit || magicBranch.draft)) {
        bu.addOp(notes.getChangeId(), new ReindexOnlyOp());
        if (prev != null) {
          bu.addRepoOnlyOp(new UpdateOneRefOp(prev));
        }
        bu.addRepoOnlyOp(new UpdateOneRefOp(cmd));
        return;
      }
      RevWalk rw = receivePack.getRevWalk();
      // TODO(dborowitz): Move to ReplaceOp#updateRepo.
      RevCommit newCommit = rw.parseCommit(newCommitId);
      rw.parseBody(newCommit);

      RevCommit priorCommit = revisions.inverse().get(priorPatchSet);
      replaceOp =
          replaceOpFactory
              .create(
                  projectState,
                  notes.getChange().getDest(),
                  checkMergedInto,
                  priorPatchSet,
                  priorCommit,
                  psId,
                  newCommit,
                  info,
                  groups,
                  magicBranch,
                  receivePack.getPushCertificate())
              .setRequestScopePropagator(requestScopePropagator);
      bu.addOp(notes.getChangeId(), replaceOp);
      if (progress != null) {
        bu.addOp(notes.getChangeId(), new ChangeProgressOp(progress));
      }
    }

    String getRejectMessage() {
      return replaceOp != null ? replaceOp.getRejectMessage() : null;
    }
  }

  private class UpdateGroupsRequest {
    final PatchSet.Id psId;
    final RevCommit commit;
    List<String> groups = ImmutableList.of();

    UpdateGroupsRequest(Ref ref, RevCommit commit) {
      this.psId = requireNonNull(PatchSet.Id.fromRef(ref.getName()));
      this.commit = commit;
    }

    private void addOps(BatchUpdate bu) {
      bu.addOp(
          psId.getParentKey(),
          new BatchUpdateOp() {
            @Override
            public boolean updateChange(ChangeContext ctx) throws OrmException {
              PatchSet ps = psUtil.get(ctx.getNotes(), psId);
              List<String> oldGroups = ps.getGroups();
              if (oldGroups == null) {
                if (groups == null) {
                  return false;
                }
              } else if (sameGroups(oldGroups, groups)) {
                return false;
              }
              psUtil.setGroups(ctx.getUpdate(psId), ps, groups);
              return true;
            }
          });
    }

    private boolean sameGroups(List<String> a, List<String> b) {
      return Sets.newHashSet(a).equals(Sets.newHashSet(b));
    }
  }

  private class UpdateOneRefOp implements RepoOnlyOp {
    final ReceiveCommand cmd;

    private UpdateOneRefOp(ReceiveCommand cmd) {
      this.cmd = requireNonNull(cmd);
    }

    @Override
    public void updateRepo(RepoContext ctx) throws IOException {
      ctx.addRefUpdate(cmd);
    }

    @Override
    public void postUpdate(Context ctx) {
      String refName = cmd.getRefName();
      if (cmd.getType() == ReceiveCommand.Type.UPDATE) { // aka fast-forward
        logger.atFine().log("Updating tag cache on fast-forward of %s", cmd.getRefName());
        tagCache.updateFastForward(project.getNameKey(), refName, cmd.getOldId(), cmd.getNewId());
      }
      if (isConfig(cmd)) {
        logger.atFine().log("Reloading project in cache");
        try {
          projectCache.evict(project);
        } catch (IOException e) {
          logger.atWarning().withCause(e).log(
              "Cannot evict from project cache, name key: %s", project.getName());
        }
        ProjectState ps = projectCache.get(project.getNameKey());
        try {
          logger.atFine().log("Updating project description");
          repo.setGitwebDescription(ps.getProject().getDescription());
        } catch (IOException e) {
          logger.atWarning().withCause(e).log("cannot update description of %s", project.getName());
        }
        if (allProjectsName.equals(project.getNameKey())) {
          try {
            createGroupPermissionSyncer.syncIfNeeded();
          } catch (IOException | ConfigInvalidException e) {
            logger.atSevere().withCause(e).log("Can't sync create group permissions");
          }
        }
      }
    }
  }

  private static class ReindexOnlyOp implements BatchUpdateOp {
    @Override
    public boolean updateChange(ChangeContext ctx) {
      // Trigger reindexing even though change isn't actually updated.
      return true;
    }
  }

  private List<Ref> refs(Change.Id changeId) {
    return refsByChange().get(changeId);
  }

  private void initChangeRefMaps() {
    if (refsByChange == null) {
      int estRefsPerChange = 4;
      refsById = MultimapBuilder.hashKeys().arrayListValues().build();
      refsByChange =
          MultimapBuilder.hashKeys(allRefs().size() / estRefsPerChange)
              .arrayListValues(estRefsPerChange)
              .build();
      for (Ref ref : allRefs().values()) {
        ObjectId obj = ref.getObjectId();
        if (obj != null) {
          PatchSet.Id psId = PatchSet.Id.fromRef(ref.getName());
          if (psId != null) {
            refsById.put(obj, ref);
            refsByChange.put(psId.getParentKey(), ref);
          }
        }
      }
    }
  }

  private ListMultimap<Change.Id, Ref> refsByChange() {
    initChangeRefMaps();
    return refsByChange;
  }

  private ListMultimap<ObjectId, Ref> changeRefsById() {
    initChangeRefMaps();
    return refsById;
  }

  private static boolean parentsEqual(RevCommit a, RevCommit b) {
    if (a.getParentCount() != b.getParentCount()) {
      return false;
    }
    for (int i = 0; i < a.getParentCount(); i++) {
      if (!a.getParent(i).equals(b.getParent(i))) {
        return false;
      }
    }
    return true;
  }

  private static boolean authorEqual(RevCommit a, RevCommit b) {
    PersonIdent aAuthor = a.getAuthorIdent();
    PersonIdent bAuthor = b.getAuthorIdent();

    if (aAuthor == null && bAuthor == null) {
      return true;
    } else if (aAuthor == null || bAuthor == null) {
      return false;
    }

    return Objects.equals(aAuthor.getName(), bAuthor.getName())
        && Objects.equals(aAuthor.getEmailAddress(), bAuthor.getEmailAddress());
  }

  // Run RefValidators on the command. If any validator fails, the command status is set to
  // REJECTED, and the return value is 'false'
  private boolean validRefOperation(ReceiveCommand cmd) {
    RefOperationValidators refValidators = refValidatorsFactory.create(getProject(), user, cmd);

    try {
      messages.addAll(refValidators.validateForRefOperation());
    } catch (RefOperationValidationException e) {
      messages.addAll(Lists.newArrayList(e.getMessages()));
      reject(cmd, e.getMessage());
      return false;
    }

    return true;
  }

  /**
   * Validates the commits that a regular push brings in.
   *
   * <p>On validation failure, the command is rejected.
   */
  private void validateRegularPushCommits(Branch.NameKey branch, ReceiveCommand cmd)
      throws PermissionBackendException {
    if (!RefNames.REFS_CONFIG.equals(cmd.getRefName())
        && !(MagicBranch.isMagicBranch(cmd.getRefName())
            || NEW_PATCHSET_PATTERN.matcher(cmd.getRefName()).matches())
        && pushOptions.containsKey(PUSH_OPTION_SKIP_VALIDATION)) {
      if (projectState.is(BooleanProjectConfig.USE_SIGNED_OFF_BY)) {
        reject(cmd, "requireSignedOffBy prevents option " + PUSH_OPTION_SKIP_VALIDATION);
        return;
      }

      Optional<AuthException> err =
          checkRefPermission(permissions.ref(branch.get()), RefPermission.SKIP_VALIDATION);
      if (err.isPresent()) {
        rejectProhibited(cmd, err.get());
        return;
      }
      if (!Iterables.isEmpty(rejectCommits)) {
        reject(cmd, "reject-commits prevents " + PUSH_OPTION_SKIP_VALIDATION);
      }
      logger.atFine().log("Short-circuiting new commit validation");
      return;
    }

    BranchCommitValidator validator = commitValidatorFactory.create(projectState, branch, user);
    RevWalk walk = receivePack.getRevWalk();
    walk.reset();
    walk.sort(RevSort.NONE);
    try {
      RevObject parsedObject = walk.parseAny(cmd.getNewId());
      if (!(parsedObject instanceof RevCommit)) {
        return;
      }
      ListMultimap<ObjectId, Ref> existing = changeRefsById();
      walk.markStart((RevCommit) parsedObject);
      markHeadsAsUninteresting(walk, cmd.getRefName());
      int limit = receiveConfig.maxBatchCommits;
      int n = 0;
      for (RevCommit c; (c = walk.next()) != null; ) {
        if (++n > limit) {
          logger.atFine().log("Number of new commits exceeds limit of %d", limit);
          reject(
              cmd,
              String.format(
                  "more than %d commits, and %s not set", limit, PUSH_OPTION_SKIP_VALIDATION));
          return;
        }
        if (existing.keySet().contains(c)) {
          continue;
        }

        if (!validator.validCommit(
            walk.getObjectReader(), cmd, c, false, messages, rejectCommits, null)) {
          break;
        }
      }
      logger.atFine().log("Validated %d new commits", n);
    } catch (IOException err) {
      cmd.setResult(REJECTED_MISSING_OBJECT);
      logger.atSevere().withCause(err).log("Invalid pack upload; one or more objects weren't sent");
    }
  }

  private void autoCloseChanges(ReceiveCommand cmd, Task progress) {
    logger.atFine().log("Starting auto-closing of changes");
    String refName = cmd.getRefName();
    Set<Change.Id> ids = new HashSet<>();

    // TODO(dborowitz): Combine this BatchUpdate with the main one in
    // handleRegularCommands
    try {
      retryHelper.execute(
          updateFactory -> {
            try (BatchUpdate bu =
                    updateFactory.create(projectState.getNameKey(), user, TimeUtil.nowTs());
                ObjectInserter ins = repo.newObjectInserter();
                ObjectReader reader = ins.newReader();
                RevWalk rw = new RevWalk(reader)) {
              bu.setRepository(repo, rw, ins);
              // TODO(dborowitz): Teach BatchUpdate to ignore missing changes.

              RevCommit newTip = rw.parseCommit(cmd.getNewId());
              Branch.NameKey branch = new Branch.NameKey(project.getNameKey(), refName);

              rw.reset();
              rw.markStart(newTip);
              if (!ObjectId.zeroId().equals(cmd.getOldId())) {
                rw.markUninteresting(rw.parseCommit(cmd.getOldId()));
              }

              ListMultimap<ObjectId, Ref> byCommit = changeRefsById();
              Map<Change.Key, ChangeNotes> byKey = null;
              List<ReplaceRequest> replaceAndClose = new ArrayList<>();

              int existingPatchSets = 0;
              int newPatchSets = 0;
              COMMIT:
              for (RevCommit c; (c = rw.next()) != null; ) {
                rw.parseBody(c);

                for (Ref ref : byCommit.get(c.copy())) {
                  PatchSet.Id psId = PatchSet.Id.fromRef(ref.getName());
                  Optional<ChangeNotes> notes = getChangeNotes(psId.getParentKey());
                  if (notes.isPresent() && notes.get().getChange().getDest().equals(branch)) {
                    existingPatchSets++;
                    bu.addOp(notes.get().getChangeId(), setPrivateOpFactory.create(false, null));
                    bu.addOp(
                        psId.getParentKey(),
                        mergedByPushOpFactory.create(requestScopePropagator, psId, refName));
                    continue COMMIT;
                  }
                }

                for (String changeId : c.getFooterLines(CHANGE_ID)) {
                  if (byKey == null) {
                    byKey = executeIndexQuery(() -> openChangesByKeyByBranch(branch));
                  }

                  ChangeNotes onto = byKey.get(new Change.Key(changeId.trim()));
                  if (onto != null) {
                    newPatchSets++;
                    // Hold onto this until we're done with the walk, as the call to
                    // req.validate below calls isMergedInto which resets the walk.
                    ReplaceRequest req = new ReplaceRequest(onto.getChangeId(), c, cmd, false);
                    req.notes = onto;
                    replaceAndClose.add(req);
                    continue COMMIT;
                  }
                }
              }

              for (ReplaceRequest req : replaceAndClose) {
                Change.Id id = req.notes.getChangeId();
                if (!req.validateNewPatchSetForAutoClose()) {
                  logger.atFine().log("Not closing %s because validation failed", id);
                  continue;
                }
                req.addOps(bu, null);
                bu.addOp(id, setPrivateOpFactory.create(false, null));
                bu.addOp(
                    id,
                    mergedByPushOpFactory
                        .create(requestScopePropagator, req.psId, refName)
                        .setPatchSetProvider(req.replaceOp::getPatchSet));
                bu.addOp(id, new ChangeProgressOp(progress));
                ids.add(id);
              }

              logger.atFine().log(
                  "Auto-closing %s changes with existing patch sets and %s with new patch sets",
                  existingPatchSets, newPatchSets);
              bu.execute();
            } catch (IOException | OrmException | PermissionBackendException e) {
              logger.atSevere().withCause(e).log("Failed to auto-close changes");
              return null;
            }

            // If we are here, we didn't throw UpdateException. Record the result.
            // The ordering is indeterminate due to the HashSet; unfortunately, Change.Id doesn't
            // fit into TreeSet.
            ids.stream().forEach(id -> resultChangeIds.add(ResultChangeIds.Key.AUTOCLOSED, id));

            return null;
          },
          // Use a multiple of the default timeout to account for inner retries that may otherwise
          // eat up the whole timeout so that no time is left to retry this outer action.
          RetryHelper.options()
              .timeout(retryHelper.getDefaultTimeout(ActionType.CHANGE_UPDATE).multipliedBy(5))
              .build());
    } catch (RestApiException e) {
      logger.atSevere().withCause(e).log("Can't insert patchset");
    } catch (UpdateException e) {
      logger.atSevere().withCause(e).log("Failed to auto-close changes");
    }
  }

  private Optional<ChangeNotes> getChangeNotes(Change.Id changeId) throws OrmException {
    try {
      return Optional.of(notesFactory.createChecked(project.getNameKey(), changeId));
    } catch (NoSuchChangeException e) {
      return Optional.empty();
    }
  }

  private <T> T executeIndexQuery(Action<T> action) throws OrmException {
    try {
      return retryHelper.execute(ActionType.INDEX_QUERY, action, OrmException.class::isInstance);
    } catch (Exception e) {
      Throwables.throwIfUnchecked(e);
      Throwables.throwIfInstanceOf(e, OrmException.class);
      throw new OrmException(e);
    }
  }

  private Map<Change.Key, ChangeNotes> openChangesByKeyByBranch(Branch.NameKey branch)
      throws OrmException {
    Map<Change.Key, ChangeNotes> r = new HashMap<>();
    for (ChangeData cd : queryProvider.get().byBranchOpen(branch)) {
      try {
        r.put(cd.change().getKey(), cd.notes());
      } catch (NoSuchChangeException e) {
        // Ignore deleted change
      }
    }
    return r;
  }

  // allRefsWatcher hooks into the protocol negotation to get a list of all known refs.
  // This is used as a cache of ref -> sha1 values, and to build an inverse index
  // of (change => list of refs) and a (SHA1 => refs).
  private Map<String, Ref> allRefs() {
    return allRefsWatcher.getAllRefs();
  }

  private static void reject(ReceiveCommand cmd, String why) {
    cmd.setResult(REJECTED_OTHER_REASON, why);
  }

  private static void rejectRemaining(Collection<ReceiveCommand> commands, String why) {
    rejectRemaining(commands.stream(), why);
  }

  private static void rejectRemaining(Stream<ReceiveCommand> commands, String why) {
    commands.filter(cmd -> cmd.getResult() == NOT_ATTEMPTED).forEach(cmd -> reject(cmd, why));
  }

  private static void rejectRemainingRequests(Collection<ReplaceRequest> requests, String why) {
    rejectRemaining(requests.stream().map(req -> req.cmd), why);
  }

  private static boolean isHead(ReceiveCommand cmd) {
    return cmd.getRefName().startsWith(Constants.R_HEADS);
  }

  private static boolean isConfig(ReceiveCommand cmd) {
    return cmd.getRefName().equals(RefNames.REFS_CONFIG);
  }

  private static String commandToString(ReceiveCommand cmd) {
    StringBuilder b = new StringBuilder();
    b.append(cmd);
    b.append("  (").append(cmd.getResult());
    if (cmd.getMessage() != null) {
      b.append(": ").append(cmd.getMessage());
    }
    b.append(")\n");
    return b.toString();
  }
}<|MERGE_RESOLUTION|>--- conflicted
+++ resolved
@@ -699,7 +699,6 @@
 
   /** Appends messages for successful change creation/updates. */
   private void queueSuccessMessages(List<CreateRequest> newChanges) {
-<<<<<<< HEAD
     // adjacency list for commit => parent
     Map<String, String> adjList = new HashMap<>();
     for (CreateRequest cr : newChanges) {
@@ -735,20 +734,11 @@
     Collections.reverse(orderedCommits);
 
     Map<String, CreateRequest> created =
-        newChanges
-            .stream()
+        newChanges.stream()
             .filter(r -> r.change != null)
             .collect(Collectors.toMap(r -> r.commit.name(), r -> r));
     Map<String, ReplaceRequest> updated =
-        replaceByChange
-            .values()
-            .stream()
-=======
-    List<CreateRequest> created =
-        newChanges.stream().filter(r -> r.change != null).collect(toList());
-    List<ReplaceRequest> updated =
         replaceByChange.values().stream()
->>>>>>> 75802113
             .filter(r -> r.inputCommand.getResult() == OK)
             .collect(Collectors.toMap(r -> r.newCommitId.name(), r -> r));
 
@@ -868,19 +858,10 @@
         throw INSERT_EXCEPTION.apply(e);
       }
 
-<<<<<<< HEAD
-      replaceByChange
-          .values()
-          .stream()
+      replaceByChange.values().stream()
           .forEach(req -> resultChangeIds.add(ResultChangeIds.Key.REPLACED, req.ontoChange));
-      newChanges
-          .stream()
+      newChanges.stream()
           .forEach(req -> resultChangeIds.add(ResultChangeIds.Key.CREATED, req.changeId));
-=======
-      replaceByChange.values().stream()
-          .forEach(req -> resultChangeIds.add(Key.REPLACED, req.ontoChange));
-      newChanges.stream().forEach(req -> resultChangeIds.add(Key.CREATED, req.changeId));
->>>>>>> 75802113
 
       if (magicBranchCmd != null) {
         magicBranchCmd.setResult(OK);
