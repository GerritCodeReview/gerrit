// Copyright (C) 2008 The Android Open Source Project
//
// Licensed under the Apache License, Version 2.0 (the "License");
// you may not use this file except in compliance with the License.
// You may obtain a copy of the License at
//
// http://www.apache.org/licenses/LICENSE-2.0
//
// Unless required by applicable law or agreed to in writing, software
// distributed under the License is distributed on an "AS IS" BASIS,
// WITHOUT WARRANTIES OR CONDITIONS OF ANY KIND, either express or implied.
// See the License for the specific language governing permissions and
// limitations under the License.

package com.google.gerrit.server.git.receive;

import static com.google.common.base.MoreObjects.firstNonNull;
import static com.google.common.base.Preconditions.checkState;
import static com.google.common.collect.ImmutableList.toImmutableList;
import static com.google.common.collect.ImmutableListMultimap.toImmutableListMultimap;
import static com.google.common.collect.ImmutableSet.toImmutableSet;
import static com.google.common.flogger.LazyArgs.lazy;
import static com.google.gerrit.entities.RefNames.REFS_CHANGES;
import static com.google.gerrit.entities.RefNames.isConfigRef;
import static com.google.gerrit.entities.RefNames.isRefsUsersSelf;
import static com.google.gerrit.git.ObjectIds.abbreviateName;
import static com.google.gerrit.server.change.HashtagsUtil.cleanupHashtag;
import static com.google.gerrit.server.git.MultiProgressMonitor.UNKNOWN;
import static com.google.gerrit.server.git.receive.ReceiveConstants.COMMAND_REJECTION_MESSAGE_FOOTER;
import static com.google.gerrit.server.git.receive.ReceiveConstants.ONLY_USERS_WITH_TOGGLE_WIP_STATE_PERM_CAN_MODIFY_WIP;
import static com.google.gerrit.server.git.receive.ReceiveConstants.PUSH_OPTION_SKIP_VALIDATION;
import static com.google.gerrit.server.git.receive.ReceiveConstants.SAME_CHANGE_ID_IN_MULTIPLE_CHANGES;
import static com.google.gerrit.server.git.validators.CommitValidators.NEW_PATCHSET_PATTERN;
import static com.google.gerrit.server.mail.MailUtil.getRecipientsFromFooters;
import static com.google.gerrit.server.project.ProjectCache.illegalState;
import static java.nio.charset.StandardCharsets.UTF_8;
import static java.util.Objects.requireNonNull;
import static java.util.stream.Collectors.joining;
import static java.util.stream.Collectors.toList;
import static org.eclipse.jgit.lib.Constants.R_HEADS;
import static org.eclipse.jgit.transport.ReceiveCommand.Result.NOT_ATTEMPTED;
import static org.eclipse.jgit.transport.ReceiveCommand.Result.OK;
import static org.eclipse.jgit.transport.ReceiveCommand.Result.REJECTED_MISSING_OBJECT;
import static org.eclipse.jgit.transport.ReceiveCommand.Result.REJECTED_OTHER_REASON;

import com.google.common.base.Joiner;
import com.google.common.base.Splitter;
import com.google.common.base.Strings;
import com.google.common.base.Throwables;
import com.google.common.collect.BiMap;
import com.google.common.collect.HashBiMap;
import com.google.common.collect.ImmutableList;
import com.google.common.collect.ImmutableListMultimap;
import com.google.common.collect.ImmutableMap;
import com.google.common.collect.ImmutableSet;
import com.google.common.collect.ImmutableSetMultimap;
import com.google.common.collect.Iterables;
import com.google.common.collect.LinkedListMultimap;
import com.google.common.collect.ListMultimap;
import com.google.common.collect.Lists;
import com.google.common.collect.Maps;
import com.google.common.collect.MultimapBuilder;
import com.google.common.collect.Sets;
import com.google.common.collect.SortedSetMultimap;
import com.google.common.collect.Streams;
import com.google.common.flogger.FluentLogger;
import com.google.gerrit.common.Nullable;
import com.google.gerrit.common.UsedAt;
import com.google.gerrit.entities.Account;
import com.google.gerrit.entities.BooleanProjectConfig;
import com.google.gerrit.entities.BranchNameKey;
import com.google.gerrit.entities.Change;
import com.google.gerrit.entities.HumanComment;
import com.google.gerrit.entities.LabelType;
import com.google.gerrit.entities.LabelTypes;
import com.google.gerrit.entities.PatchSet;
import com.google.gerrit.entities.PatchSetInfo;
import com.google.gerrit.entities.Project;
import com.google.gerrit.entities.RefNames;
import com.google.gerrit.entities.SubmissionId;
import com.google.gerrit.exceptions.StorageException;
import com.google.gerrit.extensions.api.changes.HashtagsInput;
import com.google.gerrit.extensions.api.changes.NotifyHandling;
import com.google.gerrit.extensions.api.changes.NotifyInfo;
import com.google.gerrit.extensions.api.changes.RecipientType;
import com.google.gerrit.extensions.api.changes.SubmitInput;
import com.google.gerrit.extensions.api.projects.ProjectConfigEntryType;
import com.google.gerrit.extensions.client.GeneralPreferencesInfo;
import com.google.gerrit.extensions.registration.DynamicItem;
import com.google.gerrit.extensions.registration.DynamicMap;
import com.google.gerrit.extensions.registration.DynamicSet;
import com.google.gerrit.extensions.registration.Extension;
import com.google.gerrit.extensions.restapi.AuthException;
import com.google.gerrit.extensions.restapi.BadRequestException;
import com.google.gerrit.extensions.restapi.ResourceConflictException;
import com.google.gerrit.extensions.restapi.RestApiException;
import com.google.gerrit.extensions.restapi.UnprocessableEntityException;
import com.google.gerrit.extensions.validators.CommentForValidation;
import com.google.gerrit.extensions.validators.CommentForValidation.CommentSource;
import com.google.gerrit.extensions.validators.CommentForValidation.CommentType;
import com.google.gerrit.extensions.validators.CommentValidationContext;
import com.google.gerrit.extensions.validators.CommentValidationFailure;
import com.google.gerrit.extensions.validators.CommentValidator;
import com.google.gerrit.metrics.Counter0;
import com.google.gerrit.metrics.Counter3;
import com.google.gerrit.metrics.Description;
import com.google.gerrit.metrics.Field;
import com.google.gerrit.metrics.MetricMaker;
import com.google.gerrit.server.CancellationMetrics;
import com.google.gerrit.server.ChangeUtil;
import com.google.gerrit.server.CommentsUtil;
import com.google.gerrit.server.CreateGroupPermissionSyncer;
import com.google.gerrit.server.DeadlineChecker;
import com.google.gerrit.server.IdentifiedUser;
import com.google.gerrit.server.InvalidDeadlineException;
import com.google.gerrit.server.PatchSetUtil;
import com.google.gerrit.server.PublishCommentUtil;
import com.google.gerrit.server.PublishCommentsOp;
import com.google.gerrit.server.RequestInfo;
import com.google.gerrit.server.RequestListener;
import com.google.gerrit.server.account.AccountResolver;
import com.google.gerrit.server.approval.ApprovalsUtil;
import com.google.gerrit.server.cancellation.RequestCancelledException;
import com.google.gerrit.server.cancellation.RequestStateContext;
import com.google.gerrit.server.change.AttentionSetUnchangedOp;
import com.google.gerrit.server.change.ChangeInserter;
import com.google.gerrit.server.change.NotifyResolver;
import com.google.gerrit.server.change.SetHashtagsOp;
import com.google.gerrit.server.change.SetPrivateOp;
import com.google.gerrit.server.change.SetTopicOp;
import com.google.gerrit.server.config.AllProjectsName;
import com.google.gerrit.server.config.GerritServerConfig;
import com.google.gerrit.server.config.PluginConfig;
import com.google.gerrit.server.config.ProjectConfigEntry;
import com.google.gerrit.server.config.UrlFormatter;
import com.google.gerrit.server.edit.ChangeEdit;
import com.google.gerrit.server.edit.ChangeEditUtil;
import com.google.gerrit.server.git.BanCommit;
import com.google.gerrit.server.git.ChangeReportFormatter;
import com.google.gerrit.server.git.GroupCollector;
import com.google.gerrit.server.git.MergedByPushOp;
import com.google.gerrit.server.git.MultiProgressMonitor;
import com.google.gerrit.server.git.MultiProgressMonitor.Task;
import com.google.gerrit.server.git.ReceivePackInitializer;
import com.google.gerrit.server.git.TagCache;
import com.google.gerrit.server.git.ValidationError;
import com.google.gerrit.server.git.validators.CommentCountValidator;
import com.google.gerrit.server.git.validators.CommentSizeValidator;
import com.google.gerrit.server.git.validators.CommitValidationMessage;
import com.google.gerrit.server.git.validators.RefOperationValidationException;
import com.google.gerrit.server.git.validators.RefOperationValidators;
import com.google.gerrit.server.git.validators.ValidationMessage;
import com.google.gerrit.server.index.change.ChangeIndexer;
import com.google.gerrit.server.logging.Metadata;
import com.google.gerrit.server.logging.PerformanceLogContext;
import com.google.gerrit.server.logging.PerformanceLogger;
import com.google.gerrit.server.logging.RequestId;
import com.google.gerrit.server.logging.TraceContext;
import com.google.gerrit.server.logging.TraceContext.TraceTimer;
import com.google.gerrit.server.mail.MailUtil.MailRecipients;
import com.google.gerrit.server.notedb.ChangeNotes;
import com.google.gerrit.server.notedb.Sequences;
import com.google.gerrit.server.patch.AutoMerger;
import com.google.gerrit.server.patch.PatchSetInfoFactory;
import com.google.gerrit.server.permissions.ChangePermission;
import com.google.gerrit.server.permissions.GlobalPermission;
import com.google.gerrit.server.permissions.PermissionBackend;
import com.google.gerrit.server.permissions.PermissionBackendException;
import com.google.gerrit.server.permissions.PermissionDeniedException;
import com.google.gerrit.server.permissions.ProjectPermission;
import com.google.gerrit.server.permissions.RefPermission;
import com.google.gerrit.server.plugincontext.PluginSetContext;
import com.google.gerrit.server.project.CreateRefControl;
import com.google.gerrit.server.project.NoSuchChangeException;
import com.google.gerrit.server.project.NoSuchProjectException;
import com.google.gerrit.server.project.ProjectCache;
import com.google.gerrit.server.project.ProjectConfig;
import com.google.gerrit.server.project.ProjectState;
import com.google.gerrit.server.query.change.ChangeData;
import com.google.gerrit.server.query.change.InternalChangeQuery;
import com.google.gerrit.server.restapi.change.ReplyAttentionSetUpdates;
import com.google.gerrit.server.submit.MergeOp;
import com.google.gerrit.server.submit.MergeOpRepoManager;
import com.google.gerrit.server.update.BatchUpdate;
import com.google.gerrit.server.update.BatchUpdateOp;
import com.google.gerrit.server.update.ChangeContext;
import com.google.gerrit.server.update.PostUpdateContext;
import com.google.gerrit.server.update.RepoContext;
import com.google.gerrit.server.update.RepoOnlyOp;
import com.google.gerrit.server.update.RetryHelper;
import com.google.gerrit.server.update.SubmissionExecutor;
import com.google.gerrit.server.update.SubmissionListener;
import com.google.gerrit.server.update.SuperprojectUpdateOnSubmission;
import com.google.gerrit.server.update.UpdateException;
import com.google.gerrit.server.util.LabelVote;
import com.google.gerrit.server.util.MagicBranch;
import com.google.gerrit.server.util.RequestScopePropagator;
import com.google.gerrit.server.util.time.TimeUtil;
import com.google.gerrit.util.cli.CmdLineParser;
import com.google.inject.Inject;
import com.google.inject.Provider;
import com.google.inject.Singleton;
import com.google.inject.assistedinject.Assisted;
import com.google.inject.util.Providers;
import java.io.IOException;
import java.io.StringWriter;
import java.io.UnsupportedEncodingException;
import java.net.URLDecoder;
import java.util.ArrayList;
import java.util.Arrays;
import java.util.Collection;
import java.util.Collections;
import java.util.HashMap;
import java.util.HashSet;
import java.util.Iterator;
import java.util.LinkedHashMap;
import java.util.LinkedHashSet;
import java.util.List;
import java.util.Map;
import java.util.Objects;
import java.util.Optional;
import java.util.Queue;
import java.util.Set;
import java.util.TreeSet;
import java.util.concurrent.ConcurrentLinkedQueue;
import java.util.concurrent.ExecutionException;
import java.util.concurrent.Future;
import java.util.stream.Collectors;
import java.util.stream.Stream;
import java.util.stream.StreamSupport;
import org.eclipse.jgit.errors.ConfigInvalidException;
import org.eclipse.jgit.errors.IncorrectObjectTypeException;
import org.eclipse.jgit.errors.MissingObjectException;
import org.eclipse.jgit.lib.Config;
import org.eclipse.jgit.lib.Constants;
import org.eclipse.jgit.lib.ObjectId;
import org.eclipse.jgit.lib.ObjectInserter;
import org.eclipse.jgit.lib.ObjectReader;
import org.eclipse.jgit.lib.PersonIdent;
import org.eclipse.jgit.lib.Ref;
import org.eclipse.jgit.lib.Repository;
import org.eclipse.jgit.notes.NoteMap;
import org.eclipse.jgit.revwalk.FooterLine;
import org.eclipse.jgit.revwalk.RevCommit;
import org.eclipse.jgit.revwalk.RevObject;
import org.eclipse.jgit.revwalk.RevSort;
import org.eclipse.jgit.revwalk.RevWalk;
import org.eclipse.jgit.revwalk.filter.RevFilter;
import org.eclipse.jgit.transport.ReceiveCommand;
import org.eclipse.jgit.transport.ReceivePack;
import org.kohsuke.args4j.CmdLineException;
import org.kohsuke.args4j.Option;

/**
 * Receives change upload using the Git receive-pack protocol.
 *
 * <p>Conceptually, most use of Gerrit is a push of some commits to refs/for/BRANCH. However, the
 * receive-pack protocol that this is based on allows multiple ref updates to be processed at once.
 * So we have to be prepared to also handle normal pushes (refs/heads/BRANCH), and legacy pushes
 * (refs/changes/CHANGE). It is hard to split this class up further, because normal pushes can also
 * result in updates to reviews, through the autoclose mechanism.
 */
class ReceiveCommits {
  private static final FluentLogger logger = FluentLogger.forEnclosingClass();

  private static final String CANNOT_DELETE_CHANGES = "Cannot delete from '" + REFS_CHANGES + "'";
  private static final String CANNOT_DELETE_CONFIG =
      "Cannot delete project configuration from '" + RefNames.REFS_CONFIG + "'";
  private static final String INTERNAL_SERVER_ERROR = "internal server error";

  interface Factory {
    ReceiveCommits create(
        ProjectState projectState,
        IdentifiedUser user,
        ReceivePack receivePack,
        Repository repository,
        AllRefsWatcher allRefsWatcher,
        MessageSender messageSender);
  }

  private class ReceivePackMessageSender implements MessageSender {
    @Override
    public void sendMessage(String what) {
      receivePack.sendMessage(what);
    }

    @Override
    public void sendError(String what) {
      receivePack.sendError(what);
    }

    @Override
    public void sendBytes(byte[] what) {
      sendBytes(what, 0, what.length);
    }

    @Override
    public void sendBytes(byte[] what, int off, int len) {
      try {
        receivePack.getMessageOutputStream().write(what, off, len);
      } catch (IOException e) {
        // Ignore write failures (matching JGit behavior).
      }
    }

    @Override
    public void flush() {
      try {
        receivePack.getMessageOutputStream().flush();
      } catch (IOException e) {
        // Ignore write failures (matching JGit behavior).
      }
    }
  }

  private static RestApiException asRestApiException(Exception e) {
    if (e instanceof RestApiException) {
      return (RestApiException) e;
    } else if ((e instanceof ExecutionException) && (e.getCause() instanceof RestApiException)) {
      return (RestApiException) e.getCause();
    }
    return RestApiException.wrap("Error inserting change/patchset", e);
  }

  @Singleton
  private static class Metrics {
    private final Counter0 psRevisionMissing;
    private final Counter3<String, String, String> pushCount;

    @Inject
    Metrics(MetricMaker metricMaker) {
      psRevisionMissing =
          metricMaker.newCounter(
              "receivecommits/ps_revision_missing",
              new Description("errors due to patch set revision missing"));
      pushCount =
          metricMaker.newCounter(
              "receivecommits/push_count",
              new Description("number of pushes"),
              Field.ofString("kind", (metadataBuilder, fieldValue) -> {})
                  .description("The push kind (direct vs. magic).")
                  .build(),
              Field.ofString(
                      "project",
                      (metadataBuilder, fieldValue) -> metadataBuilder.projectName(fieldValue))
                  .description("The name of the project for which the push is done.")
                  .build(),
              Field.ofString("type", (metadataBuilder, fieldValue) -> {})
                  .description(
                      "The type of the update (CREATE, UPDATE, CREATE/UPDATE,"
                          + " UPDATE_NONFASTFORWARD, DELETE).")
                  .build());
    }
  }

  // ReceiveCommits has a lot of fields, sorry. Here and in the constructor they are split up
  // somewhat, and kept sorted lexicographically within sections, except where later assignments
  // depend on previous ones.

  // Injected fields.
  private final AccountResolver accountResolver;
  private final AllProjectsName allProjectsName;
  private final BatchUpdate.Factory batchUpdateFactory;
  private final CancellationMetrics cancellationMetrics;
  private final ChangeEditUtil editUtil;
  private final ChangeIndexer indexer;
  private final ChangeInserter.Factory changeInserterFactory;
  private final ChangeNotes.Factory notesFactory;
  private final ChangeReportFormatter changeFormatter;
  private final CmdLineParser.Factory optionParserFactory;
  private final CommentsUtil commentsUtil;
  private final PluginSetContext<CommentValidator> commentValidators;
  private final BranchCommitValidator.Factory commitValidatorFactory;
  private final Config config;
  private final CreateGroupPermissionSyncer createGroupPermissionSyncer;
  private final CreateRefControl createRefControl;
  private final DeadlineChecker.Factory deadlineCheckerFactory;
  private final DynamicMap<ProjectConfigEntry> pluginConfigEntries;
  private final DynamicSet<PluginPushOption> pluginPushOptions;
  private final PluginSetContext<ReceivePackInitializer> initializers;
  private final MergedByPushOp.Factory mergedByPushOpFactory;
  private final Metrics metrics;
  private final PatchSetInfoFactory patchSetInfoFactory;
  private final PatchSetUtil psUtil;
  private final DynamicSet<PerformanceLogger> performanceLoggers;
  private final PermissionBackend permissionBackend;
  private final ProjectCache projectCache;
  private final Provider<InternalChangeQuery> queryProvider;
  private final Provider<MergeOp> mergeOpProvider;
  private final Provider<MergeOpRepoManager> ormProvider;
  private final ReceiveConfig receiveConfig;
  private final RefOperationValidators.Factory refValidatorsFactory;
  private final ReplaceOp.Factory replaceOpFactory;
  private final PluginSetContext<RequestListener> requestListeners;
  private final PublishCommentsOp.Factory publishCommentsOp;
  private final RetryHelper retryHelper;
  private final RequestScopePropagator requestScopePropagator;
  private final Sequences seq;
  private final SetHashtagsOp.Factory hashtagsFactory;
  private final SetTopicOp.Factory setTopicFactory;
  private final ImmutableList<SubmissionListener> superprojectUpdateSubmissionListeners;
  private final TagCache tagCache;
  private final ProjectConfig.Factory projectConfigFactory;
  private final SetPrivateOp.Factory setPrivateOpFactory;
  private final ReplyAttentionSetUpdates replyAttentionSetUpdates;
  private final DynamicItem<UrlFormatter> urlFormatter;
  private final AutoMerger autoMerger;

  // Assisted injected fields.
  private final ProjectState projectState;
  private final IdentifiedUser user;
  private final ReceivePack receivePack;

  // Immutable fields derived from constructor arguments.
  private final boolean allowProjectOwnersToChangeParent;
  private final LabelTypes labelTypes;
  private final NoteMap rejectCommits;
  private final PermissionBackend.ForProject permissions;
  private final Project project;
  private final Repository repo;

  // Collections populated during processing.
  private final List<UpdateGroupsRequest> updateGroups;
  private final Queue<ValidationMessage> messages;
  /** Multimap of error text to refnames that produced that error. */
  private final ListMultimap<String, String> errors;

  private final ListMultimap<String, String> pushOptions;
  private final ReceivePackRefCache receivePackRefCache;
  private final Map<Change.Id, ReplaceRequest> replaceByChange;

  // Other settings populated during processing.
  private MagicBranchInput magicBranch;
  private boolean newChangeForAllNotInTarget;
  private boolean setChangeAsPrivate;
  private Optional<NoteDbPushOption> noteDbPushOption;
  private Optional<String> tracePushOption;

  private MessageSender messageSender;
  private ReceiveCommitsResult.Builder result;
  private ImmutableMap<String, String> loggingTags;

  /** This object is for single use only. */
  private boolean used;

  @Inject
  ReceiveCommits(
      AccountResolver accountResolver,
      AllProjectsName allProjectsName,
      BatchUpdate.Factory batchUpdateFactory,
      CancellationMetrics cancellationMetrics,
      ProjectConfig.Factory projectConfigFactory,
      @GerritServerConfig Config config,
      ChangeEditUtil editUtil,
      ChangeIndexer indexer,
      ChangeInserter.Factory changeInserterFactory,
      ChangeNotes.Factory notesFactory,
      DynamicItem<ChangeReportFormatter> changeFormatterProvider,
      CmdLineParser.Factory optionParserFactory,
      CommentsUtil commentsUtil,
      BranchCommitValidator.Factory commitValidatorFactory,
      CreateGroupPermissionSyncer createGroupPermissionSyncer,
      CreateRefControl createRefControl,
      DeadlineChecker.Factory deadlineCheckerFactory,
      DynamicMap<ProjectConfigEntry> pluginConfigEntries,
      DynamicSet<PluginPushOption> pluginPushOptions,
      PluginSetContext<ReceivePackInitializer> initializers,
      PluginSetContext<CommentValidator> commentValidators,
      MergedByPushOp.Factory mergedByPushOpFactory,
      Metrics metrics,
      PatchSetInfoFactory patchSetInfoFactory,
      PatchSetUtil psUtil,
      DynamicSet<PerformanceLogger> performanceLoggers,
      PermissionBackend permissionBackend,
      ProjectCache projectCache,
      Provider<InternalChangeQuery> queryProvider,
      Provider<MergeOp> mergeOpProvider,
      Provider<MergeOpRepoManager> ormProvider,
      PublishCommentsOp.Factory publishCommentsOp,
      ReceiveConfig receiveConfig,
      RefOperationValidators.Factory refValidatorsFactory,
      ReplaceOp.Factory replaceOpFactory,
      PluginSetContext<RequestListener> requestListeners,
      RetryHelper retryHelper,
      RequestScopePropagator requestScopePropagator,
      Sequences seq,
      SetHashtagsOp.Factory hashtagsFactory,
      SetTopicOp.Factory setTopicFactory,
      @SuperprojectUpdateOnSubmission
          ImmutableList<SubmissionListener> superprojectUpdateSubmissionListeners,
      TagCache tagCache,
      SetPrivateOp.Factory setPrivateOpFactory,
      ReplyAttentionSetUpdates replyAttentionSetUpdates,
      DynamicItem<UrlFormatter> urlFormatter,
      AutoMerger autoMerger,
      @Assisted ProjectState projectState,
      @Assisted IdentifiedUser user,
      @Assisted ReceivePack rp,
      @Assisted Repository repository,
      @Assisted AllRefsWatcher allRefsWatcher,
      @Nullable @Assisted MessageSender messageSender)
      throws IOException {
    // Injected fields.
    this.accountResolver = accountResolver;
    this.allProjectsName = allProjectsName;
    this.batchUpdateFactory = batchUpdateFactory;
    this.cancellationMetrics = cancellationMetrics;
    this.changeFormatter = changeFormatterProvider.get();
    this.changeInserterFactory = changeInserterFactory;
    this.commentsUtil = commentsUtil;
    this.commentValidators = commentValidators;
    this.commitValidatorFactory = commitValidatorFactory;
    this.config = config;
    this.createRefControl = createRefControl;
    this.createGroupPermissionSyncer = createGroupPermissionSyncer;
    this.deadlineCheckerFactory = deadlineCheckerFactory;
    this.editUtil = editUtil;
    this.hashtagsFactory = hashtagsFactory;
    this.setTopicFactory = setTopicFactory;
    this.indexer = indexer;
    this.initializers = initializers;
    this.mergeOpProvider = mergeOpProvider;
    this.mergedByPushOpFactory = mergedByPushOpFactory;
    this.notesFactory = notesFactory;
    this.optionParserFactory = optionParserFactory;
    this.ormProvider = ormProvider;
    this.metrics = metrics;
    this.patchSetInfoFactory = patchSetInfoFactory;
    this.permissionBackend = permissionBackend;
    this.pluginConfigEntries = pluginConfigEntries;
    this.pluginPushOptions = pluginPushOptions;
    this.projectCache = projectCache;
    this.psUtil = psUtil;
    this.performanceLoggers = performanceLoggers;
    this.publishCommentsOp = publishCommentsOp;
    this.queryProvider = queryProvider;
    this.receiveConfig = receiveConfig;
    this.refValidatorsFactory = refValidatorsFactory;
    this.replaceOpFactory = replaceOpFactory;
    this.requestListeners = requestListeners;
    this.retryHelper = retryHelper;
    this.requestScopePropagator = requestScopePropagator;
    this.seq = seq;
    this.superprojectUpdateSubmissionListeners = superprojectUpdateSubmissionListeners;
    this.tagCache = tagCache;
    this.projectConfigFactory = projectConfigFactory;
    this.setPrivateOpFactory = setPrivateOpFactory;
    this.replyAttentionSetUpdates = replyAttentionSetUpdates;
    this.urlFormatter = urlFormatter;
    this.autoMerger = autoMerger;

    // Assisted injected fields.
    this.projectState = projectState;
    this.user = user;
    this.receivePack = rp;
    // This repository instance in unwrapped, while the repository instance in
    // receivePack.getRepo() is wrapped in PermissionAwareRepository instance.
    this.repo = repository;

    // Immutable fields derived from constructor arguments.
    project = projectState.getProject();
    labelTypes = projectState.getLabelTypes();
    permissions = permissionBackend.user(user).project(project.getNameKey());
    rejectCommits = BanCommit.loadRejectCommitsMap(repo, rp.getRevWalk());

    // Collections populated during processing.
    errors = MultimapBuilder.linkedHashKeys().arrayListValues().build();
    messages = new ConcurrentLinkedQueue<>();
    pushOptions = LinkedListMultimap.create();
    replaceByChange = new LinkedHashMap<>();
    updateGroups = new ArrayList<>();

    used = false;

    this.allowProjectOwnersToChangeParent =
        config.getBoolean("receive", "allowProjectOwnersToChangeParent", false);

    // Other settings populated during processing.
    newChangeForAllNotInTarget =
        projectState.is(BooleanProjectConfig.CREATE_NEW_CHANGE_FOR_ALL_NOT_IN_TARGET);

    // Handles for outputting back over the wire to the end user.
    this.messageSender = messageSender != null ? messageSender : new ReceivePackMessageSender();
    this.result = ReceiveCommitsResult.builder();
    this.loggingTags = ImmutableMap.of();

    // TODO(hiesel): Make this decision implicit once vetted
    boolean useRefCache = config.getBoolean("receive", "enableInMemoryRefCache", true);
    receivePackRefCache =
        useRefCache
            ? ReceivePackRefCache.withAdvertisedRefs(() -> allRefsWatcher.getAllRefs())
            : ReceivePackRefCache.noCache(receivePack.getRepository().getRefDatabase());
  }

  void init() {
    initializers.runEach(i -> i.init(projectState.getNameKey(), receivePack));
  }

  MessageSender getMessageSender() {
    return messageSender;
  }

  Project getProject() {
    return project;
  }

  private void addMessage(String message, ValidationMessage.Type type) {
    messages.add(new CommitValidationMessage(message, type));
  }

  private void addMessage(String message) {
    messages.add(new CommitValidationMessage(message, ValidationMessage.Type.OTHER));
  }

  private void addError(String error) {
    addMessage(error, ValidationMessage.Type.ERROR);
  }

  /**
   * Sends all messages which have been collected while processing the push to the client.
   *
   * <p><strong>Attention:</strong>{@link AsyncReceiveCommits} may call this method while {@link
   * #processCommands(Collection, MultiProgressMonitor)} is still running (if the execution of
   * processCommands takes too long and AsyncReceiveCommits gets a timeout). This means that local
   * variables that are accessed in this method must be thread-safe (otherwise we may hit a {@link
   * java.util.ConcurrentModificationException} if we read a variable here that at the same time is
   * updated by the background thread that still executes processCommands).
   */
  void sendMessages() {
    try (TraceContext traceContext =
        TraceContext.newTrace(
            loggingTags.containsKey(RequestId.Type.TRACE_ID.name()),
            loggingTags.get(RequestId.Type.TRACE_ID.name()),
            (tagName, traceId) -> {})) {
      loggingTags.forEach((tagName, tagValue) -> traceContext.addTag(tagName, tagValue));

      for (ValidationMessage m : messages) {
        String msg = m.getType().getPrefix() + m.getMessage();
        logger.atFine().log("Sending message: %s", msg);

        // Avoid calling sendError which will add its own error: prefix.
        messageSender.sendMessage(msg);
      }
    }
  }

  ReceiveCommitsResult processCommands(
      Collection<ReceiveCommand> commands, MultiProgressMonitor progress) throws StorageException {
    checkState(!used, "Tried to re-use a ReceiveCommits objects that is single-use only");
    long start = TimeUtil.nowNanos();
    parsePushOptions();
    String clientProvidedDeadlineValue =
        Iterables.getLast(pushOptions.get("deadline"), /* defaultValue= */ null);
    int commandCount = commands.size();
    try (TraceContext traceContext =
            TraceContext.newTrace(
                tracePushOption.isPresent(),
                tracePushOption.orElse(null),
                (tagName, traceId) -> addMessage(tagName + ": " + traceId));
        PerformanceLogContext performanceLogContext =
            new PerformanceLogContext(config, performanceLoggers);
        TraceTimer traceTimer =
            newTimer("processCommands", Metadata.builder().resourceCount(commandCount))) {
      RequestInfo requestInfo =
          RequestInfo.builder(RequestInfo.RequestType.GIT_RECEIVE, user, traceContext)
              .project(project.getNameKey())
              .build();
      requestListeners.runEach(l -> l.onRequest(requestInfo));
      traceContext.addTag(RequestId.Type.RECEIVE_ID, new RequestId(project.getNameKey().get()));

      // Log the push options here, rather than in parsePushOptions(), so that they are included
      // into the trace if tracing is enabled.
      logger.atFine().log("push options: %s", receivePack.getPushOptions());

      Task commandProgress = progress.beginSubTask("refs", UNKNOWN);
      commands =
          commands.stream().map(c -> wrapReceiveCommand(c, commandProgress)).collect(toList());

      try (RequestStateContext requestStateContext =
          RequestStateContext.open()
              .addRequestStateProvider(progress)
              .addRequestStateProvider(
                  deadlineCheckerFactory.create(start, requestInfo, clientProvidedDeadlineValue))) {
        processCommandsUnsafe(commands, progress);
        rejectRemaining(commands, INTERNAL_SERVER_ERROR);
      } catch (InvalidDeadlineException e) {
        rejectRemaining(commands, e.getMessage());
      } catch (RuntimeException e) {
        Optional<RequestCancelledException> requestCancelledException =
            RequestCancelledException.getFromCausalChain(e);
        if (!requestCancelledException.isPresent()) {
          Throwables.throwIfUnchecked(e);
        }
        cancellationMetrics.countCancelledRequest(
            requestInfo, requestCancelledException.get().getCancellationReason());
        StringBuilder msg =
            new StringBuilder(requestCancelledException.get().formatCancellationReason());
        if (requestCancelledException.get().getCancellationMessage().isPresent()) {
          msg.append(
              String.format(
                  " (%s)", requestCancelledException.get().getCancellationMessage().get()));
        }
        rejectRemaining(commands, msg.toString());
      }

      // This sends error messages before the 'done' string of the progress monitor is sent.
      // Currently, the test framework relies on this ordering to understand if pushes completed
      // successfully.
      sendErrorMessages();

      commandProgress.end();
      loggingTags = traceContext.getTags();
      logger.atFine().log("Processing commands done.");
    }
    progress.end();
    return result.build();
  }

  // Process as many commands as possible, but may leave some commands in state NOT_ATTEMPTED.
  private void processCommandsUnsafe(
      Collection<ReceiveCommand> commands, MultiProgressMonitor progress) {
    logger.atFine().log("Calling user: %s, commands: %d", user.getLoggableName(), commands.size());

    // If the list of groups is large, the log entry may get dropped, so separate out.
    logger.atFine().log("Groups: %s", lazy(() -> user.getEffectiveGroups().getKnownGroups()));

    if (!projectState.getProject().getState().permitsWrite()) {
      for (ReceiveCommand cmd : commands) {
        reject(cmd, "prohibited by Gerrit: project state does not permit write");
      }
      return;
    }

    List<ReceiveCommand> magicCommands = new ArrayList<>();
    List<ReceiveCommand> regularCommands = new ArrayList<>();

    for (ReceiveCommand cmd : commands) {
      if (MagicBranch.isMagicBranch(cmd.getRefName())) {
        magicCommands.add(cmd);
      } else {
        regularCommands.add(cmd);
      }
    }

    if (!magicCommands.isEmpty() && !regularCommands.isEmpty()) {
      rejectRemaining(commands, "cannot combine normal pushes and magic pushes");
      return;
    }

    try {
      if (!magicCommands.isEmpty()) {
        parseMagicBranch(Iterables.getLast(magicCommands));
        // Using the submit option submits the created change(s) immediately without checking labels
        // nor submit rules. Hence we shouldn't record such pushes as "magic" which implies that
        // code review is being done.
        String pushKind = magicBranch != null && magicBranch.submit ? "direct_submit" : "magic";
        metrics.pushCount.increment(pushKind, project.getName(), getUpdateType(magicCommands));
      }
      if (!regularCommands.isEmpty()) {
        metrics.pushCount.increment("direct", project.getName(), getUpdateType(regularCommands));
      }

      if (!regularCommands.isEmpty()) {
        handleRegularCommands(regularCommands, progress);
        return;
      }

      boolean first = true;
      for (ReceiveCommand cmd : magicCommands) {
        if (first) {
          first = false;
        } else {
          reject(cmd, "duplicate request");
        }
      }
    } catch (PermissionBackendException | NoSuchProjectException | IOException err) {
      logger.atSevere().withCause(err).log("Failed to process refs in %s", project.getName());
      return;
    }

    Task newProgress = progress.beginSubTask("new", UNKNOWN);
    Task replaceProgress = progress.beginSubTask("updated", UNKNOWN);

    ImmutableList<CreateRequest> newChanges = ImmutableList.of();
    try {
      if (magicBranch != null && magicBranch.cmd.getResult() == NOT_ATTEMPTED) {
        try {
          newChanges = selectNewAndReplacedChangesFromMagicBranch(newProgress);
        } catch (IOException e) {
          throw new StorageException("Failed to select new changes in " + project.getName(), e);
        }
      }

      // Commit validation has already happened, so any changes without Change-Id are for the
      // deprecated feature.
      warnAboutMissingChangeId(newChanges);
      preparePatchSetsForReplace(newChanges);
      insertChangesAndPatchSets(newChanges, replaceProgress);
    } finally {
      newProgress.end();
      replaceProgress.end();
    }

    queueSuccessMessages(newChanges);

    logger.atFine().log(
        "Command results: %s",
        lazy(() -> commands.stream().map(ReceiveCommits::commandToString).collect(joining(","))));
  }

  private String getUpdateType(List<ReceiveCommand> commands) {
    return commands.stream()
        .map(ReceiveCommand::getType)
        .map(ReceiveCommand.Type::name)
        .distinct()
        .sorted()
        .collect(joining("/"));
  }

  private void sendErrorMessages() {
    if (!errors.isEmpty()) {
      logger.atFine().log("Handling error conditions: %s", errors.keySet());
      for (String error : errors.keySet()) {
        receivePack.sendMessage("error: " + buildError(error, errors.get(error)));
      }
      receivePack.sendMessage(String.format("User: %s", user.getLoggableName()));
      receivePack.sendMessage(COMMAND_REJECTION_MESSAGE_FOOTER);
    }
  }

  private void handleRegularCommands(List<ReceiveCommand> cmds, MultiProgressMonitor progress)
      throws PermissionBackendException, IOException, NoSuchProjectException {
    try (TraceTimer traceTimer =
        newTimer("handleRegularCommands", Metadata.builder().resourceCount(cmds.size()))) {
      result.magicPush(false);
      for (ReceiveCommand cmd : cmds) {
        parseRegularCommand(cmd);
      }

      Map<BranchNameKey, ReceiveCommand> branches;
      try (BatchUpdate bu =
              batchUpdateFactory.create(
                  project.getNameKey(), user.materializedCopy(), TimeUtil.now());
          ObjectInserter ins = repo.newObjectInserter();
          ObjectReader reader = ins.newReader();
          RevWalk rw = new RevWalk(reader);
          MergeOpRepoManager orm = ormProvider.get()) {
        bu.setRepository(repo, rw, ins);
        bu.setRefLogMessage("push");

        int added = 0;
        for (ReceiveCommand cmd : cmds) {
          if (cmd.getResult() == NOT_ATTEMPTED) {
            bu.addRepoOnlyOp(new UpdateOneRefOp(cmd));
            added++;
          }
        }
        logger.atFine().log("Added %d additional ref updates", added);

        SubmissionExecutor submissionExecutor =
            new SubmissionExecutor(false, superprojectUpdateSubmissionListeners);

        submissionExecutor.execute(ImmutableList.of(bu));

        orm.setContext(TimeUtil.now(), user, NotifyResolver.Result.none());
        submissionExecutor.afterExecutions(orm);

        branches = bu.getSuccessfullyUpdatedBranches(false);
      } catch (UpdateException | RestApiException e) {
        throw new StorageException(e);
      }

      // This could be moved into a SubmissionListener
      branches.values().stream()
          .filter(c -> isHead(c) || isConfig(c))
          .forEach(
              c -> {
                // Most post-update steps should happen in UpdateOneRefOp#postUpdate. The only steps
                // that should happen in this loops are things that can't happen within one
                // BatchUpdate because they involve kicking off an additional BatchUpdate.
                switch (c.getType()) {
                  case CREATE:
                  case UPDATE:
                  case UPDATE_NONFASTFORWARD:
                    Task closeProgress = progress.beginSubTask("closed", UNKNOWN);
                    autoCloseChanges(c, closeProgress);
                    closeProgress.end();
                    break;

                  case DELETE:
                    break;
                }
              });
    }
  }

  /** Appends messages for successful change creation/updates. */
  private void queueSuccessMessages(List<CreateRequest> newChanges) {
    // adjacency list for commit => parent
    Map<String, String> adjList = new HashMap<>();
    for (CreateRequest cr : newChanges) {
      String parent = cr.commit.getParentCount() == 0 ? null : cr.commit.getParent(0).name();
      adjList.put(cr.commit.name(), parent);
    }
    for (ReplaceRequest rr : replaceByChange.values()) {
      String parent = null;
      if (rr.revCommit != null) {
        parent = rr.revCommit.getParentCount() == 0 ? null : rr.revCommit.getParent(0).name();
      }
      adjList.put(rr.newCommitId.name(), parent);
    }

    // get commits that are not parents
    Set<String> leafs = new TreeSet<>(adjList.keySet());
    leafs.removeAll(adjList.values());
    // go backwards from the last commit to its parent(s)
    Set<String> ordered = new LinkedHashSet<>();
    for (String leaf : leafs) {
      if (ordered.contains(leaf)) {
        continue;
      }
      while (leaf != null) {
        if (!ordered.contains(leaf)) {
          ordered.add(leaf);
        }
        leaf = adjList.get(leaf);
      }
    }
    // reverse the order to start with earliest commit
    List<String> orderedCommits = new ArrayList<>(ordered);
    Collections.reverse(orderedCommits);

    Map<String, CreateRequest> created =
        newChanges.stream()
            .filter(r -> r.change != null)
            .collect(Collectors.toMap(r -> r.commit.name(), r -> r));
    Map<String, ReplaceRequest> updated =
        replaceByChange.values().stream()
            .filter(r -> r.inputCommand.getResult() == OK)
            .collect(Collectors.toMap(r -> r.newCommitId.name(), r -> r));

    if (created.isEmpty() && updated.isEmpty()) {
      return;
    }

    addMessage("");
    addMessage("SUCCESS");
    addMessage("");

    boolean edit = false;
    Boolean isPrivate = null;
    Boolean wip = null;
    if (!updated.isEmpty()) {
      edit = magicBranch != null && magicBranch.edit;
      if (magicBranch != null) {
        if (magicBranch.isPrivate) {
          isPrivate = true;
        } else if (magicBranch.removePrivate) {
          isPrivate = false;
        }
        if (magicBranch.workInProgress) {
          wip = true;
        } else if (magicBranch.ready) {
          wip = false;
        }
      }
    }

    for (String commit : orderedCommits) {
      if (created.get(commit) != null) {
        addCreatedMessage(created.get(commit));
      } else if (updated.get(commit) != null) {
        addReplacedMessage(updated.get(commit), edit, isPrivate, wip);
      }
    }
    addMessage("");
  }

  private void addCreatedMessage(CreateRequest c) {
    addMessage(
        changeFormatter.newChange(
            ChangeReportFormatter.Input.builder().setChange(c.change).build()));
  }

  private void addReplacedMessage(ReplaceRequest u, boolean edit, Boolean isPrivate, Boolean wip) {
    String subject;
    if (edit) {
      subject =
          u.revCommit == null ? u.notes.getChange().getSubject() : u.revCommit.getShortMessage();
    } else {
      subject = u.info.getSubject();
    }

    if (isPrivate == null) {
      isPrivate = u.notes.getChange().isPrivate();
    }
    if (wip == null) {
      wip = u.notes.getChange().isWorkInProgress();
    }

    ChangeReportFormatter.Input input =
        ChangeReportFormatter.Input.builder()
            .setChange(u.notes.getChange())
            .setSubject(subject)
            .setIsEdit(edit)
            .setIsPrivate(isPrivate)
            .setIsWorkInProgress(wip)
            .build();
    addMessage(changeFormatter.changeUpdated(input));
  }

  private void insertChangesAndPatchSets(
      ImmutableList<CreateRequest> newChanges, Task replaceProgress) {
    try (TraceTimer traceTimer =
        newTimer(
            "insertChangesAndPatchSets", Metadata.builder().resourceCount(newChanges.size()))) {
      ReceiveCommand magicBranchCmd = magicBranch != null ? magicBranch.cmd : null;
      if (magicBranchCmd != null && magicBranchCmd.getResult() != NOT_ATTEMPTED) {
        logger.atWarning().log(
            "Skipping change updates on %s because ref update failed: %s %s",
            project.getName(),
            magicBranchCmd.getResult(),
            Strings.nullToEmpty(magicBranchCmd.getMessage()));
        return;
      }
      try {
<<<<<<< HEAD
        retryHelper
            .changeUpdate(
                "insertChangesAndPatchSets",
                updateFactory -> {
                  try (BatchUpdate bu =
                          updateFactory.create(
                              project.getNameKey(), user.materializedCopy(), TimeUtil.now());
                      ObjectInserter ins = repo.newObjectInserter();
                      ObjectReader reader = ins.newReader();
                      RevWalk rw = new RevWalk(reader)) {
                    bu.setRepository(repo, rw, ins);
                    bu.setRefLogMessage("push");
                    if (magicBranch != null) {
                      bu.setNotify(magicBranch.getNotifyForNewChange());
                    }

                    logger.atFine().log("Adding %d replace requests", newChanges.size());
                    for (ReplaceRequest replace : replaceByChange.values()) {
                      replace.addOps(bu, replaceProgress);
                      if (magicBranch != null) {
                        bu.setNotifyHandling(
                            replace.ontoChange, magicBranch.getNotifyHandling(replace.notes));
                        if (magicBranch.shouldPublishComments()) {
                          bu.addOp(
                              replace.notes.getChangeId(),
                              publishCommentsOp.create(replace.psId, project.getNameKey()));
                          Optional<ChangeNotes> changeNotes =
                              getChangeNotes(replace.notes.getChangeId());
                          if (!changeNotes.isPresent()) {
                            // If not present, no need to update attention set here since this is a
                            // new change.
                            continue;
                          }
                          List<HumanComment> drafts =
                              commentsUtil.draftByChangeAuthor(
                                  changeNotes.get(), user.getAccountId());
                          if (drafts.isEmpty()) {
                            // If no comments, attention set shouldn't update since the user didn't
                            // reply.
                            continue;
                          }
                          replyAttentionSetUpdates.processAutomaticAttentionSetRulesOnReply(
                              bu,
                              changeNotes.get(),
                              isReadyForReview(changeNotes.get()),
                              user,
                              drafts);
                        }
                      }
                    }

                    logger.atFine().log("Adding %d create requests", newChanges.size());
                    for (CreateRequest create : newChanges) {
                      create.addOps(bu);
                    }

                    logger.atFine().log("Adding %d group update requests", newChanges.size());
                    updateGroups.forEach(r -> r.addOps(bu));

                    logger.atFine().log("Executing batch");
                    try {
                      bu.execute();
                    } catch (UpdateException e) {
                      throw asRestApiException(e);
                    }

                    replaceByChange.values().stream()
                        .forEach(
                            req ->
                                result.addChange(
                                    ReceiveCommitsResult.ChangeStatus.REPLACED, req.ontoChange));
                    newChanges.stream()
                        .forEach(
                            req ->
                                result.addChange(
                                    ReceiveCommitsResult.ChangeStatus.CREATED, req.changeId));

                    if (magicBranchCmd != null) {
                      magicBranchCmd.setResult(OK);
                    }
                    for (ReplaceRequest replace : replaceByChange.values()) {
                      String rejectMessage = replace.getRejectMessage();
                      if (rejectMessage == null) {
                        if (replace.inputCommand.getResult() == NOT_ATTEMPTED) {
                          // Not necessarily the magic branch, so need to set OK on the original
                          // value.
                          replace.inputCommand.setResult(OK);
                        }
                      } else {
                        logger.atFine().log("Rejecting due to message from ReplaceOp");
                        reject(replace.inputCommand, rejectMessage);
                      }
                    }
                  }
                  return null;
                })
            .defaultTimeoutMultiplier(5)
            .call();
=======
        if (!newChanges.isEmpty()) {
          // TODO: Retry lock failures on new change insertions. The retry will
          //  likely have to move to a higher layer to be able to achieve that
          //  due to state that needs to be reset with each retry attempt.
          insertChangesAndPatchSets(magicBranchCmd, newChanges, replaceProgress);
        } else {
          retryHelper
              .changeUpdate(
                  "insertPatchSets",
                  updateFactory -> {
                    insertChangesAndPatchSets(magicBranchCmd, newChanges, replaceProgress);
                    return null;
                  })
              .defaultTimeoutMultiplier(5)
              .call();
        }
>>>>>>> 4ff2e76a
      } catch (ResourceConflictException e) {
        addError(e.getMessage());
        reject(magicBranchCmd, "conflict");
      } catch (BadRequestException | UnprocessableEntityException | AuthException e) {
        logger.atFine().withCause(e).log("Rejecting due to client error");
        reject(magicBranchCmd, e.getMessage());
      } catch (RestApiException | IOException | UpdateException e) {
        throw new StorageException("Can't insert change/patch set for " + project.getName(), e);
      }

      if (magicBranch != null && magicBranch.submit) {
        try {
          submit(newChanges, replaceByChange.values());
        } catch (ResourceConflictException e) {
          addError(e.getMessage());
          reject(magicBranchCmd, "conflict");
        } catch (RestApiException
            | StorageException
            | UpdateException
            | IOException
            | ConfigInvalidException
            | PermissionBackendException e) {
          logger.atSevere().withCause(e).log("Error submitting changes to %s", project.getName());
          reject(magicBranchCmd, "error during submit");
        }
      }
    }
  }

  private void insertChangesAndPatchSets(
      ReceiveCommand magicBranchCmd, List<CreateRequest> newChanges, Task replaceProgress)
      throws RestApiException, IOException {
    try (BatchUpdate bu =
            batchUpdateFactory.create(
                project.getNameKey(), user.materializedCopy(), TimeUtil.nowTs());
        ObjectInserter ins = repo.newObjectInserter();
        ObjectReader reader = ins.newReader();
        RevWalk rw = new RevWalk(reader)) {
      bu.setRepository(repo, rw, ins);
      bu.setRefLogMessage("push");
      if (magicBranch != null) {
        bu.setNotify(magicBranch.getNotifyForNewChange());
      }

      logger.atFine().log("Adding %d replace requests", newChanges.size());
      for (ReplaceRequest replace : replaceByChange.values()) {
        replace.addOps(bu, replaceProgress);
        if (magicBranch != null) {
          bu.setNotifyHandling(replace.ontoChange, magicBranch.getNotifyHandling(replace.notes));
          if (magicBranch.shouldPublishComments()) {
            bu.addOp(
                replace.notes.getChangeId(),
                publishCommentsOp.create(replace.psId, project.getNameKey()));
            Optional<ChangeNotes> changeNotes = getChangeNotes(replace.notes.getChangeId());
            if (!changeNotes.isPresent()) {
              // If not present, no need to update attention set here since this is a new change.
              continue;
            }
            List<HumanComment> drafts =
                commentsUtil.draftByChangeAuthor(changeNotes.get(), user.getAccountId());
            if (drafts.isEmpty()) {
              // If no comments, attention set shouldn't update since the user didn't reply.
              continue;
            }
            replyAttentionSetUpdates.processAutomaticAttentionSetRulesOnReply(
                bu, changeNotes.get(), isReadyForReview(changeNotes.get()), user, drafts);
          }
        }
      }

      logger.atFine().log("Adding %d create requests", newChanges.size());
      for (CreateRequest create : newChanges) {
        create.addOps(bu);
      }

      logger.atFine().log("Adding %d group update requests", newChanges.size());
      updateGroups.forEach(r -> r.addOps(bu));

      logger.atFine().log("Executing batch");
      try {
        bu.execute();
      } catch (UpdateException e) {
        throw asRestApiException(e);
      }

      replaceByChange.values().stream()
          .forEach(
              req -> result.addChange(ReceiveCommitsResult.ChangeStatus.REPLACED, req.ontoChange));
      newChanges.stream()
          .forEach(
              req -> result.addChange(ReceiveCommitsResult.ChangeStatus.CREATED, req.changeId));

      if (magicBranchCmd != null) {
        magicBranchCmd.setResult(OK);
      }
      for (ReplaceRequest replace : replaceByChange.values()) {
        String rejectMessage = replace.getRejectMessage();
        if (rejectMessage == null) {
          if (replace.inputCommand.getResult() == NOT_ATTEMPTED) {
            // Not necessarily the magic branch, so need to set OK on the original value.
            replace.inputCommand.setResult(OK);
          }
        } else {
          logger.atFine().log("Rejecting due to message from ReplaceOp");
          reject(replace.inputCommand, rejectMessage);
        }
      }
    }
  }

  private boolean isReadyForReview(ChangeNotes changeNotes) {
    return (!changeNotes.getChange().isWorkInProgress() && !magicBranch.workInProgress)
        || magicBranch.ready;
  }

  private String buildError(String error, List<String> branches) {
    StringBuilder sb = new StringBuilder();
    if (branches.size() == 1) {
      String branch = branches.get(0);
      sb.append("branch ").append(branch).append(":\n");
      // As of 2020, there are still many git-review <1.27 installations in the wild.
      // These users will see failures as their old git-review assumes that
      // `refs/publish/...` is still magic, which it isn't. As Gerrit's default error messages are
      // misleading for these users, we hint them at upgrading their git-review.
      if (branch.startsWith("refs/publish/")) {
        sb.append("If you are using git-review, update to at least git-review 1.27. Otherwise:\n");
      }
      sb.append(error);
      return sb.toString();
    }
    sb.append("branches ").append(Joiner.on(", ").join(branches));
    return sb.append(":\n").append(error).toString();
  }

  /** Parses push options specified as "git push -o OPTION" */
  private void parsePushOptions() {
    List<String> optionList = receivePack.getPushOptions();
    if (optionList != null) {
      for (String option : optionList) {
        int e = option.indexOf('=');
        if (e > 0) {
          pushOptions.put(option.substring(0, e), option.substring(e + 1));
        } else {
          pushOptions.put(option, "");
        }
      }
    }

    List<String> noteDbValues = pushOptions.get("notedb");
    if (!noteDbValues.isEmpty()) {
      // These semantics for duplicates/errors are somewhat arbitrary and may not match e.g. the
      // CmdLineParser behavior used by MagicBranchInput.
      String value = Iterables.getLast(noteDbValues);
      noteDbPushOption = NoteDbPushOption.parse(value);
      if (!noteDbPushOption.isPresent()) {
        addError("Invalid value in -o " + NoteDbPushOption.OPTION_NAME + "=" + value);
      }
    } else {
      noteDbPushOption = Optional.of(NoteDbPushOption.DISALLOW);
    }

    List<String> traceValues = pushOptions.get("trace");
    if (!traceValues.isEmpty()) {
      tracePushOption = Optional.of(Iterables.getLast(traceValues));
    } else {
      tracePushOption = Optional.empty();
    }
  }

  // Wrap ReceiveCommand so the progress counter works automatically.
  private ReceiveCommand wrapReceiveCommand(ReceiveCommand cmd, Task progress) {
    String refname = cmd.getRefName();

    if (isRefsUsersSelf(cmd.getRefName(), projectState.isAllUsers())) {
      refname = RefNames.refsUsers(user.getAccountId());
      logger.atFine().log("Swapping out command for %s to %s", RefNames.REFS_USERS_SELF, refname);
    }

    // We must also update the original, because callers may inspect it afterwards to decide if
    // the command went through or not.
    return new ReceiveCommand(cmd.getOldId(), cmd.getNewId(), refname, cmd.getType()) {
      @Override
      public void setResult(Result s, String m) {
        if (getResult() == NOT_ATTEMPTED) { // Only report the progress update once.
          progress.update(1);
        }
        // Counter intuitively, we don't check that results == NOT_ATTEMPTED here.
        // This is so submit-on-push can still reject the update if the change is created
        // successfully
        // (status OK) but the submit failed (merge failed: REJECTED_OTHER_REASON).
        super.setResult(s, m);
        cmd.setResult(s, m);
      }
    };
  }

  /*
   * Interpret a normal push.
   */
  private void parseRegularCommand(ReceiveCommand cmd)
      throws PermissionBackendException, NoSuchProjectException, IOException {
    try (TraceTimer traceTimer = newTimer("parseRegularCommand")) {
      if (cmd.getResult() != NOT_ATTEMPTED) {
        // Already rejected by the core receive process.
        logger.atFine().log("Already processed by core: %s %s", cmd.getResult(), cmd);
        return;
      }

      if (!Repository.isValidRefName(cmd.getRefName()) || cmd.getRefName().contains("//")) {
        reject(cmd, "not valid ref");
        return;
      }
      if (RefNames.isNoteDbMetaRef(cmd.getRefName())) {
        // Reject pushes to NoteDb refs without a special option and permission. Note that this
        // prohibition doesn't depend on NoteDb being enabled in any way, since all sites will
        // migrate to NoteDb eventually, and we don't want garbage data waiting there when the
        // migration finishes.
        logger.atFine().log(
            "%s NoteDb ref %s with %s=%s",
            cmd.getType(), cmd.getRefName(), NoteDbPushOption.OPTION_NAME, noteDbPushOption);
        if (!Optional.of(NoteDbPushOption.ALLOW).equals(noteDbPushOption)) {
          // Only reject this command, not the whole push. This supports the use case of "git clone
          // --mirror" followed by "git push --mirror", when the user doesn't really intend to clone
          // or mirror the NoteDb data; there is no single refspec that describes all refs *except*
          // NoteDb refs.
          reject(
              cmd,
              "NoteDb update requires -o "
                  + NoteDbPushOption.OPTION_NAME
                  + "="
                  + NoteDbPushOption.ALLOW.value());
          return;
        }
        try {
          permissionBackend.user(user).check(GlobalPermission.ACCESS_DATABASE);
        } catch (AuthException e) {
          reject(cmd, "NoteDb update requires access database permission");
          return;
        }
      }

      switch (cmd.getType()) {
        case CREATE:
          parseCreate(cmd);
          break;

        case UPDATE:
          parseUpdate(cmd);
          break;

        case DELETE:
          parseDelete(cmd);
          break;

        case UPDATE_NONFASTFORWARD:
          parseRewind(cmd);
          break;

        default:
          reject(cmd, "prohibited by Gerrit: unknown command type " + cmd.getType());
          return;
      }

      if (cmd.getResult() != NOT_ATTEMPTED) {
        return;
      }

      if (isConfig(cmd)) {
        validateConfigPush(cmd);
      }
    }
  }

  /** Validates a push to refs/meta/config, and reject the command if it fails. */
  private void validateConfigPush(ReceiveCommand cmd) throws PermissionBackendException {
    try (TraceTimer traceTimer = newTimer("validateConfigPush")) {
      logger.atFine().log("Processing %s command", cmd.getRefName());
      try {
        permissions.check(ProjectPermission.WRITE_CONFIG);
      } catch (AuthException e) {
        reject(
            cmd,
            String.format(
                "must be either project owner or have %s permission",
                ProjectPermission.WRITE_CONFIG.describeForException()));
        return;
      }

      switch (cmd.getType()) {
        case CREATE:
        case UPDATE:
        case UPDATE_NONFASTFORWARD:
          try {
            ProjectConfig cfg = projectConfigFactory.create(project.getNameKey());
            cfg.load(project.getNameKey(), receivePack.getRevWalk(), cmd.getNewId());
            if (!cfg.getValidationErrors().isEmpty()) {
              addError("Invalid project configuration:");
              for (ValidationError err : cfg.getValidationErrors()) {
                addError("  " + err.getMessage());
              }
              reject(cmd, "invalid project configuration");
              logger.atSevere().log(
                  "User %s tried to push invalid project configuration %s for %s",
                  user.getLoggableName(), cmd.getNewId().name(), project.getName());
              return;
            }
            Project.NameKey newParent = cfg.getProject().getParent(allProjectsName);
            Project.NameKey oldParent = project.getParent(allProjectsName);
            if (oldParent == null) {
              // update of the 'All-Projects' project
              if (newParent != null) {
                reject(cmd, "invalid project configuration: root project cannot have parent");
                return;
              }
            } else {
              if (!oldParent.equals(newParent)) {
                if (allowProjectOwnersToChangeParent) {
                  try {
                    permissionBackend
                        .user(user)
                        .project(project.getNameKey())
                        .check(ProjectPermission.WRITE_CONFIG);
                  } catch (AuthException e) {
                    reject(
                        cmd, "invalid project configuration: only project owners can set parent");
                    return;
                  }
                } else {
                  try {
                    permissionBackend.user(user).check(GlobalPermission.ADMINISTRATE_SERVER);
                  } catch (AuthException e) {
                    reject(cmd, "invalid project configuration: only Gerrit admin can set parent");
                    return;
                  }
                }
              }

              if (!projectCache.get(newParent).isPresent()) {
                reject(cmd, "invalid project configuration: parent does not exist");
                return;
              }
            }
            validatePluginConfig(cmd, cfg);
          } catch (Exception e) {
            reject(cmd, "invalid project configuration");
            logger.atSevere().withCause(e).log(
                "User %s tried to push invalid project configuration %s for %s",
                user.getLoggableName(), cmd.getNewId().name(), project.getName());
            return;
          }
          break;

        case DELETE:
          break;

        default:
          reject(
              cmd,
              "prohibited by Gerrit: don't know how to handle config update of type "
                  + cmd.getType());
      }
    }
  }

  /**
   * validates a push to refs/meta/config for plugin configuration, and rejects the push if it
   * fails.
   */
  private void validatePluginConfig(ReceiveCommand cmd, ProjectConfig cfg) {
    for (Extension<ProjectConfigEntry> e : pluginConfigEntries) {
      PluginConfig pluginCfg = cfg.getPluginConfig(e.getPluginName());
      ProjectConfigEntry configEntry = e.getProvider().get();
      String value = pluginCfg.getString(e.getExportName());
      String oldValue =
          projectState.getPluginConfig(e.getPluginName()).getString(e.getExportName());
      if (configEntry.getType() == ProjectConfigEntryType.ARRAY) {
        oldValue =
            Arrays.stream(
                    projectState
                        .getPluginConfig(e.getPluginName())
                        .getStringList(e.getExportName()))
                .collect(joining("\n"));
      }

      if ((value == null ? oldValue != null : !value.equals(oldValue))
          && !configEntry.isEditable(projectState)) {
        reject(
            cmd,
            String.format(
                "invalid project configuration: Not allowed to set parameter"
                    + " '%s' of plugin '%s' on project '%s'.",
                e.getExportName(), e.getPluginName(), project.getName()));
        continue;
      }

      if (ProjectConfigEntryType.LIST.equals(configEntry.getType())
          && value != null
          && !configEntry.getPermittedValues().contains(value)) {
        reject(
            cmd,
            String.format(
                "invalid project configuration: The value '%s' is "
                    + "not permitted for parameter '%s' of plugin '%s'.",
                value, e.getExportName(), e.getPluginName()));
      }
    }
  }

  private void parseCreate(ReceiveCommand cmd)
      throws PermissionBackendException, NoSuchProjectException, IOException {
    try (TraceTimer traceTimer = newTimer("parseCreate")) {
      if (repo.resolve(cmd.getRefName()) != null) {
        reject(
            cmd,
            String.format("Cannot create ref '%s' because it already exists.", cmd.getRefName()));
        return;
      }
      RevObject obj;
      try {
        obj = receivePack.getRevWalk().parseAny(cmd.getNewId());
      } catch (IOException e) {
        throw new StorageException(
            String.format(
                "Invalid object %s for %s creation", cmd.getNewId().name(), cmd.getRefName()),
            e);
      }
      logger.atFine().log("Creating %s", cmd);

      if (isHead(cmd) && !isCommit(cmd)) {
        return;
      }

      BranchNameKey branch = BranchNameKey.create(project.getName(), cmd.getRefName());
      try {
        // Must pass explicit user instead of injecting a provider into CreateRefControl, since
        // Provider<CurrentUser> within ReceiveCommits will always return anonymous.
        createRefControl.checkCreateRef(
            Providers.of(user), receivePack.getRepository(), branch, obj, /* forPush= */ true);
      } catch (AuthException denied) {
        rejectProhibited(cmd, denied);
        return;
      } catch (ResourceConflictException denied) {
        reject(cmd, "prohibited by Gerrit: " + denied.getMessage());
        return;
      }

      if (validRefOperation(cmd)) {
        validateRegularPushCommits(
            BranchNameKey.create(project.getNameKey(), cmd.getRefName()), cmd);
      }
    }
  }

  private void parseUpdate(ReceiveCommand cmd) throws PermissionBackendException {
    try (TraceTimer traceTimer = TraceContext.newTimer("parseUpdate")) {
      logger.atFine().log("Updating %s", cmd);
      Optional<AuthException> err = checkRefPermission(cmd, RefPermission.UPDATE);
      if (!err.isPresent()) {
        if (isHead(cmd) && !isCommit(cmd)) {
          reject(cmd, "head must point to commit");
          return;
        }
        if (validRefOperation(cmd)) {
          validateRegularPushCommits(
              BranchNameKey.create(project.getNameKey(), cmd.getRefName()), cmd);
        }
      } else {
        rejectProhibited(cmd, err.get());
      }
    }
  }

  private boolean isCommit(ReceiveCommand cmd) {
    RevObject obj;
    try {
      obj = receivePack.getRevWalk().parseAny(cmd.getNewId());
    } catch (IOException e) {
      throw new StorageException(
          String.format(
              "Invalid object %s for %s creation", cmd.getNewId().name(), cmd.getRefName()),
          e);
    }

    if (obj instanceof RevCommit) {
      return true;
    }
    reject(cmd, "not a commit");
    return false;
  }

  private void parseDelete(ReceiveCommand cmd) throws PermissionBackendException {
    try (TraceTimer traceTimer = newTimer("parseDelete")) {
      logger.atFine().log("Deleting %s", cmd);
      if (cmd.getRefName().startsWith(REFS_CHANGES)) {
        errors.put(CANNOT_DELETE_CHANGES, cmd.getRefName());
        reject(cmd, "cannot delete changes");
      } else if (isConfigRef(cmd.getRefName())) {
        errors.put(CANNOT_DELETE_CONFIG, cmd.getRefName());
        reject(cmd, "cannot delete project configuration");
      }

      Optional<AuthException> err = checkRefPermission(cmd, RefPermission.DELETE);
      if (!err.isPresent()) {
        validRefOperation(cmd);
      } else {
        rejectProhibited(cmd, err.get());
      }
    }
  }

  private void parseRewind(ReceiveCommand cmd) throws PermissionBackendException {
    try (TraceTimer traceTimer = newTimer("parseRewind")) {
      try {
        receivePack.getRevWalk().parseCommit(cmd.getNewId());
      } catch (IOException e) {
        throw new StorageException(
            String.format(
                "Invalid object %s for %s creation", cmd.getNewId().name(), cmd.getRefName()),
            e);
      }
      logger.atFine().log("Rewinding %s", cmd);

      if (!validRefOperation(cmd)) {
        return;
      }
      validateRegularPushCommits(BranchNameKey.create(project.getNameKey(), cmd.getRefName()), cmd);
      if (cmd.getResult() != NOT_ATTEMPTED) {
        return;
      }

      Optional<AuthException> err = checkRefPermission(cmd, RefPermission.FORCE_UPDATE);
      if (err.isPresent()) {
        rejectProhibited(cmd, err.get());
      }
    }
  }

  private Optional<AuthException> checkRefPermission(ReceiveCommand cmd, RefPermission perm)
      throws PermissionBackendException {
    return checkRefPermission(permissions.ref(cmd.getRefName()), perm);
  }

  private Optional<AuthException> checkRefPermission(
      PermissionBackend.ForRef forRef, RefPermission perm) throws PermissionBackendException {
    try {
      forRef.check(perm);
      return Optional.empty();
    } catch (AuthException e) {
      return Optional.of(e);
    }
  }

  private void rejectProhibited(ReceiveCommand cmd, AuthException err) {
    err.getAdvice().ifPresent(a -> errors.put(a, cmd.getRefName()));
    reject(cmd, prohibited(err, cmd.getRefName()));
  }

  private static String prohibited(AuthException e, String alreadyDisplayedResource) {
    String msg = e.getMessage();
    if (e instanceof PermissionDeniedException) {
      PermissionDeniedException pde = (PermissionDeniedException) e;
      if (pde.getResource().isPresent()
          && pde.getResource().get().equals(alreadyDisplayedResource)) {
        // Avoid repeating resource name if exactly the given name was already displayed by the
        // generic git push machinery.
        msg = PermissionDeniedException.MESSAGE_PREFIX + pde.describePermission();
      }
    }
    return "prohibited by Gerrit: " + msg;
  }

  static class MagicBranchInput {
    private static final Splitter COMMAS = Splitter.on(',').omitEmptyStrings();

    private final IdentifiedUser user;
    private final ProjectState projectState;
    private final boolean defaultPublishComments;

    final ReceiveCommand cmd;
    final LabelTypes labelTypes;
    /**
     * Draft comments are published with the commit iff {@code --publish-comments} is set. All
     * drafts are withheld (overriding the option) if at least one of the following conditions are
     * met:
     *
     * <ul>
     *   <li>Installed {@link CommentValidator} plugins reject one or more draft comments.
     *   <li>One or more comments exceed the maximum comment size (see {@link
     *       CommentSizeValidator}).
     *   <li>The maximum number of comments would be exceeded (see {@link CommentCountValidator}).
     * </ul>
     */
    private boolean withholdComments = false;

    BranchNameKey dest;
    PermissionBackend.ForRef perm;
    Set<String> reviewer = Sets.newLinkedHashSet();
    Set<String> cc = Sets.newLinkedHashSet();
    Map<String, Short> labels = new HashMap<>();
    String message;
    List<RevCommit> baseCommit;
    CmdLineParser cmdLineParser;
    Set<String> hashtags = new HashSet<>();

    @Option(name = "--trace", metaVar = "NAME", usage = "enable tracing")
    String trace;

    @Option(
        name = "--deadline",
        metaVar = "NAME",
        usage = "deadline after which the push should be aborted")
    String deadline;

    @Option(name = "--base", metaVar = "BASE", usage = "merge base of changes")
    List<ObjectId> base;

    @Option(name = "--topic", metaVar = "NAME", usage = "attach topic to changes")
    String topic;

    @Option(name = "--private", usage = "mark new/updated change as private")
    boolean isPrivate;

    @Option(name = "--remove-private", usage = "remove privacy flag from updated change")
    boolean removePrivate;

    /**
     * The skip-validation option is defined to allow parsing it using the {@link #cmdLineParser}.
     * However we do not allow this option for pushes to magic branches. This option is used to fail
     * with a proper error message.
     */
    @Option(name = "--skip-validation", usage = "skips commit validation")
    boolean skipValidation;

    @Option(
        name = "--wip",
        aliases = {"-work-in-progress"},
        usage = "mark change as work in progress")
    boolean workInProgress;

    @Option(name = "--ready", usage = "mark change as ready")
    boolean ready;

    @Option(
        name = "--edit",
        aliases = {"-e"},
        usage = "upload as change edit")
    boolean edit;

    @Option(name = "--submit", usage = "immediately submit the change")
    boolean submit;

    @Option(name = "--merged", usage = "create single change for a merged commit")
    boolean merged;

    @Option(name = "--publish-comments", usage = "publish all draft comments on updated changes")
    private boolean publishComments;

    @Option(
        name = "--no-publish-comments",
        aliases = {"--np"},
        usage = "do not publish draft comments")
    private boolean noPublishComments;

    @Option(
        name = "--notify",
        usage =
            "Notify handling that defines to whom email notifications "
                + "should be sent. Allowed values are NONE, OWNER, "
                + "OWNER_REVIEWERS, ALL. If not set, the default is ALL.")
    private NotifyHandling notifyHandling;

    @Option(
        name = "--notify-to",
        metaVar = "USER",
        usage = "user that should be notified one time by email")
    List<Account.Id> notifyTo = new ArrayList<>();

    @Option(
        name = "--notify-cc",
        metaVar = "USER",
        usage = "user that should be CC'd one time by email")
    List<Account.Id> notifyCc = new ArrayList<>();

    @Option(
        name = "--notify-bcc",
        metaVar = "USER",
        usage = "user that should be BCC'd one time by email")
    List<Account.Id> notifyBcc = new ArrayList<>();

    @Option(
        name = "--reviewer",
        aliases = {"-r"},
        metaVar = "REVIEWER",
        usage = "add reviewer to changes")
    void reviewer(String str) {
      reviewer.add(str);
    }

    @Option(name = "--cc", metaVar = "CC", usage = "add CC to changes")
    void cc(String str) {
      cc.add(str);
    }

    @Option(
        name = "--label",
        aliases = {"-l"},
        metaVar = "LABEL+VALUE",
        usage = "label(s) to assign (defaults to +1 if no value provided)")
    void addLabel(String token) throws CmdLineException {
      LabelVote v = LabelVote.parse(token);
      try {
        LabelType.checkName(v.label());
        ApprovalsUtil.checkLabel(labelTypes, v.label(), v.value());
      } catch (BadRequestException e) {
        throw cmdLineParser.reject(e.getMessage());
      }
      labels.put(v.label(), v.value());
    }

    @Option(
        name = "--message",
        aliases = {"-m"},
        metaVar = "MESSAGE",
        usage = "Comment message to apply to the review")
    void addMessage(String token) {
      // Many characters have special meaning in the context of a git ref.
      //
      // Clients can use underscores to represent spaces.
      message = token.replace("_", " ");
      try {
        // Other characters can be represented using percent-encoding.
        message = URLDecoder.decode(message, UTF_8.name());
      } catch (IllegalArgumentException e) {
        // Ignore decoding errors; leave message as percent-encoded.
      } catch (UnsupportedEncodingException e) {
        // This shouldn't happen; surely URLDecoder recognizes UTF-8.
        throw new IllegalStateException(e);
      }
    }

    @Option(
        name = "--hashtag",
        aliases = {"-t"},
        metaVar = "HASHTAG",
        usage = "add hashtag to changes")
    void addHashtag(String token) {
      String hashtag = cleanupHashtag(token);
      if (!hashtag.isEmpty()) {
        hashtags.add(hashtag);
      }
    }

    @UsedAt(UsedAt.Project.GOOGLE)
    @SuppressWarnings("unused") // unused in upstream, but used at Google
    @Option(name = "--create-cod-token", usage = "create a token for consistency-on-demand")
    private boolean createCodToken;

    @Option(
        name = "--ignore-automatic-attention-set-rules",
        aliases = {"-ias", "-ignore-attention-set"},
        usage = "do not change the attention set on this push")
    boolean ignoreAttentionSet;

    MagicBranchInput(
        IdentifiedUser user, ProjectState projectState, ReceiveCommand cmd, LabelTypes labelTypes) {
      this.user = user;
      this.projectState = projectState;
      this.cmd = cmd;
      this.labelTypes = labelTypes;
      GeneralPreferencesInfo prefs = user.state().generalPreferences();
      this.defaultPublishComments =
          prefs != null
              ? firstNonNull(user.state().generalPreferences().publishCommentsOnPush, false)
              : false;
    }

    /**
     * Get reviewer strings from magic branch options, combined with additional recipients computed
     * from some other place.
     *
     * <p>The set of reviewers on a change includes strings passed explicitly via options as well as
     * account IDs computed from the commit message itself.
     *
     * @param additionalRecipients recipients parsed from the commit.
     * @return set of reviewer strings to pass to {@code ReviewerModifier}.
     */
    ImmutableSet<String> getCombinedReviewers(MailRecipients additionalRecipients) {
      return getCombinedReviewers(reviewer, additionalRecipients.getReviewers());
    }

    /**
     * Get CC strings from magic branch options, combined with additional recipients computed from
     * some other place.
     *
     * <p>The set of CCs on a change includes strings passed explicitly via options as well as
     * account IDs computed from the commit message itself.
     *
     * @param additionalRecipients recipients parsed from the commit.
     * @return set of CC strings to pass to {@code ReviewerModifier}.
     */
    ImmutableSet<String> getCombinedCcs(MailRecipients additionalRecipients) {
      return getCombinedReviewers(cc, additionalRecipients.getCcOnly());
    }

    private static ImmutableSet<String> getCombinedReviewers(
        Set<String> strings, Set<Account.Id> ids) {
      return Streams.concat(strings.stream(), ids.stream().map(Account.Id::toString))
          .collect(toImmutableSet());
    }

    void setWithholdComments(boolean withholdComments) {
      this.withholdComments = withholdComments;
    }

    boolean shouldPublishComments() {
      if (withholdComments) {
        // Validation messages of type WARNING have already been added, now withhold the comments.
        return false;
      }
      if (publishComments) {
        return true;
      }
      if (noPublishComments) {
        return false;
      }
      return defaultPublishComments;
    }

    /**
     * returns the destination ref of the magic branch, and populates options in the cmdLineParser.
     */
    String parse(ListMultimap<String, String> pushOptions) throws CmdLineException {
      String ref = RefNames.fullName(MagicBranch.getDestBranchName(cmd.getRefName()));

      ListMultimap<String, String> options = LinkedListMultimap.create(pushOptions);

      // Process and lop off the "%OPTION" suffix.
      int optionStart = ref.indexOf('%');
      if (0 < optionStart) {
        for (String s : COMMAS.split(ref.substring(optionStart + 1))) {
          int e = s.indexOf('=');
          if (0 < e) {
            options.put(s.substring(0, e), s.substring(e + 1));
          } else {
            options.put(s, "");
          }
        }
        ref = ref.substring(0, optionStart);
      }

      if (!options.isEmpty()) {
        cmdLineParser.parseOptionMap(options);
      }
      return ref;
    }

    public boolean shouldSetWorkInProgressOnNewChanges() {
      // When wip or ready explicitly provided, leave it as is.
      if (workInProgress) {
        return true;
      }
      if (ready) {
        return false;
      }

      return projectState.is(BooleanProjectConfig.WORK_IN_PROGRESS_BY_DEFAULT)
          || firstNonNull(user.state().generalPreferences().workInProgressByDefault, false);
    }

    NotifyResolver.Result getNotifyForNewChange() {
      return NotifyResolver.Result.create(
          firstNonNull(
              notifyHandling,
              shouldSetWorkInProgressOnNewChanges() ? NotifyHandling.OWNER : NotifyHandling.ALL),
          ImmutableSetMultimap.<RecipientType, Account.Id>builder()
              .putAll(RecipientType.TO, notifyTo)
              .putAll(RecipientType.CC, notifyCc)
              .putAll(RecipientType.BCC, notifyBcc)
              .build());
    }

    NotifyHandling getNotifyHandling(ChangeNotes notes) {
      requireNonNull(notes);
      if (notifyHandling != null) {
        return notifyHandling;
      }
      if (workInProgress || (!ready && notes.getChange().isWorkInProgress())) {
        return NotifyHandling.OWNER;
      }
      return NotifyHandling.ALL;
    }
  }

  /**
   * Parse the magic branch data (refs/for/BRANCH/OPTIONALTOPIC%OPTIONS) into the magicBranch
   * member.
   *
   * <p>Assumes we are handling a magic branch here.
   */
  private void parseMagicBranch(ReceiveCommand cmd) throws PermissionBackendException, IOException {
    try (TraceTimer traceTimer = newTimer("parseMagicBranch")) {
      logger.atFine().log("Found magic branch %s", cmd.getRefName());
      MagicBranchInput magicBranch = new MagicBranchInput(user, projectState, cmd, labelTypes);

      String ref;
      magicBranch.cmdLineParser = optionParserFactory.create(magicBranch);

      // Filter out plugin push options, as the parser would reject them as unknown.
      ImmutableListMultimap<String, String> pushOptionsToParse =
          pushOptions.entries().stream()
              .filter(e -> !isPluginPushOption(e.getKey()))
              .collect(toImmutableListMultimap(e -> e.getKey(), e -> e.getValue()));
      try {
        ref = magicBranch.parse(pushOptionsToParse);
      } catch (CmdLineException e) {
        if (!magicBranch.cmdLineParser.wasHelpRequestedByOption()) {
          logger.atFine().log("Invalid branch syntax");
          reject(cmd, e.getMessage());
          return;
        }
        ref = null; // never happens
      }

      if (magicBranch.skipValidation) {
        reject(
            cmd,
            String.format(
                "\"--%s\" option is only supported for direct push", PUSH_OPTION_SKIP_VALIDATION));
        return;
      }

      if (magicBranch.topic != null && magicBranch.topic.length() > ChangeUtil.TOPIC_MAX_LENGTH) {
        reject(
            cmd, String.format("topic length exceeds the limit (%d)", ChangeUtil.TOPIC_MAX_LENGTH));
      }

      if (magicBranch.cmdLineParser.wasHelpRequestedByOption()) {
        StringWriter w = new StringWriter();
        w.write("\nHelp for refs/for/branch:\n\n");
        magicBranch.cmdLineParser.printUsage(w, null);

        String pluginPushOptionsHelp =
            StreamSupport.stream(pluginPushOptions.entries().spliterator(), /* parallel= */ false)
                .map(
                    e ->
                        String.format(
                            "-o %s~%s: %s",
                            e.getPluginName(), e.get().getName(), e.get().getDescription()))
                .sorted()
                .collect(joining("\n"));
        if (!pluginPushOptionsHelp.isEmpty()) {
          w.write("\nPlugin push options:\n" + pluginPushOptionsHelp);
        }

        addMessage(w.toString());
        reject(cmd, "see help");
        return;
      }
      if (projectState.isAllUsers() && RefNames.REFS_USERS_SELF.equals(ref)) {
        logger.atFine().log("Handling %s", RefNames.REFS_USERS_SELF);
        ref = RefNames.refsUsers(user.getAccountId());
      }
      // Pushing changes for review usually requires that the target branch exists, but there is an
      // exception for the branch to which HEAD points to and for refs/meta/config. Pushing for
      // review to these branches is allowed even if the branch does not exist yet. This allows to
      // push initial code for review to an empty repository and to review an initial project
      // configuration.
      if (receivePackRefCache.exactRef(ref) == null
          && !ref.equals(readHEAD(repo))
          && !ref.equals(RefNames.REFS_CONFIG)) {
        logger.atFine().log("Ref %s not found", ref);
        if (ref.startsWith(Constants.R_HEADS)) {
          String n = ref.substring(Constants.R_HEADS.length());
          reject(cmd, "branch " + n + " not found");
        } else {
          reject(cmd, ref + " not found");
        }
        return;
      }

      magicBranch.dest = BranchNameKey.create(project.getNameKey(), ref);
      magicBranch.perm = permissions.ref(ref);

      Optional<AuthException> err =
          checkRefPermission(magicBranch.perm, RefPermission.READ)
              .map(Optional::of)
              .orElse(checkRefPermission(magicBranch.perm, RefPermission.CREATE_CHANGE));
      if (err.isPresent()) {
        rejectProhibited(cmd, err.get());
        return;
      }

      if (magicBranch.isPrivate && magicBranch.removePrivate) {
        reject(cmd, "the options 'private' and 'remove-private' are mutually exclusive");
        return;
      }

      boolean privateByDefault =
          projectCache
              .get(project.getNameKey())
              .orElseThrow(illegalState(project.getNameKey()))
              .is(BooleanProjectConfig.PRIVATE_BY_DEFAULT);
      setChangeAsPrivate =
          magicBranch.isPrivate || (privateByDefault && !magicBranch.removePrivate);

      if (receiveConfig.disablePrivateChanges && setChangeAsPrivate) {
        reject(cmd, "private changes are disabled");
        return;
      }

      if (magicBranch.workInProgress && magicBranch.ready) {
        reject(cmd, "the options 'wip' and 'ready' are mutually exclusive");
        return;
      }
      if (magicBranch.publishComments && magicBranch.noPublishComments) {
        reject(
            cmd, "the options 'publish-comments' and 'no-publish-comments' are mutually exclusive");
        return;
      }

      if (magicBranch.submit) {
        err = checkRefPermission(magicBranch.perm, RefPermission.UPDATE_BY_SUBMIT);
        if (err.isPresent()) {
          rejectProhibited(cmd, err.get());
          return;
        }
      }

      RevWalk walk = receivePack.getRevWalk();
      RevCommit tip;
      try {
        tip = walk.parseCommit(magicBranch.cmd.getNewId());
        logger.atFine().log("Tip of push: %s", tip.name());
      } catch (IOException ex) {
        magicBranch.cmd.setResult(REJECTED_MISSING_OBJECT);
        logger.atSevere().withCause(ex).log(
            "Invalid pack upload; one or more objects weren't sent");
        return;
      }

      String destBranch = magicBranch.dest.branch();
      try {
        if (magicBranch.merged) {
          if (magicBranch.base != null) {
            reject(cmd, "cannot use merged with base");
            return;
          }
          Ref refTip = receivePackRefCache.exactRef(magicBranch.dest.branch());
          if (refTip == null) {
            reject(cmd, magicBranch.dest.branch() + " not found");
            return;
          }
          RevCommit branchTip = receivePack.getRevWalk().parseCommit(refTip.getObjectId());
          if (!walk.isMergedInto(tip, branchTip)) {
            reject(cmd, "not merged into branch");
            return;
          }
        }

        // If tip is a merge commit, or the root commit or
        // if %base or %merged was specified, ignore newChangeForAllNotInTarget.
        if (tip.getParentCount() > 1
            || magicBranch.base != null
            || magicBranch.merged
            || tip.getParentCount() == 0) {
          logger.atFine().log("Forcing newChangeForAllNotInTarget = false");
          newChangeForAllNotInTarget = false;
        }

        if (magicBranch.base != null) {
          logger.atFine().log("Handling %%base: %s", magicBranch.base);
          magicBranch.baseCommit = Lists.newArrayListWithCapacity(magicBranch.base.size());
          for (ObjectId id : magicBranch.base) {
            try {
              magicBranch.baseCommit.add(walk.parseCommit(id));
            } catch (IncorrectObjectTypeException notCommit) {
              reject(cmd, "base must be a commit");
              return;
            } catch (MissingObjectException e) {
              reject(cmd, "base not found");
              return;
            } catch (IOException e) {
              throw new StorageException(
                  String.format("Project %s cannot read %s", project.getName(), id.name()), e);
            }
          }
        } else if (newChangeForAllNotInTarget) {
          Ref refTip = receivePackRefCache.exactRef(magicBranch.dest.branch());
          if (refTip != null) {
            RevCommit branchTip = receivePack.getRevWalk().parseCommit(refTip.getObjectId());
            magicBranch.baseCommit = Collections.singletonList(branchTip);
            logger.atFine().log("Set baseCommit = %s", magicBranch.baseCommit.get(0).name());
          } else {
            // The target branch does not exist. Usually pushing changes for review requires that
            // the
            // target branch exists, but there is an exception for the branch to which HEAD points
            // to
            // and for refs/meta/config. Pushing for review to these branches is allowed even if the
            // branch does not exist yet. This allows to push initial code for review to an empty
            // repository and to review an initial project configuration.
            if (!ref.equals(readHEAD(repo)) && !ref.equals(RefNames.REFS_CONFIG)) {
              reject(cmd, magicBranch.dest.branch() + " not found");
              return;
            }
          }
        }
      } catch (IOException e) {
        throw new StorageException(
            String.format("Error walking to %s in project %s", destBranch, project.getName()), e);
      }

      if (validateConnected(magicBranch.cmd, magicBranch.dest, tip)) {
        this.magicBranch = magicBranch;
        this.result.magicPush(true);
      }
    }
  }

  private boolean isPluginPushOption(String pushOptionName) {
    return StreamSupport.stream(pluginPushOptions.entries().spliterator(), /* parallel= */ false)
        .anyMatch(e -> pushOptionName.equals(e.getPluginName() + "~" + e.get().getName()));
  }

  // Validate that the new commits are connected with the target
  // branch.  If they aren't, we want to abort. We do this check by
  // looking to see if we can compute a merge base between the new
  // commits and the target branch head.
  private boolean validateConnected(ReceiveCommand cmd, BranchNameKey dest, RevCommit tip) {
    try (TraceTimer traceTimer =
        newTimer("validateConnected", Metadata.builder().branchName(dest.branch()))) {
      RevWalk walk = receivePack.getRevWalk();
      try {
        Ref targetRef = receivePackRefCache.exactRef(dest.branch());
        if (targetRef == null || targetRef.getObjectId() == null) {
          // The destination branch does not yet exist. Assume the
          // history being sent for review will start it and thus
          // is "connected" to the branch.
          logger.atFine().log("Branch is unborn");

          // This is not an error condition.
          return true;
        }

        RevCommit h = walk.parseCommit(targetRef.getObjectId());
        logger.atFine().log("Current branch tip: %s", h.name());
        RevFilter oldRevFilter = walk.getRevFilter();
        try {
          walk.reset();
          walk.setRevFilter(RevFilter.MERGE_BASE);
          walk.markStart(tip);
          walk.markStart(h);
          if (walk.next() == null) {
            reject(cmd, "no common ancestry");
            return false;
          }
        } finally {
          walk.reset();
          walk.setRevFilter(oldRevFilter);
        }
      } catch (IOException e) {
        cmd.setResult(REJECTED_MISSING_OBJECT);
        logger.atSevere().withCause(e).log("Invalid pack upload; one or more objects weren't sent");
        return false;
      }
      return true;
    }
  }

  private static String readHEAD(Repository repo) {
    try {
      String head = repo.getFullBranch();
      logger.atFine().log("HEAD = %s", head);
      return head;
    } catch (IOException e) {
      throw new StorageException("Cannot read HEAD symref", e);
    }
  }

  /**
   * Update an existing change. If draft comments are to be published, these are validated and may
   * be withheld.
   *
   * @return True if the command succeeded, false if it was rejected.
   */
  private boolean requestReplaceAndValidateComments(
      ReceiveCommand cmd, boolean checkMergedInto, Change change, RevCommit newCommit)
      throws IOException {
    try (TraceTimer traceTimer = newTimer("requestReplaceAndValidateComments")) {
      if (change.isClosed()) {
        reject(
            cmd,
            changeFormatter.changeClosed(
                ChangeReportFormatter.Input.builder().setChange(change).build()));
        return false;
      }

      ReplaceRequest req = new ReplaceRequest(change.getId(), newCommit, cmd, checkMergedInto);
      if (replaceByChange.containsKey(req.ontoChange)) {
        reject(cmd, "duplicate request");
        return false;
      }

      if (magicBranch != null && magicBranch.shouldPublishComments()) {
        List<HumanComment> drafts =
            commentsUtil.draftByChangeAuthor(
                notesFactory.createChecked(change), user.getAccountId());
        ImmutableList<CommentForValidation> draftsForValidation =
            drafts.stream()
                .map(
                    comment ->
                        CommentForValidation.create(
                            CommentSource.HUMAN,
                            comment.lineNbr > 0
                                ? CommentType.INLINE_COMMENT
                                : CommentType.FILE_COMMENT,
                            comment.message,
                            comment.message.length()))
                .collect(toImmutableList());
        CommentValidationContext ctx =
            CommentValidationContext.create(
                change.getChangeId(), change.getProject().get(), change.getDest().branch());
        ImmutableList<CommentValidationFailure> commentValidationFailures =
            PublishCommentUtil.findInvalidComments(ctx, commentValidators, draftsForValidation);
        magicBranch.setWithholdComments(!commentValidationFailures.isEmpty());
        commentValidationFailures.forEach(
            failure ->
                addMessage(
                    "Comment validation failure: " + failure.getMessage(),
                    ValidationMessage.Type.WARNING));
      }

      replaceByChange.put(req.ontoChange, req);
      return true;
    }
  }

  private void warnAboutMissingChangeId(ImmutableList<CreateRequest> newChanges) {
    for (CreateRequest create : newChanges) {
      try {
        receivePack.getRevWalk().parseBody(create.commit);
      } catch (IOException e) {
        throw new StorageException("Can't parse commit", e);
      }
      List<String> idList = ChangeUtil.getChangeIdsFromFooter(create.commit, urlFormatter.get());

      if (idList.isEmpty()) {
        messages.add(
            new ValidationMessage("warning: pushing without Change-Id is deprecated", false));
        break;
      }
    }
  }

  private ImmutableList<CreateRequest> selectNewAndReplacedChangesFromMagicBranch(Task newProgress)
      throws IOException {
    try (TraceTimer traceTimer = newTimer("selectNewAndReplacedChangesFromMagicBranch")) {
      logger.atFine().log("Finding new and replaced changes");
      List<CreateRequest> newChanges = new ArrayList<>();

      GroupCollector groupCollector =
          GroupCollector.create(receivePackRefCache, psUtil, notesFactory, project.getNameKey());

      BranchCommitValidator validator =
          commitValidatorFactory.create(projectState, magicBranch.dest, user);

      try {
        RevCommit start = setUpWalkForSelectingChanges();
        if (start == null) {
          return ImmutableList.of();
        }

        LinkedHashMap<RevCommit, ChangeLookup> pending = new LinkedHashMap<>();
        Set<Change.Key> newChangeIds = new HashSet<>();
        int maxBatchChanges = receiveConfig.getEffectiveMaxBatchChangesLimit(user);
        int total = 0;
        int alreadyTracked = 0;
        boolean rejectImplicitMerges =
            start.getParentCount() == 1
                && projectCache
                    .get(project.getNameKey())
                    .orElseThrow(illegalState(project.getNameKey()))
                    .is(BooleanProjectConfig.REJECT_IMPLICIT_MERGES)
                // Don't worry about implicit merges when creating changes for
                // already-merged commits; they're already in history, so it's too
                // late.
                && !magicBranch.merged;
        Set<RevCommit> mergedParents;
        if (rejectImplicitMerges) {
          mergedParents = new HashSet<>();
        } else {
          mergedParents = null;
        }

        for (; ; ) {
          RevCommit c = receivePack.getRevWalk().next();
          if (c == null) {
            break;
          }
          total++;
          receivePack.getRevWalk().parseBody(c);
          String name = c.name();
          groupCollector.visit(c);
          Collection<PatchSet.Id> existingPatchSets =
              receivePackRefCache.patchSetIdsFromObjectId(c);

          if (rejectImplicitMerges) {
            Collections.addAll(mergedParents, c.getParents());
            mergedParents.remove(c);
          }

          boolean commitAlreadyTracked = !existingPatchSets.isEmpty();
          if (commitAlreadyTracked) {
            alreadyTracked++;
            // Corner cases where an existing commit might need a new group:
            // A) Existing commit has a null group; wasn't assigned during schema
            //    upgrade, or schema upgrade is performed on a running server.
            // B) Let A<-B<-C, then:
            //      1. Push A to refs/heads/master
            //      2. Push B to refs/for/master
            //      3. Force push A~ to refs/heads/master
            //      4. Push C to refs/for/master.
            //      B will be in existing so we aren't replacing the patch set. It
            //      used to have its own group, but now needs to to be changed to
            //      A's group.
            // C) Commit is a PatchSet of a pre-existing change uploaded with a
            //    different target branch.
            existingPatchSets.stream()
                .forEach(i -> updateGroups.add(new UpdateGroupsRequest(i, c)));
            if (!(newChangeForAllNotInTarget || magicBranch.base != null)) {
              continue;
            }
          }

          List<String> idList = ChangeUtil.getChangeIdsFromFooter(c, urlFormatter.get());
          if (!idList.isEmpty()) {
            pending.put(c, lookupByChangeKey(c, Change.key(idList.get(idList.size() - 1).trim())));
          } else {
            pending.put(c, lookupByCommit(c));
          }

          int n = pending.size() + newChanges.size();
          if (maxBatchChanges != 0 && n > maxBatchChanges) {
            logger.atFine().log("%d changes exceeds limit of %d", n, maxBatchChanges);
            reject(
                magicBranch.cmd,
                "the number of pushed changes in a batch exceeds the max limit " + maxBatchChanges);
            return ImmutableList.of();
          }

          if (commitAlreadyTracked) {
            boolean changeExistsOnDestBranch = false;
            for (ChangeData cd : pending.get(c).destChanges) {
              if (cd.change().getDest().equals(magicBranch.dest)) {
                changeExistsOnDestBranch = true;
                break;
              }
            }
            if (changeExistsOnDestBranch) {
              continue;
            }

            logger.atFine().log(
                "Creating new change for %s even though it is already tracked", name);
          }

          BranchCommitValidator.Result validationResult =
              validator.validateCommit(
                  repo,
                  receivePack.getRevWalk().getObjectReader(),
                  magicBranch.cmd,
                  c,
                  ImmutableListMultimap.copyOf(pushOptions),
                  magicBranch.merged,
                  rejectCommits,
                  null);
          messages.addAll(validationResult.messages());
          if (!validationResult.isValid()) {
            // Not a change the user can propose? Abort as early as possible.
            logger.atFine().log("Aborting early due to invalid commit");
            return ImmutableList.of();
          }

          // Don't allow merges to be uploaded in commit chain via all-not-in-target
          if (newChangeForAllNotInTarget && c.getParentCount() > 1) {
            reject(
                magicBranch.cmd,
                "Pushing merges in commit chains with 'all not in target' is not allowed,\n"
                    + "to override please set the base manually");
            logger.atFine().log("Rejecting merge commit %s with newChangeForAllNotInTarget", name);
            // TODO(dborowitz): Should we early return here?
          }

          if (idList.isEmpty()) {
            newChanges.add(new CreateRequest(c, magicBranch.dest.branch(), newProgress));
            continue;
          }
        }
        logger.atFine().log(
            "Finished initial RevWalk with %d commits total: %d already"
                + " tracked, %d new changes with no Change-Id, and %d deferred"
                + " lookups",
            total, alreadyTracked, newChanges.size(), pending.size());

        if (rejectImplicitMerges) {
          rejectImplicitMerges(mergedParents);
        }

        for (Iterator<ChangeLookup> itr = pending.values().iterator(); itr.hasNext(); ) {
          ChangeLookup p = itr.next();
          if (p.changeKey == null) {
            continue;
          }

          if (newChangeIds.contains(p.changeKey)) {
            logger.atFine().log("Multiple commits with Change-Id %s", p.changeKey);
            reject(magicBranch.cmd, SAME_CHANGE_ID_IN_MULTIPLE_CHANGES);
            return ImmutableList.of();
          }

          List<ChangeData> changes = p.destChanges;
          if (changes.size() > 1) {
            logger.atFine().log(
                "Multiple changes in branch %s with Change-Id %s: %s",
                magicBranch.dest,
                p.changeKey,
                changes.stream().map(cd -> cd.getId().toString()).collect(joining()));
            // WTF, multiple changes in this branch have the same key?
            // Since the commit is new, the user should recreate it with
            // a different Change-Id. In practice, we should never see
            // this error message as Change-Id should be unique per branch.
            //
            reject(magicBranch.cmd, p.changeKey.get() + " has duplicates");
            return ImmutableList.of();
          }

          if (changes.size() == 1) {
            // Schedule as a replacement to this one matching change.
            //

            ObjectId currentPs = changes.get(0).currentPatchSet().commitId();
            // If Commit is already current PatchSet of target Change.
            if (p.commit.equals(currentPs)) {
              if (pending.size() == 1) {
                // There are no commits left to check, all commits in pending were already
                // current PatchSet of the corresponding target changes.
                reject(magicBranch.cmd, "commit(s) already exists (as current patchset)");
              } else {
                // Commit is already current PatchSet.
                // Remove from pending and try next commit.
                itr.remove();
                continue;
              }
            }
            if (requestReplaceAndValidateComments(
                magicBranch.cmd, false, changes.get(0).change(), p.commit)) {
              continue;
            }
            return ImmutableList.of();
          }

          if (changes.isEmpty()) {
            if (!isValidChangeId(p.changeKey.get())) {
              reject(magicBranch.cmd, "invalid Change-Id");
              return ImmutableList.of();
            }

            // In case the change look up from the index failed,
            // double check against the existing refs
            if (foundInExistingPatchSets(receivePackRefCache.patchSetIdsFromObjectId(p.commit))) {
              if (pending.size() == 1) {
                reject(magicBranch.cmd, "commit(s) already exists (as current patchset)");
                return ImmutableList.of();
              }
              itr.remove();
              continue;
            }
            newChangeIds.add(p.changeKey);
          }
          newChanges.add(new CreateRequest(p.commit, magicBranch.dest.branch(), newProgress));
        }
        logger.atFine().log(
            "Finished deferred lookups with %d updates and %d new changes",
            replaceByChange.size(), newChanges.size());
      } catch (IOException e) {
        // Should never happen, the core receive process would have
        // identified the missing object earlier before we got control.
        throw new StorageException("Invalid pack upload; one or more objects weren't sent", e);
      }

      if (newChanges.isEmpty() && replaceByChange.isEmpty()) {
        reject(magicBranch.cmd, "no new changes");
        return ImmutableList.of();
      }
      if (!newChanges.isEmpty() && magicBranch.edit) {
        reject(magicBranch.cmd, "edit is not supported for new changes");
        return ImmutableList.copyOf(newChanges);
      }

      SortedSetMultimap<ObjectId, String> groups = groupCollector.getGroups();
      List<Integer> newIds = seq.nextChangeIds(newChanges.size());
      for (int i = 0; i < newChanges.size(); i++) {
        CreateRequest create = newChanges.get(i);
        create.setChangeId(newIds.get(i));
        create.groups = ImmutableList.copyOf(groups.get(create.commit));
      }
      for (ReplaceRequest replace : replaceByChange.values()) {
        replace.groups = ImmutableList.copyOf(groups.get(replace.newCommitId));
      }
      for (UpdateGroupsRequest update : updateGroups) {
        update.groups = ImmutableList.copyOf(groups.get(update.commit));
      }
      logger.atFine().log("Finished updating groups from GroupCollector");
      return ImmutableList.copyOf(newChanges);
    }
  }

  private boolean foundInExistingPatchSets(Collection<PatchSet.Id> existingPatchSets) {
    try (TraceTimer traceTimer = newTimer("foundInExistingPatchSet")) {
      for (PatchSet.Id psId : existingPatchSets) {
        ChangeNotes notes = notesFactory.create(project.getNameKey(), psId.changeId());
        Change change = notes.getChange();
        if (change.getDest().equals(magicBranch.dest)) {
          logger.atFine().log("Found change %s from existing refs.", change.getKey());
          // Reindex the change asynchronously, ignoring errors.
          @SuppressWarnings("unused")
          Future<?> possiblyIgnoredError = indexer.indexAsync(project.getNameKey(), change.getId());
          return true;
        }
      }
      return false;
    }
  }

  private RevCommit setUpWalkForSelectingChanges() throws IOException {
    try (TraceTimer traceTimer = newTimer("setUpWalkForSelectingChanges")) {
      RevWalk rw = receivePack.getRevWalk();
      RevCommit start = rw.parseCommit(magicBranch.cmd.getNewId());

      rw.reset();
      rw.sort(RevSort.TOPO);
      rw.sort(RevSort.REVERSE, true);
      receivePack.getRevWalk().markStart(start);
      if (magicBranch.baseCommit != null) {
        markExplicitBasesUninteresting();
      } else if (magicBranch.merged) {
        logger.atFine().log("Marking parents of merged commit %s uninteresting", start.name());
        for (RevCommit c : start.getParents()) {
          rw.markUninteresting(c);
        }
      } else {
        markHeadsAsUninteresting(rw, magicBranch.dest != null ? magicBranch.dest.branch() : null);
      }
      return start;
    }
  }

  private void markExplicitBasesUninteresting() throws IOException {
    try (TraceTimer traceTimer = newTimer("markExplicitBasesUninteresting")) {
      logger.atFine().log("Marking %d base commits uninteresting", magicBranch.baseCommit.size());
      for (RevCommit c : magicBranch.baseCommit) {
        receivePack.getRevWalk().markUninteresting(c);
      }
      Ref targetRef = receivePackRefCache.exactRef(magicBranch.dest.branch());
      if (targetRef != null) {
        logger.atFine().log(
            "Marking target ref %s (%s) uninteresting",
            magicBranch.dest.branch(), targetRef.getObjectId().name());
        receivePack
            .getRevWalk()
            .markUninteresting(receivePack.getRevWalk().parseCommit(targetRef.getObjectId()));
      }
    }
  }

  private void rejectImplicitMerges(Set<RevCommit> mergedParents) throws IOException {
    try (TraceTimer traceTimer = newTimer("rejectImplicitMerges")) {
      if (!mergedParents.isEmpty()) {
        Ref targetRef = receivePackRefCache.exactRef(magicBranch.dest.branch());
        if (targetRef != null) {
          RevWalk rw = receivePack.getRevWalk();
          RevCommit tip = rw.parseCommit(targetRef.getObjectId());
          boolean containsImplicitMerges = true;
          for (RevCommit p : mergedParents) {
            containsImplicitMerges &= !rw.isMergedInto(p, tip);
          }

          if (containsImplicitMerges) {
            rw.reset();
            for (RevCommit p : mergedParents) {
              rw.markStart(p);
            }
            rw.markUninteresting(tip);
            RevCommit c;
            while ((c = rw.next()) != null) {
              rw.parseBody(c);
              messages.add(
                  new CommitValidationMessage(
                      "Implicit Merge of "
                          + abbreviateName(c, rw.getObjectReader())
                          + " "
                          + c.getShortMessage(),
                      ValidationMessage.Type.ERROR));
            }
            reject(magicBranch.cmd, "implicit merges detected");
          }
        }
      }
    }
  }

  // Mark all branch tips as uninteresting in the given revwalk,
  // so we get only the new commits when walking rw.
  private void markHeadsAsUninteresting(RevWalk rw, @Nullable String forRef) throws IOException {
    try (TraceTimer traceTimer =
        newTimer("markHeadsAsUninteresting", Metadata.builder().branchName(forRef))) {
      int i = 0;
      for (Ref ref :
          Iterables.concat(
              receivePackRefCache.byPrefix(R_HEADS),
              Collections.singletonList(receivePackRefCache.exactRef(forRef)))) {
        if (ref != null && ref.getObjectId() != null) {
          try {
            rw.markUninteresting(rw.parseCommit(ref.getObjectId()));
            i++;
          } catch (IOException e) {
            logger.atWarning().withCause(e).log(
                "Invalid ref %s in %s", ref.getName(), project.getName());
          }
        }
      }
      logger.atFine().log("Marked %d heads as uninteresting", i);
    }
  }

  private static boolean isValidChangeId(String idStr) {
    return idStr.matches("^I[0-9a-fA-F]{40}$") && !idStr.matches("^I00*$");
  }

  private static class ChangeLookup {
    final RevCommit commit;

    @Nullable final Change.Key changeKey;
    final List<ChangeData> destChanges;

    ChangeLookup(RevCommit c, @Nullable Change.Key key, final List<ChangeData> destChanges) {
      this.commit = c;
      this.changeKey = key;
      this.destChanges = destChanges;
    }
  }

  private ChangeLookup lookupByChangeKey(RevCommit c, Change.Key key) {
    try (TraceTimer traceTimer = newTimer("lookupByChangeKey")) {
      return new ChangeLookup(c, key, queryProvider.get().byBranchKey(magicBranch.dest, key));
    }
  }

  private ChangeLookup lookupByCommit(RevCommit c) {
    try (TraceTimer traceTimer = newTimer("lookupByCommit")) {
      return new ChangeLookup(
          c, null, queryProvider.get().byBranchCommit(magicBranch.dest, c.getName()));
    }
  }

  /** Represents a commit for which a Change should be created. */
  private class CreateRequest {
    final RevCommit commit;
    final Task progress;
    final String refName;

    Change.Id changeId;
    ReceiveCommand cmd;
    ChangeInserter ins;
    List<String> groups = ImmutableList.of();

    Change change;

    CreateRequest(RevCommit commit, String refName, Task progress) {
      this.commit = commit;
      this.refName = refName;
      this.progress = progress;
    }

    private void setChangeId(int id) {
      try (TraceTimer traceTimer = newTimer(CreateRequest.class, "setChangeId")) {
        changeId = Change.id(id);
        ins =
            changeInserterFactory
                .create(changeId, commit, refName)
                .setTopic(magicBranch.topic)
                .setPrivate(setChangeAsPrivate)
                .setWorkInProgress(magicBranch.shouldSetWorkInProgressOnNewChanges())
                // Changes already validated in validateNewCommits.
                .setValidate(false);

        if (magicBranch.merged) {
          ins.setStatus(Change.Status.MERGED);
        }
        cmd = new ReceiveCommand(ObjectId.zeroId(), commit, ins.getPatchSetId().toRefName());
        if (receivePack.getPushCertificate() != null) {
          ins.setPushCertificate(receivePack.getPushCertificate().toTextWithSignature());
        }
      }
    }

    private void addOps(BatchUpdate bu) throws RestApiException {
      try (TraceTimer traceTimer = newTimer(CreateRequest.class, "addOps")) {
        checkState(changeId != null, "must call setChangeId before addOps");
        try {
          RevWalk rw = receivePack.getRevWalk();
          rw.parseBody(commit);
          final PatchSet.Id psId = ins.setGroups(groups).getPatchSetId();
          Account.Id me = user.getAccountId();
          List<FooterLine> footerLines = commit.getFooterLines();
          requireNonNull(magicBranch);

          // TODO(dborowitz): Support reviewers by email from footers? Maybe not: kernel developers
          // with AOSP accounts already complain about these notifications, and that would make it
          // worse. Might be better to get rid of the feature entirely:
          // https://groups.google.com/d/topic/repo-discuss/tIFxY7L4DXk/discussion
          MailRecipients fromFooters = getRecipientsFromFooters(accountResolver, footerLines);
          fromFooters.remove(me);

          Map<String, Short> approvals = magicBranch.labels;
          StringBuilder msg =
              new StringBuilder(
                  ApprovalsUtil.renderMessageWithApprovals(
                      psId.get(), approvals, Collections.emptyMap()));
          msg.append('.');
          if (!Strings.isNullOrEmpty(magicBranch.message)) {
            msg.append("\n").append(magicBranch.message);
          }

          bu.setNotify(magicBranch.getNotifyForNewChange());
          bu.insertChange(
              ins.setReviewersAndCcsAsStrings(
                      magicBranch.getCombinedReviewers(fromFooters),
                      magicBranch.getCombinedCcs(fromFooters))
                  .setApprovals(approvals)
                  .setMessage(msg.toString())
                  .setRequestScopePropagator(requestScopePropagator)
                  .setSendMail(true)
                  .setPatchSetDescription(magicBranch.message));
          if (!magicBranch.hashtags.isEmpty()) {
            // Any change owner is allowed to add hashtags when creating a change.
            bu.addOp(
                changeId,
                hashtagsFactory
                    .create(new HashtagsInput(magicBranch.hashtags))
                    .setFireEvent(false));
          }
          if (!Strings.isNullOrEmpty(magicBranch.topic)) {
            bu.addOp(changeId, setTopicFactory.create(magicBranch.topic));
          }
          if (magicBranch.ignoreAttentionSet) {
            bu.addOp(changeId, new AttentionSetUnchangedOp());
          }
          bu.addOp(
              changeId,
              new BatchUpdateOp() {
                @Override
                public boolean updateChange(ChangeContext ctx) {
                  CreateRequest.this.change = ctx.getChange();
                  return false;
                }
              });
          bu.addOp(changeId, new ChangeProgressOp(progress));
        } catch (Exception e) {
          throw asRestApiException(e);
        }
      }
    }
  }

  private void submit(Collection<CreateRequest> create, Collection<ReplaceRequest> replace)
      throws RestApiException, UpdateException, IOException, ConfigInvalidException,
          PermissionBackendException {
    try (TraceTimer traceTimer = newTimer("submit")) {
      Map<ObjectId, Change> bySha = Maps.newHashMapWithExpectedSize(create.size() + replace.size());
      for (CreateRequest r : create) {
        requireNonNull(
            r.change,
            () -> String.format("cannot submit new change %s; op may not have run", r.changeId));
        bySha.put(r.commit, r.change);
      }
      for (ReplaceRequest r : replace) {
        bySha.put(r.newCommitId, r.notes.getChange());
      }
      Change tipChange = bySha.get(magicBranch.cmd.getNewId());
      requireNonNull(
          tipChange,
          () ->
              String.format(
                  "tip of push does not correspond to a change; found these changes: %s", bySha));
      logger.atFine().log(
          "Processing submit with tip change %s (%s)",
          tipChange.getId(), magicBranch.cmd.getNewId());
      try (MergeOp op = mergeOpProvider.get()) {
        SubmitInput submitInput = new SubmitInput();
        submitInput.notify = magicBranch.notifyHandling;
        submitInput.notifyDetails = new HashMap<>();
        submitInput.notifyDetails.put(
            RecipientType.TO,
            new NotifyInfo(magicBranch.notifyTo.stream().map(Object::toString).collect(toList())));
        submitInput.notifyDetails.put(
            RecipientType.CC,
            new NotifyInfo(magicBranch.notifyCc.stream().map(Object::toString).collect(toList())));
        submitInput.notifyDetails.put(
            RecipientType.BCC,
            new NotifyInfo(magicBranch.notifyBcc.stream().map(Object::toString).collect(toList())));
        op.merge(tipChange, user, false, submitInput, false);
      }
    }
  }

  private void preparePatchSetsForReplace(ImmutableList<CreateRequest> newChanges) {
    try (TraceTimer traceTimer =
        newTimer(
            "preparePatchSetsForReplace", Metadata.builder().resourceCount(newChanges.size()))) {
      try {
        readChangesForReplace();
        for (ReplaceRequest req : replaceByChange.values()) {
          if (req.inputCommand.getResult() == NOT_ATTEMPTED) {
            req.validateNewPatchSet();
          }
        }
      } catch (IOException | PermissionBackendException e) {
        throw new StorageException(
            "Cannot read repository before replacement for project " + project.getName(), e);
      }
      logger.atFine().log("Read %d changes to replace", replaceByChange.size());

      if (magicBranch != null && magicBranch.cmd.getResult() != NOT_ATTEMPTED) {
        // Cancel creations tied to refs/for/ command.
        for (ReplaceRequest req : replaceByChange.values()) {
          if (req.inputCommand == magicBranch.cmd && req.cmd != null) {
            req.cmd.setResult(ReceiveCommand.Result.REJECTED_OTHER_REASON, "aborted");
          }
        }
        for (CreateRequest req : newChanges) {
          req.cmd.setResult(ReceiveCommand.Result.REJECTED_OTHER_REASON, "aborted");
        }
      }
    }
  }

  private void readChangesForReplace() {
    try (TraceTimer traceTimer = newTimer("readChangesForReplace")) {
      replaceByChange.values().stream()
          .map(r -> r.ontoChange)
          .map(id -> notesFactory.create(repo, project.getNameKey(), id))
          .forEach(notes -> replaceByChange.get(notes.getChangeId()).notes = notes);
    }
  }

  /** Represents a commit that should be stored in a new patchset of an existing change. */
  private class ReplaceRequest {
    final Change.Id ontoChange;
    final ObjectId newCommitId;
    final ReceiveCommand inputCommand;
    final boolean checkMergedInto;
    RevCommit revCommit;
    ChangeNotes notes;
    BiMap<RevCommit, PatchSet.Id> revisions;
    PatchSet.Id psId;
    ReceiveCommand prev;
    ReceiveCommand cmd;
    PatchSetInfo info;
    PatchSet.Id priorPatchSet;
    List<String> groups = ImmutableList.of();
    ReplaceOp replaceOp;

    ReplaceRequest(
        Change.Id toChange, RevCommit newCommit, ReceiveCommand cmd, boolean checkMergedInto)
        throws IOException {
      this.ontoChange = toChange;
      this.newCommitId = newCommit.copy();
      this.inputCommand = requireNonNull(cmd);
      this.checkMergedInto = checkMergedInto;

      try {
        revCommit = receivePack.getRevWalk().parseCommit(newCommitId);
      } catch (IOException e) {
        revCommit = null;
      }
      revisions = HashBiMap.create();
      for (Ref ref : receivePackRefCache.byPrefix(RefNames.changeRefPrefix(toChange))) {
        try {
          PatchSet.Id psId = PatchSet.Id.fromRef(ref.getName());
          if (psId != null) {
            revisions.forcePut(receivePack.getRevWalk().parseCommit(ref.getObjectId()), psId);
          }
        } catch (IOException err) {
          logger.atWarning().withCause(err).log(
              "Project %s contains invalid change ref %s", project.getName(), ref.getName());
        }
      }
    }

    /**
     * Validate the new patch set commit for this change.
     *
     * <p><strong>Side effects:</strong>
     *
     * <ul>
     *   <li>May add error or warning messages to the progress monitor
     *   <li>Will reject {@code cmd} prior to returning false
     *   <li>May reset {@code receivePack.getRevWalk()}; do not call in the middle of a walk.
     * </ul>
     *
     * @return whether the new commit is valid
     */
    boolean validateNewPatchSet() throws IOException, PermissionBackendException {
      try (TraceTimer traceTimer = newTimer("validateNewPatchSet")) {
        if (!validateNewPatchSetNoteDb()) {
          return false;
        }
        sameTreeWarning();

        if (magicBranch != null) {
          validateMagicBranchWipStatusChange();
          if (inputCommand.getResult() != NOT_ATTEMPTED) {
            return false;
          }

          if (magicBranch.edit) {
            return newEdit();
          }
        }

        newPatchSet();
        return true;
      }
    }

    boolean validateNewPatchSetForAutoClose() throws IOException, PermissionBackendException {
      if (!validateNewPatchSetNoteDb()) {
        return false;
      }

      newPatchSet();
      return true;
    }

    /** Validates the new PS against permissions and notedb status. */
    private boolean validateNewPatchSetNoteDb() throws IOException, PermissionBackendException {
      try (TraceTimer traceTimer = newTimer("validateNewPatchSetNoteDb")) {
        if (notes == null) {
          reject(inputCommand, "change " + ontoChange + " not found");
          return false;
        }

        Change change = notes.getChange();
        priorPatchSet = change.currentPatchSetId();
        if (!revisions.containsValue(priorPatchSet)) {
          metrics.psRevisionMissing.increment();
          logger.atWarning().log(
              "Change %d is missing revision for patch set %s"
                  + " (it has revisions for these patch sets: %s)",
              change.getChangeId(),
              priorPatchSet.getId(),
              Iterables.toString(
                  revisions.values().stream()
                      .limit(100) // Enough for "normal" changes.
                      .map(PatchSet.Id::getId)
                      .collect(Collectors.toList())));
          reject(inputCommand, "change " + ontoChange + " missing revisions");
          return false;
        }

        RevCommit newCommit = receivePack.getRevWalk().parseCommit(newCommitId);

        // Not allowed to create a new patch set if the current patch set is locked.
        if (psUtil.isPatchSetLocked(notes)) {
          reject(inputCommand, "cannot add patch set to " + ontoChange + ".");
          return false;
        }

        try {
          permissions.change(notes).check(ChangePermission.ADD_PATCH_SET);
        } catch (AuthException no) {
          reject(inputCommand, "cannot add patch set to " + ontoChange + ".");
          return false;
        }

        if (change.isClosed()) {
          reject(inputCommand, "change " + ontoChange + " closed");
          return false;
        } else if (revisions.containsKey(newCommit)) {
          reject(inputCommand, "commit already exists (in the change)");
          return false;
        }

        List<PatchSet.Id> existingPatchSetsWithSameCommit =
            receivePackRefCache.patchSetIdsFromObjectId(newCommit);
        if (!existingPatchSetsWithSameCommit.isEmpty()) {
          // TODO(hiesel, hanwen): Remove this check entirely when Gerrit requires change IDs
          //  without the option to turn that off.
          reject(
              inputCommand,
              "commit already exists (in the project): "
                  + existingPatchSetsWithSameCommit.get(0).toRefName());
          return false;
        }

        try (TraceTimer traceTimer2 = newTimer("validateNewPatchSetNoteDb#isMergedInto")) {
          for (RevCommit prior : revisions.keySet()) {
            // Don't allow a change to directly depend upon itself. This is a
            // very common error due to users making a new commit rather than
            // amending when trying to address review comments.
            if (receivePack.getRevWalk().isMergedInto(prior, newCommit)) {
              reject(inputCommand, SAME_CHANGE_ID_IN_MULTIPLE_CHANGES);
              return false;
            }
          }
        }

        return true;
      }
    }

    /** Validates whether the WIP change is allowed. Rejects inputCommand if not. */
    private void validateMagicBranchWipStatusChange() throws PermissionBackendException {
      Change change = notes.getChange();
      if ((magicBranch.workInProgress || magicBranch.ready)
          && magicBranch.workInProgress != change.isWorkInProgress()
          && !user.getAccountId().equals(change.getOwner())) {
        boolean hasWriteConfigPermission = false;
        try {
          permissions.check(ProjectPermission.WRITE_CONFIG);
          hasWriteConfigPermission = true;
        } catch (AuthException e) {
          // Do nothing.
        }

        if (!hasWriteConfigPermission) {
          try {
            permissions.change(notes).check(ChangePermission.TOGGLE_WORK_IN_PROGRESS_STATE);
          } catch (AuthException e1) {
            reject(inputCommand, ONLY_USERS_WITH_TOGGLE_WIP_STATE_PERM_CAN_MODIFY_WIP);
          }
        }
      }
    }

    /** prints a warning if the new PS has the same tree as the previous commit. */
    private void sameTreeWarning() throws IOException {
      try (TraceTimer traceTimer = newTimer("sameTreeWarning")) {
        RevWalk rw = receivePack.getRevWalk();
        RevCommit newCommit = rw.parseCommit(newCommitId);
        RevCommit priorCommit = revisions.inverse().get(priorPatchSet);

        if (newCommit.getTree().equals(priorCommit.getTree())) {
          rw.parseBody(newCommit);
          rw.parseBody(priorCommit);
          boolean messageEq =
              Objects.equals(newCommit.getFullMessage(), priorCommit.getFullMessage());
          boolean parentsEq = parentsEqual(newCommit, priorCommit);
          boolean authorEq = authorEqual(newCommit, priorCommit);
          ObjectReader reader = receivePack.getRevWalk().getObjectReader();

          if (messageEq && parentsEq && authorEq) {
            addMessage(
                String.format(
                    "warning: no changes between prior commit %s and new commit %s",
                    abbreviateName(priorCommit, reader), abbreviateName(newCommit, reader)));
          } else {
            StringBuilder msg = new StringBuilder();
            msg.append("warning: ").append(abbreviateName(newCommit, reader));
            msg.append(":");
            msg.append(" no files changed");
            if (!authorEq) {
              msg.append(", author changed");
            }
            if (!messageEq) {
              msg.append(", message updated");
            }
            if (!parentsEq) {
              msg.append(", was rebased");
            }
            addMessage(msg.toString());
          }
        }
      }
    }

    /**
     * Sets cmd and prev to the ReceiveCommands for change edits. Returns false if there was a
     * failure.
     */
    private boolean newEdit() {
      try (TraceTimer traceTimer = newTimer("newEdit")) {
        psId = notes.getChange().currentPatchSetId();
        Optional<ChangeEdit> edit;

        try {
          edit = editUtil.byChange(notes, user);
        } catch (AuthException | IOException e) {
          logger.atSevere().withCause(e).log("Cannot retrieve edit");
          return false;
        }

        if (edit.isPresent()) {
          if (edit.get().getBasePatchSet().id().equals(psId)) {
            // replace edit
            cmd =
                new ReceiveCommand(
                    edit.get().getEditCommit(), newCommitId, edit.get().getRefName());
          } else {
            // delete old edit ref on rebase
            prev =
                new ReceiveCommand(
                    edit.get().getEditCommit(), ObjectId.zeroId(), edit.get().getRefName());
            createEditCommand();
          }
        } else {
          createEditCommand();
        }

        return true;
      }
    }

    /** Creates a ReceiveCommand for a new edit. */
    private void createEditCommand() {
      cmd =
          new ReceiveCommand(
              ObjectId.zeroId(),
              newCommitId,
              RefNames.refsEdit(user.getAccountId(), notes.getChangeId(), psId));
    }

    /** Updates 'this' to add a new patchset. */
    private void newPatchSet() throws IOException {
      try (TraceTimer traceTimer = newTimer("newPatchSet")) {
        RevCommit newCommit = receivePack.getRevWalk().parseCommit(newCommitId);
        psId = nextPatchSetId(notes.getChange().currentPatchSetId());
        info = patchSetInfoFactory.get(receivePack.getRevWalk(), newCommit, psId);
        cmd = new ReceiveCommand(ObjectId.zeroId(), newCommitId, psId.toRefName());
      }
    }

    private PatchSet.Id nextPatchSetId(PatchSet.Id psId) throws IOException {
      PatchSet.Id next = ChangeUtil.nextPatchSetId(psId);
      while (receivePackRefCache.exactRef(next.toRefName()) != null) {
        next = ChangeUtil.nextPatchSetId(next);
      }
      return next;
    }

    void addOps(BatchUpdate bu, @Nullable Task progress) throws IOException {
      try (TraceTimer traceTimer = newTimer("addOps")) {
        if (magicBranch != null && magicBranch.edit) {
          bu.addOp(notes.getChangeId(), new ReindexOnlyOp());
          if (prev != null) {
            bu.addRepoOnlyOp(new UpdateOneRefOp(prev));
          }
          bu.addRepoOnlyOp(new UpdateOneRefOp(cmd));
          return;
        }
        RevWalk rw = receivePack.getRevWalk();
        // TODO(dborowitz): Move to ReplaceOp#updateRepo.
        RevCommit newCommit = rw.parseCommit(newCommitId);
        rw.parseBody(newCommit);

        RevCommit priorCommit = revisions.inverse().get(priorPatchSet);
        replaceOp =
            replaceOpFactory
                .create(
                    projectState,
                    notes.getChange().getDest(),
                    checkMergedInto,
                    checkMergedInto ? inputCommand.getNewId().name() : null,
                    priorPatchSet,
                    priorCommit,
                    psId,
                    newCommit,
                    info,
                    groups,
                    magicBranch,
                    receivePack.getPushCertificate(),
                    notes.getChange())
                .setRequestScopePropagator(requestScopePropagator);
        bu.addOp(notes.getChangeId(), replaceOp);
        if (progress != null) {
          bu.addOp(notes.getChangeId(), new ChangeProgressOp(progress));
        }
        bu.addRepoOnlyOp(
            new RepoOnlyOp() {
              @Override
              public void updateRepo(RepoContext ctx) throws Exception {
                // Create auto merge ref if the new patch set is a merge commit. This is only
                // required for new patch sets on existing changes as these do not go through
                // PatchSetInserter. New changes pushed via git go through ChangeInserter and have
                // their auto merge commits created there.
                Optional<ReceiveCommand> autoMerge =
                    autoMerger.createAutoMergeCommitIfNecessary(
                        ctx.getRepoView(),
                        ctx.getRevWalk(),
                        ctx.getInserter(),
                        ctx.getRevWalk().parseCommit(newCommitId));
                if (autoMerge.isPresent()) {
                  ctx.addRefUpdate(autoMerge.get());
                }
              }
            });
      }
    }

    String getRejectMessage() {
      return replaceOp != null ? replaceOp.getRejectMessage() : null;
    }
  }

  private class UpdateGroupsRequest {
    final PatchSet.Id psId;
    final RevCommit commit;
    List<String> groups = ImmutableList.of();

    UpdateGroupsRequest(PatchSet.Id psId, RevCommit commit) {
      this.psId = psId;
      this.commit = commit;
    }

    private void addOps(BatchUpdate bu) {
      bu.addOp(
          psId.changeId(),
          new BatchUpdateOp() {
            @Override
            public boolean updateChange(ChangeContext ctx) {
              PatchSet ps = psUtil.get(ctx.getNotes(), psId);
              List<String> oldGroups = ps.groups();
              if (oldGroups == null) {
                if (groups == null) {
                  return false;
                }
              } else if (sameGroups(oldGroups, groups)) {
                return false;
              }
              ctx.getUpdate(psId).setGroups(groups);
              return true;
            }
          });
    }

    private boolean sameGroups(List<String> a, List<String> b) {
      return Sets.newHashSet(a).equals(Sets.newHashSet(b));
    }
  }

  private class UpdateOneRefOp implements RepoOnlyOp {
    final ReceiveCommand cmd;

    private UpdateOneRefOp(ReceiveCommand cmd) {
      this.cmd = requireNonNull(cmd);
    }

    @Override
    public void updateRepo(RepoContext ctx) throws IOException {
      ctx.addRefUpdate(cmd);
    }

    @Override
    public void postUpdate(PostUpdateContext ctx) {
      String refName = cmd.getRefName();
      if (cmd.getType() == ReceiveCommand.Type.UPDATE) { // aka fast-forward
        logger.atFine().log("Updating tag cache on fast-forward of %s", cmd.getRefName());
        tagCache.updateFastForward(project.getNameKey(), refName, cmd.getOldId(), cmd.getNewId());
      }
      if (isConfig(cmd)) {
        logger.atFine().log("Reloading project in cache");
        projectCache.evictAndReindex(project);
        ProjectState ps =
            projectCache.get(project.getNameKey()).orElseThrow(illegalState(project.getNameKey()));
        try {
          logger.atFine().log("Updating project description");
          repo.setGitwebDescription(ps.getProject().getDescription());
        } catch (IOException e) {
          throw new StorageException("cannot update description of " + project.getName(), e);
        }
        if (allProjectsName.equals(project.getNameKey())) {
          try {
            createGroupPermissionSyncer.syncIfNeeded();
          } catch (IOException | ConfigInvalidException e) {
            throw new StorageException("cannot update description of " + project.getName(), e);
          }
        }
      }
    }
  }

  private static class ReindexOnlyOp implements BatchUpdateOp {
    @Override
    public boolean updateChange(ChangeContext ctx) {
      // Trigger reindexing even though change isn't actually updated.
      return true;
    }
  }

  private static boolean parentsEqual(RevCommit a, RevCommit b) {
    if (a.getParentCount() != b.getParentCount()) {
      return false;
    }
    for (int i = 0; i < a.getParentCount(); i++) {
      if (!a.getParent(i).equals(b.getParent(i))) {
        return false;
      }
    }
    return true;
  }

  private static boolean authorEqual(RevCommit a, RevCommit b) {
    PersonIdent aAuthor = a.getAuthorIdent();
    PersonIdent bAuthor = b.getAuthorIdent();

    if (aAuthor == null && bAuthor == null) {
      return true;
    } else if (aAuthor == null || bAuthor == null) {
      return false;
    }

    return Objects.equals(aAuthor.getName(), bAuthor.getName())
        && Objects.equals(aAuthor.getEmailAddress(), bAuthor.getEmailAddress());
  }

  // Run RefValidators on the command. If any validator fails, the command status is set to
  // REJECTED, and the return value is 'false'
  private boolean validRefOperation(ReceiveCommand cmd) {
    try (TraceTimer traceTimer = newTimer("validRefOperation")) {
      RefOperationValidators refValidators =
          refValidatorsFactory.create(
              getProject(), user, cmd, ImmutableListMultimap.copyOf(pushOptions));

      try {
        messages.addAll(refValidators.validateForRefOperation());
      } catch (RefOperationValidationException e) {
        messages.addAll(e.getMessages());
        reject(cmd, e.getMessage());
        return false;
      }

      return true;
    }
  }

  /**
   * Validates the commits that a regular push brings in.
   *
   * <p>On validation failure, the command is rejected.
   */
  private void validateRegularPushCommits(BranchNameKey branch, ReceiveCommand cmd)
      throws PermissionBackendException {
    try (TraceTimer traceTimer =
        newTimer("validateRegularPushCommits", Metadata.builder().branchName(branch.branch()))) {
      boolean skipValidation =
          !RefNames.REFS_CONFIG.equals(cmd.getRefName())
              && !(MagicBranch.isMagicBranch(cmd.getRefName())
                  || NEW_PATCHSET_PATTERN.matcher(cmd.getRefName()).matches())
              && pushOptions.containsKey(PUSH_OPTION_SKIP_VALIDATION);
      if (skipValidation) {
        if (projectState.is(BooleanProjectConfig.USE_SIGNED_OFF_BY)) {
          reject(cmd, "requireSignedOffBy prevents option " + PUSH_OPTION_SKIP_VALIDATION);
          return;
        }

        Optional<AuthException> err =
            checkRefPermission(permissions.ref(branch.branch()), RefPermission.SKIP_VALIDATION);
        if (err.isPresent()) {
          rejectProhibited(cmd, err.get());
          return;
        }
        if (!Iterables.isEmpty(rejectCommits)) {
          reject(cmd, "reject-commits prevents " + PUSH_OPTION_SKIP_VALIDATION);
        }
      }

      BranchCommitValidator validator = commitValidatorFactory.create(projectState, branch, user);
      RevWalk walk = receivePack.getRevWalk();
      walk.reset();
      walk.sort(RevSort.NONE);
      try {
        RevObject parsedObject = walk.parseAny(cmd.getNewId());
        if (!(parsedObject instanceof RevCommit)) {
          return;
        }
        walk.markStart((RevCommit) parsedObject);
        markHeadsAsUninteresting(walk, cmd.getRefName());
        int limit = receiveConfig.maxBatchCommits;
        int n = 0;
        for (RevCommit c; (c = walk.next()) != null; ) {
          // Even if skipValidation is set, we still get here when at least one plugin
          // commit validator requires to validate all commits. In this case, however,
          // we don't need to check the commit limit.
          if (++n > limit && !skipValidation) {
            logger.atFine().log("Number of new commits exceeds limit of %d", limit);
            reject(
                cmd,
                String.format(
                    "more than %d commits, and %s not set", limit, PUSH_OPTION_SKIP_VALIDATION));
            return;
          }
          if (!receivePackRefCache.patchSetIdsFromObjectId(c).isEmpty()) {
            continue;
          }

          BranchCommitValidator.Result validationResult =
              validator.validateCommit(
                  repo,
                  walk.getObjectReader(),
                  cmd,
                  c,
                  ImmutableListMultimap.copyOf(pushOptions),
                  false,
                  rejectCommits,
                  null,
                  skipValidation);
          messages.addAll(validationResult.messages());
          if (!validationResult.isValid()) {
            break;
          }
        }
        logger.atFine().log("Validated %d new commits", n);
      } catch (IOException err) {
        cmd.setResult(REJECTED_MISSING_OBJECT);
        logger.atSevere().withCause(err).log(
            "Invalid pack upload; one or more objects weren't sent");
      }
    }
  }

  private void autoCloseChanges(ReceiveCommand cmd, Task progress) {
    try (TraceTimer traceTimer = newTimer("autoCloseChanges")) {
      logger.atFine().log("Starting auto-closing of changes");
      String refName = cmd.getRefName();
      Set<Change.Id> ids = new HashSet<>();

      // TODO(dborowitz): Combine this BatchUpdate with the main one in
      // handleRegularCommands
      try {
        retryHelper
            .changeUpdate(
                "autoCloseChanges",
                updateFactory -> {
                  try (BatchUpdate bu =
                          updateFactory.create(projectState.getNameKey(), user, TimeUtil.now());
                      ObjectInserter ins = repo.newObjectInserter();
                      ObjectReader reader = ins.newReader();
                      RevWalk rw = new RevWalk(reader)) {
                    if (ObjectId.zeroId().equals(cmd.getOldId())) {
                      // The user is creating a new branch. The branch can't contain any changes, so
                      // auto-closing doesn't apply. Exiting here early to spare any further,
                      // potentially expensive computation that loop over all commits.
                      return null;
                    }

                    bu.setRepository(repo, rw, ins);
                    // TODO(dborowitz): Teach BatchUpdate to ignore missing changes.

                    RevCommit newTip = rw.parseCommit(cmd.getNewId());
                    BranchNameKey branch = BranchNameKey.create(project.getNameKey(), refName);

                    rw.reset();
                    rw.sort(RevSort.REVERSE);
                    rw.markStart(newTip);
                    rw.markUninteresting(rw.parseCommit(cmd.getOldId()));

                    Map<Change.Key, ChangeData> changeDataByKey = null;
                    List<ReplaceRequest> replaceAndClose = new ArrayList<>();

                    int existingPatchSets = 0;
                    int newPatchSets = 0;
                    SubmissionId submissionId = null;
                    COMMIT:
                    for (RevCommit c; (c = rw.next()) != null; ) {
                      rw.parseBody(c);

                      // Check if change refs point to this commit. Usually there are 0-1 change
                      // refs pointing to this commit.
                      for (PatchSet.Id psId :
                          receivePackRefCache.patchSetIdsFromObjectId(c.copy())) {
                        Optional<ChangeNotes> notes = getChangeNotes(psId.changeId());
                        if (notes.isPresent() && notes.get().getChange().getDest().equals(branch)) {
                          if (submissionId == null) {
                            submissionId = new SubmissionId(notes.get().getChange());
                          }
                          existingPatchSets++;
                          bu.addOp(
                              notes.get().getChangeId(), setPrivateOpFactory.create(false, null));
                          bu.addOp(
                              psId.changeId(),
                              mergedByPushOpFactory.create(
                                  requestScopePropagator,
                                  psId,
                                  submissionId,
                                  refName,
                                  newTip.getId().getName()));
                          continue COMMIT;
                        }
                      }

                      for (String changeId :
                          ChangeUtil.getChangeIdsFromFooter(c, urlFormatter.get())) {
                        if (changeDataByKey == null) {
                          changeDataByKey =
                              retryHelper
                                  .changeIndexQuery(
                                      "queryOpenChangesByKeyByBranch",
                                      q -> openChangesByKeyByBranch(q, branch))
                                  .call();
                        }

                        ChangeData onto = changeDataByKey.get(Change.key(changeId.trim()));
                        if (onto != null) {
                          newPatchSets++;
                          // Hold onto this until we're done with the walk, as the call to
                          // req.validate below calls isMergedInto which resets the walk.
                          ChangeNotes ontoNotes = onto.notes();
                          ReplaceRequest req =
                              new ReplaceRequest(ontoNotes.getChangeId(), c, cmd, false);
                          req.notes = ontoNotes;
                          replaceAndClose.add(req);
                          continue COMMIT;
                        }
                      }
                    }

                    for (ReplaceRequest req : replaceAndClose) {
                      Change.Id id = req.notes.getChangeId();
                      if (!req.validateNewPatchSetForAutoClose()) {
                        logger.atFine().log("Not closing %s because validation failed", id);
                        continue;
                      }
                      if (submissionId == null) {
                        submissionId = new SubmissionId(req.notes.getChange());
                      }
                      req.addOps(bu, null);
                      bu.addOp(id, setPrivateOpFactory.create(false, null));
                      bu.addOp(
                          id,
                          mergedByPushOpFactory
                              .create(
                                  requestScopePropagator,
                                  req.psId,
                                  submissionId,
                                  refName,
                                  newTip.getId().getName())
                              .setPatchSetProvider(req.replaceOp::getPatchSet));
                      bu.addOp(id, new ChangeProgressOp(progress));
                      ids.add(id);
                    }

                    logger.atFine().log(
                        "Auto-closing %d changes with existing patch sets and %d with new patch"
                            + " sets",
                        existingPatchSets, newPatchSets);
                    bu.execute();
                  } catch (IOException | StorageException | PermissionBackendException e) {
                    throw new StorageException("Failed to auto-close changes", e);
                  }

                  // If we are here, we didn't throw UpdateException. Record the result.
                  // The ordering is indeterminate due to the HashSet; unfortunately, Change.Id
                  // doesn't
                  // fit into TreeSet.
                  ids.stream()
                      .forEach(
                          id -> result.addChange(ReceiveCommitsResult.ChangeStatus.AUTOCLOSED, id));

                  return null;
                })
            // Use a multiple of the default timeout to account for inner retries that may otherwise
            // eat up the whole timeout so that no time is left to retry this outer action.
            .defaultTimeoutMultiplier(5)
            .call();
      } catch (RestApiException e) {
        logger.atSevere().withCause(e).log("Can't insert patchset");
      } catch (UpdateException e) {
        logger.atSevere().withCause(e).log("Failed to auto-close changes");
      } finally {
        logger.atFine().log("Done auto-closing changes");
      }
    }
  }

  private Optional<ChangeNotes> getChangeNotes(Change.Id changeId) {
    try {
      return Optional.of(notesFactory.createChecked(project.getNameKey(), changeId));
    } catch (NoSuchChangeException e) {
      return Optional.empty();
    }
  }

  private Map<Change.Key, ChangeData> openChangesByKeyByBranch(
      InternalChangeQuery internalChangeQuery, BranchNameKey branch) {
    try (TraceTimer traceTimer =
        newTimer("openChangesByKeyByBranch", Metadata.builder().branchName(branch.branch()))) {
      Map<Change.Key, ChangeData> r = new HashMap<>();
      for (ChangeData cd : internalChangeQuery.byBranchOpen(branch)) {
        try {
          // ChangeData is not materialised into a ChangeNotes for avoiding
          // to load a potentially large number of changes meta-data into memory
          // which would cause unnecessary disk I/O, CPU and heap utilisation.
          r.put(cd.change().getKey(), cd);
        } catch (NoSuchChangeException e) {
          // Ignore deleted change
        }
      }
      return r;
    }
  }

  private TraceTimer newTimer(String name) {
    return newTimer(getClass(), name);
  }

  private TraceTimer newTimer(Class<?> clazz, String name) {
    return newTimer(clazz, name, Metadata.builder());
  }

  private TraceTimer newTimer(String name, Metadata.Builder metadataBuilder) {
    return newTimer(getClass(), name, metadataBuilder);
  }

  private TraceTimer newTimer(Class<?> clazz, String name, Metadata.Builder metadataBuilder) {
    metadataBuilder.projectName(project.getName());
    return TraceContext.newTimer(clazz.getSimpleName() + "#" + name, metadataBuilder.build());
  }

  private static void reject(ReceiveCommand cmd, String why) {
    logger.atFine().log("Rejecting command '%s': %s", cmd, why);
    cmd.setResult(REJECTED_OTHER_REASON, why);
  }

  private static void rejectRemaining(Collection<ReceiveCommand> commands, String why) {
    rejectRemaining(commands.stream(), why);
  }

  private static void rejectRemaining(Stream<ReceiveCommand> commands, String why) {
    commands.filter(cmd -> cmd.getResult() == NOT_ATTEMPTED).forEach(cmd -> reject(cmd, why));
  }

  private static boolean isHead(ReceiveCommand cmd) {
    return cmd.getRefName().startsWith(Constants.R_HEADS);
  }

  private static boolean isConfig(ReceiveCommand cmd) {
    return cmd.getRefName().equals(RefNames.REFS_CONFIG);
  }

  private static String commandToString(ReceiveCommand cmd) {
    StringBuilder b = new StringBuilder();
    b.append(cmd);
    b.append("  (").append(cmd.getResult());
    if (cmd.getMessage() != null) {
      b.append(": ").append(cmd.getMessage());
    }
    b.append(")\n");
    return b.toString();
  }
}<|MERGE_RESOLUTION|>--- conflicted
+++ resolved
@@ -1024,7 +1024,6 @@
         return;
       }
       try {
-<<<<<<< HEAD
         retryHelper
             .changeUpdate(
                 "insertChangesAndPatchSets",
@@ -1123,24 +1122,6 @@
                 })
             .defaultTimeoutMultiplier(5)
             .call();
-=======
-        if (!newChanges.isEmpty()) {
-          // TODO: Retry lock failures on new change insertions. The retry will
-          //  likely have to move to a higher layer to be able to achieve that
-          //  due to state that needs to be reset with each retry attempt.
-          insertChangesAndPatchSets(magicBranchCmd, newChanges, replaceProgress);
-        } else {
-          retryHelper
-              .changeUpdate(
-                  "insertPatchSets",
-                  updateFactory -> {
-                    insertChangesAndPatchSets(magicBranchCmd, newChanges, replaceProgress);
-                    return null;
-                  })
-              .defaultTimeoutMultiplier(5)
-              .call();
-        }
->>>>>>> 4ff2e76a
       } catch (ResourceConflictException e) {
         addError(e.getMessage());
         reject(magicBranchCmd, "conflict");
