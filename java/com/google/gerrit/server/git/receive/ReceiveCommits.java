--- conflicted
+++ resolved
@@ -731,12 +731,8 @@
         logger.atFine().log("Added %d additional ref updates", added);
         bu.execute();
       } catch (UpdateException | RestApiException e) {
-<<<<<<< HEAD
+        logger.atSevere().withCause(e).log("update failed:");
         throw new StorageException(e);
-=======
-        rejectRemaining(cmds, INTERNAL_SERVER_ERROR);
-        logger.atSevere().withCause(e).log("update failed:");
->>>>>>> 85b54c95
       }
 
       Set<BranchNameKey> branches = new HashSet<>();
