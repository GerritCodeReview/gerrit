--- conflicted
+++ resolved
@@ -3254,7 +3254,6 @@
       String refName = cmd.getRefName();
       Set<Change.Id> ids = new HashSet<>();
 
-<<<<<<< HEAD
       // TODO(dborowitz): Combine this BatchUpdate with the main one in
       // handleRegularCommands
       try {
@@ -3279,7 +3278,7 @@
                 }
 
                 ListMultimap<ObjectId, Ref> byCommit = changeRefsById();
-                Map<Change.Key, ChangeNotes> byKey = null;
+                Map<Change.Key, ChangeData> changeDataByKey = null;
                 List<ReplaceRequest> replaceAndClose = new ArrayList<>();
 
                 int existingPatchSets = 0;
@@ -3303,61 +3302,22 @@
                   }
 
                   for (String changeId : c.getFooterLines(FooterConstants.CHANGE_ID)) {
-                    if (byKey == null) {
-                      byKey = executeIndexQuery(() -> openChangesByKeyByBranch(branch));
+                    if (changeDataByKey == null) {
+                      changeDataByKey = executeIndexQuery(() -> openChangesByKeyByBranch(branch));
                     }
 
-                    ChangeNotes onto = byKey.get(Change.key(changeId.trim()));
+                    ChangeData onto = changeDataByKey.get(Change.key(changeId.trim()));
                     if (onto != null) {
                       newPatchSets++;
                       // Hold onto this until we're done with the walk, as the call to
                       // req.validate below calls isMergedInto which resets the walk.
-                      ReplaceRequest req = new ReplaceRequest(onto.getChangeId(), c, cmd, false);
-                      req.notes = onto;
+                      ChangeNotes ontoNotes = onto.notes();
+                      ReplaceRequest req =
+                          new ReplaceRequest(ontoNotes.getChangeId(), c, cmd, false);
+                      req.notes = ontoNotes;
                       replaceAndClose.add(req);
                       continue COMMIT;
                     }
-=======
-              ListMultimap<ObjectId, Ref> byCommit = changeRefsById();
-              Map<Change.Key, ChangeData> changeDataByKey = null;
-              List<ReplaceRequest> replaceAndClose = new ArrayList<>();
-
-              int existingPatchSets = 0;
-              int newPatchSets = 0;
-              COMMIT:
-              for (RevCommit c; (c = rw.next()) != null; ) {
-                rw.parseBody(c);
-
-                for (Ref ref : byCommit.get(c.copy())) {
-                  PatchSet.Id psId = PatchSet.Id.fromRef(ref.getName());
-                  Optional<ChangeNotes> notes = getChangeNotes(psId.getParentKey());
-                  if (notes.isPresent() && notes.get().getChange().getDest().equals(branch)) {
-                    existingPatchSets++;
-                    bu.addOp(notes.get().getChangeId(), setPrivateOpFactory.create(false, null));
-                    bu.addOp(
-                        psId.getParentKey(),
-                        mergedByPushOpFactory.create(
-                            requestScopePropagator, psId, refName, newTip.getId().getName()));
-                    continue COMMIT;
-                  }
-                }
-
-                for (String changeId : c.getFooterLines(CHANGE_ID)) {
-                  if (changeDataByKey == null) {
-                    changeDataByKey = executeIndexQuery(() -> openChangesByKeyByBranch(branch));
-                  }
-
-                  ChangeData onto = changeDataByKey.get(new Change.Key(changeId.trim()));
-                  if (onto != null) {
-                    newPatchSets++;
-                    // Hold onto this until we're done with the walk, as the call to
-                    // req.validate below calls isMergedInto which resets the walk.
-                    ChangeNotes ontoNotes = onto.notes();
-                    ReplaceRequest req = new ReplaceRequest(ontoNotes.getChangeId(), c, cmd, false);
-                    req.notes = ontoNotes;
-                    replaceAndClose.add(req);
-                    continue COMMIT;
->>>>>>> 5f156a8f
                   }
                 }
 
@@ -3426,29 +3386,19 @@
     }
   }
 
-<<<<<<< HEAD
-  private Map<Change.Key, ChangeNotes> openChangesByKeyByBranch(BranchNameKey branch) {
+  private Map<Change.Key, ChangeData> openChangesByKeyByBranch(BranchNameKey branch) {
     try (TraceTimer traceTimer =
         newTimer("openChangesByKeyByBranch", Metadata.builder().branchName(branch.branch()))) {
-      Map<Change.Key, ChangeNotes> r = new HashMap<>();
+      Map<Change.Key, ChangeData> r = new HashMap<>();
       for (ChangeData cd : queryProvider.get().byBranchOpen(branch)) {
         try {
-          r.put(cd.change().getKey(), cd.notes());
+          // ChangeData is not materialised into a ChangeNotes for avoiding
+          // to load a potentially large number of changes meta-data into memory
+          // which would cause unnecessary disk I/O, CPU and heap utilisation.
+          r.put(cd.change().getKey(), cd);
         } catch (NoSuchChangeException e) {
           // Ignore deleted change
         }
-=======
-  private Map<Change.Key, ChangeData> openChangesByKeyByBranch(Branch.NameKey branch) {
-    Map<Change.Key, ChangeData> r = new HashMap<>();
-    for (ChangeData cd : queryProvider.get().byBranchOpen(branch)) {
-      try {
-        // ChangeData is not materialised into a ChangeNotes for avoiding
-        // to load a potentially large number of changes meta-data into memory
-        // which would cause unnecessary disk I/O, CPU and heap utilisation.
-        r.put(cd.change().getKey(), cd);
-      } catch (NoSuchChangeException e) {
-        // Ignore deleted change
->>>>>>> 5f156a8f
       }
       return r;
     }
