--- conflicted
+++ resolved
@@ -1024,106 +1024,6 @@
         return;
       }
       try {
-<<<<<<< HEAD
-        retryHelper
-            .changeUpdate(
-                "insertChangesAndPatchSets",
-                updateFactory -> {
-                  try (BatchUpdate bu =
-                          updateFactory.create(
-                              project.getNameKey(), user.materializedCopy(), TimeUtil.now());
-                      ObjectInserter ins = repo.newObjectInserter();
-                      ObjectReader reader = ins.newReader();
-                      RevWalk rw = new RevWalk(reader)) {
-                    bu.setRepository(repo, rw, ins);
-                    bu.setRefLogMessage("push");
-                    if (magicBranch != null) {
-                      bu.setNotify(magicBranch.getNotifyForNewChange());
-                    }
-
-                    logger.atFine().log("Adding %d replace requests", newChanges.size());
-                    for (ReplaceRequest replace : replaceByChange.values()) {
-                      replace.addOps(bu, replaceProgress);
-                      if (magicBranch != null) {
-                        bu.setNotifyHandling(
-                            replace.ontoChange, magicBranch.getNotifyHandling(replace.notes));
-                        if (magicBranch.shouldPublishComments()) {
-                          bu.addOp(
-                              replace.notes.getChangeId(),
-                              publishCommentsOp.create(replace.psId, project.getNameKey()));
-                          Optional<ChangeNotes> changeNotes =
-                              getChangeNotes(replace.notes.getChangeId());
-                          if (!changeNotes.isPresent()) {
-                            // If not present, no need to update attention set here since this is a
-                            // new change.
-                            continue;
-                          }
-                          List<HumanComment> drafts =
-                              commentsUtil.draftByChangeAuthor(
-                                  changeNotes.get(), user.getAccountId());
-                          if (drafts.isEmpty()) {
-                            // If no comments, attention set shouldn't update since the user didn't
-                            // reply.
-                            continue;
-                          }
-                          replyAttentionSetUpdates.processAutomaticAttentionSetRulesOnReply(
-                              bu,
-                              changeNotes.get(),
-                              isReadyForReview(changeNotes.get()),
-                              user,
-                              drafts);
-                        }
-                      }
-                    }
-
-                    logger.atFine().log("Adding %d create requests", newChanges.size());
-                    for (CreateRequest create : newChanges) {
-                      create.addOps(bu);
-                    }
-
-                    logger.atFine().log("Adding %d group update requests", newChanges.size());
-                    updateGroups.forEach(r -> r.addOps(bu));
-
-                    logger.atFine().log("Executing batch");
-                    try {
-                      bu.execute();
-                    } catch (UpdateException e) {
-                      throw asRestApiException(e);
-                    }
-
-                    replaceByChange.values().stream()
-                        .forEach(
-                            req ->
-                                result.addChange(
-                                    ReceiveCommitsResult.ChangeStatus.REPLACED, req.ontoChange));
-                    newChanges.stream()
-                        .forEach(
-                            req ->
-                                result.addChange(
-                                    ReceiveCommitsResult.ChangeStatus.CREATED, req.changeId));
-
-                    if (magicBranchCmd != null) {
-                      magicBranchCmd.setResult(OK);
-                    }
-                    for (ReplaceRequest replace : replaceByChange.values()) {
-                      String rejectMessage = replace.getRejectMessage();
-                      if (rejectMessage == null) {
-                        if (replace.inputCommand.getResult() == NOT_ATTEMPTED) {
-                          // Not necessarily the magic branch, so need to set OK on the original
-                          // value.
-                          replace.inputCommand.setResult(OK);
-                        }
-                      } else {
-                        logger.atFine().log("Rejecting due to message from ReplaceOp");
-                        reject(replace.inputCommand, rejectMessage);
-                      }
-                    }
-                  }
-                  return null;
-                })
-            .defaultTimeoutMultiplier(5)
-            .call();
-=======
         if (!newChanges.isEmpty()) {
           // TODO: Retry lock failures on new change insertions. The retry will
           //  likely have to move to a higher layer to be able to achieve that
@@ -1132,15 +1032,105 @@
         } else {
           retryHelper
               .changeUpdate(
-                  "insertPatchSets",
+                  "insertChangesAndPatchSets",
                   updateFactory -> {
-                    insertChangesAndPatchSets(magicBranchCmd, newChanges, replaceProgress);
+                    try (BatchUpdate bu =
+                            updateFactory.create(
+                                project.getNameKey(), user.materializedCopy(), TimeUtil.now());
+                        ObjectInserter ins = repo.newObjectInserter();
+                        ObjectReader reader = ins.newReader();
+                        RevWalk rw = new RevWalk(reader)) {
+                      bu.setRepository(repo, rw, ins);
+                      bu.setRefLogMessage("push");
+                      if (magicBranch != null) {
+                        bu.setNotify(magicBranch.getNotifyForNewChange());
+                      }
+
+                      logger.atFine().log("Adding %d replace requests", newChanges.size());
+                      for (ReplaceRequest replace : replaceByChange.values()) {
+                        replace.addOps(bu, replaceProgress);
+                        if (magicBranch != null) {
+                          bu.setNotifyHandling(
+                              replace.ontoChange, magicBranch.getNotifyHandling(replace.notes));
+                          if (magicBranch.shouldPublishComments()) {
+                            bu.addOp(
+                                replace.notes.getChangeId(),
+                                publishCommentsOp.create(replace.psId, project.getNameKey()));
+                            Optional<ChangeNotes> changeNotes =
+                                getChangeNotes(replace.notes.getChangeId());
+                            if (!changeNotes.isPresent()) {
+                              // If not present, no need to update attention set here since this is
+                              // a
+                              // new change.
+                              continue;
+                            }
+                            List<HumanComment> drafts =
+                                commentsUtil.draftByChangeAuthor(
+                                    changeNotes.get(), user.getAccountId());
+                            if (drafts.isEmpty()) {
+                              // If no comments, attention set shouldn't update since the user
+                              // didn't
+                              // reply.
+                              continue;
+                            }
+                            replyAttentionSetUpdates.processAutomaticAttentionSetRulesOnReply(
+                                bu,
+                                changeNotes.get(),
+                                isReadyForReview(changeNotes.get()),
+                                user,
+                                drafts);
+                          }
+                        }
+                      }
+
+                      logger.atFine().log("Adding %d create requests", newChanges.size());
+                      for (CreateRequest create : newChanges) {
+                        create.addOps(bu);
+                      }
+
+                      logger.atFine().log("Adding %d group update requests", newChanges.size());
+                      updateGroups.forEach(r -> r.addOps(bu));
+
+                      logger.atFine().log("Executing batch");
+                      try {
+                        bu.execute();
+                      } catch (UpdateException e) {
+                        throw asRestApiException(e);
+                      }
+
+                      replaceByChange.values().stream()
+                          .forEach(
+                              req ->
+                                  result.addChange(
+                                      ReceiveCommitsResult.ChangeStatus.REPLACED, req.ontoChange));
+                      newChanges.stream()
+                          .forEach(
+                              req ->
+                                  result.addChange(
+                                      ReceiveCommitsResult.ChangeStatus.CREATED, req.changeId));
+
+                      if (magicBranchCmd != null) {
+                        magicBranchCmd.setResult(OK);
+                      }
+                      for (ReplaceRequest replace : replaceByChange.values()) {
+                        String rejectMessage = replace.getRejectMessage();
+                        if (rejectMessage == null) {
+                          if (replace.inputCommand.getResult() == NOT_ATTEMPTED) {
+                            // Not necessarily the magic branch, so need to set OK on the original
+                            // value.
+                            replace.inputCommand.setResult(OK);
+                          }
+                        } else {
+                          logger.atFine().log("Rejecting due to message from ReplaceOp");
+                          reject(replace.inputCommand, rejectMessage);
+                        }
+                      }
+                    }
                     return null;
                   })
               .defaultTimeoutMultiplier(5)
               .call();
         }
->>>>>>> 4ff2e76a
       } catch (ResourceConflictException e) {
         addError(e.getMessage());
         reject(magicBranchCmd, "conflict");
@@ -1175,7 +1165,7 @@
       throws RestApiException, IOException {
     try (BatchUpdate bu =
             batchUpdateFactory.create(
-                project.getNameKey(), user.materializedCopy(), TimeUtil.nowTs());
+                project.getNameKey(), user.materializedCopy(), TimeUtil.now());
         ObjectInserter ins = repo.newObjectInserter();
         ObjectReader reader = ins.newReader();
         RevWalk rw = new RevWalk(reader)) {
