--- conflicted
+++ resolved
@@ -2945,7 +2945,6 @@
         RevCommit newCommit = rw.parseCommit(newCommitId);
         rw.parseBody(newCommit);
 
-<<<<<<< HEAD
         RevCommit priorCommit = revisions.inverse().get(priorPatchSet);
         replaceOp =
             replaceOpFactory
@@ -2953,6 +2952,7 @@
                     projectState,
                     notes.getChange().getDest(),
                     checkMergedInto,
+                    checkMergedInto ? inputCommand.getNewId().name() : null,
                     priorPatchSet,
                     priorCommit,
                     psId,
@@ -2966,28 +2966,6 @@
         if (progress != null) {
           bu.addOp(notes.getChangeId(), new ChangeProgressOp(progress));
         }
-=======
-      RevCommit priorCommit = revisions.inverse().get(priorPatchSet);
-      replaceOp =
-          replaceOpFactory
-              .create(
-                  projectState,
-                  notes.getChange().getDest(),
-                  checkMergedInto,
-                  checkMergedInto ? inputCommand.getNewId().name() : null,
-                  priorPatchSet,
-                  priorCommit,
-                  psId,
-                  newCommit,
-                  info,
-                  groups,
-                  magicBranch,
-                  receivePack.getPushCertificate())
-              .setRequestScopePropagator(requestScopePropagator);
-      bu.addOp(notes.getChangeId(), replaceOp);
-      if (progress != null) {
-        bu.addOp(notes.getChangeId(), new ChangeProgressOp(progress));
->>>>>>> 9c7df67d
       }
     }
 
@@ -3195,7 +3173,6 @@
         }
       }
 
-<<<<<<< HEAD
       BranchCommitValidator validator = commitValidatorFactory.create(projectState, branch, user);
       RevWalk walk = receivePack.getRevWalk();
       walk.reset();
@@ -3203,32 +3180,6 @@
       try {
         RevObject parsedObject = walk.parseAny(cmd.getNewId());
         if (!(parsedObject instanceof RevCommit)) {
-=======
-    BranchCommitValidator validator = commitValidatorFactory.create(projectState, branch, user);
-    RevWalk walk = receivePack.getRevWalk();
-    walk.reset();
-    walk.sort(RevSort.NONE);
-    try {
-      RevObject parsedObject = walk.parseAny(cmd.getNewId());
-      if (!(parsedObject instanceof RevCommit)) {
-        return;
-      }
-      ListMultimap<ObjectId, Ref> existing = changeRefsById();
-      walk.markStart((RevCommit) parsedObject);
-      markHeadsAsUninteresting(walk, cmd.getRefName());
-      int limit = receiveConfig.maxBatchCommits;
-      int n = 0;
-      for (RevCommit c; (c = walk.next()) != null; ) {
-        // Even if skipValidation is set, we still get here when at least one plugin
-        // commit validator requires to validate all commits. In this case, however,
-        // we don't need to check the commit limit.
-        if (++n > limit && !skipValidation) {
-          logger.atFine().log("Number of new commits exceeds limit of %d", limit);
-          reject(
-              cmd,
-              String.format(
-                  "more than %d commits, and %s not set", limit, PUSH_OPTION_SKIP_VALIDATION));
->>>>>>> 9c7df67d
           return;
         }
         ListMultimap<ObjectId, Ref> existing = changeRefsById();
@@ -3237,6 +3188,9 @@
         int limit = receiveConfig.maxBatchCommits;
         int n = 0;
         for (RevCommit c; (c = walk.next()) != null; ) {
+          // Even if skipValidation is set, we still get here when at least one plugin
+          // commit validator requires to validate all commits. In this case, however,
+          // we don't need to check the commit limit.
           if (++n > limit && !skipValidation) {
             logger.atFine().log("Number of new commits exceeds limit of %d", limit);
             reject(
@@ -3272,7 +3226,6 @@
       String refName = cmd.getRefName();
       Set<Change.Id> ids = new HashSet<>();
 
-<<<<<<< HEAD
       // TODO(dborowitz): Combine this BatchUpdate with the main one in
       // handleRegularCommands
       try {
@@ -3294,30 +3247,6 @@
                 rw.markStart(newTip);
                 if (!ObjectId.zeroId().equals(cmd.getOldId())) {
                   rw.markUninteresting(rw.parseCommit(cmd.getOldId()));
-=======
-              ListMultimap<ObjectId, Ref> byCommit = changeRefsById();
-              Map<Change.Key, ChangeNotes> byKey = null;
-              List<ReplaceRequest> replaceAndClose = new ArrayList<>();
-
-              int existingPatchSets = 0;
-              int newPatchSets = 0;
-              COMMIT:
-              for (RevCommit c; (c = rw.next()) != null; ) {
-                rw.parseBody(c);
-
-                for (Ref ref : byCommit.get(c.copy())) {
-                  PatchSet.Id psId = PatchSet.Id.fromRef(ref.getName());
-                  Optional<ChangeNotes> notes = getChangeNotes(psId.getParentKey());
-                  if (notes.isPresent() && notes.get().getChange().getDest().equals(branch)) {
-                    existingPatchSets++;
-                    bu.addOp(notes.get().getChangeId(), setPrivateOpFactory.create(false, null));
-                    bu.addOp(
-                        psId.getParentKey(),
-                        mergedByPushOpFactory.create(
-                            requestScopePropagator, psId, refName, newTip.getId().getName()));
-                    continue COMMIT;
-                  }
->>>>>>> 9c7df67d
                 }
 
                 ListMultimap<ObjectId, Ref> byCommit = changeRefsById();
@@ -3338,7 +3267,8 @@
                       bu.addOp(notes.get().getChangeId(), setPrivateOpFactory.create(false, null));
                       bu.addOp(
                           psId.changeId(),
-                          mergedByPushOpFactory.create(requestScopePropagator, psId, refName));
+                          mergedByPushOpFactory.create(
+                              requestScopePropagator, psId, refName, newTip.getId().getName()));
                       continue COMMIT;
                     }
                   }
@@ -3372,12 +3302,12 @@
                   bu.addOp(
                       id,
                       mergedByPushOpFactory
-                          .create(requestScopePropagator, req.psId, refName)
+                          .create(
+                              requestScopePropagator, req.psId, refName, newTip.getId().getName())
                           .setPatchSetProvider(req.replaceOp::getPatchSet));
                   bu.addOp(id, new ChangeProgressOp(progress));
                   ids.add(id);
                 }
-<<<<<<< HEAD
 
                 logger.atFine().log(
                     "Auto-closing %s changes with existing patch sets and %s with new patch sets",
@@ -3386,17 +3316,6 @@
               } catch (IOException | StorageException | PermissionBackendException e) {
                 logger.atSevere().withCause(e).log("Failed to auto-close changes");
                 return null;
-=======
-                req.addOps(bu, null);
-                bu.addOp(id, setPrivateOpFactory.create(false, null));
-                bu.addOp(
-                    id,
-                    mergedByPushOpFactory
-                        .create(requestScopePropagator, req.psId, refName, newTip.getId().getName())
-                        .setPatchSetProvider(req.replaceOp::getPatchSet));
-                bu.addOp(id, new ChangeProgressOp(progress));
-                ids.add(id);
->>>>>>> 9c7df67d
               }
 
               // If we are here, we didn't throw UpdateException. Record the result.
