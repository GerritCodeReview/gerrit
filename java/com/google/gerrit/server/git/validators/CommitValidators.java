--- conflicted
+++ resolved
@@ -135,20 +135,8 @@
         @Nullable Change change,
         boolean skipValidation)
         throws IOException {
-<<<<<<< HEAD
       PermissionBackend.ForRef perm = forProject.ref(branch.branch());
       ProjectState projectState = projectCache.checkedGet(branch.project());
-      return new CommitValidators(
-          ImmutableList.of(
-              new UploadMergesPermissionValidator(perm),
-              new ProjectStateValidationListener(projectState),
-              new AmendedGerritMergeCommitValidationListener(perm, gerritIdent),
-              new AuthorUploaderValidator(user, perm, urlFormatter.get()),
-              new CommitterUploaderValidator(user, perm, urlFormatter.get()),
-              new SignedOffByValidator(user, perm, projectState),
-=======
-      PermissionBackend.ForRef perm = forProject.ref(branch.get());
-      ProjectState projectState = projectCache.checkedGet(branch.getParentKey());
       ImmutableList.Builder<CommitValidationListener> validators = ImmutableList.builder();
       validators
           .add(new UploadMergesPermissionValidator(perm))
@@ -158,7 +146,6 @@
           .add(new CommitterUploaderValidator(user, perm, urlFormatter.get()))
           .add(new SignedOffByValidator(user, perm, projectState))
           .add(
->>>>>>> 24f9eced
               new ChangeIdValidator(
                   projectState,
                   user,
@@ -183,28 +170,16 @@
         RevWalk rw,
         @Nullable Change change)
         throws IOException {
-<<<<<<< HEAD
       PermissionBackend.ForRef perm = forProject.ref(branch.branch());
       ProjectState projectState = projectCache.checkedGet(branch.project());
-      return new CommitValidators(
-          ImmutableList.of(
-              new UploadMergesPermissionValidator(perm),
-              new ProjectStateValidationListener(projectState),
-              new AmendedGerritMergeCommitValidationListener(perm, gerritIdent),
-              new AuthorUploaderValidator(user, perm, urlFormatter.get()),
-              new SignedOffByValidator(user, perm, projectCache.checkedGet(branch.project())),
-=======
-      PermissionBackend.ForRef perm = forProject.ref(branch.get());
-      ProjectState projectState = projectCache.checkedGet(branch.getParentKey());
       ImmutableList.Builder<CommitValidationListener> validators = ImmutableList.builder();
       validators
           .add(new UploadMergesPermissionValidator(perm))
           .add(new ProjectStateValidationListener(projectState))
           .add(new AmendedGerritMergeCommitValidationListener(perm, gerritIdent))
           .add(new AuthorUploaderValidator(user, perm, urlFormatter.get()))
-          .add(new SignedOffByValidator(user, perm, projectCache.checkedGet(branch.getParentKey())))
+          .add(new SignedOffByValidator(user, perm, projectCache.checkedGet(branch.project())))
           .add(
->>>>>>> 24f9eced
               new ChangeIdValidator(
                   projectState,
                   user,
@@ -236,24 +211,14 @@
       //    discuss what to do about it.
       //  - Plugin validators may do things like require certain commit message
       //    formats, so we play it safe and exclude them.
-<<<<<<< HEAD
       PermissionBackend.ForRef perm = forProject.ref(branch.branch());
-      return new CommitValidators(
-          ImmutableList.of(
-              new UploadMergesPermissionValidator(perm),
-              new ProjectStateValidationListener(projectCache.checkedGet(branch.project())),
-              new AuthorUploaderValidator(user, perm, urlFormatter.get()),
-              new CommitterUploaderValidator(user, perm, urlFormatter.get())));
-=======
-      PermissionBackend.ForRef perm = forProject.ref(branch.get());
       ImmutableList.Builder<CommitValidationListener> validators = ImmutableList.builder();
       validators
           .add(new UploadMergesPermissionValidator(perm))
-          .add(new ProjectStateValidationListener(projectCache.checkedGet(branch.getParentKey())))
+          .add(new ProjectStateValidationListener(projectCache.checkedGet(branch.project())))
           .add(new AuthorUploaderValidator(user, perm, urlFormatter.get()))
           .add(new CommitterUploaderValidator(user, perm, urlFormatter.get()));
       return new CommitValidators(validators.build());
->>>>>>> 24f9eced
     }
   }
 
