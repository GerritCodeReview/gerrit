--- conflicted
+++ resolved
@@ -139,44 +139,20 @@
         @Nullable Change change,
         boolean skipValidation) {
       PermissionBackend.ForRef perm = forProject.ref(branch.branch());
-<<<<<<< HEAD
       ProjectState projectState =
           projectCache.get(branch.project()).orElseThrow(illegalState(branch.project()));
-      return new CommitValidators(
-          ImmutableList.of(
-              new UploadMergesPermissionValidator(perm),
-              new ProjectStateValidationListener(projectState),
-              new AmendedGerritMergeCommitValidationListener(perm, gerritIdent),
-              new AuthorUploaderValidator(user, perm, urlFormatter.get()),
-              new FileCountValidator(repoManager, config),
-              new CommitterUploaderValidator(user, perm, urlFormatter.get()),
-              new SignedOffByValidator(user, perm, projectState),
-              new ChangeIdValidator(
-                  projectState, user, urlFormatter.get(), config, sshInfo, change),
-              new ConfigValidator(projectConfigFactory, branch, user, rw, allUsers, allProjects),
-              new BannedCommitsValidator(rejectCommits),
-              new PluginCommitValidationListener(pluginValidators, skipValidation),
-              new ExternalIdUpdateListener(allUsers, externalIdsConsistencyChecker),
-              new AccountCommitValidator(repoManager, allUsers, accountValidator),
-              new GroupCommitValidator(allUsers)));
-=======
-      ProjectState projectState = projectCache.checkedGet(branch.project());
       ImmutableList.Builder<CommitValidationListener> validators = ImmutableList.builder();
       validators
           .add(new UploadMergesPermissionValidator(perm))
           .add(new ProjectStateValidationListener(projectState))
           .add(new AmendedGerritMergeCommitValidationListener(perm, gerritIdent))
           .add(new AuthorUploaderValidator(user, perm, urlFormatter.get()))
+          .add(new FileCountValidator(repoManager, config))
           .add(new CommitterUploaderValidator(user, perm, urlFormatter.get()))
           .add(new SignedOffByValidator(user, perm, projectState))
           .add(
               new ChangeIdValidator(
-                  projectState,
-                  user,
-                  urlFormatter.get(),
-                  installCommitMsgHookCommand,
-                  sshInfo,
-                  change))
+                  projectState, user, urlFormatter.get(), config, sshInfo, change))
           .add(new ConfigValidator(projectConfigFactory, branch, user, rw, allUsers, allProjects))
           .add(new BannedCommitsValidator(rejectCommits))
           .add(new PluginCommitValidationListener(pluginValidators, skipValidation))
@@ -184,7 +160,6 @@
           .add(new AccountCommitValidator(repoManager, allUsers, accountValidator))
           .add(new GroupCommitValidator(allUsers));
       return new CommitValidators(validators.build());
->>>>>>> 85b54c95
     }
 
     public CommitValidators forGerritCommits(
@@ -195,48 +170,25 @@
         RevWalk rw,
         @Nullable Change change) {
       PermissionBackend.ForRef perm = forProject.ref(branch.branch());
-<<<<<<< HEAD
       ProjectState projectState =
           projectCache.get(branch.project()).orElseThrow(illegalState(branch.project()));
-      return new CommitValidators(
-          ImmutableList.of(
-              new UploadMergesPermissionValidator(perm),
-              new ProjectStateValidationListener(projectState),
-              new AmendedGerritMergeCommitValidationListener(perm, gerritIdent),
-              new AuthorUploaderValidator(user, perm, urlFormatter.get()),
-              new FileCountValidator(repoManager, config),
-              new SignedOffByValidator(user, perm, projectState),
-              new ChangeIdValidator(
-                  projectState, user, urlFormatter.get(), config, sshInfo, change),
-              new ConfigValidator(projectConfigFactory, branch, user, rw, allUsers, allProjects),
-              new PluginCommitValidationListener(pluginValidators),
-              new ExternalIdUpdateListener(allUsers, externalIdsConsistencyChecker),
-              new AccountCommitValidator(repoManager, allUsers, accountValidator),
-              new GroupCommitValidator(allUsers)));
-=======
-      ProjectState projectState = projectCache.checkedGet(branch.project());
       ImmutableList.Builder<CommitValidationListener> validators = ImmutableList.builder();
       validators
           .add(new UploadMergesPermissionValidator(perm))
           .add(new ProjectStateValidationListener(projectState))
           .add(new AmendedGerritMergeCommitValidationListener(perm, gerritIdent))
           .add(new AuthorUploaderValidator(user, perm, urlFormatter.get()))
-          .add(new SignedOffByValidator(user, perm, projectCache.checkedGet(branch.project())))
+          .add(new FileCountValidator(repoManager, config))
+          .add(new SignedOffByValidator(user, perm, projectState))
           .add(
               new ChangeIdValidator(
-                  projectState,
-                  user,
-                  urlFormatter.get(),
-                  installCommitMsgHookCommand,
-                  sshInfo,
-                  change))
+                  projectState, user, urlFormatter.get(), config, sshInfo, change))
           .add(new ConfigValidator(projectConfigFactory, branch, user, rw, allUsers, allProjects))
           .add(new PluginCommitValidationListener(pluginValidators))
           .add(new ExternalIdUpdateListener(allUsers, externalIdsConsistencyChecker))
           .add(new AccountCommitValidator(repoManager, allUsers, accountValidator))
           .add(new GroupCommitValidator(allUsers));
       return new CommitValidators(validators.build());
->>>>>>> 85b54c95
     }
 
     public CommitValidators forMergedCommits(
@@ -255,24 +207,15 @@
       //  - Plugin validators may do things like require certain commit message
       //    formats, so we play it safe and exclude them.
       PermissionBackend.ForRef perm = forProject.ref(branch.branch());
-<<<<<<< HEAD
       ProjectState projectState =
           projectCache.get(branch.project()).orElseThrow(illegalState(branch.project()));
-      return new CommitValidators(
-          ImmutableList.of(
-              new UploadMergesPermissionValidator(perm),
-              new ProjectStateValidationListener(projectState),
-              new AuthorUploaderValidator(user, perm, urlFormatter.get()),
-              new CommitterUploaderValidator(user, perm, urlFormatter.get())));
-=======
       ImmutableList.Builder<CommitValidationListener> validators = ImmutableList.builder();
       validators
           .add(new UploadMergesPermissionValidator(perm))
-          .add(new ProjectStateValidationListener(projectCache.checkedGet(branch.project())))
+          .add(new ProjectStateValidationListener(projectState))
           .add(new AuthorUploaderValidator(user, perm, urlFormatter.get()))
           .add(new CommitterUploaderValidator(user, perm, urlFormatter.get()));
       return new CommitValidators(validators.build());
->>>>>>> 85b54c95
     }
   }
 
