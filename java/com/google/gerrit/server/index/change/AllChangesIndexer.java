--- conflicted
+++ resolved
@@ -119,8 +119,9 @@
       return new AutoValue_AllChangesIndexer_ProjectSlice(name, slice, slices, metaIdByChange);
     }
 
-    private static ProjectSlice oneSlice(Project.NameKey name, ScanResult sr) {
-      return new AutoValue_AllChangesIndexer_ProjectSlice(name, 0, 1, sr);
+    private static ProjectSlice oneSlice(
+        Project.NameKey name, ImmutableMap<Change.Id, ObjectId> metaIdByChange) {
+      return new AutoValue_AllChangesIndexer_ProjectSlice(name, 0, 1, metaIdByChange);
     }
   }
 
@@ -200,57 +201,24 @@
     }
   }
 
-<<<<<<< HEAD
   public Callable<Void> reindexProjectSlice(
       ChangeIndexer indexer, ProjectSlice projectSlice, Task done, Task failed) {
     return new ProjectSliceIndexer(indexer, projectSlice, done, failed);
-=======
-  public Callable<Void> reindexProject(
-      ChangeIndexer indexer,
-      Project.NameKey project,
-      int slice,
-      int slices,
-      ImmutableMap<Change.Id, ObjectId> metaIdByChange,
-      Task done,
-      Task failed) {
-    return new ProjectIndexer(indexer, project, slice, slices, metaIdByChange, done, failed);
->>>>>>> 61228a2d
   }
 
   private class ProjectSliceIndexer implements Callable<Void> {
     private final ChangeIndexer indexer;
-<<<<<<< HEAD
     private final ProjectSlice projectSlice;
-=======
-    private final Project.NameKey project;
-    private final int slice;
-    private final int slices;
-    private final ImmutableMap<Change.Id, ObjectId> metaIdByChange;
->>>>>>> 61228a2d
     private final ProgressMonitor done;
     private final ProgressMonitor failed;
 
     private ProjectSliceIndexer(
         ChangeIndexer indexer,
-<<<<<<< HEAD
         ProjectSlice projectSlice,
         ProgressMonitor done,
         ProgressMonitor failed) {
       this.indexer = indexer;
       this.projectSlice = projectSlice;
-=======
-        Project.NameKey project,
-        int slice,
-        int slices,
-        ImmutableMap<Change.Id, ObjectId> metaIdByChange,
-        ProgressMonitor done,
-        ProgressMonitor failed) {
-      this.indexer = indexer;
-      this.project = project;
-      this.slice = slice;
-      this.slices = slices;
-      this.metaIdByChange = metaIdByChange;
->>>>>>> 61228a2d
       this.done = done;
       this.failed = failed;
     }
@@ -264,14 +232,10 @@
       // but the goal is to invalidate that cache as infrequently as we possibly can. And besides,
       // we don't have concrete proof that improving packfile locality would help.
       notesFactory
-<<<<<<< HEAD
           .scan(
-              projectSlice.scanResult(),
+              projectSlice.metaIdByChange(),
               projectSlice.name(),
               id -> (id.get() % projectSlice.slices()) == projectSlice.slice())
-=======
-          .scan(metaIdByChange, project, id -> (id.get() % slices) == slice)
->>>>>>> 61228a2d
           .forEach(r -> index(r));
       OnlineReindexMode.end();
       return null;
@@ -401,14 +365,7 @@
                   executor.submit(
                       reindexProjectSlice(
                           indexerFactory.create(executor, index),
-<<<<<<< HEAD
                           projectSlice,
-=======
-                          name,
-                          slice,
-                          slices,
-                          projectSlice.metaIdByChange(),
->>>>>>> 61228a2d
                           doneTask,
                           failedTask));
               String description = "project " + name + " (" + slice + "/" + slices + ")";
