// Copyright (C) 2013 The Android Open Source Project
//
// Licensed under the Apache License, Version 2.0 (the "License");
// you may not use this file except in compliance with the License.
// You may obtain a copy of the License at
//
// http://www.apache.org/licenses/LICENSE-2.0
//
// Unless required by applicable law or agreed to in writing, software
// distributed under the License is distributed on an "AS IS" BASIS,
// WITHOUT WARRANTIES OR CONDITIONS OF ANY KIND, either express or implied.
// See the License for the specific language governing permissions and
// limitations under the License.

package com.google.gerrit.server.index.change;

import static com.google.common.util.concurrent.Futures.successfulAsList;
import static com.google.common.util.concurrent.Futures.transform;
import static com.google.common.util.concurrent.MoreExecutors.directExecutor;
import static com.google.gerrit.server.git.QueueProvider.QueueType.BATCH;

import com.google.auto.value.AutoValue;
import com.google.common.base.Stopwatch;
import com.google.common.collect.ImmutableSortedSet;
import com.google.common.flogger.FluentLogger;
import com.google.common.util.concurrent.ListenableFuture;
import com.google.common.util.concurrent.ListeningExecutorService;
import com.google.common.util.concurrent.UncheckedExecutionException;
import com.google.gerrit.entities.Change;
import com.google.gerrit.entities.Project;
import com.google.gerrit.index.SiteIndexer;
import com.google.gerrit.server.git.GitRepositoryManager;
import com.google.gerrit.server.git.MultiProgressMonitor;
import com.google.gerrit.server.git.MultiProgressMonitor.Task;
<<<<<<< HEAD
import com.google.gerrit.server.git.MultiProgressMonitor.TaskKind;
=======
import com.google.gerrit.server.git.MultiProgressMonitor.VolatileTask;
>>>>>>> 7affcb65
import com.google.gerrit.server.index.IndexExecutor;
import com.google.gerrit.server.index.OnlineReindexMode;
import com.google.gerrit.server.notedb.ChangeNotes;
import com.google.gerrit.server.notedb.ChangeNotes.Factory.ChangeNotesResult;
import com.google.gerrit.server.notedb.ChangeNotes.Factory.ScanResult;
import com.google.gerrit.server.project.ProjectCache;
import com.google.gerrit.server.query.change.ChangeData;
import com.google.inject.Inject;
import java.io.IOException;
import java.util.ArrayList;
import java.util.List;
import java.util.concurrent.Callable;
import java.util.concurrent.RejectedExecutionException;
import java.util.concurrent.atomic.AtomicBoolean;
import java.util.concurrent.atomic.AtomicInteger;
import org.eclipse.jgit.lib.ProgressMonitor;
import org.eclipse.jgit.lib.Repository;

/**
 * Implementation that can index all changes on a host or within a project. Used by Gerrit's
 * initialization and upgrade programs as well as by REST API endpoints that offer this
 * functionality.
 */
public class AllChangesIndexer extends SiteIndexer<Change.Id, ChangeData, ChangeIndex> {
  private static final FluentLogger logger = FluentLogger.forEnclosingClass();
  private MultiProgressMonitor mpm;
  private VolatileTask doneTask;
  private Task failedTask;
  private static final int PROJECT_SLICE_MAX_REFS = 1000;

  private final MultiProgressMonitor.Factory multiProgressMonitorFactory;

  private static class ProjectsCollectionFailure extends Exception {
    private static final long serialVersionUID = 1L;

    public ProjectsCollectionFailure(String message) {
      super(message);
    }
  }

  private final ChangeData.Factory changeDataFactory;
  private final GitRepositoryManager repoManager;
  private final ListeningExecutorService executor;
  private final ChangeIndexer.Factory indexerFactory;
  private final ChangeNotes.Factory notesFactory;
  private final ProjectCache projectCache;

  @Inject
  AllChangesIndexer(
      MultiProgressMonitor.Factory multiProgressMonitorFactory,
      ChangeData.Factory changeDataFactory,
      GitRepositoryManager repoManager,
      @IndexExecutor(BATCH) ListeningExecutorService executor,
      ChangeIndexer.Factory indexerFactory,
      ChangeNotes.Factory notesFactory,
      ProjectCache projectCache) {
    this.multiProgressMonitorFactory = multiProgressMonitorFactory;
    this.changeDataFactory = changeDataFactory;
    this.repoManager = repoManager;
    this.executor = executor;
    this.indexerFactory = indexerFactory;
    this.notesFactory = notesFactory;
    this.projectCache = projectCache;
  }

  @AutoValue
  public abstract static class ProjectSlice {
    public abstract Project.NameKey name();

    public abstract int slice();

    public abstract int slices();

    public abstract ScanResult scanResult();

    private static ProjectSlice create(Project.NameKey name, int slice, int slices, ScanResult sr) {
      return new AutoValue_AllChangesIndexer_ProjectSlice(name, slice, slices, sr);
    }
  }

  @Override
  public Result indexAll(ChangeIndex index) {
    // The simplest approach to distribute indexing would be to let each thread grab a project
    // and index it fully. But if a site has one big project and 100s of small projects, then
    // in the beginning all CPUs would be busy reindexing projects. But soon enough all small
    // projects have been reindexed, and only the thread that reindexes the big project is
    // still working. The other threads would idle. Reindexing the big project on a single
    // thread becomes the critical path. Bringing in more CPUs would not speed up things.
    //
    // To avoid such situations, we split big repos into smaller parts and let
    // the thread pool index these smaller parts. This splitting introduces an overhead in the
    // workload setup and there might be additional slow-downs from multiple threads
    // concurrently working on different parts of the same project. But for Wikimedia's Gerrit,
    // which had 2 big projects, many middle sized ones, and lots of smaller ones, the
    // splitting of repos into smaller parts reduced indexing time from 1.5 hours to 55 minutes
    // in 2020.

    Stopwatch sw = Stopwatch.createStarted();
    AtomicBoolean ok = new AtomicBoolean(true);
    mpm = new MultiProgressMonitor(progressOut, "Reindexing changes");
    doneTask = mpm.beginVolatileSubTask("changes");
    failedTask = mpm.beginSubTask("failed", MultiProgressMonitor.UNKNOWN);
    List<ListenableFuture<?>> futures;
    try {
      futures = new SliceScheduler(index, ok).schedule();
    } catch (ProjectsCollectionFailure e) {
      logger.atSevere().log(e.getMessage());
      return Result.create(sw, false, 0, 0);
    }

<<<<<<< HEAD
    // Since project slices are created in parallel, they are somewhat shuffled already. However,
    // the number of threads used to create the project slices doesn't guarantee good randomization.
    // If the slices are not shuffled well, then multiple threads would typically work concurrently
    // on different slices of the same project. While this is not a big issue, shuffling the list
    // beforehand helps with ungrouping the project slices, so different slices are less likely to
    // be worked on concurrently.
    // This shuffling gave a 6% runtime reduction for Wikimedia's Gerrit in 2020.
    Collections.shuffle(projectSlices);
    return indexAll(index, projectSlices);
  }

  private SiteIndexer.Result indexAll(ChangeIndex index, List<ProjectSlice> projectSlices) {
    Stopwatch sw = Stopwatch.createStarted();
    MultiProgressMonitor mpm =
        multiProgressMonitorFactory.create(progressOut, TaskKind.INDEXING, "Reindexing changes");
    Task projTask = mpm.beginSubTask("project-slices", projectSlices.size());
    checkState(totalWork >= 0);
    Task doneTask = mpm.beginSubTask(null, totalWork);
    Task failedTask = mpm.beginSubTask("failed", MultiProgressMonitor.UNKNOWN);

    List<ListenableFuture<?>> futures = new ArrayList<>();
    AtomicBoolean ok = new AtomicBoolean(true);

    for (ProjectSlice projectSlice : projectSlices) {
      Project.NameKey name = projectSlice.name();
      int slice = projectSlice.slice();
      int slices = projectSlice.slices();
      ListenableFuture<?> future =
          executor.submit(
              reindexProject(
                  indexerFactory.create(executor, index),
                  name,
                  slice,
                  slices,
                  projectSlice.scanResult(),
                  doneTask,
                  failedTask));
      String description = "project " + name + " (" + slice + "/" + slices + ")";
      addErrorListener(future, description, projTask, ok);
      futures.add(future);
    }

=======
>>>>>>> 7affcb65
    try {
      mpm.waitFor(
          transform(
              successfulAsList(futures),
              x -> {
                mpm.end();
                return null;
              },
              directExecutor()));
    } catch (UncheckedExecutionException e) {
      logger.atSevere().withCause(e).log("Error in batch indexer");
      ok.set(false);
    }
    // If too many changes failed, maybe there was a bug in the indexer. Don't
    // trust the results. This is not an exact percentage since we bump the same
    // failure counter if a project can't be read, but close enough.
    int nFailed = failedTask.getCount();
    int nDone = doneTask.getCount();
    int nTotal = nFailed + nDone;
    double pctFailed = ((double) nFailed) / nTotal * 100;
    if (pctFailed > 10) {
      logger.atSevere().log(
          "Failed %s/%s changes (%s%%); not marking new index as ready",
          nFailed, nTotal, Math.round(pctFailed));
      ok.set(false);
    } else if (nFailed > 0) {
      logger.atWarning().log("Failed %s/%s changes", nFailed, nTotal);
    }
    return Result.create(sw, ok.get(), nDone, nFailed);
  }

  public Callable<Void> reindexProject(
      ChangeIndexer indexer, Project.NameKey project, Task done, Task failed) {
    try (Repository repo = repoManager.openRepository(project)) {
      return reindexProject(
          indexer, project, 0, 1, ChangeNotes.Factory.scanChangeIds(repo), done, failed);
    } catch (IOException e) {
      logger.atSevere().log(e.getMessage());
      return null;
    }
  }

  public Callable<Void> reindexProject(
      ChangeIndexer indexer,
      Project.NameKey project,
      int slice,
      int slices,
      ScanResult scanResult,
      Task done,
      Task failed) {
    return new ProjectIndexer(indexer, project, slice, slices, scanResult, done, failed);
  }

  private class ProjectIndexer implements Callable<Void> {
    private final ChangeIndexer indexer;
    private final Project.NameKey project;
    private final int slice;
    private final int slices;
    private final ScanResult scanResult;
    private final ProgressMonitor done;
    private final ProgressMonitor failed;

    private ProjectIndexer(
        ChangeIndexer indexer,
        Project.NameKey project,
        int slice,
        int slices,
        ScanResult scanResult,
        ProgressMonitor done,
        ProgressMonitor failed) {
      this.indexer = indexer;
      this.project = project;
      this.slice = slice;
      this.slices = slices;
      this.scanResult = scanResult;
      this.done = done;
      this.failed = failed;
    }

    @Override
    public Void call() throws Exception {
      OnlineReindexMode.begin();
      // Order of scanning changes is undefined. This is ok if we assume that packfile locality is
      // not important for indexing, since sites should have a fully populated DiffSummary cache.
      // It does mean that reindexing after invalidating the DiffSummary cache will be expensive,
      // but the goal is to invalidate that cache as infrequently as we possibly can. And besides,
      // we don't have concrete proof that improving packfile locality would help.
      notesFactory
          .scan(scanResult, project, id -> (id.get() % slices) == slice)
          .forEach(r -> index(r));
      OnlineReindexMode.end();
      return null;
    }

    private void index(ChangeNotesResult r) {
      if (r.error().isPresent()) {
        fail("Failed to read change " + r.id() + " for indexing", true, r.error().get());
        return;
      }
      try {
        indexer.index(changeDataFactory.create(r.notes()));
        done.update(1);
        verboseWriter.format(
            "Reindexed change %d (project: %s)\n", r.id().get(), r.notes().getProjectName().get());
      } catch (RejectedExecutionException e) {
        // Server shutdown, don't spam the logs.
        failSilently();
      } catch (Exception e) {
        fail("Failed to index change " + r.id(), true, e);
      }
    }

    private void fail(String error, boolean failed, Throwable e) {
      if (failed) {
        this.failed.update(1);
      }

      logger.atWarning().withCause(e).log(error);
      verboseWriter.println(error);
    }

    private void failSilently() {
      this.failed.update(1);
    }

    @Override
    public String toString() {
      return "Index all changes of project " + project.get();
    }
  }

  private class SliceScheduler {
    final ChangeIndex index;
    final AtomicBoolean ok;
    final AtomicInteger changeCount = new AtomicInteger(0);
    final AtomicInteger projectsFailed = new AtomicInteger(0);
    final List<ListenableFuture<?>> sliceIndexerFutures = new ArrayList<>();
    final List<ListenableFuture<?>> sliceCreationFutures = new ArrayList<>();
    VolatileTask projTask = mpm.beginVolatileSubTask("project-slices");
    Task slicingProjects;

    public SliceScheduler(ChangeIndex index, AtomicBoolean ok) {
      this.index = index;
      this.ok = ok;
    }

    private List<ListenableFuture<?>> schedule() throws ProjectsCollectionFailure {
      ImmutableSortedSet<Project.NameKey> projects = projectCache.all();
      int projectCount = projects.size();
      slicingProjects = mpm.beginSubTask("Slicing projects", projectCount);
      for (Project.NameKey name : projects) {
        sliceCreationFutures.add(executor.submit(new ProjectSliceCreator(name)));
      }

      try {
        mpm.waitForNonFinalTask(
            transform(
                successfulAsList(sliceCreationFutures),
                x -> {
                  projTask.finalizeTotal();
                  doneTask.finalizeTotal();
                  return null;
                },
                directExecutor()));
      } catch (UncheckedExecutionException e) {
        logger.atSevere().withCause(e).log("Error project slice creation");
        ok.set(false);
      }

      if (projectsFailed.get() > projectCount / 2) {
        throw new ProjectsCollectionFailure(
            "Over 50%% of the projects could not be collected: aborted");
      }

      slicingProjects.endTask();
      setTotalWork(changeCount.get());

      return sliceIndexerFutures;
    }

    private class ProjectSliceCreator implements Callable<Void> {
      final Project.NameKey name;

      public ProjectSliceCreator(Project.NameKey name) {
        this.name = name;
      }

      @Override
      public Void call() throws IOException {
        try (Repository repo = repoManager.openRepository(name)) {
          ScanResult sr = ChangeNotes.Factory.scanChangeIds(repo);
          int size = sr.all().size();
          if (size > 0) {
            changeCount.addAndGet(size);
            int slices = 1 + size / PROJECT_SLICE_MAX_REFS;
            if (slices > 1) {
              verboseWriter.println(
                  "Submitting " + name + " for indexing in " + slices + " slices");
            }

            doneTask.updateTotal(size);
            projTask.updateTotal(slices);

            for (int slice = 0; slice < slices; slice++) {
              ProjectSlice projectSlice = ProjectSlice.create(name, slice, slices, sr);
              ListenableFuture<?> future =
                  executor.submit(
                      reindexProject(
                          indexerFactory.create(executor, index),
                          name,
                          slice,
                          slices,
                          projectSlice.scanResult(),
                          doneTask,
                          failedTask));
              String description = "project " + name + " (" + slice + "/" + slices + ")";
              addErrorListener(future, description, projTask, ok);
              sliceIndexerFutures.add(future);
            }
          }
        } catch (IOException e) {
          logger.atSevere().withCause(e).log("Error collecting project %s", name);
          projectsFailed.incrementAndGet();
        }
        slicingProjects.update(1);
        return null;
      }
    }
  }
}<|MERGE_RESOLUTION|>--- conflicted
+++ resolved
@@ -32,11 +32,8 @@
 import com.google.gerrit.server.git.GitRepositoryManager;
 import com.google.gerrit.server.git.MultiProgressMonitor;
 import com.google.gerrit.server.git.MultiProgressMonitor.Task;
-<<<<<<< HEAD
 import com.google.gerrit.server.git.MultiProgressMonitor.TaskKind;
-=======
 import com.google.gerrit.server.git.MultiProgressMonitor.VolatileTask;
->>>>>>> 7affcb65
 import com.google.gerrit.server.index.IndexExecutor;
 import com.google.gerrit.server.index.OnlineReindexMode;
 import com.google.gerrit.server.notedb.ChangeNotes;
@@ -136,7 +133,7 @@
 
     Stopwatch sw = Stopwatch.createStarted();
     AtomicBoolean ok = new AtomicBoolean(true);
-    mpm = new MultiProgressMonitor(progressOut, "Reindexing changes");
+    mpm = multiProgressMonitorFactory.create(progressOut, TaskKind.INDEXING, "Reindexing changes");
     doneTask = mpm.beginVolatileSubTask("changes");
     failedTask = mpm.beginSubTask("failed", MultiProgressMonitor.UNKNOWN);
     List<ListenableFuture<?>> futures;
@@ -147,51 +144,6 @@
       return Result.create(sw, false, 0, 0);
     }
 
-<<<<<<< HEAD
-    // Since project slices are created in parallel, they are somewhat shuffled already. However,
-    // the number of threads used to create the project slices doesn't guarantee good randomization.
-    // If the slices are not shuffled well, then multiple threads would typically work concurrently
-    // on different slices of the same project. While this is not a big issue, shuffling the list
-    // beforehand helps with ungrouping the project slices, so different slices are less likely to
-    // be worked on concurrently.
-    // This shuffling gave a 6% runtime reduction for Wikimedia's Gerrit in 2020.
-    Collections.shuffle(projectSlices);
-    return indexAll(index, projectSlices);
-  }
-
-  private SiteIndexer.Result indexAll(ChangeIndex index, List<ProjectSlice> projectSlices) {
-    Stopwatch sw = Stopwatch.createStarted();
-    MultiProgressMonitor mpm =
-        multiProgressMonitorFactory.create(progressOut, TaskKind.INDEXING, "Reindexing changes");
-    Task projTask = mpm.beginSubTask("project-slices", projectSlices.size());
-    checkState(totalWork >= 0);
-    Task doneTask = mpm.beginSubTask(null, totalWork);
-    Task failedTask = mpm.beginSubTask("failed", MultiProgressMonitor.UNKNOWN);
-
-    List<ListenableFuture<?>> futures = new ArrayList<>();
-    AtomicBoolean ok = new AtomicBoolean(true);
-
-    for (ProjectSlice projectSlice : projectSlices) {
-      Project.NameKey name = projectSlice.name();
-      int slice = projectSlice.slice();
-      int slices = projectSlice.slices();
-      ListenableFuture<?> future =
-          executor.submit(
-              reindexProject(
-                  indexerFactory.create(executor, index),
-                  name,
-                  slice,
-                  slices,
-                  projectSlice.scanResult(),
-                  doneTask,
-                  failedTask));
-      String description = "project " + name + " (" + slice + "/" + slices + ")";
-      addErrorListener(future, description, projTask, ok);
-      futures.add(future);
-    }
-
-=======
->>>>>>> 7affcb65
     try {
       mpm.waitFor(
           transform(
