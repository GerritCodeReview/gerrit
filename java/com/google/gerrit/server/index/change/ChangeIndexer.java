// Copyright (C) 2013 The Android Open Source Project
//
// Licensed under the Apache License, Version 2.0 (the "License");
// you may not use this file except in compliance with the License.
// You may obtain a copy of the License at
//
// http://www.apache.org/licenses/LICENSE-2.0
//
// Unless required by applicable law or agreed to in writing, software
// distributed under the License is distributed on an "AS IS" BASIS,
// WITHOUT WARRANTIES OR CONDITIONS OF ANY KIND, either express or implied.
// See the License for the specific language governing permissions and
// limitations under the License.

package com.google.gerrit.server.index.change;

import static com.google.gerrit.server.git.QueueProvider.QueueType.BATCH;

import com.google.common.base.Objects;
import com.google.common.flogger.FluentLogger;
import com.google.common.util.concurrent.Futures;
import com.google.common.util.concurrent.ListenableFuture;
import com.google.common.util.concurrent.ListeningExecutorService;
import com.google.gerrit.common.Nullable;
import com.google.gerrit.extensions.events.ChangeIndexedListener;
import com.google.gerrit.index.Index;
import com.google.gerrit.reviewdb.client.Change;
import com.google.gerrit.reviewdb.client.Project;
import com.google.gerrit.server.config.GerritServerConfig;
import com.google.gerrit.server.index.IndexExecutor;
import com.google.gerrit.server.logging.TraceContext;
import com.google.gerrit.server.logging.TraceContext.TraceTimer;
import com.google.gerrit.server.plugincontext.PluginSetContext;
import com.google.gerrit.server.query.change.ChangeData;
import com.google.gerrit.server.util.RequestContext;
import com.google.gerrit.server.util.ThreadLocalRequestContext;
import com.google.inject.OutOfScopeException;
import com.google.inject.assistedinject.Assisted;
import com.google.inject.assistedinject.AssistedInject;
import java.util.ArrayList;
import java.util.Collection;
import java.util.Collections;
import java.util.List;
import java.util.Set;
import java.util.concurrent.Callable;
import java.util.concurrent.ConcurrentHashMap;
import java.util.concurrent.Future;
import org.eclipse.jgit.errors.RepositoryNotFoundException;
import org.eclipse.jgit.lib.Config;

/**
 * Helper for (re)indexing a change document.
 *
 * <p>Indexing is run in the background, as it may require substantial work to compute some of the
 * fields and/or update the index.
 */
public class ChangeIndexer {
  private static final FluentLogger logger = FluentLogger.forEnclosingClass();

  public interface Factory {
    ChangeIndexer create(ListeningExecutorService executor, ChangeIndex index);

    ChangeIndexer create(ListeningExecutorService executor, ChangeIndexCollection indexes);
  }

  @Nullable private final ChangeIndexCollection indexes;
  @Nullable private final ChangeIndex index;
  private final ChangeData.Factory changeDataFactory;
  private final ThreadLocalRequestContext context;
  private final ListeningExecutorService batchExecutor;
  private final ListeningExecutorService executor;
  private final PluginSetContext<ChangeIndexedListener> indexedListeners;
  private final StalenessChecker stalenessChecker;
  private final boolean autoReindexIfStale;

  private final Set<IndexTask> queuedIndexTasks =
      Collections.newSetFromMap(new ConcurrentHashMap<>());
  private final Set<ReindexIfStaleTask> queuedReindexIfStaleTasks =
      Collections.newSetFromMap(new ConcurrentHashMap<>());

  @AssistedInject
  ChangeIndexer(
      @GerritServerConfig Config cfg,
      ChangeData.Factory changeDataFactory,
      ThreadLocalRequestContext context,
      PluginSetContext<ChangeIndexedListener> indexedListeners,
      StalenessChecker stalenessChecker,
      @IndexExecutor(BATCH) ListeningExecutorService batchExecutor,
      @Assisted ListeningExecutorService executor,
      @Assisted ChangeIndex index) {
    this.executor = executor;
    this.changeDataFactory = changeDataFactory;
    this.context = context;
    this.indexedListeners = indexedListeners;
    this.stalenessChecker = stalenessChecker;
    this.batchExecutor = batchExecutor;
    this.autoReindexIfStale = autoReindexIfStale(cfg);
    this.index = index;
    this.indexes = null;
  }

  @AssistedInject
  ChangeIndexer(
      @GerritServerConfig Config cfg,
      ChangeData.Factory changeDataFactory,
      ThreadLocalRequestContext context,
      PluginSetContext<ChangeIndexedListener> indexedListeners,
      StalenessChecker stalenessChecker,
      @IndexExecutor(BATCH) ListeningExecutorService batchExecutor,
      @Assisted ListeningExecutorService executor,
      @Assisted ChangeIndexCollection indexes) {
    this.executor = executor;
    this.changeDataFactory = changeDataFactory;
    this.context = context;
    this.indexedListeners = indexedListeners;
    this.stalenessChecker = stalenessChecker;
    this.batchExecutor = batchExecutor;
    this.autoReindexIfStale = autoReindexIfStale(cfg);
    this.index = null;
    this.indexes = indexes;
  }

  private static boolean autoReindexIfStale(Config cfg) {
    return cfg.getBoolean("index", null, "autoReindexIfStale", false);
  }

  /**
   * Start indexing a change.
   *
   * @param id change to index.
   * @return future for the indexing task.
   */
<<<<<<< HEAD
  public ListenableFuture<?> indexAsync(Project.NameKey project, Change.Id id) {
    return submit(new IndexTask(project, id));
=======
  @SuppressWarnings("deprecation")
  public com.google.common.util.concurrent.CheckedFuture<?, IOException> indexAsync(
      Project.NameKey project, Change.Id id) {
    IndexTask task = new IndexTask(project, id);
    if (queuedIndexTasks.add(task)) {
      return submit(task);
    }
    return Futures.immediateCheckedFuture(null);
>>>>>>> 5f4e9262
  }

  /**
   * Start indexing multiple changes in parallel.
   *
   * @param ids changes to index.
   * @return future for completing indexing of all changes.
   */
  public ListenableFuture<?> indexAsync(Project.NameKey project, Collection<Change.Id> ids) {
    List<ListenableFuture<?>> futures = new ArrayList<>(ids.size());
    for (Change.Id id : ids) {
      futures.add(indexAsync(project, id));
    }
    return Futures.allAsList(futures);
  }

  /**
   * Synchronously index a change, then check if the index is stale due to a race condition.
   *
   * @param cd change to index.
   */
  public void index(ChangeData cd) {
    indexImpl(cd);

    // Always double-check whether the change might be stale immediately after
    // interactively indexing it. This fixes up the case where two writers write
    // to the primary storage in one order, and the corresponding index writes
    // happen in the opposite order:
    //  1. Writer A writes to primary storage.
    //  2. Writer B writes to primary storage.
    //  3. Writer B updates index.
    //  4. Writer A updates index.
    //
    // Without the extra reindexIfStale step, A has no way of knowing that it's
    // about to overwrite the index document with stale data. It doesn't work to
    // have A check for staleness before attempting its index update, because
    // B's index update might not have happened when it does the check.
    //
    // With the extra reindexIfStale step after (3)/(4), we are able to detect
    // and fix the staleness. It doesn't matter which order the two
    // reindexIfStale calls actually execute in; we are guaranteed that at least
    // one of them will execute after the second index write, (4).
    autoReindexIfStale(cd);
  }

  private void indexImpl(ChangeData cd) {
    logger.atFine().log("Replace change %d in index.", cd.getId().get());
    for (Index<?, ChangeData> i : getWriteIndexes()) {
      try (TraceTimer traceTimer =
          TraceContext.newTimer(
              "Replacing change %d in index version %d",
              cd.getId().get(), i.getSchema().getVersion())) {
        i.replace(cd);
      }
    }
    fireChangeIndexedEvent(cd.project().get(), cd.getId().get());
  }

  private void fireChangeIndexedEvent(String projectName, int id) {
    indexedListeners.runEach(l -> l.onChangeIndexed(projectName, id));
  }

  private void fireChangeDeletedFromIndexEvent(int id) {
    indexedListeners.runEach(l -> l.onChangeDeleted(id));
  }

  /**
   * Synchronously index a change.
   *
   * @param change change to index.
   */
  public void index(Change change) {
    index(changeDataFactory.create(change));
  }

  /**
   * Synchronously index a change.
   *
   * @param project the project to which the change belongs.
   * @param changeId ID of the change to index.
   */
  public void index(Project.NameKey project, Change.Id changeId) {
    index(changeDataFactory.create(project, changeId));
  }

  /**
   * Start deleting a change.
   *
   * @param id change to delete.
   * @return future for the deleting task.
   */
  public ListenableFuture<?> deleteAsync(Change.Id id) {
    return submit(new DeleteTask(id));
  }

  /**
   * Synchronously delete a change.
   *
   * @param id change ID to delete.
   */
  public void delete(Change.Id id) {
    new DeleteTask(id).call();
  }

  /**
   * Asynchronously check if a change is stale, and reindex if it is.
   *
   * <p>Always run on the batch executor, even if this indexer instance is configured to use a
   * different executor.
   *
   * @param project the project to which the change belongs.
   * @param id ID of the change to index.
   * @return future for reindexing the change; returns true if the change was stale.
   */
<<<<<<< HEAD
  public ListenableFuture<Boolean> reindexIfStale(Project.NameKey project, Change.Id id) {
    return submit(new ReindexIfStaleTask(project, id), batchExecutor);
=======
  @SuppressWarnings("deprecation")
  public com.google.common.util.concurrent.CheckedFuture<Boolean, IOException> reindexIfStale(
      Project.NameKey project, Change.Id id) {
    ReindexIfStaleTask task = new ReindexIfStaleTask(project, id);
    if (queuedReindexIfStaleTasks.add(task)) {
      return submit(task, batchExecutor);
    }
    return Futures.immediateCheckedFuture(false);
>>>>>>> 5f4e9262
  }

  private void autoReindexIfStale(ChangeData cd) {
    autoReindexIfStale(cd.project(), cd.getId());
  }

  private void autoReindexIfStale(Project.NameKey project, Change.Id id) {
    if (autoReindexIfStale) {
      // Don't retry indefinitely; if this fails the change will be stale.
      @SuppressWarnings("unused")
      Future<?> possiblyIgnoredError = reindexIfStale(project, id);
    }
  }

  private Collection<ChangeIndex> getWriteIndexes() {
    return indexes != null ? indexes.getWriteIndexes() : Collections.singleton(index);
  }

  private <T> ListenableFuture<T> submit(Callable<T> task) {
    return submit(task, executor);
  }

  private static <T> ListenableFuture<T> submit(
      Callable<T> task, ListeningExecutorService executor) {
    return Futures.nonCancellationPropagating(executor.submit(task));
  }

  private abstract class AbstractIndexTask<T> implements Callable<T> {
    protected final Project.NameKey project;
    protected final Change.Id id;

    protected AbstractIndexTask(Project.NameKey project, Change.Id id) {
      this.project = project;
      this.id = id;
    }

    protected abstract T callImpl() throws Exception;

    protected abstract void remove();

    @Override
    public abstract String toString();

    @Override
    public final T call() throws Exception {
      try {
        RequestContext newCtx =
            () -> {
              throw new OutOfScopeException("No user during ChangeIndexer");
            };
        RequestContext oldCtx = context.setContext(newCtx);
        try {
          return callImpl();
        } finally {
          context.setContext(oldCtx);
        }
      } catch (Exception e) {
        logger.atSevere().withCause(e).log("Failed to execute %s", this);
        throw e;
      }
    }
  }

  private class IndexTask extends AbstractIndexTask<Void> {
    private IndexTask(Project.NameKey project, Change.Id id) {
      super(project, id);
    }

    @Override
<<<<<<< HEAD
    public Void callImpl() throws Exception {
      ChangeData cd = changeDataFactory.create(project, id);
=======
    public Void callImpl(Provider<ReviewDb> db) throws Exception {
      remove();
      ChangeData cd = newChangeData(db.get(), project, id);
>>>>>>> 5f4e9262
      index(cd);
      return null;
    }

    @Override
    public int hashCode() {
      return Objects.hashCode(IndexTask.class, id.get());
    }

    @Override
    public boolean equals(Object obj) {
      if (!(obj instanceof IndexTask)) {
        return false;
      }
      IndexTask other = (IndexTask) obj;
      return id.get() == other.id.get();
    }

    @Override
    public String toString() {
      return "index-change-" + id;
    }

    @Override
    protected void remove() {
      queuedIndexTasks.remove(this);
    }
  }

  // Not AbstractIndexTask as it doesn't need a request context.
  private class DeleteTask implements Callable<Void> {
    private final Change.Id id;

    private DeleteTask(Change.Id id) {
      this.id = id;
    }

    @Override
    public Void call() {
      logger.atFine().log("Delete change %d from index.", id.get());
      // Don't bother setting a RequestContext to provide the DB.
      // Implementations should not need to access the DB in order to delete a
      // change ID.
      for (ChangeIndex i : getWriteIndexes()) {
        try (TraceTimer traceTimer =
            TraceContext.newTimer(
                "Deleteing change %d in index version %d", id.get(), i.getSchema().getVersion())) {
          i.delete(id);
        }
      }
      fireChangeDeletedFromIndexEvent(id.get());
      return null;
    }
  }

  private class ReindexIfStaleTask extends AbstractIndexTask<Boolean> {
    private ReindexIfStaleTask(Project.NameKey project, Change.Id id) {
      super(project, id);
    }

    @Override
<<<<<<< HEAD
    public Boolean callImpl() throws Exception {
=======
    public Boolean callImpl(Provider<ReviewDb> db) throws Exception {
      remove();
>>>>>>> 5f4e9262
      try {
        if (stalenessChecker.isStale(id)) {
          indexImpl(changeDataFactory.create(project, id));
          return true;
        }
      } catch (Exception e) {
        if (!isCausedByRepositoryNotFoundException(e)) {
          throw e;
        }
        logger.atFine().log(
            "Change %s belongs to deleted project %s, aborting reindexing the change.",
            id.get(), project.get());
      }
      return false;
    }

    @Override
    public int hashCode() {
      return Objects.hashCode(ReindexIfStaleTask.class, id.get());
    }

    @Override
    public boolean equals(Object obj) {
      if (!(obj instanceof ReindexIfStaleTask)) {
        return false;
      }
      ReindexIfStaleTask other = (ReindexIfStaleTask) obj;
      return id.get() == other.id.get();
    }

    @Override
    public String toString() {
      return "reindex-if-stale-change-" + id;
    }

    @Override
    protected void remove() {
      queuedReindexIfStaleTasks.remove(this);
    }
  }

  private boolean isCausedByRepositoryNotFoundException(Throwable throwable) {
    while (throwable != null) {
      if (throwable instanceof RepositoryNotFoundException) {
        return true;
      }
      throwable = throwable.getCause();
    }
    return false;
  }
}<|MERGE_RESOLUTION|>--- conflicted
+++ resolved
@@ -130,19 +130,12 @@
    * @param id change to index.
    * @return future for the indexing task.
    */
-<<<<<<< HEAD
   public ListenableFuture<?> indexAsync(Project.NameKey project, Change.Id id) {
-    return submit(new IndexTask(project, id));
-=======
-  @SuppressWarnings("deprecation")
-  public com.google.common.util.concurrent.CheckedFuture<?, IOException> indexAsync(
-      Project.NameKey project, Change.Id id) {
     IndexTask task = new IndexTask(project, id);
     if (queuedIndexTasks.add(task)) {
       return submit(task);
     }
-    return Futures.immediateCheckedFuture(null);
->>>>>>> 5f4e9262
+    return Futures.immediateFuture(null);
   }
 
   /**
@@ -257,19 +250,12 @@
    * @param id ID of the change to index.
    * @return future for reindexing the change; returns true if the change was stale.
    */
-<<<<<<< HEAD
   public ListenableFuture<Boolean> reindexIfStale(Project.NameKey project, Change.Id id) {
-    return submit(new ReindexIfStaleTask(project, id), batchExecutor);
-=======
-  @SuppressWarnings("deprecation")
-  public com.google.common.util.concurrent.CheckedFuture<Boolean, IOException> reindexIfStale(
-      Project.NameKey project, Change.Id id) {
     ReindexIfStaleTask task = new ReindexIfStaleTask(project, id);
     if (queuedReindexIfStaleTasks.add(task)) {
       return submit(task, batchExecutor);
     }
     return Futures.immediateCheckedFuture(false);
->>>>>>> 5f4e9262
   }
 
   private void autoReindexIfStale(ChangeData cd) {
@@ -339,14 +325,9 @@
     }
 
     @Override
-<<<<<<< HEAD
     public Void callImpl() throws Exception {
+      remove();
       ChangeData cd = changeDataFactory.create(project, id);
-=======
-    public Void callImpl(Provider<ReviewDb> db) throws Exception {
-      remove();
-      ChangeData cd = newChangeData(db.get(), project, id);
->>>>>>> 5f4e9262
       index(cd);
       return null;
     }
@@ -408,12 +389,8 @@
     }
 
     @Override
-<<<<<<< HEAD
     public Boolean callImpl() throws Exception {
-=======
-    public Boolean callImpl(Provider<ReviewDb> db) throws Exception {
       remove();
->>>>>>> 5f4e9262
       try {
         if (stalenessChecker.isStale(id)) {
           indexImpl(changeDataFactory.create(project, id));
