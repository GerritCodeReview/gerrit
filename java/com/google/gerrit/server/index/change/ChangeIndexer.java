--- conflicted
+++ resolved
@@ -26,12 +26,7 @@
 import com.google.gerrit.entities.Project;
 import com.google.gerrit.extensions.events.ChangeIndexedListener;
 import com.google.gerrit.index.Index;
-<<<<<<< HEAD
-=======
-import com.google.gerrit.reviewdb.client.Change;
-import com.google.gerrit.reviewdb.client.Project;
 import com.google.gerrit.server.cache.PerThreadCache;
->>>>>>> b313cf1e
 import com.google.gerrit.server.config.GerritServerConfig;
 import com.google.gerrit.server.index.IndexExecutor;
 import com.google.gerrit.server.logging.Metadata;
@@ -365,17 +360,11 @@
     @Override
     public Void callImpl() throws Exception {
       remove();
-<<<<<<< HEAD
-      try {
+      try (PerThreadCache perThreadCache = PerThreadCache.createReadOnly()) {
         ChangeNotes changeNotes = notesFactory.createChecked(project, id);
         doIndex(changeDataFactory.create(changeNotes));
       } catch (NoSuchChangeException e) {
         doDelete(id);
-=======
-      try (PerThreadCache perThreadCache = PerThreadCache.createReadOnly()) {
-        ChangeData cd = changeDataFactory.create(project, id);
-        index(cd);
->>>>>>> b313cf1e
       }
       return null;
     }
