// Copyright (C) 2017 The Android Open Source Project
//
// Licensed under the Apache License, Version 2.0 (the "License");
// you may not use this file except in compliance with the License.
// You may obtain a copy of the License at
//
// http://www.apache.org/licenses/LICENSE-2.0
//
// Unless required by applicable law or agreed to in writing, software
// distributed under the License is distributed on an "AS IS" BASIS,
// WITHOUT WARRANTIES OR CONDITIONS OF ANY KIND, either express or implied.
// See the License for the specific language governing permissions and
// limitations under the License.

package com.google.gerrit.server.index.group;

import static com.google.common.collect.ImmutableList.toImmutableList;
import static com.google.gerrit.server.git.QueueProvider.QueueType.BATCH;

import com.google.common.base.Stopwatch;
import com.google.common.flogger.FluentLogger;
import com.google.common.util.concurrent.Futures;
import com.google.common.util.concurrent.ListenableFuture;
import com.google.common.util.concurrent.ListeningExecutorService;
import com.google.gerrit.entities.AccountGroup;
import com.google.gerrit.entities.GroupReference;
import com.google.gerrit.entities.InternalGroup;
import com.google.gerrit.index.SiteIndexer;
import com.google.gerrit.server.account.GroupCache;
import com.google.gerrit.server.group.db.Groups;
import com.google.gerrit.server.group.db.GroupsNoteDbConsistencyChecker;
import com.google.gerrit.server.index.IndexExecutor;
import com.google.gerrit.server.index.options.IsFirstInsertForEntry;
import com.google.inject.Inject;
import com.google.inject.Singleton;
import java.io.IOException;
import java.util.ArrayList;
import java.util.List;
import java.util.Map;
import java.util.concurrent.ExecutionException;
import java.util.concurrent.atomic.AtomicBoolean;
import java.util.concurrent.atomic.AtomicInteger;
import org.eclipse.jgit.errors.ConfigInvalidException;
import org.eclipse.jgit.lib.ProgressMonitor;
import org.eclipse.jgit.lib.TextProgressMonitor;

/**
 * Implementation that can index all groups on a host. Used by Gerrit's initialization and upgrade
 * programs as well as by REST API endpoints that offer this functionality.
 */
@Singleton
public class AllGroupsIndexer extends SiteIndexer<AccountGroup.UUID, InternalGroup, GroupIndex> {
  private static final FluentLogger logger = FluentLogger.forEnclosingClass();

  private final ListeningExecutorService executor;
  private final GroupCache groupCache;
  private final Groups groups;
  private final IsFirstInsertForEntry isFirstInsertForEntry;

  @Inject
  AllGroupsIndexer(
      @IndexExecutor(BATCH) ListeningExecutorService executor,
      GroupCache groupCache,
      Groups groups,
      IsFirstInsertForEntry isFirstInsertForEntry) {
    this.executor = executor;
    this.groupCache = groupCache;
    this.groups = groups;
    this.isFirstInsertForEntry = isFirstInsertForEntry;
  }

  @Override
  public SiteIndexer.Result indexAll(GroupIndex index) {
    ProgressMonitor progress = new TextProgressMonitor(newPrintWriter(progressOut));
    progress.start(2);
    Stopwatch sw = Stopwatch.createStarted();
    List<AccountGroup.UUID> uuids;
    try {
      uuids = collectGroups(progress);
    } catch (IOException | ConfigInvalidException e) {
      logger.atSevere().withCause(e).log("Error collecting groups");
      return SiteIndexer.Result.create(sw, false, 0, 0);
    }
    return reindexGroups(index, uuids, progress);
  }

  private SiteIndexer.Result reindexGroups(
      GroupIndex index, List<AccountGroup.UUID> uuids, ProgressMonitor progress) {
    progress.beginTask("Reindexing groups", uuids.size());
    List<ListenableFuture<?>> futures = new ArrayList<>(uuids.size());
    AtomicBoolean ok = new AtomicBoolean(true);
    AtomicInteger done = new AtomicInteger();
    AtomicInteger failed = new AtomicInteger();
    Stopwatch sw = Stopwatch.createStarted();
    groupCache.evict(uuids);
    Map<AccountGroup.UUID, InternalGroup> reindexedGroups = groupCache.get(uuids);
    for (AccountGroup.UUID uuid : uuids) {
      String desc = "group " + uuid;
      ListenableFuture<?> future =
          executor.submit(
              () -> {
                try {
<<<<<<< HEAD
                  InternalGroup internalGroup = reindexedGroups.get(uuid);
                  if (internalGroup != null) {
                    index.replace(internalGroup);
=======
                  groupCache.evict(uuid);
                  Optional<InternalGroup> internalGroup = groupCache.get(uuid);
                  if (internalGroup.isPresent()) {
                    if (isFirstInsertForEntry.equals(isFirstInsertForEntry.YES)) {
                      index.insert(internalGroup.get());
                    } else {
                      index.replace(internalGroup.get());
                    }
>>>>>>> 8fac238a
                  } else {
                    index.delete(uuid);

                    // The UUID here is read from group name notes. If it fails to load from group
                    // cache, there exists an inconsistency.
                    GroupsNoteDbConsistencyChecker.logFailToLoadFromGroupRefAsWarning(uuid);
                  }
                  verboseWriter.println("Reindexed " + desc);
                  done.incrementAndGet();
                } catch (Exception e) {
                  failed.incrementAndGet();
                  throw e;
                }
                return null;
              });
      addErrorListener(future, desc, progress, ok);
      futures.add(future);
    }

    try {
      Futures.successfulAsList(futures).get();
    } catch (ExecutionException | InterruptedException e) {
      logger.atSevere().withCause(e).log("Error waiting on group futures");
      return SiteIndexer.Result.create(sw, false, 0, 0);
    }

    progress.endTask();
    return SiteIndexer.Result.create(sw, ok.get(), done.get(), failed.get());
  }

  private List<AccountGroup.UUID> collectGroups(ProgressMonitor progress)
      throws IOException, ConfigInvalidException {
    progress.beginTask("Collecting groups", ProgressMonitor.UNKNOWN);
    try {
      return groups.getAllGroupReferences().map(GroupReference::getUUID).collect(toImmutableList());
    } finally {
      progress.endTask();
    }
  }
}<|MERGE_RESOLUTION|>--- conflicted
+++ resolved
@@ -100,20 +100,14 @@
           executor.submit(
               () -> {
                 try {
-<<<<<<< HEAD
-                  InternalGroup internalGroup = reindexedGroups.get(uuid);
+                  groupCache.evict(uuid);
+                  Optional<InternalGroup> internalGroup = reindexedGroups.get(uuid);
                   if (internalGroup != null) {
-                    index.replace(internalGroup);
-=======
-                  groupCache.evict(uuid);
-                  Optional<InternalGroup> internalGroup = groupCache.get(uuid);
-                  if (internalGroup.isPresent()) {
                     if (isFirstInsertForEntry.equals(isFirstInsertForEntry.YES)) {
-                      index.insert(internalGroup.get());
+                      index.insert(internalGroup);
                     } else {
-                      index.replace(internalGroup.get());
+                      index.replace(internalGroup);
                     }
->>>>>>> 8fac238a
                   } else {
                     index.delete(uuid);
 
