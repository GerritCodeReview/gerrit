load("@rules_java//java:defs.bzl", "java_library")

java_library(
    name = "logging",
    srcs = glob(
        ["**/*.java"],
    ),
    visibility = ["//visibility:public"],
    deps = [
        "//java/com/google/gerrit/common:annotations",
        "//java/com/google/gerrit/extensions:api",
        "//java/com/google/gerrit/server/util/time",
        "//lib:gson",
        "//lib:guava",
        "//lib:jgit",
        "//lib/auto:auto-value",
        "//lib/auto:auto-value-annotations",
        "//lib/flogger:api",
<<<<<<< HEAD
        "//lib/guice",
=======
        "//lib/log:log4j",
>>>>>>> c492dbbb
    ],
)<|MERGE_RESOLUTION|>--- conflicted
+++ resolved
@@ -16,10 +16,7 @@
         "//lib/auto:auto-value",
         "//lib/auto:auto-value-annotations",
         "//lib/flogger:api",
-<<<<<<< HEAD
         "//lib/guice",
-=======
         "//lib/log:log4j",
->>>>>>> c492dbbb
     ],
 )