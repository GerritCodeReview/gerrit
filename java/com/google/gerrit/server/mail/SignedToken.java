// Copyright 2008 Google Inc.
//
// Licensed under the Apache License, Version 2.0 (the "License");
// you may not use this file except in compliance with the License.
// You may obtain a copy of the License at
//
// http://www.apache.org/licenses/LICENSE-2.0
//
// Unless required by applicable law or agreed to in writing, software
// distributed under the License is distributed on an "AS IS" BASIS,
// WITHOUT WARRANTIES OR CONDITIONS OF ANY KIND, either express or implied.
// See the License for the specific language governing permissions and
// limitations under the License.

package com.google.gerrit.server.mail;

import com.google.common.io.BaseEncoding;
import java.security.InvalidKeyException;
import java.security.NoSuchAlgorithmException;
import java.security.SecureRandom;
import java.util.Arrays;
import javax.crypto.Mac;
import javax.crypto.ShortBufferException;
import javax.crypto.spec.SecretKeySpec;

/**
 * Utility function to compute and verify XSRF tokens.
 *
 * <p>{@link SignedTokenEmailTokenVerifier} uses this class to verify tokens appearing in the custom
 * <code>xsrfKey
 * </code> JSON request property. The tokens protect against cross-site request forgery by depending
 * upon the browser's security model. The classic browser security model prohibits a script from
 * site A from reading any data received from site B. By sending unforgeable tokens from the server
 * and asking the client to return them to us, the client script must have had read access to the
 * token at some point and is therefore also from our server.
 */
public class SignedToken {
  private static final int INT_SZ = 4;
  private static final String MAC_ALG = "HmacSHA1";

  /**
   * Generate a random key for use with the XSRF library.
   *
   * @return a new private key, base 64 encoded.
   */
  public static String generateRandomKey() {
    final byte[] r = new byte[26];
    new SecureRandom().nextBytes(r);
    return encodeBase64(r);
  }

  private final int maxAge;
  private final SecretKeySpec key;
  private final SecureRandom rng;
  private final int tokenLength;

  /**
   * Create a new utility, using the specific key.
   *
   * @param age the number of seconds a token may remain valid.
   * @param keyBase64 base 64 encoded representation of the key.
   * @throws XsrfException the JVM doesn't support the necessary algorithms.
   */
  public SignedToken(final int age, final String keyBase64) throws XsrfException {
    maxAge = age > 5 ? age / 5 : age;
    key = new SecretKeySpec(decodeBase64(keyBase64), MAC_ALG);
    rng = new SecureRandom();
    tokenLength = 2 * INT_SZ + newMac().getMacLength();
  }

  /**
   * Generate a new signed token.
   *
   * @param text the text string to sign. Typically this should be some user-specific string, to
   *     prevent replay attacks. The text must be safe to appear in whatever context the token
   *     itself will appear, as the text is included on the end of the token.
   * @return the signed token. The text passed in <code>text</code> will appear after the first ','
   *     in the returned token string.
   * @throws XsrfException the JVM doesn't support the necessary algorithms.
   */
  String newToken(final String text) throws XsrfException {
    final int q = rng.nextInt();
    final byte[] buf = new byte[tokenLength];
    encodeInt(buf, 0, q);
    encodeInt(buf, INT_SZ, now() ^ q);
    computeToken(buf, text);
    return encodeBase64(buf) + '$' + text;
  }

  /**
   * Validate a returned token. If the token is valid then return a {@link ValidToken}, else will
   * throw {@link XsrfException} when it's an unexpected token overflow or {@link
   * CheckTokenException} when it's an illegal token string format.
   *
   * @param tokenString a token string previously created by this class.
   * @param text text that must have been used during {@link #newToken(String)} in order for the
   *     token to be valid. If null the text will be taken from the token string itself.
   * @return the token which is valid.
   * @throws XsrfException the JVM doesn't support the necessary algorithms to generate a token.
   *     XSRF services are simply not available.
   * @throws CheckTokenException throws when token is null, the empty string, has expired, does not
   *     match the text supplied, or is a forged token.
   */
  public ValidToken checkToken(final String tokenString, final String text)
      throws XsrfException, CheckTokenException {

    if (tokenString == null || tokenString.length() == 0) {
      throw new CheckTokenException("Empty token");
    }

    final int s = tokenString.indexOf('$');
    if (s <= 0) {
      throw new CheckTokenException("Token does not contain character '$'");
    }

    final String recvText = tokenString.substring(s + 1);
    final byte[] in;
    try {
      in = decodeBase64(tokenString.substring(0, s));
    } catch (RuntimeException e) {
      throw new CheckTokenException("Base64 decoding failed", e);
    }

    if (in.length != tokenLength) {
      throw new CheckTokenException("Token length mismatch");
    }

    final int q = decodeInt(in, 0);
    final int c = decodeInt(in, INT_SZ) ^ q;
    final int n = now();
    if (maxAge > 0 && Math.abs(c - n) > maxAge) {
      throw new CheckTokenException("Token is expired");
    }

    final byte[] gen = new byte[tokenLength];
    System.arraycopy(in, 0, gen, 0, 2 * INT_SZ);
    computeToken(gen, text != null ? text : recvText);
    if (!Arrays.equals(gen, in)) {
      throw new CheckTokenException("Token text mismatch");
    }

    return new ValidToken(maxAge > 0 && c + (maxAge >> 1) <= n, recvText);
  }

  private void computeToken(final byte[] buf, final String text) throws XsrfException {
    final Mac m = newMac();
    m.update(buf, 0, 2 * INT_SZ);
    m.update(toBytes(text));
    try {
      m.doFinal(buf, 2 * INT_SZ);
    } catch (ShortBufferException e) {
      throw new XsrfException("Unexpected token overflow", e);
    }
  }

  private Mac newMac() throws XsrfException {
    try {
      final Mac m = Mac.getInstance(MAC_ALG);
      m.init(key);
      return m;
    } catch (NoSuchAlgorithmException e) {
      throw new XsrfException(MAC_ALG + " not supported", e);
    } catch (InvalidKeyException e) {
      throw new XsrfException("Invalid private key", e);
    }
  }

  private static int now() {
    return (int) (System.currentTimeMillis() / 5000L);
  }

  private static byte[] decodeBase64(final String s) {
<<<<<<< HEAD
    return BaseEncoding.base64().decode(s);
  }

  private static String encodeBase64(final byte[] buf) {
    return BaseEncoding.base64().encode(buf);
=======
    return BaseEncoding.base64Url().decode(s);
  }

  private static String encodeBase64(final byte[] buf) {
    return BaseEncoding.base64Url().encode(buf);
>>>>>>> 54b09b52
  }

  private static void encodeInt(final byte[] buf, final int o, final int v) {
    int _v = v;
    buf[o + 3] = (byte) _v;
    _v >>>= 8;

    buf[o + 2] = (byte) _v;
    _v >>>= 8;

    buf[o + 1] = (byte) _v;
    _v >>>= 8;

    buf[o] = (byte) _v;
  }

  private static int decodeInt(final byte[] buf, final int o) {
    int r = buf[o] << 8;

    r |= buf[o + 1] & 0xff;
    r <<= 8;

    r |= buf[o + 2] & 0xff;
    return (r << 8) | (buf[o + 3] & 0xff);
  }

  private static byte[] toBytes(final String s) {
    final byte[] r = new byte[s.length()];
    for (int k = r.length - 1; k >= 0; k--) {
      r[k] = (byte) s.charAt(k);
    }
    return r;
  }
}<|MERGE_RESOLUTION|>--- conflicted
+++ resolved
@@ -170,19 +170,11 @@
   }
 
   private static byte[] decodeBase64(final String s) {
-<<<<<<< HEAD
-    return BaseEncoding.base64().decode(s);
-  }
-
-  private static String encodeBase64(final byte[] buf) {
-    return BaseEncoding.base64().encode(buf);
-=======
     return BaseEncoding.base64Url().decode(s);
   }
 
   private static String encodeBase64(final byte[] buf) {
     return BaseEncoding.base64Url().encode(buf);
->>>>>>> 54b09b52
   }
 
   private static void encodeInt(final byte[] buf, final int o, final int v) {
