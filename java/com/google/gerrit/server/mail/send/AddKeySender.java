// Copyright (C) 2015 The Android Open Source Project
//
// Licensed under the Apache License, Version 2.0 (the "License");
// you may not use this file except in compliance with the License.
// You may obtain a copy of the License at
//
// http://www.apache.org/licenses/LICENSE-2.0
//
// Unless required by applicable law or agreed to in writing, software
// distributed under the License is distributed on an "AS IS" BASIS,
// WITHOUT WARRANTIES OR CONDITIONS OF ANY KIND, either express or implied.
// See the License for the specific language governing permissions and
// limitations under the License.

package com.google.gerrit.server.mail.send;

import com.google.common.base.Joiner;
import com.google.gerrit.entities.Address;
import com.google.gerrit.exceptions.EmailException;
import com.google.gerrit.extensions.api.changes.RecipientType;
import com.google.gerrit.server.IdentifiedUser;
import com.google.gerrit.server.account.AccountSshKey;
import com.google.inject.assistedinject.Assisted;
import com.google.inject.assistedinject.AssistedInject;
import java.util.List;

/** Sender that informs a user by email about the addition of an SSH or GPG key to their account. */
public class AddKeySender extends OutgoingEmail {
  public interface Factory {
    AddKeySender create(IdentifiedUser user, AccountSshKey sshKey);

    AddKeySender create(IdentifiedUser user, List<String> gpgKey);
  }

  private final IdentifiedUser user;
  private final AccountSshKey sshKey;
  private final List<String> gpgKeys;
  private final MessageIdGenerator messageIdGenerator;

  @AssistedInject
  public AddKeySender(
      EmailArguments args,
      MessageIdGenerator messageIdGenerator,
      @Assisted IdentifiedUser user,
      @Assisted AccountSshKey sshKey) {
    super(args, "addkey");
    this.messageIdGenerator = messageIdGenerator;
    this.user = user;
    this.sshKey = sshKey;
    this.gpgKeys = null;
  }

  @AssistedInject
  public AddKeySender(
      EmailArguments args,
      MessageIdGenerator messageIdGenerator,
      @Assisted IdentifiedUser user,
      @Assisted List<String> gpgKeys) {
    super(args, "addkey");
    this.messageIdGenerator = messageIdGenerator;
    this.user = user;
    this.sshKey = null;
    this.gpgKeys = gpgKeys;
  }

  @Override
  protected void init() throws EmailException {
    super.init();
    setHeader("Subject", String.format("[Gerrit Code Review] New %s Keys Added", getKeyType()));
<<<<<<< HEAD
    setMessageId(messageIdGenerator.fromAccountUpdate(user.getAccountId()));
    add(RecipientType.TO, Address.create(getEmail()));
=======
    add(RecipientType.TO, user.getAccountId());
>>>>>>> 66aa8897
  }

  @Override
  protected boolean shouldSendMessage() {
    if (sshKey == null && (gpgKeys == null || gpgKeys.isEmpty())) {
      // Don't email if no keys were added.
      return false;
    }

    return true;
  }

  @Override
  protected void format() throws EmailException {
    appendText(textTemplate("AddKey"));
    if (useHtml()) {
      appendHtml(soyHtmlTemplate("AddKeyHtml"));
    }
  }

  @Override
  protected void setupSoyContext() {
    super.setupSoyContext();
    soyContextEmailData.put("email", getEmail());
    soyContextEmailData.put("gpgKeys", getGpgKeys());
    soyContextEmailData.put("keyType", getKeyType());
    soyContextEmailData.put("sshKey", getSshKey());
    soyContextEmailData.put("userNameEmail", getUserNameEmailFor(user.getAccountId()));
  }

  private String getEmail() {
    return user.getAccount().preferredEmail();
  }

  private String getKeyType() {
    if (sshKey != null) {
      return "SSH";
    } else if (gpgKeys != null) {
      return "GPG";
    }
    return "Unknown";
  }

  private String getSshKey() {
    return (sshKey != null) ? sshKey.sshPublicKey() + "\n" : null;
  }

  private String getGpgKeys() {
    if (gpgKeys != null) {
      return Joiner.on("\n").join(gpgKeys);
    }
    return null;
  }
}<|MERGE_RESOLUTION|>--- conflicted
+++ resolved
@@ -67,12 +67,8 @@
   protected void init() throws EmailException {
     super.init();
     setHeader("Subject", String.format("[Gerrit Code Review] New %s Keys Added", getKeyType()));
-<<<<<<< HEAD
     setMessageId(messageIdGenerator.fromAccountUpdate(user.getAccountId()));
-    add(RecipientType.TO, Address.create(getEmail()));
-=======
     add(RecipientType.TO, user.getAccountId());
->>>>>>> 66aa8897
   }
 
   @Override
