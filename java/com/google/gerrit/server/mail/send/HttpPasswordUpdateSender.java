// Copyright (C) 2019 The Android Open Source Project
//
// Licensed under the Apache License, Version 2.0 (the "License");
// you may not use this file except in compliance with the License.
// You may obtain a copy of the License at
//
// http://www.apache.org/licenses/LICENSE-2.0
//
// Unless required by applicable law or agreed to in writing, software
// distributed under the License is distributed on an "AS IS" BASIS,
// WITHOUT WARRANTIES OR CONDITIONS OF ANY KIND, either express or implied.
// See the License for the specific language governing permissions and
// limitations under the License.

package com.google.gerrit.server.mail.send;

import com.google.gerrit.entities.Address;
import com.google.gerrit.exceptions.EmailException;
import com.google.gerrit.extensions.api.changes.RecipientType;
import com.google.gerrit.server.IdentifiedUser;
import com.google.gerrit.server.util.time.TimeUtil;
import com.google.inject.assistedinject.Assisted;
import com.google.inject.assistedinject.AssistedInject;

/** Sender that informs a user by email that the HTTP password of their account was updated. */
public class HttpPasswordUpdateSender extends OutgoingEmail {
  public interface Factory {
    HttpPasswordUpdateSender create(IdentifiedUser user, String operation);
  }

  private final IdentifiedUser user;
  private final String operation;
  private final MessageIdGenerator messageIdGenerator;

  @AssistedInject
  public HttpPasswordUpdateSender(
      EmailArguments args,
      MessageIdGenerator messageIdGenerator,
      @Assisted IdentifiedUser user,
      @Assisted String operation) {
    super(args, "HttpPasswordUpdate");
    this.messageIdGenerator = messageIdGenerator;
    this.user = user;
    this.operation = operation;
  }

  @Override
  protected void init() throws EmailException {
    super.init();
    setHeader("Subject", "[Gerrit Code Review] HTTP password was " + operation);
<<<<<<< HEAD
    setMessageId(
        messageIdGenerator.fromReasonAccountIdAndTimestamp(
            "HTTP_password_change", user.getAccountId(), TimeUtil.now()));
    add(RecipientType.TO, Address.create(getEmail()));
=======
    add(RecipientType.TO, user.getAccountId());
>>>>>>> 66aa8897
  }

  @Override
  protected boolean shouldSendMessage() {
    // Always send an email if the HTTP password is updated.
    return true;
  }

  @Override
  protected void format() throws EmailException {
    appendText(textTemplate("HttpPasswordUpdate"));
    if (useHtml()) {
      appendHtml(soyHtmlTemplate("HttpPasswordUpdateHtml"));
    }
  }

  @Override
  protected void setupSoyContext() {
    super.setupSoyContext();
    soyContextEmailData.put("email", getEmail());
    soyContextEmailData.put("userNameEmail", getUserNameEmailFor(user.getAccountId()));
    soyContextEmailData.put("operation", operation);
  }

  private String getEmail() {
    return user.getAccount().preferredEmail();
  }
}<|MERGE_RESOLUTION|>--- conflicted
+++ resolved
@@ -48,14 +48,10 @@
   protected void init() throws EmailException {
     super.init();
     setHeader("Subject", "[Gerrit Code Review] HTTP password was " + operation);
-<<<<<<< HEAD
     setMessageId(
         messageIdGenerator.fromReasonAccountIdAndTimestamp(
             "HTTP_password_change", user.getAccountId(), TimeUtil.now()));
-    add(RecipientType.TO, Address.create(getEmail()));
-=======
     add(RecipientType.TO, user.getAccountId());
->>>>>>> 66aa8897
   }
 
   @Override
