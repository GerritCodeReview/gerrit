// Copyright (C) 2012 The Android Open Source Project
//
// Licensed under the Apache License, Version 2.0 (the "License");
// you may not use this file except in compliance with the License.
// You may obtain a copy of the License at
//
// http://www.apache.org/licenses/LICENSE-2.0
//
// Unless required by applicable law or agreed to in writing, software
// distributed under the License is distributed on an "AS IS" BASIS,
// WITHOUT WARRANTIES OR CONDITIONS OF ANY KIND, either express or implied.
// See the License for the specific language governing permissions and
// limitations under the License.

package com.google.gerrit.server.mail.send;

import com.google.common.annotations.VisibleForTesting;
import com.google.common.collect.Iterables;
import com.google.common.flogger.FluentLogger;
import com.google.gerrit.entities.Account;
import com.google.gerrit.entities.BranchNameKey;
import com.google.gerrit.exceptions.EmailException;
import com.google.gerrit.exceptions.StorageException;
import com.google.gerrit.extensions.api.changes.RecipientType;
import com.google.gerrit.mail.Address;
import com.google.gerrit.mail.MailHeader;
import com.google.gerrit.server.account.ProjectWatches.NotifyType;
import com.google.gerrit.server.cache.PerThreadCache;
import com.google.gerrit.server.cache.PerThreadCache.ReadonlyRequestWindow;
import com.google.gerrit.server.mail.send.ProjectWatch.Watchers;
import com.google.gerrit.server.query.change.ChangeData;
import java.util.HashMap;
import java.util.Map;

/** Common class for notifications that are related to a project and branch */
public abstract class NotificationEmail extends OutgoingEmail {
  private static final FluentLogger logger = FluentLogger.forEnclosingClass();

  protected BranchNameKey branch;

<<<<<<< HEAD
  protected NotificationEmail(EmailArguments args, String messageClass, BranchNameKey branch) {
    super(args, messageClass);
    this.branch = branch;
=======
  protected NotificationEmail(EmailArguments ea, String mc, ChangeData cd) {
    super(ea, mc);
    try (ReadonlyRequestWindow window = PerThreadCache.openReadonlyRequestWindow()) {
      this.branch = cd.change().getDest();
    }
>>>>>>> e53caf14
  }

  @Override
  protected void init() throws EmailException {
    super.init();
    setListIdHeader();
  }

  private void setListIdHeader() {
    // Set a reasonable list id so that filters can be used to sort messages
    setHeader(
        "List-Id",
        "<gerrit-" + branch.project().get().replace('/', '-') + "." + getGerritHost() + ">");
    if (getSettingsUrl() != null) {
      setHeader("List-Unsubscribe", "<" + getSettingsUrl() + ">");
    }
  }

  /** Include users and groups that want notification of events. */
  protected void includeWatchers(NotifyType type) {
    includeWatchers(type, true);
  }

  /** Include users and groups that want notification of events. */
  protected void includeWatchers(NotifyType type, boolean includeWatchersFromNotifyConfig) {
    try {
      Watchers matching = getWatchers(type, includeWatchersFromNotifyConfig);
      add(RecipientType.TO, matching.to);
      add(RecipientType.CC, matching.cc);
      add(RecipientType.BCC, matching.bcc);
    } catch (StorageException err) {
      // Just don't CC everyone. Better to send a partial message to those
      // we already have queued up then to fail deliver entirely to people
      // who have a lower interest in the change.
      logger.atWarning().withCause(err).log("Cannot BCC watchers for %s", type);
    }
  }

  /** Returns all watchers that are relevant */
  protected abstract Watchers getWatchers(NotifyType type, boolean includeWatchersFromNotifyConfig);

  /** Add users or email addresses to the TO, CC, or BCC list. */
  protected void add(RecipientType type, Watchers.List list) {
    for (Account.Id user : list.accounts) {
      add(type, user);
    }
    for (Address addr : list.emails) {
      add(type, addr);
    }
  }

  public String getSshHost() {
    String host = Iterables.getFirst(args.sshAddresses, null);
    if (host == null) {
      return null;
    }
    if (host.startsWith("*:")) {
      return getGerritHost() + host.substring(1);
    }
    return host;
  }

  @Override
  protected void setupSoyContext() {
    super.setupSoyContext();

    String projectName = branch.project().get();
    soyContext.put("projectName", projectName);
    // shortProjectName is the project name with the path abbreviated.
    soyContext.put("shortProjectName", getShortProjectName(projectName));

    // instanceAndProjectName is the instance's name followed by the abbreviated project path
    soyContext.put(
        "instanceAndProjectName",
        getInstanceAndProjectName(args.instanceNameProvider.get(), projectName));
    soyContext.put("addInstanceNameInSubject", args.addInstanceNameInSubject);

    soyContextEmailData.put("sshHost", getSshHost());

    Map<String, String> branchData = new HashMap<>();
    branchData.put("shortName", branch.shortName());
    soyContext.put("branch", branchData);

    footers.add(MailHeader.PROJECT.withDelimiter() + branch.project().get());
    footers.add(MailHeader.BRANCH.withDelimiter() + branch.shortName());
  }

  @VisibleForTesting
  protected static String getShortProjectName(String projectName) {
    int lastIndexSlash = projectName.lastIndexOf('/');
    if (lastIndexSlash == 0) {
      return projectName.substring(1); // Remove the first slash
    }
    if (lastIndexSlash == -1) { // No slash in the project name
      return projectName;
    }

    return "..." + projectName.substring(lastIndexSlash + 1);
  }

  @VisibleForTesting
  protected static String getInstanceAndProjectName(String instanceName, String projectName) {
    if (instanceName == null || instanceName.isEmpty()) {
      return getShortProjectName(projectName);
    }
    // Extract the project name (everything after the last slash) and prepends it with gerrit's
    // instance name
    return instanceName + "/" + projectName.substring(projectName.lastIndexOf('/') + 1);
  }
}<|MERGE_RESOLUTION|>--- conflicted
+++ resolved
@@ -38,17 +38,11 @@
 
   protected BranchNameKey branch;
 
-<<<<<<< HEAD
-  protected NotificationEmail(EmailArguments args, String messageClass, BranchNameKey branch) {
+  protected NotificationEmail(EmailArguments args, String messageClass, ChangeData cd) {
     super(args, messageClass);
-    this.branch = branch;
-=======
-  protected NotificationEmail(EmailArguments ea, String mc, ChangeData cd) {
-    super(ea, mc);
     try (ReadonlyRequestWindow window = PerThreadCache.openReadonlyRequestWindow()) {
       this.branch = cd.change().getDest();
     }
->>>>>>> e53caf14
   }
 
   @Override
