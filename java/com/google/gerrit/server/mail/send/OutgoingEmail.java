--- conflicted
+++ resolved
@@ -20,8 +20,8 @@
 
 import com.google.common.collect.Sets;
 import com.google.common.flogger.FluentLogger;
+import com.google.gerrit.common.Nullable;
 import com.google.gerrit.exceptions.EmailException;
-import com.google.gerrit.common.Nullable;
 import com.google.gerrit.extensions.api.changes.RecipientType;
 import com.google.gerrit.extensions.client.GeneralPreferencesInfo;
 import com.google.gerrit.extensions.client.GeneralPreferencesInfo.EmailFormat;
@@ -32,12 +32,9 @@
 import com.google.gerrit.reviewdb.client.Account;
 import com.google.gerrit.reviewdb.client.UserIdentity;
 import com.google.gerrit.server.account.AccountState;
-<<<<<<< HEAD
-import com.google.gerrit.server.change.NotifyResolver;
-=======
 import com.google.gerrit.server.cache.PerThreadCache;
 import com.google.gerrit.server.cache.PerThreadCache.ReadonlyRequestWindow;
->>>>>>> e14bdfba
+import com.google.gerrit.server.change.NotifyResolver;
 import com.google.gerrit.server.permissions.PermissionBackendException;
 import com.google.gerrit.server.validators.OutgoingEmailValidationListener;
 import com.google.gerrit.server.validators.ValidationException;
@@ -106,17 +103,10 @@
         return;
       }
 
-<<<<<<< HEAD
-    if (!notify.shouldNotify()) {
-      logger.atFine().log("Not sending '%s': Notify handling is NONE", messageClass);
-      return;
-    }
-=======
-      if (NotifyHandling.NONE.equals(notify) && accountsToNotify.isEmpty()) {
+      if (!notify.shouldNotify()) {
         logger.atFine().log("Not sending '%s': Notify handling is NONE", messageClass);
         return;
       }
->>>>>>> e14bdfba
 
       init();
       if (useHtml()) {
@@ -128,25 +118,6 @@
         appendHtml(soyHtmlTemplate("FooterHtml"));
       }
 
-<<<<<<< HEAD
-    Set<Address> smtpRcptToPlaintextOnly = new HashSet<>();
-    if (shouldSendMessage()) {
-      if (fromId != null) {
-        Optional<AccountState> fromUser = args.accountCache.get(fromId);
-        if (fromUser.isPresent()) {
-          GeneralPreferencesInfo senderPrefs = fromUser.get().getGeneralPreferences();
-          if (senderPrefs != null && senderPrefs.getEmailStrategy() == CC_ON_OWN_COMMENTS) {
-            // If we are impersonating a user, make sure they receive a CC of
-            // this message so they can always review and audit what we sent
-            // on their behalf to others.
-            //
-            add(RecipientType.CC, fromId);
-          } else if (!notify.accounts().containsValue(fromId) && rcptTo.remove(fromId)) {
-            // If they don't want a copy, but we queued one up anyway,
-            // drop them from the recipient lists.
-            //
-            removeUser(fromUser.get().getAccount());
-=======
       Set<Address> smtpRcptToPlaintextOnly = new HashSet<>();
       if (shouldSendMessage()) {
         if (fromId != null) {
@@ -159,13 +130,12 @@
               // on their behalf to others.
               //
               add(RecipientType.CC, fromId);
-            } else if (!accountsToNotify.containsValue(fromId) && rcptTo.remove(fromId)) {
+            } else if (!notify.accounts().containsValue(fromId) && rcptTo.remove(fromId)) {
               // If they don't want a copy, but we queued one up anyway,
               // drop them from the recipient lists.
               //
               removeUser(fromUser.get().getAccount());
             }
->>>>>>> e14bdfba
           }
         }
         // Check the preferences of all recipients. If any user has disabled
@@ -190,74 +160,134 @@
           }
         }
 
-        // Set Reply-To only if it hasn't been set by a child class
-        // Reply-To will already be populated for the message types where Gerrit supports
-        // inbound email replies.
-        if (!headers.containsKey(FieldName.REPLY_TO)) {
-          StringJoiner j = new StringJoiner(", ");
+        if (NotifyHandling.NONE.equals(notify) && accountsToNotify.isEmpty()) {
+          logger.atFine().log("Not sending '%s': Notify handling is NONE", messageClass);
+          return;
+        }
+
+        init();
+        if (useHtml()) {
+          appendHtml(soyHtmlTemplate("HeaderHtml"));
+        }
+        format();
+        appendText(textTemplate("Footer"));
+        if (useHtml()) {
+          appendHtml(soyHtmlTemplate("FooterHtml"));
+        }
+
+        if (shouldSendMessage()) {
           if (fromId != null) {
-            Address address = toAddress(fromId);
-            if (address != null) {
-              j.add(address.getEmail());
-            }
-          }
-          smtpRcptTo.stream().forEach(a -> j.add(a.getEmail()));
-          smtpRcptToPlaintextOnly.stream().forEach(a -> j.add(a.getEmail()));
-          setHeader(FieldName.REPLY_TO, j.toString());
-        }
-
-        String textPart = textBody.toString();
-        OutgoingEmailValidationListener.Args va = new OutgoingEmailValidationListener.Args();
-        va.messageClass = messageClass;
-        va.smtpFromAddress = smtpFromAddress;
-        va.smtpRcptTo = smtpRcptTo;
-        va.headers = headers;
-        va.body = textPart;
-
-        if (useHtml()) {
-          va.htmlBody = htmlBody.toString();
-        } else {
-          va.htmlBody = null;
-        }
-
-        for (OutgoingEmailValidationListener validator : args.outgoingEmailValidationListeners) {
-          try {
-            validator.validateOutgoingEmail(va);
-          } catch (ValidationException e) {
-            logger.atFine().log(
-                "Not sending '%s': Rejected by outgoing email validator: %s",
-                messageClass, e.getMessage());
-            return;
-          }
-        }
-
-        Set<Address> intersection = Sets.intersection(va.smtpRcptTo, smtpRcptToPlaintextOnly);
-        if (!intersection.isEmpty()) {
-          logger.atSevere().log("Email '%s' will be sent twice to %s", messageClass, intersection);
-        }
-
-        if (!va.smtpRcptTo.isEmpty()) {
-          // Send multipart message
-          logger.atFine().log("Sending multipart '%s'", messageClass);
-          args.emailSender.send(
-              va.smtpFromAddress, va.smtpRcptTo, va.headers, va.body, va.htmlBody);
-        }
-
-        if (!smtpRcptToPlaintextOnly.isEmpty()) {
-          logger.atFine().log("Sending plaintext '%s'", messageClass);
-          // Send plaintext message
-          Map<String, EmailHeader> shallowCopy = new HashMap<>();
-          shallowCopy.putAll(headers);
-          // Remove To and Cc
-          shallowCopy.remove(FieldName.TO);
-          shallowCopy.remove(FieldName.CC);
-          for (Address a : smtpRcptToPlaintextOnly) {
-            // Add new To
-            EmailHeader.AddressList to = new EmailHeader.AddressList();
-            to.add(a);
-            shallowCopy.put(FieldName.TO, to);
-          }
-          args.emailSender.send(va.smtpFromAddress, smtpRcptToPlaintextOnly, shallowCopy, va.body);
+            Optional<AccountState> fromUser = args.accountCache.get(fromId);
+            if (fromUser.isPresent()) {
+              GeneralPreferencesInfo senderPrefs = fromUser.get().getGeneralPreferences();
+              if (senderPrefs != null && senderPrefs.getEmailStrategy() == CC_ON_OWN_COMMENTS) {
+                // If we are impersonating a user, make sure they receive a CC of
+                // this message so they can always review and audit what we sent
+                // on their behalf to others.
+                //
+                add(RecipientType.CC, fromId);
+              } else if (!accountsToNotify.containsValue(fromId) && rcptTo.remove(fromId)) {
+                // If they don't want a copy, but we queued one up anyway,
+                // drop them from the recipient lists.
+                //
+                removeUser(fromUser.get().getAccount());
+              }
+            }
+          }
+          // Check the preferences of all recipients. If any user has disabled
+          // his email notifications then drop him from recipients' list.
+          // In addition, check if users only want to receive plaintext email.
+          for (Account.Id id : rcptTo) {
+            Optional<AccountState> thisUser = args.accountCache.get(id);
+            if (thisUser.isPresent()) {
+              Account thisUserAccount = thisUser.get().getAccount();
+              GeneralPreferencesInfo prefs = thisUser.get().getGeneralPreferences();
+              if (prefs == null || prefs.getEmailStrategy() == DISABLED) {
+                removeUser(thisUserAccount);
+              } else if (useHtml() && prefs.getEmailFormat() == EmailFormat.PLAINTEXT) {
+                removeUser(thisUserAccount);
+                smtpRcptToPlaintextOnly.add(
+                    new Address(
+                        thisUserAccount.getFullName(), thisUserAccount.getPreferredEmail()));
+              }
+            }
+            if (smtpRcptTo.isEmpty() && smtpRcptToPlaintextOnly.isEmpty()) {
+              logger.atFine().log("Not sending '%s': No SMTP recipients", messageClass);
+              return;
+            }
+          }
+
+          // Set Reply-To only if it hasn't been set by a child class
+          // Reply-To will already be populated for the message types where Gerrit supports
+          // inbound email replies.
+          if (!headers.containsKey(FieldName.REPLY_TO)) {
+            StringJoiner j = new StringJoiner(", ");
+            if (fromId != null) {
+              Address address = toAddress(fromId);
+              if (address != null) {
+                j.add(address.getEmail());
+              }
+            }
+            smtpRcptTo.stream().forEach(a -> j.add(a.getEmail()));
+            smtpRcptToPlaintextOnly.stream().forEach(a -> j.add(a.getEmail()));
+            setHeader(FieldName.REPLY_TO, j.toString());
+          }
+
+          String textPart = textBody.toString();
+          OutgoingEmailValidationListener.Args va = new OutgoingEmailValidationListener.Args();
+          va.messageClass = messageClass;
+          va.smtpFromAddress = smtpFromAddress;
+          va.smtpRcptTo = smtpRcptTo;
+          va.headers = headers;
+          va.body = textPart;
+
+          if (useHtml()) {
+            va.htmlBody = htmlBody.toString();
+          } else {
+            va.htmlBody = null;
+          }
+
+          for (OutgoingEmailValidationListener validator : args.outgoingEmailValidationListeners) {
+            try {
+              validator.validateOutgoingEmail(va);
+            } catch (ValidationException e) {
+              logger.atFine().log(
+                  "Not sending '%s': Rejected by outgoing email validator: %s",
+                  messageClass, e.getMessage());
+              return;
+            }
+          }
+
+          Set<Address> intersection = Sets.intersection(va.smtpRcptTo, smtpRcptToPlaintextOnly);
+          if (!intersection.isEmpty()) {
+            logger.atSevere().log(
+                "Email '%s' will be sent twice to %s", messageClass, intersection);
+          }
+
+          if (!va.smtpRcptTo.isEmpty()) {
+            // Send multipart message
+            logger.atFine().log("Sending multipart '%s'", messageClass);
+            args.emailSender.send(
+                va.smtpFromAddress, va.smtpRcptTo, va.headers, va.body, va.htmlBody);
+          }
+
+          if (!smtpRcptToPlaintextOnly.isEmpty()) {
+            logger.atFine().log("Sending plaintext '%s'", messageClass);
+            // Send plaintext message
+            Map<String, EmailHeader> shallowCopy = new HashMap<>();
+            shallowCopy.putAll(headers);
+            // Remove To and Cc
+            shallowCopy.remove(FieldName.TO);
+            shallowCopy.remove(FieldName.CC);
+            for (Address a : smtpRcptToPlaintextOnly) {
+              // Add new To
+              EmailHeader.AddressList to = new EmailHeader.AddressList();
+              to.add(a);
+              shallowCopy.put(FieldName.TO, to);
+            }
+            args.emailSender.send(
+                va.smtpFromAddress, smtpRcptToPlaintextOnly, shallowCopy, va.body);
+          }
         }
       }
     }
