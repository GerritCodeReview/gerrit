--- conflicted
+++ resolved
@@ -20,8 +20,8 @@
 
 import com.google.common.collect.Sets;
 import com.google.common.flogger.FluentLogger;
+import com.google.gerrit.common.Nullable;
 import com.google.gerrit.exceptions.EmailException;
-import com.google.gerrit.common.Nullable;
 import com.google.gerrit.extensions.api.changes.RecipientType;
 import com.google.gerrit.extensions.client.GeneralPreferencesInfo;
 import com.google.gerrit.extensions.client.GeneralPreferencesInfo.EmailFormat;
@@ -32,12 +32,9 @@
 import com.google.gerrit.reviewdb.client.Account;
 import com.google.gerrit.reviewdb.client.UserIdentity;
 import com.google.gerrit.server.account.AccountState;
-<<<<<<< HEAD
-import com.google.gerrit.server.change.NotifyResolver;
-=======
 import com.google.gerrit.server.cache.PerThreadCache;
 import com.google.gerrit.server.cache.PerThreadCache.ReadonlyRequestWindow;
->>>>>>> 50034609
+import com.google.gerrit.server.change.NotifyResolver;
 import com.google.gerrit.server.permissions.PermissionBackendException;
 import com.google.gerrit.server.validators.OutgoingEmailValidationListener;
 import com.google.gerrit.server.validators.ValidationException;
@@ -106,17 +103,10 @@
         return;
       }
 
-<<<<<<< HEAD
-    if (!notify.shouldNotify()) {
-      logger.atFine().log("Not sending '%s': Notify handling is NONE", messageClass);
-      return;
-    }
-=======
-      if (NotifyHandling.NONE.equals(notify) && accountsToNotify.isEmpty()) {
+      if (!notify.shouldNotify()) {
         logger.atFine().log("Not sending '%s': Notify handling is NONE", messageClass);
         return;
       }
->>>>>>> 50034609
 
       init();
       if (useHtml()) {
@@ -128,25 +118,6 @@
         appendHtml(soyHtmlTemplate("FooterHtml"));
       }
 
-<<<<<<< HEAD
-    Set<Address> smtpRcptToPlaintextOnly = new HashSet<>();
-    if (shouldSendMessage()) {
-      if (fromId != null) {
-        Optional<AccountState> fromUser = args.accountCache.get(fromId);
-        if (fromUser.isPresent()) {
-          GeneralPreferencesInfo senderPrefs = fromUser.get().getGeneralPreferences();
-          if (senderPrefs != null && senderPrefs.getEmailStrategy() == CC_ON_OWN_COMMENTS) {
-            // If we are impersonating a user, make sure they receive a CC of
-            // this message so they can always review and audit what we sent
-            // on their behalf to others.
-            //
-            add(RecipientType.CC, fromId);
-          } else if (!notify.accounts().containsValue(fromId) && rcptTo.remove(fromId)) {
-            // If they don't want a copy, but we queued one up anyway,
-            // drop them from the recipient lists.
-            //
-            removeUser(fromUser.get().getAccount());
-=======
       Set<Address> smtpRcptToPlaintextOnly = new HashSet<>();
       if (shouldSendMessage()) {
         if (fromId != null) {
@@ -159,13 +130,12 @@
               // on their behalf to others.
               //
               add(RecipientType.CC, fromId);
-            } else if (!accountsToNotify.containsValue(fromId) && rcptTo.remove(fromId)) {
+            } else if (!notify.accounts().containsValue(fromId) && rcptTo.remove(fromId)) {
               // If they don't want a copy, but we queued one up anyway,
               // drop them from the recipient lists.
               //
               removeUser(fromUser.get().getAccount());
             }
->>>>>>> 50034609
           }
         }
         // Check the preferences of all recipients. If any user has disabled
