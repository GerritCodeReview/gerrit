--- conflicted
+++ resolved
@@ -18,12 +18,7 @@
 import static com.google.gerrit.extensions.client.GeneralPreferencesInfo.EmailStrategy.DISABLED;
 import static java.util.Objects.requireNonNull;
 
-<<<<<<< HEAD
-=======
-import com.google.common.collect.ImmutableListMultimap;
-import com.google.common.collect.ListMultimap;
 import com.google.common.collect.Sets;
->>>>>>> b7e284a5
 import com.google.common.flogger.FluentLogger;
 import com.google.gerrit.exceptions.EmailException;
 import com.google.gerrit.extensions.api.changes.RecipientType;
@@ -96,13 +91,6 @@
    * @throws EmailException
    */
   public void send() throws EmailException {
-<<<<<<< HEAD
-    if (!notify.shouldNotify()) {
-      return;
-    }
-
-=======
->>>>>>> b7e284a5
     if (!args.emailSender.isEnabled()) {
       // Server has explicitly disabled email sending.
       //
@@ -111,7 +99,7 @@
       return;
     }
 
-    if (NotifyHandling.NONE.equals(notify) && accountsToNotify.isEmpty()) {
+    if (!notify.shouldNotify()) {
       logger.atFine().log("Not sending '%s': Notify handling is NONE", messageClass);
       return;
     }
