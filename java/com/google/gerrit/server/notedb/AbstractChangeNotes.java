// Copyright (C) 2014 The Android Open Source Project
//
// Licensed under the Apache License, Version 2.0 (the "License");
// you may not use this file except in compliance with the License.
// You may obtain a copy of the License at
//
// http://www.apache.org/licenses/LICENSE-2.0
//
// Unless required by applicable law or agreed to in writing, software
// distributed under the License is distributed on an "AS IS" BASIS,
// WITHOUT WARRANTIES OR CONDITIONS OF ANY KIND, either express or implied.
// See the License for the specific language governing permissions and
// limitations under the License.

package com.google.gerrit.server.notedb;

import static java.util.Objects.requireNonNull;

import com.google.common.annotations.VisibleForTesting;
import com.google.gerrit.common.Nullable;
import com.google.gerrit.common.UsedAt;
import com.google.gerrit.entities.Change;
import com.google.gerrit.entities.Project;
import com.google.gerrit.exceptions.StorageException;
import com.google.gerrit.metrics.Timer0;
import com.google.gerrit.server.config.AllUsersName;
import com.google.gerrit.server.config.GerritServerId;
import com.google.gerrit.server.git.GitRepositoryManager;
import com.google.gerrit.server.notedb.ChangeNotesCommit.ChangeNotesRevWalk;
import com.google.gerrit.server.project.NoSuchChangeException;
import com.google.inject.Inject;
import com.google.inject.Provider;
import com.google.inject.Singleton;
import java.io.IOException;
import java.util.concurrent.atomic.AtomicBoolean;
import org.eclipse.jgit.errors.ConfigInvalidException;
import org.eclipse.jgit.lib.ObjectId;
import org.eclipse.jgit.lib.Ref;
import org.eclipse.jgit.lib.Repository;

/** View of contents at a single ref related to some change. * */
public abstract class AbstractChangeNotes<T> {
  @VisibleForTesting
  @Singleton
  @UsedAt(UsedAt.Project.PLUGIN_CHECKS)
  public static class Args {
    // TODO(dborowitz): Some less smelly way of disabling NoteDb in tests.
    public final AtomicBoolean failOnLoadForTest;
    public final ChangeNoteJson changeNoteJson;
    public final GitRepositoryManager repoManager;
    public final AllUsersName allUsers;
    public final NoteDbMetrics metrics;
    public final String serverId;

    // Providers required to avoid dependency cycles.

    // ChangeNoteCache -> Args
    public final Provider<ChangeNotesCache> cache;

    @Inject
    Args(
        GitRepositoryManager repoManager,
        AllUsersName allUsers,
        ChangeNoteJson changeNoteJson,
        NoteDbMetrics metrics,
        Provider<ChangeNotesCache> cache,
        @GerritServerId String serverId) {
      this.failOnLoadForTest = new AtomicBoolean();
      this.repoManager = repoManager;
      this.allUsers = allUsers;
      this.changeNoteJson = changeNoteJson;
      this.metrics = metrics;
      this.cache = cache;
      this.serverId = serverId;
    }
  }

  /** An {@link AutoCloseable} for parsing a single commit into ChangeNotesCommits. */
  public static class LoadHandle implements AutoCloseable {
    private final Repository repo;
    private final ObjectId id;
    private ChangeNotesRevWalk rw;

    private LoadHandle(Repository repo, @Nullable ObjectId id) {
      this.repo = requireNonNull(repo);

      if (ObjectId.zeroId().equals(id)) {
        id = null;
      } else if (id != null) {
        id = id.copy();
      }
      this.id = id;
    }

    public ChangeNotesRevWalk walk() {
      if (rw == null) {
        rw = ChangeNotesCommit.newRevWalk(repo);
      }
      return rw;
    }

    @Nullable
    public ObjectId id() {
      return id;
    }

    @Override
    public void close() {
      if (rw != null) {
        rw.close();
      }
    }
  }

  protected final Args args;
  private final Change.Id changeId;

  private ObjectId revision;
  private boolean loaded;

  protected AbstractChangeNotes(Args args, Change.Id changeId, @Nullable ObjectId metaSha1) {
    this.args = requireNonNull(args);
    this.changeId = requireNonNull(changeId);
    this.revision = metaSha1;
<<<<<<< HEAD
  }

  protected AbstractChangeNotes(Args args, Change.Id changeId) {
    this(args, changeId, null);
=======
>>>>>>> 9cf9b35c
  }

  public Change.Id getChangeId() {
    return changeId;
  }

  /** @return revision of the metadata that was loaded. */
  public ObjectId getRevision() {
    return revision;
  }

  public T load() {
    try (Repository repo = args.repoManager.openRepository(getProjectName())) {
      load(repo);
      return self();
    } catch (IOException e) {
      throw new StorageException(e);
    }
  }

  public T load(Repository repo) {
    if (loaded) {
      return self();
    }

    if (args.failOnLoadForTest.get()) {
      throw new StorageException("Reading from NoteDb is disabled");
    }
    try (Timer0.Context timer = args.metrics.readLatency.start();
        // Call openHandle even if reading is disabled, to trigger
        // auto-rebuilding before this object may get passed to a ChangeUpdate.
        LoadHandle handle = openHandle(repo, revision)) {
      revision = handle.id();
      onLoad(handle);
      loaded = true;
    } catch (ConfigInvalidException | IOException e) {
      throw new StorageException(e);
    }
    return self();
  }

  @Nullable
  protected ObjectId readRef(Repository repo) throws IOException {
    Ref ref = repo.getRefDatabase().exactRef(getRefName());
    return ref != null ? ref.getObjectId() : null;
  }

  /**
   * Open a handle for reading this entity from a repository.
   *
   * <p>Implementations may override this method to provide auto-rebuilding behavior.
   *
   * @param repo open repository.
<<<<<<< HEAD
   * @param id SHA1 of the entity to read from the repository. The SHA1 is not sanity checked and is
   *     assumed to be valid. If null, lookup SHA1 from the /meta ref.
=======
   * @param id version SHA1 of the change notes to load
>>>>>>> 9cf9b35c
   * @return handle for reading the entity.
   * @throws NoSuchChangeException change does not exist.
   * @throws IOException a repo-level error occurred.
   */
  protected LoadHandle openHandle(Repository repo, @Nullable ObjectId id)
      throws NoSuchChangeException, IOException {
    if (id == null) {
      id = readRef(repo);
    }
<<<<<<< HEAD

=======
>>>>>>> 9cf9b35c
    return new LoadHandle(repo, id);
  }

  public T reload() {
    loaded = false;
    return load();
  }

  public ObjectId loadRevision() {
    if (loaded) {
      return getRevision();
    }
    try (Repository repo = args.repoManager.openRepository(getProjectName())) {
      Ref ref = repo.getRefDatabase().exactRef(getRefName());
      return ref != null ? ref.getObjectId() : null;
    } catch (IOException e) {
      throw new StorageException(e);
    }
  }

  /** Load default values for any instance variables when NoteDb is disabled. */
  protected abstract void loadDefaults();

  /**
   * @return the NameKey for the project where the notes should be stored, which is not necessarily
   *     the same as the change's project.
   */
  public abstract Project.NameKey getProjectName();

  /** @return name of the reference storing this configuration. */
  protected abstract String getRefName();

  /** Set up the metadata, parsing any state from the loaded revision. */
  protected abstract void onLoad(LoadHandle handle)
      throws NoSuchChangeException, IOException, ConfigInvalidException;

  @SuppressWarnings("unchecked")
  protected final T self() {
    return (T) this;
  }
}<|MERGE_RESOLUTION|>--- conflicted
+++ resolved
@@ -122,13 +122,10 @@
     this.args = requireNonNull(args);
     this.changeId = requireNonNull(changeId);
     this.revision = metaSha1;
-<<<<<<< HEAD
   }
 
   protected AbstractChangeNotes(Args args, Change.Id changeId) {
     this(args, changeId, null);
-=======
->>>>>>> 9cf9b35c
   }
 
   public Change.Id getChangeId() {
@@ -182,12 +179,8 @@
    * <p>Implementations may override this method to provide auto-rebuilding behavior.
    *
    * @param repo open repository.
-<<<<<<< HEAD
    * @param id SHA1 of the entity to read from the repository. The SHA1 is not sanity checked and is
    *     assumed to be valid. If null, lookup SHA1 from the /meta ref.
-=======
-   * @param id version SHA1 of the change notes to load
->>>>>>> 9cf9b35c
    * @return handle for reading the entity.
    * @throws NoSuchChangeException change does not exist.
    * @throws IOException a repo-level error occurred.
@@ -197,10 +190,7 @@
     if (id == null) {
       id = readRef(repo);
     }
-<<<<<<< HEAD
-
-=======
->>>>>>> 9cf9b35c
+
     return new LoadHandle(repo, id);
   }
 
