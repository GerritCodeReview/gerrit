--- conflicted
+++ resolved
@@ -453,15 +453,10 @@
       boolean isRemoval = labelLine.startsWith("-");
       rawPatchSetApproval.isRemoval(isRemoval);
       int labelStart = isRemoval ? 1 : 0;
-      int uuidStart = isRemoval ? -1 : labelLine.indexOf(", ");
       int tagStart = isRemoval ? -1 : labelLine.indexOf(":\"");
-
-<<<<<<< HEAD
+      int uuidStart = parseCopiedApprovalUuidStart(labelLine, tagStart);
+
       checkFooter(!isRemoval || uuidStart == -1, FOOTER_LABEL, labelLine);
-=======
-      int tagStart = labelLine.indexOf(":\"");
-      int uuidStart = parseCopiedApprovalUuidStart(labelLine, tagStart);
->>>>>>> 4f565d5b
 
       // Weird tag that contains uuid delimiter. The uuid is actually not present.
       if (tagStart != -1 && uuidStart > tagStart) {
