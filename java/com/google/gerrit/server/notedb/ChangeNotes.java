// Copyright (C) 2013 The Android Open Source Project
//
// Licensed under the Apache License, Version 2.0 (the "License");
// you may not use this file except in compliance with the License.
// You may obtain a copy of the License at
//
// http://www.apache.org/licenses/LICENSE-2.0
//
// Unless required by applicable law or agreed to in writing, software
// distributed under the License is distributed on an "AS IS" BASIS,
// WITHOUT WARRANTIES OR CONDITIONS OF ANY KIND, either express or implied.
// See the License for the specific language governing permissions and
// limitations under the License.

package com.google.gerrit.server.notedb;

import static com.google.common.base.Preconditions.checkArgument;
import static com.google.common.base.Preconditions.checkState;
import static com.google.common.collect.ImmutableSet.toImmutableSet;
import static com.google.gerrit.entities.RefNames.changeMetaRef;
import static java.util.Comparator.comparing;
import static java.util.Objects.requireNonNull;

import com.google.auto.value.AutoValue;
import com.google.common.annotations.VisibleForTesting;
import com.google.common.base.Strings;
import com.google.common.collect.ImmutableList;
import com.google.common.collect.ImmutableListMultimap;
import com.google.common.collect.ImmutableSet;
import com.google.common.collect.ImmutableSortedMap;
import com.google.common.collect.ImmutableSortedSet;
import com.google.common.collect.ListMultimap;
import com.google.common.collect.Lists;
import com.google.common.collect.MultimapBuilder;
import com.google.common.collect.Multimaps;
import com.google.common.collect.Ordering;
import com.google.common.collect.Sets;
import com.google.common.collect.Sets.SetView;
import com.google.common.flogger.FluentLogger;
import com.google.gerrit.common.Nullable;
import com.google.gerrit.entities.Account;
import com.google.gerrit.entities.AttentionSetUpdate;
import com.google.gerrit.entities.BranchNameKey;
import com.google.gerrit.entities.Change;
import com.google.gerrit.entities.ChangeMessage;
import com.google.gerrit.entities.Comment;
import com.google.gerrit.entities.HumanComment;
import com.google.gerrit.entities.PatchSet;
import com.google.gerrit.entities.PatchSetApproval;
import com.google.gerrit.entities.Project;
import com.google.gerrit.entities.RefNames;
import com.google.gerrit.entities.RobotComment;
import com.google.gerrit.entities.SubmitRecord;
import com.google.gerrit.server.AssigneeStatusUpdate;
import com.google.gerrit.server.ReviewerByEmailSet;
import com.google.gerrit.server.ReviewerSet;
import com.google.gerrit.server.ReviewerStatusUpdate;
import com.google.gerrit.server.git.RefCache;
import com.google.gerrit.server.project.NoSuchChangeException;
import com.google.gerrit.server.project.ProjectCache;
import com.google.gerrit.server.query.change.ChangeData;
import com.google.gerrit.server.query.change.InternalChangeQuery;
import com.google.inject.Inject;
import com.google.inject.Provider;
import com.google.inject.Singleton;
import java.io.IOException;
import java.sql.Timestamp;
import java.util.ArrayList;
import java.util.Collection;
import java.util.Collections;
import java.util.List;
import java.util.Objects;
import java.util.Optional;
import java.util.function.Predicate;
import java.util.stream.Stream;
import org.eclipse.jgit.errors.ConfigInvalidException;
import org.eclipse.jgit.errors.RepositoryNotFoundException;
import org.eclipse.jgit.lib.ObjectId;
import org.eclipse.jgit.lib.Ref;
import org.eclipse.jgit.lib.Repository;

/** View of a single {@link Change} based on the log of its notes branch. */
// TODO(paiking): This class should be refactored to get rid of potentially duplicate or unneeded
// variables, such as allAttentionSetUpdates, reviewerUpdates, and others.

public class ChangeNotes extends AbstractChangeNotes<ChangeNotes> {
  private static final FluentLogger logger = FluentLogger.forEnclosingClass();

  static final Ordering<PatchSetApproval> PSA_BY_TIME =
      Ordering.from(comparing(PatchSetApproval::granted));

  public static final Ordering<ChangeMessage> MESSAGE_BY_TIME =
      Ordering.from(comparing(ChangeMessage::getWrittenOn));

  public static ConfigInvalidException parseException(
      Change.Id changeId, String fmt, Object... args) {
    return new ConfigInvalidException("Change " + changeId + ": " + String.format(fmt, args));
  }

  @Singleton
  public static class Factory {
    private final Args args;
    private final Provider<InternalChangeQuery> queryProvider;
    private final ProjectCache projectCache;

    @VisibleForTesting
    @Inject
    public Factory(
        Args args, Provider<InternalChangeQuery> queryProvider, ProjectCache projectCache) {
      this.args = args;
      this.queryProvider = queryProvider;
      this.projectCache = projectCache;
    }

    public ChangeNotes createChecked(Change c) {
      return createChecked(c.getProject(), c.getId());
    }

    public ChangeNotes createChecked(
<<<<<<< HEAD
        Project.NameKey project, Change.Id changeId, @Nullable ObjectId metaRevId) {
      Change change = newChange(project, changeId);
=======
        Repository repo,
        Project.NameKey project,
        Change.Id changeId,
        @Nullable ObjectId metaRevId) {
      Change change = newChange(project, changeId);
      return new ChangeNotes(args, change, true, null, metaRevId).load(repo);
    }

    public ChangeNotes createChecked(
        Project.NameKey project, Change.Id changeId, @Nullable ObjectId metaRevId) {
      Change change = newChange(project, changeId);
>>>>>>> 17936a0b
      return new ChangeNotes(args, change, true, null, metaRevId).load();
    }

    public ChangeNotes createChecked(Project.NameKey project, Change.Id changeId) {
      return createChecked(project, changeId, null);
    }

    public static Change newChange(Project.NameKey project, Change.Id changeId) {
      return new Change(
          null, changeId, null, BranchNameKey.create(project, "INVALID_NOTE_DB_ONLY"), null);
    }

    public ChangeNotes create(Project.NameKey project, Change.Id changeId) {
      checkArgument(project != null, "project is required");
      return new ChangeNotes(args, newChange(project, changeId), true, null).load();
    }

<<<<<<< HEAD
=======
    public ChangeNotes create(Repository repository, Project.NameKey project, Change.Id changeId) {
      checkArgument(project != null, "project is required");
      return new ChangeNotes(args, newChange(project, changeId), true, null).load(repository);
    }

    /**
     * Create change notes for a change that was loaded from index. This method should only be used
     * when database access is harmful and potentially stale data from the index is acceptable.
     *
     * @param change change loaded from secondary index
     * @return change notes
     */
    public ChangeNotes createFromIndexedChange(Change change) {
      return new ChangeNotes(args, change, true, null);
    }

>>>>>>> 17936a0b
    public ChangeNotes createForBatchUpdate(Change change, boolean shouldExist) {
      return new ChangeNotes(args, change, shouldExist, null).load();
    }

    public ChangeNotes create(Change change, RefCache refs) {
      return new ChangeNotes(args, change, true, refs).load();
    }

    /**
     * Create change notes based on a {@link com.google.gerrit.entities.Change.Id}. This requires
     * using the Change index and should only be used when {@link
     * com.google.gerrit.entities.Project.NameKey} and the numeric change ID are not available.
     */
    public ChangeNotes createCheckedUsingIndexLookup(Change.Id changeId) {
      InternalChangeQuery query = queryProvider.get().noFields();
      List<ChangeData> changes = query.byLegacyChangeId(changeId);
      if (changes.isEmpty()) {
        throw new NoSuchChangeException(changeId);
      }
      if (changes.size() != 1) {
        logger.atSevere().log("Multiple changes found for %d", changeId.get());
        throw new NoSuchChangeException(changeId);
      }
      return changes.get(0).notes();
    }

    /**
     * Create change notes based on a list of {@link com.google.gerrit.entities.Change.Id}s. This
     * requires using the Change index and should only be used when {@link
     * com.google.gerrit.entities.Project.NameKey} and the numeric change ID are not available.
     */
    public List<ChangeNotes> createUsingIndexLookup(Collection<Change.Id> changeIds) {
      List<ChangeNotes> notes = new ArrayList<>();
      for (Change.Id changeId : changeIds) {
        try {
          notes.add(createCheckedUsingIndexLookup(changeId));
        } catch (NoSuchChangeException e) {
          // Ignore missing changes to match Access#get(Iterable) behavior.
        }
      }
      return notes;
    }

    public List<ChangeNotes> create(
        Repository repo,
        Project.NameKey project,
        Collection<Change.Id> changeIds,
        Predicate<ChangeNotes> predicate) {
      List<ChangeNotes> notes = new ArrayList<>();
      for (Change.Id cid : changeIds) {
        try {
          ChangeNotes cn = create(repo, project, cid);
          if (cn.getChange() != null && predicate.test(cn)) {
            notes.add(cn);
          }
        } catch (NoSuchChangeException e) {
          // Match ReviewDb behavior, returning not found; maybe the caller learned about it from
          // a dangling patch set ref or something.
          continue;
        }
      }
      return notes;
    }

    /* TODO: This is now unused in the Gerrit code-base, however it is kept in the code
    /* because it is a public method in a stable branch.
     * It can be removed in master branch where we have more flexibility to change the API
     * interface.
     */
    public List<ChangeNotes> create(
        Project.NameKey project,
        Collection<Change.Id> changeIds,
        Predicate<ChangeNotes> predicate) {
      try (Repository repo = args.repoManager.openRepository(project)) {
        return create(repo, project, changeIds, predicate);
      } catch (RepositoryNotFoundException e) {
        // The repository does not exist, hence it does not contain
        // any change.
      } catch (IOException e) {
        logger.atWarning().withCause(e).log(
            "Unable to open project=%s when trying to retrieve changeId=%s from NoteDb",
            project, changeIds);
      }
      return Collections.emptyList();
    }

    public ListMultimap<Project.NameKey, ChangeNotes> create(Predicate<ChangeNotes> predicate)
        throws IOException {
      ListMultimap<Project.NameKey, ChangeNotes> m =
          MultimapBuilder.hashKeys().arrayListValues().build();
      for (Project.NameKey project : projectCache.all()) {
        try (Repository repo = args.repoManager.openRepository(project)) {
          scan(repo, project)
              .filter(r -> !r.error().isPresent())
              .map(ChangeNotesResult::notes)
              .filter(predicate)
              .forEach(n -> m.put(n.getProjectName(), n));
        }
      }
      return ImmutableListMultimap.copyOf(m);
    }

    public Stream<ChangeNotesResult> scan(Repository repo, Project.NameKey project)
        throws IOException {
      return scan(repo, project, null);
    }

    public Stream<ChangeNotesResult> scan(
        Repository repo, Project.NameKey project, Predicate<Change.Id> changeIdPredicate)
        throws IOException {
      ScanResult sr = scanChangeIds(repo);

      Stream<Change.Id> idStream = sr.all().stream();
      if (changeIdPredicate != null) {
        idStream = idStream.filter(changeIdPredicate);
      }
      return idStream.map(id -> scanOneChange(project, sr, id)).filter(Objects::nonNull);
    }

    @Nullable
    private ChangeNotesResult scanOneChange(Project.NameKey project, ScanResult sr, Change.Id id) {
      if (!sr.fromMetaRefs().contains(id)) {
        // Stray patch set refs can happen due to normal error conditions, e.g. failed
        // push processing, so aren't worth even a warning.
        return null;
      }

      // TODO(dborowitz): See discussion in BatchUpdate#newChangeContext.
      try {
        Change change = ChangeNotes.Factory.newChange(project, id);
        logger.atFine().log("adding change %s found in project %s", id, project);
        return toResult(change);
      } catch (InvalidServerIdException ise) {
        logger.atWarning().withCause(ise).log(
            "skipping change %d in project %s because of an invalid server id", id.get(), project);
        return null;
      }
    }

    @Nullable
    private ChangeNotesResult toResult(Change rawChangeFromNoteDb) {
      ChangeNotes n = new ChangeNotes(args, rawChangeFromNoteDb, true, null);
      try {
        n.load();
      } catch (Exception e) {
        return ChangeNotesResult.error(n.getChangeId(), e);
      }
      return ChangeNotesResult.notes(n);
    }

    /** Result of {@link #scan(Repository,Project.NameKey)}. */
    @AutoValue
    public abstract static class ChangeNotesResult {
      static ChangeNotesResult error(Change.Id id, Throwable e) {
        return new AutoValue_ChangeNotes_Factory_ChangeNotesResult(id, Optional.of(e), null);
      }

      static ChangeNotesResult notes(ChangeNotes notes) {
        return new AutoValue_ChangeNotes_Factory_ChangeNotesResult(
            notes.getChangeId(), Optional.empty(), notes);
      }

      /** Change ID that was scanned. */
      public abstract Change.Id id();

      /** Error encountered while loading this change, if any. */
      public abstract Optional<Throwable> error();

      /**
       * Notes loaded for this change.
       *
       * @return notes.
       * @throws IllegalStateException if there was an error loading the change; callers must check
       *     that {@link #error()} is absent before attempting to look up the notes.
       */
      public ChangeNotes notes() {
        checkState(maybeNotes() != null, "no ChangeNotes loaded; check error().isPresent() first");
        return maybeNotes();
      }

      @Nullable
      abstract ChangeNotes maybeNotes();
    }

    @AutoValue
    abstract static class ScanResult {
      abstract ImmutableSet<Change.Id> fromPatchSetRefs();

      abstract ImmutableSet<Change.Id> fromMetaRefs();

      SetView<Change.Id> all() {
        return Sets.union(fromPatchSetRefs(), fromMetaRefs());
      }
    }

    private static ScanResult scanChangeIds(Repository repo) throws IOException {
      ImmutableSet.Builder<Change.Id> fromPs = ImmutableSet.builder();
      ImmutableSet.Builder<Change.Id> fromMeta = ImmutableSet.builder();
      for (Ref r : repo.getRefDatabase().getRefsByPrefix(RefNames.REFS_CHANGES)) {
        Change.Id id = Change.Id.fromRef(r.getName());
        if (id != null) {
          (r.getName().endsWith(RefNames.META_SUFFIX) ? fromMeta : fromPs).add(id);
        }
      }
      return new AutoValue_ChangeNotes_Factory_ScanResult(fromPs.build(), fromMeta.build());
    }
  }

  private final boolean shouldExist;
  private final RefCache refs;

  private Change change;
  private ChangeNotesState state;

  // Parsed note map state, used by ChangeUpdate to make in-place editing of
  // notes easier.
  RevisionNoteMap<ChangeRevisionNote> revisionNoteMap;

  private DraftCommentNotes draftCommentNotes;
  private RobotCommentNotes robotCommentNotes;

  // Lazy defensive copies of mutable ReviewDb types, to avoid polluting the
  // ChangeNotesCache from handlers.
  private ImmutableSortedMap<PatchSet.Id, PatchSet> patchSets;
  private ImmutableListMultimap<PatchSet.Id, PatchSetApproval> approvals;
  private ImmutableSet<Comment.Key> commentKeys;

  public ChangeNotes(
      Args args,
      Change change,
      boolean shouldExist,
      @Nullable RefCache refs,
      @Nullable ObjectId metaSha1) {
    super(args, change.getId(), metaSha1);
    this.change = new Change(change);
    this.shouldExist = shouldExist;
    this.refs = refs;
  }

  @VisibleForTesting
  public ChangeNotes(Args args, Change change, boolean shouldExist, @Nullable RefCache refs) {
    this(args, change, shouldExist, refs, null);
  }

  public Change getChange() {
    return change;
  }

  public ObjectId getMetaId() {
    return state.metaId();
  }

  public ImmutableSortedMap<PatchSet.Id, PatchSet> getPatchSets() {
    if (patchSets == null) {
      ImmutableSortedMap.Builder<PatchSet.Id, PatchSet> b =
          ImmutableSortedMap.orderedBy(comparing(PatchSet.Id::get));
      b.putAll(state.patchSets());
      patchSets = b.build();
    }
    return patchSets;
  }

  public ImmutableListMultimap<PatchSet.Id, PatchSetApproval> getApprovals() {
    if (approvals == null) {
      approvals = ImmutableListMultimap.copyOf(state.approvals());
    }
    return approvals;
  }

  public ReviewerSet getReviewers() {
    return state.reviewers();
  }

  /** @return reviewers that do not currently have a Gerrit account and were added by email. */
  public ReviewerByEmailSet getReviewersByEmail() {
    return state.reviewersByEmail();
  }

  /** @return reviewers that were modified during this change's current WIP phase. */
  public ReviewerSet getPendingReviewers() {
    return state.pendingReviewers();
  }

  /** @return reviewers by email that were modified during this change's current WIP phase. */
  public ReviewerByEmailSet getPendingReviewersByEmail() {
    return state.pendingReviewersByEmail();
  }

  public ImmutableList<ReviewerStatusUpdate> getReviewerUpdates() {
    return state.reviewerUpdates();
  }

  /** Returns the most recent update (i.e. status) per user. */
  public ImmutableSet<AttentionSetUpdate> getAttentionSet() {
    return state.attentionSet();
  }

  /** Returns all updates for the attention set. */
  public ImmutableList<AttentionSetUpdate> getAttentionSetUpdates() {
    return state.allAttentionSetUpdates();
  }

  /**
   * @return an ImmutableSet of Account.Ids of all users that have been assigned to this change. The
   *     order of the set is the order in which they were assigned.
   */
  public ImmutableSet<Account.Id> getPastAssignees() {
    return Lists.reverse(state.assigneeUpdates()).stream()
        .map(AssigneeStatusUpdate::currentAssignee)
        .filter(Optional::isPresent)
        .map(Optional::get)
        .collect(toImmutableSet());
  }

  /**
   * @return an ImmutableList of AssigneeStatusUpdate of all the updates to the assignee field to
   *     this change. The order of the list is from most recent updates to least recent.
   */
  public ImmutableList<AssigneeStatusUpdate> getAssigneeUpdates() {
    return state.assigneeUpdates();
  }

  /** @return a ImmutableSet of all hashtags for this change sorted in alphabetical order. */
  public ImmutableSet<String> getHashtags() {
    return ImmutableSortedSet.copyOf(state.hashtags());
  }

  /** @return a list of all users who have ever been a reviewer on this change. */
  public ImmutableList<Account.Id> getAllPastReviewers() {
    return state.allPastReviewers();
  }

  /**
   * @return submit records stored during the most recent submit; only for changes that were
   *     actually submitted.
   */
  public ImmutableList<SubmitRecord> getSubmitRecords() {
    return state.submitRecords();
  }

  /** @return all change messages, in chronological order, oldest first. */
  public ImmutableList<ChangeMessage> getChangeMessages() {
    return state.changeMessages();
  }

  /** @return inline comments on each revision. */
  public ImmutableListMultimap<ObjectId, HumanComment> getHumanComments() {
    return state.publishedComments();
  }

  public ImmutableSet<Comment.Key> getCommentKeys() {
    if (commentKeys == null) {
      ImmutableSet.Builder<Comment.Key> b = ImmutableSet.builder();
      for (Comment c : getHumanComments().values()) {
        b.add(new Comment.Key(c.key));
      }
      commentKeys = b.build();
    }
    return commentKeys;
  }

  public int getUpdateCount() {
    return state.updateCount();
  }

  /** @return {@link Optional} value of time when the change was merged. */
  public Optional<Timestamp> getMergedOn() {
    return Optional.ofNullable(state.mergedOn());
  }

  public ImmutableListMultimap<ObjectId, HumanComment> getDraftComments(Account.Id author) {
    return getDraftComments(author, null);
  }

  public ImmutableListMultimap<ObjectId, HumanComment> getDraftComments(
      Account.Id author, @Nullable Ref ref) {
    loadDraftComments(author, ref);
    // Filter out any zombie draft comments. These are drafts that are also in
    // the published map, and arise when the update to All-Users to delete them
    // during the publish operation failed.
    return ImmutableListMultimap.copyOf(
        Multimaps.filterEntries(
            draftCommentNotes.getComments(), e -> !getCommentKeys().contains(e.getValue().key)));
  }

  public ImmutableListMultimap<ObjectId, RobotComment> getRobotComments() {
    loadRobotComments();
    return robotCommentNotes.getComments();
  }

  /**
   * If draft comments have already been loaded for this author, then they will not be reloaded.
   * However, this method will load the comments if no draft comments have been loaded or if the
   * caller would like the drafts for another author.
   */
  private void loadDraftComments(Account.Id author, @Nullable Ref ref) {
    if (draftCommentNotes == null || !author.equals(draftCommentNotes.getAuthor()) || ref != null) {
      draftCommentNotes = new DraftCommentNotes(args, getChangeId(), author, ref);
      draftCommentNotes.load();
    }
  }

  private void loadRobotComments() {
    if (robotCommentNotes == null) {
      robotCommentNotes = new RobotCommentNotes(args, change);
      robotCommentNotes.load();
    }
  }

  @VisibleForTesting
  DraftCommentNotes getDraftCommentNotes() {
    return draftCommentNotes;
  }

  public RobotCommentNotes getRobotCommentNotes() {
    loadRobotComments();
    return robotCommentNotes;
  }

  public boolean containsComment(HumanComment c) {
    if (containsCommentPublished(c)) {
      return true;
    }
    loadDraftComments(c.author.getId(), null);
    return draftCommentNotes.containsComment(c);
  }

  public boolean containsCommentPublished(Comment c) {
    for (Comment l : getHumanComments().values()) {
      if (c.key.equals(l.key)) {
        return true;
      }
    }
    return false;
  }

  @Override
  public String getRefName() {
    return changeMetaRef(getChangeId());
  }

  public PatchSet getCurrentPatchSet() {
    PatchSet.Id psId = change.currentPatchSetId();
    return requireNonNull(
        getPatchSets().get(psId), () -> String.format("missing current patch set %s", psId.get()));
  }

  @Override
  protected void onLoad(LoadHandle handle) throws NoSuchChangeException, IOException {
    ObjectId rev = handle.id();
    if (rev == null) {
      if (shouldExist) {
        throw new NoSuchChangeException(getChangeId());
      }
      loadDefaults();
      return;
    }

    ChangeNotesCache.Value v =
        args.cache.get().get(getProjectName(), getChangeId(), rev, handle::walk);
    state = v.state();

    String stateServerId = state.serverId();
    /**
     * In earlier Gerrit versions serverId wasn't part of the change notes cache. That's why the
     * earlier cached entries don't have the serverId attribute. That's fine because in earlier
     * gerrit version serverId was already validated. Another approach to simplify the check would
     * be to bump the cache version, but that would invalidate all persistent cache entries, what we
     * rather try to avoid.
     */
    if (!Strings.isNullOrEmpty(stateServerId) && !args.serverId.equals(stateServerId)) {
      throw new InvalidServerIdException(args.serverId, stateServerId);
    }

    state.copyColumnsTo(change);
    revisionNoteMap = v.revisionNoteMap();
  }

  @Override
  protected void loadDefaults() {
    state = ChangeNotesState.empty(change);
  }

  @Override
  public Project.NameKey getProjectName() {
    return change.getProject();
  }

  @Override
  protected ObjectId readRef(Repository repo) throws IOException {
    return refs != null ? refs.get(getRefName()).orElse(null) : super.readRef(repo);
  }
}<|MERGE_RESOLUTION|>--- conflicted
+++ resolved
@@ -117,22 +117,8 @@
     }
 
     public ChangeNotes createChecked(
-<<<<<<< HEAD
         Project.NameKey project, Change.Id changeId, @Nullable ObjectId metaRevId) {
       Change change = newChange(project, changeId);
-=======
-        Repository repo,
-        Project.NameKey project,
-        Change.Id changeId,
-        @Nullable ObjectId metaRevId) {
-      Change change = newChange(project, changeId);
-      return new ChangeNotes(args, change, true, null, metaRevId).load(repo);
-    }
-
-    public ChangeNotes createChecked(
-        Project.NameKey project, Change.Id changeId, @Nullable ObjectId metaRevId) {
-      Change change = newChange(project, changeId);
->>>>>>> 17936a0b
       return new ChangeNotes(args, change, true, null, metaRevId).load();
     }
 
@@ -150,8 +136,6 @@
       return new ChangeNotes(args, newChange(project, changeId), true, null).load();
     }
 
-<<<<<<< HEAD
-=======
     public ChangeNotes create(Repository repository, Project.NameKey project, Change.Id changeId) {
       checkArgument(project != null, "project is required");
       return new ChangeNotes(args, newChange(project, changeId), true, null).load(repository);
@@ -168,7 +152,6 @@
       return new ChangeNotes(args, change, true, null);
     }
 
->>>>>>> 17936a0b
     public ChangeNotes createForBatchUpdate(Change change, boolean shouldExist) {
       return new ChangeNotes(args, change, shouldExist, null).load();
     }
