// Copyright (C) 2013 The Android Open Source Project
//
// Licensed under the Apache License, Version 2.0 (the "License");
// you may not use this file except in compliance with the License.
// You may obtain a copy of the License at
//
// http://www.apache.org/licenses/LICENSE-2.0
//
// Unless required by applicable law or agreed to in writing, software
// distributed under the License is distributed on an "AS IS" BASIS,
// WITHOUT WARRANTIES OR CONDITIONS OF ANY KIND, either express or implied.
// See the License for the specific language governing permissions and
// limitations under the License.

package com.google.gerrit.server.notedb;

import static com.google.common.base.Preconditions.checkArgument;
import static com.google.common.base.Preconditions.checkState;
import static com.google.common.collect.ImmutableSet.toImmutableSet;
import static com.google.gerrit.entities.RefNames.changeMetaRef;
import static java.util.Comparator.comparing;
import static java.util.Objects.requireNonNull;

import com.google.auto.value.AutoValue;
import com.google.common.annotations.VisibleForTesting;
import com.google.common.base.Strings;
import com.google.common.collect.ImmutableList;
import com.google.common.collect.ImmutableListMultimap;
import com.google.common.collect.ImmutableSet;
import com.google.common.collect.ImmutableSortedMap;
import com.google.common.collect.ImmutableSortedSet;
import com.google.common.collect.ListMultimap;
import com.google.common.collect.Lists;
import com.google.common.collect.MultimapBuilder;
import com.google.common.collect.Multimaps;
import com.google.common.collect.Ordering;
import com.google.common.collect.Sets;
import com.google.common.collect.Sets.SetView;
import com.google.common.flogger.FluentLogger;
import com.google.gerrit.common.Nullable;
import com.google.gerrit.entities.Account;
import com.google.gerrit.entities.AttentionSetUpdate;
import com.google.gerrit.entities.BranchNameKey;
import com.google.gerrit.entities.Change;
import com.google.gerrit.entities.ChangeMessage;
import com.google.gerrit.entities.Comment;
import com.google.gerrit.entities.HumanComment;
import com.google.gerrit.entities.PatchSet;
import com.google.gerrit.entities.PatchSetApproval;
import com.google.gerrit.entities.Project;
import com.google.gerrit.entities.RefNames;
import com.google.gerrit.entities.RobotComment;
import com.google.gerrit.entities.SubmitRecord;
import com.google.gerrit.server.AssigneeStatusUpdate;
import com.google.gerrit.server.ReviewerByEmailSet;
import com.google.gerrit.server.ReviewerSet;
import com.google.gerrit.server.ReviewerStatusUpdate;
import com.google.gerrit.server.git.RefCache;
import com.google.gerrit.server.project.NoSuchChangeException;
import com.google.gerrit.server.project.ProjectCache;
import com.google.gerrit.server.query.change.ChangeData;
import com.google.gerrit.server.query.change.InternalChangeQuery;
import com.google.inject.Inject;
import com.google.inject.Provider;
import com.google.inject.Singleton;
import java.io.IOException;
import java.sql.Timestamp;
import java.util.ArrayList;
import java.util.Collection;
import java.util.List;
import java.util.Objects;
import java.util.Optional;
import java.util.function.Predicate;
import java.util.stream.Stream;
import org.eclipse.jgit.errors.ConfigInvalidException;
import org.eclipse.jgit.lib.ObjectId;
import org.eclipse.jgit.lib.Ref;
import org.eclipse.jgit.lib.Repository;

/** View of a single {@link Change} based on the log of its notes branch. */
// TODO(paiking): This class should be refactored to get rid of potentially duplicate or unneeded
// variables, such as allAttentionSetUpdates, reviewerUpdates, and others.

public class ChangeNotes extends AbstractChangeNotes<ChangeNotes> {
  private static final FluentLogger logger = FluentLogger.forEnclosingClass();

  static final Ordering<PatchSetApproval> PSA_BY_TIME =
      Ordering.from(comparing(PatchSetApproval::granted));

  public static final Ordering<ChangeMessage> MESSAGE_BY_TIME =
      Ordering.from(comparing(ChangeMessage::getWrittenOn));

  public static ConfigInvalidException parseException(
      Change.Id changeId, String fmt, Object... args) {
    return new ConfigInvalidException("Change " + changeId + ": " + String.format(fmt, args));
  }

  @Singleton
  public static class Factory {
    private final Args args;
    private final Provider<InternalChangeQuery> queryProvider;
    private final ProjectCache projectCache;

    @VisibleForTesting
    @Inject
    public Factory(
        Args args, Provider<InternalChangeQuery> queryProvider, ProjectCache projectCache) {
      this.args = args;
      this.queryProvider = queryProvider;
      this.projectCache = projectCache;
    }

    public ChangeNotes createChecked(Change c) {
      return createChecked(c.getProject(), c.getId());
    }

    public ChangeNotes createChecked(Project.NameKey project, Change.Id changeId) {
      Change change = newChange(project, changeId);
      return new ChangeNotes(args, change, true, null).load();
    }

    public static Change newChange(Project.NameKey project, Change.Id changeId) {
      return new Change(
          null, changeId, null, BranchNameKey.create(project, "INVALID_NOTE_DB_ONLY"), null);
    }

    public ChangeNotes create(Project.NameKey project, Change.Id changeId) {
      checkArgument(project != null, "project is required");
      return new ChangeNotes(args, newChange(project, changeId), true, null).load();
    }

    public ChangeNotes createForBatchUpdate(Change change, boolean shouldExist) {
      return new ChangeNotes(args, change, shouldExist, null).load();
    }

    public ChangeNotes create(Change change, RefCache refs) {
      return new ChangeNotes(args, change, true, refs).load();
    }

    /**
<<<<<<< HEAD
     * Create change notes based on a {@link com.google.gerrit.entities.Change.Id}. This requires
     * using the Change index and should only be used when {@link
     * com.google.gerrit.entities.Project.NameKey} and the numeric change ID are not available.
=======
     * Create change notes based on a {@link Change.Id}. This requires using the Change index and
     * should only be used when {@link Project.NameKey} and the numeric change ID are not available.
>>>>>>> ac5dd6e1
     */
    public ChangeNotes createCheckedUsingIndexLookup(Change.Id changeId) {
      InternalChangeQuery query = queryProvider.get().noFields();
      List<ChangeData> changes = query.byLegacyChangeId(changeId);
      if (changes.isEmpty()) {
        throw new NoSuchChangeException(changeId);
      }
      if (changes.size() != 1) {
        logger.atSevere().log("Multiple changes found for %d", changeId.get());
        throw new NoSuchChangeException(changeId);
      }
      return changes.get(0).notes();
    }

    /**
<<<<<<< HEAD
     * Create change notes based on a list of {@link com.google.gerrit.entities.Change.Id}s. This
     * requires using the Change index and should only be used when {@link
     * com.google.gerrit.entities.Project.NameKey} and the numeric change ID are not available.
=======
     * Create change notes based on a list of {@link Change.Id}s. This requires using the Change
     * index and should only be used when {@link Project.NameKey} and the numeric change ID are not
     * available.
>>>>>>> ac5dd6e1
     */
    public List<ChangeNotes> createUsingIndexLookup(Collection<Change.Id> changeIds) {
      List<ChangeNotes> notes = new ArrayList<>();
      for (Change.Id changeId : changeIds) {
        try {
          notes.add(createCheckedUsingIndexLookup(changeId));
        } catch (NoSuchChangeException e) {
          // Ignore missing changes to match Access#get(Iterable) behavior.
        }
      }
      return notes;
    }

    public List<ChangeNotes> create(
        Project.NameKey project,
        Collection<Change.Id> changeIds,
        Predicate<ChangeNotes> predicate) {
      List<ChangeNotes> notes = new ArrayList<>();
      for (Change.Id cid : changeIds) {
        try {
          ChangeNotes cn = create(project, cid);
          if (cn.getChange() != null && predicate.test(cn)) {
            notes.add(cn);
          }
        } catch (NoSuchChangeException e) {
          // Match ReviewDb behavior, returning not found; maybe the caller learned about it from
          // a dangling patch set ref or something.
          continue;
        }
      }
      return notes;
    }

    public ListMultimap<Project.NameKey, ChangeNotes> create(Predicate<ChangeNotes> predicate)
        throws IOException {
      ListMultimap<Project.NameKey, ChangeNotes> m =
          MultimapBuilder.hashKeys().arrayListValues().build();
      for (Project.NameKey project : projectCache.all()) {
        try (Repository repo = args.repoManager.openRepository(project)) {
          scan(repo, project)
              .filter(r -> !r.error().isPresent())
              .map(ChangeNotesResult::notes)
              .filter(predicate)
              .forEach(n -> m.put(n.getProjectName(), n));
        }
      }
      return ImmutableListMultimap.copyOf(m);
    }

    public Stream<ChangeNotesResult> scan(Repository repo, Project.NameKey project)
        throws IOException {
      return scan(repo, project, null);
    }

    public Stream<ChangeNotesResult> scan(
        Repository repo, Project.NameKey project, Predicate<Change.Id> changeIdPredicate)
        throws IOException {
      ScanResult sr = scanChangeIds(repo);

      Stream<Change.Id> idStream = sr.all().stream();
      if (changeIdPredicate != null) {
        idStream = idStream.filter(changeIdPredicate);
      }
      return idStream.map(id -> scanOneChange(project, sr, id)).filter(Objects::nonNull);
    }

    @Nullable
    private ChangeNotesResult scanOneChange(Project.NameKey project, ScanResult sr, Change.Id id) {
      if (!sr.fromMetaRefs().contains(id)) {
        // Stray patch set refs can happen due to normal error conditions, e.g. failed
        // push processing, so aren't worth even a warning.
        return null;
      }

      // TODO(dborowitz): See discussion in BatchUpdate#newChangeContext.
      try {
        Change change = ChangeNotes.Factory.newChange(project, id);
        logger.atFine().log("adding change %s found in project %s", id, project);
        return toResult(change);
      } catch (InvalidServerIdException ise) {
        logger.atWarning().withCause(ise).log(
            "skipping change %d in project %s because of an invalid server id", id.get(), project);
        return null;
      }
    }

    @Nullable
    private ChangeNotesResult toResult(Change rawChangeFromNoteDb) {
      ChangeNotes n = new ChangeNotes(args, rawChangeFromNoteDb, true, null);
      try {
        n.load();
      } catch (Exception e) {
        return ChangeNotesResult.error(n.getChangeId(), e);
      }
      return ChangeNotesResult.notes(n);
    }

    /** Result of {@link #scan(Repository,Project.NameKey)}. */
    @AutoValue
    public abstract static class ChangeNotesResult {
      static ChangeNotesResult error(Change.Id id, Throwable e) {
        return new AutoValue_ChangeNotes_Factory_ChangeNotesResult(id, Optional.of(e), null);
      }

      static ChangeNotesResult notes(ChangeNotes notes) {
        return new AutoValue_ChangeNotes_Factory_ChangeNotesResult(
            notes.getChangeId(), Optional.empty(), notes);
      }

      /** Change ID that was scanned. */
      public abstract Change.Id id();

      /** Error encountered while loading this change, if any. */
      public abstract Optional<Throwable> error();

      /**
       * Notes loaded for this change.
       *
       * @return notes.
       * @throws IllegalStateException if there was an error loading the change; callers must check
       *     that {@link #error()} is absent before attempting to look up the notes.
       */
      public ChangeNotes notes() {
        checkState(maybeNotes() != null, "no ChangeNotes loaded; check error().isPresent() first");
        return maybeNotes();
      }

      @Nullable
      abstract ChangeNotes maybeNotes();
    }

    @AutoValue
    abstract static class ScanResult {
      abstract ImmutableSet<Change.Id> fromPatchSetRefs();

      abstract ImmutableSet<Change.Id> fromMetaRefs();

      SetView<Change.Id> all() {
        return Sets.union(fromPatchSetRefs(), fromMetaRefs());
      }
    }

    private static ScanResult scanChangeIds(Repository repo) throws IOException {
      ImmutableSet.Builder<Change.Id> fromPs = ImmutableSet.builder();
      ImmutableSet.Builder<Change.Id> fromMeta = ImmutableSet.builder();
      for (Ref r : repo.getRefDatabase().getRefsByPrefix(RefNames.REFS_CHANGES)) {
        Change.Id id = Change.Id.fromRef(r.getName());
        if (id != null) {
          (r.getName().endsWith(RefNames.META_SUFFIX) ? fromMeta : fromPs).add(id);
        }
      }
      return new AutoValue_ChangeNotes_Factory_ScanResult(fromPs.build(), fromMeta.build());
    }
  }

  private final boolean shouldExist;
  private final RefCache refs;

  private Change change;
  private ChangeNotesState state;

  // Parsed note map state, used by ChangeUpdate to make in-place editing of
  // notes easier.
  RevisionNoteMap<ChangeRevisionNote> revisionNoteMap;

  private DraftCommentNotes draftCommentNotes;
  private RobotCommentNotes robotCommentNotes;

  // Lazy defensive copies of mutable ReviewDb types, to avoid polluting the
  // ChangeNotesCache from handlers.
  private ImmutableSortedMap<PatchSet.Id, PatchSet> patchSets;
  private ImmutableListMultimap<PatchSet.Id, PatchSetApproval> approvals;
  private ImmutableSet<Comment.Key> commentKeys;

  @VisibleForTesting
  public ChangeNotes(Args args, Change change, boolean shouldExist, @Nullable RefCache refs) {
    super(args, change.getId());
    this.change = new Change(change);
    this.shouldExist = shouldExist;
    this.refs = refs;
  }

  public Change getChange() {
    return change;
  }

  public ObjectId getMetaId() {
    return state.metaId();
  }

  public ImmutableSortedMap<PatchSet.Id, PatchSet> getPatchSets() {
    if (patchSets == null) {
      ImmutableSortedMap.Builder<PatchSet.Id, PatchSet> b =
          ImmutableSortedMap.orderedBy(comparing(PatchSet.Id::get));
      b.putAll(state.patchSets());
      patchSets = b.build();
    }
    return patchSets;
  }

  public ImmutableListMultimap<PatchSet.Id, PatchSetApproval> getApprovals() {
    if (approvals == null) {
      approvals = ImmutableListMultimap.copyOf(state.approvals());
    }
    return approvals;
  }

  public ReviewerSet getReviewers() {
    return state.reviewers();
  }

  /** @return reviewers that do not currently have a Gerrit account and were added by email. */
  public ReviewerByEmailSet getReviewersByEmail() {
    return state.reviewersByEmail();
  }

  /** @return reviewers that were modified during this change's current WIP phase. */
  public ReviewerSet getPendingReviewers() {
    return state.pendingReviewers();
  }

  /** @return reviewers by email that were modified during this change's current WIP phase. */
  public ReviewerByEmailSet getPendingReviewersByEmail() {
    return state.pendingReviewersByEmail();
  }

  public ImmutableList<ReviewerStatusUpdate> getReviewerUpdates() {
    return state.reviewerUpdates();
  }

  /** Returns the most recent update (i.e. status) per user. */
  public ImmutableSet<AttentionSetUpdate> getAttentionSet() {
    return state.attentionSet();
  }

  /** Returns all updates for the attention set. */
  public ImmutableList<AttentionSetUpdate> getAttentionSetUpdates() {
    return state.allAttentionSetUpdates();
  }

  /**
   * @return an ImmutableSet of Account.Ids of all users that have been assigned to this change. The
   *     order of the set is the order in which they were assigned.
   */
  public ImmutableSet<Account.Id> getPastAssignees() {
    return Lists.reverse(state.assigneeUpdates()).stream()
        .map(AssigneeStatusUpdate::currentAssignee)
        .filter(Optional::isPresent)
        .map(Optional::get)
        .collect(toImmutableSet());
  }

  /**
   * @return an ImmutableList of AssigneeStatusUpdate of all the updates to the assignee field to
   *     this change. The order of the list is from most recent updates to least recent.
   */
  public ImmutableList<AssigneeStatusUpdate> getAssigneeUpdates() {
    return state.assigneeUpdates();
  }

  /** @return a ImmutableSet of all hashtags for this change sorted in alphabetical order. */
  public ImmutableSet<String> getHashtags() {
    return ImmutableSortedSet.copyOf(state.hashtags());
  }

  /** @return a list of all users who have ever been a reviewer on this change. */
  public ImmutableList<Account.Id> getAllPastReviewers() {
    return state.allPastReviewers();
  }

  /**
   * @return submit records stored during the most recent submit; only for changes that were
   *     actually submitted.
   */
  public ImmutableList<SubmitRecord> getSubmitRecords() {
    return state.submitRecords();
  }

  /** @return all change messages, in chronological order, oldest first. */
  public ImmutableList<ChangeMessage> getChangeMessages() {
    return state.changeMessages();
  }

  /** @return inline comments on each revision. */
  public ImmutableListMultimap<ObjectId, HumanComment> getHumanComments() {
    return state.publishedComments();
  }

  public ImmutableSet<Comment.Key> getCommentKeys() {
    if (commentKeys == null) {
      ImmutableSet.Builder<Comment.Key> b = ImmutableSet.builder();
      for (Comment c : getHumanComments().values()) {
        b.add(new Comment.Key(c.key));
      }
      commentKeys = b.build();
    }
    return commentKeys;
  }

  public int getUpdateCount() {
    return state.updateCount();
  }

  /** @return {@link Optional} value of time when the change was merged. */
  public Optional<Timestamp> getMergedOn() {
    return Optional.ofNullable(state.mergedOn());
  }

  public ImmutableListMultimap<ObjectId, HumanComment> getDraftComments(Account.Id author) {
    return getDraftComments(author, null);
  }

  public ImmutableListMultimap<ObjectId, HumanComment> getDraftComments(
      Account.Id author, @Nullable Ref ref) {
    loadDraftComments(author, ref);
    // Filter out any zombie draft comments. These are drafts that are also in
    // the published map, and arise when the update to All-Users to delete them
    // during the publish operation failed.
    return ImmutableListMultimap.copyOf(
        Multimaps.filterEntries(
            draftCommentNotes.getComments(), e -> !getCommentKeys().contains(e.getValue().key)));
  }

  public ImmutableListMultimap<ObjectId, RobotComment> getRobotComments() {
    loadRobotComments();
    return robotCommentNotes.getComments();
  }

  /**
   * If draft comments have already been loaded for this author, then they will not be reloaded.
   * However, this method will load the comments if no draft comments have been loaded or if the
   * caller would like the drafts for another author.
   */
  private void loadDraftComments(Account.Id author, @Nullable Ref ref) {
    if (draftCommentNotes == null || !author.equals(draftCommentNotes.getAuthor()) || ref != null) {
      draftCommentNotes = new DraftCommentNotes(args, getChangeId(), author, ref);
      draftCommentNotes.load();
    }
  }

  private void loadRobotComments() {
    if (robotCommentNotes == null) {
      robotCommentNotes = new RobotCommentNotes(args, change);
      robotCommentNotes.load();
    }
  }

  @VisibleForTesting
  DraftCommentNotes getDraftCommentNotes() {
    return draftCommentNotes;
  }

  public RobotCommentNotes getRobotCommentNotes() {
    return robotCommentNotes;
  }

  public boolean containsComment(HumanComment c) {
    if (containsCommentPublished(c)) {
      return true;
    }
    loadDraftComments(c.author.getId(), null);
    return draftCommentNotes.containsComment(c);
  }

  public boolean containsCommentPublished(Comment c) {
    for (Comment l : getHumanComments().values()) {
      if (c.key.equals(l.key)) {
        return true;
      }
    }
    return false;
  }

  @Override
  public String getRefName() {
    return changeMetaRef(getChangeId());
  }

  public PatchSet getCurrentPatchSet() {
    PatchSet.Id psId = change.currentPatchSetId();
    return requireNonNull(
        getPatchSets().get(psId), () -> String.format("missing current patch set %s", psId.get()));
  }

  @Override
  protected void onLoad(LoadHandle handle) throws NoSuchChangeException, IOException {
    ObjectId rev = handle.id();
    if (rev == null) {
      if (shouldExist) {
        throw new NoSuchChangeException(getChangeId());
      }
      loadDefaults();
      return;
    }

    ChangeNotesCache.Value v =
        args.cache.get().get(getProjectName(), getChangeId(), rev, handle::walk);
    state = v.state();

    String stateServerId = state.serverId();
    /**
     * In earlier Gerrit versions serverId wasn't part of the change notes cache. That's why the
     * earlier cached entries don't have the serverId attribute. That's fine because in earlier
     * gerrit version serverId was already validated. Another approach to simplify the check would
     * be to bump the cache version, but that would invalidate all persistent cache entries, what we
     * rather try to avoid.
     */
    if (!Strings.isNullOrEmpty(stateServerId) && !args.serverId.equals(stateServerId)) {
      throw new InvalidServerIdException(args.serverId, stateServerId);
    }

    state.copyColumnsTo(change);
    revisionNoteMap = v.revisionNoteMap();
  }

  @Override
  protected void loadDefaults() {
    state = ChangeNotesState.empty(change);
  }

  @Override
  public Project.NameKey getProjectName() {
    return change.getProject();
  }

  @Override
  protected ObjectId readRef(Repository repo) throws IOException {
    return refs != null ? refs.get(getRefName()).orElse(null) : super.readRef(repo);
  }
}<|MERGE_RESOLUTION|>--- conflicted
+++ resolved
@@ -138,14 +138,8 @@
     }
 
     /**
-<<<<<<< HEAD
-     * Create change notes based on a {@link com.google.gerrit.entities.Change.Id}. This requires
-     * using the Change index and should only be used when {@link
-     * com.google.gerrit.entities.Project.NameKey} and the numeric change ID are not available.
-=======
      * Create change notes based on a {@link Change.Id}. This requires using the Change index and
      * should only be used when {@link Project.NameKey} and the numeric change ID are not available.
->>>>>>> ac5dd6e1
      */
     public ChangeNotes createCheckedUsingIndexLookup(Change.Id changeId) {
       InternalChangeQuery query = queryProvider.get().noFields();
@@ -161,15 +155,9 @@
     }
 
     /**
-<<<<<<< HEAD
-     * Create change notes based on a list of {@link com.google.gerrit.entities.Change.Id}s. This
-     * requires using the Change index and should only be used when {@link
-     * com.google.gerrit.entities.Project.NameKey} and the numeric change ID are not available.
-=======
      * Create change notes based on a list of {@link Change.Id}s. This requires using the Change
      * index and should only be used when {@link Project.NameKey} and the numeric change ID are not
      * available.
->>>>>>> ac5dd6e1
      */
     public List<ChangeNotes> createUsingIndexLookup(Collection<Change.Id> changeIds) {
       List<ChangeNotes> notes = new ArrayList<>();
