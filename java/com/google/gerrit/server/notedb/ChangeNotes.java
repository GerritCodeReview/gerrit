--- conflicted
+++ resolved
@@ -549,27 +549,21 @@
     return Optional.ofNullable(state.mergedOn());
   }
 
-<<<<<<< HEAD
   public ImmutableList<HumanComment> getDraftComments(Account.Id author) {
-    return getDraftComments(author, null);
-  }
-
-  ImmutableList<HumanComment> getDraftComments(Account.Id author, @Nullable Ref ref) {
-    loadDraftComments(author, ref);
-=======
-  public ImmutableListMultimap<ObjectId, HumanComment> getDraftComments(Account.Id author) {
     return getDraftComments(author, null, null);
   }
 
-  public ImmutableListMultimap<ObjectId, HumanComment> getDraftComments(
-      Account.Id author, @Nullable Change.Id virtualId) {
+  public ImmutableList<HumanComment> getDraftComments(Account.Id author, Ref ref) {
+    return getDraftComments(author, null, ref);
+  }
+
+  public ImmutableList<HumanComment> getDraftComments(Account.Id author, Change.Id virtualId) {
     return getDraftComments(author, virtualId, null);
   }
 
-  public ImmutableListMultimap<ObjectId, HumanComment> getDraftComments(
+  ImmutableList<HumanComment> getDraftComments(
       Account.Id author, @Nullable Change.Id virtualId, @Nullable Ref ref) {
     loadDraftComments(author, virtualId, ref);
->>>>>>> 9a54970d
     // Filter out any zombie draft comments. These are drafts that are also in
     // the published map, and arise when the update to All-Users to delete them
     // during the publish operation failed.
