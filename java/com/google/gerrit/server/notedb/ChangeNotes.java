--- conflicted
+++ resolved
@@ -133,35 +133,7 @@
 
     public ChangeNotes create(Project.NameKey project, Change.Id changeId) {
       checkArgument(project != null, "project is required");
-<<<<<<< HEAD
       return new ChangeNotes(args, newChange(project, changeId), true, null).load();
-=======
-      Change change = readOneReviewDbChange(db, changeId);
-
-      if (change == null) {
-        if (args.migration.readChanges()) {
-          return newNoteDbOnlyChange(project, changeId);
-        }
-        throw new NoSuchChangeException(changeId);
-      }
-      checkArgument(
-          change.getProject().equals(project),
-          "passed project %s when creating ChangeNotes for %s, but actual project is %s",
-          project,
-          changeId,
-          change.getProject());
-      return change;
-    }
-
-    public ChangeNotes create(ReviewDb db, Project.NameKey project, Change.Id changeId)
-        throws OrmException {
-      return new ChangeNotes(args, loadChangeFromDb(db, project, changeId)).load();
-    }
-
-    public ChangeNotes createWithAutoRebuildingDisabled(
-        ReviewDb db, Project.NameKey project, Change.Id changeId) throws OrmException {
-      return new ChangeNotes(args, loadChangeFromDb(db, project, changeId), true, false).load();
->>>>>>> 50034609
     }
 
     /**
@@ -175,22 +147,12 @@
       return new ChangeNotes(args, change, true, null);
     }
 
-<<<<<<< HEAD
     public ChangeNotes createForBatchUpdate(Change change, boolean shouldExist) {
       return new ChangeNotes(args, change, shouldExist, null).load();
     }
 
     public ChangeNotes create(Change change, RefCache refs) {
       return new ChangeNotes(args, change, true, refs).load();
-=======
-    public ChangeNotes createForBatchUpdate(Change change, boolean shouldExist)
-        throws OrmException {
-      return new ChangeNotes(args, change, shouldExist, false).load();
-    }
-
-    public ChangeNotes createWithAutoRebuildingDisabled(Change change) throws OrmException {
-      return new ChangeNotes(args, change, true, false).load();
->>>>>>> 50034609
     }
 
     public List<ChangeNotes> create(Collection<Change.Id> changeIds) {
@@ -359,17 +321,8 @@
   private ImmutableSet<Comment.Key> commentKeys;
 
   @VisibleForTesting
-<<<<<<< HEAD
   public ChangeNotes(Args args, Change change, boolean shouldExist, @Nullable RefCache refs) {
     super(args, change.getId());
-=======
-  public ChangeNotes(Args args, Change change) {
-    this(args, change, true, true);
-  }
-
-  private ChangeNotes(Args args, Change change, boolean shouldExist, boolean autoRebuild) {
-    super(args, change.getId(), PrimaryStorage.of(change), autoRebuild);
->>>>>>> 50034609
     this.change = new Change(change);
     this.shouldExist = shouldExist;
   }
@@ -584,108 +537,4 @@
         ? refsCache.get().get(getRefName()).orElse(null)
         : super.readRef(repo);
   }
-<<<<<<< HEAD
-=======
-
-  @Override
-  protected LoadHandle openHandle(Repository repo) throws NoSuchChangeException, IOException {
-    if (autoRebuild) {
-      NoteDbChangeState state = NoteDbChangeState.parse(change);
-      if (args.migration.disableChangeReviewDb()) {
-        checkState(
-            state != null,
-            "shouldn't have null NoteDbChangeState when ReviewDb disabled: %s",
-            change);
-      }
-      ObjectId id = readRef(repo);
-      if (id == null) {
-        // Meta ref doesn't exist in NoteDb.
-
-        if (state == null) {
-          // Either ReviewDb change is being newly created, or it exists in ReviewDb but has not yet
-          // been rebuilt for the first time, e.g. because we just turned on write-only mode. In
-          // both cases, we don't want to auto-rebuild, just proceed with an empty ChangeNotes.
-          return super.openHandle(repo, id);
-        } else if (shouldExist && state.getPrimaryStorage() == PrimaryStorage.NOTE_DB) {
-          throw new NoSuchChangeException(getChangeId());
-        }
-
-        // ReviewDb claims NoteDb state exists, but meta ref isn't present: fall through and
-        // auto-rebuild if necessary.
-      }
-      RefCache refs;
-      RepoRefCache newRefCache = null;
-      Optional<RefCache> cachedRefCache = RepoRefCache.getOptional(repo);
-
-      if (cachedRefCache.isPresent()) {
-        refs = cachedRefCache.get();
-      } else {
-        newRefCache = new RepoRefCache(repo);
-        refs = newRefCache;
-      }
-
-      try {
-        if (!NoteDbChangeState.isChangeUpToDate(state, refs, getChangeId())) {
-          return rebuildAndOpen(repo, id);
-        }
-      } finally {
-        if (newRefCache != null) {
-          newRefCache.close();
-        }
-      }
-    }
-    return super.openHandle(repo);
-  }
-
-  private LoadHandle rebuildAndOpen(Repository repo, ObjectId oldId) throws IOException {
-    Timer1.Context timer = args.metrics.autoRebuildLatency.start(CHANGES);
-    try {
-      Change.Id cid = getChangeId();
-      ReviewDb db = args.db.get();
-      ChangeRebuilder rebuilder = args.rebuilder.get();
-      NoteDbUpdateManager.Result r;
-      try (NoteDbUpdateManager manager = rebuilder.stage(db, cid)) {
-        if (manager == null) {
-          return super.openHandle(repo, oldId); // May be null in tests.
-        }
-        manager.setRefLogMessage("Auto-rebuilding change");
-        r = manager.stageAndApplyDelta(change);
-        try {
-          rebuilder.execute(db, cid, manager);
-          repo.scanForRepoChanges();
-        } catch (OrmException | IOException e) {
-          // Rebuilding failed. Most likely cause is contention on one or more
-          // change refs; there are other types of errors that can happen during
-          // rebuilding, but generally speaking they should happen during stage(),
-          // not execute(). Assume that some other worker is going to successfully
-          // store the rebuilt state, which is deterministic given an input
-          // ChangeBundle.
-          //
-          // Parse notes from the staged result so we can return something useful
-          // to the caller instead of throwing.
-          logger.atFine().log("Rebuilding change %s failed: %s", getChangeId(), e.getMessage());
-          args.metrics.autoRebuildFailureCount.increment(CHANGES);
-          rebuildResult = requireNonNull(r);
-          requireNonNull(r.newState());
-          requireNonNull(r.staged());
-          requireNonNull(r.staged().changeObjects());
-          return LoadHandle.create(
-              ChangeNotesCommit.newStagedRevWalk(repo, r.staged().changeObjects()),
-              r.newState().getChangeMetaId());
-        }
-      }
-      return LoadHandle.create(ChangeNotesCommit.newRevWalk(repo), r.newState().getChangeMetaId());
-    } catch (NoSuchChangeException e) {
-      return super.openHandle(repo, oldId);
-    } catch (OrmException e) {
-      throw new IOException(e);
-    } finally {
-      logger.atFine().log(
-          "Rebuilt change %s in project %s in %s ms",
-          getChangeId(),
-          getProjectName(),
-          TimeUnit.MILLISECONDS.convert(timer.stop(), TimeUnit.NANOSECONDS));
-    }
-  }
->>>>>>> 50034609
 }