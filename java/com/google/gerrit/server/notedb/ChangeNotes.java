// Copyright (C) 2013 The Android Open Source Project
//
// Licensed under the Apache License, Version 2.0 (the "License");
// you may not use this file except in compliance with the License.
// You may obtain a copy of the License at
//
// http://www.apache.org/licenses/LICENSE-2.0
//
// Unless required by applicable law or agreed to in writing, software
// distributed under the License is distributed on an "AS IS" BASIS,
// WITHOUT WARRANTIES OR CONDITIONS OF ANY KIND, either express or implied.
// See the License for the specific language governing permissions and
// limitations under the License.

package com.google.gerrit.server.notedb;

import static com.google.common.base.Preconditions.checkArgument;
import static com.google.common.base.Preconditions.checkState;
import static com.google.gerrit.reviewdb.client.RefNames.changeMetaRef;
import static java.util.Comparator.comparing;
import static java.util.Objects.requireNonNull;

import com.google.auto.value.AutoValue;
import com.google.common.annotations.VisibleForTesting;
import com.google.common.collect.ImmutableList;
import com.google.common.collect.ImmutableListMultimap;
import com.google.common.collect.ImmutableSet;
import com.google.common.collect.ImmutableSortedMap;
import com.google.common.collect.ImmutableSortedSet;
import com.google.common.collect.ListMultimap;
import com.google.common.collect.MultimapBuilder;
import com.google.common.collect.Multimaps;
import com.google.common.collect.Ordering;
import com.google.common.collect.Sets;
import com.google.common.collect.Sets.SetView;
import com.google.common.flogger.FluentLogger;
import com.google.gerrit.common.Nullable;
import com.google.gerrit.common.data.SubmitRecord;
import com.google.gerrit.exceptions.StorageException;
import com.google.gerrit.reviewdb.client.Account;
import com.google.gerrit.reviewdb.client.Branch;
import com.google.gerrit.reviewdb.client.Change;
import com.google.gerrit.reviewdb.client.ChangeMessage;
import com.google.gerrit.reviewdb.client.Comment;
import com.google.gerrit.reviewdb.client.PatchSet;
import com.google.gerrit.reviewdb.client.PatchSetApproval;
import com.google.gerrit.reviewdb.client.Project;
import com.google.gerrit.reviewdb.client.RefNames;
import com.google.gerrit.reviewdb.client.RevId;
import com.google.gerrit.reviewdb.client.RobotComment;
import com.google.gerrit.server.ReviewerByEmailSet;
import com.google.gerrit.server.ReviewerSet;
import com.google.gerrit.server.ReviewerStatusUpdate;
import com.google.gerrit.server.git.RefCache;
import com.google.gerrit.server.project.NoSuchChangeException;
import com.google.gerrit.server.project.ProjectCache;
import com.google.gerrit.server.query.change.ChangeData;
import com.google.gerrit.server.query.change.InternalChangeQuery;
import com.google.inject.Inject;
import com.google.inject.Provider;
import com.google.inject.Singleton;
import java.io.IOException;
import java.util.ArrayList;
import java.util.Collection;
import java.util.List;
import java.util.Map;
import java.util.Objects;
import java.util.Optional;
import java.util.function.Predicate;
import java.util.stream.Stream;
import org.eclipse.jgit.errors.ConfigInvalidException;
import org.eclipse.jgit.lib.ObjectId;
import org.eclipse.jgit.lib.Ref;
import org.eclipse.jgit.lib.Repository;

/** View of a single {@link Change} based on the log of its notes branch. */
public class ChangeNotes extends AbstractChangeNotes<ChangeNotes> {
  private static final FluentLogger logger = FluentLogger.forEnclosingClass();

  static final Ordering<PatchSetApproval> PSA_BY_TIME =
      Ordering.from(comparing(PatchSetApproval::getGranted));

  public static final Ordering<ChangeMessage> MESSAGE_BY_TIME =
      Ordering.from(comparing(ChangeMessage::getWrittenOn));

  public static ConfigInvalidException parseException(
      Change.Id changeId, String fmt, Object... args) {
    return new ConfigInvalidException("Change " + changeId + ": " + String.format(fmt, args));
  }

  @Singleton
  public static class Factory {
    private final Args args;
    private final Provider<InternalChangeQuery> queryProvider;
    private final ProjectCache projectCache;

    @VisibleForTesting
    @Inject
    public Factory(
        Args args, Provider<InternalChangeQuery> queryProvider, ProjectCache projectCache) {
      this.args = args;
      this.queryProvider = queryProvider;
      this.projectCache = projectCache;
    }

    public ChangeNotes createChecked(Change c) {
      return createChecked(c.getProject(), c.getId());
    }

    public ChangeNotes createChecked(Project.NameKey project, Change.Id changeId) {
      Change change = newChange(project, changeId);
      return new ChangeNotes(args, change, true, null).load();
    }

    public ChangeNotes createChecked(Change.Id changeId) {
      InternalChangeQuery query = queryProvider.get().noFields();
      List<ChangeData> changes = query.byLegacyChangeId(changeId);
      if (changes.isEmpty()) {
        throw new NoSuchChangeException(changeId);
      }
      if (changes.size() != 1) {
        logger.atSevere().log("Multiple changes found for %d", changeId.get());
        throw new NoSuchChangeException(changeId);
      }
      return changes.get(0).notes();
    }

    public static Change newChange(Project.NameKey project, Change.Id changeId) {
      return new Change(
          null, changeId, null, new Branch.NameKey(project, "INVALID_NOTE_DB_ONLY"), null);
    }

    public ChangeNotes create(Project.NameKey project, Change.Id changeId) {
      checkArgument(project != null, "project is required");
      return new ChangeNotes(args, newChange(project, changeId), true, null).load();
    }

    /**
     * Create change notes for a change that was loaded from index. This method should only be used
     * when database access is harmful and potentially stale data from the index is acceptable.
     *
     * @param change change loaded from secondary index
     * @return change notes
     */
    public ChangeNotes createFromIndexedChange(Change change) {
      return new ChangeNotes(args, change, true, null);
    }

    public ChangeNotes createForBatchUpdate(Change change, boolean shouldExist) {
      return new ChangeNotes(args, change, shouldExist, null).load();
    }

    public ChangeNotes create(Change change, RefCache refs) {
      return new ChangeNotes(args, change, true, refs).load();
    }

    public List<ChangeNotes> create(Collection<Change.Id> changeIds) {
      List<ChangeNotes> notes = new ArrayList<>();
      for (Change.Id changeId : changeIds) {
        try {
          notes.add(createChecked(changeId));
        } catch (NoSuchChangeException e) {
          // Ignore missing changes to match Access#get(Iterable) behavior.
        }
      }
      return notes;
    }

    public List<ChangeNotes> create(
        Project.NameKey project,
        Collection<Change.Id> changeIds,
        Predicate<ChangeNotes> predicate) {
      List<ChangeNotes> notes = new ArrayList<>();
      for (Change.Id cid : changeIds) {
        try {
          ChangeNotes cn = create(project, cid);
          if (cn.getChange() != null && predicate.test(cn)) {
            notes.add(cn);
          }
        } catch (NoSuchChangeException e) {
          // Match ReviewDb behavior, returning not found; maybe the caller learned about it from
          // a dangling patch set ref or something.
          continue;
        }
      }
      return notes;
    }

    public ListMultimap<Project.NameKey, ChangeNotes> create(Predicate<ChangeNotes> predicate)
        throws IOException {
      ListMultimap<Project.NameKey, ChangeNotes> m =
          MultimapBuilder.hashKeys().arrayListValues().build();
      for (Project.NameKey project : projectCache.all()) {
        try (Repository repo = args.repoManager.openRepository(project)) {
          scan(repo, project)
              .filter(r -> !r.error().isPresent())
              .map(ChangeNotesResult::notes)
              .filter(predicate)
              .forEach(n -> m.put(n.getProjectName(), n));
        }
      }
      return ImmutableListMultimap.copyOf(m);
    }

<<<<<<< HEAD
    public Stream<ChangeNotesResult> scan(Repository repo, Project.NameKey project)
        throws IOException {
=======
    public Stream<ChangeNotesResult> scan(Repository repo, ReviewDb db, Project.NameKey project)
        throws IOException {
      return scan(repo, db, project, null);
    }

    public Stream<ChangeNotesResult> scan(
        Repository repo,
        ReviewDb db,
        Project.NameKey project,
        Predicate<Change.Id> changeIdPredicate)
        throws IOException {
      return args.migration.readChanges()
          ? scanNoteDb(repo, db, project, changeIdPredicate)
          : scanReviewDb(repo, db, changeIdPredicate);
    }

    private Stream<ChangeNotesResult> scanReviewDb(
        Repository repo, ReviewDb db, Predicate<Change.Id> changeIdPredicate) throws IOException {
      // Scan IDs that might exist in ReviewDb, assuming that each change has at least one patch set
      // ref. Not all changes might exist: some patch set refs might have been written where the
      // corresponding ReviewDb write failed. These will be silently filtered out by the batch get
      // call below, which is intended.
      Set<Change.Id> ids = scanChangeIds(repo).fromPatchSetRefs();

      Stream<Change.Id> idStream = ids.stream();
      if (changeIdPredicate != null) {
        idStream = idStream.filter(changeIdPredicate);
      }

      // A batch size of N may overload get(Iterable), so use something smaller, but still >1.
      return Streams.stream(Iterators.partition(idStream.iterator(), 30))
          .flatMap(
              batch -> {
                try {
                  return Streams.stream(ReviewDbUtil.unwrapDb(db).changes().get(batch))
                      .map(this::toResult)
                      .filter(Objects::nonNull);
                } catch (OrmException e) {
                  // Return this error for each Id in the input batch.
                  return batch.stream().map(id -> ChangeNotesResult.error(id, e));
                }
              });
    }

    private Stream<ChangeNotesResult> scanNoteDb(
        Repository repo, ReviewDb db, Project.NameKey project) throws IOException {
      return scanNoteDb(repo, db, project, null);
    }

    private Stream<ChangeNotesResult> scanNoteDb(
        Repository repo,
        ReviewDb db,
        Project.NameKey project,
        Predicate<Change.Id> changeIdPredicate)
        throws IOException {
>>>>>>> 871a5f3e
      ScanResult sr = scanChangeIds(repo);

<<<<<<< HEAD
      return sr.all().stream().map(id -> scanOneChange(project, sr, id)).filter(Objects::nonNull);
=======
      Stream<Change.Id> idStream = sr.all().stream();
      if (changeIdPredicate != null) {
        idStream = idStream.filter(changeIdPredicate);
      }
      return idStream
          .map(id -> scanOneNoteDbChange(db, project, sr, defaultStorage, id))
          .filter(Objects::nonNull);
>>>>>>> 871a5f3e
    }

    private ChangeNotesResult scanOneChange(Project.NameKey project, ScanResult sr, Change.Id id) {
      if (!sr.fromMetaRefs().contains(id)) {
        // Stray patch set refs can happen due to normal error conditions, e.g. failed
        // push processing, so aren't worth even a warning.
        return null;
      }

      // TODO(dborowitz): See discussion in BatchUpdate#newChangeContext.
      Change change = ChangeNotes.Factory.newChange(project, id);

      logger.atFine().log("adding change %s found in project %s", id, project);
      return toResult(change);
    }

    @Nullable
    private ChangeNotesResult toResult(Change rawChangeFromNoteDb) {
      ChangeNotes n = new ChangeNotes(args, rawChangeFromNoteDb, true, null);
      try {
        n.load();
      } catch (StorageException e) {
        return ChangeNotesResult.error(n.getChangeId(), e);
      }
      return ChangeNotesResult.notes(n);
    }

    /** Result of {@link #scan(Repository,Project.NameKey)}. */
    @AutoValue
    public abstract static class ChangeNotesResult {
      static ChangeNotesResult error(Change.Id id, StorageException e) {
        return new AutoValue_ChangeNotes_Factory_ChangeNotesResult(id, Optional.of(e), null);
      }

      static ChangeNotesResult notes(ChangeNotes notes) {
        return new AutoValue_ChangeNotes_Factory_ChangeNotesResult(
            notes.getChangeId(), Optional.empty(), notes);
      }

      /** Change ID that was scanned. */
      public abstract Change.Id id();

      /** Error encountered while loading this change, if any. */
      public abstract Optional<StorageException> error();

      /**
       * Notes loaded for this change.
       *
       * @return notes.
       * @throws IllegalStateException if there was an error loading the change; callers must check
       *     that {@link #error()} is absent before attempting to look up the notes.
       */
      public ChangeNotes notes() {
        checkState(maybeNotes() != null, "no ChangeNotes loaded; check error().isPresent() first");
        return maybeNotes();
      }

      @Nullable
      abstract ChangeNotes maybeNotes();
    }

    @AutoValue
    abstract static class ScanResult {
      abstract ImmutableSet<Change.Id> fromPatchSetRefs();

      abstract ImmutableSet<Change.Id> fromMetaRefs();

      SetView<Change.Id> all() {
        return Sets.union(fromPatchSetRefs(), fromMetaRefs());
      }
    }

    private static ScanResult scanChangeIds(Repository repo) throws IOException {
      ImmutableSet.Builder<Change.Id> fromPs = ImmutableSet.builder();
      ImmutableSet.Builder<Change.Id> fromMeta = ImmutableSet.builder();
      for (Ref r : repo.getRefDatabase().getRefsByPrefix(RefNames.REFS_CHANGES)) {
        Change.Id id = Change.Id.fromRef(r.getName());
        if (id != null) {
          (r.getName().endsWith(RefNames.META_SUFFIX) ? fromMeta : fromPs).add(id);
        }
      }
      return new AutoValue_ChangeNotes_Factory_ScanResult(fromPs.build(), fromMeta.build());
    }
  }

  private final boolean shouldExist;
  private final RefCache refs;

  private Change change;
  private ChangeNotesState state;

  // Parsed note map state, used by ChangeUpdate to make in-place editing of
  // notes easier.
  RevisionNoteMap<ChangeRevisionNote> revisionNoteMap;

  private DraftCommentNotes draftCommentNotes;
  private RobotCommentNotes robotCommentNotes;

  // Lazy defensive copies of mutable ReviewDb types, to avoid polluting the
  // ChangeNotesCache from handlers.
  private ImmutableSortedMap<PatchSet.Id, PatchSet> patchSets;
  private ImmutableListMultimap<PatchSet.Id, PatchSetApproval> approvals;
  private ImmutableSet<Comment.Key> commentKeys;

  @VisibleForTesting
  public ChangeNotes(Args args, Change change, boolean shouldExist, @Nullable RefCache refs) {
    super(args, change.getId());
    this.change = new Change(change);
    this.shouldExist = shouldExist;
    this.refs = refs;
  }

  public Change getChange() {
    return change;
  }

  public ObjectId getMetaId() {
    return state.metaId();
  }

  public ImmutableSortedMap<PatchSet.Id, PatchSet> getPatchSets() {
    if (patchSets == null) {
      ImmutableSortedMap.Builder<PatchSet.Id, PatchSet> b =
          ImmutableSortedMap.orderedBy(comparing(PatchSet.Id::get));
      for (Map.Entry<PatchSet.Id, PatchSet> e : state.patchSets()) {
        b.put(e.getKey(), new PatchSet(e.getValue()));
      }
      patchSets = b.build();
    }
    return patchSets;
  }

  public ImmutableListMultimap<PatchSet.Id, PatchSetApproval> getApprovals() {
    if (approvals == null) {
      ImmutableListMultimap.Builder<PatchSet.Id, PatchSetApproval> b =
          ImmutableListMultimap.builder();
      for (Map.Entry<PatchSet.Id, PatchSetApproval> e : state.approvals()) {
        b.put(e.getKey(), new PatchSetApproval(e.getValue()));
      }
      approvals = b.build();
    }
    return approvals;
  }

  public ReviewerSet getReviewers() {
    return state.reviewers();
  }

  /** @return reviewers that do not currently have a Gerrit account and were added by email. */
  public ReviewerByEmailSet getReviewersByEmail() {
    return state.reviewersByEmail();
  }

  /** @return reviewers that were modified during this change's current WIP phase. */
  public ReviewerSet getPendingReviewers() {
    return state.pendingReviewers();
  }

  /** @return reviewers by email that were modified during this change's current WIP phase. */
  public ReviewerByEmailSet getPendingReviewersByEmail() {
    return state.pendingReviewersByEmail();
  }

  public ImmutableList<ReviewerStatusUpdate> getReviewerUpdates() {
    return state.reviewerUpdates();
  }

  /** @return an ImmutableSet of Account.Ids of all users that have been assigned to this change. */
  public ImmutableSet<Account.Id> getPastAssignees() {
    return state.pastAssignees();
  }

  /** @return a ImmutableSet of all hashtags for this change sorted in alphabetical order. */
  public ImmutableSet<String> getHashtags() {
    return ImmutableSortedSet.copyOf(state.hashtags());
  }

  /** @return a list of all users who have ever been a reviewer on this change. */
  public ImmutableList<Account.Id> getAllPastReviewers() {
    return state.allPastReviewers();
  }

  /**
   * @return submit records stored during the most recent submit; only for changes that were
   *     actually submitted.
   */
  public ImmutableList<SubmitRecord> getSubmitRecords() {
    return state.submitRecords();
  }

  /** @return all change messages, in chronological order, oldest first. */
  public ImmutableList<ChangeMessage> getChangeMessages() {
    return state.changeMessages();
  }

  /** @return inline comments on each revision. */
  public ImmutableListMultimap<RevId, Comment> getComments() {
    return state.publishedComments();
  }

  public ImmutableSet<Comment.Key> getCommentKeys() {
    if (commentKeys == null) {
      ImmutableSet.Builder<Comment.Key> b = ImmutableSet.builder();
      for (Comment c : getComments().values()) {
        b.add(new Comment.Key(c.key));
      }
      commentKeys = b.build();
    }
    return commentKeys;
  }

  public ImmutableListMultimap<RevId, Comment> getDraftComments(Account.Id author) {
    return getDraftComments(author, null);
  }

  public ImmutableListMultimap<RevId, Comment> getDraftComments(
      Account.Id author, @Nullable Ref ref) {
    loadDraftComments(author, ref);
    // Filter out any zombie draft comments. These are drafts that are also in
    // the published map, and arise when the update to All-Users to delete them
    // during the publish operation failed.
    return ImmutableListMultimap.copyOf(
        Multimaps.filterEntries(
            draftCommentNotes.getComments(), e -> !getCommentKeys().contains(e.getValue().key)));
  }

  public ImmutableListMultimap<RevId, RobotComment> getRobotComments() {
    loadRobotComments();
    return robotCommentNotes.getComments();
  }

  /**
   * If draft comments have already been loaded for this author, then they will not be reloaded.
   * However, this method will load the comments if no draft comments have been loaded or if the
   * caller would like the drafts for another author.
   */
  private void loadDraftComments(Account.Id author, @Nullable Ref ref) {
    if (draftCommentNotes == null || !author.equals(draftCommentNotes.getAuthor()) || ref != null) {
      draftCommentNotes = new DraftCommentNotes(args, getChangeId(), author, ref);
      draftCommentNotes.load();
    }
  }

  private void loadRobotComments() {
    if (robotCommentNotes == null) {
      robotCommentNotes = new RobotCommentNotes(args, change);
      robotCommentNotes.load();
    }
  }

  @VisibleForTesting
  DraftCommentNotes getDraftCommentNotes() {
    return draftCommentNotes;
  }

  public RobotCommentNotes getRobotCommentNotes() {
    return robotCommentNotes;
  }

  public boolean containsComment(Comment c) {
    if (containsCommentPublished(c)) {
      return true;
    }
    loadDraftComments(c.author.getId(), null);
    return draftCommentNotes.containsComment(c);
  }

  public boolean containsCommentPublished(Comment c) {
    for (Comment l : getComments().values()) {
      if (c.key.equals(l.key)) {
        return true;
      }
    }
    return false;
  }

  @Override
  public String getRefName() {
    return changeMetaRef(getChangeId());
  }

  public PatchSet getCurrentPatchSet() {
    PatchSet.Id psId = change.currentPatchSetId();
    return requireNonNull(
        getPatchSets().get(psId), () -> String.format("missing current patch set %s", psId.get()));
  }

  @Override
  protected void onLoad(LoadHandle handle) throws NoSuchChangeException, IOException {
    ObjectId rev = handle.id();
    if (rev == null) {
      if (shouldExist) {
        throw new NoSuchChangeException(getChangeId());
      }
      loadDefaults();
      return;
    }

    ChangeNotesCache.Value v =
        args.cache.get().get(getProjectName(), getChangeId(), rev, handle::walk);
    state = v.state();
    state.copyColumnsTo(change);
    revisionNoteMap = v.revisionNoteMap();
  }

  @Override
  protected void loadDefaults() {
    state = ChangeNotesState.empty(change);
  }

  @Override
  public Project.NameKey getProjectName() {
    return change.getProject();
  }

  @Override
  protected ObjectId readRef(Repository repo) throws IOException {
    return refs != null ? refs.get(getRefName()).orElse(null) : super.readRef(repo);
  }
}<|MERGE_RESOLUTION|>--- conflicted
+++ resolved
@@ -202,79 +202,20 @@
       return ImmutableListMultimap.copyOf(m);
     }
 
-<<<<<<< HEAD
     public Stream<ChangeNotesResult> scan(Repository repo, Project.NameKey project)
         throws IOException {
-=======
-    public Stream<ChangeNotesResult> scan(Repository repo, ReviewDb db, Project.NameKey project)
+      return scan(repo, project, null);
+    }
+
+    public Stream<ChangeNotesResult> scan(
+        Repository repo, Project.NameKey project, Predicate<Change.Id> changeIdPredicate)
         throws IOException {
-      return scan(repo, db, project, null);
-    }
-
-    public Stream<ChangeNotesResult> scan(
-        Repository repo,
-        ReviewDb db,
-        Project.NameKey project,
-        Predicate<Change.Id> changeIdPredicate)
-        throws IOException {
-      return args.migration.readChanges()
-          ? scanNoteDb(repo, db, project, changeIdPredicate)
-          : scanReviewDb(repo, db, changeIdPredicate);
-    }
-
-    private Stream<ChangeNotesResult> scanReviewDb(
-        Repository repo, ReviewDb db, Predicate<Change.Id> changeIdPredicate) throws IOException {
-      // Scan IDs that might exist in ReviewDb, assuming that each change has at least one patch set
-      // ref. Not all changes might exist: some patch set refs might have been written where the
-      // corresponding ReviewDb write failed. These will be silently filtered out by the batch get
-      // call below, which is intended.
-      Set<Change.Id> ids = scanChangeIds(repo).fromPatchSetRefs();
-
-      Stream<Change.Id> idStream = ids.stream();
-      if (changeIdPredicate != null) {
-        idStream = idStream.filter(changeIdPredicate);
-      }
-
-      // A batch size of N may overload get(Iterable), so use something smaller, but still >1.
-      return Streams.stream(Iterators.partition(idStream.iterator(), 30))
-          .flatMap(
-              batch -> {
-                try {
-                  return Streams.stream(ReviewDbUtil.unwrapDb(db).changes().get(batch))
-                      .map(this::toResult)
-                      .filter(Objects::nonNull);
-                } catch (OrmException e) {
-                  // Return this error for each Id in the input batch.
-                  return batch.stream().map(id -> ChangeNotesResult.error(id, e));
-                }
-              });
-    }
-
-    private Stream<ChangeNotesResult> scanNoteDb(
-        Repository repo, ReviewDb db, Project.NameKey project) throws IOException {
-      return scanNoteDb(repo, db, project, null);
-    }
-
-    private Stream<ChangeNotesResult> scanNoteDb(
-        Repository repo,
-        ReviewDb db,
-        Project.NameKey project,
-        Predicate<Change.Id> changeIdPredicate)
-        throws IOException {
->>>>>>> 871a5f3e
       ScanResult sr = scanChangeIds(repo);
-
-<<<<<<< HEAD
-      return sr.all().stream().map(id -> scanOneChange(project, sr, id)).filter(Objects::nonNull);
-=======
       Stream<Change.Id> idStream = sr.all().stream();
       if (changeIdPredicate != null) {
         idStream = idStream.filter(changeIdPredicate);
       }
-      return idStream
-          .map(id -> scanOneNoteDbChange(db, project, sr, defaultStorage, id))
-          .filter(Objects::nonNull);
->>>>>>> 871a5f3e
+      return idStream.map(id -> scanOneChange(project, sr, id)).filter(Objects::nonNull);
     }
 
     private ChangeNotesResult scanOneChange(Project.NameKey project, ScanResult sr, Change.Id id) {
