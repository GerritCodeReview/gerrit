// Copyright (C) 2016 The Android Open Source Project
//
// Licensed under the Apache License, Version 2.0 (the "License");
// you may not use this file except in compliance with the License.
// You may obtain a copy of the License at
//
// http://www.apache.org/licenses/LICENSE-2.0
//
// Unless required by applicable law or agreed to in writing, software
// distributed under the License is distributed on an "AS IS" BASIS,
// WITHOUT WARRANTIES OR CONDITIONS OF ANY KIND, either express or implied.
// See the License for the specific language governing permissions and
// limitations under the License.

package com.google.gerrit.server.notedb;

import static com.google.common.base.MoreObjects.firstNonNull;
import static com.google.common.base.Preconditions.checkArgument;
import static com.google.common.base.Preconditions.checkNotNull;
import static com.google.common.base.Preconditions.checkState;
import static com.google.common.collect.ImmutableListMultimap.flatteningToImmutableListMultimap;
import static com.google.gerrit.server.logging.TraceContext.newTimer;

import com.google.common.collect.ImmutableList;
import com.google.common.collect.ImmutableListMultimap;
import com.google.common.collect.ListMultimap;
import com.google.common.collect.MultimapBuilder;
import com.google.gerrit.common.Nullable;
import com.google.gerrit.entities.AttentionSetUpdate;
import com.google.gerrit.entities.Change;
import com.google.gerrit.entities.Project;
import com.google.gerrit.entities.ProjectChangeKey;
import com.google.gerrit.entities.RefNames;
import com.google.gerrit.exceptions.StorageException;
import com.google.gerrit.git.RefUpdateUtil;
import com.google.gerrit.metrics.Timer0;
import com.google.gerrit.server.GerritPersonIdent;
import com.google.gerrit.server.cancellation.RequestStateContext;
import com.google.gerrit.server.cancellation.RequestStateContext.NonCancellableOperationContext;
import com.google.gerrit.server.config.AllUsersName;
import com.google.gerrit.server.config.GerritServerConfig;
import com.google.gerrit.server.git.GitRepositoryManager;
import com.google.gerrit.server.logging.Metadata;
import com.google.gerrit.server.logging.TraceContext;
import com.google.gerrit.server.update.BatchUpdateListener;
import com.google.gerrit.server.update.ChainedReceiveCommands;
import com.google.inject.Inject;
import com.google.inject.Provider;
import com.google.inject.assistedinject.Assisted;
import java.io.IOException;
import java.util.Collection;
import java.util.HashSet;
import java.util.Map;
import java.util.Optional;
import java.util.Set;
import org.eclipse.jgit.errors.ConfigInvalidException;
import org.eclipse.jgit.lib.BatchRefUpdate;
import org.eclipse.jgit.lib.Config;
import org.eclipse.jgit.lib.ObjectId;
import org.eclipse.jgit.lib.ObjectInserter;
import org.eclipse.jgit.lib.PersonIdent;
import org.eclipse.jgit.lib.Ref;
import org.eclipse.jgit.lib.Repository;
import org.eclipse.jgit.revwalk.RevWalk;
import org.eclipse.jgit.transport.PushCertificate;
import org.eclipse.jgit.transport.ReceiveCommand;

/**
 * Object to manage a single sequence of updates to NoteDb.
 *
 * <p>Instances are one-time-use. Handles updating both the change repo and the All-Users repo for
 * any affected changes, with proper ordering.
 *
 * <p>To see the state that would be applied prior to executing the full sequence of updates, use
 * {@link #stage()}.
 */
public class NoteDbUpdateManager implements AutoCloseable {
  private static final int MAX_UPDATES_DEFAULT = 1000;
  /** Limits the number of patch sets that can be created. Can be overridden in the config. */
  private static final int MAX_PATCH_SETS_DEFAULT = 1000;

  public interface Factory {
    NoteDbUpdateManager create(Project.NameKey projectName);
  }

  private final Provider<PersonIdent> serverIdent;
  private final GitRepositoryManager repoManager;
  private final AllUsersName allUsersName;
  private final NoteDbMetrics metrics;
  private final Project.NameKey projectName;
  private final int maxUpdates;
  private final int maxPatchSets;
  private final ListMultimap<String, ChangeUpdate> changeUpdates;
  private final ListMultimap<String, ChangeDraftUpdate> draftUpdates;
  private final ListMultimap<String, RobotCommentUpdate> robotCommentUpdates;
  private final ListMultimap<String, NoteDbRewriter> rewriters;
  private final Set<Change.Id> changesToDelete;

  private OpenRepo changeRepo;
  private OpenRepo allUsersRepo;
  private AllUsersAsyncUpdate updateAllUsersAsync;
  private boolean executed;
  private String refLogMessage;
  private PersonIdent refLogIdent;
  private PushCertificate pushCert;
  private ImmutableList<BatchUpdateListener> batchUpdateListeners;

  @Inject
  NoteDbUpdateManager(
      @GerritServerConfig Config cfg,
      @GerritPersonIdent Provider<PersonIdent> serverIdent,
      GitRepositoryManager repoManager,
      AllUsersName allUsersName,
      NoteDbMetrics metrics,
      AllUsersAsyncUpdate updateAllUsersAsync,
      @Assisted Project.NameKey projectName) {
    this.serverIdent = serverIdent;
    this.repoManager = repoManager;
    this.allUsersName = allUsersName;
    this.metrics = metrics;
    this.updateAllUsersAsync = updateAllUsersAsync;
    this.projectName = projectName;
    maxUpdates = cfg.getInt("change", null, "maxUpdates", MAX_UPDATES_DEFAULT);
    maxPatchSets = cfg.getInt("change", null, "maxPatchSets", MAX_PATCH_SETS_DEFAULT);
    changeUpdates = MultimapBuilder.hashKeys().arrayListValues().build();
    draftUpdates = MultimapBuilder.hashKeys().arrayListValues().build();
    robotCommentUpdates = MultimapBuilder.hashKeys().arrayListValues().build();
    rewriters = MultimapBuilder.hashKeys().arrayListValues().build();
    changesToDelete = new HashSet<>();
    batchUpdateListeners = ImmutableList.of();
  }

  @Override
  public void close() {
    try {
      if (allUsersRepo != null) {
        OpenRepo r = allUsersRepo;
        allUsersRepo = null;
        r.close();
      }
    } finally {
      if (changeRepo != null) {
        OpenRepo r = changeRepo;
        changeRepo = null;
        r.close();
      }
    }
  }

  public NoteDbUpdateManager setChangeRepo(
      Repository repo, RevWalk rw, @Nullable ObjectInserter ins, ChainedReceiveCommands cmds) {
    checkState(changeRepo == null, "change repo already initialized");
    changeRepo = new OpenRepo(repo, rw, ins, cmds, false);
    return this;
  }

  public NoteDbUpdateManager setRefLogMessage(String message) {
    this.refLogMessage = message;
    return this;
  }

  public NoteDbUpdateManager setRefLogIdent(PersonIdent ident) {
    this.refLogIdent = ident;
    return this;
  }

  /**
   * Set a push certificate for the push that originally triggered this NoteDb update.
   *
   * <p>The pusher will not necessarily have specified any of the NoteDb refs explicitly, such as
   * when processing a push to {@code refs/for/master}. That's fine; this is just passed to the
   * underlying {@link BatchRefUpdate}, and the implementation decides what to do with it.
   *
   * <p>The cert should be associated with the main repo. There is currently no way of associating a
   * push cert with the {@code All-Users} repo, since it is not currently possible to update draft
   * changes via push.
   *
   * @param pushCert push certificate; may be null.
   * @return this
   */
  public NoteDbUpdateManager setPushCertificate(PushCertificate pushCert) {
    this.pushCert = pushCert;
    return this;
  }

  public NoteDbUpdateManager setBatchUpdateListeners(
      ImmutableList<BatchUpdateListener> batchUpdateListeners) {
    checkNotNull(batchUpdateListeners);
    this.batchUpdateListeners = batchUpdateListeners;
    return this;
  }

  public boolean isExecuted() {
    return executed;
  }

  private void initChangeRepo() throws IOException {
    if (changeRepo == null) {
      changeRepo = OpenRepo.open(repoManager, projectName);
    }
  }

  private void initAllUsersRepo() throws IOException {
    if (allUsersRepo == null) {
      allUsersRepo = OpenRepo.open(repoManager, allUsersName);
    }
  }

  private boolean isEmpty() {
    return changeUpdates.isEmpty()
        && draftUpdates.isEmpty()
        && robotCommentUpdates.isEmpty()
        && rewriters.isEmpty()
        && changesToDelete.isEmpty()
        && !hasCommands(changeRepo)
        && !hasCommands(allUsersRepo)
        && updateAllUsersAsync.isEmpty();
  }

  private static boolean hasCommands(@Nullable OpenRepo or) {
    return or != null && !or.cmds.isEmpty();
  }

  /**
   * Add an update to the list of updates to execute.
   *
   * <p>Updates should only be added to the manager after all mutations have been made, as this
   * method may eagerly access the update.
   *
   * @param update the update to add.
   */
  public void add(ChangeUpdate update) {
    checkNotExecuted();
    checkArgument(
        update.getProjectName().equals(projectName),
        "update for project %s cannot be added to manager for project %s",
        update.getProjectName(),
        projectName);
    checkArgument(
        !rewriters.containsKey(update.getRefName()),
        "cannot update & rewrite ref %s in one BatchUpdate",
        update.getRefName());

    ChangeDraftUpdate du = update.getDraftUpdate();
    if (du != null) {
      draftUpdates.put(du.getRefName(), du);
    }
    RobotCommentUpdate rcu = update.getRobotCommentUpdate();
    if (rcu != null) {
      robotCommentUpdates.put(rcu.getRefName(), rcu);
    }
    DeleteCommentRewriter deleteCommentRewriter = update.getDeleteCommentRewriter();
    if (deleteCommentRewriter != null) {
      // Checks whether there is any ChangeUpdate or rewriter added earlier for the same ref.
      checkArgument(
          !changeUpdates.containsKey(deleteCommentRewriter.getRefName()),
          "cannot update & rewrite ref %s in one BatchUpdate",
          deleteCommentRewriter.getRefName());
      checkArgument(
          !rewriters.containsKey(deleteCommentRewriter.getRefName()),
          "cannot rewrite the same ref %s in one BatchUpdate",
          deleteCommentRewriter.getRefName());
      rewriters.put(deleteCommentRewriter.getRefName(), deleteCommentRewriter);
    }

    DeleteChangeMessageRewriter deleteChangeMessageRewriter =
        update.getDeleteChangeMessageRewriter();
    if (deleteChangeMessageRewriter != null) {
      // Checks whether there is any ChangeUpdate or rewriter added earlier for the same ref.
      checkArgument(
          !changeUpdates.containsKey(deleteChangeMessageRewriter.getRefName()),
          "cannot update & rewrite ref %s in one BatchUpdate",
          deleteChangeMessageRewriter.getRefName());
      checkArgument(
          !rewriters.containsKey(deleteChangeMessageRewriter.getRefName()),
          "cannot rewrite the same ref %s in one BatchUpdate",
          deleteChangeMessageRewriter.getRefName());
      rewriters.put(deleteChangeMessageRewriter.getRefName(), deleteChangeMessageRewriter);
    }

    changeUpdates.put(update.getRefName(), update);
  }

  public void add(ChangeDraftUpdate draftUpdate) {
    checkNotExecuted();
    draftUpdates.put(draftUpdate.getRefName(), draftUpdate);
  }

  public void deleteChange(Change.Id id) {
    checkNotExecuted();
    changesToDelete.add(id);
  }

  /**
   * Stage updates in the manager's internal list of commands.
   *
   * @throws IOException if a storage layer error occurs.
   */
  private void stage() throws IOException {
    try (Timer0.Context timer = metrics.stageUpdateLatency.start()) {
      if (isEmpty()) {
        return;
      }

      initChangeRepo();
      if (!draftUpdates.isEmpty() || !changesToDelete.isEmpty()) {
        initAllUsersRepo();
      }
      addCommands();
    }
  }

  public BatchRefUpdate prepare() throws IOException {
    checkNotExecuted();
    stage();
    return prepare(changeRepo, false, pushCert);
  }

  @Nullable
  public BatchRefUpdate execute() throws IOException {
    return execute(false);
  }

  @Nullable
  public BatchRefUpdate execute(boolean dryrun) throws IOException {
    checkNotExecuted();
    if (isEmpty()) {
      executed = true;
      return null;
    }
    try (Timer0.Context timer = metrics.updateLatency.start();
        NonCancellableOperationContext nonCancellableOperationContext =
            RequestStateContext.startNonCancellableOperation()) {
      stage();
      // ChangeUpdates must execute before ChangeDraftUpdates.
      //
      // ChangeUpdate will automatically delete draft comments for any published
      // comments, but the updates to the two repos don't happen atomically.
      // Thus if the change meta update succeeds and the All-Users update fails,
      // we may have stale draft comments. Doing it in this order allows stale
      // comments to be filtered out by ChangeNotes, reflecting the fact that
      // comments can only go from DRAFT to PUBLISHED, not vice versa.
      BatchRefUpdate result;
      try (TraceContext.TraceTimer ignored =
          newTimer("NoteDbUpdateManager#updateRepo", Metadata.empty())) {
        result = execute(changeRepo, dryrun, pushCert);
      }
      try (TraceContext.TraceTimer ignored =
          newTimer("NoteDbUpdateManager#updateAllUsersSync", Metadata.empty())) {
        execute(allUsersRepo, dryrun, null);
      }
      if (!dryrun) {
        // Only execute the asynchronous operation if we are not in dry-run mode: The dry run would
        // have to run synchronous to be of any value at all. For the removal of draft comments from
        // All-Users we don't care much of the operation succeeds, so we are skipping the dry run
        // altogether.
        updateAllUsersAsync.execute(refLogIdent, refLogMessage, pushCert);
      }
      executed = true;
      return result;
    } finally {
      close();
    }
  }

  public ImmutableListMultimap<ProjectChangeKey, AttentionSetUpdate> attentionSetUpdates() {
    return this.changeUpdates.values().stream()
        .collect(
            flatteningToImmutableListMultimap(
                cu -> ProjectChangeKey.create(cu.getProjectName(), cu.getId()),
                cu -> cu.getAttentionSetUpdates().stream()));
  }

<<<<<<< HEAD
  @Nullable
  private BatchRefUpdate execute(OpenRepo or, boolean dryrun, @Nullable PushCertificate pushCert)
=======
  private BatchRefUpdate prepare(OpenRepo or, boolean dryrun, @Nullable PushCertificate pushCert)
>>>>>>> ea06f082
      throws IOException {
    if (or == null || or.cmds.isEmpty()) {
      return null;
    }
    if (!dryrun) {
      or.flush();
    } else {
      // OpenRepo buffers objects separately; caller may assume that objects are available in the
      // inserter it previously passed via setChangeRepo.
      or.flushToFinalInserter();
    }

    BatchRefUpdate bru = or.repo.getRefDatabase().newBatchUpdate();
    bru.setPushCertificate(pushCert);
    if (refLogMessage != null) {
      bru.setRefLogMessage(refLogMessage, false);
    } else {
      bru.setRefLogMessage(
          firstNonNull(NoteDbUtil.guessRestApiHandler(), "Update NoteDb refs"), false);
    }
    bru.setRefLogIdent(refLogIdent != null ? refLogIdent : serverIdent.get());
    bru.setAtomic(true);
    or.cmds.addTo(bru);
    bru.setAllowNonFastForwards(allowNonFastForwards(or.cmds));
    for (BatchUpdateListener listener : batchUpdateListeners) {
      bru = listener.beforeUpdateRefs(bru);
    }

    return bru;
  }

  private BatchRefUpdate execute(OpenRepo or, boolean dryrun, @Nullable PushCertificate pushCert)
      throws IOException {
    BatchRefUpdate bru = prepare(or, dryrun, pushCert);
    if (bru != null && !dryrun) {
      RefUpdateUtil.executeChecked(bru, or.rw);
    }
    return bru;
  }

  private void addCommands() throws IOException {
    changeRepo.addUpdates(changeUpdates, Optional.of(maxUpdates), Optional.of(maxPatchSets));
    if (!draftUpdates.isEmpty()) {
      boolean publishOnly = draftUpdates.values().stream().allMatch(ChangeDraftUpdate::canRunAsync);
      if (publishOnly) {
        updateAllUsersAsync.setDraftUpdates(draftUpdates);
      } else {
        allUsersRepo.addUpdatesNoLimits(draftUpdates);
      }
    }
    if (!robotCommentUpdates.isEmpty()) {
      changeRepo.addUpdatesNoLimits(robotCommentUpdates);
    }
    if (!rewriters.isEmpty()) {
      addRewrites(rewriters, changeRepo);
    }

    for (Change.Id id : changesToDelete) {
      doDelete(id);
    }
  }

  private void doDelete(Change.Id id) throws IOException {
    String metaRef = RefNames.changeMetaRef(id);
    Optional<ObjectId> old = changeRepo.cmds.get(metaRef);
    old.ifPresent(
        objectId -> changeRepo.cmds.add(new ReceiveCommand(objectId, ObjectId.zeroId(), metaRef)));

    // Just scan repo for ref names, but get "old" values from cmds.
    for (Ref r :
        allUsersRepo.repo.getRefDatabase().getRefsByPrefix(RefNames.refsDraftCommentsPrefix(id))) {
      old = allUsersRepo.cmds.get(r.getName());
      old.ifPresent(
          objectId ->
              allUsersRepo.cmds.add(new ReceiveCommand(objectId, ObjectId.zeroId(), r.getName())));
    }
  }

  private void checkNotExecuted() {
    checkState(!executed, "update has already been executed");
  }

  private static void addRewrites(ListMultimap<String, NoteDbRewriter> rewriters, OpenRepo openRepo)
      throws IOException {
    for (Map.Entry<String, Collection<NoteDbRewriter>> entry : rewriters.asMap().entrySet()) {
      String refName = entry.getKey();
      ObjectId oldTip = openRepo.cmds.get(refName).orElse(ObjectId.zeroId());

      if (oldTip.equals(ObjectId.zeroId())) {
        throw new StorageException(String.format("Ref %s is empty", refName));
      }

      ObjectId currTip = oldTip;
      try {
        for (NoteDbRewriter noteDbRewriter : entry.getValue()) {
          ObjectId nextTip =
              noteDbRewriter.rewriteCommitHistory(openRepo.rw, openRepo.tempIns, currTip);
          if (nextTip != null) {
            currTip = nextTip;
          }
        }
      } catch (ConfigInvalidException e) {
        throw new StorageException("Cannot rewrite commit history", e);
      }

      if (!oldTip.equals(currTip)) {
        openRepo.cmds.add(new ReceiveCommand(oldTip, currTip, refName));
      }
    }
  }

  /**
   * Returns true if we should allow non-fast-forwards while performing the batch ref update. Non-ff
   * updates are necessary in some specific cases:
   *
   * <p>1. Draft ref updates are non fast-forward, since the ref always points to a single commit
   * that has no parents.
   *
   * <p>2. NoteDb rewriters.
   *
   * <p>3. If any of the receive commands is of type {@link
   * org.eclipse.jgit.transport.ReceiveCommand.Type#UPDATE_NONFASTFORWARD} (for example due to a
   * force push).
   *
   * <p>Note that we don't need to explicitly allow non fast-forward updates for DELETE commands
   * since JGit forces the update implicitly in this case.
   */
  private boolean allowNonFastForwards(ChainedReceiveCommands receiveCommands) {
    return !draftUpdates.isEmpty()
        || !rewriters.isEmpty()
        || receiveCommands.getCommands().values().stream()
            .anyMatch(cmd -> cmd.getType().equals(ReceiveCommand.Type.UPDATE_NONFASTFORWARD));
  }
}<|MERGE_RESOLUTION|>--- conflicted
+++ resolved
@@ -371,12 +371,8 @@
                 cu -> cu.getAttentionSetUpdates().stream()));
   }
 
-<<<<<<< HEAD
   @Nullable
-  private BatchRefUpdate execute(OpenRepo or, boolean dryrun, @Nullable PushCertificate pushCert)
-=======
   private BatchRefUpdate prepare(OpenRepo or, boolean dryrun, @Nullable PushCertificate pushCert)
->>>>>>> ea06f082
       throws IOException {
     if (or == null || or.cmds.isEmpty()) {
       return null;
