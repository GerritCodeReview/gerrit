--- conflicted
+++ resolved
@@ -133,11 +133,7 @@
     edits = new ArrayList<>(content.getEdits());
     ImmutableSet<Edit> editsDueToRebase = content.getEditsDueToRebase();
 
-<<<<<<< HEAD
-    if (isModify(content) && diffPrefs.intralineDifference) {
-=======
     if (isModify(content) && diffPrefs.intralineDifference && isIntralineModeAllowed(b)) {
->>>>>>> 9078129f
       IntraLineDiff d =
           patchListCache.getIntraLineDiff(
               IntraLineDiffKey.create(a.id, b.id, diffPrefs.ignoreWhitespace),
