--- conflicted
+++ resolved
@@ -94,15 +94,10 @@
   private final CurrentUser user;
   private final ProjectState projectState;
   private final PermissionBackend.ForProject permissionBackendForProject;
-<<<<<<< HEAD
   private final @Nullable SearchingChangeCacheImpl searchingChangeDataProvider;
   private final ChangeData.Factory changeDataFactory;
   private final ChangeNotes.Factory changeNotesFactory;
-  private final Counter0 fullFilterCount;
-  private final Counter0 skipFilterCount;
-=======
   private final Metrics metrics;
->>>>>>> 8c4824c5
   private final boolean skipFullRefEvaluationIfAllRefsAreVisible;
 
   @Inject
@@ -111,15 +106,10 @@
       PermissionBackend permissionBackend,
       RefVisibilityControl refVisibilityControl,
       @GerritServerConfig Config config,
-<<<<<<< HEAD
-      MetricMaker metricMaker,
+      Metrics metrics,
       @Nullable SearchingChangeCacheImpl searchingChangeDataProvider,
       ChangeData.Factory changeDataFactory,
       ChangeNotes.Factory changeNotesFactory,
-=======
-      Metrics metrics,
-      VisibleChangesCache.Factory visibleChangesCacheFactory,
->>>>>>> 8c4824c5
       @Assisted ProjectControl projectControl) {
     this.tagCache = tagCache;
     this.permissionBackend = permissionBackend;
@@ -222,13 +212,8 @@
         checkProjectPermission(permissionBackendForProject, ProjectPermission.READ);
     logger.atFinest().log("User has READ on refs/* = %s", hasReadOnRefsStar);
     if (skipFullRefEvaluationIfAllRefsAreVisible && !projectState.isAllUsers()) {
-<<<<<<< HEAD
       if (hasReadOnRefsStar) {
-        skipFilterCount.increment();
-=======
-      if (projectState.statePermitsRead() && hasReadOnRefsStar) {
         metrics.skipFilterCount.increment();
->>>>>>> 8c4824c5
         logger.atFinest().log(
             "Fast path, all refs are visible because user has READ on refs/*: %s", refs);
         return new AutoValue_DefaultRefFilter_Result(
