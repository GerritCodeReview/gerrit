--- conflicted
+++ resolved
@@ -363,11 +363,7 @@
     Project.NameKey p = projectState.getNameKey();
     ImmutableList<ChangeNotesResult> changes;
     try {
-<<<<<<< HEAD
-      s = changeNotesFactory.scan(repo, p);
-=======
-      changes = changeNotesFactory.scan(repo, db.get(), p).collect(toImmutableList());
->>>>>>> e54775ed
+      changes = changeNotesFactory.scan(repo, p).collect(toImmutableList());
     } catch (IOException e) {
       logger.atSevere().withCause(e).log(
           "Cannot load changes for project %s, assuming no changes are visible", p);
