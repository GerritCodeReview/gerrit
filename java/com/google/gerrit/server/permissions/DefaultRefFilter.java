--- conflicted
+++ resolved
@@ -565,16 +565,12 @@
     // even if the change is not part of the set of most recent changes that
     // SearchingChangeCacheImpl returns.
     Change.Id cId = Change.Id.fromRef(refName);
-<<<<<<< HEAD
-    requireNonNull(cId, () -> String.format("invalid change id for ref %s", refName));
-=======
     if (cId == null) {
       // The ref is not a valid change ref. Treat it as non-visible since it's not representing a
       // change.
       logger.atWarning().log("invalid change ref %s is not visible", refName);
       return false;
     }
->>>>>>> 622ef77f
     ChangeNotes notes;
     try {
       notes = changeNotesFactory.create(projectState.getNameKey(), cId);
