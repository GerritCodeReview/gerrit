--- conflicted
+++ resolved
@@ -111,35 +111,4 @@
             })
         .filter(Objects::nonNull);
   }
-<<<<<<< HEAD
-
-  /** Get a stream of all changes by scanning the repo. This is extremely slow. */
-  private static Stream<ChangeData> scanRepoForChangeDatas(
-      ChangeNotes.Factory changeNotesFactory,
-      ChangeData.Factory changeDataFactory,
-      Repository repository,
-      Project.NameKey projectName) {
-    Stream<ChangeData> cds;
-    try {
-      cds =
-          changeNotesFactory
-              .scan(repository, projectName)
-              .map(
-                  notesResult -> {
-                    if (!notesResult.error().isPresent()) {
-                      return changeDataFactory.create(notesResult.notes());
-                    }
-                    logger.atWarning().withCause(notesResult.error().get()).log(
-                        "Unable to load ChangeNotes for %s", notesResult.id());
-                    return null;
-                  })
-              .filter(Objects::nonNull);
-    } catch (IOException e) {
-      logger.atWarning().withCause(e).log("Unable to scanChangeIds for %s", projectName);
-      return Stream.empty();
-    }
-    return cds;
-  }
-=======
->>>>>>> 1e33cb2f
 }