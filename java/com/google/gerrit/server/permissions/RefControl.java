--- conflicted
+++ resolved
@@ -702,7 +702,6 @@
       return true;
     }
 
-<<<<<<< HEAD
     try (Repository repo =
         repositoryManager.openRepository(projectControl.getProject().getNameKey())) {
       // Tag visibility requires going through RefFilter because it entails loading all taggable
@@ -710,26 +709,9 @@
       Ref resolvedRef = repo.getRefDatabase().exactRef(refName);
       if (resolvedRef == null) {
         return false;
-=======
-      try (Repository repo =
-          repositoryManager.openRepository(projectControl.getProject().getNameKey())) {
-        // Tag visibility requires going through RefFilter because it entails loading all taggable
-        // refs and filtering them all by visibility.
-        Ref resolvedRef = repo.getRefDatabase().exactRef(refName);
-        if (resolvedRef == null) {
-          return false;
-        }
-        return projectControl
-            .asForProject()
-            .filter(
-                ImmutableList.of(resolvedRef), repo, PermissionBackend.RefFilterOptions.defaults())
-            .stream()
-            .anyMatch(r -> refName.equals(r.getName()));
-      } catch (IOException e) {
-        throw new PermissionBackendException(e);
->>>>>>> 70319f28
-      }
-      return projectControl.asForProject()
+      }
+      return projectControl
+          .asForProject()
           .filter(
               ImmutableList.of(resolvedRef), repo, PermissionBackend.RefFilterOptions.defaults())
           .stream()
