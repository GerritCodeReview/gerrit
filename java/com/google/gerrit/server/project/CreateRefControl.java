// Copyright (C) 2017 The Android Open Source Project
//
// Licensed under the Apache License, Version 2.0 (the "License");
// you may not use this file except in compliance with the License.
// You may obtain a copy of the License at
//
// http://www.apache.org/licenses/LICENSE-2.0
//
// Unless required by applicable law or agreed to in writing, software
// distributed under the License is distributed on an "AS IS" BASIS,
// WITHOUT WARRANTIES OR CONDITIONS OF ANY KIND, either express or implied.
// See the License for the specific language governing permissions and
// limitations under the License.

package com.google.gerrit.server.project;

import static com.google.gerrit.server.project.ProjectCache.noSuchProject;

import com.google.common.flogger.FluentLogger;
import com.google.gerrit.entities.BranchNameKey;
import com.google.gerrit.entities.Project;
import com.google.gerrit.extensions.restapi.AuthException;
import com.google.gerrit.extensions.restapi.ResourceConflictException;
import com.google.gerrit.server.CurrentUser;
import com.google.gerrit.server.permissions.PermissionBackend;
import com.google.gerrit.server.permissions.PermissionBackendException;
import com.google.gerrit.server.permissions.RefPermission;
import com.google.gerrit.server.query.change.ChangeData;
import com.google.gerrit.server.update.RetryHelper;
import com.google.inject.Inject;
import com.google.inject.Provider;
import com.google.inject.Singleton;
import java.io.IOException;
import java.util.List;
import java.util.Optional;
import org.eclipse.jgit.lib.Constants;
import org.eclipse.jgit.lib.PersonIdent;
import org.eclipse.jgit.lib.Repository;
import org.eclipse.jgit.revwalk.RevCommit;
import org.eclipse.jgit.revwalk.RevObject;
import org.eclipse.jgit.revwalk.RevTag;
import org.eclipse.jgit.revwalk.RevWalk;

/** Manages access control for creating Git references (aka branches, tags). */
@Singleton
public class CreateRefControl {

  private static final FluentLogger logger = FluentLogger.forEnclosingClass();

  private final PermissionBackend permissionBackend;
  private final ProjectCache projectCache;
  private final Reachable reachable;
  private final RetryHelper retryHelper;

  @Inject
  CreateRefControl(
      PermissionBackend permissionBackend,
      ProjectCache projectCache,
      Reachable reachable,
      RetryHelper retryHelper) {
    this.permissionBackend = permissionBackend;
    this.projectCache = projectCache;
    this.reachable = reachable;
    this.retryHelper = retryHelper;
  }

  /**
   * Checks whether the {@link CurrentUser} can create a new Git ref.
   *
   * @param user the user performing the operation
   * @param repo repository on which user want to create
   * @param destBranch the branch the new {@link RevObject} should be created on
   * @param object the object the user will start the reference with
   * @param sourceBranches the source ref from which the new ref is created from
   * @throws AuthException if creation is denied; the message explains the denial.
   * @throws PermissionBackendException on failure of permission checks.
   * @throws ResourceConflictException if the project state does not permit the operation
   */
  public void checkCreateRef(
      Provider<? extends CurrentUser> user,
      Repository repo,
      BranchNameKey destBranch,
      RevObject object,
      boolean forPush,
      BranchNameKey... sourceBranches)
      throws AuthException, PermissionBackendException, NoSuchProjectException, IOException,
          ResourceConflictException {
    ProjectState ps =
        projectCache.get(destBranch.project()).orElseThrow(noSuchProject(destBranch.project()));
    ps.checkStatePermitsWrite();

    PermissionBackend.ForRef perm = permissionBackend.user(user.get()).ref(destBranch);
    if (object instanceof RevCommit) {
      perm.check(RefPermission.CREATE);
      if (sourceBranches.length == 0) {
        checkCreateCommit(user, repo, (RevCommit) object, ps.getNameKey(), perm, forPush);
      } else {
        for (BranchNameKey src : sourceBranches) {
          PermissionBackend.ForRef forRef = permissionBackend.user(user.get()).ref(src);
          if (forRef.testOrFalse(RefPermission.READ)) {
            return;
          }
        }
        AuthException e =
            new AuthException(
                String.format(
                    "must have %s on existing ref to create new ref from it",
                    RefPermission.READ.describeForException()));
        e.setAdvice(
            String.format(
                "use an existing ref visible to you, or get %s permission on the ref",
                RefPermission.READ.describeForException()));
        throw e;
      }
    } else if (object instanceof RevTag) {
      RevTag tag = (RevTag) object;
      try (RevWalk rw = new RevWalk(repo)) {
        rw.parseBody(tag);
      } catch (IOException e) {
        logger.atSevere().withCause(e).log(
            "RevWalk(%s) parsing %s:", destBranch.project(), tag.name());
        throw e;
      }

      // If tagger is present, require it matches the user's email.
      PersonIdent tagger = tag.getTaggerIdent();
      if (tagger != null
          && (!user.get().isIdentifiedUser()
              || !user.get().asIdentifiedUser().hasEmailAddress(tagger.getEmailAddress()))) {
        perm.check(RefPermission.FORGE_COMMITTER);
      }

      RevObject target = tag.getObject();
      if (target instanceof RevCommit) {
        checkCreateCommit(user, repo, (RevCommit) target, ps.getNameKey(), perm, forPush);
      } else {
        checkCreateRef(user, repo, destBranch, target, forPush);
      }

      // If the tag has a PGP signature, allow a lower level of permission
      // than if it doesn't have a PGP signature.
      PermissionBackend.ForRef forRef = permissionBackend.user(user.get()).ref(destBranch);
      if (tag.getRawGpgSignature() != null) {
        forRef.check(RefPermission.CREATE_SIGNED_TAG);
      } else {
        forRef.check(RefPermission.CREATE_TAG);
      }
    }
  }

  /**
   * Check if the user is allowed to create a new commit object if this creation would introduce a
   * new commit to the repository.
   */
  private void checkCreateCommit(
      Provider<? extends CurrentUser> user,
      Repository repo,
      RevCommit commit,
      Project.NameKey project,
      PermissionBackend.ForRef forRef,
      boolean forPush)
      throws AuthException, PermissionBackendException, IOException {
<<<<<<< HEAD
    // If the user has update (push) permission, they can create the ref regardless
    // of whether they are pushing any new objects along with the create.
    if (forRef.test(RefPermission.UPDATE)) {
      return;
=======
    try {
      // If the user has UPDATE (push) permission, they can set the ref to an arbitrary commit:
      //
      //  * if they don't have access, we don't advertise the data, and a conforming git client
      //  would send the object along with the push as outcome of the negotation.
      //  * a malicious client could try to send the update without sending the object. This
      //  is prevented by JGit's ConnectivityChecker (see receive.checkReferencedObjectsAreReachable
      //  to switch off this costly check).
      //
      // Thus, when using the git command-line client, we don't need to do extra checks for users
      // with push access.
      //
      // When using the REST API, there is no negotiation, and the target commit must already be on
      // the server, so we must check that the user can see that commit.
      if (forPush) {
        // We can only shortcut for UPDATE permission. Pushing a tag (CREATE_TAG, CREATE_SIGNED_TAG)
        // can also introduce new objects. While there may not be a confidentiality problem
        // (the caller supplies the data as documented above), the permission is for creating
        // tags to existing commits.
        forRef.check(RefPermission.UPDATE);
        return;
      }
    } catch (AuthException denied) {
      // Fall through to check reachability.
>>>>>>> 60c908c3
    }
    if (reachable.fromRefs(
        project,
        repo,
        commit,
        repo.getRefDatabase().getRefsByPrefix(Constants.R_HEADS, Constants.R_TAGS),
        Optional.of(user.get()))) {
      // If the user has no push permissions, check whether the object is
      // merged into a branch or tag readable by this user. If so, they are
      // not effectively "pushing" more objects, so they can create the ref
      // even if they don't have push permission.
      return;
    }

    // Previous check only catches normal branches. Try PatchSet refs too. If we can create refs,
    // we're not a replica, so we can always use the change index.
    List<ChangeData> changes =
        retryHelper
            .changeIndexQuery(
                "queryChangesByProjectCommitWithLimit1",
                q -> q.enforceVisibility(true).setLimit(1).byProjectCommit(project, commit))
            .call();
    if (!changes.isEmpty()) {
      return;
    }

    AuthException e =
        new AuthException(
            String.format(
                "%s for creating new commit object not permitted",
                RefPermission.UPDATE.describeForException()));
    e.setAdvice(
        String.format(
            "use a SHA1 visible to you, or get %s permission on the ref",
            RefPermission.UPDATE.describeForException()));
    throw e;
  }
}<|MERGE_RESOLUTION|>--- conflicted
+++ resolved
@@ -160,12 +160,6 @@
       PermissionBackend.ForRef forRef,
       boolean forPush)
       throws AuthException, PermissionBackendException, IOException {
-<<<<<<< HEAD
-    // If the user has update (push) permission, they can create the ref regardless
-    // of whether they are pushing any new objects along with the create.
-    if (forRef.test(RefPermission.UPDATE)) {
-      return;
-=======
     try {
       // If the user has UPDATE (push) permission, they can set the ref to an arbitrary commit:
       //
@@ -190,7 +184,6 @@
       }
     } catch (AuthException denied) {
       // Fall through to check reachability.
->>>>>>> 60c908c3
     }
     if (reachable.fromRefs(
         project,
