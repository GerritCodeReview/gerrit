// Copyright (C) 2010 The Android Open Source Project
//
// Licensed under the Apache License, Version 2.0 (the "License");
// you may not use this file except in compliance with the License.
// You may obtain a copy of the License at
//
// http://www.apache.org/licenses/LICENSE-2.0
//
// Unless required by applicable law or agreed to in writing, software
// distributed under the License is distributed on an "AS IS" BASIS,
// WITHOUT WARRANTIES OR CONDITIONS OF ANY KIND, either express or implied.
// See the License for the specific language governing permissions and
// limitations under the License.

package com.google.gerrit.server.project;

import static com.google.common.base.Preconditions.checkArgument;
import static com.google.common.collect.ImmutableList.toImmutableList;
import static com.google.gerrit.common.data.Permission.isPermission;
import static com.google.gerrit.reviewdb.client.Project.DEFAULT_SUBMIT_TYPE;
import static com.google.gerrit.server.permissions.PluginPermissionsUtil.isValidPluginPermission;
import static java.util.stream.Collectors.toList;

import com.google.common.base.CharMatcher;
import com.google.common.base.Joiner;
import com.google.common.base.Splitter;
import com.google.common.base.Strings;
import com.google.common.collect.ImmutableList;
import com.google.common.collect.Maps;
import com.google.common.primitives.Shorts;
import com.google.gerrit.common.Nullable;
import com.google.gerrit.common.UsedAt;
import com.google.gerrit.common.data.AccessSection;
import com.google.gerrit.common.data.ContributorAgreement;
import com.google.gerrit.common.data.GlobalCapability;
import com.google.gerrit.common.data.GroupDescription;
import com.google.gerrit.common.data.GroupReference;
import com.google.gerrit.common.data.LabelFunction;
import com.google.gerrit.common.data.LabelType;
import com.google.gerrit.common.data.LabelValue;
import com.google.gerrit.common.data.Permission;
import com.google.gerrit.common.data.PermissionRule;
import com.google.gerrit.common.data.PermissionRule.Action;
import com.google.gerrit.common.data.RefConfigSection;
import com.google.gerrit.common.data.SubscribeSection;
import com.google.gerrit.common.errors.InvalidNameException;
import com.google.gerrit.extensions.client.InheritableBoolean;
import com.google.gerrit.extensions.client.ProjectState;
import com.google.gerrit.mail.Address;
import com.google.gerrit.reviewdb.client.AccountGroup;
import com.google.gerrit.reviewdb.client.BooleanProjectConfig;
import com.google.gerrit.reviewdb.client.Branch;
import com.google.gerrit.reviewdb.client.Project;
import com.google.gerrit.reviewdb.client.RefNames;
import com.google.gerrit.server.account.GroupBackend;
import com.google.gerrit.server.account.ProjectWatches.NotifyType;
import com.google.gerrit.server.config.AllProjectsName;
import com.google.gerrit.server.config.ConfigUtil;
import com.google.gerrit.server.config.PluginConfig;
import com.google.gerrit.server.config.SitePaths;
import com.google.gerrit.server.git.BranchOrderSection;
import com.google.gerrit.server.git.NotifyConfig;
import com.google.gerrit.server.git.ValidationError;
import com.google.gerrit.server.git.meta.MetaDataUpdate;
import com.google.gerrit.server.git.meta.VersionedMetaData;
import com.google.inject.Inject;
import com.google.inject.Singleton;
import java.io.IOException;
import java.util.ArrayList;
import java.util.Arrays;
import java.util.Collection;
import java.util.Collections;
import java.util.EnumSet;
import java.util.HashMap;
import java.util.HashSet;
import java.util.LinkedHashMap;
import java.util.List;
import java.util.Locale;
import java.util.Map;
import java.util.Objects;
import java.util.Optional;
import java.util.Set;
import java.util.regex.Pattern;
import java.util.regex.PatternSyntaxException;
import org.eclipse.jgit.errors.ConfigInvalidException;
import org.eclipse.jgit.lib.CommitBuilder;
import org.eclipse.jgit.lib.Config;
import org.eclipse.jgit.lib.ObjectId;
import org.eclipse.jgit.lib.Repository;
import org.eclipse.jgit.lib.StoredConfig;
import org.eclipse.jgit.revwalk.RevWalk;
import org.eclipse.jgit.storage.file.FileBasedConfig;
import org.eclipse.jgit.transport.RefSpec;
import org.eclipse.jgit.util.FS;

public class ProjectConfig extends VersionedMetaData implements ValidationError.Sink {
  public static final String COMMENTLINK = "commentlink";
  public static final String LABEL = "label";
  public static final String KEY_FUNCTION = "function";
  public static final String KEY_DEFAULT_VALUE = "defaultValue";
  public static final String KEY_COPY_MIN_SCORE = "copyMinScore";
  public static final String KEY_ALLOW_POST_SUBMIT = "allowPostSubmit";
  public static final String KEY_IGNORE_SELF_APPROVAL = "ignoreSelfApproval";
  public static final String KEY_COPY_MAX_SCORE = "copyMaxScore";
  public static final String KEY_COPY_ALL_SCORES_ON_MERGE_FIRST_PARENT_UPDATE =
      "copyAllScoresOnMergeFirstParentUpdate";
  public static final String KEY_COPY_ALL_SCORES_ON_TRIVIAL_REBASE = "copyAllScoresOnTrivialRebase";
  public static final String KEY_COPY_ALL_SCORES_IF_NO_CODE_CHANGE = "copyAllScoresIfNoCodeChange";
  public static final String KEY_COPY_ALL_SCORES_IF_NO_CHANGE = "copyAllScoresIfNoChange";
  public static final String KEY_VALUE = "value";
  public static final String KEY_CAN_OVERRIDE = "canOverride";
  public static final String KEY_BRANCH = "branch";

  private static final String KEY_MATCH = "match";
  private static final String KEY_HTML = "html";
  private static final String KEY_LINK = "link";
  private static final String KEY_ENABLED = "enabled";

  public static final String PROJECT_CONFIG = "project.config";

  private static final String PROJECT = "project";
  private static final String KEY_DESCRIPTION = "description";

  public static final String ACCESS = "access";
  private static final String KEY_INHERIT_FROM = "inheritFrom";
  private static final String KEY_GROUP_PERMISSIONS = "exclusiveGroupPermissions";

  private static final String ACCOUNTS = "accounts";
  private static final String KEY_SAME_GROUP_VISIBILITY = "sameGroupVisibility";

  private static final String BRANCH_ORDER = "branchOrder";
  private static final String BRANCH = "branch";

  private static final String CONTRIBUTOR_AGREEMENT = "contributor-agreement";
  private static final String KEY_ACCEPTED = "accepted";
  private static final String KEY_AUTO_VERIFY = "autoVerify";
  private static final String KEY_AGREEMENT_URL = "agreementUrl";
  private static final String KEY_MATCH_PROJECTS = "matchProjects";
  private static final String KEY_EXCLUDE_PROJECTS = "excludeProjects";

  private static final String NOTIFY = "notify";
  private static final String KEY_EMAIL = "email";
  private static final String KEY_FILTER = "filter";
  private static final String KEY_TYPE = "type";
  private static final String KEY_HEADER = "header";

  private static final String CAPABILITY = "capability";

  private static final String RECEIVE = "receive";
  private static final String KEY_CHECK_RECEIVED_OBJECTS = "checkReceivedObjects";

  private static final String SUBMIT = "submit";
  private static final String KEY_ACTION = "action";
  private static final String KEY_STATE = "state";

  private static final String KEY_MAX_OBJECT_SIZE_LIMIT = "maxObjectSizeLimit";

  private static final String SUBSCRIBE_SECTION = "allowSuperproject";
  private static final String SUBSCRIBE_MATCH_REFS = "matching";
  private static final String SUBSCRIBE_MULTI_MATCH_REFS = "all";

  private static final String DASHBOARD = "dashboard";
  private static final String KEY_DEFAULT = "default";
  private static final String KEY_LOCAL_DEFAULT = "local-default";

  private static final String LEGACY_PERMISSION_PUSH_TAG = "pushTag";
  private static final String LEGACY_PERMISSION_PUSH_SIGNED_TAG = "pushSignedTag";

  private static final String PLUGIN = "plugin";

  private static final ProjectState DEFAULT_STATE_VALUE = ProjectState.ACTIVE;

  private static final String EXTENSION_PANELS = "extension-panels";
  private static final String KEY_PANEL = "panel";

  private static final Pattern EXCLUSIVE_PERMISSIONS_SPLIT_PATTERN = Pattern.compile("[, \t]{1,}");

  // Don't use an assisted factory, since instances created by an assisted factory retain references
  // to their enclosing injector. Instances of ProjectConfig are cached for a long time in the
  // ProjectCache, so this would retain lots more memory.
  @Singleton
  public static class Factory {
    @Nullable
    public static StoredConfig getBaseConfig(
        SitePaths sitePaths, AllProjectsName allProjects, Project.NameKey projectName) {
      return projectName.equals(allProjects)
          // Delay loading till onLoad method.
          ? new FileBasedConfig(
              sitePaths.etc_dir.resolve(allProjects.get()).resolve(PROJECT_CONFIG).toFile(),
              FS.DETECTED)
          : null;
    }

    private final SitePaths sitePaths;
    private final AllProjectsName allProjects;

    @Inject
    Factory(SitePaths sitePaths, AllProjectsName allProjects) {
      this.sitePaths = sitePaths;
      this.allProjects = allProjects;
    }

    public ProjectConfig create(Project.NameKey projectName) {
      return new ProjectConfig(projectName, getBaseConfig(sitePaths, allProjects, projectName));
    }

    public ProjectConfig read(MetaDataUpdate update) throws IOException, ConfigInvalidException {
      ProjectConfig r = create(update.getProjectName());
      r.load(update);
      return r;
    }

    public ProjectConfig read(MetaDataUpdate update, ObjectId id)
        throws IOException, ConfigInvalidException {
      ProjectConfig r = create(update.getProjectName());
      r.load(update, id);
      return r;
    }
  }

  private final StoredConfig baseConfig;

  private Project project;
  private AccountsSection accountsSection;
  private GroupList groupList;
  private Map<String, AccessSection> accessSections;
  private BranchOrderSection branchOrderSection;
  private Map<String, ContributorAgreement> contributorAgreements;
  private Map<String, NotifyConfig> notifySections;
  private Map<String, LabelType> labelSections;
  private ConfiguredMimeTypes mimeTypes;
  private Map<Project.NameKey, SubscribeSection> subscribeSections;
  private Map<String, CommentLinkInfoImpl> commentLinkSections;
  private List<ValidationError> validationErrors;
  private ObjectId rulesId;
  private long maxObjectSizeLimit;
  private Map<String, Config> pluginConfigs;
  private boolean checkReceivedObjects;
  private Set<String> sectionsWithUnknownPermissions;
  private boolean hasLegacyPermissions;
  private Map<String, List<String>> extensionPanelSections;
  private Map<String, GroupReference> groupsByName;

  public static CommentLinkInfoImpl buildCommentLink(Config cfg, String name, boolean allowRaw)
      throws IllegalArgumentException {
    String match = cfg.getString(COMMENTLINK, name, KEY_MATCH);
    if (match != null) {
      // Unfortunately this validation isn't entirely complete. Clients
      // can have exceptions trying to evaluate the pattern if they don't
      // support a token used, even if the server does support the token.
      //
      // At the minimum, we can trap problems related to unmatched groups.
      Pattern.compile(match);
    }

    String link = cfg.getString(COMMENTLINK, name, KEY_LINK);
    String html = cfg.getString(COMMENTLINK, name, KEY_HTML);
    boolean hasHtml = !Strings.isNullOrEmpty(html);

    String rawEnabled = cfg.getString(COMMENTLINK, name, KEY_ENABLED);
    Boolean enabled;
    if (rawEnabled != null) {
      enabled = cfg.getBoolean(COMMENTLINK, name, KEY_ENABLED, true);
    } else {
      enabled = null;
    }
    checkArgument(allowRaw || !hasHtml, "Raw html replacement not allowed");

    if (Strings.isNullOrEmpty(match)
        && Strings.isNullOrEmpty(link)
        && !hasHtml
        && enabled != null) {
      if (enabled) {
        return new CommentLinkInfoImpl.Enabled(name);
      }
      return new CommentLinkInfoImpl.Disabled(name);
    }
    return new CommentLinkInfoImpl(name, match, link, html, enabled);
  }

  public void addCommentLinkSection(CommentLinkInfoImpl commentLink) {
    commentLinkSections.put(commentLink.name, commentLink);
  }

  private ProjectConfig(Project.NameKey projectName, @Nullable StoredConfig baseConfig) {
    this.projectName = projectName;
    this.baseConfig = baseConfig;
  }

  public void load(Repository repo) throws IOException, ConfigInvalidException {
    super.load(projectName, repo);
  }

  public void load(Repository repo, @Nullable ObjectId revision)
      throws IOException, ConfigInvalidException {
    super.load(projectName, repo, revision);
  }

  public void load(RevWalk rw, @Nullable ObjectId revision)
      throws IOException, ConfigInvalidException {
    super.load(projectName, rw, revision);
  }

  public Project.NameKey getName() {
    return projectName;
  }

  public Project getProject() {
    return project;
  }

  public AccountsSection getAccountsSection() {
    return accountsSection;
  }

  public Map<String, List<String>> getExtensionPanelSections() {
    return extensionPanelSections;
  }

  public AccessSection getAccessSection(String name) {
    return getAccessSection(name, false);
  }

  public AccessSection getAccessSection(String name, boolean create) {
    AccessSection as = accessSections.get(name);
    if (as == null && create) {
      as = new AccessSection(name);
      accessSections.put(name, as);
    }
    return as;
  }

  public Collection<AccessSection> getAccessSections() {
    return sort(accessSections.values());
  }

  public BranchOrderSection getBranchOrderSection() {
    return branchOrderSection;
  }

  public Map<Project.NameKey, SubscribeSection> getSubscribeSections() {
    return subscribeSections;
  }

  public Collection<SubscribeSection> getSubscribeSections(Branch.NameKey branch) {
    Collection<SubscribeSection> ret = new ArrayList<>();
    for (SubscribeSection s : subscribeSections.values()) {
      if (s.appliesTo(branch)) {
        ret.add(s);
      }
    }
    return ret;
  }

  public void addSubscribeSection(SubscribeSection s) {
    subscribeSections.put(s.getProject(), s);
  }

  public void remove(AccessSection section) {
    if (section != null) {
      String name = section.getName();
      if (sectionsWithUnknownPermissions.contains(name)) {
        AccessSection a = accessSections.get(name);
        a.setPermissions(new ArrayList<>());
      } else {
        accessSections.remove(name);
      }
    }
  }

  public void remove(AccessSection section, Permission permission) {
    if (permission == null) {
      remove(section);
    } else if (section != null) {
      AccessSection a = accessSections.get(section.getName());
      a.remove(permission);
      if (a.getPermissions().isEmpty()) {
        remove(a);
      }
    }
  }

  public void remove(AccessSection section, Permission permission, PermissionRule rule) {
    if (rule == null) {
      remove(section, permission);
    } else if (section != null && permission != null) {
      AccessSection a = accessSections.get(section.getName());
      if (a == null) {
        return;
      }
      Permission p = a.getPermission(permission.getName());
      if (p == null) {
        return;
      }
      p.remove(rule);
      if (p.getRules().isEmpty()) {
        a.remove(permission);
      }
      if (a.getPermissions().isEmpty()) {
        remove(a);
      }
    }
  }

  public void replace(AccessSection section) {
    for (Permission permission : section.getPermissions()) {
      for (PermissionRule rule : permission.getRules()) {
        rule.setGroup(resolve(rule.getGroup()));
      }
    }

    accessSections.put(section.getName(), section);
  }

  public ContributorAgreement getContributorAgreement(String name) {
    return getContributorAgreement(name, false);
  }

  public ContributorAgreement getContributorAgreement(String name, boolean create) {
    ContributorAgreement ca = contributorAgreements.get(name);
    if (ca == null && create) {
      ca = new ContributorAgreement(name);
      contributorAgreements.put(name, ca);
    }
    return ca;
  }

  public Collection<ContributorAgreement> getContributorAgreements() {
    return sort(contributorAgreements.values());
  }

  public void remove(ContributorAgreement section) {
    if (section != null) {
      accessSections.remove(section.getName());
    }
  }

  public void replace(ContributorAgreement section) {
    section.setAutoVerify(resolve(section.getAutoVerify()));
    for (PermissionRule rule : section.getAccepted()) {
      rule.setGroup(resolve(rule.getGroup()));
    }

    contributorAgreements.put(section.getName(), section);
  }

  public Collection<NotifyConfig> getNotifyConfigs() {
    return notifySections.values();
  }

  public void putNotifyConfig(String name, NotifyConfig nc) {
    notifySections.put(name, nc);
  }

  public Map<String, LabelType> getLabelSections() {
    return labelSections;
  }

  public Collection<CommentLinkInfoImpl> getCommentLinkSections() {
    return commentLinkSections.values();
  }

  public ConfiguredMimeTypes getMimeTypes() {
    return mimeTypes;
  }

  public GroupReference resolve(GroupReference group) {
    GroupReference groupRef = groupList.resolve(group);
    if (groupRef != null
        && groupRef.getUUID() != null
        && !groupsByName.containsKey(groupRef.getName())) {
      groupsByName.put(groupRef.getName(), groupRef);
    }
    return groupRef;
  }

  /** @return the group reference, if the group is used by at least one rule. */
  public GroupReference getGroup(AccountGroup.UUID uuid) {
    return groupList.byUUID(uuid);
  }

  /**
   * @return the group reference corresponding to the specified group name if the group is used by
   *     at least one rule or plugin value.
   */
  public GroupReference getGroup(String groupName) {
    return groupsByName.get(groupName);
  }

  /** @return set of all groups used by this configuration. */
  public Set<AccountGroup.UUID> getAllGroupUUIDs() {
    return groupList.uuids();
  }

  /**
   * @return the project's rules.pl ObjectId, if present in the branch. Null if it doesn't exist.
   */
  public ObjectId getRulesId() {
    return rulesId;
  }

  /** @return the maxObjectSizeLimit configured on this project, or zero if not configured. */
  public long getMaxObjectSizeLimit() {
    return maxObjectSizeLimit;
  }

  /** @return the checkReceivedObjects for this project, default is true. */
  public boolean getCheckReceivedObjects() {
    return checkReceivedObjects;
  }

  /**
   * Check all GroupReferences use current group name, repairing stale ones.
   *
   * @param groupBackend cache to use when looking up group information by UUID.
   * @return true if one or more group names was stale.
   */
  public boolean updateGroupNames(GroupBackend groupBackend) {
    boolean dirty = false;
    for (GroupReference ref : groupList.references()) {
      GroupDescription.Basic g = groupBackend.get(ref.getUUID());
      if (g != null && !g.getName().equals(ref.getName())) {
        dirty = true;
        ref.setName(g.getName());
      }
    }
    return dirty;
  }

  /**
   * Get the validation errors, if any were discovered during load.
   *
   * @return list of errors; empty list if there are no errors.
   */
  public List<ValidationError> getValidationErrors() {
    if (validationErrors != null) {
      return Collections.unmodifiableList(validationErrors);
    }
    return Collections.emptyList();
  }

  @Override
  protected String getRefName() {
    return RefNames.REFS_CONFIG;
  }

  @Override
  protected void onLoad() throws IOException, ConfigInvalidException {
    if (baseConfig != null) {
      baseConfig.load();
    }
    readGroupList();
    groupsByName = mapGroupReferences();

    rulesId = getObjectId("rules.pl");
    Config rc = readConfig(PROJECT_CONFIG, baseConfig);
    project = new Project(projectName);

    Project p = project;
    p.setDescription(rc.getString(PROJECT, null, KEY_DESCRIPTION));
    if (p.getDescription() == null) {
      p.setDescription("");
    }
    if (revision != null) {
      p.setConfigRefState(revision.toObjectId().name());
    }

    if (rc.getStringList(ACCESS, null, KEY_INHERIT_FROM).length > 1) {
      // The config must not contain more than one parent to inherit from
      // as there is no guarantee which of the parents would be used then.
      error(new ValidationError(PROJECT_CONFIG, "Cannot inherit from multiple projects"));
    }
    p.setParentName(rc.getString(ACCESS, null, KEY_INHERIT_FROM));

    for (BooleanProjectConfig config : BooleanProjectConfig.values()) {
      p.setBooleanConfig(
          config,
          getEnum(
              rc,
              config.getSection(),
              config.getSubSection(),
              config.getName(),
              InheritableBoolean.INHERIT));
    }

    p.setMaxObjectSizeLimit(rc.getString(RECEIVE, null, KEY_MAX_OBJECT_SIZE_LIMIT));

    p.setSubmitType(getEnum(rc, SUBMIT, null, KEY_ACTION, DEFAULT_SUBMIT_TYPE));
    p.setState(getEnum(rc, PROJECT, null, KEY_STATE, DEFAULT_STATE_VALUE));

    p.setDefaultDashboard(rc.getString(DASHBOARD, null, KEY_DEFAULT));
    p.setLocalDefaultDashboard(rc.getString(DASHBOARD, null, KEY_LOCAL_DEFAULT));

    loadAccountsSection(rc);
    loadContributorAgreements(rc);
    loadAccessSections(rc);
    loadBranchOrderSection(rc);
    loadNotifySections(rc);
    loadLabelSections(rc);
    loadCommentLinkSections(rc);
    loadSubscribeSections(rc);
    mimeTypes = new ConfiguredMimeTypes(projectName.get(), rc);
    loadPluginSections(rc);
    loadReceiveSection(rc);
    loadExtensionPanelSections(rc);
  }

  private void loadAccountsSection(Config rc) {
    accountsSection = new AccountsSection();
    accountsSection.setSameGroupVisibility(
        loadPermissionRules(rc, ACCOUNTS, null, KEY_SAME_GROUP_VISIBILITY, groupsByName, false));
  }

  private void loadExtensionPanelSections(Config rc) {
    Map<String, String> lowerNames = Maps.newHashMapWithExpectedSize(2);
    extensionPanelSections = new LinkedHashMap<>();
    for (String name : rc.getSubsections(EXTENSION_PANELS)) {
      String lower = name.toLowerCase();
      if (lowerNames.containsKey(lower)) {
        error(
            new ValidationError(
                PROJECT_CONFIG,
                String.format(
                    "Extension Panels \"%s\" conflicts with \"%s\"", name, lowerNames.get(lower))));
      }
      lowerNames.put(lower, name);
      extensionPanelSections.put(
          name,
          new ArrayList<>(Arrays.asList(rc.getStringList(EXTENSION_PANELS, name, KEY_PANEL))));
    }
  }

  private void loadContributorAgreements(Config rc) {
    contributorAgreements = new HashMap<>();
    for (String name : rc.getSubsections(CONTRIBUTOR_AGREEMENT)) {
      ContributorAgreement ca = getContributorAgreement(name, true);
      ca.setDescription(rc.getString(CONTRIBUTOR_AGREEMENT, name, KEY_DESCRIPTION));
      ca.setAgreementUrl(rc.getString(CONTRIBUTOR_AGREEMENT, name, KEY_AGREEMENT_URL));
      ca.setAccepted(
          loadPermissionRules(rc, CONTRIBUTOR_AGREEMENT, name, KEY_ACCEPTED, groupsByName, false));
      ca.setExcludeProjectsRegexes(
          loadPatterns(rc, CONTRIBUTOR_AGREEMENT, name, KEY_EXCLUDE_PROJECTS));
      ca.setMatchProjectsRegexes(loadPatterns(rc, CONTRIBUTOR_AGREEMENT, name, KEY_MATCH_PROJECTS));

      List<PermissionRule> rules =
          loadPermissionRules(
              rc, CONTRIBUTOR_AGREEMENT, name, KEY_AUTO_VERIFY, groupsByName, false);
      if (rules.isEmpty()) {
        ca.setAutoVerify(null);
      } else if (rules.size() > 1) {
        error(
            new ValidationError(
                PROJECT_CONFIG,
                "Invalid rule in "
                    + CONTRIBUTOR_AGREEMENT
                    + "."
                    + name
                    + "."
                    + KEY_AUTO_VERIFY
                    + ": at most one group may be set"));
      } else if (rules.get(0).getAction() != Action.ALLOW) {
        error(
            new ValidationError(
                PROJECT_CONFIG,
                "Invalid rule in "
                    + CONTRIBUTOR_AGREEMENT
                    + "."
                    + name
                    + "."
                    + KEY_AUTO_VERIFY
                    + ": the group must be allowed"));
      } else {
        ca.setAutoVerify(rules.get(0).getGroup());
      }
    }
  }

  /**
   * Parses the [notify] sections out of the configuration file.
   *
   * <pre>
   *   [notify "reviewers"]
   *     email = group Reviewers
   *     type = new_changes
   *
   *   [notify "dev-team"]
   *     email = dev-team@example.com
   *     filter = branch:master
   *
   *   [notify "qa"]
   *     email = qa@example.com
   *     filter = branch:\"^(maint|stable)-.*\"
   *     type = submitted_changes
   * </pre>
   */
  private void loadNotifySections(Config rc) {
    notifySections = new HashMap<>();
    for (String sectionName : rc.getSubsections(NOTIFY)) {
      NotifyConfig n = new NotifyConfig();
      n.setName(sectionName);
      n.setFilter(rc.getString(NOTIFY, sectionName, KEY_FILTER));

      EnumSet<NotifyType> types = EnumSet.noneOf(NotifyType.class);
      types.addAll(ConfigUtil.getEnumList(rc, NOTIFY, sectionName, KEY_TYPE, NotifyType.ALL));
      n.setTypes(types);
      n.setHeader(rc.getEnum(NOTIFY, sectionName, KEY_HEADER, NotifyConfig.Header.BCC));

      for (String dst : rc.getStringList(NOTIFY, sectionName, KEY_EMAIL)) {
        String groupName = GroupReference.extractGroupName(dst);
        if (groupName != null) {
          GroupReference ref = groupsByName.get(groupName);
          if (ref == null) {
            ref = new GroupReference(null, groupName);
            groupsByName.put(ref.getName(), ref);
          }
          if (ref.getUUID() != null) {
            n.addEmail(ref);
          } else {
            error(
                new ValidationError(
                    PROJECT_CONFIG,
                    "group \"" + ref.getName() + "\" not in " + GroupList.FILE_NAME));
          }
        } else if (dst.startsWith("user ")) {
          error(new ValidationError(PROJECT_CONFIG, dst + " not supported"));
        } else {
          try {
            n.addEmail(Address.parse(dst));
          } catch (IllegalArgumentException err) {
            error(
                new ValidationError(
                    PROJECT_CONFIG,
                    "notify section \"" + sectionName + "\" has invalid email \"" + dst + "\""));
          }
        }
      }
      notifySections.put(sectionName, n);
    }
  }

  private void loadAccessSections(Config rc) {
    accessSections = new HashMap<>();
    sectionsWithUnknownPermissions = new HashSet<>();
    for (String refName : rc.getSubsections(ACCESS)) {
      if (RefConfigSection.isValid(refName) && isValidRegex(refName)) {
        AccessSection as = getAccessSection(refName, true);

        for (String varName : rc.getStringList(ACCESS, refName, KEY_GROUP_PERMISSIONS)) {
          for (String n : Splitter.on(EXCLUSIVE_PERMISSIONS_SPLIT_PATTERN).split(varName)) {
            n = convertLegacyPermission(n);
            if (isCoreOrPluginPermission(n)) {
              as.getPermission(n, true).setExclusiveGroup(true);
            }
          }
        }

        for (String varName : rc.getNames(ACCESS, refName)) {
          String convertedName = convertLegacyPermission(varName);
          if (isCoreOrPluginPermission(convertedName)) {
            Permission perm = as.getPermission(convertedName, true);
            loadPermissionRules(
                rc,
                ACCESS,
                refName,
                varName,
                groupsByName,
                perm,
                Permission.hasRange(convertedName));
          } else {
            sectionsWithUnknownPermissions.add(as.getName());
          }
        }
      }
    }

    AccessSection capability = null;
    for (String varName : rc.getNames(CAPABILITY)) {
      if (capability == null) {
        capability = new AccessSection(AccessSection.GLOBAL_CAPABILITIES);
        accessSections.put(AccessSection.GLOBAL_CAPABILITIES, capability);
      }
      Permission perm = capability.getPermission(varName, true);
      loadPermissionRules(
          rc, CAPABILITY, null, varName, groupsByName, perm, GlobalCapability.hasRange(varName));
    }
  }

  private boolean isCoreOrPluginPermission(String permission) {
    // Since plugins are loaded dynamically, here we can't load all plugin permissions and verify
    // their existence.
    return isPermission(permission) || isValidPluginPermission(permission);
  }

  private boolean isValidRegex(String refPattern) {
    try {
      RefPattern.validateRegExp(refPattern);
    } catch (InvalidNameException e) {
      error(new ValidationError(PROJECT_CONFIG, "Invalid ref name: " + e.getMessage()));
      return false;
    }
    return true;
  }

  private void loadBranchOrderSection(Config rc) {
    if (rc.getSections().contains(BRANCH_ORDER)) {
      branchOrderSection = new BranchOrderSection(rc.getStringList(BRANCH_ORDER, null, BRANCH));
    }
  }

  private ImmutableList<String> loadPatterns(
      Config rc, String section, String subsection, String varName) {
    ImmutableList.Builder<String> patterns = ImmutableList.builder();
    for (String patternString : rc.getStringList(section, subsection, varName)) {
      try {
        // While one could just use getStringList directly, compiling first will cause the server
        // to fail fast if any of the patterns are invalid.
        patterns.add(Pattern.compile(patternString).pattern());
      } catch (PatternSyntaxException e) {
        error(new ValidationError(PROJECT_CONFIG, "Invalid regular expression: " + e.getMessage()));
        continue;
      }
    }
    return patterns.build();
  }

  private ImmutableList<PermissionRule> loadPermissionRules(
      Config rc,
      String section,
      String subsection,
      String varName,
      Map<String, GroupReference> groupsByName,
      boolean useRange) {
    Permission perm = new Permission(varName);
    loadPermissionRules(rc, section, subsection, varName, groupsByName, perm, useRange);
    return ImmutableList.copyOf(perm.getRules());
  }

  private void loadPermissionRules(
      Config rc,
      String section,
      String subsection,
      String varName,
      Map<String, GroupReference> groupsByName,
      Permission perm,
      boolean useRange) {
    for (String ruleString : rc.getStringList(section, subsection, varName)) {
      PermissionRule rule;
      try {
        rule = PermissionRule.fromString(ruleString, useRange);
      } catch (IllegalArgumentException notRule) {
        error(
            new ValidationError(
                PROJECT_CONFIG,
                "Invalid rule in "
                    + section
                    + (subsection != null ? "." + subsection : "")
                    + "."
                    + varName
                    + ": "
                    + notRule.getMessage()));
        continue;
      }

      GroupReference ref = groupsByName.get(rule.getGroup().getName());
      if (ref == null) {
        // The group wasn't mentioned in the groups table, so there is
        // no valid UUID for it. Pool the reference anyway so at least
        // all rules in the same file share the same GroupReference.
        //
        ref = rule.getGroup();
        groupsByName.put(ref.getName(), ref);
        error(
            new ValidationError(
                PROJECT_CONFIG, "group \"" + ref.getName() + "\" not in " + GroupList.FILE_NAME));
      }

      rule.setGroup(ref);
      perm.add(rule);
    }
  }

  private static LabelValue parseLabelValue(String src) {
    List<String> parts =
        ImmutableList.copyOf(
            Splitter.on(CharMatcher.whitespace()).omitEmptyStrings().limit(2).split(src));
    if (parts.isEmpty()) {
      throw new IllegalArgumentException("empty value");
    }
    String valueText = parts.size() > 1 ? parts.get(1) : "";
    return new LabelValue(Shorts.checkedCast(PermissionRule.parseInt(parts.get(0))), valueText);
  }

  private void loadLabelSections(Config rc) {
    Map<String, String> lowerNames = Maps.newHashMapWithExpectedSize(2);
    labelSections = new LinkedHashMap<>();
    for (String name : rc.getSubsections(LABEL)) {
      String lower = name.toLowerCase();
      if (lowerNames.containsKey(lower)) {
        error(
            new ValidationError(
                PROJECT_CONFIG,
                String.format("Label \"%s\" conflicts with \"%s\"", name, lowerNames.get(lower))));
      }
      lowerNames.put(lower, name);

      List<LabelValue> values = new ArrayList<>();
      for (String value : rc.getStringList(LABEL, name, KEY_VALUE)) {
        try {
          values.add(parseLabelValue(value));
        } catch (IllegalArgumentException notValue) {
          error(
              new ValidationError(
                  PROJECT_CONFIG,
                  String.format(
                      "Invalid %s \"%s\" for label \"%s\": %s",
                      KEY_VALUE, value, name, notValue.getMessage())));
        }
      }

      LabelType label;
      try {
        label = new LabelType(name, values);
      } catch (IllegalArgumentException badName) {
        error(new ValidationError(PROJECT_CONFIG, String.format("Invalid label \"%s\"", name)));
        continue;
      }

      String functionName = rc.getString(LABEL, name, KEY_FUNCTION);
      Optional<LabelFunction> function =
          functionName != null
              ? LabelFunction.parse(functionName)
              : Optional.of(LabelFunction.MAX_WITH_BLOCK);
      if (!function.isPresent()) {
        error(
            new ValidationError(
                PROJECT_CONFIG,
                String.format(
                    "Invalid %s for label \"%s\". Valid names are: %s",
                    KEY_FUNCTION, name, Joiner.on(", ").join(LabelFunction.ALL.keySet()))));
      }
      label.setFunction(function.orElse(null));

      if (!values.isEmpty()) {
        short dv = (short) rc.getInt(LABEL, name, KEY_DEFAULT_VALUE, 0);
        if (isInRange(dv, values)) {
          label.setDefaultValue(dv);
        } else {
          error(
              new ValidationError(
                  PROJECT_CONFIG,
                  String.format(
                      "Invalid %s \"%s\" for label \"%s\"", KEY_DEFAULT_VALUE, dv, name)));
        }
      }
      label.setAllowPostSubmit(
          rc.getBoolean(LABEL, name, KEY_ALLOW_POST_SUBMIT, LabelType.DEF_ALLOW_POST_SUBMIT));
      label.setIgnoreSelfApproval(
          rc.getBoolean(LABEL, name, KEY_IGNORE_SELF_APPROVAL, LabelType.DEF_IGNORE_SELF_APPROVAL));
      label.setCopyMinScore(
          rc.getBoolean(LABEL, name, KEY_COPY_MIN_SCORE, LabelType.DEF_COPY_MIN_SCORE));
      label.setCopyMaxScore(
          rc.getBoolean(LABEL, name, KEY_COPY_MAX_SCORE, LabelType.DEF_COPY_MAX_SCORE));
      label.setCopyAllScoresOnMergeFirstParentUpdate(
          rc.getBoolean(
              LABEL,
              name,
              KEY_COPY_ALL_SCORES_ON_MERGE_FIRST_PARENT_UPDATE,
              LabelType.DEF_COPY_ALL_SCORES_ON_MERGE_FIRST_PARENT_UPDATE));
      label.setCopyAllScoresOnTrivialRebase(
          rc.getBoolean(
              LABEL,
              name,
              KEY_COPY_ALL_SCORES_ON_TRIVIAL_REBASE,
              LabelType.DEF_COPY_ALL_SCORES_ON_TRIVIAL_REBASE));
      label.setCopyAllScoresIfNoCodeChange(
          rc.getBoolean(
              LABEL,
              name,
              KEY_COPY_ALL_SCORES_IF_NO_CODE_CHANGE,
              LabelType.DEF_COPY_ALL_SCORES_IF_NO_CODE_CHANGE));
      label.setCopyAllScoresIfNoChange(
          rc.getBoolean(
              LABEL,
              name,
              KEY_COPY_ALL_SCORES_IF_NO_CHANGE,
              LabelType.DEF_COPY_ALL_SCORES_IF_NO_CHANGE));
      label.setCanOverride(
          rc.getBoolean(LABEL, name, KEY_CAN_OVERRIDE, LabelType.DEF_CAN_OVERRIDE));
      label.setRefPatterns(getStringListOrNull(rc, LABEL, name, KEY_BRANCH));
      labelSections.put(name, label);
    }
  }

  private boolean isInRange(short value, List<LabelValue> labelValues) {
    for (LabelValue lv : labelValues) {
      if (lv.getValue() == value) {
        return true;
      }
    }
    return false;
  }

  private List<String> getStringListOrNull(
      Config rc, String section, String subSection, String name) {
    String[] ac = rc.getStringList(section, subSection, name);
    return ac.length == 0 ? null : Arrays.asList(ac);
  }

  private void loadCommentLinkSections(Config rc) {
    Set<String> subsections = rc.getSubsections(COMMENTLINK);
    commentLinkSections = new LinkedHashMap<>(subsections.size());
    for (String name : subsections) {
      try {
        commentLinkSections.put(name, buildCommentLink(rc, name, false));
      } catch (PatternSyntaxException e) {
        error(
            new ValidationError(
                PROJECT_CONFIG,
                String.format(
                    "Invalid pattern \"%s\" in commentlink.%s.match: %s",
                    rc.getString(COMMENTLINK, name, KEY_MATCH), name, e.getMessage())));
      } catch (IllegalArgumentException e) {
        error(
            new ValidationError(
                PROJECT_CONFIG,
                String.format(
                    "Error in pattern \"%s\" in commentlink.%s.match: %s",
                    rc.getString(COMMENTLINK, name, KEY_MATCH), name, e.getMessage())));
      }
    }
  }

  private void loadSubscribeSections(Config rc) throws ConfigInvalidException {
    Set<String> subsections = rc.getSubsections(SUBSCRIBE_SECTION);
    subscribeSections = new HashMap<>();
    try {
      for (String projectName : subsections) {
        Project.NameKey p = new Project.NameKey(projectName);
        SubscribeSection ss = new SubscribeSection(p);
        for (String s :
            rc.getStringList(SUBSCRIBE_SECTION, projectName, SUBSCRIBE_MULTI_MATCH_REFS)) {
          ss.addMultiMatchRefSpec(s);
        }
        for (String s : rc.getStringList(SUBSCRIBE_SECTION, projectName, SUBSCRIBE_MATCH_REFS)) {
          ss.addMatchingRefSpec(s);
        }
        subscribeSections.put(p, ss);
      }
    } catch (IllegalArgumentException e) {
      throw new ConfigInvalidException(e.getMessage());
    }
  }

  private void loadReceiveSection(Config rc) {
    checkReceivedObjects = rc.getBoolean(RECEIVE, KEY_CHECK_RECEIVED_OBJECTS, true);
    maxObjectSizeLimit = rc.getLong(RECEIVE, null, KEY_MAX_OBJECT_SIZE_LIMIT, 0);
  }

  private void loadPluginSections(Config rc) {
    pluginConfigs = new HashMap<>();
    for (String plugin : rc.getSubsections(PLUGIN)) {
      Config pluginConfig = new Config();
      pluginConfigs.put(plugin, pluginConfig);
      for (String name : rc.getNames(PLUGIN, plugin)) {
        String value = rc.getString(PLUGIN, plugin, name);
        String groupName = GroupReference.extractGroupName(value);
        if (groupName != null) {
          GroupReference ref = groupsByName.get(groupName);
          if (ref == null) {
            error(
                new ValidationError(
                    PROJECT_CONFIG, "group \"" + groupName + "\" not in " + GroupList.FILE_NAME));
          }
          rc.setString(PLUGIN, plugin, name, value);
        }
        pluginConfig.setStringList(
            PLUGIN, plugin, name, Arrays.asList(rc.getStringList(PLUGIN, plugin, name)));
      }
    }
  }

  public PluginConfig getPluginConfig(String pluginName) {
    Config pluginConfig = pluginConfigs.get(pluginName);
    if (pluginConfig == null) {
      pluginConfig = new Config();
      pluginConfigs.put(pluginName, pluginConfig);
    }
    return new PluginConfig(pluginName, pluginConfig, this);
  }

  private void readGroupList() throws IOException {
    groupList = GroupList.parse(projectName, readUTF8(GroupList.FILE_NAME), this);
  }

  private Map<String, GroupReference> mapGroupReferences() {
    Collection<GroupReference> references = groupList.references();
    Map<String, GroupReference> result = new HashMap<>(references.size());
    for (GroupReference ref : references) {
      result.put(ref.getName(), ref);
    }

    return result;
  }

  @Override
  protected boolean onSave(CommitBuilder commit) throws IOException, ConfigInvalidException {
    if (commit.getMessage() == null || "".equals(commit.getMessage())) {
      commit.setMessage("Updated project configuration\n");
    }

    Config rc = readConfig(PROJECT_CONFIG);
    Project p = project;

    if (p.getDescription() != null && !p.getDescription().isEmpty()) {
      rc.setString(PROJECT, null, KEY_DESCRIPTION, p.getDescription());
    } else {
      rc.unset(PROJECT, null, KEY_DESCRIPTION);
    }
    set(rc, ACCESS, null, KEY_INHERIT_FROM, p.getParentName());

    for (BooleanProjectConfig config : BooleanProjectConfig.values()) {
      set(
          rc,
          config.getSection(),
          config.getSubSection(),
          config.getName(),
          p.getBooleanConfig(config),
          InheritableBoolean.INHERIT);
    }

    set(
        rc,
        RECEIVE,
        null,
        KEY_MAX_OBJECT_SIZE_LIMIT,
        validMaxObjectSizeLimit(p.getMaxObjectSizeLimit()));

    set(rc, SUBMIT, null, KEY_ACTION, p.getConfiguredSubmitType(), DEFAULT_SUBMIT_TYPE);

    set(rc, PROJECT, null, KEY_STATE, p.getState(), DEFAULT_STATE_VALUE);

    set(rc, DASHBOARD, null, KEY_DEFAULT, p.getDefaultDashboard());
    set(rc, DASHBOARD, null, KEY_LOCAL_DEFAULT, p.getLocalDefaultDashboard());

    Set<AccountGroup.UUID> keepGroups = new HashSet<>();
    saveAccountsSection(rc, keepGroups);
    saveContributorAgreements(rc, keepGroups);
    saveAccessSections(rc, keepGroups);
    saveNotifySections(rc, keepGroups);
    savePluginSections(rc, keepGroups);
    groupList.retainUUIDs(keepGroups);
    saveLabelSections(rc);
    saveCommentLinkSections(rc);
    saveSubscribeSections(rc);

    saveConfig(PROJECT_CONFIG, rc);
    saveGroupList();
    return true;
  }

  public static String validMaxObjectSizeLimit(String value) throws ConfigInvalidException {
    if (value == null) {
      return null;
    }
    value = value.trim();
    if (value.isEmpty()) {
      return null;
    }
    Config cfg = new Config();
    cfg.fromText("[s]\nn=" + value);
    try {
      long s = cfg.getLong("s", "n", 0);
      if (s < 0) {
        throw new ConfigInvalidException(
            String.format(
                "Negative value '%s' not allowed as %s", value, KEY_MAX_OBJECT_SIZE_LIMIT));
      }
      if (s == 0) {
        // return null for the default so that it is not persisted
        return null;
      }
      return value;
    } catch (IllegalArgumentException e) {
      throw new ConfigInvalidException(
          String.format("Value '%s' not parseable as a Long", value), e);
    }
  }

  private void saveAccountsSection(Config rc, Set<AccountGroup.UUID> keepGroups) {
    if (accountsSection != null) {
      rc.setStringList(
          ACCOUNTS,
          null,
          KEY_SAME_GROUP_VISIBILITY,
          ruleToStringList(accountsSection.getSameGroupVisibility(), keepGroups));
    }
  }

  private void saveCommentLinkSections(Config rc) {
    if (commentLinkSections != null) {
      for (CommentLinkInfoImpl cm : commentLinkSections.values()) {
        rc.setString(COMMENTLINK, cm.name, KEY_MATCH, cm.match);
        if (!Strings.isNullOrEmpty(cm.html)) {
          rc.setString(COMMENTLINK, cm.name, KEY_HTML, cm.html);
        }
        if (!Strings.isNullOrEmpty(cm.link)) {
          rc.setString(COMMENTLINK, cm.name, KEY_LINK, cm.link);
        }
        if (cm.enabled != null && !cm.enabled) {
          rc.setBoolean(COMMENTLINK, cm.name, KEY_ENABLED, cm.enabled);
        }
      }
    }
  }

  private void saveContributorAgreements(Config rc, Set<AccountGroup.UUID> keepGroups) {
    for (ContributorAgreement ca : sort(contributorAgreements.values())) {
      set(rc, CONTRIBUTOR_AGREEMENT, ca.getName(), KEY_DESCRIPTION, ca.getDescription());
      set(rc, CONTRIBUTOR_AGREEMENT, ca.getName(), KEY_AGREEMENT_URL, ca.getAgreementUrl());

      if (ca.getAutoVerify() != null) {
        if (ca.getAutoVerify().getUUID() != null) {
          keepGroups.add(ca.getAutoVerify().getUUID());
        }
        String autoVerify = new PermissionRule(ca.getAutoVerify()).asString(false);
        set(rc, CONTRIBUTOR_AGREEMENT, ca.getName(), KEY_AUTO_VERIFY, autoVerify);
      } else {
        rc.unset(CONTRIBUTOR_AGREEMENT, ca.getName(), KEY_AUTO_VERIFY);
      }

      rc.setStringList(
          CONTRIBUTOR_AGREEMENT,
          ca.getName(),
          KEY_ACCEPTED,
          ruleToStringList(ca.getAccepted(), keepGroups));
      rc.setStringList(
          CONTRIBUTOR_AGREEMENT,
          ca.getName(),
          KEY_EXCLUDE_PROJECTS,
          patternToStringList(ca.getExcludeProjectsRegexes()));
      rc.setStringList(
          CONTRIBUTOR_AGREEMENT,
          ca.getName(),
          KEY_MATCH_PROJECTS,
          patternToStringList(ca.getMatchProjectsRegexes()));
    }
  }

  private void saveNotifySections(Config rc, Set<AccountGroup.UUID> keepGroups) {
    for (NotifyConfig nc : sort(notifySections.values())) {
<<<<<<< HEAD
      nc.getGroups()
          .stream()
          .map(GroupReference::getUUID)
=======
      nc.getGroups().stream()
          .map(gr -> gr.getUUID())
>>>>>>> 75802113
          .filter(Objects::nonNull)
          .forEach(keepGroups::add);
      List<String> email =
          nc.getGroups().stream()
              .map(gr -> new PermissionRule(gr).asString(false))
              .sorted()
              .collect(toList());

      // Separate stream operation so that emails list contains 2 sorted sub-lists.
      nc.getAddresses().stream().map(Address::toString).sorted().forEach(email::add);

      set(rc, NOTIFY, nc.getName(), KEY_HEADER, nc.getHeader(), NotifyConfig.Header.BCC);
      if (email.isEmpty()) {
        rc.unset(NOTIFY, nc.getName(), KEY_EMAIL);
      } else {
        rc.setStringList(NOTIFY, nc.getName(), KEY_EMAIL, email);
      }

      if (nc.getNotify().equals(EnumSet.of(NotifyType.ALL))) {
        rc.unset(NOTIFY, nc.getName(), KEY_TYPE);
      } else {
        List<String> types = new ArrayList<>(4);
        for (NotifyType t : NotifyType.values()) {
          if (nc.isNotify(t)) {
            types.add(t.name().toLowerCase(Locale.US));
          }
        }
        rc.setStringList(NOTIFY, nc.getName(), KEY_TYPE, types);
      }

      set(rc, NOTIFY, nc.getName(), KEY_FILTER, nc.getFilter());
    }
  }

  private List<String> patternToStringList(List<String> list) {
    return list;
  }

  private List<String> ruleToStringList(
      List<PermissionRule> list, Set<AccountGroup.UUID> keepGroups) {
    List<String> rules = new ArrayList<>();
    for (PermissionRule rule : sort(list)) {
      if (rule.getGroup().getUUID() != null) {
        keepGroups.add(rule.getGroup().getUUID());
      }
      rules.add(rule.asString(false));
    }
    return rules;
  }

  private void saveAccessSections(Config rc, Set<AccountGroup.UUID> keepGroups) {
    AccessSection capability = accessSections.get(AccessSection.GLOBAL_CAPABILITIES);
    if (capability != null) {
      Set<String> have = new HashSet<>();
      for (Permission permission : sort(capability.getPermissions())) {
        have.add(permission.getName().toLowerCase());

        boolean needRange = GlobalCapability.hasRange(permission.getName());
        List<String> rules = new ArrayList<>();
        for (PermissionRule rule : sort(permission.getRules())) {
          GroupReference group = resolve(rule.getGroup());
          if (group.getUUID() != null) {
            keepGroups.add(group.getUUID());
          }
          rules.add(rule.asString(needRange));
        }
        rc.setStringList(CAPABILITY, null, permission.getName(), rules);
      }
      for (String varName : rc.getNames(CAPABILITY)) {
        if (!have.contains(varName.toLowerCase())) {
          rc.unset(CAPABILITY, null, varName);
        }
      }
    } else {
      rc.unsetSection(CAPABILITY, null);
    }

    for (AccessSection as : sort(accessSections.values())) {
      String refName = as.getName();
      if (AccessSection.GLOBAL_CAPABILITIES.equals(refName)) {
        continue;
      }

      StringBuilder doNotInherit = new StringBuilder();
      for (Permission perm : sort(as.getPermissions())) {
        if (perm.getExclusiveGroup()) {
          if (0 < doNotInherit.length()) {
            doNotInherit.append(' ');
          }
          doNotInherit.append(perm.getName());
        }
      }
      if (0 < doNotInherit.length()) {
        rc.setString(ACCESS, refName, KEY_GROUP_PERMISSIONS, doNotInherit.toString());
      } else {
        rc.unset(ACCESS, refName, KEY_GROUP_PERMISSIONS);
      }

      Set<String> have = new HashSet<>();
      for (Permission permission : sort(as.getPermissions())) {
        have.add(permission.getName().toLowerCase());

        boolean needRange = Permission.hasRange(permission.getName());
        List<String> rules = new ArrayList<>();
        for (PermissionRule rule : sort(permission.getRules())) {
          GroupReference group = resolve(rule.getGroup());
          if (group.getUUID() != null) {
            keepGroups.add(group.getUUID());
          }
          rules.add(rule.asString(needRange));
        }
        rc.setStringList(ACCESS, refName, permission.getName(), rules);
      }

      for (String varName : rc.getNames(ACCESS, refName)) {
        if (isCoreOrPluginPermission(convertLegacyPermission(varName))
            && !have.contains(varName.toLowerCase())) {
          rc.unset(ACCESS, refName, varName);
        }
      }
    }

    for (String name : rc.getSubsections(ACCESS)) {
      if (RefConfigSection.isValid(name) && !accessSections.containsKey(name)) {
        rc.unsetSection(ACCESS, name);
      }
    }
  }

  private void saveLabelSections(Config rc) {
    List<String> existing = new ArrayList<>(rc.getSubsections(LABEL));
    if (!new ArrayList<>(labelSections.keySet()).equals(existing)) {
      // Order of sections changed, remove and rewrite them all.
      for (String name : existing) {
        rc.unsetSection(LABEL, name);
      }
    }

    Set<String> toUnset = new HashSet<>(existing);
    for (Map.Entry<String, LabelType> e : labelSections.entrySet()) {
      String name = e.getKey();
      LabelType label = e.getValue();
      toUnset.remove(name);
      rc.setString(LABEL, name, KEY_FUNCTION, label.getFunction().getFunctionName());
      rc.setInt(LABEL, name, KEY_DEFAULT_VALUE, label.getDefaultValue());

      setBooleanConfigKey(
          rc,
          LABEL,
          name,
          KEY_ALLOW_POST_SUBMIT,
          label.allowPostSubmit(),
          LabelType.DEF_ALLOW_POST_SUBMIT);
      setBooleanConfigKey(
          rc,
          LABEL,
          name,
          KEY_IGNORE_SELF_APPROVAL,
          label.ignoreSelfApproval(),
          LabelType.DEF_IGNORE_SELF_APPROVAL);
      setBooleanConfigKey(
          rc,
          LABEL,
          name,
          KEY_COPY_MIN_SCORE,
          label.isCopyMinScore(),
          LabelType.DEF_COPY_MIN_SCORE);
      setBooleanConfigKey(
          rc,
          LABEL,
          name,
          KEY_COPY_MAX_SCORE,
          label.isCopyMaxScore(),
          LabelType.DEF_COPY_MAX_SCORE);
      setBooleanConfigKey(
          rc,
          LABEL,
          name,
          KEY_COPY_ALL_SCORES_ON_TRIVIAL_REBASE,
          label.isCopyAllScoresOnTrivialRebase(),
          LabelType.DEF_COPY_ALL_SCORES_ON_TRIVIAL_REBASE);
      setBooleanConfigKey(
          rc,
          LABEL,
          name,
          KEY_COPY_ALL_SCORES_IF_NO_CODE_CHANGE,
          label.isCopyAllScoresIfNoCodeChange(),
          LabelType.DEF_COPY_ALL_SCORES_IF_NO_CODE_CHANGE);
      setBooleanConfigKey(
          rc,
          LABEL,
          name,
          KEY_COPY_ALL_SCORES_IF_NO_CHANGE,
          label.isCopyAllScoresIfNoChange(),
          LabelType.DEF_COPY_ALL_SCORES_IF_NO_CHANGE);
      setBooleanConfigKey(
          rc,
          LABEL,
          name,
          KEY_COPY_ALL_SCORES_ON_MERGE_FIRST_PARENT_UPDATE,
          label.isCopyAllScoresOnMergeFirstParentUpdate(),
          LabelType.DEF_COPY_ALL_SCORES_ON_MERGE_FIRST_PARENT_UPDATE);
      setBooleanConfigKey(
          rc, LABEL, name, KEY_CAN_OVERRIDE, label.canOverride(), LabelType.DEF_CAN_OVERRIDE);
      List<String> values = new ArrayList<>(label.getValues().size());
      for (LabelValue value : label.getValues()) {
        values.add(value.format().trim());
      }
      rc.setStringList(LABEL, name, KEY_VALUE, values);

      List<String> refPatterns = label.getRefPatterns();
      if (refPatterns != null && !refPatterns.isEmpty()) {
        rc.setStringList(LABEL, name, KEY_BRANCH, refPatterns);
      }
    }

    for (String name : toUnset) {
      rc.unsetSection(LABEL, name);
    }
  }

  private static void setBooleanConfigKey(
      Config rc, String section, String name, String key, boolean value, boolean defaultValue) {
    if (value == defaultValue) {
      rc.unset(section, name, key);
    } else {
      rc.setBoolean(section, name, key, value);
    }
  }

  private void savePluginSections(Config rc, Set<AccountGroup.UUID> keepGroups) {
    List<String> existing = new ArrayList<>(rc.getSubsections(PLUGIN));
    for (String name : existing) {
      rc.unsetSection(PLUGIN, name);
    }

    for (Map.Entry<String, Config> e : pluginConfigs.entrySet()) {
      String plugin = e.getKey();
      Config pluginConfig = e.getValue();
      for (String name : pluginConfig.getNames(PLUGIN, plugin)) {
        String value = pluginConfig.getString(PLUGIN, plugin, name);
        String groupName = GroupReference.extractGroupName(value);
        if (groupName != null) {
          GroupReference ref = groupsByName.get(groupName);
          if (ref != null && ref.getUUID() != null) {
            keepGroups.add(ref.getUUID());
            pluginConfig.setString(PLUGIN, plugin, name, "group " + ref.getName());
          }
        }
        rc.setStringList(
            PLUGIN, plugin, name, Arrays.asList(pluginConfig.getStringList(PLUGIN, plugin, name)));
      }
    }
  }

  private void saveGroupList() throws IOException {
    saveUTF8(GroupList.FILE_NAME, groupList.asText());
  }

  private void saveSubscribeSections(Config rc) {
    for (Project.NameKey p : subscribeSections.keySet()) {
      SubscribeSection s = subscribeSections.get(p);
      List<String> matchings = new ArrayList<>();
      for (RefSpec r : s.getMatchingRefSpecs()) {
        matchings.add(r.toString());
      }
      rc.setStringList(SUBSCRIBE_SECTION, p.get(), SUBSCRIBE_MATCH_REFS, matchings);

      List<String> multimatchs = new ArrayList<>();
      for (RefSpec r : s.getMultiMatchRefSpecs()) {
        multimatchs.add(r.toString());
      }
      rc.setStringList(SUBSCRIBE_SECTION, p.get(), SUBSCRIBE_MULTI_MATCH_REFS, multimatchs);
    }
  }

  private <E extends Enum<?>> E getEnum(
      Config rc, String section, String subsection, String name, E defaultValue) {
    try {
      return rc.getEnum(section, subsection, name, defaultValue);
    } catch (IllegalArgumentException err) {
      error(new ValidationError(PROJECT_CONFIG, err.getMessage()));
      return defaultValue;
    }
  }

  @Override
  public void error(ValidationError error) {
    if (validationErrors == null) {
      validationErrors = new ArrayList<>(4);
    }
    validationErrors.add(error);
  }

  private static <T extends Comparable<? super T>> ImmutableList<T> sort(Collection<T> m) {
    return m.stream().sorted().collect(toImmutableList());
  }

  @UsedAt(UsedAt.Project.GOOGLE)
  public boolean hasLegacyPermissions() {
    return hasLegacyPermissions;
  }

  private String convertLegacyPermission(String permissionName) {
    switch (permissionName) {
      case LEGACY_PERMISSION_PUSH_TAG:
        hasLegacyPermissions = true;
        return Permission.CREATE_TAG;
      case LEGACY_PERMISSION_PUSH_SIGNED_TAG:
        hasLegacyPermissions = true;
        return Permission.CREATE_SIGNED_TAG;
      default:
        return permissionName;
    }
  }
}<|MERGE_RESOLUTION|>--- conflicted
+++ resolved
@@ -1248,14 +1248,8 @@
 
   private void saveNotifySections(Config rc, Set<AccountGroup.UUID> keepGroups) {
     for (NotifyConfig nc : sort(notifySections.values())) {
-<<<<<<< HEAD
-      nc.getGroups()
-          .stream()
+      nc.getGroups().stream()
           .map(GroupReference::getUUID)
-=======
-      nc.getGroups().stream()
-          .map(gr -> gr.getUUID())
->>>>>>> 75802113
           .filter(Objects::nonNull)
           .forEach(keepGroups::add);
       List<String> email =
