// Copyright (C) 2008 The Android Open Source Project
//
// Licensed under the Apache License, Version 2.0 (the "License");
// you may not use this file except in compliance with the License.
// You may obtain a copy of the License at
//
// http://www.apache.org/licenses/LICENSE-2.0
//
// Unless required by applicable law or agreed to in writing, software
// distributed under the License is distributed on an "AS IS" BASIS,
// WITHOUT WARRANTIES OR CONDITIONS OF ANY KIND, either express or implied.
// See the License for the specific language governing permissions and
// limitations under the License.

package com.google.gerrit.server.project;

import static com.google.gerrit.common.data.PermissionRule.Action.ALLOW;

import com.google.common.annotations.VisibleForTesting;
import com.google.common.collect.FluentIterable;
import com.google.common.collect.ImmutableList;
import com.google.common.collect.Lists;
import com.google.common.flogger.FluentLogger;
import com.google.gerrit.common.data.AccessSection;
import com.google.gerrit.common.data.GroupReference;
import com.google.gerrit.common.data.LabelType;
import com.google.gerrit.common.data.LabelTypes;
import com.google.gerrit.common.data.Permission;
import com.google.gerrit.common.data.PermissionRule;
import com.google.gerrit.common.data.SubscribeSection;
import com.google.gerrit.extensions.api.projects.CommentLinkInfo;
import com.google.gerrit.extensions.client.SubmitType;
import com.google.gerrit.extensions.restapi.ResourceConflictException;
import com.google.gerrit.index.project.ProjectData;
import com.google.gerrit.metrics.Description;
import com.google.gerrit.metrics.Description.Units;
import com.google.gerrit.metrics.Field;
import com.google.gerrit.metrics.MetricMaker;
import com.google.gerrit.metrics.Timer1;
import com.google.gerrit.reviewdb.client.AccountGroup;
import com.google.gerrit.reviewdb.client.BooleanProjectConfig;
import com.google.gerrit.reviewdb.client.Branch;
import com.google.gerrit.reviewdb.client.Project;
import com.google.gerrit.reviewdb.client.RefNames;
import com.google.gerrit.server.account.CapabilityCollection;
import com.google.gerrit.server.config.AllProjectsName;
import com.google.gerrit.server.config.AllUsersName;
import com.google.gerrit.server.git.BranchOrderSection;
import com.google.gerrit.server.git.GitRepositoryManager;
import com.google.gerrit.server.git.TransferConfig;
import com.google.gerrit.server.notedb.ChangeNotes;
import com.google.inject.Inject;
import com.google.inject.assistedinject.Assisted;
import java.io.IOException;
import java.util.ArrayList;
import java.util.Collection;
import java.util.Collections;
import java.util.HashMap;
import java.util.HashSet;
import java.util.LinkedHashMap;
import java.util.List;
import java.util.Map;
import java.util.Objects;
import java.util.Optional;
import java.util.Set;
import org.eclipse.jgit.errors.ConfigInvalidException;
import org.eclipse.jgit.lib.Ref;
import org.eclipse.jgit.lib.Repository;

/**
 * Cached information on a project. Must not contain any data derived from parents other than it's
 * immediate parent's {@link Project.NameKey}.
 */
public class ProjectState {
  private static final FluentLogger logger = FluentLogger.forEnclosingClass();

  public interface Factory {
    ProjectState create(ProjectConfig config);
  }

  private final boolean isAllProjects;
  private final boolean isAllUsers;
  private final AllProjectsName allProjectsName;
  private final ProjectCache projectCache;
  private final GitRepositoryManager gitMgr;
  private final List<CommentLinkInfo> commentLinks;

  private final ProjectConfig config;
  private final Map<String, ProjectLevelConfig> configs;
  private final Set<AccountGroup.UUID> localOwners;
  private final long globalMaxObjectSizeLimit;
  private final boolean inheritProjectMaxObjectSizeLimit;

  // TODO(hiesel): Remove this once we got production data
  private final Timer1<String> computationLatency;

  /** Last system time the configuration's revision was examined. */
  private volatile long lastCheckGeneration;

  /** Local access sections, wrapped in SectionMatchers for faster evaluation. */
  private volatile List<SectionMatcher> localAccessSections;

  /** If this is all projects, the capabilities used by the server. */
  private final CapabilityCollection capabilities;

  @Inject
  public ProjectState(
      ProjectCache projectCache,
      AllProjectsName allProjectsName,
      AllUsersName allUsersName,
      GitRepositoryManager gitMgr,
      List<CommentLinkInfo> commentLinks,
      CapabilityCollection.Factory limitsFactory,
      TransferConfig transferConfig,
      MetricMaker metricMaker,
      @Assisted ProjectConfig config) {
    this.projectCache = projectCache;
    this.isAllProjects = config.getProject().getNameKey().equals(allProjectsName);
    this.isAllUsers = config.getProject().getNameKey().equals(allUsersName);
    this.allProjectsName = allProjectsName;
    this.gitMgr = gitMgr;
    this.commentLinks = commentLinks;
    this.config = config;
    this.configs = new HashMap<>();
    this.capabilities =
        isAllProjects
            ? limitsFactory.create(config.getAccessSection(AccessSection.GLOBAL_CAPABILITIES))
            : null;
    this.globalMaxObjectSizeLimit = transferConfig.getMaxObjectSizeLimit();
    this.inheritProjectMaxObjectSizeLimit = transferConfig.inheritProjectMaxObjectSizeLimit();

    this.computationLatency =
        metricMaker.newTimer(
            "permissions/project_state/computation_latency",
            new Description("Latency for access computations in ProjectState")
                .setCumulative()
                .setUnit(Units.NANOSECONDS),
            Field.ofString("method"));

    if (isAllProjects && !Permission.canBeOnAllProjects(AccessSection.ALL, Permission.OWNER)) {
      localOwners = Collections.emptySet();
    } else {
      HashSet<AccountGroup.UUID> groups = new HashSet<>();
      AccessSection all = config.getAccessSection(AccessSection.ALL);
      if (all != null) {
        Permission owner = all.getPermission(Permission.OWNER);
        if (owner != null) {
          for (PermissionRule rule : owner.getRules()) {
            GroupReference ref = rule.getGroup();
            if (rule.getAction() == ALLOW && ref.getUUID() != null) {
              groups.add(ref.getUUID());
            }
          }
        }
      }
      localOwners = Collections.unmodifiableSet(groups);
    }
  }

  void initLastCheck(long generation) {
    lastCheckGeneration = generation;
  }

  boolean needsRefresh(long generation) {
    if (generation <= 0) {
      return isRevisionOutOfDate();
    }
    if (lastCheckGeneration != generation) {
      lastCheckGeneration = generation;
      return isRevisionOutOfDate();
    }
    return false;
  }

  private boolean isRevisionOutOfDate() {
    try (Repository git = gitMgr.openRepository(getNameKey())) {
      Ref ref = git.getRefDatabase().exactRef(RefNames.REFS_CONFIG);
      if (ref == null || ref.getObjectId() == null) {
        return true;
      }
      return !ref.getObjectId().equals(config.getRevision());
    } catch (IOException gone) {
      return true;
    }
  }

  /**
   * @return cached computation of all global capabilities. This should only be invoked on the state
   *     from {@link ProjectCache#getAllProjects()}. Null on any other project.
   */
  public CapabilityCollection getCapabilityCollection() {
    return capabilities;
  }

  /**
   * Returns true if the Prolog engine is expected to run for this project, that is if this project
   * or a parent possesses a rules.pl file.
   */
  public boolean hasPrologRules() {
    // We check if this project has a rules.pl file
    if (getConfig().getRulesId() != null) {
      return true;
    }

    // If not, we check the parents.
    return parents().stream()
        .map(ProjectState::getConfig)
        .map(ProjectConfig::getRulesId)
        .anyMatch(Objects::nonNull);
  }

  public Project getProject() {
    return config.getProject();
  }

  public Project.NameKey getNameKey() {
    return getProject().getNameKey();
  }

  public String getName() {
    return getNameKey().get();
  }

  public ProjectConfig getConfig() {
    return config;
  }

  public ProjectLevelConfig getConfig(String fileName) {
    if (configs.containsKey(fileName)) {
      return configs.get(fileName);
    }

    ProjectLevelConfig cfg = new ProjectLevelConfig(fileName, this);
    try (Repository git = gitMgr.openRepository(getNameKey())) {
      cfg.load(getNameKey(), git, config.getRevision());
    } catch (IOException | ConfigInvalidException e) {
      logger.atWarning().withCause(e).log("Failed to load %s for %s", fileName, getName());
    }

    configs.put(fileName, cfg);
    return cfg;
  }

  public long getMaxObjectSizeLimit() {
    return config.getMaxObjectSizeLimit();
  }

  public boolean statePermitsRead() {
    return getProject().getState().permitsRead();
  }

  public void checkStatePermitsRead() throws ResourceConflictException {
    if (!statePermitsRead()) {
      throw new ResourceConflictException(
          "project state " + getProject().getState().name() + " does not permit read");
    }
  }

  public boolean statePermitsWrite() {
    return getProject().getState().permitsWrite();
  }

  public void checkStatePermitsWrite() throws ResourceConflictException {
    if (!statePermitsWrite()) {
      throw new ResourceConflictException(
          "project state " + getProject().getState().name() + " does not permit write");
    }
  }

  public static class EffectiveMaxObjectSizeLimit {
    public long value;
    public String summary;
  }

  private static final String MAY_NOT_SET = "This project may not set a higher limit.";

  @VisibleForTesting
  public static final String INHERITED_FROM_PARENT = "Inherited from parent project '%s'.";

  @VisibleForTesting
  public static final String OVERRIDDEN_BY_PARENT =
      "Overridden by parent project '%s'. " + MAY_NOT_SET;

  @VisibleForTesting
  public static final String INHERITED_FROM_GLOBAL = "Inherited from the global config.";

  @VisibleForTesting
  public static final String OVERRIDDEN_BY_GLOBAL =
      "Overridden by the global config. " + MAY_NOT_SET;

  public EffectiveMaxObjectSizeLimit getEffectiveMaxObjectSizeLimit() {
    EffectiveMaxObjectSizeLimit result = new EffectiveMaxObjectSizeLimit();

    result.value = config.getMaxObjectSizeLimit();

    if (inheritProjectMaxObjectSizeLimit) {
      for (ProjectState parent : parents()) {
        long parentValue = parent.config.getMaxObjectSizeLimit();
        if (parentValue > 0 && result.value > 0) {
          if (parentValue < result.value) {
            result.value = parentValue;
            result.summary = String.format(OVERRIDDEN_BY_PARENT, parent.config.getName());
          }
        } else if (parentValue > 0) {
          result.value = parentValue;
          result.summary = String.format(INHERITED_FROM_PARENT, parent.config.getName());
        }
      }
    }

    if (globalMaxObjectSizeLimit > 0 && result.value > 0) {
      if (globalMaxObjectSizeLimit < result.value) {
        result.value = globalMaxObjectSizeLimit;
        result.summary = OVERRIDDEN_BY_GLOBAL;
      }
    } else if (globalMaxObjectSizeLimit > result.value) {
      // zero means "no limit", in this case the max is more limiting
      result.value = globalMaxObjectSizeLimit;
      result.summary = INHERITED_FROM_GLOBAL;
    }
    return result;
  }

  /** Get the sections that pertain only to this project. */
  List<SectionMatcher> getLocalAccessSections() {
    List<SectionMatcher> sm = localAccessSections;
    if (sm == null) {
      Collection<AccessSection> fromConfig = config.getAccessSections();
      sm = new ArrayList<>(fromConfig.size());
      for (AccessSection section : fromConfig) {
        if (isAllProjects) {
          List<Permission> copy = Lists.newArrayListWithCapacity(section.getPermissions().size());
          for (Permission p : section.getPermissions()) {
            if (Permission.canBeOnAllProjects(section.getName(), p.getName())) {
              copy.add(p);
            }
          }
          section = new AccessSection(section.getName());
          section.setPermissions(copy);
        }

        SectionMatcher matcher = SectionMatcher.wrap(getNameKey(), section);
        if (matcher != null) {
          sm.add(matcher);
        }
      }
      localAccessSections = sm;
    }
    return sm;
  }

  /**
   * Obtain all local and inherited sections. This collection is looked up dynamically and is not
   * cached. Callers should try to cache this result per-request as much as possible.
   */
  public List<SectionMatcher> getAllSections() {
    try (Timer1.Context ignored = computationLatency.start("getAllSections")) {
      if (isAllProjects) {
        return getLocalAccessSections();
      }

      List<SectionMatcher> all = new ArrayList<>();
      Iterable<ProjectState> tree = tree();
      try (Timer1.Context ignored2 = computationLatency.start("getAllSections-parsing-only")) {
        for (ProjectState s : tree) {
          all.addAll(s.getLocalAccessSections());
        }
      }
      return all;
    }
  }

  /**
   * @return all {@link AccountGroup}'s to which the owner privilege for 'refs/*' is assigned for
   *     this project (the local owners), if there are no local owners the local owners of the
   *     nearest parent project that has local owners are returned
   */
  public Set<AccountGroup.UUID> getOwners() {
    for (ProjectState p : tree()) {
      if (!p.localOwners.isEmpty()) {
        return p.localOwners;
      }
    }
    return Collections.emptySet();
  }

  /**
   * @return all {@link AccountGroup}'s that are allowed to administrate the complete project. This
   *     includes all groups to which the owner privilege for 'refs/*' is assigned for this project
   *     (the local owners) and all groups to which the owner privilege for 'refs/*' is assigned for
   *     one of the parent projects (the inherited owners).
   */
  public Set<AccountGroup.UUID> getAllOwners() {
    Set<AccountGroup.UUID> result = new HashSet<>();

    for (ProjectState p : tree()) {
      result.addAll(p.localOwners);
    }

    return result;
  }

  /**
   * @return an iterable that walks through this project and then the parents of this project.
   *     Starts from this project and progresses up the hierarchy to All-Projects.
   */
  public Iterable<ProjectState> tree() {
    return () -> new ProjectHierarchyIterator(projectCache, allProjectsName, ProjectState.this);
  }

  /**
   * @return an iterable that walks in-order from All-Projects through the project hierarchy to this
   *     project.
   */
  public Iterable<ProjectState> treeInOrder() {
    List<ProjectState> projects = Lists.newArrayList(tree());
    Collections.reverse(projects);
    return projects;
  }

  /**
   * @return an iterable that walks through the parents of this project. Starts from the immediate
   *     parent of this project and progresses up the hierarchy to All-Projects.
   */
  public FluentIterable<ProjectState> parents() {
    return FluentIterable.from(tree()).skip(1);
  }

  public boolean isAllProjects() {
    return isAllProjects;
  }

  public boolean isAllUsers() {
    return isAllUsers;
  }

  public boolean is(BooleanProjectConfig config) {
    for (ProjectState s : tree()) {
      switch (s.getProject().getBooleanConfig(config)) {
        case TRUE:
          return true;
        case FALSE:
          return false;
        case INHERIT:
        default:
          continue;
      }
    }
    return false;
  }

  /** All available label types. */
  public LabelTypes getLabelTypes() {
    Map<String, LabelType> types = new LinkedHashMap<>();
    for (ProjectState s : treeInOrder()) {
      for (LabelType type : s.getConfig().getLabelSections().values()) {
        String lower = type.getName().toLowerCase();
        LabelType old = types.get(lower);
        if (old == null || old.canOverride()) {
          types.put(lower, type);
        }
      }
    }
    List<LabelType> all = Lists.newArrayListWithCapacity(types.size());
    for (LabelType type : types.values()) {
      if (!type.getValues().isEmpty()) {
        all.add(type);
      }
    }
    return new LabelTypes(Collections.unmodifiableList(all));
  }

  /** All available label types for this change. */
  public LabelTypes getLabelTypes(ChangeNotes notes) {
    return getLabelTypes(notes.getChange().getDest());
  }

  /** All available label types for this branch. */
  public LabelTypes getLabelTypes(Branch.NameKey destination) {
    List<LabelType> all = getLabelTypes().getLabelTypes();

    List<LabelType> r = Lists.newArrayListWithCapacity(all.size());
    for (LabelType l : all) {
      List<String> refs = l.getRefPatterns();
      if (refs == null) {
        r.add(l);
      } else {
        for (String refPattern : refs) {
          if (refPattern.contains("${")) {
            logger.atWarning().log(
                "Ref pattern for label %s in project %s contains illegal expanded parameters: %s."
                    + " Ref pattern will be ignored.",
                l, getName(), refPattern);
            continue;
          }

          if (AccessSection.isValidRefSectionName(refPattern) && match(destination, refPattern)) {
            r.add(l);
            break;
          }
        }
      }
    }

    return new LabelTypes(r);
  }

  public List<CommentLinkInfo> getCommentLinks() {
    Map<String, CommentLinkInfo> cls = new LinkedHashMap<>();
    for (CommentLinkInfo cl : commentLinks) {
      cls.put(cl.name.toLowerCase(), cl);
    }
    for (ProjectState s : treeInOrder()) {
      for (CommentLinkInfoImpl cl : s.getConfig().getCommentLinkSections()) {
        String name = cl.name.toLowerCase();
        if (cl.isOverrideOnly()) {
          CommentLinkInfo parent = cls.get(name);
          if (parent == null) {
            continue; // Ignore invalid overrides.
          }
          cls.put(name, cl.inherit(parent));
        } else {
          cls.put(name, cl);
        }
      }
    }
    return ImmutableList.copyOf(cls.values());
  }

  public BranchOrderSection getBranchOrderSection() {
    for (ProjectState s : tree()) {
      BranchOrderSection section = s.getConfig().getBranchOrderSection();
      if (section != null) {
        return section;
      }
    }
    return null;
  }

  public Collection<SubscribeSection> getSubscribeSections(Branch.NameKey branch) {
    Collection<SubscribeSection> ret = new ArrayList<>();
    for (ProjectState s : tree()) {
      ret.addAll(s.getConfig().getSubscribeSections(branch));
    }
    return ret;
  }

  public Set<GroupReference> getAllGroups() {
    return getGroups(getAllSections());
  }

  public Set<GroupReference> getLocalGroups() {
    return getGroups(getLocalAccessSections());
  }

  public SubmitType getSubmitType() {
    for (ProjectState s : tree()) {
      SubmitType t = s.getProject().getConfiguredSubmitType();
      if (t != SubmitType.INHERIT) {
        return t;
      }
    }
    return Project.DEFAULT_ALL_PROJECTS_SUBMIT_TYPE;
  }

  private static Set<GroupReference> getGroups(List<SectionMatcher> sectionMatcherList) {
    final Set<GroupReference> all = new HashSet<>();
    for (SectionMatcher matcher : sectionMatcherList) {
      final AccessSection section = matcher.getSection();
      for (Permission permission : section.getPermissions()) {
        for (PermissionRule rule : permission.getRules()) {
          all.add(rule.getGroup());
        }
      }
    }
    return all;
  }

  public ProjectData toProjectData() {
    ProjectData project = null;
    for (ProjectState state : treeInOrder()) {
      project = new ProjectData(state.getProject(), Optional.ofNullable(project));
    }
    return project;
  }

<<<<<<< HEAD
  private LabelTypes loadLabelTypes() {
    Map<String, LabelType> types = new LinkedHashMap<>();
    for (ProjectState s : treeInOrder()) {
      for (LabelType type : s.getConfig().getLabelSections().values()) {
        String lower = type.getName().toLowerCase();
        LabelType old = types.get(lower);
        if (old == null || old.canOverride()) {
          types.put(lower, type);
        }
      }
    }
    List<LabelType> all = Lists.newArrayListWithCapacity(types.size());
    for (LabelType type : types.values()) {
      if (!type.getValues().isEmpty()) {
        all.add(type);
      }
    }
    return new LabelTypes(Collections.unmodifiableList(all));
=======
  private String readFile(Path p) throws IOException {
    return Files.exists(p) ? new String(Files.readAllBytes(p), UTF_8) : null;
>>>>>>> 2d6e4380
  }

  private boolean match(Branch.NameKey destination, String refPattern) {
    return RefPatternMatcher.getMatcher(refPattern).match(destination.get(), null);
  }
}<|MERGE_RESOLUTION|>--- conflicted
+++ resolved
@@ -584,31 +584,6 @@
     return project;
   }
 
-<<<<<<< HEAD
-  private LabelTypes loadLabelTypes() {
-    Map<String, LabelType> types = new LinkedHashMap<>();
-    for (ProjectState s : treeInOrder()) {
-      for (LabelType type : s.getConfig().getLabelSections().values()) {
-        String lower = type.getName().toLowerCase();
-        LabelType old = types.get(lower);
-        if (old == null || old.canOverride()) {
-          types.put(lower, type);
-        }
-      }
-    }
-    List<LabelType> all = Lists.newArrayListWithCapacity(types.size());
-    for (LabelType type : types.values()) {
-      if (!type.getValues().isEmpty()) {
-        all.add(type);
-      }
-    }
-    return new LabelTypes(Collections.unmodifiableList(all));
-=======
-  private String readFile(Path p) throws IOException {
-    return Files.exists(p) ? new String(Files.readAllBytes(p), UTF_8) : null;
->>>>>>> 2d6e4380
-  }
-
   private boolean match(Branch.NameKey destination, String refPattern) {
     return RefPatternMatcher.getMatcher(refPattern).match(destination.get(), null);
   }
