// Copyright (C) 2017 The Android Open Source Project
//
// Licensed under the Apache License, Version 2.0 (the "License");
// you may not use this file except in compliance with the License.
// You may obtain a copy of the License at
//
// http://www.apache.org/licenses/LICENSE-2.0
//
// Unless required by applicable law or agreed to in writing, software
// distributed under the License is distributed on an "AS IS" BASIS,
// WITHOUT WARRANTIES OR CONDITIONS OF ANY KIND, either express or implied.
// See the License for the specific language governing permissions and
// limitations under the License.

package com.google.gerrit.server.project;

import com.google.common.flogger.FluentLogger;
import com.google.gerrit.entities.Project;
import com.google.gerrit.server.CurrentUser;
import com.google.gerrit.server.change.IncludedInResolver;
import com.google.gerrit.server.logging.Metadata;
import com.google.gerrit.server.logging.TraceContext;
import com.google.gerrit.server.logging.TraceContext.TraceTimer;
import com.google.gerrit.server.permissions.PermissionBackend;
import com.google.gerrit.server.permissions.PermissionBackend.RefFilterOptions;
import com.google.gerrit.server.permissions.PermissionBackendException;
import com.google.inject.Inject;
import com.google.inject.Provider;
import com.google.inject.Singleton;
import java.io.IOException;
import java.util.Collection;
import java.util.List;
<<<<<<< HEAD
=======
import java.util.Map;
import java.util.Optional;
>>>>>>> 85b54c95
import org.eclipse.jgit.lib.Ref;
import org.eclipse.jgit.lib.Repository;
import org.eclipse.jgit.revwalk.RevCommit;
import org.eclipse.jgit.revwalk.RevWalk;

/**
 * Report whether a commit is reachable from a set of commits. This is used for checking if a user
 * has read permissions on a commit.
 */
@Singleton
public class Reachable {
  private static final FluentLogger logger = FluentLogger.forEnclosingClass();

  private final PermissionBackend permissionBackend;

  @Inject
  Reachable(PermissionBackend permissionBackend) {
    this.permissionBackend = permissionBackend;
  }

  /**
   * @return true if a commit is reachable from a given set of refs. This method enforces
   *     permissions on the given set of refs and performs a reachability check. Tags are not
   *     filtered separately and will only be returned if reachable by a provided ref.
   */
  public boolean fromRefs(
      Project.NameKey project, Repository repo, RevCommit commit, List<Ref> refs) {
    return fromRefs(project, repo, commit, refs, Optional.empty());
  }

  public boolean fromRefs(
      Project.NameKey project,
      Repository repo,
      RevCommit commit,
      List<Ref> refs,
      Optional<Provider<? extends CurrentUser>> userProvider) {
    try (RevWalk rw = new RevWalk(repo)) {
<<<<<<< HEAD
      Collection<Ref> filtered =
          permissionBackend
              .currentUser()
=======
      Map<String, Ref> filtered =
          userProvider
              .map(up -> permissionBackend.user(up.get()))
              .orElse(permissionBackend.currentUser())
>>>>>>> 85b54c95
              .project(project)
              .filter(refs, repo, RefFilterOptions.defaults());

      // The filtering above already produces a voluminous trace. To separate the permission check
      // from the reachability check, do the trace here:
      try (TraceTimer timer =
          TraceContext.newTimer(
              "IncludedInResolver.includedInAny",
              Metadata.builder().projectName(project.get()).resourceCount(refs.size()).build())) {
        return IncludedInResolver.includedInAny(repo, rw, commit, filtered);
      }
    } catch (IOException | PermissionBackendException e) {
      logger.atSevere().withCause(e).log(
          "Cannot verify permissions to commit object %s in repository %s", commit.name(), project);
      return false;
    }
  }
}<|MERGE_RESOLUTION|>--- conflicted
+++ resolved
@@ -30,11 +30,8 @@
 import java.io.IOException;
 import java.util.Collection;
 import java.util.List;
-<<<<<<< HEAD
-=======
 import java.util.Map;
 import java.util.Optional;
->>>>>>> 85b54c95
 import org.eclipse.jgit.lib.Ref;
 import org.eclipse.jgit.lib.Repository;
 import org.eclipse.jgit.revwalk.RevCommit;
@@ -72,16 +69,10 @@
       List<Ref> refs,
       Optional<Provider<? extends CurrentUser>> userProvider) {
     try (RevWalk rw = new RevWalk(repo)) {
-<<<<<<< HEAD
       Collection<Ref> filtered =
-          permissionBackend
-              .currentUser()
-=======
-      Map<String, Ref> filtered =
           userProvider
               .map(up -> permissionBackend.user(up.get()))
               .orElse(permissionBackend.currentUser())
->>>>>>> 85b54c95
               .project(project)
               .filter(refs, repo, RefFilterOptions.defaults());
 
