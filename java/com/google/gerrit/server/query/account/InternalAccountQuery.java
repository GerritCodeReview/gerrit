// Copyright (C) 2016 The Android Open Source Project
//
// Licensed under the Apache License, Version 2.0 (the "License");
// you may not use this file except in compliance with the License.
// You may obtain a copy of the License at
//
// http://www.apache.org/licenses/LICENSE-2.0
//
// Unless required by applicable law or agreed to in writing, software
// distributed under the License is distributed on an "AS IS" BASIS,
// WITHOUT WARRANTIES OR CONDITIONS OF ANY KIND, either express or implied.
// See the License for the specific language governing permissions and
// limitations under the License.

package com.google.gerrit.server.query.account;

import static java.util.stream.Collectors.toList;
import static java.util.stream.Collectors.toSet;

import com.google.common.base.Joiner;
import com.google.common.collect.ArrayListMultimap;
import com.google.common.collect.ImmutableList;
import com.google.common.collect.ImmutableListMultimap;
import com.google.common.collect.Multimap;
import com.google.common.flogger.FluentLogger;
import com.google.gerrit.index.FieldDef;
import com.google.gerrit.index.IndexConfig;
import com.google.gerrit.index.Schema;
import com.google.gerrit.index.query.InternalQuery;
import com.google.gerrit.reviewdb.client.Project;
import com.google.gerrit.server.UsedAt;
import com.google.gerrit.server.account.AccountState;
import com.google.gerrit.server.account.externalids.ExternalId;
import com.google.gerrit.server.index.account.AccountField;
import com.google.gerrit.server.index.account.AccountIndexCollection;
import com.google.inject.Inject;
import java.util.Arrays;
import java.util.List;
import java.util.Set;

/**
 * Query wrapper for the account index.
 *
 * <p>Instances are one-time-use. Other singleton classes should inject a Provider rather than
 * holding on to a single instance.
 */
<<<<<<< HEAD
public class InternalAccountQuery extends InternalQuery<AccountState, InternalAccountQuery> {
=======
public class InternalAccountQuery extends InternalQuery<AccountState> {
  private static final FluentLogger logger = FluentLogger.forEnclosingClass();

>>>>>>> 16a6eeb8
  @Inject
  InternalAccountQuery(
      AccountQueryProcessor queryProcessor,
      AccountIndexCollection indexes,
      IndexConfig indexConfig) {
    super(queryProcessor, indexes, indexConfig);
  }

  public List<AccountState> byDefault(String query) {
    return query(AccountPredicates.defaultPredicate(schema(), true, query));
  }

  public List<AccountState> byExternalId(String scheme, String id) {
    return byExternalId(ExternalId.Key.create(scheme, id));
  }

  public List<AccountState> byExternalId(ExternalId.Key externalId) {
    return query(AccountPredicates.externalIdIncludingSecondaryEmails(externalId.toString()));
  }

<<<<<<< HEAD
  public List<AccountState> byFullName(String fullName) {
=======
  @UsedAt(UsedAt.Project.COLLABNET)
  public AccountState oneByExternalId(ExternalId.Key externalId) throws OrmException {
    List<AccountState> accountStates = byExternalId(externalId);
    if (accountStates.size() == 1) {
      return accountStates.get(0);
    } else if (accountStates.size() > 0) {
      StringBuilder msg = new StringBuilder();
      msg.append("Ambiguous external ID ").append(externalId).append(" for accounts: ");
      Joiner.on(", ")
          .appendTo(
              msg, accountStates.stream().map(AccountState.ACCOUNT_ID_FUNCTION).collect(toList()));
      logger.atWarning().log(msg.toString());
    }
    return null;
  }

  public List<AccountState> byFullName(String fullName) throws OrmException {
>>>>>>> 16a6eeb8
    return query(AccountPredicates.fullName(fullName));
  }

  /**
   * Queries for accounts that have a preferred email that exactly matches the given email.
   *
   * @param email preferred email by which accounts should be found
   * @return list of accounts that have a preferred email that exactly matches the given email
   */
  public List<AccountState> byPreferredEmail(String email) {
    if (hasPreferredEmailExact()) {
      return query(AccountPredicates.preferredEmailExact(email));
    }

    if (!hasPreferredEmail()) {
      return ImmutableList.of();
    }

    return query(AccountPredicates.preferredEmail(email)).stream()
        .filter(a -> a.getAccount().getPreferredEmail().equals(email))
        .collect(toList());
  }

  /**
   * Makes multiple queries for accounts by preferred email (exact match).
   *
   * @param emails preferred emails by which accounts should be found
   * @return multimap of the given emails to accounts that have a preferred email that exactly
   *     matches this email
   */
  public Multimap<String, AccountState> byPreferredEmail(String... emails) {
    List<String> emailList = Arrays.asList(emails);

    if (hasPreferredEmailExact()) {
      List<List<AccountState>> r =
          query(emailList.stream().map(AccountPredicates::preferredEmailExact).collect(toList()));
      Multimap<String, AccountState> accountsByEmail = ArrayListMultimap.create();
      for (int i = 0; i < emailList.size(); i++) {
        accountsByEmail.putAll(emailList.get(i), r.get(i));
      }
      return accountsByEmail;
    }

    if (!hasPreferredEmail()) {
      return ImmutableListMultimap.of();
    }

    List<List<AccountState>> r =
        query(emailList.stream().map(AccountPredicates::preferredEmail).collect(toList()));
    Multimap<String, AccountState> accountsByEmail = ArrayListMultimap.create();
    for (int i = 0; i < emailList.size(); i++) {
      String email = emailList.get(i);
      Set<AccountState> matchingAccounts =
          r.get(i).stream()
              .filter(a -> a.getAccount().getPreferredEmail().equals(email))
              .collect(toSet());
      accountsByEmail.putAll(email, matchingAccounts);
    }
    return accountsByEmail;
  }

  public List<AccountState> byWatchedProject(Project.NameKey project) {
    return query(AccountPredicates.watchedProject(project));
  }

  private boolean hasField(FieldDef<AccountState, ?> field) {
    Schema<AccountState> s = schema();
    return (s != null && s.hasField(field));
  }

  private boolean hasPreferredEmail() {
    return hasField(AccountField.PREFERRED_EMAIL);
  }

  private boolean hasPreferredEmailExact() {
    return hasField(AccountField.PREFERRED_EMAIL_EXACT);
  }
}<|MERGE_RESOLUTION|>--- conflicted
+++ resolved
@@ -44,13 +44,9 @@
  * <p>Instances are one-time-use. Other singleton classes should inject a Provider rather than
  * holding on to a single instance.
  */
-<<<<<<< HEAD
 public class InternalAccountQuery extends InternalQuery<AccountState, InternalAccountQuery> {
-=======
-public class InternalAccountQuery extends InternalQuery<AccountState> {
   private static final FluentLogger logger = FluentLogger.forEnclosingClass();
 
->>>>>>> 16a6eeb8
   @Inject
   InternalAccountQuery(
       AccountQueryProcessor queryProcessor,
@@ -71,9 +67,6 @@
     return query(AccountPredicates.externalIdIncludingSecondaryEmails(externalId.toString()));
   }
 
-<<<<<<< HEAD
-  public List<AccountState> byFullName(String fullName) {
-=======
   @UsedAt(UsedAt.Project.COLLABNET)
   public AccountState oneByExternalId(ExternalId.Key externalId) throws OrmException {
     List<AccountState> accountStates = byExternalId(externalId);
@@ -91,7 +84,6 @@
   }
 
   public List<AccountState> byFullName(String fullName) throws OrmException {
->>>>>>> 16a6eeb8
     return query(AccountPredicates.fullName(fullName));
   }
 
