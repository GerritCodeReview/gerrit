// Copyright (C) 2009 The Android Open Source Project
//
// Licensed under the Apache License, Version 2.0 (the "License");
// you may not use this file except in compliance with the License.
// You may obtain a copy of the License at
//
// http://www.apache.org/licenses/LICENSE-2.0
//
// Unless required by applicable law or agreed to in writing, software
// distributed under the License is distributed on an "AS IS" BASIS,
// WITHOUT WARRANTIES OR CONDITIONS OF ANY KIND, either express or implied.
// See the License for the specific language governing permissions and
// limitations under the License.

package com.google.gerrit.server.query.change;

import static com.google.gerrit.server.project.ProjectCache.illegalState;
import static java.util.Objects.requireNonNull;
import static java.util.stream.Collectors.toList;
import static java.util.stream.Collectors.toMap;

import com.google.auto.value.AutoValue;
import com.google.common.annotations.VisibleForTesting;
import com.google.common.base.MoreObjects;
import com.google.common.collect.HashBasedTable;
import com.google.common.collect.ImmutableList;
import com.google.common.collect.ImmutableListMultimap;
import com.google.common.collect.ImmutableMap;
import com.google.common.collect.ImmutableSet;
import com.google.common.collect.ImmutableSetMultimap;
import com.google.common.collect.ImmutableSortedSet;
import com.google.common.collect.Iterables;
import com.google.common.collect.ListMultimap;
import com.google.common.collect.Lists;
import com.google.common.collect.Maps;
import com.google.common.collect.SetMultimap;
import com.google.common.collect.Table;
import com.google.common.flogger.FluentLogger;
import com.google.common.primitives.Ints;
import com.google.gerrit.common.Nullable;
import com.google.gerrit.entities.Account;
import com.google.gerrit.entities.AttentionSetUpdate;
import com.google.gerrit.entities.BranchNameKey;
import com.google.gerrit.entities.Change;
import com.google.gerrit.entities.ChangeMessage;
import com.google.gerrit.entities.Comment;
import com.google.gerrit.entities.HumanComment;
import com.google.gerrit.entities.LabelTypes;
import com.google.gerrit.entities.PatchSet;
import com.google.gerrit.entities.PatchSetApproval;
import com.google.gerrit.entities.Project;
import com.google.gerrit.entities.Project.NameKey;
import com.google.gerrit.entities.RefNames;
import com.google.gerrit.entities.RobotComment;
import com.google.gerrit.entities.SubmitRecord;
import com.google.gerrit.entities.SubmitRequirement;
import com.google.gerrit.entities.SubmitRequirementResult;
import com.google.gerrit.entities.SubmitTypeRecord;
import com.google.gerrit.exceptions.StorageException;
import com.google.gerrit.extensions.restapi.BadRequestException;
import com.google.gerrit.extensions.restapi.ResourceConflictException;
import com.google.gerrit.index.RefState;
import com.google.gerrit.server.ChangeMessagesUtil;
import com.google.gerrit.server.CommentsUtil;
import com.google.gerrit.server.CurrentUser;
import com.google.gerrit.server.PatchSetUtil;
import com.google.gerrit.server.ReviewerByEmailSet;
import com.google.gerrit.server.ReviewerSet;
import com.google.gerrit.server.ReviewerStatusUpdate;
import com.google.gerrit.server.StarredChangesUtil;
import com.google.gerrit.server.StarredChangesUtil.StarRef;
import com.google.gerrit.server.approval.ApprovalsUtil;
import com.google.gerrit.server.change.CommentThread;
import com.google.gerrit.server.change.CommentThreads;
import com.google.gerrit.server.change.MergeabilityCache;
import com.google.gerrit.server.change.PureRevert;
import com.google.gerrit.server.config.AllUsersName;
import com.google.gerrit.server.config.GerritServerId;
import com.google.gerrit.server.config.TrackingFooters;
import com.google.gerrit.server.git.GitRepositoryManager;
import com.google.gerrit.server.git.MergeUtilFactory;
import com.google.gerrit.server.notedb.ChangeNotes;
import com.google.gerrit.server.notedb.RobotCommentNotes;
import com.google.gerrit.server.patch.DiffSummary;
import com.google.gerrit.server.patch.DiffSummaryKey;
import com.google.gerrit.server.patch.PatchListCache;
import com.google.gerrit.server.patch.PatchListKey;
import com.google.gerrit.server.patch.PatchListNotAvailableException;
import com.google.gerrit.server.project.NoSuchChangeException;
import com.google.gerrit.server.project.ProjectCache;
import com.google.gerrit.server.project.ProjectState;
import com.google.gerrit.server.project.SubmitRequirementsAdapter;
import com.google.gerrit.server.project.SubmitRequirementsEvaluator;
import com.google.gerrit.server.project.SubmitRequirementsUtil;
import com.google.gerrit.server.project.SubmitRuleEvaluator;
import com.google.gerrit.server.project.SubmitRuleOptions;
import com.google.gerrit.server.util.time.TimeUtil;
import com.google.inject.Inject;
import com.google.inject.assistedinject.Assisted;
import java.io.IOException;
import java.time.Instant;
import java.util.ArrayList;
import java.util.Collection;
import java.util.Collections;
import java.util.HashMap;
import java.util.LinkedHashSet;
import java.util.List;
import java.util.Map;
import java.util.Optional;
import java.util.Set;
import java.util.function.Function;
import java.util.stream.Collectors;
import java.util.stream.Stream;
import org.eclipse.jgit.lib.ObjectId;
import org.eclipse.jgit.lib.PersonIdent;
import org.eclipse.jgit.lib.Ref;
import org.eclipse.jgit.lib.Repository;
import org.eclipse.jgit.revwalk.FooterLine;
import org.eclipse.jgit.revwalk.RevCommit;
import org.eclipse.jgit.revwalk.RevWalk;

/**
 * ChangeData provides lazily loaded interface to change metadata loaded from NoteDb. It can be
 * constructed by loading from NoteDb, or calling setters. The latter happens when ChangeData is
 * retrieved through the change index. This happens for Applications that are performance sensitive
 * (eg. dashboard loads, git protocol negotiation) but can tolerate staleness. In that case, setting
 * lazyLoad=false disables loading from NoteDb, so we don't accidentally enable a slow path.
 */
public class ChangeData {
  private static final FluentLogger logger = FluentLogger.forEnclosingClass();

  public enum StorageConstraint {
    /**
     * This instance was loaded from the change index. Backfilling missing data from NoteDb is not
     * allowed.
     */
    INDEX_ONLY,
    /**
     * This instance was loaded from the change index. Backfilling missing data from NoteDb is
     * allowed.
     */
    INDEX_PRIMARY_NOTEDB_SECONDARY,
    /** This instance was loaded from NoteDb. */
    NOTEDB_ONLY
  }

  public static List<Change> asChanges(List<ChangeData> changeDatas) {
    List<Change> result = new ArrayList<>(changeDatas.size());
    for (ChangeData cd : changeDatas) {
      result.add(cd.change());
    }
    return result;
  }

  public static Map<Change.Id, ChangeData> asMap(List<ChangeData> changes) {
    return changes.stream().collect(toMap(ChangeData::getId, Function.identity()));
  }

  public static void ensureChangeLoaded(Iterable<ChangeData> changes) {
    ChangeData first = Iterables.getFirst(changes, null);
    if (first == null) {
      return;
    }

    for (ChangeData cd : changes) {
      cd.change();
    }
  }

  public static void ensureAllPatchSetsLoaded(Iterable<ChangeData> changes) {
    ChangeData first = Iterables.getFirst(changes, null);
    if (first == null) {
      return;
    }

    for (ChangeData cd : changes) {
      cd.patchSets();
    }
  }

  public static void ensureCurrentPatchSetLoaded(Iterable<ChangeData> changes) {
    ChangeData first = Iterables.getFirst(changes, null);
    if (first == null) {
      return;
    }

    for (ChangeData cd : changes) {
      cd.currentPatchSet();
    }
  }

  public static void ensureCurrentApprovalsLoaded(Iterable<ChangeData> changes) {
    ChangeData first = Iterables.getFirst(changes, null);
    if (first == null) {
      return;
    }

    for (ChangeData cd : changes) {
      cd.currentApprovals();
    }
  }

  public static void ensureMessagesLoaded(Iterable<ChangeData> changes) {
    ChangeData first = Iterables.getFirst(changes, null);
    if (first == null) {
      return;
    }

    for (ChangeData cd : changes) {
      cd.messages();
    }
  }

  public static void ensureReviewedByLoadedForOpenChanges(Iterable<ChangeData> changes) {
    List<ChangeData> pending = new ArrayList<>();
    for (ChangeData cd : changes) {
      if (cd.reviewedBy == null && cd.change().isNew()) {
        pending.add(cd);
      }
    }

    if (!pending.isEmpty()) {
      ensureAllPatchSetsLoaded(pending);
      ensureMessagesLoaded(pending);
      for (ChangeData cd : pending) {
        cd.reviewedBy();
      }
    }
  }

  public static class Factory {
    private final AssistedFactory assistedFactory;

    @Inject
    Factory(AssistedFactory assistedFactory) {
      this.assistedFactory = assistedFactory;
    }

    public ChangeData create(Project.NameKey project, Change.Id id) {
      return assistedFactory.create(project, id, null, null);
    }

    public ChangeData create(Project.NameKey project, Change.Id id, ObjectId metaRevision) {
      ChangeData cd = assistedFactory.create(project, id, null, null);
      cd.setMetaRevision(metaRevision);
      return cd;
    }

    public ChangeData createNonPrivate(BranchNameKey branch, Change.Id id, ObjectId metaRevision) {
      ChangeData cd = create(branch.project(), id, metaRevision);
      cd.branch = branch.branch();
      cd.isPrivate = false;
      return cd;
    }

    public ChangeData create(Change change) {
      return assistedFactory.create(change.getProject(), change.getId(), change, null);
    }

    public ChangeData create(ChangeNotes notes) {
      return assistedFactory.create(
          notes.getChange().getProject(), notes.getChangeId(), notes.getChange(), notes);
    }
  }

  public interface AssistedFactory {
    ChangeData create(
        Project.NameKey project,
        Change.Id id,
        @Nullable Change change,
        @Nullable ChangeNotes notes);
  }

  /**
   * Create an instance for testing only.
   *
   * <p>Attempting to lazy load data will fail with NPEs. Callers may consider manually setting
   * fields that can be set.
   *
   * @param project project name
   * @param id change ID
   * @param currentPatchSetId current patchset number
   * @param commitId commit SHA1 of the current patchset
   * @return instance for testing.
   */
  public static ChangeData createForTest(
      Project.NameKey project, Change.Id id, int currentPatchSetId, ObjectId commitId) {
    return createForTest(project, id, currentPatchSetId, commitId, null, null, null);
  }

  /**
   * Create an instance for testing only.
   *
   * <p>Attempting to lazy load data will fail with NPEs. Callers may consider manually setting
   * fields that can be set.
   *
   * @param project project name
   * @param id change ID
   * @param currentPatchSetId current patchset number
   * @param commitId commit SHA1 of the current patchset
   * @param serverId Gerrit server id
   * @param virtualIdAlgo algorithm for virtualising the Change number
   * @param changeNotes notes associated with the Change
   * @return instance for testing.
   */
  public static ChangeData createForTest(
      Project.NameKey project,
      Change.Id id,
      int currentPatchSetId,
      ObjectId commitId,
      @Nullable String serverId,
      @Nullable ChangeNumberVirtualIdAlgorithm virtualIdAlgo,
      @Nullable ChangeNotes changeNotes) {
    ChangeData cd =
        new ChangeData(
            null,
            null,
            null,
            null,
            null,
            null,
            null,
            null,
            null,
            null,
            null,
            null,
            null,
            null,
            null,
            null,
            null,
            serverId,
            virtualIdAlgo,
            project,
            id,
            null,
            changeNotes);
    cd.currentPatchSet =
        PatchSet.builder()
            .id(PatchSet.id(id, currentPatchSetId))
            .commitId(commitId)
            .uploader(Account.id(1000))
            .createdOn(TimeUtil.now())
            .build();
    return cd;
  }

  // Injected fields.
  private @Nullable final StarredChangesUtil starredChangesUtil;
  private final AllUsersName allUsersName;
  private final ApprovalsUtil approvalsUtil;
  private final ChangeMessagesUtil cmUtil;
  private final ChangeNotes.Factory notesFactory;
  private final CommentsUtil commentsUtil;
  private final GitRepositoryManager repoManager;
  private final MergeUtilFactory mergeUtilFactory;
  private final MergeabilityCache mergeabilityCache;
  private final PatchListCache patchListCache;
  private final PatchSetUtil psUtil;
  private final ProjectCache projectCache;
  private final TrackingFooters trackingFooters;
  private final PureRevert pureRevert;
  private final SubmitRequirementsEvaluator submitRequirementsEvaluator;
  private final SubmitRequirementsUtil submitRequirementsUtil;
  private final SubmitRuleEvaluator.Factory submitRuleEvaluatorFactory;

  // Required assisted injected fields.
  private final Project.NameKey project;
  private final Change.Id legacyId;

  // Lazily populated fields, including optional assisted injected fields.

  private final Map<SubmitRuleOptions, List<SubmitRecord>> submitRecords =
      Maps.newLinkedHashMapWithExpectedSize(1);

  private Map<SubmitRequirement, SubmitRequirementResult> submitRequirements;

  private StorageConstraint storageConstraint = StorageConstraint.NOTEDB_ONLY;
  private Change change;
  private ChangeNotes notes;
  private String commitMessage;
  private List<FooterLine> commitFooters;
  private PatchSet currentPatchSet;
  private Collection<PatchSet> patchSets;
  private ListMultimap<PatchSet.Id, PatchSetApproval> allApprovals;

  private ListMultimap<PatchSet.Id, PatchSetApproval> allApprovalsWithCopied;
  private List<PatchSetApproval> currentApprovals;
  private List<String> currentFiles;
  private Optional<DiffSummary> diffSummary;
  private Collection<HumanComment> publishedComments;
  private Collection<RobotComment> robotComments;
  private CurrentUser visibleTo;
  private List<ChangeMessage> messages;
  private Optional<ChangedLines> changedLines;
  private SubmitTypeRecord submitTypeRecord;
  private String branch;
  private Boolean isPrivate;
  private Boolean mergeable;
  private ObjectId metaRevision;
  private Set<String> hashtags;
  /**
   * Map from {@link com.google.gerrit.entities.Account.Id} to the tip of the edit ref for this
   * change and a given user.
   */
  private Table<Account.Id, PatchSet.Id, ObjectId> editsByUser;

  private Set<Account.Id> reviewedBy;
  /**
   * Map from {@link com.google.gerrit.entities.Account.Id} to the tip of the draft comments ref for
   * this change and the user.
   */
  private Map<Account.Id, ObjectId> draftsByUser;

  private ImmutableListMultimap<Account.Id, String> stars;
  private StarsOf starsOf;
  private ImmutableMap<Account.Id, StarRef> starRefs;
  private ReviewerSet reviewers;
  private ReviewerByEmailSet reviewersByEmail;
  private ReviewerSet pendingReviewers;
  private ReviewerByEmailSet pendingReviewersByEmail;
  private List<ReviewerStatusUpdate> reviewerUpdates;
  private PersonIdent author;
  private PersonIdent committer;
  private ImmutableSet<AttentionSetUpdate> attentionSet;
  private Integer parentCount;
  private Integer unresolvedCommentCount;
  private Integer totalCommentCount;
  private LabelTypes labelTypes;
  private Optional<Instant> mergedOn;
  private ImmutableSetMultimap<NameKey, RefState> refStates;
  private ImmutableList<byte[]> refStatePatterns;
  private String gerritServerId;
  private String changeServerId;
  private ChangeNumberVirtualIdAlgorithm virtualIdFunc;

  @Inject
  private ChangeData(
      @Nullable StarredChangesUtil starredChangesUtil,
      ApprovalsUtil approvalsUtil,
      AllUsersName allUsersName,
      ChangeMessagesUtil cmUtil,
      ChangeNotes.Factory notesFactory,
      CommentsUtil commentsUtil,
      GitRepositoryManager repoManager,
      MergeUtilFactory mergeUtilFactory,
      MergeabilityCache mergeabilityCache,
      PatchListCache patchListCache,
      PatchSetUtil psUtil,
      ProjectCache projectCache,
      TrackingFooters trackingFooters,
      PureRevert pureRevert,
      SubmitRequirementsEvaluator submitRequirementsEvaluator,
      SubmitRequirementsUtil submitRequirementsUtil,
      SubmitRuleEvaluator.Factory submitRuleEvaluatorFactory,
      @GerritServerId String gerritServerId,
      ChangeNumberVirtualIdAlgorithm virtualIdFunc,
      @Assisted Project.NameKey project,
      @Assisted Change.Id id,
      @Assisted @Nullable Change change,
      @Assisted @Nullable ChangeNotes notes) {
    this.approvalsUtil = approvalsUtil;
    this.allUsersName = allUsersName;
    this.cmUtil = cmUtil;
    this.notesFactory = notesFactory;
    this.commentsUtil = commentsUtil;
    this.repoManager = repoManager;
    this.mergeUtilFactory = mergeUtilFactory;
    this.mergeabilityCache = mergeabilityCache;
    this.patchListCache = patchListCache;
    this.psUtil = psUtil;
    this.projectCache = projectCache;
    this.starredChangesUtil = starredChangesUtil;
    this.trackingFooters = trackingFooters;
    this.pureRevert = pureRevert;
    this.submitRequirementsEvaluator = submitRequirementsEvaluator;
    this.submitRequirementsUtil = submitRequirementsUtil;
    this.submitRuleEvaluatorFactory = submitRuleEvaluatorFactory;

    this.project = project;
    this.legacyId = id;

    this.change = change;
    this.notes = notes;

    this.changeServerId = notes == null ? null : notes.getServerId();
    this.gerritServerId = gerritServerId;
    this.virtualIdFunc = virtualIdFunc;
  }

  /**
   * If false, omit fields that require database/repo IO.
   *
   * <p>This is used to enforce that the dashboard is rendered from the index only. If {@code
   * lazyLoad} is on, the {@code ChangeData} object will load from the database ("lazily") when a
   * field accessor is called.
   */
  public ChangeData setStorageConstraint(StorageConstraint storageConstraint) {
    this.storageConstraint = storageConstraint;
    return this;
  }

  public StorageConstraint getStorageConstraint() {
    return storageConstraint;
  }

  /** Returns {@code true} if we allow reading data from NoteDb. */
  public boolean lazyload() {
    return storageConstraint.ordinal()
        >= StorageConstraint.INDEX_PRIMARY_NOTEDB_SECONDARY.ordinal();
  }

  public AllUsersName getAllUsersNameForIndexing() {
    return allUsersName;
  }

  @VisibleForTesting
  public void setCurrentFilePaths(List<String> filePaths) {
    PatchSet ps = currentPatchSet();
    if (ps != null) {
      currentFiles = ImmutableList.copyOf(filePaths);
    }
  }

  public List<String> currentFilePaths() {
    if (currentFiles == null) {
      if (!lazyload()) {
        return Collections.emptyList();
      }
      Optional<DiffSummary> p = getDiffSummary();
      currentFiles = p.map(DiffSummary::getPaths).orElse(Collections.emptyList());
    }
    return currentFiles;
  }

  private Optional<DiffSummary> getDiffSummary() {
    if (diffSummary == null) {
      if (!lazyload()) {
        return Optional.empty();
      }

      Change c = change();
      PatchSet ps = currentPatchSet();
      if (c == null || ps == null || !loadCommitData()) {
        return Optional.empty();
      }

      PatchListKey pk = PatchListKey.againstBase(ps.commitId(), parentCount);
      DiffSummaryKey key = DiffSummaryKey.fromPatchListKey(pk);
      try {
        diffSummary = Optional.of(patchListCache.getDiffSummary(key, c.getProject()));
      } catch (PatchListNotAvailableException e) {
        diffSummary = Optional.empty();
      }
    }
    return diffSummary;
  }

  private Optional<ChangedLines> computeChangedLines() {
    Optional<DiffSummary> ds = getDiffSummary();
    if (ds.isPresent()) {
      return Optional.of(ds.get().getChangedLines());
    }
    return Optional.empty();
  }

  public Optional<ChangedLines> changedLines() {
    if (changedLines == null) {
      if (!lazyload()) {
        return Optional.empty();
      }
      changedLines = computeChangedLines();
    }
    return changedLines;
  }

  public void setChangedLines(int insertions, int deletions) {
    changedLines = Optional.of(new ChangedLines(insertions, deletions));
  }

  public void setLinesInserted(int insertions) {
    changedLines =
        Optional.of(
            new ChangedLines(
                insertions,
                changedLines != null && changedLines.isPresent()
                    ? changedLines.get().deletions
                    : -1));
  }

  public void setLinesDeleted(int deletions) {
    changedLines =
        Optional.of(
            new ChangedLines(
                changedLines != null && changedLines.isPresent()
                    ? changedLines.get().insertions
                    : -1,
                deletions));
  }

  public void setNoChangedLines() {
    changedLines = Optional.empty();
  }

  public Change.Id getId() {
    return legacyId;
  }

  public Change.Id getVirtualId() {
    if (virtualIdFunc == null || changeServerId == null || changeServerId.equals(gerritServerId)) {
      return legacyId;
    }

    return Change.id(virtualIdFunc.apply(changeServerId, legacyId.get()));
  }

  public Project.NameKey project() {
    return project;
  }

  public BranchNameKey branchOrThrow() {
    if (change == null) {
      if (branch != null) {
        return BranchNameKey.create(project, branch);
      }
      throwIfNotLazyLoad("branch");
      change();
    }
    return change.getDest();
  }

  public boolean isPrivateOrThrow() {
    if (change == null) {
      if (isPrivate != null) {
        return isPrivate;
      }
      throwIfNotLazyLoad("isPrivate");
      change();
    }
    return change.isPrivate();
  }

  public ChangeData setMetaRevision(ObjectId metaRevision) {
    this.metaRevision = metaRevision;
    return this;
  }

  public ObjectId metaRevisionOrThrow() {
    if (notes == null) {
      if (metaRevision != null) {
        return metaRevision;
      }
      if (refStates != null) {
        Set<RefState> refs = refStates.get(project);
        if (refs != null) {
          String metaRef = RefNames.changeMetaRef(getId());
          for (RefState r : refs) {
            if (r.ref().equals(metaRef)) {
              return r.id();
            }
          }
        }
      }
      throwIfNotLazyLoad("metaRevision");
      notes();
    }
    return notes.getRevision();
  }

  boolean fastIsVisibleTo(CurrentUser user) {
    return visibleTo == user;
  }

  void cacheVisibleTo(CurrentUser user) {
    visibleTo = user;
  }

  public Change change() {
    if (change == null && lazyload()) {
      loadChange();
    }
    return change;
  }

  public void setChange(Change c) {
    change = c;
  }

  public Change reloadChange() {
    metaRevision = null;
    return loadChange();
  }

  private Change loadChange() {
    try {
      notes = notesFactory.createChecked(project, legacyId, metaRevision);
    } catch (NoSuchChangeException e) {
      throw new StorageException("Unable to load change " + legacyId, e);
    }
    change = notes.getChange();
<<<<<<< HEAD
    changeServerId = notes.getServerId();
=======
    metaRevision = null;
>>>>>>> 9c785c87
    setPatchSets(null);
    return change;
  }

  public LabelTypes getLabelTypes() {
    if (labelTypes == null) {
      ProjectState state = projectCache.get(project()).orElseThrow(illegalState(project()));
      labelTypes = state.getLabelTypes(change().getDest());
    }
    return labelTypes;
  }

  public ChangeNotes notes() {
    if (notes == null) {
      if (!lazyload()) {
        throw new StorageException("ChangeNotes not available, lazyLoad = false");
      }
      notes = notesFactory.create(project(), legacyId, metaRevision);
      change = notes.getChange();
    }
    return notes;
  }

  public PatchSet currentPatchSet() {
    if (currentPatchSet == null) {
      Change c = change();
      if (c == null) {
        return null;
      }
      for (PatchSet p : patchSets()) {
        if (p.id().equals(c.currentPatchSetId())) {
          currentPatchSet = p;
          return p;
        }
      }
    }
    return currentPatchSet;
  }

  public List<PatchSetApproval> currentApprovals() {
    if (currentApprovals == null) {
      if (!lazyload()) {
        return Collections.emptyList();
      }
      Change c = change();
      if (c == null) {
        currentApprovals = Collections.emptyList();
      } else {
        try {
          currentApprovals =
              ImmutableList.copyOf(approvalsUtil.byPatchSet(notes(), c.currentPatchSetId()));
        } catch (StorageException e) {
          if (e.getCause() instanceof NoSuchChangeException) {
            currentApprovals = Collections.emptyList();
          } else {
            throw e;
          }
        }
      }
    }
    return currentApprovals;
  }

  public void setCurrentApprovals(List<PatchSetApproval> approvals) {
    currentApprovals = approvals;
  }

  public String commitMessage() {
    if (commitMessage == null) {
      if (!loadCommitData()) {
        return null;
      }
    }
    return commitMessage;
  }

  /** Returns the list of commit footers (which may be empty). */
  public List<FooterLine> commitFooters() {
    if (commitFooters == null) {
      if (!loadCommitData()) {
        return ImmutableList.of();
      }
    }
    return commitFooters;
  }

  public ListMultimap<String, String> trackingFooters() {
    return trackingFooters.extract(commitFooters());
  }

  public PersonIdent getAuthor() {
    if (author == null) {
      if (!loadCommitData()) {
        return null;
      }
    }
    return author;
  }

  public PersonIdent getCommitter() {
    if (committer == null) {
      if (!loadCommitData()) {
        return null;
      }
    }
    return committer;
  }

  private boolean loadCommitData() {
    PatchSet ps = currentPatchSet();
    if (ps == null) {
      return false;
    }
    try (Repository repo = repoManager.openRepository(project());
        RevWalk walk = new RevWalk(repo)) {
      RevCommit c = walk.parseCommit(ps.commitId());
      commitMessage = c.getFullMessage();
      commitFooters = c.getFooterLines();
      author = c.getAuthorIdent();
      committer = c.getCommitterIdent();
      parentCount = c.getParentCount();
    } catch (IOException e) {
      throw new StorageException(
          String.format(
              "Loading commit %s for ps %d of change %d failed.",
              ps.commitId(), ps.id().get(), ps.id().changeId().get()),
          e);
    }
    return true;
  }

  /** Returns the most recent update (i.e. status) per user. */
  public ImmutableSet<AttentionSetUpdate> attentionSet() {
    if (attentionSet == null) {
      if (!lazyload()) {
        return ImmutableSet.of();
      }
      attentionSet = notes().getAttentionSet();
    }
    return attentionSet;
  }

  /**
   * Returns the {@link Optional} value of time when the change was merged.
   *
   * <p>The value can be set from index field, see {@link ChangeData#setMergedOn} or loaded from the
   * database (available in {@link ChangeNotes})
   *
   * @return {@link Optional} value of time when the change was merged.
   * @throws StorageException if {@code lazyLoad} is off, {@link ChangeNotes} can not be loaded
   *     because we do not expect to call the database.
   */
  public Optional<Instant> getMergedOn() throws StorageException {
    if (mergedOn == null) {
      // The value was not loaded yet, try to get from the database.
      mergedOn = notes().getMergedOn();
    }
    return mergedOn;
  }

  /** Sets the value e.g. when loading from index. */
  public void setMergedOn(@Nullable Instant mergedOn) {
    this.mergedOn = Optional.ofNullable(mergedOn);
  }

  /**
   * Sets the specified attention set. If two or more entries refer to the same user, throws an
   * {@link IllegalStateException}.
   */
  public void setAttentionSet(ImmutableSet<AttentionSetUpdate> attentionSet) {
    if (attentionSet.stream().map(AttentionSetUpdate::account).distinct().count()
        != attentionSet.size()) {
      throw new IllegalStateException(
          String.format(
              "Stored attention set for change %d contains duplicate update",
              change.getId().get()));
    }
    this.attentionSet = attentionSet;
  }

  /** Returns patches for the change, in patch set ID order. */
  public Collection<PatchSet> patchSets() {
    if (patchSets == null) {
      patchSets = psUtil.byChange(notes());
    }
    return patchSets;
  }

  public void setPatchSets(Collection<PatchSet> patchSets) {
    this.currentPatchSet = null;
    this.patchSets = patchSets;
  }

  /** Returns patch with the given ID, or null if it does not exist. */
  public PatchSet patchSet(PatchSet.Id psId) {
    if (currentPatchSet != null && currentPatchSet.id().equals(psId)) {
      return currentPatchSet;
    }
    for (PatchSet ps : patchSets()) {
      if (ps.id().equals(psId)) {
        return ps;
      }
    }
    return null;
  }

  /**
   * Returns all patch set approvals for the change, keyed by ID, ordered by timestamp within each
   * patch set.
   */
  public ListMultimap<PatchSet.Id, PatchSetApproval> approvals() {
    if (allApprovals == null) {
      if (!lazyload()) {
        return ImmutableListMultimap.of();
      }
      allApprovals = approvalsUtil.byChangeExcludingCopiedApprovals(notes());
    }
    return allApprovals;
  }

  public ListMultimap<PatchSet.Id, PatchSetApproval> conditionallyLoadApprovalsWithCopied() {
    if (allApprovalsWithCopied == null) {
      if (!lazyload()) {
        return ImmutableListMultimap.of();
      }
      allApprovalsWithCopied = approvalsUtil.byChangeIncludingCopiedApprovals(notes());
    }
    return allApprovalsWithCopied;
  }

  /* @return legacy submit ('SUBM') approval label */
  // TODO(mariasavtchouk): Deprecate legacy submit label,
  // see com.google.gerrit.entities.LabelId.LEGACY_SUBMIT_NAME
  public Optional<PatchSetApproval> getSubmitApproval() {
    return currentApprovals().stream().filter(PatchSetApproval::isLegacySubmit).findFirst();
  }

  public ReviewerSet reviewers() {
    if (reviewers == null) {
      throwIfNotLazyLoad("reviewers");
      reviewers = approvalsUtil.getReviewers(notes());
    }
    return reviewers;
  }

  public void setReviewers(ReviewerSet reviewers) {
    this.reviewers = reviewers;
  }

  public ReviewerByEmailSet reviewersByEmail() {
    if (reviewersByEmail == null) {
      if (!lazyload()) {
        return ReviewerByEmailSet.empty();
      }
      reviewersByEmail = notes().getReviewersByEmail();
    }
    return reviewersByEmail;
  }

  public void setReviewersByEmail(ReviewerByEmailSet reviewersByEmail) {
    this.reviewersByEmail = reviewersByEmail;
  }

  public ReviewerByEmailSet getReviewersByEmail() {
    return reviewersByEmail;
  }

  public void setPendingReviewers(ReviewerSet pendingReviewers) {
    this.pendingReviewers = pendingReviewers;
  }

  public ReviewerSet getPendingReviewers() {
    return this.pendingReviewers;
  }

  public ReviewerSet pendingReviewers() {
    if (pendingReviewers == null) {
      if (!lazyload()) {
        return ReviewerSet.empty();
      }
      pendingReviewers = notes().getPendingReviewers();
    }
    return pendingReviewers;
  }

  public void setPendingReviewersByEmail(ReviewerByEmailSet pendingReviewersByEmail) {
    this.pendingReviewersByEmail = pendingReviewersByEmail;
  }

  public ReviewerByEmailSet getPendingReviewersByEmail() {
    return pendingReviewersByEmail;
  }

  public ReviewerByEmailSet pendingReviewersByEmail() {
    if (pendingReviewersByEmail == null) {
      if (!lazyload()) {
        return ReviewerByEmailSet.empty();
      }
      pendingReviewersByEmail = notes().getPendingReviewersByEmail();
    }
    return pendingReviewersByEmail;
  }

  public List<ReviewerStatusUpdate> reviewerUpdates() {
    if (reviewerUpdates == null) {
      if (!lazyload()) {
        return Collections.emptyList();
      }
      reviewerUpdates = approvalsUtil.getReviewerUpdates(notes());
    }
    return reviewerUpdates;
  }

  public void setReviewerUpdates(List<ReviewerStatusUpdate> reviewerUpdates) {
    this.reviewerUpdates = reviewerUpdates;
  }

  public List<ReviewerStatusUpdate> getReviewerUpdates() {
    return reviewerUpdates;
  }

  public Collection<HumanComment> publishedComments() {
    if (publishedComments == null) {
      if (!lazyload()) {
        return Collections.emptyList();
      }
      publishedComments = commentsUtil.publishedHumanCommentsByChange(notes());
    }
    return publishedComments;
  }

  public Collection<RobotComment> robotComments() {
    if (robotComments == null) {
      if (!lazyload()) {
        return Collections.emptyList();
      }
      robotComments = commentsUtil.robotCommentsByChange(notes());
    }
    return robotComments;
  }

  public Integer unresolvedCommentCount() {
    if (unresolvedCommentCount == null) {
      if (!lazyload()) {
        return null;
      }

      List<Comment> comments =
          Stream.concat(publishedComments().stream(), robotComments().stream()).collect(toList());

      ImmutableSet<CommentThread<Comment>> commentThreads =
          CommentThreads.forComments(comments).getThreads();
      unresolvedCommentCount =
          (int) commentThreads.stream().filter(CommentThread::unresolved).count();
    }

    return unresolvedCommentCount;
  }

  public void setUnresolvedCommentCount(Integer count) {
    this.unresolvedCommentCount = count;
  }

  public Integer totalCommentCount() {
    if (totalCommentCount == null) {
      if (!lazyload()) {
        return null;
      }

      // Fail on overflow.
      totalCommentCount =
          Ints.checkedCast((long) publishedComments().size() + robotComments().size());
    }
    return totalCommentCount;
  }

  public void setTotalCommentCount(Integer count) {
    this.totalCommentCount = count;
  }

  public List<ChangeMessage> messages() {
    if (messages == null) {
      if (!lazyload()) {
        return Collections.emptyList();
      }
      messages = cmUtil.byChange(notes());
    }
    return messages;
  }

  /**
   * Similar to {@link #submitRequirements()}, except that it also converts submit records resulting
   * from the evaluation of legacy submit rules to submit requirements.
   */
  public Map<SubmitRequirement, SubmitRequirementResult> submitRequirementsIncludingLegacy() {
    Map<SubmitRequirement, SubmitRequirementResult> projectConfigReqs = submitRequirements();
    Map<SubmitRequirement, SubmitRequirementResult> legacyReqs =
        SubmitRequirementsAdapter.getLegacyRequirements(this);
    return submitRequirementsUtil.mergeLegacyAndNonLegacyRequirements(
        projectConfigReqs, legacyReqs, this);
  }

  /**
   * Get all evaluated submit requirements for this change, including those from parent projects.
   * For closed changes, submit requirements are read from the change notes. For active changes,
   * submit requirements are evaluated online.
   *
   * <p>For changes loaded from the index, the value will be set from index field {@link
   * com.google.gerrit.server.index.change.ChangeField#STORED_SUBMIT_REQUIREMENTS}.
   */
  public Map<SubmitRequirement, SubmitRequirementResult> submitRequirements() {
    if (submitRequirements == null) {
      if (!lazyload()) {
        return Collections.emptyMap();
      }
      Change c = change();
      if (c == null || !c.isClosed()) {
        // Open changes: Evaluate submit requirements online.
        submitRequirements = submitRequirementsEvaluator.evaluateAllRequirements(this);
        return submitRequirements;
      }
      // Closed changes: Load submit requirement results from NoteDb.
      submitRequirements =
          notes().getSubmitRequirementsResult().stream()
              .filter(r -> !r.isLegacy())
              .collect(Collectors.toMap(r -> r.submitRequirement(), Function.identity()));
    }
    return submitRequirements;
  }

  public void setSubmitRequirements(
      Map<SubmitRequirement, SubmitRequirementResult> submitRequirements) {
    this.submitRequirements = submitRequirements;
  }

  public List<SubmitRecord> submitRecords(SubmitRuleOptions options) {
    // If the change is not submitted yet, 'strict' and 'lenient' both have the same result. If the
    // change is submitted, SubmitRecord requested with 'strict' will contain just a single entry
    // that with status=CLOSED. The latter is cheap to evaluate as we don't have to run any actual
    // evaluation.
    List<SubmitRecord> records = submitRecords.get(options);
    if (records == null) {
      if (storageConstraint != StorageConstraint.NOTEDB_ONLY) {
        // Submit requirements are expensive. We allow loading them only if this change did not
        // originate from the change index and we can invest the extra time.
        logger.atWarning().log(
            "Tried to load SubmitRecords for change fetched from index %s: %d",
            project(), getId().get());
        return Collections.emptyList();
      }
      records = submitRuleEvaluatorFactory.create(options).evaluate(this);
      submitRecords.put(options, records);
      if (!change().isClosed() && submitRecords.size() == 1) {
        // Cache the SubmitRecord with allowClosed = !allowClosed as the SubmitRecord are the same.
        submitRecords.put(
            options
                .toBuilder()
                .recomputeOnClosedChanges(!options.recomputeOnClosedChanges())
                .build(),
            records);
      }
    }
    return records;
  }

  public void setSubmitRecords(SubmitRuleOptions options, List<SubmitRecord> records) {
    submitRecords.put(options, records);
  }

  public SubmitTypeRecord submitTypeRecord() {
    if (submitTypeRecord == null) {
      submitTypeRecord =
          submitRuleEvaluatorFactory.create(SubmitRuleOptions.defaults()).getSubmitType(this);
    }
    return submitTypeRecord;
  }

  public void setMergeable(Boolean mergeable) {
    this.mergeable = mergeable;
  }

  @Nullable
  public Boolean isMergeable() {
    if (mergeable == null) {
      Change c = change();
      if (c == null) {
        return null;
      }
      if (c.isMerged()) {
        mergeable = true;
      } else if (c.isAbandoned()) {
        return null;
      } else if (c.isWorkInProgress()) {
        return null;
      } else {
        if (!lazyload()) {
          return null;
        }
        PatchSet ps = currentPatchSet();
        if (ps == null) {
          return null;
        }

        try (Repository repo = repoManager.openRepository(project())) {
          Ref ref = repo.getRefDatabase().exactRef(c.getDest().branch());
          SubmitTypeRecord str = submitTypeRecord();
          if (!str.isOk()) {
            // If submit type rules are broken, it's definitely not mergeable.
            // No need to log, as SubmitRuleEvaluator already did it for us.
            return false;
          }
          String mergeStrategy =
              mergeUtilFactory
                  .create(projectCache.get(project()).orElseThrow(illegalState(project())))
                  .mergeStrategyName();
          mergeable =
              mergeabilityCache.get(ps.commitId(), ref, str.type, mergeStrategy, c.getDest(), repo);
        } catch (IOException e) {
          throw new StorageException(e);
        }
      }
    }
    return mergeable;
  }

  @Nullable
  public Boolean isMerge() {
    if (parentCount == null) {
      if (!loadCommitData()) {
        return null;
      }
    }
    return parentCount > 1;
  }

  public Set<Account.Id> editsByUser() {
    return editRefs().rowKeySet();
  }

  public Table<Account.Id, PatchSet.Id, ObjectId> editRefs() {
    if (editsByUser == null) {
      if (!lazyload()) {
        return HashBasedTable.create();
      }
      Change c = change();
      if (c == null) {
        return HashBasedTable.create();
      }
      editsByUser = HashBasedTable.create();
      Change.Id id = requireNonNull(change.getId());
      try (Repository repo = repoManager.openRepository(project())) {
        for (Ref ref : repo.getRefDatabase().getRefsByPrefix(RefNames.REFS_USERS)) {
          if (!RefNames.isRefsEdit(ref.getName())) {
            continue;
          }
          PatchSet.Id ps = PatchSet.Id.fromEditRef(ref.getName());
          if (id.equals(ps.changeId())) {
            Account.Id accountId = Account.Id.fromRef(ref.getName());
            if (accountId != null) {
              editsByUser.put(accountId, ps, ref.getObjectId());
            }
          }
        }
      } catch (IOException e) {
        throw new StorageException(e);
      }
    }
    return editsByUser;
  }

  public Set<Account.Id> draftsByUser() {
    return draftRefs().keySet();
  }

  public boolean isReviewedBy(Account.Id accountId) {
    return reviewedBy().contains(accountId);
  }

  public Set<Account.Id> reviewedBy() {
    if (reviewedBy == null) {
      if (!lazyload()) {
        return Collections.emptySet();
      }
      Change c = change();
      if (c == null) {
        return Collections.emptySet();
      }
      List<ReviewedByEvent> events = new ArrayList<>();
      for (ChangeMessage msg : messages()) {
        if (msg.getAuthor() != null) {
          events.add(ReviewedByEvent.create(msg));
        }
      }
      events = Lists.reverse(events);
      reviewedBy = new LinkedHashSet<>();
      Account.Id owner = c.getOwner();
      for (ReviewedByEvent event : events) {
        if (owner.equals(event.author())) {
          break;
        }
        reviewedBy.add(event.author());
      }
    }
    return reviewedBy;
  }

  public void setReviewedBy(Set<Account.Id> reviewedBy) {
    this.reviewedBy = reviewedBy;
  }

  public Set<String> hashtags() {
    if (hashtags == null) {
      if (!lazyload()) {
        return Collections.emptySet();
      }
      hashtags = notes().getHashtags();
    }
    return hashtags;
  }

  public void setHashtags(Set<String> hashtags) {
    this.hashtags = hashtags;
  }

  public ImmutableListMultimap<Account.Id, String> stars() {
    if (stars == null) {
      if (!lazyload()) {
        return ImmutableListMultimap.of();
      }
      ImmutableListMultimap.Builder<Account.Id, String> b = ImmutableListMultimap.builder();
      for (Map.Entry<Account.Id, StarRef> e : starRefs().entrySet()) {
        b.putAll(e.getKey(), e.getValue().labels());
      }
      return b.build();
    }
    return stars;
  }

  public void setStars(ListMultimap<Account.Id, String> stars) {
    this.stars = ImmutableListMultimap.copyOf(stars);
  }

  private ImmutableMap<Account.Id, StarRef> starRefs() {
    if (starRefs == null) {
      if (!lazyload()) {
        return ImmutableMap.of();
      }
      starRefs = requireNonNull(starredChangesUtil).byChange(legacyId);
    }
    return starRefs;
  }

  public Set<String> stars(Account.Id accountId) {
    if (starsOf != null) {
      if (!starsOf.accountId().equals(accountId)) {
        starsOf = null;
      }
    }
    if (starsOf == null) {
      if (stars != null) {
        starsOf = StarsOf.create(accountId, stars.get(accountId));
      } else {
        if (!lazyload()) {
          return ImmutableSet.of();
        }
        starsOf = StarsOf.create(accountId, starredChangesUtil.getLabels(accountId, legacyId));
      }
    }
    return starsOf.stars();
  }

  /**
   * Returns {@code null} if {@code revertOf} is {@code null}; true if the change is a pure revert;
   * false otherwise.
   */
  @Nullable
  public Boolean isPureRevert() {
    if (change().getRevertOf() == null) {
      return null;
    }
    try {
      return pureRevert.get(notes(), Optional.empty());
    } catch (IOException | BadRequestException | ResourceConflictException e) {
      throw new StorageException("could not compute pure revert", e);
    }
  }

  @Override
  public String toString() {
    MoreObjects.ToStringHelper h = MoreObjects.toStringHelper(this);
    if (change != null) {
      h.addValue(change);
    } else {
      h.addValue(legacyId);
    }
    return h.toString();
  }

  public static class ChangedLines {
    public final int insertions;
    public final int deletions;

    public ChangedLines(int insertions, int deletions) {
      this.insertions = insertions;
      this.deletions = deletions;
    }
  }

  public SetMultimap<NameKey, RefState> getRefStates() {
    if (refStates == null) {
      if (!lazyload()) {
        return ImmutableSetMultimap.of();
      }

      ImmutableSetMultimap.Builder<NameKey, RefState> result = ImmutableSetMultimap.builder();
      for (Table.Cell<Account.Id, PatchSet.Id, ObjectId> edit : editRefs().cellSet()) {
        result.put(
            project,
            RefState.create(
                RefNames.refsEdit(
                    edit.getRowKey(), edit.getColumnKey().changeId(), edit.getColumnKey()),
                edit.getValue()));
      }

      // TODO: instantiating the notes is too much. We don't want to parse NoteDb, we just want the
      // refs.
      result.put(project, RefState.create(notes().getRefName(), notes().getMetaId()));
      notes().getRobotComments(); // Force loading robot comments.
      RobotCommentNotes robotNotes = notes().getRobotCommentNotes();
      result.put(project, RefState.create(robotNotes.getRefName(), robotNotes.getMetaId()));

      refStates = result.build();
    }

    return refStates;
  }

  public void setRefStates(ImmutableSetMultimap<Project.NameKey, RefState> refStates) {
    this.refStates = refStates;
    if (draftsByUser == null) {
      // Recover draft refs as well. Draft comments are represented as refs in the repository.
      // ChangeData exposes #draftsByUser which just provides a Set of Account.Ids of users who
      // have drafts comments on this change. Recovering this list from RefStates makes it
      // available even on ChangeData instances retrieved from the index.
      draftsByUser = new HashMap<>();
      if (refStates.containsKey(allUsersName)) {
        refStates.get(allUsersName).stream()
            .filter(r -> RefNames.isRefsDraftsComments(r.ref()))
            .forEach(r -> draftsByUser.put(Account.Id.fromRef(r.ref()), r.id()));
      }
    }
    if (editsByUser == null) {
      // Recover edit refs as well. Edits are represented as refs in the repository.
      // ChangeData exposes #editsByUser which just provides a Set of Account.Ids of users who
      // have edits on this change. Recovering this list from RefStates makes it available even
      // on ChangeData instances retrieved from the index.
      editsByUser = HashBasedTable.create();
      if (refStates.containsKey(project())) {
        refStates.get(project()).stream()
            .filter(r -> RefNames.isRefsEdit(r.ref()))
            .forEach(
                r ->
                    editsByUser.put(
                        Account.Id.fromRef(r.ref()), PatchSet.Id.fromEditRef(r.ref()), r.id()));
      }
    }
  }

  public ImmutableList<byte[]> getRefStatePatterns() {
    return refStatePatterns;
  }

  public void setRefStatePatterns(Iterable<byte[]> refStatePatterns) {
    this.refStatePatterns = ImmutableList.copyOf(refStatePatterns);
  }

  private void throwIfNotLazyLoad(String field) {
    if (!lazyload()) {
      // We are not allowed to load values from NoteDb. 'field' was not populated, however,
      // we need this value for permission checks.
      throw new IllegalStateException("'" + field + "' field not populated");
    }
  }

  @AutoValue
  abstract static class ReviewedByEvent {
    private static ReviewedByEvent create(ChangeMessage msg) {
      return new AutoValue_ChangeData_ReviewedByEvent(msg.getAuthor(), msg.getWrittenOn());
    }

    public abstract Account.Id author();

    public abstract Instant ts();
  }

  @AutoValue
  abstract static class StarsOf {
    private static StarsOf create(Account.Id accountId, Iterable<String> stars) {
      return new AutoValue_ChangeData_StarsOf(accountId, ImmutableSortedSet.copyOf(stars));
    }

    public abstract Account.Id accountId();

    public abstract ImmutableSortedSet<String> stars();
  }

  private Map<Account.Id, ObjectId> draftRefs() {
    if (draftsByUser == null) {
      if (!lazyload()) {
        return Collections.emptyMap();
      }
      Change c = change();
      if (c == null) {
        return Collections.emptyMap();
      }

      draftsByUser = new HashMap<>();
      for (Ref ref : commentsUtil.getDraftRefs(notes().getChangeId())) {
        Account.Id account = Account.Id.fromRefSuffix(ref.getName());
        if (account != null
            // Double-check that any drafts exist for this user after
            // filtering out zombies. If some but not all drafts in the ref
            // were zombies, the returned Ref still includes those zombies;
            // this is suboptimal, but is ok for the purposes of
            // draftsByUser(), and easier than trying to rebuild the change at
            // this point.
            && !notes().getDraftComments(account, ref).isEmpty()) {
          draftsByUser.put(account, ref.getObjectId());
        }
      }
    }
    return draftsByUser;
  }
}<|MERGE_RESOLUTION|>--- conflicted
+++ resolved
@@ -699,11 +699,8 @@
       throw new StorageException("Unable to load change " + legacyId, e);
     }
     change = notes.getChange();
-<<<<<<< HEAD
     changeServerId = notes.getServerId();
-=======
     metaRevision = null;
->>>>>>> 9c785c87
     setPatchSets(null);
     return change;
   }
