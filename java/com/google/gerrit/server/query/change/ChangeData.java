--- conflicted
+++ resolved
@@ -973,8 +973,7 @@
       }
 
       draftsByUser = new HashMap<>();
-<<<<<<< HEAD
-      for (Ref ref : commentsUtil.getDraftRefs(notes.getChangeId())) {
+      for (Ref ref : commentsUtil.getDraftRefs(notes().getChangeId())) {
         Account.Id account = Account.Id.fromRefSuffix(ref.getName());
         if (account != null
             // Double-check that any drafts exist for this user after
@@ -985,25 +984,6 @@
             // this point.
             && !notes().getDraftComments(account, ref).isEmpty()) {
           draftsByUser.put(account, ref);
-=======
-      if (notesMigration.readChanges()) {
-        for (Ref ref : commentsUtil.getDraftRefs(notes().getChangeId())) {
-          Account.Id account = Account.Id.fromRefSuffix(ref.getName());
-          if (account != null
-              // Double-check that any drafts exist for this user after
-              // filtering out zombies. If some but not all drafts in the ref
-              // were zombies, the returned Ref still includes those zombies;
-              // this is suboptimal, but is ok for the purposes of
-              // draftsByUser(), and easier than trying to rebuild the change at
-              // this point.
-              && !notes().getDraftComments(account, ref).isEmpty()) {
-            draftsByUser.put(account, ref);
-          }
-        }
-      } else {
-        for (Comment sc : commentsUtil.draftByChange(db, notes())) {
-          draftsByUser.put(sc.author.getId(), null);
->>>>>>> 91b79bec
         }
       }
     }
