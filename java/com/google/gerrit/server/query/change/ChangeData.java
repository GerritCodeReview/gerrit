// Copyright (C) 2009 The Android Open Source Project
//
// Licensed under the Apache License, Version 2.0 (the "License");
// you may not use this file except in compliance with the License.
// You may obtain a copy of the License at
//
// http://www.apache.org/licenses/LICENSE-2.0
//
// Unless required by applicable law or agreed to in writing, software
// distributed under the License is distributed on an "AS IS" BASIS,
// WITHOUT WARRANTIES OR CONDITIONS OF ANY KIND, either express or implied.
// See the License for the specific language governing permissions and
// limitations under the License.

package com.google.gerrit.server.query.change;

import static com.google.gerrit.server.project.ProjectCache.illegalState;
import static java.util.Objects.requireNonNull;
import static java.util.stream.Collectors.toList;
import static java.util.stream.Collectors.toMap;

import com.google.auto.value.AutoValue;
import com.google.common.annotations.VisibleForTesting;
import com.google.common.base.MoreObjects;
import com.google.common.collect.HashBasedTable;
import com.google.common.collect.ImmutableList;
import com.google.common.collect.ImmutableListMultimap;
import com.google.common.collect.ImmutableMap;
import com.google.common.collect.ImmutableSet;
import com.google.common.collect.ImmutableSetMultimap;
import com.google.common.collect.Iterables;
import com.google.common.collect.ListMultimap;
import com.google.common.collect.Lists;
import com.google.common.collect.Maps;
import com.google.common.collect.SetMultimap;
import com.google.common.collect.Table;
import com.google.common.flogger.FluentLogger;
import com.google.common.primitives.Ints;
import com.google.errorprone.annotations.CanIgnoreReturnValue;
import com.google.gerrit.common.Nullable;
import com.google.gerrit.common.UsedAt;
import com.google.gerrit.entities.Account;
import com.google.gerrit.entities.AttentionSetUpdate;
import com.google.gerrit.entities.BranchNameKey;
import com.google.gerrit.entities.Change;
import com.google.gerrit.entities.ChangeMessage;
import com.google.gerrit.entities.Comment;
import com.google.gerrit.entities.HumanComment;
import com.google.gerrit.entities.LabelTypes;
import com.google.gerrit.entities.PatchSet;
import com.google.gerrit.entities.PatchSetApproval;
import com.google.gerrit.entities.Project;
import com.google.gerrit.entities.RefNames;
import com.google.gerrit.entities.RobotComment;
import com.google.gerrit.entities.SubmitRecord;
import com.google.gerrit.entities.SubmitRequirement;
import com.google.gerrit.entities.SubmitRequirementResult;
import com.google.gerrit.entities.SubmitRequirementResult.Status;
import com.google.gerrit.entities.SubmitTypeRecord;
import com.google.gerrit.exceptions.StorageException;
import com.google.gerrit.extensions.restapi.BadRequestException;
import com.google.gerrit.extensions.restapi.ResourceConflictException;
import com.google.gerrit.index.RefState;
import com.google.gerrit.server.ChangeMessagesUtil;
import com.google.gerrit.server.CommentsUtil;
import com.google.gerrit.server.CurrentUser;
import com.google.gerrit.server.DraftCommentsReader;
import com.google.gerrit.server.PatchSetUtil;
import com.google.gerrit.server.ReviewerByEmailSet;
import com.google.gerrit.server.ReviewerSet;
import com.google.gerrit.server.ReviewerStatusUpdate;
import com.google.gerrit.server.StarredChangesReader;
import com.google.gerrit.server.approval.ApprovalsUtil;
import com.google.gerrit.server.change.CommentThread;
import com.google.gerrit.server.change.CommentThreads;
import com.google.gerrit.server.change.MergeabilityCache;
import com.google.gerrit.server.change.PureRevert;
import com.google.gerrit.server.config.AllUsersName;
import com.google.gerrit.server.config.GerritServerConfig;
import com.google.gerrit.server.config.SkipCurrentRulesEvaluationOnClosedChanges;
import com.google.gerrit.server.config.TrackingFooters;
import com.google.gerrit.server.git.GitRepositoryManager;
import com.google.gerrit.server.git.MergeUtilFactory;
import com.google.gerrit.server.notedb.ChangeNotes;
import com.google.gerrit.server.notedb.RobotCommentNotes;
import com.google.gerrit.server.patch.DiffSummary;
import com.google.gerrit.server.patch.DiffSummaryKey;
import com.google.gerrit.server.patch.PatchListCache;
import com.google.gerrit.server.patch.PatchListKey;
import com.google.gerrit.server.patch.PatchListNotAvailableException;
import com.google.gerrit.server.project.NoSuchChangeException;
import com.google.gerrit.server.project.ProjectCache;
import com.google.gerrit.server.project.ProjectState;
import com.google.gerrit.server.project.SubmitRequirementsAdapter;
import com.google.gerrit.server.project.SubmitRequirementsEvaluator;
import com.google.gerrit.server.project.SubmitRequirementsUtil;
import com.google.gerrit.server.project.SubmitRuleEvaluator;
import com.google.gerrit.server.project.SubmitRuleOptions;
import com.google.gerrit.server.util.time.TimeUtil;
import com.google.inject.Inject;
import com.google.inject.assistedinject.Assisted;
import java.io.IOException;
import java.time.Instant;
import java.util.ArrayList;
import java.util.Collection;
import java.util.Collections;
import java.util.HashSet;
import java.util.LinkedHashSet;
import java.util.List;
import java.util.Map;
import java.util.Objects;
import java.util.Optional;
import java.util.Set;
import java.util.function.Function;
import java.util.stream.Collectors;
import java.util.stream.Stream;
import org.eclipse.jgit.lib.Config;
import org.eclipse.jgit.lib.ObjectId;
import org.eclipse.jgit.lib.PersonIdent;
import org.eclipse.jgit.lib.Ref;
import org.eclipse.jgit.lib.Repository;
import org.eclipse.jgit.revwalk.FooterLine;
import org.eclipse.jgit.revwalk.RevCommit;
import org.eclipse.jgit.revwalk.RevWalk;

/**
 * ChangeData provides lazily loaded interface to change metadata loaded from NoteDb. It can be
 * constructed by loading from NoteDb, or calling setters. The latter happens when ChangeData is
 * retrieved through the change index. This happens for Applications that are performance sensitive
 * (eg. dashboard loads, git protocol negotiation) but can tolerate staleness. In that case, setting
 * lazyLoad=false disables loading from NoteDb, so we don't accidentally enable a slow path.
 */
public class ChangeData {
  private static final FluentLogger logger = FluentLogger.forEnclosingClass();

  public enum StorageConstraint {
    /**
     * This instance was loaded from the change index. Backfilling missing data from NoteDb is not
     * allowed.
     */
    INDEX_ONLY,
    /**
     * This instance was loaded from the change index. Backfilling missing data from NoteDb is
     * allowed.
     */
    INDEX_PRIMARY_NOTEDB_SECONDARY,
    /** This instance was loaded from NoteDb. */
    NOTEDB_ONLY
  }

  public static List<Change> asChanges(List<ChangeData> changeDatas) {
    List<Change> result = new ArrayList<>(changeDatas.size());
    for (ChangeData cd : changeDatas) {
      result.add(cd.change());
    }
    return result;
  }

  public static Map<Change.Id, ChangeData> asMap(List<ChangeData> changes) {
    return changes.stream().collect(toMap(ChangeData::getId, Function.identity()));
  }

  public static void ensureChangeLoaded(Iterable<ChangeData> changes) {
    ChangeData first = Iterables.getFirst(changes, null);
    if (first == null) {
      return;
    }

    for (ChangeData cd : changes) {
      @SuppressWarnings("unused")
      var unused = cd.change();
    }
  }

  public static void ensureAllPatchSetsLoaded(Iterable<ChangeData> changes) {
    ChangeData first = Iterables.getFirst(changes, null);
    if (first == null) {
      return;
    }

    for (ChangeData cd : changes) {
      @SuppressWarnings("unused")
      var unused = cd.patchSets();
    }
  }

  public static void ensureCurrentPatchSetLoaded(Iterable<ChangeData> changes) {
    ChangeData first = Iterables.getFirst(changes, null);
    if (first == null) {
      return;
    }

    for (ChangeData cd : changes) {
      @SuppressWarnings("unused")
      var unused = cd.currentPatchSet();
    }
  }

  public static void ensureCurrentApprovalsLoaded(Iterable<ChangeData> changes) {
    ChangeData first = Iterables.getFirst(changes, null);
    if (first == null) {
      return;
    }

    for (ChangeData cd : changes) {
      @SuppressWarnings("unused")
      var unused = cd.currentApprovals();
    }
  }

  public static void ensureMessagesLoaded(Iterable<ChangeData> changes) {
    ChangeData first = Iterables.getFirst(changes, null);
    if (first == null) {
      return;
    }

    for (ChangeData cd : changes) {
      @SuppressWarnings("unused")
      var unused = cd.messages();
    }
  }

  public static void ensureReviewedByLoadedForOpenChanges(Iterable<ChangeData> changes) {
    List<ChangeData> pending = new ArrayList<>();
    for (ChangeData cd : changes) {
      if (cd.reviewedBy == null && cd.change().isNew()) {
        pending.add(cd);
      }
    }

    if (!pending.isEmpty()) {
      ensureAllPatchSetsLoaded(pending);
      ensureMessagesLoaded(pending);
      for (ChangeData cd : pending) {
        @SuppressWarnings("unused")
        var unused = cd.reviewedBy();
      }
    }
  }

  public static class Factory {
    private final AssistedFactory assistedFactory;

    @Inject
    Factory(AssistedFactory assistedFactory) {
      this.assistedFactory = assistedFactory;
    }

    public ChangeData create(Project.NameKey project, Change.Id id) {
      return assistedFactory.create(project, id, null, null, null);
    }

    public ChangeData create(Project.NameKey project, Change.Id id, ObjectId metaRevision) {
      ChangeData cd = assistedFactory.create(project, id, null, null, null);
      cd.setMetaRevision(metaRevision);
      return cd;
    }

    public ChangeData createNonPrivate(BranchNameKey branch, Change.Id id, ObjectId metaRevision) {
      ChangeData cd = create(branch.project(), id, metaRevision);
      cd.branch = branch.branch();
      cd.isPrivate = false;
      return cd;
    }

    public ChangeData create(Change change) {
      return create(change, null);
    }

    public ChangeData create(Change change, Change.Id virtualId) {
      return assistedFactory.create(
          change.getProject(),
          change.getId(),
          !Objects.equals(virtualId, change.getId()) ? virtualId : null,
          change,
          null);
    }

    public ChangeData create(ChangeNotes notes) {
      return assistedFactory.create(
          notes.getChange().getProject(), notes.getChangeId(), null, notes.getChange(), notes);
    }
  }

  public interface AssistedFactory {
    ChangeData create(
        Project.NameKey project,
        @Assisted("changeId") Change.Id id,
        @Assisted("virtualId") @Nullable Change.Id virtualId,
        @Nullable Change change,
        @Nullable ChangeNotes notes);
  }

  /**
   * Create an instance for testing only.
   *
   * <p>Attempting to lazy load data will fail with NPEs. Callers may consider manually setting
   * fields that can be set.
   *
   * @param project project name
   * @param id change ID
   * @param currentPatchSetId current patchset number
   * @param commitId commit SHA1 of the current patchset
   * @return instance for testing.
   */
  public static ChangeData createForTest(
      Project.NameKey project, Change.Id id, int currentPatchSetId, ObjectId commitId) {
    return createForTest(project, id, currentPatchSetId, commitId, null, null);
  }

  /**
   * Create an instance for testing only.
   *
   * <p>Attempting to lazy load data will fail with NPEs. Callers may consider manually setting
   * fields that can be set.
   *
   * @param project project name
   * @param id change ID
   * @param currentPatchSetId current patchset number
   * @param commitId commit SHA1 of the current patchset
   * @param virtualIdAlgo algorithm for virtualising the Change number
   * @param changeNotes notes associated with the Change
   * @return instance for testing.
   */
  public static ChangeData createForTest(
      Project.NameKey project,
      Change.Id id,
      int currentPatchSetId,
      ObjectId commitId,
      @Nullable ChangeNumberVirtualIdAlgorithm virtualIdAlgo,
      @Nullable ChangeNotes changeNotes) {
    ChangeData cd =
        new ChangeData(
            null,
            null,
            null,
            null,
            null,
            null,
            null,
            null,
            null,
            null,
            null,
            null,
            null,
            null,
            null,
            null,
            null,
            null,
            null,
            virtualIdAlgo,
            false,
            project,
            id,
            null,
            null,
            changeNotes);
    cd.currentPatchSet =
        PatchSet.builder()
            .id(PatchSet.id(id, currentPatchSetId))
            .commitId(commitId)
            .uploader(Account.id(1000))
            .realUploader(Account.id(1000))
            .createdOn(TimeUtil.now())
            .build();
    return cd;
  }

  // Injected fields.
  private @Nullable final StarredChangesReader starredChangesReader;
  private final AllUsersName allUsersName;
  private final ApprovalsUtil approvalsUtil;
  private final ChangeMessagesUtil cmUtil;
  private final ChangeNotes.Factory notesFactory;
  private final CommentsUtil commentsUtil;

  private final DraftCommentsReader draftCommentsReader;
  private final GitRepositoryManager repoManager;
  private final MergeUtilFactory mergeUtilFactory;
  private final MergeabilityCache mergeabilityCache;
  private final PatchListCache patchListCache;
  private final PatchSetUtil psUtil;
  private final ProjectCache projectCache;
  private final TrackingFooters trackingFooters;
  private final PureRevert pureRevert;
  private final boolean propagateSubmitRequirementErrors;

  private final SubmitRequirementsEvaluator submitRequirementsEvaluator;
  private final SubmitRequirementsUtil submitRequirementsUtil;
  private final SubmitRuleEvaluator.Factory submitRuleEvaluatorFactory;
  private final boolean skipCurrentRulesEvaluationOnClosedChanges;

  // Required assisted injected fields.
  private final Project.NameKey project;
  private final Change.Id legacyId;

  // Lazily populated fields, including optional assisted injected fields.

  private final Map<SubmitRuleOptions, List<SubmitRecord>> submitRecords =
      Maps.newLinkedHashMapWithExpectedSize(1);

  private Map<SubmitRequirement, SubmitRequirementResult> submitRequirements;

  private StorageConstraint storageConstraint = StorageConstraint.NOTEDB_ONLY;
  private Change change;
  private ChangeNotes notes;
  private String commitMessage;
  private List<FooterLine> commitFooters;
  private PatchSet currentPatchSet;
  private Collection<PatchSet> patchSets;
  private ListMultimap<PatchSet.Id, PatchSetApproval> allApprovals;

  private ListMultimap<PatchSet.Id, PatchSetApproval> allApprovalsWithCopied;
  private List<PatchSetApproval> currentApprovals;
  private List<String> currentFiles;
  private Optional<DiffSummary> diffSummary;
  private List<HumanComment> publishedComments;
  private List<RobotComment> robotComments;
  private CurrentUser visibleTo;
  private List<ChangeMessage> messages;
  private Optional<ChangedLines> changedLines;
  private SubmitTypeRecord submitTypeRecord;
  private String branch;
  private Boolean isPrivate;
  private Boolean mergeable;
  private ObjectId metaRevision;
  private Set<String> hashtags;
  private ImmutableMap<String, String> customKeyedValues;
  /**
   * Map from {@link com.google.gerrit.entities.Account.Id} to the tip of the edit ref for this
   * change and a given user.
   */
  private Table<Account.Id, PatchSet.Id, Ref> editRefsByUser;

  private Set<Account.Id> reviewedBy;
  /**
   * Map from {@link com.google.gerrit.entities.Account.Id} to the tip of the draft comments ref for
   * this change and the user.
   */
  private Set<Account.Id> usersWithDrafts;

  private ImmutableList<Account.Id> stars;
  private Account.Id starredBy;
  private ImmutableList<Account.Id> starAccounts;
  private ReviewerSet reviewers;
  private ReviewerByEmailSet reviewersByEmail;
  private ReviewerSet pendingReviewers;
  private ReviewerByEmailSet pendingReviewersByEmail;
  private List<ReviewerStatusUpdate> reviewerUpdates;
  private PersonIdent author;
  private PersonIdent committer;
  private ImmutableSet<AttentionSetUpdate> attentionSet;
  private Integer parentCount;
  private Integer unresolvedCommentCount;
  private Integer totalCommentCount;
  private LabelTypes labelTypes;
  private Optional<Instant> mergedOn;
  private ImmutableSetMultimap<Project.NameKey, RefState> refStates;
  private ImmutableList<byte[]> refStatePatterns;
  private String changeServerId;
  private ChangeNumberVirtualIdAlgorithm virtualIdFunc;
  private Boolean failedParsingFromIndex = false;
  private Change.Id virtualId;

  @Inject
  private ChangeData(
      @Nullable StarredChangesReader starredChangesReader,
      ApprovalsUtil approvalsUtil,
      AllUsersName allUsersName,
      ChangeMessagesUtil cmUtil,
      ChangeNotes.Factory notesFactory,
      CommentsUtil commentsUtil,
      DraftCommentsReader draftCommentsReader,
      GitRepositoryManager repoManager,
      MergeUtilFactory mergeUtilFactory,
      MergeabilityCache mergeabilityCache,
      PatchListCache patchListCache,
      PatchSetUtil psUtil,
      ProjectCache projectCache,
      TrackingFooters trackingFooters,
      PureRevert pureRevert,
      @GerritServerConfig Config serverConfig,
      SubmitRequirementsEvaluator submitRequirementsEvaluator,
      SubmitRequirementsUtil submitRequirementsUtil,
      SubmitRuleEvaluator.Factory submitRuleEvaluatorFactory,
      ChangeNumberVirtualIdAlgorithm virtualIdFunc,
      @SkipCurrentRulesEvaluationOnClosedChanges Boolean skipCurrentRulesEvaluationOnClosedChange,
      @Assisted Project.NameKey project,
      @Assisted("changeId") Change.Id id,
      @Assisted("virtualId") @Nullable Change.Id virtualId,
      @Assisted @Nullable Change change,
      @Assisted @Nullable ChangeNotes notes) {
    this.approvalsUtil = approvalsUtil;
    this.allUsersName = allUsersName;
    this.cmUtil = cmUtil;
    this.notesFactory = notesFactory;
    this.commentsUtil = commentsUtil;
    this.draftCommentsReader = draftCommentsReader;
    this.repoManager = repoManager;
    this.mergeUtilFactory = mergeUtilFactory;
    this.mergeabilityCache = mergeabilityCache;
    this.patchListCache = patchListCache;
    this.psUtil = psUtil;
    this.projectCache = projectCache;
    this.starredChangesReader = starredChangesReader;
    this.trackingFooters = trackingFooters;
    this.pureRevert = pureRevert;
    this.propagateSubmitRequirementErrors =
        serverConfig != null
            ? serverConfig.getBoolean("change", "propagateSubmitRequirementErrors", false)
            : false;
    this.submitRequirementsEvaluator = submitRequirementsEvaluator;
    this.submitRequirementsUtil = submitRequirementsUtil;
    this.submitRuleEvaluatorFactory = submitRuleEvaluatorFactory;
    this.skipCurrentRulesEvaluationOnClosedChanges = skipCurrentRulesEvaluationOnClosedChange;

    this.project = project;
    this.legacyId = id;

    this.change = change;
    this.notes = notes;

    this.changeServerId = notes == null ? null : notes.getServerId();
    this.virtualIdFunc = virtualIdFunc;
    this.virtualId = virtualId;
  }

  /**
   * If false, omit fields that require database/repo IO.
   *
   * <p>This is used to enforce that the dashboard is rendered from the index only. If {@code
   * lazyLoad} is on, the {@code ChangeData} object will load from the database ("lazily") when a
   * field accessor is called.
   */
  @CanIgnoreReturnValue
  public ChangeData setStorageConstraint(StorageConstraint storageConstraint) {
    this.storageConstraint = storageConstraint;
    return this;
  }

  public StorageConstraint getStorageConstraint() {
    return storageConstraint;
  }

  /** Returns {@code true} if we allow reading data from NoteDb. */
  public boolean lazyload() {
    return storageConstraint.ordinal()
        >= StorageConstraint.INDEX_PRIMARY_NOTEDB_SECONDARY.ordinal();
  }

  public AllUsersName getAllUsersNameForIndexing() {
    return allUsersName;
  }

  @UsedAt(UsedAt.Project.GOOGLE)
  public void setFailedParsingFromIndex(Boolean val) {
    this.failedParsingFromIndex = val;
  }

  public boolean hasFailedParsingFromIndex() {
    return failedParsingFromIndex;
  }

  @VisibleForTesting
  public void setCurrentFilePaths(List<String> filePaths) {
    PatchSet ps = currentPatchSet();
    if (ps != null) {
      currentFiles = ImmutableList.copyOf(filePaths);
    }
  }

  public List<String> currentFilePaths() {
    if (currentFiles == null) {
      if (!lazyload()) {
        return Collections.emptyList();
      }
      Optional<DiffSummary> p = getDiffSummary();
      currentFiles = p.map(DiffSummary::getPaths).orElse(Collections.emptyList());
    }
    return currentFiles;
  }

  private Optional<DiffSummary> getDiffSummary() {
    if (diffSummary == null) {
      if (!lazyload()) {
        return Optional.empty();
      }

      Change c = change();
      PatchSet ps = currentPatchSet();
      if (c == null || ps == null || !loadCommitData()) {
        return Optional.empty();
      }

      PatchListKey pk = PatchListKey.againstBase(ps.commitId(), parentCount);
      DiffSummaryKey key = DiffSummaryKey.fromPatchListKey(pk);
      try {
        diffSummary = Optional.of(patchListCache.getDiffSummary(key, c.getProject()));
      } catch (PatchListNotAvailableException e) {
        diffSummary = Optional.empty();
      }
    }
    return diffSummary;
  }

  private Optional<ChangedLines> computeChangedLines() {
    Optional<DiffSummary> ds = getDiffSummary();
    if (ds.isPresent()) {
      return Optional.of(ds.get().getChangedLines());
    }
    return Optional.empty();
  }

  public Optional<ChangedLines> changedLines() {
    if (changedLines == null) {
      if (!lazyload()) {
        return Optional.empty();
      }
      changedLines = computeChangedLines();
    }
    return changedLines;
  }

  public void setChangedLines(int insertions, int deletions) {
    changedLines = Optional.of(new ChangedLines(insertions, deletions));
  }

  public void setLinesInserted(int insertions) {
    changedLines =
        Optional.of(
            new ChangedLines(
                insertions,
                changedLines != null && changedLines.isPresent()
                    ? changedLines.get().deletions
                    : -1));
  }

  public void setLinesDeleted(int deletions) {
    changedLines =
        Optional.of(
            new ChangedLines(
                changedLines != null && changedLines.isPresent()
                    ? changedLines.get().insertions
                    : -1,
                deletions));
  }

  public void setNoChangedLines() {
    changedLines = Optional.empty();
  }

  public Change.Id getId() {
    return legacyId;
  }

  public static void ensureChangeServerId(Iterable<ChangeData> changes) {
    ChangeData first = Iterables.getFirst(changes, null);
    if (first == null) {
      return;
    }

    for (ChangeData cd : changes) {
      cd.changeServerId();
    }
  }

  @Nullable
  public String changeServerId() {
    if (changeServerId == null) {
      if (!lazyload()) {
        return null;
      }
      changeServerId = notes().getServerId();
    }
    return changeServerId;
  }

  public Change.Id virtualId() {
    if (virtualId == null) {
      return virtualIdFunc == null ? legacyId : virtualIdFunc.apply(changeServerId, legacyId);
    }
    return virtualId;
  }

  public Project.NameKey project() {
    return project;
  }

  public BranchNameKey branchOrThrow() {
    if (change == null) {
      if (branch != null) {
        return BranchNameKey.create(project, branch);
      }
      throwIfNotLazyLoad("branch");

      @SuppressWarnings("unused")
      var unused = change();
    }
    return change.getDest();
  }

  public boolean isPrivateOrThrow() {
    if (change == null) {
      if (isPrivate != null) {
        return isPrivate;
      }
      throwIfNotLazyLoad("isPrivate");

      @SuppressWarnings("unused")
      var unused = change();
    }
    return change.isPrivate();
  }

  @CanIgnoreReturnValue
  public ChangeData setMetaRevision(ObjectId metaRevision) {
    this.metaRevision = metaRevision;
    return this;
  }

  public Optional<ObjectId> metaRevision() {
    if (notes == null) {
      if (metaRevision != null) {
        return Optional.of(metaRevision);
      }
      if (refStates != null) {
        ImmutableSet<RefState> refs = refStates.get(project);
        if (refs != null) {
          String metaRef = RefNames.changeMetaRef(getId());
          for (RefState r : refs) {
            if (r.ref().equals(metaRef)) {
              return Optional.of(r.id());
            }
          }
        }
      }
      if (!lazyload()) {
        return Optional.empty();
      }

      @SuppressWarnings("unused")
      var unused = notes();
    }
    metaRevision = notes.getRevision();
    return Optional.of(metaRevision);
  }

  public ObjectId metaRevisionOrThrow() {
    return metaRevision()
        .orElseThrow(() -> new IllegalStateException("'metaRevision' field not populated"));
  }

  boolean fastIsVisibleTo(CurrentUser user) {
    return visibleTo == user;
  }

  void cacheVisibleTo(CurrentUser user) {
    visibleTo = user;
  }

  @Nullable
  public Change change() {
    if (change == null && lazyload()) {
      loadChange();
    }
    return change;
  }

  public void setChange(Change c) {
    change = c;
  }

  @CanIgnoreReturnValue
  public Change reloadChange() {
    metaRevision = null;
    return loadChange();
  }

  @CanIgnoreReturnValue
  private Change loadChange() {
    try {
      notes = notesFactory.createChecked(project, legacyId, metaRevision);
    } catch (NoSuchChangeException e) {
      throw new StorageException("Unable to load change " + legacyId, e);
    }
    change = notes.getChange();
    changeServerId = notes.getServerId();
    metaRevision = null;
    setPatchSets(null);
    return change;
  }

  public LabelTypes getLabelTypes() {
    if (labelTypes == null) {
      ProjectState state = projectCache.get(project()).orElseThrow(illegalState(project()));
      labelTypes = state.getLabelTypes(change().getDest());
    }
    return labelTypes;
  }

  public ChangeNotes notes() {
    if (notes == null) {
      if (!lazyload()) {
        throw new StorageException("ChangeNotes not available, lazyLoad = false");
      }
      notes = notesFactory.create(project(), legacyId, metaRevision);
      change = notes.getChange();
      setPatchSets(null);
    }
    return notes;
  }

  @Nullable
  public PatchSet currentPatchSet() {
    if (currentPatchSet == null) {
      Change c = change();
      if (c == null) {
        return null;
      }
      for (PatchSet p : patchSets()) {
        if (p.id().equals(c.currentPatchSetId())) {
          currentPatchSet = p;
          return p;
        }
      }
    }
    return currentPatchSet;
  }

  public List<PatchSetApproval> currentApprovals() {
    if (currentApprovals == null) {
      if (!lazyload()) {
        return Collections.emptyList();
      }
      Change c = change();
      if (c == null) {
        currentApprovals = Collections.emptyList();
      } else {
        try {
          currentApprovals =
              ImmutableList.copyOf(approvalsUtil.byPatchSet(notes(), c.currentPatchSetId()));
        } catch (StorageException e) {
          if (e.getCause() instanceof NoSuchChangeException) {
            currentApprovals = Collections.emptyList();
          } else {
            throw e;
          }
        }
      }
    }
    return currentApprovals;
  }

  public void setCurrentApprovals(List<PatchSetApproval> approvals) {
    currentApprovals = approvals;
  }

  @Nullable
  public String commitMessage() {
    if (commitMessage == null) {
      if (!loadCommitData()) {
        return null;
      }
    }
    return commitMessage;
  }

  /** Returns the list of commit footers (which may be empty). */
  public List<FooterLine> commitFooters() {
    if (commitFooters == null) {
      if (!loadCommitData()) {
        return ImmutableList.of();
      }
    }
    return commitFooters;
  }

  public ListMultimap<String, String> trackingFooters() {
    return trackingFooters.extract(commitFooters());
  }

  @Nullable
  public PersonIdent getAuthor() {
    if (author == null) {
      if (!loadCommitData()) {
        return null;
      }
    }
    return author;
  }

  @Nullable
  public PersonIdent getCommitter() {
    if (committer == null) {
      if (!loadCommitData()) {
        return null;
      }
    }
    return committer;
  }

  private boolean loadCommitData() {
    PatchSet ps = currentPatchSet();
    if (ps == null) {
      return false;
    }
    try (Repository repo = repoManager.openRepository(project());
        RevWalk walk = new RevWalk(repo)) {
      RevCommit c = walk.parseCommit(ps.commitId());
      commitMessage = c.getFullMessage();
      commitFooters = c.getFooterLines();
      author = c.getAuthorIdent();
      committer = c.getCommitterIdent();
      parentCount = c.getParentCount();
    } catch (IOException e) {
      throw new StorageException(
          String.format(
              "Loading commit %s for ps %d of change %d failed.",
              ps.commitId(), ps.id().get(), ps.id().changeId().get()),
          e);
    }
    return true;
  }

  /** Returns the most recent update (i.e. status) per user. */
  public ImmutableSet<AttentionSetUpdate> attentionSet() {
    if (attentionSet == null) {
      if (!lazyload()) {
        return ImmutableSet.of();
      }
      attentionSet = notes().getAttentionSet();
    }
    return attentionSet;
  }

  /**
   * Returns the {@link Optional} value of time when the change was merged.
   *
   * <p>The value can be set from index field, see {@link ChangeData#setMergedOn} or loaded from the
   * database (available in {@link ChangeNotes})
   *
   * @return {@link Optional} value of time when the change was merged.
   * @throws StorageException if {@code lazyLoad} is off, {@link ChangeNotes} can not be loaded
   *     because we do not expect to call the database.
   */
  public Optional<Instant> getMergedOn() throws StorageException {
    if (mergedOn == null) {
      // The value was not loaded yet, try to get from the database.
      mergedOn = notes().getMergedOn();
    }
    return mergedOn;
  }

  /** Sets the value e.g. when loading from index. */
  public void setMergedOn(@Nullable Instant mergedOn) {
    this.mergedOn = Optional.ofNullable(mergedOn);
  }

  /**
   * Sets the specified attention set. If two or more entries refer to the same user, throws an
   * {@link IllegalStateException}.
   */
  public void setAttentionSet(ImmutableSet<AttentionSetUpdate> attentionSet) {
    if (attentionSet.stream().map(AttentionSetUpdate::account).distinct().count()
        != attentionSet.size()) {
      throw new IllegalStateException(
          String.format(
              "Stored attention set for change %d contains duplicate update",
              change.getId().get()));
    }
    this.attentionSet = attentionSet;
  }

  /** Returns patches for the change, in patch set ID order. */
  public Collection<PatchSet> patchSets() {
    if (patchSets == null) {
      patchSets = psUtil.byChange(notes());
    }
    return patchSets;
  }

  public void setPatchSets(Collection<PatchSet> patchSets) {
    this.currentPatchSet = null;
    this.patchSets = patchSets;
  }

  /** Returns patch with the given ID, or null if it does not exist. */
  @Nullable
  public PatchSet patchSet(PatchSet.Id psId) {
    if (currentPatchSet != null && currentPatchSet.id().equals(psId)) {
      return currentPatchSet;
    }
    for (PatchSet ps : patchSets()) {
      if (ps.id().equals(psId)) {
        return ps;
      }
    }
    return null;
  }

  /**
   * Returns all patch set approvals for the change, keyed by ID, ordered by timestamp within each
   * patch set.
   */
  public ListMultimap<PatchSet.Id, PatchSetApproval> approvals() {
    if (allApprovals == null) {
      if (!lazyload()) {
        return ImmutableListMultimap.of();
      }
      allApprovals = approvalsUtil.byChangeExcludingCopiedApprovals(notes());
    }
    return allApprovals;
  }

  public ListMultimap<PatchSet.Id, PatchSetApproval> conditionallyLoadApprovalsWithCopied() {
    if (allApprovalsWithCopied == null) {
      if (!lazyload()) {
        return ImmutableListMultimap.of();
      }
      allApprovalsWithCopied = approvalsUtil.byChangeIncludingCopiedApprovals(notes());
    }
    return allApprovalsWithCopied;
  }

  /* @return legacy submit ('SUBM') approval label */
  // TODO(mariasavtchouk): Deprecate legacy submit label,
  // see com.google.gerrit.entities.LabelId.LEGACY_SUBMIT_NAME
  public Optional<PatchSetApproval> getSubmitApproval() {
    return currentApprovals().stream().filter(PatchSetApproval::isLegacySubmit).findFirst();
  }

  public ReviewerSet reviewers() {
    if (reviewers == null) {
      throwIfNotLazyLoad("reviewers");
      reviewers = approvalsUtil.getReviewers(notes());
    }
    return reviewers;
  }

  public void setReviewers(ReviewerSet reviewers) {
    this.reviewers = reviewers;
  }

  public ReviewerByEmailSet reviewersByEmail() {
    if (reviewersByEmail == null) {
      if (!lazyload()) {
        return ReviewerByEmailSet.empty();
      }
      reviewersByEmail = notes().getReviewersByEmail();
    }
    return reviewersByEmail;
  }

  public void setReviewersByEmail(ReviewerByEmailSet reviewersByEmail) {
    this.reviewersByEmail = reviewersByEmail;
  }

  public ReviewerByEmailSet getReviewersByEmail() {
    return reviewersByEmail;
  }

  public void setPendingReviewers(ReviewerSet pendingReviewers) {
    this.pendingReviewers = pendingReviewers;
  }

  public ReviewerSet getPendingReviewers() {
    return this.pendingReviewers;
  }

  public ReviewerSet pendingReviewers() {
    if (pendingReviewers == null) {
      if (!lazyload()) {
        return ReviewerSet.empty();
      }
      pendingReviewers = notes().getPendingReviewers();
    }
    return pendingReviewers;
  }

  public void setPendingReviewersByEmail(ReviewerByEmailSet pendingReviewersByEmail) {
    this.pendingReviewersByEmail = pendingReviewersByEmail;
  }

  public ReviewerByEmailSet getPendingReviewersByEmail() {
    return pendingReviewersByEmail;
  }

  public ReviewerByEmailSet pendingReviewersByEmail() {
    if (pendingReviewersByEmail == null) {
      if (!lazyload()) {
        return ReviewerByEmailSet.empty();
      }
      pendingReviewersByEmail = notes().getPendingReviewersByEmail();
    }
    return pendingReviewersByEmail;
  }

  public List<ReviewerStatusUpdate> reviewerUpdates() {
    if (reviewerUpdates == null) {
      if (!lazyload()) {
        return Collections.emptyList();
      }
      reviewerUpdates = approvalsUtil.getReviewerUpdates(notes());
    }
    return reviewerUpdates;
  }

  public void setReviewerUpdates(List<ReviewerStatusUpdate> reviewerUpdates) {
    this.reviewerUpdates = reviewerUpdates;
  }

  public List<ReviewerStatusUpdate> getReviewerUpdates() {
    return reviewerUpdates;
  }

  public Collection<HumanComment> publishedComments() {
    if (publishedComments == null) {
      if (!lazyload()) {
        return Collections.emptyList();
      }
      publishedComments = commentsUtil.publishedHumanCommentsByChange(notes());
    }
    return publishedComments;
  }

  public Collection<RobotComment> robotComments() {
    if (robotComments == null) {
      if (!lazyload()) {
        return Collections.emptyList();
      }
      robotComments = commentsUtil.robotCommentsByChange(notes());
    }
    return robotComments;
  }

  @Nullable
  public Integer unresolvedCommentCount() {
    if (unresolvedCommentCount == null) {
      if (!lazyload()) {
        return null;
      }

      List<Comment> comments =
          Stream.concat(publishedComments().stream(), robotComments().stream()).collect(toList());

      ImmutableSet<CommentThread<Comment>> commentThreads =
          CommentThreads.forComments(comments).getThreads();
      unresolvedCommentCount =
          (int) commentThreads.stream().filter(CommentThread::unresolved).count();
    }

    return unresolvedCommentCount;
  }

  public void setUnresolvedCommentCount(Integer count) {
    this.unresolvedCommentCount = count;
  }

  @Nullable
  public Integer totalCommentCount() {
    if (totalCommentCount == null) {
      if (!lazyload()) {
        return null;
      }

      // Fail on overflow.
      totalCommentCount =
          Ints.checkedCast((long) publishedComments().size() + robotComments().size());
    }
    return totalCommentCount;
  }

  public void setTotalCommentCount(Integer count) {
    this.totalCommentCount = count;
  }

  public List<ChangeMessage> messages() {
    if (messages == null) {
      if (!lazyload()) {
        return Collections.emptyList();
      }
      messages = cmUtil.byChange(notes());
    }
    return messages;
  }

  /**
   * Similar to {@link #submitRequirements()}, except that it also converts submit records resulting
   * from the evaluation of legacy submit rules to submit requirements.
   */
  public Map<SubmitRequirement, SubmitRequirementResult> submitRequirementsIncludingLegacy() {
    Map<SubmitRequirement, SubmitRequirementResult> projectConfigReqs = submitRequirements();
    ImmutableMap<SubmitRequirement, SubmitRequirementResult> legacyReqs =
        SubmitRequirementsAdapter.getLegacyRequirements(this);
    return submitRequirementsUtil.mergeLegacyAndNonLegacyRequirements(
        projectConfigReqs, legacyReqs, this);
  }

  /**
   * Get all evaluated submit requirements for this change, including those from parent projects.
   * For closed changes, submit requirements are read from the change notes. For active changes,
   * submit requirements are evaluated online.
   *
   * <p>For changes loaded from the index, the value will be set from index field {@link
   * com.google.gerrit.server.index.change.ChangeField#STORED_SUBMIT_REQUIREMENTS_FIELD}.
   */
  public Map<SubmitRequirement, SubmitRequirementResult> submitRequirements() {
    if (submitRequirements == null) {
      if (!lazyload()) {
        return Collections.emptyMap();
      }
      Change c = change();
      if (c == null || !c.isClosed()) {
        // Open changes: Evaluate submit requirements online.
        submitRequirements = submitRequirementsEvaluator.evaluateAllRequirements(this);
        if (propagateSubmitRequirementErrors) {
          for (SubmitRequirementResult result : submitRequirements.values()) {
            if (result.status() == Status.ERROR) {
              throw new IllegalStateException(result.errorMessage().orElse("(no message)"));
            }
          }
        }

        return submitRequirements;
      }
      // Closed changes: Load submit requirement results from NoteDb.
      submitRequirements =
          notes().getSubmitRequirementsResult().stream()
              .filter(r -> !r.isLegacy())
              .collect(Collectors.toMap(r -> r.submitRequirement(), Function.identity()));
    }
    return submitRequirements;
  }

  public void setSubmitRequirements(
      Map<SubmitRequirement, SubmitRequirementResult> submitRequirements) {
    this.submitRequirements = submitRequirements;
  }

  public List<SubmitRecord> submitRecords(SubmitRuleOptions options) {
    // If the change is not submitted yet, 'strict' and 'lenient' both have the same result. If the
    // change is submitted, SubmitRecord requested with 'strict' will contain just a single entry
    // that with status=CLOSED. The latter is cheap to evaluate as we don't have to run any actual
    // evaluation.
    List<SubmitRecord> records = submitRecords.get(options);
    if (records == null) {
      if (storageConstraint != StorageConstraint.NOTEDB_ONLY) {
        // Submit requirements are expensive. We allow loading them only if this change did not
        // originate from the change index and we can invest the extra time.
        logger.atWarning().log(
            "Tried to load SubmitRecords for change fetched from index %s: %d",
            project(), getId().get());
        return Collections.emptyList();
      }
      if (skipCurrentRulesEvaluationOnClosedChanges && change().isClosed()) {
        return notes().getSubmitRecords();
      }
      records = submitRuleEvaluatorFactory.create(options).evaluate(this);
      submitRecords.put(options, records);
      if (!change().isClosed() && submitRecords.size() == 1) {
        // Cache the SubmitRecord with allowClosed = !allowClosed as the SubmitRecord are the same.
        submitRecords.put(
            options
                .toBuilder()
                .recomputeOnClosedChanges(!options.recomputeOnClosedChanges())
                .build(),
            records);
      }
    }
    return records;
  }

  public void setSubmitRecords(SubmitRuleOptions options, List<SubmitRecord> records) {
    submitRecords.put(options, records);
  }

  public SubmitTypeRecord submitTypeRecord() {
    if (submitTypeRecord == null) {
      submitTypeRecord =
          submitRuleEvaluatorFactory.create(SubmitRuleOptions.defaults()).getSubmitType(this);
    }
    return submitTypeRecord;
  }

  public void setMergeable(Boolean mergeable) {
    this.mergeable = mergeable;
  }

  @Nullable
  public Boolean isMergeable() {
    if (mergeable == null) {
      Change c = change();
      if (c == null) {
        return null;
      }
      if (c.isMerged()) {
        mergeable = true;
      } else if (c.isAbandoned()) {
        return null;
      } else {
        if (!lazyload()) {
          return null;
        }
        PatchSet ps = currentPatchSet();
        if (ps == null) {
          return null;
        }

        try (Repository repo = repoManager.openRepository(project())) {
          Ref ref = repo.getRefDatabase().exactRef(c.getDest().branch());
          SubmitTypeRecord str = submitTypeRecord();
          if (!str.isOk()) {
            // If submit type rules are broken, it's definitely not mergeable.
            // No need to log, as SubmitRuleEvaluator already did it for us.
            return false;
          }
          String mergeStrategy =
              mergeUtilFactory
                  .create(projectCache.get(project()).orElseThrow(illegalState(project())))
                  .mergeStrategyName();
          mergeable =
              mergeabilityCache.get(ps.commitId(), ref, str.type, mergeStrategy, c.getDest(), repo);
        } catch (IOException e) {
          throw new StorageException(e);
        }
      }
    }
    return mergeable;
  }

  @Nullable
  public Boolean isMerge() {
    if (parentCount == null) {
      if (!loadCommitData()) {
        return null;
      }
    }
    return parentCount > 1;
  }

  public Set<Account.Id> editsByUser() {
    return editRefs().rowKeySet();
  }

  public Table<Account.Id, PatchSet.Id, Ref> editRefs() {
    if (editRefsByUser == null) {
      if (!lazyload()) {
        return HashBasedTable.create();
      }
      Change c = change();
      if (c == null) {
        return HashBasedTable.create();
      }
      editRefsByUser = HashBasedTable.create();
      Change.Id id = requireNonNull(change.getId());
      try (Repository repo = repoManager.openRepository(project())) {
        for (Ref ref : repo.getRefDatabase().getRefsByPrefix(RefNames.REFS_USERS)) {
          if (!RefNames.isRefsEdit(ref.getName())) {
            continue;
          }
          PatchSet.Id ps = PatchSet.Id.fromEditRef(ref.getName());
          if (id.equals(ps.changeId())) {
            Account.Id accountId = Account.Id.fromRef(ref.getName());
            if (accountId != null) {
              editRefsByUser.put(accountId, ps, ref);
            }
          }
        }
      } catch (IOException e) {
        throw new StorageException(e);
      }
    }
    return editRefsByUser;
  }

  public Set<Account.Id> draftsByUser() {
    if (usersWithDrafts == null) {
      if (!lazyload()) {
        return Collections.emptySet();
      }
      Change c = change();
      if (c == null) {
        return Collections.emptySet();
      }
      usersWithDrafts = draftCommentsReader.getUsersWithDrafts(notes());
    }
    return usersWithDrafts;
  }

  public boolean isReviewedBy(Account.Id accountId) {
    return reviewedBy().contains(accountId);
  }

  public Set<Account.Id> reviewedBy() {
    if (reviewedBy == null) {
      if (!lazyload()) {
        return Collections.emptySet();
      }
      Change c = change();
      if (c == null) {
        return Collections.emptySet();
      }
      List<ReviewedByEvent> events = new ArrayList<>();
      for (ChangeMessage msg : messages()) {
        if (msg.getAuthor() != null) {
          events.add(ReviewedByEvent.create(msg));
        }
      }
      events = Lists.reverse(events);
      reviewedBy = new LinkedHashSet<>();
      Account.Id owner = c.getOwner();
      for (ReviewedByEvent event : events) {
        if (owner.equals(event.author())) {
          break;
        }
        reviewedBy.add(event.author());
      }
    }
    return reviewedBy;
  }

  public void setReviewedBy(Set<Account.Id> reviewedBy) {
    this.reviewedBy = reviewedBy;
  }

  public Set<String> hashtags() {
    if (hashtags == null) {
      if (!lazyload()) {
        return Collections.emptySet();
      }
      hashtags = notes().getHashtags();
    }
    return hashtags;
  }

  public void setHashtags(Set<String> hashtags) {
    this.hashtags = hashtags;
  }

  public Map<String, String> customKeyedValues() {
    if (customKeyedValues == null) {
      if (!lazyload()) {
        return Collections.emptyMap();
      }
      customKeyedValues = notes().getCustomKeyedValues();
    }
    return customKeyedValues;
  }

  public void setCustomKeyedValues(Map<String, String> customKeyedValues) {
    this.customKeyedValues = ImmutableMap.copyOf(customKeyedValues);
  }

  public ImmutableList<Account.Id> stars() {
    if (stars == null) {
      if (!lazyload()) {
        return ImmutableList.of();
      }
      return starAccounts();
    }
    return stars;
  }

  public void setStars(List<Account.Id> accountIds) {
    this.stars = ImmutableList.copyOf(accountIds);
  }

  private ImmutableList<Account.Id> starAccounts() {
    if (starAccounts == null) {
      if (!lazyload()) {
        return ImmutableList.of();
      }
<<<<<<< HEAD
      starAccounts = requireNonNull(starredChangesReader).byChange(legacyId);
=======
      starRefs = requireNonNull(starredChangesReader).byChange(virtualId());
>>>>>>> 19b662bb
    }
    return starAccounts;
  }

  public boolean isStarred(Account.Id accountId) {
    if (starredBy != null) {
      if (!starredBy.equals(accountId)) {
        starredBy = null;
      }
    }
    if (starredBy == null) {
      if (stars != null && stars.contains(accountId)) {
        starredBy = accountId;
      } else {
        if (!lazyload()) {
          return false;
        }
        if (starredChangesReader.isStarred(accountId, legacyId)) {
          starredBy = accountId;
        }
      }
    }
    return starredBy != null;
  }

  /**
   * Returns {@code null} if {@code revertOf} is {@code null}; true if the change is a pure revert;
   * false otherwise.
   */
  @Nullable
  public Boolean isPureRevert() {
    if (change().getRevertOf() == null) {
      return null;
    }
    try {
      return pureRevert.get(notes(), Optional.empty());
    } catch (IOException | BadRequestException | ResourceConflictException e) {
      throw new StorageException("could not compute pure revert", e);
    }
  }

  @Override
  public String toString() {
    MoreObjects.ToStringHelper h = MoreObjects.toStringHelper(this);
    if (change != null) {
      h.addValue(change);
    } else {
      h.addValue(legacyId);
    }
    return h.toString();
  }

  public static class ChangedLines {
    public final int insertions;
    public final int deletions;

    public ChangedLines(int insertions, int deletions) {
      this.insertions = insertions;
      this.deletions = deletions;
    }
  }

  public SetMultimap<Project.NameKey, RefState> getRefStates() {
    if (refStates == null) {
      if (!lazyload()) {
        return ImmutableSetMultimap.of();
      }

      ImmutableSetMultimap.Builder<Project.NameKey, RefState> result =
          ImmutableSetMultimap.builder();
      for (Table.Cell<Account.Id, PatchSet.Id, Ref> edit : editRefs().cellSet()) {
        result.put(
            project,
            RefState.create(
                RefNames.refsEdit(
                    edit.getRowKey(), edit.getColumnKey().changeId(), edit.getColumnKey()),
                edit.getValue().getObjectId()));
      }

      // TODO: instantiating the notes is too much. We don't want to parse NoteDb, we just want the
      // refs.
      result.put(project, RefState.create(notes().getRefName(), notes().getMetaId()));

      @SuppressWarnings("unused")
      var unused = notes().getRobotComments(); // Force loading robot comments.

      RobotCommentNotes robotNotes = notes().getRobotCommentNotes();
      result.put(project, RefState.create(robotNotes.getRefName(), robotNotes.getMetaId()));

      refStates = result.build();
    }

    return refStates;
  }

  public void setRefStates(ImmutableSetMultimap<Project.NameKey, RefState> refStates) {
    this.refStates = refStates;
    if (usersWithDrafts == null) {
      // Recover draft state as well.
      // ChangeData exposes #draftsByUser which just provides a Set of Account.Ids of users who
      // have drafts comments on this change. Recovering this list from RefStates makes it
      // available even on ChangeData instances retrieved from the index.
      usersWithDrafts = new HashSet<>();
      if (refStates.containsKey(allUsersName)) {
        refStates.get(allUsersName).stream()
            .filter(r -> RefNames.isRefsDraftsComments(r.ref()))
            .forEach(r -> usersWithDrafts.add(Account.Id.fromRef(r.ref())));
      }
    }
  }

  public ImmutableList<byte[]> getRefStatePatterns() {
    return refStatePatterns;
  }

  public void setRefStatePatterns(Iterable<byte[]> refStatePatterns) {
    this.refStatePatterns = ImmutableList.copyOf(refStatePatterns);
  }

  private void throwIfNotLazyLoad(String field) {
    if (!lazyload()) {
      // We are not allowed to load values from NoteDb. 'field' was not populated, however,
      // we need this value for permission checks.
      throw new IllegalStateException("'" + field + "' field not populated");
    }
  }

  @AutoValue
  abstract static class ReviewedByEvent {
    private static ReviewedByEvent create(ChangeMessage msg) {
      return new AutoValue_ChangeData_ReviewedByEvent(msg.getAuthor(), msg.getWrittenOn());
    }

    public abstract Account.Id author();

    public abstract Instant ts();
  }
}<|MERGE_RESOLUTION|>--- conflicted
+++ resolved
@@ -662,7 +662,7 @@
     }
 
     for (ChangeData cd : changes) {
-      cd.changeServerId();
+      var unused = cd.changeServerId();
     }
   }
 
@@ -1472,11 +1472,7 @@
       if (!lazyload()) {
         return ImmutableList.of();
       }
-<<<<<<< HEAD
-      starAccounts = requireNonNull(starredChangesReader).byChange(legacyId);
-=======
-      starRefs = requireNonNull(starredChangesReader).byChange(virtualId());
->>>>>>> 19b662bb
+      starAccounts = requireNonNull(starredChangesReader).byChange(virtualId());
     }
     return starAccounts;
   }
