--- conflicted
+++ resolved
@@ -473,12 +473,8 @@
       SubmitRuleEvaluator.Factory submitRuleEvaluatorFactory,
       @GerritServerId String gerritServerId,
       ChangeNumberVirtualIdAlgorithm virtualIdFunc,
-<<<<<<< HEAD
-      @Assisted NameKey project,
-=======
       @SkipCurrentRulesEvaluationOnClosedChanges Boolean skipCurrentRulesEvaluationOnClosedChange,
       @Assisted Project.NameKey project,
->>>>>>> 0a1a054a
       @Assisted Change.Id id,
       @Assisted @Nullable Change change,
       @Assisted @Nullable ChangeNotes notes) {
