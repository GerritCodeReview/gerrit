// Copyright (C) 2022 The Android Open Source Project
//
// Licensed under the Apache License, Version 2.0 (the "License");
// you may not use this file except in compliance with the License.
// You may obtain a copy of the License at
//
// http://www.apache.org/licenses/LICENSE-2.0
//
// Unless required by applicable law or agreed to in writing, software
// distributed under the License is distributed on an "AS IS" BASIS,
// WITHOUT WARRANTIES OR CONDITIONS OF ANY KIND, either express or implied.
// See the License for the specific language governing permissions and
// limitations under the License.

package com.google.gerrit.server.query.change;

import com.google.gerrit.entities.Change;
import com.google.inject.ImplementedBy;
import java.util.function.Supplier;

<<<<<<< HEAD
/**
 * Algorithm for encoding a serverId/legacyChangeNum into a virtual numeric id
 *
 * <p>TODO: To be reverted on master and stable-3.8
 */
@ImplementedBy(ChangeNumberNoopAlgorithm.class)
=======
/** Algorithm for encoding a serverId/legacyChangeNum into a virtual numeric id */
@ImplementedBy(ChangeNumberBitmapMaskAlgorithm.class)
>>>>>>> 21954496
public interface ChangeNumberVirtualIdAlgorithm {

  /**
   * Convert a serverId/legacyChangeNum tuple into a virtual numeric id
   *
   * @param serverId Gerrit serverId
   * @param legacyChangeNum legacy change number
   * @return virtual id which combines serverId and legacyChangeNum together
   */
  Change.Id apply(Supplier<String> serverId, Change.Id legacyChangeNum);
}<|MERGE_RESOLUTION|>--- conflicted
+++ resolved
@@ -18,17 +18,8 @@
 import com.google.inject.ImplementedBy;
 import java.util.function.Supplier;
 
-<<<<<<< HEAD
-/**
- * Algorithm for encoding a serverId/legacyChangeNum into a virtual numeric id
- *
- * <p>TODO: To be reverted on master and stable-3.8
- */
+/** Algorithm for encoding a serverId/legacyChangeNum into a virtual numeric id */
 @ImplementedBy(ChangeNumberNoopAlgorithm.class)
-=======
-/** Algorithm for encoding a serverId/legacyChangeNum into a virtual numeric id */
-@ImplementedBy(ChangeNumberBitmapMaskAlgorithm.class)
->>>>>>> 21954496
 public interface ChangeNumberVirtualIdAlgorithm {
 
   /**
