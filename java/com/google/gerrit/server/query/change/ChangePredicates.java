--- conflicted
+++ resolved
@@ -81,11 +81,10 @@
    * Returns a predicate that matches changes where the provided {@link
    * com.google.gerrit.entities.Account.Id} has a pending draft comment.
    */
-<<<<<<< HEAD
   public static Predicate<ChangeData> draftBy(
       boolean computeFromAllUsersRepository, CommentsUtil commentsUtil, Account.Id id) {
     if (!computeFromAllUsersRepository) {
-      return new ChangeIndexPredicate(ChangeField.DRAFTBY, id.toString());
+      return new ChangeIndexCardinalPredicate(ChangeField.DRAFTBY, id.toString(), 20);
     }
     Set<Predicate<ChangeData>> changeIdPredicates =
         commentsUtil.getChangesWithDrafts(id).stream()
@@ -113,10 +112,6 @@
             .map(ChangePredicates::idStr)
             .collect(toImmutableSet());
     return starredChanges.isEmpty() ? ChangeIndexPredicate.none() : Predicate.or(starredChanges);
-=======
-  public static Predicate<ChangeData> draftBy(Account.Id id) {
-    return new ChangeIndexCardinalPredicate(ChangeField.DRAFTBY, id.toString(), 20);
->>>>>>> ca31f2c0
   }
 
   /**
