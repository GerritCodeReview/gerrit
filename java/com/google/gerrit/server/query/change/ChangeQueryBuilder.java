--- conflicted
+++ resolved
@@ -1276,13 +1276,7 @@
   public Predicate<ChangeData> ownerin(String group) throws QueryParseException, IOException {
     GroupReference g = parseGroup(group);
     AccountGroup.UUID groupId = g.getUUID();
-<<<<<<< HEAD
-    GroupDescription.Basic groupDescription = args.groupBackend.get(groupId);
-    if (!(groupDescription instanceof GroupDescription.Internal)
-        || containsExernalSubGroups((GroupDescription.Internal) groupDescription)) {
-=======
     if (args.groupBackend.isOrContainsExternalGroup(groupId)) {
->>>>>>> b7e9dcd8
       return new OwnerinPredicate(args.userFactory, groupId);
     }
 
@@ -1300,13 +1294,7 @@
 
     GroupReference g = parseGroup(group);
     AccountGroup.UUID groupId = g.getUUID();
-<<<<<<< HEAD
-    GroupDescription.Basic groupDescription = args.groupBackend.get(groupId);
-    if (!(groupDescription instanceof GroupDescription.Internal)
-        || containsExernalSubGroups((GroupDescription.Internal) groupDescription)) {
-=======
     if (args.groupBackend.isOrContainsExternalGroup(groupId)) {
->>>>>>> b7e9dcd8
       return new UploaderinPredicate(args.userFactory, groupId);
     }
 
@@ -1674,22 +1662,6 @@
     List<Predicate<ChangeData>> predicates =
         parts.stream().map(fullPredicateFunc).collect(toList());
     return Predicate.and(predicates);
-  }
-
-  private boolean containsExernalSubGroups(GroupDescription.Internal internalGroup)
-      throws IOException {
-    for (AccountGroup.UUID subGroupUuid : internalGroup.getSubgroups()) {
-      GroupDescription.Basic subGroupDescription = args.groupBackend.get(subGroupUuid);
-      if (!(subGroupDescription instanceof GroupDescription.Internal)) {
-        return true;
-      }
-      boolean containsExernalSubGroups =
-          containsExernalSubGroups((GroupDescription.Internal) subGroupDescription);
-      if (containsExernalSubGroups) {
-        return true;
-      }
-    }
-    return false;
   }
 
   private Set<Account.Id> getMembers(AccountGroup.UUID g) throws IOException {
