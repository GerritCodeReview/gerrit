--- conflicted
+++ resolved
@@ -230,14 +230,10 @@
     final StarredChangesUtil starredChangesUtil;
     final SubmitDryRun submitDryRun;
     final GroupMembers groupMembers;
-<<<<<<< HEAD
-    final Provider<AnonymousUser> anonymousUserProvider;
+    final ChangeIsVisibleToPredicate.Factory changeIsVisbleToPredicateFactory;
     final OperatorAliasConfig operatorAliasConfig;
     final boolean indexMergeable;
     final HasOperandAliasConfig hasOperandAliasConfig;
-=======
-    final ChangeIsVisibleToPredicate.Factory changeIsVisbleToPredicateFactory;
->>>>>>> 85b54c95
 
     private final Provider<CurrentUser> self;
 
@@ -268,14 +264,10 @@
         StarredChangesUtil starredChangesUtil,
         AccountCache accountCache,
         GroupMembers groupMembers,
-<<<<<<< HEAD
-        Provider<AnonymousUser> anonymousUserProvider,
         OperatorAliasConfig operatorAliasConfig,
         @GerritServerConfig Config gerritConfig,
-        HasOperandAliasConfig hasOperandAliasConfig) {
-=======
+        HasOperandAliasConfig hasOperandAliasConfig,
         ChangeIsVisibleToPredicate.Factory changeIsVisbleToPredicateFactory) {
->>>>>>> 85b54c95
       this(
           queryProvider,
           rewriter,
@@ -301,14 +293,11 @@
           starredChangesUtil,
           accountCache,
           groupMembers,
-<<<<<<< HEAD
           anonymousUserProvider,
           operatorAliasConfig,
           MergeabilityComputationBehavior.fromConfig(gerritConfig).includeInIndex(),
-          hasOperandAliasConfig);
-=======
+          hasOperandAliasConfig,
           changeIsVisbleToPredicateFactory);
->>>>>>> 85b54c95
     }
 
     private Arguments(
@@ -336,14 +325,10 @@
         StarredChangesUtil starredChangesUtil,
         AccountCache accountCache,
         GroupMembers groupMembers,
-<<<<<<< HEAD
-        Provider<AnonymousUser> anonymousUserProvider,
         OperatorAliasConfig operatorAliasConfig,
         boolean indexMergeable,
-        HasOperandAliasConfig hasOperandAliasConfig) {
-=======
+        HasOperandAliasConfig hasOperandAliasConfig,
         ChangeIsVisibleToPredicate.Factory changeIsVisbleToPredicateFactory) {
->>>>>>> 85b54c95
       this.queryProvider = queryProvider;
       this.rewriter = rewriter;
       this.opFactories = opFactories;
@@ -368,14 +353,10 @@
       this.accountCache = accountCache;
       this.hasOperands = hasOperands;
       this.groupMembers = groupMembers;
-<<<<<<< HEAD
-      this.anonymousUserProvider = anonymousUserProvider;
+      this.changeIsVisbleToPredicateFactory = changeIsVisbleToPredicateFactory;
       this.operatorAliasConfig = operatorAliasConfig;
       this.indexMergeable = indexMergeable;
       this.hasOperandAliasConfig = hasOperandAliasConfig;
-=======
-      this.changeIsVisbleToPredicateFactory = changeIsVisbleToPredicateFactory;
->>>>>>> 85b54c95
     }
 
     Arguments asUser(CurrentUser otherUser) {
@@ -404,14 +385,11 @@
           starredChangesUtil,
           accountCache,
           groupMembers,
-<<<<<<< HEAD
           anonymousUserProvider,
           operatorAliasConfig,
           indexMergeable,
-          hasOperandAliasConfig);
-=======
+          hasOperandAliasConfig,
           changeIsVisbleToPredicateFactory);
->>>>>>> 85b54c95
     }
 
     Arguments asUser(Account.Id otherId) {
