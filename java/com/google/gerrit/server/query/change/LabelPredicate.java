// Copyright (C) 2010 The Android Open Source Project
//
// Licensed under the Apache License, Version 2.0 (the "License");
// you may not use this file except in compliance with the License.
// You may obtain a copy of the License at
//
// http://www.apache.org/licenses/LICENSE-2.0
//
// Unless required by applicable law or agreed to in writing, software
// distributed under the License is distributed on an "AS IS" BASIS,
// WITHOUT WARRANTIES OR CONDITIONS OF ANY KIND, either express or implied.
// See the License for the specific language governing permissions and
// limitations under the License.

package com.google.gerrit.server.query.change;

import com.google.common.collect.Lists;
import com.google.gerrit.common.Nullable;
import com.google.gerrit.entities.Account;
import com.google.gerrit.entities.AccountGroup;
import com.google.gerrit.index.query.OrPredicate;
import com.google.gerrit.index.query.Predicate;
import com.google.gerrit.index.query.RangeUtil;
import com.google.gerrit.index.query.RangeUtil.Range;
import com.google.gerrit.server.IdentifiedUser;
import com.google.gerrit.server.account.GroupBackend;
import com.google.gerrit.server.permissions.PermissionBackend;
import com.google.gerrit.server.project.ProjectCache;
import com.google.gerrit.server.util.LabelVote;
import java.util.ArrayList;
import java.util.List;
import java.util.Set;
import java.util.stream.IntStream;

public class LabelPredicate extends OrPredicate<ChangeData> {
  protected static final int MAX_LABEL_VALUE = 4;
  protected static final int MAX_COUNT = 5; // inclusive

  protected static class Args {
    protected final ProjectCache projectCache;
    protected final PermissionBackend permissionBackend;
    protected final IdentifiedUser.GenericFactory userFactory;
    protected final String value;
    protected final Set<Account.Id> accounts;
    protected final AccountGroup.UUID group;
<<<<<<< HEAD
    protected final Integer count;
    protected final PredicateArgs.Operator countOp;
=======
    protected final GroupBackend groupBackend;
>>>>>>> f978e3fb

    protected Args(
        ProjectCache projectCache,
        PermissionBackend permissionBackend,
        IdentifiedUser.GenericFactory userFactory,
        String value,
        Set<Account.Id> accounts,
        AccountGroup.UUID group,
<<<<<<< HEAD
        @Nullable Integer count,
        @Nullable PredicateArgs.Operator countOp) {
=======
        GroupBackend groupBackend) {
>>>>>>> f978e3fb
      this.projectCache = projectCache;
      this.permissionBackend = permissionBackend;
      this.userFactory = userFactory;
      this.value = value;
      this.accounts = accounts;
      this.group = group;
<<<<<<< HEAD
      this.count = count;
      this.countOp = countOp;
=======
      this.groupBackend = groupBackend;
>>>>>>> f978e3fb
    }
  }

  protected static class Parsed {
    protected final String label;
    protected final String test;
    protected final int numericValue;

    protected Parsed(String label, String test, int numericValue) {
      this.label = label;
      this.test = test;
      this.numericValue = numericValue;
    }
  }

  protected final String value;

  public LabelPredicate(
      ChangeQueryBuilder.Arguments a,
      String value,
      Set<Account.Id> accounts,
      AccountGroup.UUID group,
      @Nullable Integer count,
      @Nullable PredicateArgs.Operator countOp) {
    super(
        predicates(
            new Args(
                a.projectCache,
                a.permissionBackend,
                a.userFactory,
                value,
                accounts,
                group,
<<<<<<< HEAD
                count,
                countOp)));
=======
                a.groupBackend)));
>>>>>>> f978e3fb
    this.value = value;
  }

  protected static List<Predicate<ChangeData>> predicates(Args args) {
    String v = args.value;
    List<Integer> counts = getCounts(args.count, args.countOp);
    try {
      MagicLabelVote mlv = MagicLabelVote.parseWithEquals(v);
      List<Predicate<ChangeData>> result = Lists.newArrayListWithCapacity(counts.size());
      if (counts.isEmpty()) {
        result.add(magicLabelPredicate(args, mlv, /* count= */ null));
      } else {
        counts.forEach(count -> result.add(magicLabelPredicate(args, mlv, count)));
      }
      return result;
    } catch (IllegalArgumentException e) {
      // Try next format.
    }

    Parsed parsed = null;

    try {
      LabelVote lv = LabelVote.parse(v);
      parsed = new Parsed(lv.label(), "=", lv.value());
    } catch (IllegalArgumentException e) {
      // Try next format.
    }

    try {
      LabelVote lv = LabelVote.parseWithEquals(v);
      parsed = new Parsed(lv.label(), "=", lv.value());
    } catch (IllegalArgumentException e) {
      // Try next format.
    }

    Range range;
    if (parsed == null) {
      range = RangeUtil.getRange(v, -MAX_LABEL_VALUE, MAX_LABEL_VALUE);
      if (range == null) {
        range = new Range(v, 1, 1);
      }
    } else {
      range =
          RangeUtil.getRange(
              parsed.label, parsed.test, parsed.numericValue, -MAX_LABEL_VALUE, MAX_LABEL_VALUE);
    }
    String prefix = range.prefix;
    int min = range.min;
    int max = range.max;

    List<Predicate<ChangeData>> r =
        Lists.newArrayListWithCapacity((counts.isEmpty() ? 1 : counts.size()) * (max - min + 1));
    for (int i = min; i <= max; i++) {
      if (counts.isEmpty()) {
        r.add(onePredicate(args, prefix, i, /* count= */ null));
      } else {
        for (int count : counts) {
          r.add(onePredicate(args, prefix, i, count));
        }
      }
    }
    return r;
  }

  protected static Predicate<ChangeData> onePredicate(
      Args args, String label, int expVal, @Nullable Integer count) {
    if (expVal != 0) {
      return equalsLabelPredicate(args, label, expVal, count);
    }
    return noLabelQuery(args, label);
  }

  protected static Predicate<ChangeData> noLabelQuery(Args args, String label) {
    List<Predicate<ChangeData>> r = Lists.newArrayListWithCapacity(2 * MAX_LABEL_VALUE);
    for (int i = 1; i <= MAX_LABEL_VALUE; i++) {
      r.add(equalsLabelPredicate(args, label, i, /* count= */ null));
      r.add(equalsLabelPredicate(args, label, -i, /* count= */ null));
    }
    return not(or(r));
  }

<<<<<<< HEAD
  protected static Predicate<ChangeData> equalsLabelPredicate(
      Args args, String label, int expVal, @Nullable Integer count) {
    if (args.accounts == null || args.accounts.isEmpty()) {
      return new EqualsLabelPredicate(args, label, expVal, null, count);
    }
    List<Predicate<ChangeData>> r = new ArrayList<>();
    for (Account.Id a : args.accounts) {
      r.add(new EqualsLabelPredicate(args, label, expVal, a, count));
=======
  protected static Predicate<ChangeData> equalsLabelPredicate(Args args, String label, int expVal) {
    if (args.groupBackend.isOrContainsExternalGroup(args.group)) {
      // We can only get members of internal groups and negating an index search that doesn't
      // include the external group information leads to incorrect query results. Use a
      // PostFilterPredicate in this case instead.
      return new EqualsLabelPredicates.PostFilterEqualsLabelPredicate(args, label, expVal);
    }
    if (args.accounts == null || args.accounts.isEmpty()) {
      return new EqualsLabelPredicates.IndexEqualsLabelPredicate(args, label, expVal);
    }
    List<Predicate<ChangeData>> r = new ArrayList<>();
    for (Account.Id a : args.accounts) {
      r.add(new EqualsLabelPredicates.IndexEqualsLabelPredicate(args, label, expVal, a));
>>>>>>> f978e3fb
    }
    return or(r);
  }

<<<<<<< HEAD
  protected static Predicate<ChangeData> magicLabelPredicate(
      Args args, MagicLabelVote mlv, @Nullable Integer count) {
    if (args.accounts == null || args.accounts.isEmpty()) {
      return new MagicLabelPredicate(args, mlv, /* account= */ null, count);
    }
    List<Predicate<ChangeData>> r = new ArrayList<>();
    for (Account.Id a : args.accounts) {
      r.add(new MagicLabelPredicate(args, mlv, a, count));
=======
  protected static Predicate<ChangeData> magicLabelPredicate(Args args, MagicLabelVote mlv) {
    if (args.groupBackend.isOrContainsExternalGroup(args.group)) {
      // We can only get members of internal groups and negating an index search that doesn't
      // include the external group information leads to incorrect query results. Use a
      // PostFilterPredicate in this case instead.
      return new MagicLabelPredicates.PostFilterMagicLabelPredicate(args, mlv);
    }
    if (args.accounts == null || args.accounts.isEmpty()) {
      return new MagicLabelPredicates.IndexMagicLabelPredicate(args, mlv);
    }
    List<Predicate<ChangeData>> r = new ArrayList<>();
    for (Account.Id a : args.accounts) {
      r.add(new MagicLabelPredicates.IndexMagicLabelPredicate(args, mlv, a));
>>>>>>> f978e3fb
    }
    return or(r);
  }

  private static List<Integer> getCounts(
      @Nullable Integer count, @Nullable PredicateArgs.Operator countOp) {
    List<Integer> result = new ArrayList<>();
    if (count == null) {
      return result;
    }
    switch (countOp) {
      case EQUAL:
      case GREATER_EQUAL:
      case LESS_EQUAL:
        result.add(count);
        break;
      case GREATER:
      case LESS:
      default:
        break;
    }
    switch (countOp) {
      case GREATER:
      case GREATER_EQUAL:
        IntStream.range(count + 1, MAX_COUNT + 1).forEach(result::add);
        break;
      case LESS:
      case LESS_EQUAL:
        IntStream.range(0, count).forEach(result::add);
        break;
      case EQUAL:
      default:
        break;
    }
    return result;
  }

  @Override
  public String toString() {
    return ChangeQueryBuilder.FIELD_LABEL + ":" + value;
  }
}<|MERGE_RESOLUTION|>--- conflicted
+++ resolved
@@ -43,12 +43,9 @@
     protected final String value;
     protected final Set<Account.Id> accounts;
     protected final AccountGroup.UUID group;
-<<<<<<< HEAD
     protected final Integer count;
     protected final PredicateArgs.Operator countOp;
-=======
     protected final GroupBackend groupBackend;
->>>>>>> f978e3fb
 
     protected Args(
         ProjectCache projectCache,
@@ -57,24 +54,18 @@
         String value,
         Set<Account.Id> accounts,
         AccountGroup.UUID group,
-<<<<<<< HEAD
         @Nullable Integer count,
-        @Nullable PredicateArgs.Operator countOp) {
-=======
+        @Nullable PredicateArgs.Operator countOp,
         GroupBackend groupBackend) {
->>>>>>> f978e3fb
       this.projectCache = projectCache;
       this.permissionBackend = permissionBackend;
       this.userFactory = userFactory;
       this.value = value;
       this.accounts = accounts;
       this.group = group;
-<<<<<<< HEAD
       this.count = count;
       this.countOp = countOp;
-=======
       this.groupBackend = groupBackend;
->>>>>>> f978e3fb
     }
   }
 
@@ -108,12 +99,9 @@
                 value,
                 accounts,
                 group,
-<<<<<<< HEAD
                 count,
-                countOp)));
-=======
+                countOp,
                 a.groupBackend)));
->>>>>>> f978e3fb
     this.value = value;
   }
 
@@ -195,58 +183,38 @@
     return not(or(r));
   }
 
-<<<<<<< HEAD
   protected static Predicate<ChangeData> equalsLabelPredicate(
       Args args, String label, int expVal, @Nullable Integer count) {
-    if (args.accounts == null || args.accounts.isEmpty()) {
-      return new EqualsLabelPredicate(args, label, expVal, null, count);
-    }
-    List<Predicate<ChangeData>> r = new ArrayList<>();
-    for (Account.Id a : args.accounts) {
-      r.add(new EqualsLabelPredicate(args, label, expVal, a, count));
-=======
-  protected static Predicate<ChangeData> equalsLabelPredicate(Args args, String label, int expVal) {
     if (args.groupBackend.isOrContainsExternalGroup(args.group)) {
       // We can only get members of internal groups and negating an index search that doesn't
       // include the external group information leads to incorrect query results. Use a
       // PostFilterPredicate in this case instead.
-      return new EqualsLabelPredicates.PostFilterEqualsLabelPredicate(args, label, expVal);
+      return new EqualsLabelPredicates.PostFilterEqualsLabelPredicate(args, label, expVal, count);
     }
     if (args.accounts == null || args.accounts.isEmpty()) {
-      return new EqualsLabelPredicates.IndexEqualsLabelPredicate(args, label, expVal);
+      return new EqualsLabelPredicates.IndexEqualsLabelPredicate(args, label, expVal, count);
     }
     List<Predicate<ChangeData>> r = new ArrayList<>();
     for (Account.Id a : args.accounts) {
-      r.add(new EqualsLabelPredicates.IndexEqualsLabelPredicate(args, label, expVal, a));
->>>>>>> f978e3fb
+      r.add(new EqualsLabelPredicates.IndexEqualsLabelPredicate(args, label, expVal, a, count));
     }
     return or(r);
   }
 
-<<<<<<< HEAD
   protected static Predicate<ChangeData> magicLabelPredicate(
       Args args, MagicLabelVote mlv, @Nullable Integer count) {
-    if (args.accounts == null || args.accounts.isEmpty()) {
-      return new MagicLabelPredicate(args, mlv, /* account= */ null, count);
-    }
-    List<Predicate<ChangeData>> r = new ArrayList<>();
-    for (Account.Id a : args.accounts) {
-      r.add(new MagicLabelPredicate(args, mlv, a, count));
-=======
-  protected static Predicate<ChangeData> magicLabelPredicate(Args args, MagicLabelVote mlv) {
     if (args.groupBackend.isOrContainsExternalGroup(args.group)) {
       // We can only get members of internal groups and negating an index search that doesn't
       // include the external group information leads to incorrect query results. Use a
       // PostFilterPredicate in this case instead.
-      return new MagicLabelPredicates.PostFilterMagicLabelPredicate(args, mlv);
+      return new MagicLabelPredicates.PostFilterMagicLabelPredicate(args, mlv, count);
     }
     if (args.accounts == null || args.accounts.isEmpty()) {
-      return new MagicLabelPredicates.IndexMagicLabelPredicate(args, mlv);
+      return new MagicLabelPredicates.IndexMagicLabelPredicate(args, mlv, count);
     }
     List<Predicate<ChangeData>> r = new ArrayList<>();
     for (Account.Id a : args.accounts) {
-      r.add(new MagicLabelPredicates.IndexMagicLabelPredicate(args, mlv, a));
->>>>>>> f978e3fb
+      r.add(new MagicLabelPredicates.IndexMagicLabelPredicate(args, mlv, a, count));
     }
     return or(r);
   }
