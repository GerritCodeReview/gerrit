--- conflicted
+++ resolved
@@ -53,17 +53,9 @@
   public boolean match(ChangeData cd) {
     return cd.reviewers().asTable().get(state, id) != null;
   }
-<<<<<<< HEAD
-=======
-
-  @Override
-  public int getCost() {
-    return 1;
-  }
 
   @Override
   public int getCardinality() {
     return 5000;
   }
->>>>>>> 731a0e1e
 }