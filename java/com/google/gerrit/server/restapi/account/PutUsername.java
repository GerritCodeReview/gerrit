--- conflicted
+++ resolved
@@ -78,32 +78,18 @@
       permissionBackend.currentUser().check(GlobalPermission.ADMINISTRATE_SERVER);
     }
 
-<<<<<<< HEAD
-    if (!realm.allowsEdit(AccountFieldName.USER_NAME)) {
-      throw new MethodNotAllowedException("realm does not allow editing username");
-=======
-    if (input == null) {
-      input = new UsernameInput();
->>>>>>> f3ad6218
-    }
-
     Account.Id accountId = rsrc.getUser().getAccountId();
     if (!externalIds.byAccount(accountId, SCHEME_USERNAME).isEmpty()) {
       throw new MethodNotAllowedException("Username cannot be changed.");
     }
 
-<<<<<<< HEAD
-    if (input == null || Strings.isNullOrEmpty(input.username)) {
-      throw new BadRequestException("input required");
-=======
     if (realm.accountBelongsToRealm(externalIds.byAccount(accountId))
         && !realm.allowsEdit(AccountFieldName.USER_NAME)) {
       throw new MethodNotAllowedException("realm does not allow editing username");
     }
 
-    if (Strings.isNullOrEmpty(input.username)) {
-      return input.username;
->>>>>>> f3ad6218
+    if (input == null || Strings.isNullOrEmpty(input.username)) {
+      throw new BadRequestException("input required");
     }
 
     if (!ExternalId.isValidUsername(input.username)) {
