--- conflicted
+++ resolved
@@ -69,13 +69,7 @@
       throws RestApiException, PermissionBackendException, IOException {
     IdentifiedUser user = parent.getUser();
     ChangeResource change = changes.parse(TopLevelResource.INSTANCE, id);
-<<<<<<< HEAD
-    if (starredChangesReader.isStarred(user.getAccountId(), change.getId())) {
-=======
-    if (starredChangesUtil
-        .getLabels(user.getAccountId(), change.getVirtualId())
-        .contains(StarredChangesUtil.DEFAULT_LABEL)) {
->>>>>>> 9a54970d
+    if (starredChangesReader.isStarred(user.getAccountId(), change.getVirtualId())) {
       return new AccountResource.StarredChange(user, change);
     }
     throw new ResourceNotFoundException(id);
@@ -131,16 +125,7 @@
       }
 
       try {
-<<<<<<< HEAD
-        starredChangesWriter.star(self.get().getAccountId(), change.getId());
-=======
-        starredChangesUtil.star(
-            self.get().getAccountId(), change.getVirtualId(), StarredChangesUtil.Operation.ADD);
-      } catch (MutuallyExclusiveLabelsException e) {
-        throw new ResourceConflictException(e.getMessage());
-      } catch (IllegalLabelException e) {
-        throw new BadRequestException(e.getMessage());
->>>>>>> 9a54970d
+        starredChangesWriter.star(self.get().getAccountId(), change.getVirtualId());
       } catch (DuplicateKeyException e) {
         return Response.none();
       }
@@ -183,12 +168,7 @@
       if (!self.get().hasSameAccountId(rsrc.getUser())) {
         throw new AuthException("not allowed remove starred change");
       }
-<<<<<<< HEAD
-      starredChangesWriter.unstar(self.get().getAccountId(), rsrc.getChange().getId());
-=======
-      starredChangesUtil.star(
-          self.get().getAccountId(), rsrc.getVirtualId(), StarredChangesUtil.Operation.REMOVE);
->>>>>>> 9a54970d
+      starredChangesWriter.unstar(self.get().getAccountId(), rsrc.getVirtualId());
       return Response.none();
     }
   }
