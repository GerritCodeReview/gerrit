--- conflicted
+++ resolved
@@ -14,19 +14,13 @@
 
 package com.google.gerrit.server.restapi.change;
 
-<<<<<<< HEAD
 import static com.google.gerrit.server.project.ProjectCache.illegalState;
-=======
->>>>>>> fe7da8f3
 import static java.nio.charset.StandardCharsets.UTF_8;
 
 import com.google.common.base.Strings;
 import com.google.common.collect.ImmutableList;
 import com.google.common.io.ByteStreams;
-<<<<<<< HEAD
 import com.google.gerrit.common.RawInputUtil;
-=======
->>>>>>> fe7da8f3
 import com.google.gerrit.entities.Change;
 import com.google.gerrit.entities.Patch;
 import com.google.gerrit.entities.PatchSet;
@@ -134,17 +128,10 @@
     }
 
     @Override
-<<<<<<< HEAD
     public Response<Object> apply(ChangeResource resource, IdString id, FileContentInput input)
         throws AuthException, BadRequestException, ResourceConflictException, IOException,
             PermissionBackendException {
       putEdit.apply(resource, id.get(), input);
-=======
-    public Response<?> apply(ChangeResource resource, IdString id, Put.Input input)
-        throws AuthException, ResourceConflictException, BadRequestException, IOException,
-            PermissionBackendException, BadRequestException {
-      putEdit.apply(resource, id.get(), input.content);
->>>>>>> fe7da8f3
       return Response.none();
     }
   }
@@ -314,7 +301,6 @@
     }
 
     @Override
-<<<<<<< HEAD
     public Response<Object> apply(ChangeEditResource rsrc, FileContentInput input)
         throws AuthException, BadRequestException, ResourceConflictException, IOException,
             PermissionBackendException {
@@ -324,6 +310,12 @@
     public Response<Object> apply(ChangeResource rsrc, String path, FileContentInput input)
         throws AuthException, BadRequestException, ResourceConflictException, IOException,
             PermissionBackendException {
+      if (Patch.COMMIT_MSG.equals(path)) {
+        EditMessage.Input editCommitMessageInput = new EditMessage.Input();
+        editCommitMessageInput.message =
+            new String(ByteStreams.toByteArray(input.content.getInputStream()), UTF_8);
+        return Response.ok(editMessage.apply(rsrc, editCommitMessageInput));
+      }
 
       if (input.content == null && input.binary_content == null) {
         throw new BadRequestException("either content or binary_content is required");
@@ -348,23 +340,6 @@
         return editMessage.apply(rsrc, editCommitMessageInput);
       }
 
-=======
-    public Response<?> apply(ChangeEditResource rsrc, Input input)
-        throws AuthException, ResourceConflictException, BadRequestException, IOException,
-            PermissionBackendException, BadRequestException {
-      return apply(rsrc.getChangeResource(), rsrc.getPath(), input.content);
-    }
-
-    public Response<?> apply(ChangeResource rsrc, String path, RawInput newContent)
-        throws ResourceConflictException, AuthException, BadRequestException, IOException,
-            PermissionBackendException, BadRequestException {
-      if (Patch.COMMIT_MSG.equals(path)) {
-        EditMessage.Input editCommitMessageInput = new EditMessage.Input();
-        editCommitMessageInput.message =
-            new String(ByteStreams.toByteArray(newContent.getInputStream()), UTF_8);
-        return Response.ok(editMessage.apply(rsrc, editCommitMessageInput));
-      }
->>>>>>> fe7da8f3
       if (Strings.isNullOrEmpty(path) || path.charAt(0) == '/') {
         throw new ResourceConflictException("Invalid path: " + path);
       }
