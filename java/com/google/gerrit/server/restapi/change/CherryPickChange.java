// Copyright (C) 2012 The Android Open Source Project
//
// Licensed under the Apache License, Version 2.0 (the "License");
// you may not use this file except in compliance with the License.
// You may obtain a copy of the License at
//
// http://www.apache.org/licenses/LICENSE-2.0
//
// Unless required by applicable law or agreed to in writing, software
// distributed under the License is distributed on an "AS IS" BASIS,
// WITHOUT WARRANTIES OR CONDITIONS OF ANY KIND, either express or implied.
// See the License for the specific language governing permissions and
// limitations under the License.

package com.google.gerrit.server.restapi.change;

import static com.google.common.base.MoreObjects.firstNonNull;

import com.google.auto.value.AutoValue;
import com.google.common.base.Strings;
import com.google.common.collect.ImmutableSet;
import com.google.gerrit.common.FooterConstants;
import com.google.gerrit.common.Nullable;
import com.google.gerrit.entities.Account;
import com.google.gerrit.entities.BranchNameKey;
import com.google.gerrit.entities.Change;
import com.google.gerrit.entities.PatchSet;
import com.google.gerrit.entities.Project;
import com.google.gerrit.extensions.api.changes.CherryPickInput;
import com.google.gerrit.extensions.api.changes.NotifyHandling;
import com.google.gerrit.extensions.restapi.BadRequestException;
import com.google.gerrit.extensions.restapi.MergeConflictException;
import com.google.gerrit.extensions.restapi.ResourceConflictException;
import com.google.gerrit.extensions.restapi.RestApiException;
import com.google.gerrit.extensions.restapi.UnprocessableEntityException;
import com.google.gerrit.server.ApprovalsUtil;
import com.google.gerrit.server.ChangeUtil;
import com.google.gerrit.server.GerritPersonIdent;
import com.google.gerrit.server.IdentifiedUser;
import com.google.gerrit.server.ReviewerSet;
import com.google.gerrit.server.change.ChangeInserter;
import com.google.gerrit.server.change.NotifyResolver;
import com.google.gerrit.server.change.PatchSetInserter;
import com.google.gerrit.server.git.CodeReviewCommit;
import com.google.gerrit.server.git.CodeReviewCommit.CodeReviewRevWalk;
import com.google.gerrit.server.git.GitRepositoryManager;
import com.google.gerrit.server.git.MergeUtil;
import com.google.gerrit.server.notedb.ChangeNotes;
import com.google.gerrit.server.notedb.ReviewerStateInternal;
import com.google.gerrit.server.notedb.Sequences;
import com.google.gerrit.server.project.InvalidChangeOperationException;
import com.google.gerrit.server.project.NoSuchProjectException;
import com.google.gerrit.server.project.ProjectCache;
import com.google.gerrit.server.project.ProjectState;
import com.google.gerrit.server.query.change.ChangeData;
import com.google.gerrit.server.query.change.InternalChangeQuery;
import com.google.gerrit.server.submit.IntegrationException;
import com.google.gerrit.server.submit.MergeIdenticalTreeException;
import com.google.gerrit.server.update.BatchUpdate;
import com.google.gerrit.server.update.UpdateException;
import com.google.gerrit.server.util.CommitMessageUtil;
import com.google.gerrit.server.util.time.TimeUtil;
import com.google.inject.Inject;
import com.google.inject.Provider;
import com.google.inject.Singleton;
import java.io.IOException;
import java.sql.Timestamp;
import java.util.HashSet;
import java.util.List;
import java.util.Set;
import java.util.TimeZone;
import org.eclipse.jgit.errors.ConfigInvalidException;
import org.eclipse.jgit.errors.InvalidObjectIdException;
import org.eclipse.jgit.errors.MissingObjectException;
import org.eclipse.jgit.lib.ObjectId;
import org.eclipse.jgit.lib.ObjectInserter;
import org.eclipse.jgit.lib.ObjectReader;
import org.eclipse.jgit.lib.PersonIdent;
import org.eclipse.jgit.lib.Ref;
import org.eclipse.jgit.lib.Repository;
import org.eclipse.jgit.revwalk.RevCommit;
import org.eclipse.jgit.revwalk.RevWalk;
import org.eclipse.jgit.util.ChangeIdUtil;

@Singleton
public class CherryPickChange {
  @AutoValue
  abstract static class Result {
    static Result create(Change.Id changeId, ImmutableSet<String> filesWithGitConflicts) {
      return new AutoValue_CherryPickChange_Result(changeId, filesWithGitConflicts);
    }

    abstract Change.Id changeId();

    abstract ImmutableSet<String> filesWithGitConflicts();
  }

  private final Sequences seq;
  private final Provider<InternalChangeQuery> queryProvider;
  private final GitRepositoryManager gitManager;
  private final TimeZone serverTimeZone;
  private final Provider<IdentifiedUser> user;
  private final ChangeInserter.Factory changeInserterFactory;
  private final PatchSetInserter.Factory patchSetInserterFactory;
  private final MergeUtil.Factory mergeUtilFactory;
  private final ChangeNotes.Factory changeNotesFactory;
  private final ProjectCache projectCache;
  private final ApprovalsUtil approvalsUtil;
  private final NotifyResolver notifyResolver;

  @Inject
  CherryPickChange(
      Sequences seq,
      Provider<InternalChangeQuery> queryProvider,
      @GerritPersonIdent PersonIdent myIdent,
      GitRepositoryManager gitManager,
      Provider<IdentifiedUser> user,
      ChangeInserter.Factory changeInserterFactory,
      PatchSetInserter.Factory patchSetInserterFactory,
      MergeUtil.Factory mergeUtilFactory,
      ChangeNotes.Factory changeNotesFactory,
      ProjectCache projectCache,
      ApprovalsUtil approvalsUtil,
      NotifyResolver notifyResolver) {
    this.seq = seq;
    this.queryProvider = queryProvider;
    this.gitManager = gitManager;
    this.serverTimeZone = myIdent.getTimeZone();
    this.user = user;
    this.changeInserterFactory = changeInserterFactory;
    this.patchSetInserterFactory = patchSetInserterFactory;
    this.mergeUtilFactory = mergeUtilFactory;
    this.changeNotesFactory = changeNotesFactory;
    this.projectCache = projectCache;
    this.approvalsUtil = approvalsUtil;
    this.notifyResolver = notifyResolver;
  }

  /**
   * This function is used for cherry picking a change.
   *
   * @param batchUpdateFactory Used for applying changes to the database.
   * @param change Change to cherry pick.
   * @param patch The patch of that change.
   * @param input Input object for different configurations of cherry pick.
   * @param dest Destination branch for the cherry pick.
   * @return Result object that describes the cherry pick.
   * @throws IOException Unable to open repository or read from the database.
   * @throws InvalidChangeOperationException Parent or branch don't exist, or two changes with same
   *     key exist in the branch.
   * @throws IntegrationException Merge conflict or trees are identical after cherry pick.
   * @throws UpdateException Problem updating the database using batchUpdateFactory.
   * @throws RestApiException Error such as invalid SHA1
   * @throws ConfigInvalidException Can't find account to notify.
   * @throws NoSuchProjectException Can't find project state.
   */
  public Result cherryPick(
      BatchUpdate.Factory batchUpdateFactory,
      Change change,
      PatchSet patch,
      CherryPickInput input,
      BranchNameKey dest)
      throws IOException, InvalidChangeOperationException, IntegrationException, UpdateException,
          RestApiException, ConfigInvalidException, NoSuchProjectException {
    return cherryPick(
        batchUpdateFactory,
        change,
        change.getProject(),
        patch.commitId(),
        input,
        dest,
        null,
        null,
        null);
  }

  /**
   * This function is called directly to cherry pick a commit. Also, it is used to cherry pick a
   * change as well as long as sourceChange is not null.
   *
   * @param batchUpdateFactory Used for applying changes to the database.
   * @param sourceChange Change to cherry pick. Can be null, and then the function will only cherry
   *     pick a commit.
   * @param project Project name
   * @param sourceCommit Id of the commit to be cherry picked.
   * @param input Input object for different configurations of cherry pick.
   * @param dest Destination branch for the cherry pick.
   * @return Result object that describes the cherry pick.
   * @throws IOException Unable to open repository or read from the database.
   * @throws InvalidChangeOperationException Parent or branch don't exist, or two changes with same
   *     key exist in the branch.
   * @throws IntegrationException Merge conflict or trees are identical after cherry pick.
   * @throws UpdateException Problem updating the database using batchUpdateFactory.
   * @throws RestApiException Error such as invalid SHA1
   * @throws ConfigInvalidException Can't find account to notify.
   * @throws NoSuchProjectException Can't find project state.
   */
  public Result cherryPick(
      BatchUpdate.Factory batchUpdateFactory,
      @Nullable Change sourceChange,
      Project.NameKey project,
      ObjectId sourceCommit,
      CherryPickInput input,
      BranchNameKey dest)
      throws IOException, InvalidChangeOperationException, IntegrationException, UpdateException,
          RestApiException, ConfigInvalidException, NoSuchProjectException {
    return cherryPick(
        batchUpdateFactory, sourceChange, project, sourceCommit, input, dest, null, null, null);
  }

  /**
   * This function can be called directly to cherry-pick a change (or commit if sourceChange is
   * null) with a few other parameters that are especially useful for cherry-picking a commit that
   * is the revert-of another change.
   *
   * @param batchUpdateFactory Used for applying changes to the database.
   * @param sourceChange Change to cherry pick. Can be null, and then the function will only cherry
   *     pick a commit.
   * @param project Project name
   * @param sourceCommit Id of the commit to be cherry picked.
   * @param input Input object for different configurations of cherry pick.
   * @param dest Destination branch for the cherry pick.
   * @param topic Topic name for the change created.
   * @param revertedChange The id of the change that is reverted. This is used for the "revertOf"
   *     field to mark the created cherry pick change as "revertOf" the original change that was
   *     reverted.
   * @param changeIdForNewChange The Change-Id that the new change that of the cherry pick will
   *     have.
   * @return Result object that describes the cherry pick.
   * @throws IOException Unable to open repository or read from the database.
   * @throws InvalidChangeOperationException Parent or branch don't exist, or two changes with same
   *     key exist in the branch.
   * @throws IntegrationException Merge conflict or trees are identical after cherry pick.
   * @throws UpdateException Problem updating the database using batchUpdateFactory.
   * @throws RestApiException Error such as invalid SHA1
   * @throws ConfigInvalidException Can't find account to notify.
   * @throws NoSuchProjectException Can't find project state.
   */
  public Result cherryPick(
      BatchUpdate.Factory batchUpdateFactory,
      @Nullable Change sourceChange,
      Project.NameKey project,
      ObjectId sourceCommit,
      CherryPickInput input,
      BranchNameKey dest,
      @Nullable String topic,
      @Nullable Change.Id revertedChange,
      @Nullable ObjectId changeIdForNewChange)
      throws IOException, InvalidChangeOperationException, IntegrationException, UpdateException,
          RestApiException, ConfigInvalidException, NoSuchProjectException {

    IdentifiedUser identifiedUser = user.get();
    try (Repository git = gitManager.openRepository(project);
        // This inserter and revwalk *must* be passed to any BatchUpdates
        // created later on, to ensure the cherry-picked commit is flushed
        // before patch sets are updated.
        ObjectInserter oi = git.newObjectInserter();
        ObjectReader reader = oi.newReader();
        CodeReviewRevWalk revWalk = CodeReviewCommit.newRevWalk(reader)) {
      Ref destRef = git.getRefDatabase().exactRef(dest.branch());
      if (destRef == null) {
        throw new InvalidChangeOperationException(
            String.format("Branch %s does not exist.", dest.branch()));
      }

      RevCommit baseCommit = getBaseCommit(destRef, project.get(), revWalk, input.base);

      CodeReviewCommit commitToCherryPick = revWalk.parseCommit(sourceCommit);

      if (input.parent <= 0 || input.parent > commitToCherryPick.getParentCount()) {
        throw new InvalidChangeOperationException(
            String.format(
                "Cherry Pick: Parent %s does not exist. Please specify a parent in"
                    + " range [1, %s].",
                input.parent, commitToCherryPick.getParentCount()));
      }

      String message = Strings.nullToEmpty(input.message).trim();
      message = message.isEmpty() ? commitToCherryPick.getFullMessage() : message;

      Timestamp now = TimeUtil.nowTs();
      PersonIdent committerIdent = identifiedUser.newCommitterIdent(now, serverTimeZone);

<<<<<<< HEAD
      final ObjectId generatedChangeId =
          changeIdForNewChange != null ? changeIdForNewChange : Change.generateChangeId();
      String commitMessage = ChangeIdUtil.insertId(message, generatedChangeId).trim() + '\n';
=======
      final ObjectId generatedChangeId = CommitMessageUtil.generateChangeId();
      String commitMessage = ChangeIdUtil.insertId(input.message, generatedChangeId).trim() + '\n';
>>>>>>> 7b1ba662

      CodeReviewCommit cherryPickCommit;
      ProjectState projectState = projectCache.checkedGet(dest.project());
      if (projectState == null) {
        throw new NoSuchProjectException(dest.project());
      }
      try {
        MergeUtil mergeUtil;
        if (input.allowConflicts) {
          // allowConflicts requires to use content merge
          mergeUtil = mergeUtilFactory.create(projectState, true);
        } else {
          // use content merge only if it's configured on the project
          mergeUtil = mergeUtilFactory.create(projectState);
        }
        cherryPickCommit =
            mergeUtil.createCherryPickFromCommit(
                oi,
                git.getConfig(),
                baseCommit,
                commitToCherryPick,
                committerIdent,
                commitMessage,
                revWalk,
                input.parent - 1,
                false,
                input.allowConflicts);

        Change.Key changeKey;
        final List<String> idList = cherryPickCommit.getFooterLines(FooterConstants.CHANGE_ID);
        if (!idList.isEmpty()) {
          final String idStr = idList.get(idList.size() - 1).trim();
          changeKey = Change.key(idStr);
        } else {
<<<<<<< HEAD
          changeKey = Change.key("I" + generatedChangeId.name());
=======
          changeKey = new Change.Key("I" + generatedChangeId.name());
>>>>>>> 7b1ba662
        }

        BranchNameKey newDest = BranchNameKey.create(project, destRef.getName());
        List<ChangeData> destChanges =
            queryProvider.get().setLimit(2).byBranchKey(newDest, changeKey);
        if (destChanges.size() > 1) {
          throw new InvalidChangeOperationException(
              "Several changes with key "
                  + changeKey
                  + " reside on the same branch. "
                  + "Cannot create a new patch set.");
        }
        try (BatchUpdate bu = batchUpdateFactory.create(project, identifiedUser, now)) {
          bu.setRepository(git, revWalk, oi);
          bu.setNotify(resolveNotify(input));
          Change.Id changeId;
          if (destChanges.size() == 1) {
            // The change key exists on the destination branch. The cherry pick
            // will be added as a new patch set.
            changeId = insertPatchSet(bu, git, destChanges.get(0).notes(), cherryPickCommit);
          } else {
            // Change key not found on destination branch. We can create a new
            // change.
            String newTopic = topic;
            if (topic == null
                && sourceChange != null
                && !Strings.isNullOrEmpty(sourceChange.getTopic())) {
              newTopic = sourceChange.getTopic() + "-" + newDest.shortName();
            }
            changeId =
                createNewChange(
                    bu,
                    cherryPickCommit,
                    dest.branch(),
                    newTopic,
                    sourceChange,
                    sourceCommit,
                    input,
                    revertedChange);
          }
          bu.execute();
          return Result.create(changeId, cherryPickCommit.getFilesWithGitConflicts());
        }
      } catch (MergeIdenticalTreeException | MergeConflictException e) {
        throw new IntegrationException("Cherry pick failed: " + e.getMessage());
      }
    }
  }

  private RevCommit getBaseCommit(Ref destRef, String project, RevWalk revWalk, String base)
      throws RestApiException, IOException {
    RevCommit destRefTip = revWalk.parseCommit(destRef.getObjectId());
    // The tip commit of the destination ref is the default base for the newly created change.
    if (Strings.isNullOrEmpty(base)) {
      return destRefTip;
    }

    ObjectId baseObjectId;
    try {
      baseObjectId = ObjectId.fromString(base);
    } catch (InvalidObjectIdException e) {
      throw new BadRequestException(
          String.format("Base %s doesn't represent a valid SHA-1", base), e);
    }

    RevCommit baseCommit;
    try {
      baseCommit = revWalk.parseCommit(baseObjectId);
    } catch (MissingObjectException e) {
      throw new UnprocessableEntityException(
          String.format("Base %s doesn't exist", baseObjectId.name()), e);
    }

    InternalChangeQuery changeQuery = queryProvider.get();
    changeQuery.enforceVisibility(true);
    List<ChangeData> changeDatas = changeQuery.byBranchCommit(project, destRef.getName(), base);

    if (changeDatas.isEmpty()) {
      if (revWalk.isMergedInto(baseCommit, destRefTip)) {
        // The base commit is a merged commit with no change associated.
        return baseCommit;
      }
      throw new UnprocessableEntityException(
          String.format("Commit %s does not exist on branch %s", base, destRef.getName()));
    } else if (changeDatas.size() != 1) {
      throw new ResourceConflictException("Multiple changes found for commit " + base);
    }

    Change change = changeDatas.get(0).change();
    if (!change.isAbandoned()) {
      // The base commit is a valid change revision.
      return baseCommit;
    }

    throw new ResourceConflictException(
        String.format(
            "Change %s with commit %s is %s",
            change.getChangeId(), base, ChangeUtil.status(change)));
  }

  private Change.Id insertPatchSet(
      BatchUpdate bu, Repository git, ChangeNotes destNotes, CodeReviewCommit cherryPickCommit)
      throws IOException {
    Change destChange = destNotes.getChange();
    PatchSet.Id psId = ChangeUtil.nextPatchSetId(git, destChange.currentPatchSetId());
    PatchSetInserter inserter = patchSetInserterFactory.create(destNotes, psId, cherryPickCommit);
    inserter.setMessage("Uploaded patch set " + inserter.getPatchSetId().get() + ".");
    bu.addOp(destChange.getId(), inserter);
    return destChange.getId();
  }

  private Change.Id createNewChange(
      BatchUpdate bu,
      CodeReviewCommit cherryPickCommit,
      String refName,
      String topic,
      @Nullable Change sourceChange,
      @Nullable ObjectId sourceCommit,
      CherryPickInput input,
      @Nullable Change.Id revertOf)
      throws IOException {
    Change.Id changeId = Change.id(seq.nextChangeId());
    ChangeInserter ins = changeInserterFactory.create(changeId, cherryPickCommit, refName);
    ins.setRevertOf(revertOf);
    BranchNameKey sourceBranch = sourceChange == null ? null : sourceChange.getDest();
    ins.setMessage(
            revertOf == null
                ? messageForDestinationChange(
                    ins.getPatchSetId(), sourceBranch, sourceCommit, cherryPickCommit)
                : "Uploaded patch set 1.") // For revert commits, the message should not include
        // cherry-pick information.
        .setTopic(topic)
        .setWorkInProgress(
            (sourceChange != null && sourceChange.isWorkInProgress())
                || !cherryPickCommit.getFilesWithGitConflicts().isEmpty());
    if (input.keepReviewers && sourceChange != null) {
      ReviewerSet reviewerSet =
          approvalsUtil.getReviewers(changeNotesFactory.createChecked(sourceChange));
      Set<Account.Id> reviewers =
          new HashSet<>(reviewerSet.byState(ReviewerStateInternal.REVIEWER));
      reviewers.add(sourceChange.getOwner());
      reviewers.remove(user.get().getAccountId());
      Set<Account.Id> ccs = new HashSet<>(reviewerSet.byState(ReviewerStateInternal.CC));
      ccs.remove(user.get().getAccountId());
      ins.setReviewersAndCcs(reviewers, ccs);
    }
    bu.insertChange(ins);
    return changeId;
  }

  private NotifyResolver.Result resolveNotify(CherryPickInput input)
      throws BadRequestException, ConfigInvalidException, IOException {
    return notifyResolver.resolve(
        firstNonNull(input.notify, NotifyHandling.ALL), input.notifyDetails);
  }

  private String messageForDestinationChange(
      PatchSet.Id patchSetId,
      BranchNameKey sourceBranch,
      ObjectId sourceCommit,
      CodeReviewCommit cherryPickCommit) {
    StringBuilder stringBuilder = new StringBuilder("Patch Set ").append(patchSetId.get());
    if (sourceBranch != null) {
      stringBuilder.append(": Cherry Picked from branch ").append(sourceBranch.shortName());
    } else {
      stringBuilder.append(": Cherry Picked from commit ").append(sourceCommit.getName());
    }
    stringBuilder.append(".");

    if (!cherryPickCommit.getFilesWithGitConflicts().isEmpty()) {
      stringBuilder.append("\n\nThe following files contain Git conflicts:");
      cherryPickCommit.getFilesWithGitConflicts().stream()
          .sorted()
          .forEach(filePath -> stringBuilder.append("\n* ").append(filePath));
    }

    return stringBuilder.toString();
  }
}<|MERGE_RESOLUTION|>--- conflicted
+++ resolved
@@ -281,14 +281,8 @@
       Timestamp now = TimeUtil.nowTs();
       PersonIdent committerIdent = identifiedUser.newCommitterIdent(now, serverTimeZone);
 
-<<<<<<< HEAD
-      final ObjectId generatedChangeId =
-          changeIdForNewChange != null ? changeIdForNewChange : Change.generateChangeId();
-      String commitMessage = ChangeIdUtil.insertId(message, generatedChangeId).trim() + '\n';
-=======
       final ObjectId generatedChangeId = CommitMessageUtil.generateChangeId();
       String commitMessage = ChangeIdUtil.insertId(input.message, generatedChangeId).trim() + '\n';
->>>>>>> 7b1ba662
 
       CodeReviewCommit cherryPickCommit;
       ProjectState projectState = projectCache.checkedGet(dest.project());
@@ -323,11 +317,7 @@
           final String idStr = idList.get(idList.size() - 1).trim();
           changeKey = Change.key(idStr);
         } else {
-<<<<<<< HEAD
           changeKey = Change.key("I" + generatedChangeId.name());
-=======
-          changeKey = new Change.Key("I" + generatedChangeId.name());
->>>>>>> 7b1ba662
         }
 
         BranchNameKey newDest = BranchNameKey.create(project, destRef.getName());
