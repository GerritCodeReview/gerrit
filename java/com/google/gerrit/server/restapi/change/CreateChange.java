// Copyright (C) 2014 The Android Open Source Project
//
// Licensed under the Apache License, Version 2.0 (the "License");
// you may not use this file except in compliance with the License.
// You may obtain a copy of the License at
//
// http://www.apache.org/licenses/LICENSE-2.0
//
// Unless required by applicable law or agreed to in writing, software
// distributed under the License is distributed on an "AS IS" BASIS,
// WITHOUT WARRANTIES OR CONDITIONS OF ANY KIND, either express or implied.
// See the License for the specific language governing permissions and
// limitations under the License.

package com.google.gerrit.server.restapi.change;

import static com.google.common.base.MoreObjects.firstNonNull;
import static org.eclipse.jgit.lib.Constants.SIGNED_OFF_BY_TAG;

import com.google.common.base.Joiner;
import com.google.common.base.Strings;
import com.google.common.collect.Iterables;
import com.google.gerrit.common.Nullable;
import com.google.gerrit.extensions.api.changes.NotifyHandling;
import com.google.gerrit.extensions.client.ChangeStatus;
import com.google.gerrit.extensions.client.SubmitType;
import com.google.gerrit.extensions.common.ChangeInfo;
import com.google.gerrit.extensions.common.ChangeInput;
import com.google.gerrit.extensions.common.MergeInput;
import com.google.gerrit.extensions.restapi.AuthException;
import com.google.gerrit.extensions.restapi.BadRequestException;
import com.google.gerrit.extensions.restapi.MethodNotAllowedException;
import com.google.gerrit.extensions.restapi.ResourceConflictException;
import com.google.gerrit.extensions.restapi.ResourceNotFoundException;
import com.google.gerrit.extensions.restapi.Response;
import com.google.gerrit.extensions.restapi.RestApiException;
import com.google.gerrit.extensions.restapi.TopLevelResource;
import com.google.gerrit.extensions.restapi.UnprocessableEntityException;
import com.google.gerrit.reviewdb.client.BooleanProjectConfig;
import com.google.gerrit.reviewdb.client.Change;
import com.google.gerrit.reviewdb.client.PatchSet;
import com.google.gerrit.reviewdb.client.Project;
import com.google.gerrit.reviewdb.client.RefNames;
import com.google.gerrit.server.CurrentUser;
import com.google.gerrit.server.GerritPersonIdent;
import com.google.gerrit.server.IdentifiedUser;
import com.google.gerrit.server.PatchSetUtil;
import com.google.gerrit.server.change.ChangeFinder;
import com.google.gerrit.server.change.ChangeInserter;
import com.google.gerrit.server.change.ChangeJson;
import com.google.gerrit.server.change.ChangeResource;
import com.google.gerrit.server.change.NotifyResolver;
import com.google.gerrit.server.config.AnonymousCowardName;
import com.google.gerrit.server.config.GerritServerConfig;
import com.google.gerrit.server.git.GitRepositoryManager;
import com.google.gerrit.server.git.MergeUtil;
import com.google.gerrit.server.notedb.ChangeNotes;
import com.google.gerrit.server.notedb.Sequences;
import com.google.gerrit.server.permissions.ChangePermission;
import com.google.gerrit.server.permissions.PermissionBackend;
import com.google.gerrit.server.permissions.PermissionBackendException;
import com.google.gerrit.server.permissions.RefPermission;
import com.google.gerrit.server.project.ContributorAgreementsChecker;
import com.google.gerrit.server.project.InvalidChangeOperationException;
import com.google.gerrit.server.project.ProjectResource;
import com.google.gerrit.server.project.ProjectState;
import com.google.gerrit.server.restapi.project.CommitsCollection;
import com.google.gerrit.server.restapi.project.ProjectsCollection;
import com.google.gerrit.server.update.BatchUpdate;
import com.google.gerrit.server.update.RetryHelper;
import com.google.gerrit.server.update.RetryingRestCollectionModifyView;
import com.google.gerrit.server.update.UpdateException;
import com.google.gerrit.server.util.time.TimeUtil;
import com.google.inject.Inject;
import com.google.inject.Provider;
import com.google.inject.Singleton;
import java.io.IOException;
import java.sql.Timestamp;
import java.util.Collections;
import java.util.List;
import java.util.TimeZone;
import org.eclipse.jgit.errors.ConfigInvalidException;
import org.eclipse.jgit.errors.InvalidObjectIdException;
import org.eclipse.jgit.errors.MissingObjectException;
import org.eclipse.jgit.errors.NoMergeBaseException;
import org.eclipse.jgit.errors.NoMergeBaseException.MergeBaseFailureReason;
import org.eclipse.jgit.lib.CommitBuilder;
import org.eclipse.jgit.lib.Config;
import org.eclipse.jgit.lib.ObjectId;
import org.eclipse.jgit.lib.ObjectInserter;
import org.eclipse.jgit.lib.ObjectReader;
import org.eclipse.jgit.lib.PersonIdent;
import org.eclipse.jgit.lib.Ref;
import org.eclipse.jgit.lib.Repository;
import org.eclipse.jgit.lib.TreeFormatter;
import org.eclipse.jgit.revwalk.RevCommit;
import org.eclipse.jgit.revwalk.RevWalk;
import org.eclipse.jgit.util.ChangeIdUtil;

@Singleton
public class CreateChange
    extends RetryingRestCollectionModifyView<
        TopLevelResource, ChangeResource, ChangeInput, Response<ChangeInfo>> {
  private final String anonymousCowardName;
  private final GitRepositoryManager gitManager;
  private final Sequences seq;
  private final TimeZone serverTimeZone;
  private final PermissionBackend permissionBackend;
  private final Provider<CurrentUser> user;
  private final ProjectsCollection projectsCollection;
  private final CommitsCollection commits;
  private final ChangeInserter.Factory changeInserterFactory;
  private final ChangeJson.Factory jsonFactory;
  private final ChangeFinder changeFinder;
  private final PatchSetUtil psUtil;
  private final MergeUtil.Factory mergeUtilFactory;
  private final SubmitType submitType;
  private final NotifyResolver notifyResolver;
  private final ContributorAgreementsChecker contributorAgreements;
  private final boolean disablePrivateChanges;

  @Inject
  CreateChange(
      @AnonymousCowardName String anonymousCowardName,
      GitRepositoryManager gitManager,
      Sequences seq,
      @GerritPersonIdent PersonIdent myIdent,
      PermissionBackend permissionBackend,
      Provider<CurrentUser> user,
      ProjectsCollection projectsCollection,
      CommitsCollection commits,
      ChangeInserter.Factory changeInserterFactory,
      ChangeJson.Factory json,
      ChangeFinder changeFinder,
      RetryHelper retryHelper,
      PatchSetUtil psUtil,
      @GerritServerConfig Config config,
      MergeUtil.Factory mergeUtilFactory,
      NotifyResolver notifyResolver,
      ContributorAgreementsChecker contributorAgreements) {
    super(retryHelper);
    this.anonymousCowardName = anonymousCowardName;
    this.gitManager = gitManager;
    this.seq = seq;
    this.serverTimeZone = myIdent.getTimeZone();
    this.permissionBackend = permissionBackend;
    this.user = user;
    this.projectsCollection = projectsCollection;
    this.commits = commits;
    this.changeInserterFactory = changeInserterFactory;
    this.jsonFactory = json;
    this.changeFinder = changeFinder;
    this.psUtil = psUtil;
    this.submitType = config.getEnum("project", null, "submitType", SubmitType.MERGE_IF_NECESSARY);
    this.disablePrivateChanges = config.getBoolean("change", null, "disablePrivateChanges", false);
    this.mergeUtilFactory = mergeUtilFactory;
    this.notifyResolver = notifyResolver;
    this.contributorAgreements = contributorAgreements;
  }

  @Override
  protected Response<ChangeInfo> applyImpl(
      BatchUpdate.Factory updateFactory, TopLevelResource parent, ChangeInput input)
      throws IOException, InvalidChangeOperationException, RestApiException, UpdateException,
          PermissionBackendException, ConfigInvalidException {
    IdentifiedUser me = user.get().asIdentifiedUser();
    checkAndSanitizeChangeInput(input, me);

    ProjectResource projectResource = projectsCollection.parse(input.project);
    ProjectState projectState = projectResource.getProjectState();
    projectState.checkStatePermitsWrite();

    Project.NameKey project = projectResource.getNameKey();
    contributorAgreements.check(project, user.get());

    checkRequiredPermissions(project, input.branch);

    Change newChange = createNewChange(input, me, projectState, updateFactory);
    ChangeJson json = jsonFactory.noOptions();
    return Response.created(json.format(newChange));
  }

  /**
   * Checks and sanitizes the user input, e.g. check whether the input is legal; clean the input so
   * that it meets the requirement for creating a change; set a field based on the global configs,
   * etc.
   *
   * @param input the {@code ChangeInput} from the request. Note this method modify the {@code
   *     ChangeInput} object so that it can be reused directly by follow-up code.
   * @param me the user who sent the current request to create a change.
   * @throws BadRequestException if the input is not legal.
   */
  private void checkAndSanitizeChangeInput(ChangeInput input, IdentifiedUser me)
      throws RestApiException, PermissionBackendException, IOException {
    if (Strings.isNullOrEmpty(input.project)) {
      throw new BadRequestException("project must be non-empty");
    }

    if (Strings.isNullOrEmpty(input.branch)) {
      throw new BadRequestException("branch must be non-empty");
    }
    input.branch = RefNames.fullName(input.branch);

    String subject = Strings.nullToEmpty(input.subject);
    subject = subject.replaceAll("(?m)^#.*$\n?", "").trim();
    if (subject.isEmpty()) {
      throw new BadRequestException("commit message must be non-empty");
    }
    input.subject = subject;

    if (input.topic != null) {
      input.topic = Strings.emptyToNull(input.topic.trim());
    }

    if (input.status != null && input.status != ChangeStatus.NEW) {
      throw new BadRequestException("unsupported change status");
    }

    if (input.baseChange != null && input.baseCommit != null) {
      throw new BadRequestException("only provide one of base_change or base_commit");
    }

    ProjectResource projectResource = projectsCollection.parse(input.project);
    // Checks whether the change to be created should be a private change.
    boolean privateByDefault =
        projectResource.getProjectState().is(BooleanProjectConfig.PRIVATE_BY_DEFAULT);
    boolean isPrivate = input.isPrivate == null ? privateByDefault : input.isPrivate;
    if (isPrivate && disablePrivateChanges) {
      throw new MethodNotAllowedException("private changes are disabled");
    }
    input.isPrivate = isPrivate;

    ProjectState projectState = projectResource.getProjectState();

    if (input.workInProgress == null) {
      if (projectState.is(BooleanProjectConfig.WORK_IN_PROGRESS_BY_DEFAULT)) {
        input.workInProgress = true;
      } else {
        input.workInProgress =
            firstNonNull(me.state().getGeneralPreferences().workInProgressByDefault, false);
      }
    }

    if (input.merge != null) {
      if (!(submitType.equals(SubmitType.MERGE_ALWAYS)
          || submitType.equals(SubmitType.MERGE_IF_NECESSARY))) {
        throw new BadRequestException("Submit type: " + submitType + " is not supported");
      }
    }
  }

  private void checkRequiredPermissions(Project.NameKey project, String refName)
      throws ResourceNotFoundException, AuthException, PermissionBackendException {
    try {
      permissionBackend.currentUser().project(project).ref(refName).check(RefPermission.READ);
    } catch (AuthException e) {
      throw new ResourceNotFoundException(String.format("ref %s not found", refName));
    }

    permissionBackend
        .currentUser()
        .project(project)
        .ref(refName)
        .check(RefPermission.CREATE_CHANGE);
  }

  private Change createNewChange(
      ChangeInput input,
      IdentifiedUser me,
      ProjectState projectState,
      BatchUpdate.Factory updateFactory)
      throws RestApiException, PermissionBackendException, IOException, ConfigInvalidException,
          UpdateException {
    try (Repository git = gitManager.openRepository(projectState.getNameKey());
        ObjectInserter oi = git.newObjectInserter();
        ObjectReader reader = oi.newReader();
        RevWalk rw = new RevWalk(reader)) {
      PatchSet basePatchSet = null;
      List<String> groups = Collections.emptyList();
      if (input.baseChange != null) {
<<<<<<< HEAD
        ChangeNotes baseChange = getBaseChange(input.baseChange);
        basePatchSet = psUtil.current(baseChange);
        groups = basePatchSet.getGroups();
=======
        List<ChangeNotes> notes = changeFinder.find(input.baseChange);
        if (notes.size() != 1) {
          throw new UnprocessableEntityException("Base change not found: " + input.baseChange);
        }
        ChangeNotes change = Iterables.getOnlyElement(notes);
        try {
          permissionBackend.currentUser().change(change).database(db).check(ChangePermission.READ);
        } catch (AuthException e) {
          throw new UnprocessableEntityException("Read not permitted for " + input.baseChange, e);
        }
        PatchSet ps = psUtil.current(db.get(), change);
        parentCommit = ObjectId.fromString(ps.getRevision().get());
        groups = ps.getGroups();
      } else if (input.baseCommit != null) {
        try {
          parentCommit = ObjectId.fromString(input.baseCommit);
        } catch (InvalidObjectIdException e) {
          throw new UnprocessableEntityException(
              String.format("Base %s doesn't represent a valid SHA-1", input.baseCommit), e);
        }
        RevCommit parentRevCommit = rw.parseCommit(parentCommit);
        RevCommit destRefRevCommit = rw.parseCommit(destRef.getObjectId());
        if (!rw.isMergedInto(parentRevCommit, destRefRevCommit)) {
          throw new BadRequestException(
              String.format("Commit %s doesn't exist on ref %s", input.baseCommit, refName));
        }
        groups = Collections.emptyList();
      } else {
        if (destRef != null) {
          if (Boolean.TRUE.equals(input.newBranch)) {
            throw new ResourceConflictException(
                String.format("Branch %s already exists.", refName));
          }
          parentCommit = destRef.getObjectId();
        } else {
          if (Boolean.TRUE.equals(input.newBranch)) {
            parentCommit = null;
          } else {
            throw new BadRequestException("Must provide a destination branch");
          }
        }
        groups = Collections.emptyList();
>>>>>>> 79d0c3a6
      }
      ObjectId parentCommit =
          getParentCommit(
              git, rw, input.branch, input.newBranch, basePatchSet, input.baseCommit, input.merge);

      RevCommit mergeTip = parentCommit == null ? null : rw.parseCommit(parentCommit);

      Timestamp now = TimeUtil.nowTs();
      PersonIdent author = me.newCommitterIdent(now, serverTimeZone);
      String commitMessage = getCommitMessage(input.subject, me, oi, mergeTip, author);

      RevCommit c;
      if (input.merge != null) {
        // create a merge commit
        c = newMergeCommit(git, oi, rw, projectState, mergeTip, input.merge, author, commitMessage);
      } else {
        // create an empty commit
        c = newCommit(oi, rw, author, mergeTip, commitMessage);
      }

      Change.Id changeId = new Change.Id(seq.nextChangeId());
      ChangeInserter ins = changeInserterFactory.create(changeId, c, input.branch);
      ins.setMessage(String.format("Uploaded patch set %s.", ins.getPatchSetId().get()));
      ins.setTopic(input.topic);
      ins.setPrivate(input.isPrivate);
      ins.setWorkInProgress(input.workInProgress);
      ins.setGroups(groups);
      try (BatchUpdate bu = updateFactory.create(projectState.getNameKey(), me, now)) {
        bu.setRepository(git, rw, oi);
        bu.setNotify(
            notifyResolver.resolve(
                firstNonNull(input.notify, NotifyHandling.ALL), input.notifyDetails));
        bu.insertChange(ins);
        bu.execute();
      }
      return ins.getChange();
    } catch (IllegalArgumentException e) {
      throw new BadRequestException(e.getMessage());
    }
  }

  private ChangeNotes getBaseChange(String baseChange)
      throws UnprocessableEntityException, PermissionBackendException {
    List<ChangeNotes> notes = changeFinder.find(baseChange);
    if (notes.size() != 1) {
      throw new UnprocessableEntityException("Base change not found: " + baseChange);
    }
    ChangeNotes change = Iterables.getOnlyElement(notes);
    try {
      permissionBackend.currentUser().change(change).check(ChangePermission.READ);
    } catch (AuthException e) {
      throw new UnprocessableEntityException("Read not permitted for " + baseChange);
    }

    return change;
  }

  @Nullable
  private ObjectId getParentCommit(
      Repository repo,
      RevWalk revWalk,
      String inputBranch,
      @Nullable Boolean newBranch,
      @Nullable PatchSet basePatchSet,
      @Nullable String baseCommit,
      @Nullable MergeInput mergeInput)
      throws BadRequestException, IOException, UnprocessableEntityException,
          ResourceConflictException {
    if (basePatchSet != null) {
      return ObjectId.fromString(basePatchSet.getRevision().get());
    }

    Ref destRef = repo.getRefDatabase().exactRef(inputBranch);
    ObjectId parentCommit;
    if (baseCommit != null) {
      try {
        parentCommit = ObjectId.fromString(baseCommit);
      } catch (InvalidObjectIdException e) {
        throw new UnprocessableEntityException(
            String.format("Base %s doesn't represent a valid SHA-1", baseCommit));
      }

      RevCommit parentRevCommit;
      try {
        parentRevCommit = revWalk.parseCommit(parentCommit);
      } catch (MissingObjectException e) {
        throw new UnprocessableEntityException(String.format("Base %s doesn't exist", baseCommit));
      }

      if (destRef == null) {
        throw new BadRequestException("Destination branch does not exist");
      }
      RevCommit destRefRevCommit = revWalk.parseCommit(destRef.getObjectId());

      if (!revWalk.isMergedInto(parentRevCommit, destRefRevCommit)) {
        throw new BadRequestException(
            String.format("Commit %s doesn't exist on ref %s", baseCommit, inputBranch));
      }
    } else {
      if (destRef != null) {
        if (Boolean.TRUE.equals(newBranch)) {
          throw new ResourceConflictException(
              String.format("Branch %s already exists.", inputBranch));
        }
        parentCommit = destRef.getObjectId();
      } else {
        if (Boolean.TRUE.equals(newBranch)) {
          if (mergeInput != null) {
            throw new BadRequestException("Cannot create merge: destination branch does not exist");
          }
          parentCommit = null;
        } else {
          throw new BadRequestException("Destination branch does not exist");
        }
      }
    }

    return parentCommit;
  }

  private String getCommitMessage(
      String subject,
      IdentifiedUser me,
      ObjectInserter objectInserter,
      RevCommit mergeTip,
      PersonIdent author)
      throws IOException {
    // Add a Change-Id line if there isn't already one
    String commitMessage = subject;
    if (ChangeIdUtil.indexOfChangeId(commitMessage, "\n") == -1) {
      ObjectId treeId = mergeTip == null ? emptyTreeId(objectInserter) : mergeTip.getTree();
      ObjectId id = ChangeIdUtil.computeChangeId(treeId, mergeTip, author, author, commitMessage);
      commitMessage = ChangeIdUtil.insertId(commitMessage, id);
    }

    if (Boolean.TRUE.equals(me.state().getGeneralPreferences().signedOffBy)) {
      commitMessage =
          Joiner.on("\n")
              .join(
                  commitMessage.trim(),
                  String.format(
                      "%s%s",
                      SIGNED_OFF_BY_TAG,
                      me.state().getAccount().getNameEmail(anonymousCowardName)));
    }

    return commitMessage;
  }

  private static RevCommit newCommit(
      ObjectInserter oi,
      RevWalk rw,
      PersonIdent authorIdent,
      RevCommit mergeTip,
      String commitMessage)
      throws IOException {
    CommitBuilder commit = new CommitBuilder();
    if (mergeTip == null) {
      commit.setTreeId(emptyTreeId(oi));
    } else {
      commit.setTreeId(mergeTip.getTree().getId());
      commit.setParentId(mergeTip);
    }
    commit.setAuthor(authorIdent);
    commit.setCommitter(authorIdent);
    commit.setMessage(commitMessage);
    return rw.parseCommit(insert(oi, commit));
  }

  private RevCommit newMergeCommit(
      Repository repo,
      ObjectInserter oi,
      RevWalk rw,
      ProjectState projectState,
      RevCommit mergeTip,
      MergeInput merge,
      PersonIdent authorIdent,
      String commitMessage)
      throws RestApiException, IOException {
    if (Strings.isNullOrEmpty(merge.source)) {
      throw new BadRequestException("merge.source must be non-empty");
    }

    RevCommit sourceCommit = MergeUtil.resolveCommit(repo, rw, merge.source);
    if (!commits.canRead(projectState, repo, sourceCommit)) {
      throw new BadRequestException("do not have read permission for: " + merge.source);
    }

    MergeUtil mergeUtil = mergeUtilFactory.create(projectState);
    // default merge strategy from project settings
    String mergeStrategy =
        firstNonNull(Strings.emptyToNull(merge.strategy), mergeUtil.mergeStrategyName());

    try {
      return MergeUtil.createMergeCommit(
          oi,
          repo.getConfig(),
          mergeTip,
          sourceCommit,
          mergeStrategy,
          authorIdent,
          commitMessage,
          rw);
    } catch (NoMergeBaseException e) {
      if (MergeBaseFailureReason.TOO_MANY_MERGE_BASES == e.getReason()
          || MergeBaseFailureReason.CONFLICTS_DURING_MERGE_BASE_CALCULATION == e.getReason()) {
        throw new ResourceConflictException(
            String.format("Cannot create merge commit: %s", e.getMessage()), e);
      }
      throw e;
    }
  }

  private static ObjectId insert(ObjectInserter inserter, CommitBuilder commit) throws IOException {
    ObjectId id = inserter.insert(commit);
    inserter.flush();
    return id;
  }

  private static ObjectId emptyTreeId(ObjectInserter inserter) throws IOException {
    return inserter.insert(new TreeFormatter());
  }
}<|MERGE_RESOLUTION|>--- conflicted
+++ resolved
@@ -254,7 +254,7 @@
     try {
       permissionBackend.currentUser().project(project).ref(refName).check(RefPermission.READ);
     } catch (AuthException e) {
-      throw new ResourceNotFoundException(String.format("ref %s not found", refName));
+      throw new ResourceNotFoundException(String.format("ref %s not found", refName), e);
     }
 
     permissionBackend
@@ -278,54 +278,9 @@
       PatchSet basePatchSet = null;
       List<String> groups = Collections.emptyList();
       if (input.baseChange != null) {
-<<<<<<< HEAD
         ChangeNotes baseChange = getBaseChange(input.baseChange);
         basePatchSet = psUtil.current(baseChange);
         groups = basePatchSet.getGroups();
-=======
-        List<ChangeNotes> notes = changeFinder.find(input.baseChange);
-        if (notes.size() != 1) {
-          throw new UnprocessableEntityException("Base change not found: " + input.baseChange);
-        }
-        ChangeNotes change = Iterables.getOnlyElement(notes);
-        try {
-          permissionBackend.currentUser().change(change).database(db).check(ChangePermission.READ);
-        } catch (AuthException e) {
-          throw new UnprocessableEntityException("Read not permitted for " + input.baseChange, e);
-        }
-        PatchSet ps = psUtil.current(db.get(), change);
-        parentCommit = ObjectId.fromString(ps.getRevision().get());
-        groups = ps.getGroups();
-      } else if (input.baseCommit != null) {
-        try {
-          parentCommit = ObjectId.fromString(input.baseCommit);
-        } catch (InvalidObjectIdException e) {
-          throw new UnprocessableEntityException(
-              String.format("Base %s doesn't represent a valid SHA-1", input.baseCommit), e);
-        }
-        RevCommit parentRevCommit = rw.parseCommit(parentCommit);
-        RevCommit destRefRevCommit = rw.parseCommit(destRef.getObjectId());
-        if (!rw.isMergedInto(parentRevCommit, destRefRevCommit)) {
-          throw new BadRequestException(
-              String.format("Commit %s doesn't exist on ref %s", input.baseCommit, refName));
-        }
-        groups = Collections.emptyList();
-      } else {
-        if (destRef != null) {
-          if (Boolean.TRUE.equals(input.newBranch)) {
-            throw new ResourceConflictException(
-                String.format("Branch %s already exists.", refName));
-          }
-          parentCommit = destRef.getObjectId();
-        } else {
-          if (Boolean.TRUE.equals(input.newBranch)) {
-            parentCommit = null;
-          } else {
-            throw new BadRequestException("Must provide a destination branch");
-          }
-        }
-        groups = Collections.emptyList();
->>>>>>> 79d0c3a6
       }
       ObjectId parentCommit =
           getParentCommit(
@@ -377,7 +332,7 @@
     try {
       permissionBackend.currentUser().change(change).check(ChangePermission.READ);
     } catch (AuthException e) {
-      throw new UnprocessableEntityException("Read not permitted for " + baseChange);
+      throw new UnprocessableEntityException("Read not permitted for " + baseChange, e);
     }
 
     return change;
@@ -405,14 +360,15 @@
         parentCommit = ObjectId.fromString(baseCommit);
       } catch (InvalidObjectIdException e) {
         throw new UnprocessableEntityException(
-            String.format("Base %s doesn't represent a valid SHA-1", baseCommit));
+            String.format("Base %s doesn't represent a valid SHA-1", baseCommit), e);
       }
 
       RevCommit parentRevCommit;
       try {
         parentRevCommit = revWalk.parseCommit(parentCommit);
       } catch (MissingObjectException e) {
-        throw new UnprocessableEntityException(String.format("Base %s doesn't exist", baseCommit));
+        throw new UnprocessableEntityException(
+            String.format("Base %s doesn't exist", baseCommit), e);
       }
 
       if (destRef == null) {
