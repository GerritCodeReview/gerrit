--- conflicted
+++ resolved
@@ -442,12 +442,7 @@
     // Add a Change-Id line if there isn't already one
     String commitMessage = subject;
     if (ChangeIdUtil.indexOfChangeId(commitMessage, "\n") == -1) {
-<<<<<<< HEAD
-      ObjectId id = Change.generateChangeId();
-=======
-      ObjectId treeId = mergeTip == null ? emptyTreeId(objectInserter) : mergeTip.getTree();
       ObjectId id = CommitMessageUtil.generateChangeId();
->>>>>>> 7b1ba662
       commitMessage = ChangeIdUtil.insertId(commitMessage, id);
     }
 
