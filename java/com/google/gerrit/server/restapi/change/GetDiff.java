--- conflicted
+++ resolved
@@ -18,15 +18,8 @@
 
 import com.google.common.base.MoreObjects;
 import com.google.common.collect.ImmutableList;
-<<<<<<< HEAD
 import com.google.common.flogger.FluentLogger;
 import com.google.gerrit.common.Nullable;
-=======
-import com.google.common.collect.ImmutableMap;
-import com.google.common.collect.Lists;
-import com.google.common.collect.Maps;
-import com.google.common.flogger.FluentLogger;
->>>>>>> d1562274
 import com.google.gerrit.common.data.PatchScript;
 import com.google.gerrit.entities.PatchSet;
 import com.google.gerrit.entities.Project;
@@ -71,20 +64,6 @@
 
 public class GetDiff implements RestReadView<FileResource> {
   private static final FluentLogger logger = FluentLogger.forEnclosingClass();
-<<<<<<< HEAD
-=======
-
-  private static final ImmutableMap<Patch.ChangeType, ChangeType> CHANGE_TYPE =
-      Maps.immutableEnumMap(
-          new ImmutableMap.Builder<Patch.ChangeType, ChangeType>()
-              .put(Patch.ChangeType.ADDED, ChangeType.ADDED)
-              .put(Patch.ChangeType.MODIFIED, ChangeType.MODIFIED)
-              .put(Patch.ChangeType.DELETED, ChangeType.DELETED)
-              .put(Patch.ChangeType.RENAMED, ChangeType.RENAMED)
-              .put(Patch.ChangeType.COPIED, ChangeType.COPIED)
-              .put(Patch.ChangeType.REWRITE, ChangeType.REWRITE)
-              .build());
->>>>>>> d1562274
 
   private final ProjectCache projectCache;
   private final PatchScriptFactory.Factory patchScriptFactoryFactory;
