--- conflicted
+++ resolved
@@ -253,15 +253,8 @@
         throw new IllegalStateException("unknown change type: " + ps.getChangeType());
       }
 
-<<<<<<< HEAD
-      if (ps.getPatchHeader().size() > 0) {
+      if (!ps.getPatchHeader().isEmpty()) {
         result.diffHeader = ps.getPatchHeader();
-=======
-        if (!ps.getPatchHeader().isEmpty()) {
-          result.diffHeader = ps.getPatchHeader();
-        }
-        result.content = content.lines;
->>>>>>> 9ec0b9ae
       }
       result.content = content.lines;
 
