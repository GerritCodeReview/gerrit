// Copyright (C) 2015 The Android Open Source Project
//
// Licensed under the Apache License, Version 2.0 (the "License");
// you may not use this file except in compliance with the License.
// You may obtain a copy of the License at
//
// http://www.apache.org/licenses/LICENSE-2.0
//
// Unless required by applicable law or agreed to in writing, software
// distributed under the License is distributed on an "AS IS" BASIS,
// WITHOUT WARRANTIES OR CONDITIONS OF ANY KIND, either express or implied.
// See the License for the specific language governing permissions and
// limitations under the License.

package com.google.gerrit.server.restapi.change;

import com.google.gerrit.extensions.common.CommentInfo;
import com.google.gerrit.extensions.restapi.AuthException;
import com.google.gerrit.extensions.restapi.Response;
import com.google.gerrit.extensions.restapi.RestReadView;
import com.google.gerrit.reviewdb.client.Comment;
import com.google.gerrit.server.CommentsUtil;
import com.google.gerrit.server.change.ChangeResource;
import com.google.gerrit.server.permissions.PermissionBackendException;
import com.google.gerrit.server.query.change.ChangeData;
import com.google.gerrit.server.restapi.change.CommentJson.CommentFormatter;
import com.google.inject.Inject;
import com.google.inject.Provider;
import com.google.inject.Singleton;
import java.util.List;
import java.util.Map;

@Singleton
public class ListChangeDrafts implements RestReadView<ChangeResource> {
  protected final ChangeData.Factory changeDataFactory;
  protected final Provider<CommentJson> commentJson;
  protected final CommentsUtil commentsUtil;

  @Inject
  ListChangeDrafts(
      ChangeData.Factory changeDataFactory,
      Provider<CommentJson> commentJson,
      CommentsUtil commentsUtil) {
    this.changeDataFactory = changeDataFactory;
    this.commentJson = commentJson;
    this.commentsUtil = commentsUtil;
  }

  protected Iterable<Comment> listComments(ChangeResource rsrc) {
    ChangeData cd = changeDataFactory.create(rsrc.getNotes());
    return commentsUtil.draftByChangeAuthor(cd.notes(), rsrc.getUser().getAccountId());
  }

  protected boolean includeAuthorInfo() {
    return false;
  }

  public boolean requireAuthentication() {
    return true;
  }

  @Override
  public Response<Map<String, List<CommentInfo>>> apply(ChangeResource rsrc)
      throws AuthException, PermissionBackendException {
    if (requireAuthentication() && !rsrc.getUser().isIdentifiedUser()) {
      throw new AuthException("Authentication required");
    }
<<<<<<< HEAD
    ChangeData cd = changeDataFactory.create(rsrc.getNotes());
    List<Comment> drafts =
        commentsUtil.draftByChangeAuthor(cd.notes(), rsrc.getUser().getAccountId());
    return Response.ok(
        commentJson
            .get()
            .setFillAccounts(false)
            .setFillPatchSet(true)
            .newCommentFormatter()
            .format(drafts));
=======
    return getCommentFormatter().format(listComments(rsrc));
  }

  public List<CommentInfo> getComments(ChangeResource rsrc)
      throws AuthException, PermissionBackendException {
    if (requireAuthentication() && !rsrc.getUser().isIdentifiedUser()) {
      throw new AuthException("Authentication required");
    }
    return getCommentFormatter().formatAsList(listComments(rsrc));
  }

  private CommentFormatter getCommentFormatter() {
    return commentJson
        .get()
        .setFillAccounts(includeAuthorInfo())
        .setFillPatchSet(true)
        .newCommentFormatter();
>>>>>>> 1167d6b3
  }
}<|MERGE_RESOLUTION|>--- conflicted
+++ resolved
@@ -65,35 +65,22 @@
     if (requireAuthentication() && !rsrc.getUser().isIdentifiedUser()) {
       throw new AuthException("Authentication required");
     }
-<<<<<<< HEAD
-    ChangeData cd = changeDataFactory.create(rsrc.getNotes());
-    List<Comment> drafts =
-        commentsUtil.draftByChangeAuthor(cd.notes(), rsrc.getUser().getAccountId());
-    return Response.ok(
-        commentJson
-            .get()
-            .setFillAccounts(false)
-            .setFillPatchSet(true)
-            .newCommentFormatter()
-            .format(drafts));
-=======
-    return getCommentFormatter().format(listComments(rsrc));
+    return Response.ok(getCommentFormatter().format(listComments(rsrc)));
   }
 
-  public List<CommentInfo> getComments(ChangeResource rsrc)
+  public Response<List<CommentInfo>> getComments(ChangeResource rsrc)
       throws AuthException, PermissionBackendException {
     if (requireAuthentication() && !rsrc.getUser().isIdentifiedUser()) {
       throw new AuthException("Authentication required");
     }
-    return getCommentFormatter().formatAsList(listComments(rsrc));
+    return Response.ok(getCommentFormatter().formatAsList(listComments(rsrc)));
   }
 
   private CommentFormatter getCommentFormatter() {
     return commentJson
-        .get()
-        .setFillAccounts(includeAuthorInfo())
-        .setFillPatchSet(true)
-        .newCommentFormatter();
->>>>>>> 1167d6b3
+          .get()
+          .setFillAccounts(includeAuthorInfo())
+          .setFillPatchSet(true)
+          .newCommentFormatter();
   }
 }