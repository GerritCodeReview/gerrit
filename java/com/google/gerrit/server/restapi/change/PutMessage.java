--- conflicted
+++ resolved
@@ -200,36 +200,4 @@
       throw new AuthException("modifying commit message not permitted", denied);
     }
   }
-<<<<<<< HEAD
-
-  private String ensureChangeIdIsCorrect(
-      boolean requireChangeId, String currentChangeId, String newCommitMessage)
-      throws ResourceConflictException, BadRequestException {
-    RevCommit revCommit =
-        RevCommit.parse(
-            Constants.encode("tree " + ObjectId.zeroId().name() + "\n\n" + newCommitMessage));
-
-    // Check that the commit message without footers is not empty
-    CommitMessageUtil.checkAndSanitizeCommitMessage(revCommit.getShortMessage());
-
-    List<String> changeIdFooters = ChangeUtil.getChangeIdsFromFooter(revCommit, urlFormatter.get());
-    if (!changeIdFooters.isEmpty() && !changeIdFooters.get(0).equals(currentChangeId)) {
-      throw new ResourceConflictException("wrong Change-Id footer");
-    }
-
-    if (requireChangeId && revCommit.getFooterLines().isEmpty()) {
-      // sanitization always adds '\n' at the end.
-      newCommitMessage += "\n";
-    }
-
-    if (requireChangeId && changeIdFooters.isEmpty()) {
-      newCommitMessage += FooterConstants.CHANGE_ID.getName() + ": " + currentChangeId + "\n";
-    } else if (changeIdFooters.size() > 1) {
-      throw new ResourceConflictException("multiple Change-Id footers");
-    }
-
-    return newCommitMessage;
-  }
-=======
->>>>>>> d505c2f3
 }