// Copyright (C) 2017 The Android Open Source Project
//
// Licensed under the Apache License, Version 2.0 (the "License");
// you may not use this file except in compliance with the License.
// You may obtain a copy of the License at
//
// http://www.apache.org/licenses/LICENSE-2.0
//
// Unless required by applicable law or agreed to in writing, software
// distributed under the License is distributed on an "AS IS" BASIS,
// WITHOUT WARRANTIES OR CONDITIONS OF ANY KIND, either express or implied.
// See the License for the specific language governing permissions and
// limitations under the License.

package com.google.gerrit.server.restapi.change;

<<<<<<< HEAD
import static com.google.gerrit.server.project.ProjectCache.illegalState;

import com.google.gerrit.common.FooterConstants;
=======
>>>>>>> 2456311f
import com.google.gerrit.entities.BooleanProjectConfig;
import com.google.gerrit.entities.PatchSet;
import com.google.gerrit.extensions.api.changes.NotifyHandling;
import com.google.gerrit.extensions.common.CommitMessageInput;
import com.google.gerrit.extensions.restapi.AuthException;
import com.google.gerrit.extensions.restapi.BadRequestException;
import com.google.gerrit.extensions.restapi.ResourceConflictException;
import com.google.gerrit.extensions.restapi.Response;
import com.google.gerrit.extensions.restapi.RestApiException;
import com.google.gerrit.extensions.restapi.RestModifyView;
import com.google.gerrit.server.ChangeUtil;
import com.google.gerrit.server.CurrentUser;
import com.google.gerrit.server.GerritPersonIdent;
import com.google.gerrit.server.PatchSetUtil;
import com.google.gerrit.server.change.ChangeResource;
import com.google.gerrit.server.change.NotifyResolver;
import com.google.gerrit.server.change.PatchSetInserter;
import com.google.gerrit.server.git.GitRepositoryManager;
import com.google.gerrit.server.notedb.ChangeNotes;
import com.google.gerrit.server.permissions.ChangePermission;
import com.google.gerrit.server.permissions.PermissionBackend;
import com.google.gerrit.server.permissions.PermissionBackendException;
import com.google.gerrit.server.project.ProjectCache;
import com.google.gerrit.server.update.BatchUpdate;
import com.google.gerrit.server.update.UpdateException;
import com.google.gerrit.server.util.CommitMessageUtil;
import com.google.gerrit.server.util.time.TimeUtil;
import com.google.inject.Inject;
import com.google.inject.Provider;
import com.google.inject.Singleton;
import java.io.IOException;
import java.sql.Timestamp;
import java.util.TimeZone;
import org.eclipse.jgit.errors.ConfigInvalidException;
import org.eclipse.jgit.lib.CommitBuilder;
import org.eclipse.jgit.lib.ObjectId;
import org.eclipse.jgit.lib.ObjectInserter;
import org.eclipse.jgit.lib.PersonIdent;
import org.eclipse.jgit.lib.Repository;
import org.eclipse.jgit.revwalk.RevCommit;
import org.eclipse.jgit.revwalk.RevWalk;

@Singleton
public class PutMessage implements RestModifyView<ChangeResource, CommitMessageInput> {

  private final BatchUpdate.Factory updateFactory;
  private final GitRepositoryManager repositoryManager;
  private final Provider<CurrentUser> userProvider;
  private final TimeZone tz;
  private final PatchSetInserter.Factory psInserterFactory;
  private final PermissionBackend permissionBackend;
  private final PatchSetUtil psUtil;
  private final NotifyResolver notifyResolver;
  private final ProjectCache projectCache;

  @Inject
  PutMessage(
      BatchUpdate.Factory updateFactory,
      GitRepositoryManager repositoryManager,
      Provider<CurrentUser> userProvider,
      PatchSetInserter.Factory psInserterFactory,
      PermissionBackend permissionBackend,
      @GerritPersonIdent PersonIdent gerritIdent,
      PatchSetUtil psUtil,
      NotifyResolver notifyResolver,
      ProjectCache projectCache) {
    this.updateFactory = updateFactory;
    this.repositoryManager = repositoryManager;
    this.userProvider = userProvider;
    this.psInserterFactory = psInserterFactory;
    this.tz = gerritIdent.getTimeZone();
    this.permissionBackend = permissionBackend;
    this.psUtil = psUtil;
    this.notifyResolver = notifyResolver;
    this.projectCache = projectCache;
  }

  @Override
  public Response<String> apply(ChangeResource resource, CommitMessageInput input)
      throws IOException, RestApiException, UpdateException, PermissionBackendException,
          ConfigInvalidException {
    PatchSet ps = psUtil.current(resource.getNotes());
    if (ps == null) {
      throw new ResourceConflictException("current revision is missing");
    }

    if (input == null) {
      throw new BadRequestException("input cannot be null");
    }
    String sanitizedCommitMessage = CommitMessageUtil.checkAndSanitizeCommitMessage(input.message);

    ensureCanEditCommitMessage(resource.getNotes());
<<<<<<< HEAD
    sanitizedCommitMessage =
        ensureChangeIdIsCorrect(
            projectCache
                .get(resource.getProject())
                .orElseThrow(illegalState(resource.getProject()))
                .is(BooleanProjectConfig.REQUIRE_CHANGE_ID),
            resource.getChange().getKey().get(),
            sanitizedCommitMessage);
=======
    ChangeUtil.ensureChangeIdIsCorrect(
        projectCache.checkedGet(resource.getProject()).is(BooleanProjectConfig.REQUIRE_CHANGE_ID),
        resource.getChange().getKey().get(),
        sanitizedCommitMessage);
>>>>>>> 2456311f

    try (Repository repository = repositoryManager.openRepository(resource.getProject());
        RevWalk revWalk = new RevWalk(repository);
        ObjectInserter objectInserter = repository.newObjectInserter()) {
      RevCommit patchSetCommit = revWalk.parseCommit(ps.commitId());

      String currentCommitMessage = patchSetCommit.getFullMessage();
      if (input.message.equals(currentCommitMessage)) {
        throw new ResourceConflictException("new and existing commit message are the same");
      }

      Timestamp ts = TimeUtil.nowTs();
      try (BatchUpdate bu =
          updateFactory.create(resource.getChange().getProject(), userProvider.get(), ts)) {
        // Ensure that BatchUpdate will update the same repo
        bu.setRepository(repository, new RevWalk(objectInserter.newReader()), objectInserter);

        PatchSet.Id psId = ChangeUtil.nextPatchSetId(repository, ps.id());
        ObjectId newCommit =
            createCommit(objectInserter, patchSetCommit, sanitizedCommitMessage, ts);
        PatchSetInserter inserter = psInserterFactory.create(resource.getNotes(), psId, newCommit);
        inserter.setMessage(
            String.format("Patch Set %s: Commit message was updated.", psId.getId()));
        inserter.setDescription("Edit commit message");
        bu.setNotify(resolveNotify(input, resource));
        bu.addOp(resource.getChange().getId(), inserter);
        bu.execute();
      }
    }
    return Response.ok("ok");
  }

  private NotifyResolver.Result resolveNotify(CommitMessageInput input, ChangeResource resource)
      throws BadRequestException, ConfigInvalidException, IOException {
    NotifyHandling notifyHandling = input.notify;
    if (notifyHandling == null) {
      notifyHandling =
          resource.getChange().isWorkInProgress() ? NotifyHandling.OWNER : NotifyHandling.ALL;
    }
    return notifyResolver.resolve(notifyHandling, input.notifyDetails);
  }

  private ObjectId createCommit(
      ObjectInserter objectInserter,
      RevCommit basePatchSetCommit,
      String commitMessage,
      Timestamp timestamp)
      throws IOException {
    CommitBuilder builder = new CommitBuilder();
    builder.setTreeId(basePatchSetCommit.getTree());
    builder.setParentIds(basePatchSetCommit.getParents());
    builder.setAuthor(basePatchSetCommit.getAuthorIdent());
    builder.setCommitter(userProvider.get().asIdentifiedUser().newCommitterIdent(timestamp, tz));
    builder.setMessage(commitMessage);
    ObjectId newCommitId = objectInserter.insert(builder);
    objectInserter.flush();
    return newCommitId;
  }

  private void ensureCanEditCommitMessage(ChangeNotes changeNotes)
      throws AuthException, PermissionBackendException, ResourceConflictException {
    if (!userProvider.get().isIdentifiedUser()) {
      throw new AuthException("Authentication required");
    }

    // Not allowed to put message if the current patch set is locked.
    psUtil.checkPatchSetNotLocked(changeNotes);
    try {
      permissionBackend
          .user(userProvider.get())
          .change(changeNotes)
          .check(ChangePermission.ADD_PATCH_SET);
      projectCache
          .get(changeNotes.getProjectName())
          .orElseThrow(illegalState(changeNotes.getProjectName()))
          .checkStatePermitsWrite();
    } catch (AuthException denied) {
      throw new AuthException("modifying commit message not permitted", denied);
    }
  }
}<|MERGE_RESOLUTION|>--- conflicted
+++ resolved
@@ -14,12 +14,8 @@
 
 package com.google.gerrit.server.restapi.change;
 
-<<<<<<< HEAD
 import static com.google.gerrit.server.project.ProjectCache.illegalState;
 
-import com.google.gerrit.common.FooterConstants;
-=======
->>>>>>> 2456311f
 import com.google.gerrit.entities.BooleanProjectConfig;
 import com.google.gerrit.entities.PatchSet;
 import com.google.gerrit.extensions.api.changes.NotifyHandling;
@@ -112,21 +108,13 @@
     String sanitizedCommitMessage = CommitMessageUtil.checkAndSanitizeCommitMessage(input.message);
 
     ensureCanEditCommitMessage(resource.getNotes());
-<<<<<<< HEAD
-    sanitizedCommitMessage =
-        ensureChangeIdIsCorrect(
-            projectCache
-                .get(resource.getProject())
-                .orElseThrow(illegalState(resource.getProject()))
-                .is(BooleanProjectConfig.REQUIRE_CHANGE_ID),
-            resource.getChange().getKey().get(),
-            sanitizedCommitMessage);
-=======
     ChangeUtil.ensureChangeIdIsCorrect(
-        projectCache.checkedGet(resource.getProject()).is(BooleanProjectConfig.REQUIRE_CHANGE_ID),
+        projectCache
+            .get(resource.getProject())
+            .orElseThrow(illegalState(resource.getProject()))
+            .is(BooleanProjectConfig.REQUIRE_CHANGE_ID),
         resource.getChange().getKey().get(),
         sanitizedCommitMessage);
->>>>>>> 2456311f
 
     try (Repository repository = repositoryManager.openRepository(resource.getProject());
         RevWalk revWalk = new RevWalk(repository);
