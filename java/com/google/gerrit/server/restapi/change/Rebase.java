--- conflicted
+++ resolved
@@ -155,22 +155,10 @@
       return destRef.getObjectId();
     }
 
-<<<<<<< HEAD
     Base base = rebaseUtil.parseBase(rsrc, str);
     if (base == null) {
       throw new ResourceConflictException(
           "base revision is missing from the destination branch: " + str);
-=======
-    Base base;
-    try {
-      base = rebaseUtil.parseBase(rsrc, str);
-      if (base == null) {
-        throw new ResourceConflictException("base revision is missing: " + str);
-      }
-    } catch (NoSuchChangeException e) {
-      throw new UnprocessableEntityException(
-          String.format("Base change not found: %s", input.base), e);
->>>>>>> 16a6eeb8
     }
 
     PatchSet.Id baseId = base.patchSet().getId();
