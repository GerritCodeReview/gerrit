--- conflicted
+++ resolved
@@ -168,24 +168,11 @@
         RevWalk revWalk = new RevWalk(reader)) {
 
       Timestamp now = TimeUtil.nowTs();
-      ObjectId generatedChangeId = Change.generateChangeId();
+      ObjectId generatedChangeId = CommitMessageUtil.generateChangeId();
       Change changeToRevert = notes.getChange();
-<<<<<<< HEAD
       ObjectId revertCommitId =
           commitUtil.createRevertCommit(
               input.message, notes, user, generatedChangeId, now, oi, revWalk);
-=======
-      if (message == null) {
-        message =
-            MessageFormat.format(
-                ChangeMessages.get().revertChangeDefaultMessage,
-                changeToRevert.getSubject(),
-                patch.getRevision().get());
-      }
-
-      ObjectId generatedChangeId = CommitMessageUtil.generateChangeId();
-      revertCommitBuilder.setMessage(ChangeIdUtil.insertId(message, generatedChangeId, true));
->>>>>>> 7b1ba662
 
       RevCommit revertCommit = revWalk.parseCommit(revertCommitId);
 
