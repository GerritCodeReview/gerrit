--- conflicted
+++ resolved
@@ -345,13 +345,8 @@
     }
   }
 
-<<<<<<< HEAD
-  private void craeteNormalRevert(
+  private void createNormalRevert(
       RevertInput revertInput, ChangeNotes changeNotes, Instant timestamp)
-=======
-  private void createNormalRevert(
-      RevertInput revertInput, ChangeNotes changeNotes, Timestamp timestamp)
->>>>>>> ca31f2c0
       throws IOException, RestApiException, UpdateException, ConfigInvalidException {
 
     Change.Id revertId =
