--- conflicted
+++ resolved
@@ -293,14 +293,7 @@
   @Override
   public UiAction.Description getDescription(RevisionResource resource) {
     Change change = resource.getChange();
-<<<<<<< HEAD
-    if (!change.isNew()
-        || change.isWorkInProgress()
-        || !resource.isCurrent()
-        || !resource.permissions().testOrFalse(ChangePermission.SUBMIT)) {
-=======
     if (!change.getStatus().isOpen() || !resource.isCurrent()) {
->>>>>>> fbaedda4
       return null; // submit not visible
     }
 
