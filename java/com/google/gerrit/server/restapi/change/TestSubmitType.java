// Copyright (C) 2013 The Android Open Source Project
//
// Licensed under the Apache License, Version 2.0 (the "License");
// you may not use this file except in compliance with the License.
// You may obtain a copy of the License at
//
// http://www.apache.org/licenses/LICENSE-2.0
//
// Unless required by applicable law or agreed to in writing, software
// distributed under the License is distributed on an "AS IS" BASIS,
// WITHOUT WARRANTIES OR CONDITIONS OF ANY KIND, either express or implied.
// See the License for the specific language governing permissions and
// limitations under the License.

package com.google.gerrit.server.restapi.change;

import com.google.common.base.MoreObjects;
import com.google.common.flogger.FluentLogger;
import com.google.gerrit.common.data.SubmitTypeRecord;
import com.google.gerrit.extensions.client.SubmitType;
import com.google.gerrit.extensions.common.TestSubmitRuleInput;
import com.google.gerrit.extensions.common.TestSubmitRuleInput.Filters;
import com.google.gerrit.extensions.restapi.AuthException;
import com.google.gerrit.extensions.restapi.BadRequestException;
import com.google.gerrit.extensions.restapi.ResourceConflictException;
import com.google.gerrit.extensions.restapi.Response;
import com.google.gerrit.extensions.restapi.RestModifyView;
import com.google.gerrit.extensions.restapi.RestReadView;
import com.google.gerrit.server.change.RevisionResource;
import com.google.gerrit.server.project.SubmitRuleEvaluator;
import com.google.gerrit.server.project.SubmitRuleOptions;
import com.google.gerrit.server.query.change.ChangeData;
import com.google.gerrit.server.rules.PrologOptions;
import com.google.gerrit.server.rules.PrologRule;
import com.google.gerrit.server.rules.RulesCache;
import com.google.inject.Inject;
import org.kohsuke.args4j.Option;

public class TestSubmitType implements RestModifyView<RevisionResource, TestSubmitRuleInput> {
  private static final FluentLogger logger = FluentLogger.forEnclosingClass();

  private final ChangeData.Factory changeDataFactory;
  private final RulesCache rules;
  private final PrologRule prologRule;

  @Option(name = "--filters", usage = "impact of filters in parent projects")
  private Filters filters = Filters.RUN;

  @Inject
  TestSubmitType(ChangeData.Factory changeDataFactory, RulesCache rules, PrologRule prologRule) {
    this.changeDataFactory = changeDataFactory;
    this.rules = rules;
    this.prologRule = prologRule;
  }

  @Override
  public Response<SubmitType> apply(RevisionResource rsrc, TestSubmitRuleInput input)
      throws AuthException, BadRequestException {
    if (input == null) {
      input = new TestSubmitRuleInput();
    }
    if (input.rule == null) {
      throw new BadRequestException("rule is required");
    }
    if (!rules.isProjectRulesEnabled()) {
      throw new AuthException("project rules are disabled");
    }
    input.filters = MoreObjects.firstNonNull(input.filters, filters);

<<<<<<< HEAD
=======
    SubmitRuleOptions opts =
        SubmitRuleOptions.builder()
            .logErrors(logger.atFine().isEnabled())
            .skipFilters(input.filters == Filters.SKIP)
            .rule(input.rule)
            .build();

    SubmitRuleEvaluator evaluator = submitRuleEvaluatorFactory.create(opts);
>>>>>>> f5ef2dc2
    ChangeData cd = changeDataFactory.create(rsrc.getNotes());
    SubmitTypeRecord rec =
        prologRule.getSubmitType(
            cd, PrologOptions.dryRunOptions(input.rule, input.filters == Filters.SKIP));

    if (rec.status != SubmitTypeRecord.Status.OK) {
      throw new BadRequestException(String.format("rule produced invalid result: %s", rec));
    }

    return Response.ok(rec.type);
  }

  public static class Get implements RestReadView<RevisionResource> {
    private final ChangeData.Factory changeDataFactory;
    private final SubmitRuleEvaluator.Factory submitRuleEvaluatorFactory;

    @Inject
    Get(
        ChangeData.Factory changeDataFactory,
        SubmitRuleEvaluator.Factory submitRuleEvaluatorFactory) {
      this.changeDataFactory = changeDataFactory;
      this.submitRuleEvaluatorFactory = submitRuleEvaluatorFactory;
    }

    @Override
    public Response<SubmitType> apply(RevisionResource resource)
        throws AuthException, ResourceConflictException {
      SubmitRuleEvaluator evaluator =
          submitRuleEvaluatorFactory.create(SubmitRuleOptions.defaults());
      ChangeData cd = changeDataFactory.create(resource.getNotes());
      SubmitTypeRecord rec = evaluator.getSubmitType(cd);

      if (rec.status != SubmitTypeRecord.Status.OK) {
        throw new ResourceConflictException(String.format("rule produced invalid result: %s", rec));
      }

      return Response.ok(rec.type);
    }
  }
}<|MERGE_RESOLUTION|>--- conflicted
+++ resolved
@@ -67,17 +67,6 @@
     }
     input.filters = MoreObjects.firstNonNull(input.filters, filters);
 
-<<<<<<< HEAD
-=======
-    SubmitRuleOptions opts =
-        SubmitRuleOptions.builder()
-            .logErrors(logger.atFine().isEnabled())
-            .skipFilters(input.filters == Filters.SKIP)
-            .rule(input.rule)
-            .build();
-
-    SubmitRuleEvaluator evaluator = submitRuleEvaluatorFactory.create(opts);
->>>>>>> f5ef2dc2
     ChangeData cd = changeDataFactory.create(rsrc.getNotes());
     SubmitTypeRecord rec =
         prologRule.getSubmitType(
