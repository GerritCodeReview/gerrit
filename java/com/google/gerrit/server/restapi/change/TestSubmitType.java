--- conflicted
+++ resolved
@@ -33,12 +33,8 @@
 import org.kohsuke.args4j.Option;
 
 public class TestSubmitType implements RestModifyView<RevisionResource, TestSubmitRuleInput> {
-<<<<<<< HEAD
-=======
   private static final FluentLogger logger = FluentLogger.forEnclosingClass();
 
-  private final Provider<ReviewDb> db;
->>>>>>> 0eec00fd
   private final ChangeData.Factory changeDataFactory;
   private final RulesCache rules;
   private final SubmitRuleEvaluator.Factory submitRuleEvaluatorFactory;
