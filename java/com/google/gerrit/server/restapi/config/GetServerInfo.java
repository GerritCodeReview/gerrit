--- conflicted
+++ resolved
@@ -115,13 +115,8 @@
       QueryDocumentationExecutor docSearcher,
       ProjectCache projectCache,
       AgreementJson agreementJson,
-<<<<<<< HEAD
-      SitePaths sitePaths) {
-=======
-      ChangeIndexCollection indexes,
       SitePaths sitePaths,
       @Nullable @GerritInstanceId String instanceId) {
->>>>>>> aad79556
     this.config = config;
     this.accountVisibilityProvider = accountVisibilityProvider;
     this.accountDefaultDisplayName = accountDefaultDisplayName;
