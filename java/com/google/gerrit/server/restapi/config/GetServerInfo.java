--- conflicted
+++ resolved
@@ -222,16 +222,9 @@
         toBoolean(this.config.getBoolean("change", null, "disablePrivateChanges", false));
     info.mergeabilityComputationBehavior =
         MergeabilityComputationBehavior.fromConfig(config).name();
-<<<<<<< HEAD
     info.enableRobotComments = toBoolean(config.getBoolean("change", "enableRobotComments", true));
-=======
-    info.enableAttentionSet =
-        toBoolean(this.config.getBoolean("change", null, "enableAttentionSet", true));
-    info.enableAssignee =
-        toBoolean(this.config.getBoolean("change", null, "enableAssignee", false));
     info.conflictsPredicateEnabled =
         toBoolean(config.getBoolean("change", "conflictsPredicateEnabled", true));
->>>>>>> 5cd50249
     return info;
   }
 
