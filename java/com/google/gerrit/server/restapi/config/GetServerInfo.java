--- conflicted
+++ resolved
@@ -293,12 +293,8 @@
     info.editGpgKeys =
         toBoolean(enableSignedPush && config.getBoolean("gerrit", null, "editGpgKeys", true));
     info.primaryWeblinkName = config.getString("gerrit", null, "primaryWeblinkName");
-<<<<<<< HEAD
-    info.instanceId = config.getString("gerrit", null, "instanceId");
+    info.instanceId = instanceId;
     info.defaultBranch = config.getString("gerrit", null, "defaultBranch");
-=======
-    info.instanceId = instanceId;
->>>>>>> a6decdb9
     return info;
   }
 
