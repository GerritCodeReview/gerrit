// Copyright (C) 2017 The Android Open Source Project
//
// Licensed under the Apache License, Version 2.0 (the "License");
// you may not use this file except in compliance with the License.
// You may obtain a copy of the License at
//
// http://www.apache.org/licenses/LICENSE-2.0
//
// Unless required by applicable law or agreed to in writing, software
// distributed under the License is distributed on an "AS IS" BASIS,
// WITHOUT WARRANTIES OR CONDITIONS OF ANY KIND, either express or implied.
// See the License for the specific language governing permissions and
// limitations under the License.

package com.google.gerrit.server.restapi.project;

import com.google.common.collect.ImmutableList;
import com.google.gerrit.entities.AccessSection;
import com.google.gerrit.entities.Project;
import com.google.gerrit.exceptions.InvalidNameException;
import com.google.gerrit.extensions.api.access.ProjectAccessInput;
import com.google.gerrit.extensions.common.ChangeInfo;
import com.google.gerrit.extensions.restapi.AuthException;
import com.google.gerrit.extensions.restapi.BadRequestException;
import com.google.gerrit.extensions.restapi.Response;
import com.google.gerrit.extensions.restapi.RestApiException;
import com.google.gerrit.extensions.restapi.RestModifyView;
import com.google.gerrit.server.permissions.PermissionBackendException;
import com.google.gerrit.server.project.ProjectConfig;
import com.google.gerrit.server.project.ProjectResource;
import com.google.gerrit.server.restapi.project.RepoMetaDataUpdater.ConfigChangeCreator;
import com.google.gerrit.server.update.UpdateException;
import com.google.inject.Inject;
import com.google.inject.Singleton;
import java.io.IOException;
import org.eclipse.jgit.errors.ConfigInvalidException;

@Singleton
public class CreateAccessChange implements RestModifyView<ProjectResource, ProjectAccessInput> {
  private final SetAccessUtil setAccess;
  private final RepoMetaDataUpdater repoMetaDataUpdater;

  @Inject
  CreateAccessChange(SetAccessUtil accessUtil, RepoMetaDataUpdater repoMetaDataUpdater) {
    this.setAccess = accessUtil;
    this.repoMetaDataUpdater = repoMetaDataUpdater;
  }

  @Override
  public Response<ChangeInfo> apply(ProjectResource rsrc, ProjectAccessInput input)
<<<<<<< HEAD
      throws PermissionBackendException, IOException, ConfigInvalidException, UpdateException,
=======
      throws PermissionBackendException,
          IOException,
          ConfigInvalidException,
          InvalidNameException,
          UpdateException,
>>>>>>> 70319f28
          RestApiException {
    ImmutableList<AccessSection> removals =
        setAccess.getAccessSections(input.remove, /* rejectNonResolvableGroups= */ false);
    ImmutableList<AccessSection> additions =
        setAccess.getAccessSections(input.add, /* rejectNonResolvableGroups= */ true);

    Project.NameKey newParentProjectName =
        input.parent == null ? null : Project.nameKey(input.parent);
    try (ConfigChangeCreator creator =
        repoMetaDataUpdater.configChangeCreator(
            rsrc.getNameKey(), input.message, "Review access change")) {
      ProjectConfig config = creator.getConfig();
      setAccess.validateChanges(config, removals, additions);
      setAccess.applyChanges(config, removals, additions);
      try {
        setAccess.setParentName(
            rsrc.getUser().asIdentifiedUser(),
            config,
            rsrc.getNameKey(),
            newParentProjectName,
            false);
      } catch (AuthException e) {
        throw new IllegalStateException(e);
      }
      return creator.createChange();
    } catch (InvalidNameException e) {
      throw new BadRequestException(e.toString());
    }
  }
}<|MERGE_RESOLUTION|>--- conflicted
+++ resolved
@@ -48,15 +48,10 @@
 
   @Override
   public Response<ChangeInfo> apply(ProjectResource rsrc, ProjectAccessInput input)
-<<<<<<< HEAD
-      throws PermissionBackendException, IOException, ConfigInvalidException, UpdateException,
-=======
       throws PermissionBackendException,
           IOException,
           ConfigInvalidException,
-          InvalidNameException,
           UpdateException,
->>>>>>> 70319f28
           RestApiException {
     ImmutableList<AccessSection> removals =
         setAccess.getAccessSections(input.remove, /* rejectNonResolvableGroups= */ false);
