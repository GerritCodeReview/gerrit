--- conflicted
+++ resolved
@@ -54,36 +54,12 @@
 
   @Override
   public Response<ChangeInfo> apply(ProjectResource rsrc, ProjectAccessInput input)
-<<<<<<< HEAD
-      throws PermissionBackendException, IOException, ConfigInvalidException, InvalidNameException,
-          UpdateException, RestApiException {
-=======
       throws PermissionBackendException,
-          AuthException,
           IOException,
           ConfigInvalidException,
           InvalidNameException,
           UpdateException,
           RestApiException {
-    PermissionBackend.ForProject forProject =
-        permissionBackend.user(rsrc.getUser()).project(rsrc.getNameKey());
-    if (!check(forProject, ProjectPermission.READ_CONFIG)) {
-      throw new AuthException(RefNames.REFS_CONFIG + " not visible");
-    }
-    if (!check(forProject, ProjectPermission.WRITE_CONFIG)) {
-      try {
-        forProject.ref(RefNames.REFS_CONFIG).check(RefPermission.CREATE_CHANGE);
-      } catch (AuthException denied) {
-        throw new AuthException("cannot create change for " + RefNames.REFS_CONFIG, denied);
-      }
-    }
-    projectCache
-        .get(rsrc.getNameKey())
-        .orElseThrow(illegalState(rsrc.getNameKey()))
-        .checkStatePermitsWrite();
-
-    MetaDataUpdate.User metaDataUpdateUser = metaDataUpdateFactory.get();
->>>>>>> 36e04899
     ImmutableList<AccessSection> removals =
         setAccess.getAccessSections(input.remove, /* rejectNonResolvableGroups= */ false);
     ImmutableList<AccessSection> additions =
