// Copyright (C) 2016 The Android Open Source Project
//
// Licensed under the Apache License, Version 2.0 (the "License");
// you may not use this file except in compliance with the License.
// You may obtain a copy of the License at
//
// http://www.apache.org/licenses/LICENSE-2.0
//
// Unless required by applicable law or agreed to in writing, software
// distributed under the License is distributed on an "AS IS" BASIS,
// WITHOUT WARRANTIES OR CONDITIONS OF ANY KIND, either express or implied.
// See the License for the specific language governing permissions and
// limitations under the License.

package com.google.gerrit.server.restapi.project;

import static com.google.gerrit.server.permissions.GlobalPermission.ADMINISTRATE_SERVER;
import static com.google.gerrit.server.permissions.ProjectPermission.CREATE_REF;
import static com.google.gerrit.server.permissions.ProjectPermission.CREATE_TAG_REF;
import static com.google.gerrit.server.permissions.RefPermission.CREATE_CHANGE;
import static com.google.gerrit.server.permissions.RefPermission.READ;
import static com.google.gerrit.server.permissions.RefPermission.WRITE_CONFIG;
import static com.google.gerrit.server.project.ProjectCache.illegalState;
import static java.util.stream.Collectors.toMap;

import com.google.common.collect.ImmutableBiMap;
import com.google.common.collect.Iterables;
import com.google.common.flogger.FluentLogger;
import com.google.gerrit.entities.AccessSection;
import com.google.gerrit.entities.AccountGroup;
import com.google.gerrit.entities.GroupDescription;
import com.google.gerrit.entities.Permission;
import com.google.gerrit.entities.PermissionRule;
import com.google.gerrit.entities.Project;
import com.google.gerrit.entities.RefNames;
import com.google.gerrit.extensions.api.access.AccessSectionInfo;
import com.google.gerrit.extensions.api.access.PermissionInfo;
import com.google.gerrit.extensions.api.access.PermissionRuleInfo;
import com.google.gerrit.extensions.api.access.ProjectAccessInfo;
import com.google.gerrit.extensions.common.GroupInfo;
import com.google.gerrit.extensions.restapi.AuthException;
import com.google.gerrit.extensions.restapi.ResourceConflictException;
import com.google.gerrit.extensions.restapi.ResourceNotFoundException;
import com.google.gerrit.extensions.restapi.Response;
import com.google.gerrit.extensions.restapi.RestReadView;
import com.google.gerrit.server.CurrentUser;
import com.google.gerrit.server.WebLinks;
import com.google.gerrit.server.account.GroupBackend;
import com.google.gerrit.server.config.AllProjectsName;
import com.google.gerrit.server.git.meta.MetaDataUpdate;
import com.google.gerrit.server.permissions.GlobalPermission;
import com.google.gerrit.server.permissions.PermissionBackend;
import com.google.gerrit.server.permissions.PermissionBackendException;
import com.google.gerrit.server.permissions.ProjectPermission;
import com.google.gerrit.server.permissions.RefPermission;
import com.google.gerrit.server.project.ProjectCache;
import com.google.gerrit.server.project.ProjectConfig;
import com.google.gerrit.server.project.ProjectJson;
import com.google.gerrit.server.project.ProjectResource;
import com.google.gerrit.server.project.ProjectState;
import com.google.inject.Inject;
import com.google.inject.Provider;
import com.google.inject.Singleton;
import java.io.IOException;
import java.util.ArrayList;
import java.util.HashMap;
import java.util.HashSet;
import java.util.Map;
import org.eclipse.jgit.errors.ConfigInvalidException;
import org.eclipse.jgit.errors.RepositoryNotFoundException;

@Singleton
public class GetAccess implements RestReadView<ProjectResource> {
  private static final FluentLogger logger = FluentLogger.forEnclosingClass();

  public static final ImmutableBiMap<PermissionRule.Action, PermissionRuleInfo.Action> ACTION_TYPE =
      ImmutableBiMap.of(
          PermissionRule.Action.ALLOW,
          PermissionRuleInfo.Action.ALLOW,
          PermissionRule.Action.BATCH,
          PermissionRuleInfo.Action.BATCH,
          PermissionRule.Action.BLOCK,
          PermissionRuleInfo.Action.BLOCK,
          PermissionRule.Action.DENY,
          PermissionRuleInfo.Action.DENY,
          PermissionRule.Action.INTERACTIVE,
          PermissionRuleInfo.Action.INTERACTIVE);

  private final Provider<CurrentUser> user;
  private final PermissionBackend permissionBackend;
  private final AllProjectsName allProjectsName;
  private final ProjectJson projectJson;
  private final ProjectCache projectCache;
  private final Provider<MetaDataUpdate.Server> metaDataUpdateFactory;
  private final GroupBackend groupBackend;
  private final WebLinks webLinks;
  private final ProjectConfig.Factory projectConfigFactory;

  @Inject
  public GetAccess(
      Provider<CurrentUser> self,
      PermissionBackend permissionBackend,
      AllProjectsName allProjectsName,
      ProjectCache projectCache,
      Provider<MetaDataUpdate.Server> metaDataUpdateFactory,
      ProjectJson projectJson,
      GroupBackend groupBackend,
      WebLinks webLinks,
      ProjectConfig.Factory projectConfigFactory) {
    this.user = self;
    this.permissionBackend = permissionBackend;
    this.allProjectsName = allProjectsName;
    this.projectJson = projectJson;
    this.projectCache = projectCache;
    this.metaDataUpdateFactory = metaDataUpdateFactory;
    this.groupBackend = groupBackend;
    this.webLinks = webLinks;
    this.projectConfigFactory = projectConfigFactory;
  }

  public ProjectAccessInfo apply(Project.NameKey nameKey) throws Exception {
    ProjectState state =
        projectCache.get(nameKey).orElseThrow(() -> new ResourceNotFoundException(nameKey.get()));
    return apply(new ProjectResource(state, user.get())).value();
  }

  @Override
  public Response<ProjectAccessInfo> apply(ProjectResource rsrc)
      throws ResourceNotFoundException, ResourceConflictException, IOException,
          PermissionBackendException {
    // Load the current configuration from the repository, ensuring it's the most
    // recent version available. If it differs from what was in the project
    // state, force a cache flush now.

    Project.NameKey projectName = rsrc.getNameKey();
    ProjectAccessInfo info = new ProjectAccessInfo();
    ProjectState projectState =
        projectCache.get(projectName).orElseThrow(illegalState(projectName));
    PermissionBackend.ForProject perm = permissionBackend.currentUser().project(projectName);

    ProjectConfig config;
    try (MetaDataUpdate md = metaDataUpdateFactory.get().create(projectName)) {
      config = projectConfigFactory.read(md);
      info.configWebLinks = new ArrayList<>();

      // config may have a null revision if the repo doesn't have its own refs/meta/config.
      if (config.getRevision() != null) {
        info.configWebLinks.addAll(
            webLinks.getFileHistoryLinks(
                projectName.get(), config.getRevision().getName(), ProjectConfig.PROJECT_CONFIG));
      }

      if (config.updateGroupNames(groupBackend)) {
        md.setMessage("Update group names\n");
        config.commit(md);
        projectCache.evictAndReindex(config.getProject());
        projectState = projectCache.get(projectName).orElseThrow(illegalState(projectName));
        perm = permissionBackend.currentUser().project(projectName);
      } else if (config.getRevision() != null
<<<<<<< HEAD
          && !config.getRevision().equals(projectState.getConfig().getRevision().orElse(null))) {
        projectCache.evict(config.getProject());
=======
          && !config.getRevision().equals(projectState.getConfig().getRevision())) {
        projectCache.evictAndReindex(config.getProject());
>>>>>>> cf142991
        projectState = projectCache.get(projectName).orElseThrow(illegalState(projectName));
        perm = permissionBackend.currentUser().project(projectName);
      }
    } catch (ConfigInvalidException e) {
      throw new ResourceConflictException(e.getMessage());
    } catch (RepositoryNotFoundException e) {
      throw new ResourceNotFoundException(rsrc.getName(), e);
    }

    // The following implementation must match the ProjectAccessFactory JSON RPC endpoint.

    info.local = new HashMap<>();
    info.ownerOf = new HashSet<>();
    Map<AccountGroup.UUID, GroupInfo> groups = new HashMap<>();
    boolean canReadConfig = check(perm, RefNames.REFS_CONFIG, READ);
    boolean canWriteConfig = check(perm, ProjectPermission.WRITE_CONFIG);

    // Check if the project state permits read only when the user is not allowed to write the config
    // (=owner). This is so that the owner can still read (and in the next step write) the project's
    // config to set the project state to any state that is not HIDDEN.
    if (!canWriteConfig) {
      projectState.checkStatePermitsRead();
    }

    for (AccessSection section : config.getAccessSections()) {
      String name = section.getName();
      if (AccessSection.GLOBAL_CAPABILITIES.equals(name)) {
        if (canWriteConfig) {
          info.local.put(name, createAccessSection(groups, section));
          info.ownerOf.add(name);

        } else if (canReadConfig) {
          info.local.put(section.getName(), createAccessSection(groups, section));
        }

      } else if (AccessSection.isValidRefSectionName(name)) {
        if (check(perm, name, WRITE_CONFIG)) {
          info.local.put(name, createAccessSection(groups, section));
          info.ownerOf.add(name);

        } else if (canReadConfig) {
          info.local.put(name, createAccessSection(groups, section));

        } else if (check(perm, name, READ)) {
          // Filter the section to only add rules describing groups that
          // are visible to the current-user. This includes any group the
          // user is a member of, as well as groups they own or that
          // are visible to all users.

          AccessSection.Builder dst = null;
          for (Permission srcPerm : section.getPermissions()) {
            Permission.Builder dstPerm = null;

            for (PermissionRule srcRule : srcPerm.getRules()) {
              AccountGroup.UUID groupId = srcRule.getGroup().getUUID();
              if (groupId == null) {
                continue;
              }

              loadGroup(groups, groupId);
              if (dstPerm == null) {
                if (dst == null) {
                  dst = AccessSection.builder(name);
                  info.local.put(name, createAccessSection(groups, dst.build()));
                }
                dstPerm = dst.upsertPermission(srcPerm.getName());
              }
              dstPerm.add(srcRule.toBuilder());
            }
          }
        }
      }
    }

    if (info.ownerOf.isEmpty()) {
      try {
        permissionBackend.currentUser().check(GlobalPermission.ADMINISTRATE_SERVER);
        // Special case: If the section list is empty, this project has no current
        // access control information. Fall back to site administrators.
        info.ownerOf.add(AccessSection.ALL);
      } catch (AuthException e) {
        // Do nothing.
      }
    }

    if (config.getRevision() != null) {
      info.revision = config.getRevision().name();
    }

    ProjectState parent = Iterables.getFirst(projectState.parents(), null);
    if (parent != null) {
      info.inheritsFrom = projectJson.format(parent.getProject());
    }

    if (projectName.equals(allProjectsName)
        && permissionBackend.currentUser().testOrFalse(ADMINISTRATE_SERVER)) {
      info.ownerOf.add(AccessSection.GLOBAL_CAPABILITIES);
    }

    info.isOwner = toBoolean(canWriteConfig);
    info.canUpload =
        toBoolean(
            projectState.statePermitsWrite()
                && (canWriteConfig
                    || (canReadConfig
                        && perm.ref(RefNames.REFS_CONFIG).testOrFalse(CREATE_CHANGE))));
    info.canAdd = toBoolean(perm.testOrFalse(CREATE_REF));
    info.canAddTags = toBoolean(perm.testOrFalse(CREATE_TAG_REF));
    info.configVisible = canReadConfig || canWriteConfig;

    info.groups =
        groups.entrySet().stream()
            .filter(e -> e.getValue() != null)
            .collect(toMap(e -> e.getKey().get(), Map.Entry::getValue));

    return Response.ok(info);
  }

  private void loadGroup(Map<AccountGroup.UUID, GroupInfo> groups, AccountGroup.UUID id) {
    if (!groups.containsKey(id)) {
      GroupDescription.Basic basic = groupBackend.get(id);
      GroupInfo group;
      if (basic != null) {
        group = new GroupInfo();
        // The UI only needs name + URL, so don't populate other fields to avoid leaking data
        // about groups invisible to the user.
        group.name = basic.getName();
        group.url = basic.getUrl();
      } else {
        logger.atWarning().log("no such group: %s", id);
        group = null;
      }
      groups.put(id, group);
    }
  }

  private static boolean check(PermissionBackend.ForProject ctx, String ref, RefPermission perm)
      throws PermissionBackendException {
    try {
      ctx.ref(ref).check(perm);
      return true;
    } catch (AuthException denied) {
      return false;
    }
  }

  private static boolean check(PermissionBackend.ForProject ctx, ProjectPermission perm)
      throws PermissionBackendException {
    try {
      ctx.check(perm);
      return true;
    } catch (AuthException denied) {
      return false;
    }
  }

  private AccessSectionInfo createAccessSection(
      Map<AccountGroup.UUID, GroupInfo> groups, AccessSection section) {
    AccessSectionInfo accessSectionInfo = new AccessSectionInfo();
    accessSectionInfo.permissions = new HashMap<>();
    for (Permission p : section.getPermissions()) {
      PermissionInfo pInfo = new PermissionInfo(p.getLabel(), p.getExclusiveGroup() ? true : null);
      pInfo.rules = new HashMap<>();
      for (PermissionRule r : p.getRules()) {
        PermissionRuleInfo info =
            new PermissionRuleInfo(ACTION_TYPE.get(r.getAction()), r.getForce());
        if (r.hasRange()) {
          info.max = r.getMax();
          info.min = r.getMin();
        }
        AccountGroup.UUID group = r.getGroup().getUUID();
        if (group != null) {
          pInfo.rules.putIfAbsent(group.get(), info); // First entry for the group wins
          loadGroup(groups, group);
        }
      }
      accessSectionInfo.permissions.put(p.getName(), pInfo);
    }
    return accessSectionInfo;
  }

  private static Boolean toBoolean(boolean value) {
    return value ? true : null;
  }
}<|MERGE_RESOLUTION|>--- conflicted
+++ resolved
@@ -157,13 +157,8 @@
         projectState = projectCache.get(projectName).orElseThrow(illegalState(projectName));
         perm = permissionBackend.currentUser().project(projectName);
       } else if (config.getRevision() != null
-<<<<<<< HEAD
           && !config.getRevision().equals(projectState.getConfig().getRevision().orElse(null))) {
-        projectCache.evict(config.getProject());
-=======
-          && !config.getRevision().equals(projectState.getConfig().getRevision())) {
         projectCache.evictAndReindex(config.getProject());
->>>>>>> cf142991
         projectState = projectCache.get(projectName).orElseThrow(illegalState(projectName));
         perm = permissionBackend.currentUser().project(projectName);
       }
