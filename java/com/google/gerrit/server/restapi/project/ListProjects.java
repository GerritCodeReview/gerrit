// Copyright (C) 2009 The Android Open Source Project
//
// Licensed under the Apache License, Version 2.0 (the "License");
// you may not use this file except in compliance with the License.
// You may obtain a copy of the License at
//
// http://www.apache.org/licenses/LICENSE-2.0
//
// Unless required by applicable law or agreed to in writing, software
// distributed under the License is distributed on an "AS IS" BASIS,
// WITHOUT WARRANTIES OR CONDITIONS OF ANY KIND, either express or implied.
// See the License for the specific language governing permissions and
// limitations under the License.

package com.google.gerrit.server.restapi.project;

import static com.google.gerrit.extensions.client.ProjectState.HIDDEN;
import static java.nio.charset.StandardCharsets.UTF_8;

import com.google.common.base.Strings;
import com.google.common.collect.ImmutableList;
import com.google.common.collect.Iterables;
import com.google.common.flogger.FluentLogger;
import com.google.gerrit.common.Nullable;
import com.google.gerrit.common.data.GroupReference;
import com.google.gerrit.common.errors.NoSuchGroupException;
import com.google.gerrit.extensions.common.ProjectInfo;
import com.google.gerrit.extensions.common.WebLinkInfo;
import com.google.gerrit.extensions.restapi.AuthException;
import com.google.gerrit.extensions.restapi.BadRequestException;
import com.google.gerrit.extensions.restapi.BinaryResult;
import com.google.gerrit.extensions.restapi.RestReadView;
import com.google.gerrit.extensions.restapi.TopLevelResource;
import com.google.gerrit.extensions.restapi.Url;
import com.google.gerrit.json.OutputFormat;
import com.google.gerrit.reviewdb.client.AccountGroup;
import com.google.gerrit.reviewdb.client.Project;
import com.google.gerrit.reviewdb.client.RefNames;
import com.google.gerrit.server.CurrentUser;
import com.google.gerrit.server.WebLinks;
import com.google.gerrit.server.account.GroupControl;
import com.google.gerrit.server.git.GitRepositoryManager;
import com.google.gerrit.server.group.GroupResolver;
import com.google.gerrit.server.ioutil.RegexListSearcher;
import com.google.gerrit.server.ioutil.StringUtil;
import com.google.gerrit.server.permissions.PermissionBackend;
import com.google.gerrit.server.permissions.PermissionBackendException;
import com.google.gerrit.server.permissions.ProjectPermission;
import com.google.gerrit.server.permissions.RefPermission;
import com.google.gerrit.server.project.ProjectCache;
import com.google.gerrit.server.project.ProjectState;
import com.google.gerrit.server.util.TreeFormatter;
import com.google.gson.reflect.TypeToken;
import com.google.inject.Inject;
import java.io.BufferedWriter;
import java.io.ByteArrayOutputStream;
import java.io.IOException;
import java.io.OutputStream;
import java.io.OutputStreamWriter;
import java.io.PrintWriter;
import java.util.ArrayList;
import java.util.Arrays;
import java.util.Collections;
import java.util.HashMap;
import java.util.LinkedHashMap;
import java.util.List;
import java.util.Locale;
import java.util.Map;
import java.util.SortedMap;
import java.util.SortedSet;
import java.util.TreeMap;
import java.util.TreeSet;
import java.util.stream.Stream;
import java.util.stream.StreamSupport;
import org.eclipse.jgit.errors.RepositoryNotFoundException;
import org.eclipse.jgit.lib.Constants;
import org.eclipse.jgit.lib.Ref;
import org.eclipse.jgit.lib.Repository;
import org.kohsuke.args4j.Option;

/** List projects visible to the calling user. */
public class ListProjects implements RestReadView<TopLevelResource> {
  private static final FluentLogger logger = FluentLogger.forEnclosingClass();

  public enum FilterType {
    CODE {
      @Override
      boolean matches(Repository git) throws IOException {
        return !PERMISSIONS.matches(git);
      }

      @Override
      boolean useMatch() {
        return true;
      }
    },
    PERMISSIONS {
      @Override
      boolean matches(Repository git) throws IOException {
        Ref head = git.getRefDatabase().exactRef(Constants.HEAD);
        return head != null
            && head.isSymbolic()
            && RefNames.REFS_CONFIG.equals(head.getLeaf().getName());
      }

      @Override
      boolean useMatch() {
        return true;
      }
    },
    ALL {
      @Override
      boolean matches(Repository git) {
        return true;
      }

      @Override
      boolean useMatch() {
        return false;
      }
    };

    abstract boolean matches(Repository git) throws IOException;

    abstract boolean useMatch();
  }

  private final CurrentUser currentUser;
  private final ProjectCache projectCache;
  private final GroupResolver groupResolver;
  private final GroupControl.Factory groupControlFactory;
  private final GitRepositoryManager repoManager;
  private final PermissionBackend permissionBackend;
  private final ProjectNode.Factory projectNodeFactory;
  private final WebLinks webLinks;

  @Deprecated
  @Option(name = "--format", usage = "(deprecated) output format")
  private OutputFormat format = OutputFormat.TEXT;

  @Option(
      name = "--show-branch",
      aliases = {"-b"},
      usage = "displays the sha of each project in the specified branch")
  public void addShowBranch(String branch) {
    showBranch.add(branch);
  }

  @Option(
      name = "--tree",
      aliases = {"-t"},
      usage =
          "displays project inheritance in a tree-like format\n"
              + "this option does not work together with the show-branch option")
  public void setShowTree(boolean showTree) {
    this.showTree = showTree;
  }

  @Option(name = "--type", usage = "type of project")
  public void setFilterType(FilterType type) {
    this.type = type;
  }

  @Option(
      name = "--description",
      aliases = {"-d"},
      usage = "include description of project in list")
  public void setShowDescription(boolean showDescription) {
    this.showDescription = showDescription;
  }

  @Option(name = "--all", usage = "display all projects that are accessible by the calling user")
  public void setAll(boolean all) {
    this.all = all;
  }

  @Option(
      name = "--state",
      aliases = {"-s"},
      usage = "filter by project state")
  public void setState(com.google.gerrit.extensions.client.ProjectState state) {
    this.state = state;
  }

  @Option(
      name = "--limit",
      aliases = {"-n"},
      metaVar = "CNT",
      usage = "maximum number of projects to list")
  public void setLimit(int limit) {
    this.limit = limit;
  }

  @Option(
      name = "--start",
      aliases = {"-S"},
      metaVar = "CNT",
      usage = "number of projects to skip")
  public void setStart(int start) {
    this.start = start;
  }

  @Option(
      name = "--prefix",
      aliases = {"-p"},
      metaVar = "PREFIX",
      usage = "match project prefix")
  public void setMatchPrefix(String matchPrefix) {
    this.matchPrefix = matchPrefix;
  }

  @Option(
      name = "--match",
      aliases = {"-m"},
      metaVar = "MATCH",
      usage = "match project substring")
  public void setMatchSubstring(String matchSubstring) {
    this.matchSubstring = matchSubstring;
  }

  @Option(name = "-r", metaVar = "REGEX", usage = "match project regex")
  public void setMatchRegex(String matchRegex) {
    this.matchRegex = matchRegex;
  }

  @Option(
      name = "--has-acl-for",
      metaVar = "GROUP",
      usage = "displays only projects on which access rights for this group are directly assigned")
  public void setGroupUuid(AccountGroup.UUID groupUuid) {
    this.groupUuid = groupUuid;
  }

  private final List<String> showBranch = new ArrayList<>();
  private boolean showTree;
  private FilterType type = FilterType.ALL;
  private boolean showDescription;
  private boolean all;
  private com.google.gerrit.extensions.client.ProjectState state;
  private int limit;
  private int start;
  private String matchPrefix;
  private String matchSubstring;
  private String matchRegex;
  private AccountGroup.UUID groupUuid;

  @Inject
  protected ListProjects(
      CurrentUser currentUser,
      ProjectCache projectCache,
      GroupResolver groupResolver,
      GroupControl.Factory groupControlFactory,
      GitRepositoryManager repoManager,
      PermissionBackend permissionBackend,
      ProjectNode.Factory projectNodeFactory,
      WebLinks webLinks) {
    this.currentUser = currentUser;
    this.projectCache = projectCache;
    this.groupResolver = groupResolver;
    this.groupControlFactory = groupControlFactory;
    this.repoManager = repoManager;
    this.permissionBackend = permissionBackend;
    this.projectNodeFactory = projectNodeFactory;
    this.webLinks = webLinks;
  }

  public List<String> getShowBranch() {
    return showBranch;
  }

  public boolean isShowTree() {
    return showTree;
  }

  public boolean isShowDescription() {
    return showDescription;
  }

  public OutputFormat getFormat() {
    return format;
  }

  public ListProjects setFormat(OutputFormat fmt) {
    format = fmt;
    return this;
  }

  @Override
  public Object apply(TopLevelResource resource)
      throws BadRequestException, PermissionBackendException {
    if (format == OutputFormat.TEXT) {
      ByteArrayOutputStream buf = new ByteArrayOutputStream();
      display(buf);
      return BinaryResult.create(buf.toByteArray())
          .setContentType("text/plain")
          .setCharacterEncoding(UTF_8);
    }
    return apply();
  }

  public SortedMap<String, ProjectInfo> apply()
      throws BadRequestException, PermissionBackendException {
    format = OutputFormat.JSON;
    return display(null);
  }

  public SortedMap<String, ProjectInfo> display(@Nullable OutputStream displayOutputStream)
      throws BadRequestException, PermissionBackendException {
    if (all && state != null) {
      throw new BadRequestException("'all' and 'state' may not be used together");
    }
    if (groupUuid != null) {
      try {
        if (!groupControlFactory.controlFor(groupUuid).isVisible()) {
          return Collections.emptySortedMap();
        }
      } catch (NoSuchGroupException ex) {
        return Collections.emptySortedMap();
      }
    }

    PrintWriter stdout = null;
    if (displayOutputStream != null) {
      stdout =
          new PrintWriter(new BufferedWriter(new OutputStreamWriter(displayOutputStream, UTF_8)));
    }

    int foundIndex = 0;
    int found = 0;
    TreeMap<String, ProjectInfo> output = new TreeMap<>();
    Map<String, String> hiddenNames = new HashMap<>();
    Map<Project.NameKey, Boolean> accessibleParents = new HashMap<>();
    PermissionBackend.WithUser perm = permissionBackend.user(currentUser);
    final TreeMap<Project.NameKey, ProjectNode> treeMap = new TreeMap<>();
    try {
      Iterable<Project.NameKey> projectNames = filter(perm)::iterator;
      for (Project.NameKey projectName : projectNames) {
        final ProjectState e = projectCache.get(projectName);
        if (e == null || (e.getProject().getState() == HIDDEN && !all && state != HIDDEN)) {
          // If we can't get it from the cache, pretend it's not present.
          // If all wasn't selected, and it's HIDDEN, pretend it's not present.
          // If state HIDDEN wasn't selected, and it's HIDDEN, pretend it's not present.
          continue;
        }

        if (state != null && e.getProject().getState() != state) {
          continue;
        }

        if (groupUuid != null
            && !e.getLocalGroups()
                .contains(GroupReference.forGroup(groupResolver.parseId(groupUuid.get())))) {
          continue;
        }

        ProjectInfo info = new ProjectInfo();
        if (showTree && !format.isJson()) {
          treeMap.put(projectName, projectNodeFactory.create(e.getProject(), true));
          continue;
        }

        info.name = projectName.get();
        if (showTree && format.isJson()) {
          ProjectState parent = Iterables.getFirst(e.parents(), null);
          if (parent != null) {
            if (isParentAccessible(accessibleParents, perm, parent)) {
              info.parent = parent.getName();
            } else {
              info.parent = hiddenNames.get(parent.getName());
              if (info.parent == null) {
                info.parent = "?-" + (hiddenNames.size() + 1);
                hiddenNames.put(parent.getName(), info.parent);
              }
            }
          }
        }

        if (showDescription) {
          info.description = Strings.emptyToNull(e.getProject().getDescription());
        }
        info.state = e.getProject().getState();

        try {
          if (!showBranch.isEmpty()) {
            try (Repository git = repoManager.openRepository(projectName)) {
              if (!type.matches(git)) {
                continue;
              }

              boolean canReadAllRefs = e.statePermitsRead();
              if (canReadAllRefs) {
                try {
                  permissionBackend
                      .user(currentUser)
                      .project(e.getNameKey())
                      .check(ProjectPermission.READ);
                } catch (AuthException exp) {
                  canReadAllRefs = false;
                }
              }

              List<Ref> refs = getBranchRefs(projectName, canReadAllRefs);
              if (!hasValidRef(refs)) {
                continue;
              }

              for (int i = 0; i < showBranch.size(); i++) {
                Ref ref = refs.get(i);
                if (ref != null && ref.getObjectId() != null) {
                  if (info.branches == null) {
                    info.branches = new LinkedHashMap<>();
                  }
                  info.branches.put(showBranch.get(i), ref.getObjectId().name());
                }
              }
            }
          } else if (!showTree && type.useMatch()) {
            try (Repository git = repoManager.openRepository(projectName)) {
              if (!type.matches(git)) {
                continue;
              }
            }
          }
        } catch (RepositoryNotFoundException err) {
          // If the Git repository is gone, the project doesn't actually exist anymore.
          continue;
        } catch (IOException err) {
          logger.atWarning().withCause(err).log("Unexpected error reading %s", projectName);
          continue;
        }

        List<WebLinkInfo> links = webLinks.getProjectLinks(projectName.get());
        info.webLinks = links.isEmpty() ? null : links;

        if (foundIndex++ < start) {
          continue;
        }
        if (limit > 0 && ++found > limit) {
          break;
        }

        if (stdout == null || format.isJson()) {
          output.put(info.name, info);
          continue;
        }

        if (!showBranch.isEmpty()) {
          for (String name : showBranch) {
            String ref = info.branches != null ? info.branches.get(name) : null;
            if (ref == null) {
              // Print stub (forty '-' symbols)
              ref = "----------------------------------------";
            }
            stdout.print(ref);
            stdout.print(' ');
          }
        }
        stdout.print(info.name);

        if (info.description != null) {
          // We still want to list every project as one-liners, hence escaping \n.
          stdout.print(" - " + StringUtil.escapeString(info.description));
        }
        stdout.print('\n');
      }

      for (ProjectInfo info : output.values()) {
        info.id = Url.encode(info.name);
        info.name = null;
      }
      if (stdout == null) {
        return output;
      } else if (format.isJson()) {
        format
            .newGson()
            .toJson(output, new TypeToken<Map<String, ProjectInfo>>() {}.getType(), stdout);
        stdout.print('\n');
      } else if (showTree && treeMap.size() > 0) {
        printProjectTree(stdout, treeMap);
      }
      return null;
    } finally {
      if (stdout != null) {
        stdout.flush();
      }
    }
  }

<<<<<<< HEAD
  private Collection<Project.NameKey> filter(PermissionBackend.WithUser perm)
      throws BadRequestException, PermissionBackendException {
    Stream<Project.NameKey> matches = scan();
=======
  private Stream<Project.NameKey> filter(PermissionBackend.WithUser perm)
      throws BadRequestException {
    Stream<Project.NameKey> matches = StreamSupport.stream(scan().spliterator(), false);
    if (type == FilterType.PARENT_CANDIDATES) {
      matches =
          matches.map(projectCache::get).map(this::parentOf).filter(Objects::nonNull).sorted();
    }
    return matches.filter(p -> perm.project(p).testOrFalse(ProjectPermission.ACCESS));
  }
>>>>>>> 8d89cb95

  private Project.NameKey parentOf(ProjectState ps) {
    if (ps == null) {
      return null;
    }
    Project.NameKey parent = ps.getProject().getParent();
    if (parent != null) {
      if (projectCache.get(parent) != null) {
        return parent;
      }
      logger.atWarning().log("parent project %s of project %s not found", ps.getName());
    }
<<<<<<< HEAD

    return results;
=======
    return null;
>>>>>>> 8d89cb95
  }

  private boolean isParentAccessible(
      Map<Project.NameKey, Boolean> checked, PermissionBackend.WithUser perm, ProjectState state)
      throws PermissionBackendException {
    Project.NameKey name = state.getNameKey();
    Boolean b = checked.get(name);
    if (b == null) {
      try {
        // Hidden projects(permitsRead = false) should only be accessible by the project owners.
        // READ_CONFIG is checked here because it's only allowed to project owners(ACCESS may also
        // be allowed for other users). Allowing project owners to access here will help them to
        // view
        // and update the config of hidden projects easily.
        ProjectPermission permissionToCheck =
            state.statePermitsRead() ? ProjectPermission.ACCESS : ProjectPermission.READ_CONFIG;
        perm.project(name).check(permissionToCheck);
        b = true;
      } catch (AuthException denied) {
        b = false;
      }
      checked.put(name, b);
    }
    return b;
  }

  private Stream<Project.NameKey> scan() throws BadRequestException {
    if (matchPrefix != null) {
      checkMatchOptions(matchSubstring == null && matchRegex == null);
      return projectCache.byName(matchPrefix).stream();
    } else if (matchSubstring != null) {
      checkMatchOptions(matchPrefix == null && matchRegex == null);
      return projectCache
          .all()
          .stream()
          .filter(
              p -> p.get().toLowerCase(Locale.US).contains(matchSubstring.toLowerCase(Locale.US)));
    } else if (matchRegex != null) {
      checkMatchOptions(matchPrefix == null && matchSubstring == null);
      RegexListSearcher<Project.NameKey> searcher;
      try {
        searcher = new RegexListSearcher<>(matchRegex, Project.NameKey::get);
      } catch (IllegalArgumentException e) {
        throw new BadRequestException(e.getMessage());
      }
      return searcher.search(ImmutableList.copyOf(projectCache.all()));
    } else {
      return projectCache.all().stream();
    }
  }

  private static void checkMatchOptions(boolean cond) throws BadRequestException {
    if (!cond) {
      throw new BadRequestException("specify exactly one of p/m/r");
    }
  }

  private void printProjectTree(
      final PrintWriter stdout, TreeMap<Project.NameKey, ProjectNode> treeMap) {
    final SortedSet<ProjectNode> sortedNodes = new TreeSet<>();

    // Builds the inheritance tree using a list.
    //
    for (ProjectNode key : treeMap.values()) {
      if (key.isAllProjects()) {
        sortedNodes.add(key);
        continue;
      }

      ProjectNode node = treeMap.get(key.getParentName());
      if (node != null) {
        node.addChild(key);
      } else {
        sortedNodes.add(key);
      }
    }

    final TreeFormatter treeFormatter = new TreeFormatter(stdout);
    treeFormatter.printTree(sortedNodes);
    stdout.flush();
  }

  private List<Ref> getBranchRefs(Project.NameKey projectName, boolean canReadAllRefs) {
    Ref[] result = new Ref[showBranch.size()];
    try (Repository git = repoManager.openRepository(projectName)) {
      PermissionBackend.ForProject perm = permissionBackend.user(currentUser).project(projectName);
      for (int i = 0; i < showBranch.size(); i++) {
        Ref ref = git.findRef(showBranch.get(i));
        if (all && canReadAllRefs) {
          result[i] = ref;
        } else if (ref != null && ref.getObjectId() != null) {
          try {
            perm.ref(ref.getLeaf().getName()).check(RefPermission.READ);
            result[i] = ref;
          } catch (AuthException e) {
            continue;
          }
        }
      }
    } catch (IOException | PermissionBackendException e) {
      // Fall through and return what is available.
    }
    return Arrays.asList(result);
  }

  private static boolean hasValidRef(List<Ref> refs) {
    for (Ref ref : refs) {
      if (ref != null) {
        return true;
      }
    }
    return false;
  }
}<|MERGE_RESOLUTION|>--- conflicted
+++ resolved
@@ -486,39 +486,10 @@
     }
   }
 
-<<<<<<< HEAD
-  private Collection<Project.NameKey> filter(PermissionBackend.WithUser perm)
-      throws BadRequestException, PermissionBackendException {
-    Stream<Project.NameKey> matches = scan();
-=======
   private Stream<Project.NameKey> filter(PermissionBackend.WithUser perm)
       throws BadRequestException {
     Stream<Project.NameKey> matches = StreamSupport.stream(scan().spliterator(), false);
-    if (type == FilterType.PARENT_CANDIDATES) {
-      matches =
-          matches.map(projectCache::get).map(this::parentOf).filter(Objects::nonNull).sorted();
-    }
     return matches.filter(p -> perm.project(p).testOrFalse(ProjectPermission.ACCESS));
-  }
->>>>>>> 8d89cb95
-
-  private Project.NameKey parentOf(ProjectState ps) {
-    if (ps == null) {
-      return null;
-    }
-    Project.NameKey parent = ps.getProject().getParent();
-    if (parent != null) {
-      if (projectCache.get(parent) != null) {
-        return parent;
-      }
-      logger.atWarning().log("parent project %s of project %s not found", ps.getName());
-    }
-<<<<<<< HEAD
-
-    return results;
-=======
-    return null;
->>>>>>> 8d89cb95
   }
 
   private boolean isParentAccessible(
