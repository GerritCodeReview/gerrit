--- conflicted
+++ resolved
@@ -66,6 +66,7 @@
 import java.util.List;
 import java.util.Locale;
 import java.util.Map;
+import java.util.Objects;
 import java.util.SortedMap;
 import java.util.SortedSet;
 import java.util.TreeMap;
@@ -333,10 +334,9 @@
     PermissionBackend.WithUser perm = permissionBackend.user(currentUser);
     final TreeMap<Project.NameKey, ProjectNode> treeMap = new TreeMap<>();
     try {
-      Iterable<Project.NameKey> projectNames = filter(perm)::iterator;
-      for (Project.NameKey projectName : projectNames) {
-        final ProjectState e = projectCache.get(projectName);
-        if (e == null || (e.getProject().getState() == HIDDEN && !all && state != HIDDEN)) {
+      for (ProjectState e : (Iterable<ProjectState>) filter(perm)::iterator) {
+        Project.NameKey projectName = e.getNameKey();
+        if (e.getProject().getState() == HIDDEN && !all && state != HIDDEN) {
           // If we can't get it from the cache, pretend it's not present.
           // If all wasn't selected, and it's HIDDEN, pretend it's not present.
           // If state HIDDEN wasn't selected, and it's HIDDEN, pretend it's not present.
@@ -486,39 +486,25 @@
     }
   }
 
-<<<<<<< HEAD
-  private Collection<Project.NameKey> filter(PermissionBackend.WithUser perm)
-      throws BadRequestException, PermissionBackendException {
-    Stream<Project.NameKey> matches = scan();
-=======
-  private Stream<Project.NameKey> filter(PermissionBackend.WithUser perm)
-      throws BadRequestException {
-    Stream<Project.NameKey> matches = StreamSupport.stream(scan().spliterator(), false);
-    if (type == FilterType.PARENT_CANDIDATES) {
-      matches =
-          matches.map(projectCache::get).map(this::parentOf).filter(Objects::nonNull).sorted();
-    }
-    return matches.filter(p -> perm.project(p).testOrFalse(ProjectPermission.ACCESS));
-  }
->>>>>>> 8d89cb95
-
-  private Project.NameKey parentOf(ProjectState ps) {
-    if (ps == null) {
-      return null;
-    }
-    Project.NameKey parent = ps.getProject().getParent();
-    if (parent != null) {
-      if (projectCache.get(parent) != null) {
-        return parent;
-      }
-      logger.atWarning().log("parent project %s of project %s not found", ps.getName());
-    }
-<<<<<<< HEAD
-
-    return results;
-=======
-    return null;
->>>>>>> 8d89cb95
+  private Stream<ProjectState> filter(PermissionBackend.WithUser perm) throws BadRequestException {
+    return StreamSupport.stream(scan().spliterator(), false)
+        .map(projectCache::get)
+        .filter(p -> permissionCheck(p, perm))
+        .filter(Objects::nonNull);
+  }
+
+  private boolean permissionCheck(ProjectState state, PermissionBackend.WithUser perm) {
+    if (state == null) {
+      return false;
+    }
+
+    // Hidden projects(permitsRead = false) should only be accessible by the project owners.
+    // READ_CONFIG is checked here because it's only allowed to project owners(ACCESS may also
+    // be allowed for other users). Allowing project owners to access here will help them to view
+    // and update the config of hidden projects easily.
+    return perm.project(state.getNameKey())
+        .testOrFalse(
+            state.statePermitsRead() ? ProjectPermission.ACCESS : ProjectPermission.READ_CONFIG);
   }
 
   private boolean isParentAccessible(
