--- conflicted
+++ resolved
@@ -48,14 +48,9 @@
   @Inject
   PutDescription(
       ProjectCache cache,
-<<<<<<< HEAD
-      MetaDataUpdate.Server updateFactory,
+      Provider<MetaDataUpdate.Server> updateFactory,
       PermissionBackend permissionBackend,
       ProjectConfig.Factory projectConfigFactory) {
-=======
-      Provider<MetaDataUpdate.Server> updateFactory,
-      PermissionBackend permissionBackend) {
->>>>>>> 0b7e9981
     this.cache = cache;
     this.updateFactory = updateFactory;
     this.permissionBackend = permissionBackend;
@@ -76,13 +71,8 @@
         .project(resource.getNameKey())
         .check(ProjectPermission.WRITE_CONFIG);
 
-<<<<<<< HEAD
-    try (MetaDataUpdate md = updateFactory.create(resource.getNameKey())) {
+    try (MetaDataUpdate md = updateFactory.get().create(resource.getNameKey())) {
       ProjectConfig config = projectConfigFactory.read(md);
-=======
-    try (MetaDataUpdate md = updateFactory.get().create(resource.getNameKey())) {
-      ProjectConfig config = ProjectConfig.read(md);
->>>>>>> 0b7e9981
       Project project = config.getProject();
       project.setDescription(Strings.emptyToNull(input.description));
 
