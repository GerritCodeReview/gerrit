// Copyright (C) 2024 The Android Open Source Project
//
// Licensed under the Apache License, Version 2.0 (the "License");
// you may not use this file except in compliance with the License.
// You may obtain a copy of the License at
//
// http://www.apache.org/licenses/LICENSE-2.0
//
// Unless required by applicable law or agreed to in writing, software
// distributed under the License is distributed on an "AS IS" BASIS,
// WITHOUT WARRANTIES OR CONDITIONS OF ANY KIND, either express or implied.
// See the License for the specific language governing permissions and
// limitations under the License.

package com.google.gerrit.server.restapi.project;

import static com.google.common.base.Preconditions.checkArgument;
import static com.google.common.base.Preconditions.checkState;
import static com.google.gerrit.server.project.ProjectCache.illegalState;
import static com.google.gerrit.server.update.context.RefUpdateContext.RefUpdateType.CHANGE_MODIFICATION;

import com.google.common.base.Strings;
import com.google.common.collect.ImmutableMap;
import com.google.errorprone.annotations.MustBeClosed;
import com.google.gerrit.entities.Change;
import com.google.gerrit.entities.PatchSet;
import com.google.gerrit.entities.Project;
import com.google.gerrit.entities.RefNames;
import com.google.gerrit.extensions.common.ChangeInfo;
import com.google.gerrit.extensions.restapi.AuthException;
import com.google.gerrit.extensions.restapi.BadRequestException;
import com.google.gerrit.extensions.restapi.MethodNotAllowedException;
import com.google.gerrit.extensions.restapi.ResourceConflictException;
import com.google.gerrit.extensions.restapi.Response;
import com.google.gerrit.extensions.restapi.RestApiException;
import com.google.gerrit.server.CurrentUser;
import com.google.gerrit.server.Sequences;
import com.google.gerrit.server.approval.ApprovalsUtil;
import com.google.gerrit.server.change.ChangeInserter;
import com.google.gerrit.server.change.ChangeJson;
import com.google.gerrit.server.git.meta.MetaDataUpdate;
import com.google.gerrit.server.git.meta.MetaDataUpdate.User;
import com.google.gerrit.server.permissions.PermissionBackend;
import com.google.gerrit.server.permissions.PermissionBackendException;
import com.google.gerrit.server.permissions.ProjectPermission;
import com.google.gerrit.server.permissions.RefPermission;
import com.google.gerrit.server.project.ProjectCache;
import com.google.gerrit.server.project.ProjectConfig;
import com.google.gerrit.server.update.BatchUpdate;
import com.google.gerrit.server.update.UpdateException;
import com.google.gerrit.server.update.context.RefUpdateContext;
import com.google.gerrit.server.util.time.TimeUtil;
import java.io.IOException;
import javax.inject.Inject;
import javax.inject.Provider;
import javax.inject.Singleton;
import org.eclipse.jgit.annotations.Nullable;
import org.eclipse.jgit.errors.ConfigInvalidException;
import org.eclipse.jgit.lib.ObjectId;
import org.eclipse.jgit.lib.ObjectInserter;
import org.eclipse.jgit.lib.ObjectReader;
import org.eclipse.jgit.lib.Repository;
import org.eclipse.jgit.revwalk.RevCommit;
import org.eclipse.jgit.revwalk.RevWalk;

/** Updates repo refs/meta/config content. */
@Singleton
public class RepoMetaDataUpdater {
  private final Provider<User> metaDataUpdateFactory;
  private final Provider<CurrentUser> user;
  private final ProjectConfig.Factory projectConfigFactory;
  private final ProjectCache projectCache;
  private final ChangeInserter.Factory changeInserterFactory;
  private final Sequences seq;

  private final BatchUpdate.Factory updateFactory;

  private final PermissionBackend permissionBackend;
  private final ChangeJson.Factory jsonFactory;

  @Inject
  RepoMetaDataUpdater(
      Provider<User> metaDataUpdateFactory,
      Provider<CurrentUser> user,
      ProjectConfig.Factory projectConfigFactory,
      ProjectCache projectCache,
      ChangeInserter.Factory changeInserterFactory,
      Sequences seq,
      BatchUpdate.Factory updateFactory,
      PermissionBackend permissionBackend,
      ChangeJson.Factory jsonFactory) {
    this.metaDataUpdateFactory = metaDataUpdateFactory;
    this.user = user;
    this.projectConfigFactory = projectConfigFactory;
    this.projectCache = projectCache;
    this.changeInserterFactory = changeInserterFactory;
    this.seq = seq;
    this.updateFactory = updateFactory;
    this.permissionBackend = permissionBackend;
    this.jsonFactory = jsonFactory;
  }

<<<<<<< HEAD
  /**
   * Returns a creator for creating project config changes.
   *
   * <p>The method checks that user has required permissions.
   *
   * <p>Usage:
   *
   * <pre>{@code
   * try(var changeCreator =
   *  repoMetaDataUpdater.configChangeCreator(projectName, message, defaultMessage)) {
   *    ProjectConfig config = changeCreator.getConfig();
   *    // ... update project config
   *    // Create change - if the createChange method is not called, all updates are ignored and no
   *    // change is created.
   *    Response<ChangeInfo> result = changeCreator.createChange();
   *  }
   * }</pre>
   *
   * @param projectName the name of the project whose config should be updated
   * @param message the user-provided commit message. If it is not provided (i.e. it is null or
   *     empty) - the {@code defaultMessage} is used.
   * @param defaultMessage the default commit message if the user doesn't provide one.
   */
  @MustBeClosed
  public ConfigChangeCreator configChangeCreator(
      Project.NameKey projectName, @Nullable String message, String defaultMessage)
      throws PermissionBackendException, AuthException, ResourceConflictException, IOException,
          ConfigInvalidException {
    message = validateMessage(message, defaultMessage);
    PermissionBackend.ForProject forProject =
        permissionBackend.user(user.get()).project(projectName);
=======
  public Change updateAndCreateChangeForReview(
      Project.NameKey projectName,
      CurrentUser user,
      String message,
      ProjectConfigUpdater projectConfigUpdater)
      throws ConfigInvalidException,
          IOException,
          RestApiException,
          UpdateException,
          InvalidNameException,
          PermissionBackendException {
    checkArgument(!message.isBlank(), "The message must not be empty");
    message = validateMessage(message);

    PermissionBackend.ForProject forProject = permissionBackend.user(user).project(projectName);
>>>>>>> 70319f28
    if (!check(forProject, ProjectPermission.READ_CONFIG)) {
      throw new AuthException(RefNames.REFS_CONFIG + " not visible");
    }
    if (!check(forProject, ProjectPermission.WRITE_CONFIG)) {
      try {
        forProject.ref(RefNames.REFS_CONFIG).check(RefPermission.CREATE_CHANGE);
      } catch (AuthException denied) {
        throw new AuthException("cannot create change for " + RefNames.REFS_CONFIG, denied);
      }
    }
    projectCache.get(projectName).orElseThrow(illegalState(projectName)).checkStatePermitsWrite();
    // The MetaDataUpdate instance gets closed in the ConfigChangeCreator.close() method.
    MetaDataUpdate md = metaDataUpdateFactory.get().create(projectName);
    try {
      md.setInsertChangeId(true);
      md.setMessage(message);
      ProjectConfig config = projectConfigFactory.read(md);
      return new ConfigChangeCreator(md, projectName, user.get(), config);
    } catch (Throwable t) {
      try (md) {
        throw t;
      }
    }
  }

  /**
   * Returns an updater for updating project config without review.
   *
   * <p>The method checks that user has required permissions and that user can update config without
   * review.
   *
   * <p>When the update is saved (using the {@link ConfigUpdater#commitConfigUpdate} method), the
   * project cache is updated automatically.
   *
   * <p>Usage:
   *
   * <pre>{@code
   * try(var configUpdater =
   *  repoMetaDataUpdater.configUpdater(projectName, message, defaultMessage)) {
   *    ProjectConfig config = changeCreator.getConfig();
   *    // ... update project config
   *    // Save updated config - if the commitConfigUpdate method is not called, all updates are ignored.
   *    configUpdater.commitConfigUpdate();
   *  }
   * }</pre>
   *
   * @param projectName the name of the project whose config should be updated
   * @param message the user-provided commit message. If it is not provided (i.e. it is null or
   *     empty) - the {@code defaultMessage} is used.
   * @param defaultMessage the default commit message if the user doesn't provide one.
   */
  @MustBeClosed
  public ConfigUpdater configUpdater(
      Project.NameKey projectName, @Nullable String message, String defaultMessage)
      throws AuthException, PermissionBackendException, ConfigInvalidException, IOException,
          MethodNotAllowedException {
    if (!user.get().isIdentifiedUser()) {
      throw new AuthException("Authentication required");
    }
    permissionBackend.user(user.get()).project(projectName).check(ProjectPermission.WRITE_CONFIG);
    return configUpdaterWithoutPermissionsCheck(projectName, message, defaultMessage);
  }

  /**
   * Returns an updater for updating project config without review and skips some permissions
   * checks.
   *
   * <p>The method only checks that user can update config without review and doesn't do any other
   * permissions checks. It should be used only when standard permissions checks from {@link
   * #configUpdater} can't be used.
   *
   * <p>See {@link #configUpdater} for details.
   */
  @MustBeClosed
  public ConfigUpdater configUpdaterWithoutPermissionsCheck(
      Project.NameKey projectName, @Nullable String message, String defaultMessage)
      throws IOException, ConfigInvalidException, MethodNotAllowedException,
          PermissionBackendException {
    if (!permissionBackend
        .currentUser()
        .project(projectName)
        .test(ProjectPermission.UPDATE_CONFIG_WITHOUT_CREATING_CHANGE)) {
      throw new MethodNotAllowedException(
          "Updating project config without review is disabled. Please create a change and send it "
              + "for review. Some rest API methods have alternatives for creating required changes "
              + "automatically - please check gerrit documentation.");
    }
    message = validateMessage(message, defaultMessage);
    // The MetaDataUpdate instance gets closed in the ConfigUpdater.close() method.
    MetaDataUpdate md = metaDataUpdateFactory.get().create(projectName);
    try {
      ProjectConfig config = projectConfigFactory.read(md);
      md.setMessage(message);
      return new ConfigUpdater(md, config);
    } catch (Throwable t) {
      try (md) {
        throw t;
      }
    }
  }

  /**
   * Updater for a project config without review.
   *
   * <p>See {@link #configUpdater} and {@link #configUpdaterWithoutPermissionsCheck} for details and
   * usages.
   */
  public class ConfigUpdater implements AutoCloseable {
    private final MetaDataUpdate md;
    private final ProjectConfig config;

    private ConfigUpdater(MetaDataUpdate md, ProjectConfig config) {
      this.md = md;
      this.config = config;
    }

    public ProjectConfig getConfig() {
      return config;
    }

    public void commitConfigUpdate() throws IOException {
      config.commit(md);
      projectCache.evictAndReindex(config.getProject());
    }

    public Repository getRepository() {
      return md.getRepository();
    }

    @Override
    public void close() {
      md.close();
    }
  }

  /**
   * Creates a change for a project config update.
   *
   * <p>See {@link #createChange} for details and usages.
   */
  public class ConfigChangeCreator implements AutoCloseable {
    private final MetaDataUpdate md;
    private final String oldCommitSha1;
    private final Project.NameKey projectName;
    private final CurrentUser user;
    private final ProjectConfig config;
    private boolean changeCreated;

    private ConfigChangeCreator(
        MetaDataUpdate md, Project.NameKey projectName, CurrentUser user, ProjectConfig config) {
      this.md = md;
      this.config = config;
      this.projectName = projectName;
      this.user = user;
      ObjectId oldCommit = config.getRevision();
      oldCommitSha1 = oldCommit == null ? null : oldCommit.getName();
    }

    @Override
    public void close() {
      md.close();
    }

    public ProjectConfig getConfig() {
      return config;
    }

    public Response<ChangeInfo> createChange()
        throws IOException, UpdateException, RestApiException {
      checkState(!changeCreated, "Change has been already created");
      changeCreated = true;

      Change.Id changeId = Change.id(seq.nextChangeId());
      try (RefUpdateContext ctx = RefUpdateContext.open(CHANGE_MODIFICATION)) {
        RevCommit commit =
            config.commitToNewRef(
                md, PatchSet.id(changeId, Change.INITIAL_PATCH_SET_ID).toRefName());

        if (commit.name().equals(oldCommitSha1)) {
          throw new BadRequestException("no change");
        }

        try (ObjectInserter objInserter = md.getRepository().newObjectInserter();
            ObjectReader objReader = objInserter.newReader();
            RevWalk rw = new RevWalk(objReader);
            BatchUpdate bu = updateFactory.create(projectName, user, TimeUtil.now())) {
          bu.setRepository(md.getRepository(), rw, objInserter);
          ChangeInserter ins = newInserter(changeId, commit);
          bu.insertChange(ins);
          bu.execute();
          Change change = ins.getChange();
          return Response.created(jsonFactory.noOptions().format(change));
        }
      }
    }
<<<<<<< HEAD
=======
  }

  public void updateWithoutReview(
      Project.NameKey projectName, String message, ProjectConfigUpdater projectConfigUpdater)
      throws ConfigInvalidException,
          IOException,
          PermissionBackendException,
          AuthException,
          ResourceConflictException,
          InvalidNameException,
          BadRequestException {
    updateWithoutReview(
        projectName, message, /* skipPermissionsCheck= */ false, projectConfigUpdater);
  }

  public void updateWithoutReview(
      Project.NameKey projectName,
      String message,
      boolean skipPermissionsCheck,
      ProjectConfigUpdater projectConfigUpdater)
      throws ConfigInvalidException,
          IOException,
          PermissionBackendException,
          AuthException,
          ResourceConflictException,
          InvalidNameException,
          BadRequestException {
    message = validateMessage(message);
    if (!skipPermissionsCheck) {
      permissionBackend.currentUser().project(projectName).check(ProjectPermission.WRITE_CONFIG);
    }
>>>>>>> 70319f28

    // ProjectConfig doesn't currently support fusing into a BatchUpdate.
    @SuppressWarnings("deprecation")
    private ChangeInserter newInserter(Change.Id changeId, RevCommit commit) {
      return changeInserterFactory
          .create(changeId, commit, RefNames.REFS_CONFIG)
          .setMessage(
              // Same message as in ReceiveCommits.CreateRequest.
              ApprovalsUtil.renderMessageWithApprovals(1, ImmutableMap.of(), ImmutableMap.of()))
          .setValidate(false)
          .setUpdateRef(false);
    }
  }

  private String validateMessage(@Nullable String message, String defaultMessage) {
    if (Strings.isNullOrEmpty(message)) {
      message = defaultMessage;
    } else {
      message = message.trim();
    }
    checkArgument(!message.isBlank(), "The message must not be empty");
    if (!message.endsWith("\n")) {
      return message + "\n";
    }
    return message;
  }

  private boolean check(PermissionBackend.ForProject perm, ProjectPermission p)
      throws PermissionBackendException {
    try {
      perm.check(p);
      return true;
    } catch (AuthException denied) {
      return false;
    }
  }
<<<<<<< HEAD
=======

  @FunctionalInterface
  public interface ProjectConfigUpdater {
    void update(ProjectConfig config)
        throws BadRequestException,
            InvalidNameException,
            PermissionBackendException,
            ResourceConflictException,
            AuthException;
  }
>>>>>>> 70319f28
}<|MERGE_RESOLUTION|>--- conflicted
+++ resolved
@@ -100,7 +100,6 @@
     this.jsonFactory = jsonFactory;
   }
 
-<<<<<<< HEAD
   /**
    * Returns a creator for creating project config changes.
    *
@@ -127,28 +126,14 @@
   @MustBeClosed
   public ConfigChangeCreator configChangeCreator(
       Project.NameKey projectName, @Nullable String message, String defaultMessage)
-      throws PermissionBackendException, AuthException, ResourceConflictException, IOException,
+      throws PermissionBackendException,
+          AuthException,
+          ResourceConflictException,
+          IOException,
           ConfigInvalidException {
     message = validateMessage(message, defaultMessage);
     PermissionBackend.ForProject forProject =
         permissionBackend.user(user.get()).project(projectName);
-=======
-  public Change updateAndCreateChangeForReview(
-      Project.NameKey projectName,
-      CurrentUser user,
-      String message,
-      ProjectConfigUpdater projectConfigUpdater)
-      throws ConfigInvalidException,
-          IOException,
-          RestApiException,
-          UpdateException,
-          InvalidNameException,
-          PermissionBackendException {
-    checkArgument(!message.isBlank(), "The message must not be empty");
-    message = validateMessage(message);
-
-    PermissionBackend.ForProject forProject = permissionBackend.user(user).project(projectName);
->>>>>>> 70319f28
     if (!check(forProject, ProjectPermission.READ_CONFIG)) {
       throw new AuthException(RefNames.REFS_CONFIG + " not visible");
     }
@@ -203,7 +188,10 @@
   @MustBeClosed
   public ConfigUpdater configUpdater(
       Project.NameKey projectName, @Nullable String message, String defaultMessage)
-      throws AuthException, PermissionBackendException, ConfigInvalidException, IOException,
+      throws AuthException,
+          PermissionBackendException,
+          ConfigInvalidException,
+          IOException,
           MethodNotAllowedException {
     if (!user.get().isIdentifiedUser()) {
       throw new AuthException("Authentication required");
@@ -225,7 +213,9 @@
   @MustBeClosed
   public ConfigUpdater configUpdaterWithoutPermissionsCheck(
       Project.NameKey projectName, @Nullable String message, String defaultMessage)
-      throws IOException, ConfigInvalidException, MethodNotAllowedException,
+      throws IOException,
+          ConfigInvalidException,
+          MethodNotAllowedException,
           PermissionBackendException {
     if (!permissionBackend
         .currentUser()
@@ -344,40 +334,6 @@
         }
       }
     }
-<<<<<<< HEAD
-=======
-  }
-
-  public void updateWithoutReview(
-      Project.NameKey projectName, String message, ProjectConfigUpdater projectConfigUpdater)
-      throws ConfigInvalidException,
-          IOException,
-          PermissionBackendException,
-          AuthException,
-          ResourceConflictException,
-          InvalidNameException,
-          BadRequestException {
-    updateWithoutReview(
-        projectName, message, /* skipPermissionsCheck= */ false, projectConfigUpdater);
-  }
-
-  public void updateWithoutReview(
-      Project.NameKey projectName,
-      String message,
-      boolean skipPermissionsCheck,
-      ProjectConfigUpdater projectConfigUpdater)
-      throws ConfigInvalidException,
-          IOException,
-          PermissionBackendException,
-          AuthException,
-          ResourceConflictException,
-          InvalidNameException,
-          BadRequestException {
-    message = validateMessage(message);
-    if (!skipPermissionsCheck) {
-      permissionBackend.currentUser().project(projectName).check(ProjectPermission.WRITE_CONFIG);
-    }
->>>>>>> 70319f28
 
     // ProjectConfig doesn't currently support fusing into a BatchUpdate.
     @SuppressWarnings("deprecation")
@@ -414,17 +370,4 @@
       return false;
     }
   }
-<<<<<<< HEAD
-=======
-
-  @FunctionalInterface
-  public interface ProjectConfigUpdater {
-    void update(ProjectConfig config)
-        throws BadRequestException,
-            InvalidNameException,
-            PermissionBackendException,
-            ResourceConflictException,
-            AuthException;
-  }
->>>>>>> 70319f28
 }