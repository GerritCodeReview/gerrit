--- conflicted
+++ resolved
@@ -100,13 +100,8 @@
     String parentName =
         MoreObjects.firstNonNull(Strings.emptyToNull(input.parent), allProjects.get());
     validateParentUpdate(rsrc.getProjectState().getNameKey(), user, parentName, checkIfAdmin);
-<<<<<<< HEAD
-    try (MetaDataUpdate md = updateFactory.create(rsrc.getNameKey())) {
+    try (MetaDataUpdate md = updateFactory.get().create(rsrc.getNameKey())) {
       ProjectConfig config = projectConfigFactory.read(md);
-=======
-    try (MetaDataUpdate md = updateFactory.get().create(rsrc.getNameKey())) {
-      ProjectConfig config = ProjectConfig.read(md);
->>>>>>> 0b7e9981
       Project project = config.getProject();
       project.setParentName(parentName);
 
