// Copyright (C) 2017 The Android Open Source Project
//
// Licensed under the Apache License, Version 2.0 (the "License");
// you may not use this file except in compliance with the License.
// You may obtain a copy of the License at
//
// http://www.apache.org/licenses/LICENSE-2.0
//
// Unless required by applicable law or agreed to in writing, software
// distributed under the License is distributed on an "AS IS" BASIS,
// WITHOUT WARRANTIES OR CONDITIONS OF ANY KIND, either express or implied.
// See the License for the specific language governing permissions and
// limitations under the License.

package com.google.gerrit.server.schema;

import com.google.gerrit.exceptions.DuplicateKeyException;
import com.google.gerrit.exceptions.StorageException;
import com.google.gerrit.server.config.GerritServerConfig;
import com.google.gerrit.server.config.SitePaths;
import com.google.gerrit.server.config.ThreadSettingsConfig;
import com.google.inject.Inject;
import com.google.inject.Singleton;
import java.sql.SQLException;
import java.sql.Statement;
import org.eclipse.jgit.lib.Config;

@Singleton
public class MysqlAccountPatchReviewStore extends JdbcAccountPatchReviewStore {

  @Inject
  MysqlAccountPatchReviewStore(
      @GerritServerConfig Config cfg,
      SitePaths sitePaths,
      ThreadSettingsConfig threadSettingsConfig) {
    super(cfg, sitePaths, threadSettingsConfig);
  }

  @Override
<<<<<<< HEAD
  public StorageException convertError(String op, SQLException err) {
    switch (getSQLStateInt(err)) {
=======
  public OrmException convertError(String op, SQLException err) {
    switch (err.getErrorCode()) {
>>>>>>> a3b260f6
      case 1022: // ER_DUP_KEY
      case 1062: // ER_DUP_ENTRY
      case 1169: // ER_DUP_UNIQUE;
        return new DuplicateKeyException("ACCOUNT_PATCH_REVIEWS", err);

      default:
        if (err.getCause() == null && err.getNextException() != null) {
          err.initCause(err.getNextException());
        }
        return new StorageException(op + " failure on ACCOUNT_PATCH_REVIEWS", err);
    }
  }

  @Override
  protected void doCreateTable(Statement stmt) throws SQLException {
    stmt.executeUpdate(
        "CREATE TABLE IF NOT EXISTS account_patch_reviews ("
            + "account_id INTEGER DEFAULT 0 NOT NULL, "
            + "change_id INTEGER DEFAULT 0 NOT NULL, "
            + "patch_set_id INTEGER DEFAULT 0 NOT NULL, "
            + "file_name VARCHAR(255) DEFAULT '' NOT NULL, "
            + "CONSTRAINT primary_key_account_patch_reviews "
            + "PRIMARY KEY (change_id, patch_set_id, account_id, file_name)"
            + ")");
  }
}<|MERGE_RESOLUTION|>--- conflicted
+++ resolved
@@ -37,13 +37,8 @@
   }
 
   @Override
-<<<<<<< HEAD
   public StorageException convertError(String op, SQLException err) {
-    switch (getSQLStateInt(err)) {
-=======
-  public OrmException convertError(String op, SQLException err) {
     switch (err.getErrorCode()) {
->>>>>>> a3b260f6
       case 1022: // ER_DUP_KEY
       case 1062: // ER_DUP_ENTRY
       case 1169: // ER_DUP_UNIQUE;
