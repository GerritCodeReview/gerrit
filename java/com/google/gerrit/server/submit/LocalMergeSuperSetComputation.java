--- conflicted
+++ resolved
@@ -30,13 +30,7 @@
 import com.google.gerrit.extensions.client.SubmitType;
 import com.google.gerrit.extensions.registration.DynamicItem;
 import com.google.gerrit.server.CurrentUser;
-<<<<<<< HEAD
-=======
 import com.google.gerrit.server.config.GerritServerConfig;
-import com.google.gerrit.server.permissions.ChangePermission;
-import com.google.gerrit.server.permissions.PermissionBackend;
-import com.google.gerrit.server.permissions.PermissionBackendException;
->>>>>>> 9ea482bf
 import com.google.gerrit.server.project.NoSuchProjectException;
 import com.google.gerrit.server.query.change.ChangeData;
 import com.google.gerrit.server.query.change.ChangeIsVisibleToPredicate;
@@ -67,13 +61,9 @@
 public class LocalMergeSuperSetComputation implements MergeSuperSetComputation {
   private static final FluentLogger logger = FluentLogger.forEnclosingClass();
 
-<<<<<<< HEAD
+  public static final int MAX_SUBMITTABLE_CHANGES_AT_ONCE_DEFAULT = 1024;
+
   public static class LocalMergeSuperSetComputationModule extends AbstractModule {
-=======
-  public static final int MAX_SUBMITTABLE_CHANGES_AT_ONCE_DEFAULT = 1024;
-
-  public static class Module extends AbstractModule {
->>>>>>> 9ea482bf
     @Override
     protected void configure() {
       DynamicItem.bind(binder(), MergeSuperSetComputation.class)
@@ -102,15 +92,8 @@
   @Inject
   LocalMergeSuperSetComputation(
       Provider<InternalChangeQuery> queryProvider,
-<<<<<<< HEAD
-      ChangeIsVisibleToPredicate.Factory changeIsVisibleToPredicateFactory) {
-=======
-      ProjectCache projectCache,
       ChangeIsVisibleToPredicate.Factory changeIsVisibleToPredicateFactory,
       @GerritServerConfig Config gerritConfig) {
-    this.projectCache = projectCache;
-    this.permissionBackend = permissionBackend;
->>>>>>> 9ea482bf
     this.queryProvider = queryProvider;
     this.queryCache = new HashMap<>();
     this.heads = new HashMap<>();
@@ -156,16 +139,15 @@
       }
 
       Set<String> visibleHashes =
-<<<<<<< HEAD
-          walkChangesByHashes(visibleCommits, Collections.emptySet(), or, branchNameKey);
+          walkChangesByHashes(
+              visibleCommits,
+              Collections.emptySet(),
+              or,
+              branchNameKey,
+              maxSubmittableChangesAtOnce);
       Set<String> nonVisibleHashes =
-          walkChangesByHashes(nonVisibleCommits, visibleHashes, or, branchNameKey);
-=======
           walkChangesByHashes(
-              visibleCommits, Collections.emptySet(), or, b, maxSubmittableChangesAtOnce);
-      Set<String> nonVisibleHashes =
-          walkChangesByHashes(nonVisibleCommits, visibleHashes, or, b, maxSubmittableChangesAtOnce);
->>>>>>> 9ea482bf
+              nonVisibleCommits, visibleHashes, or, branchNameKey, maxSubmittableChangesAtOnce);
 
       ChangeSet partialSet =
           byCommitsOnBranchNotMerged(or, branchNameKey, visibleHashes, nonVisibleHashes, user);
@@ -247,18 +229,13 @@
     return result;
   }
 
-<<<<<<< HEAD
   @UsedAt(UsedAt.Project.GOOGLE)
   public Set<String> walkChangesByHashes(
-      Collection<RevCommit> sourceCommits, Set<String> ignoreHashes, OpenRepo or, BranchNameKey b)
-=======
-  private Set<String> walkChangesByHashes(
       Collection<RevCommit> sourceCommits,
       Set<String> ignoreHashes,
       OpenRepo or,
       BranchNameKey b,
       int limit)
->>>>>>> 9ea482bf
       throws IOException {
     Set<String> destHashes = new HashSet<>();
     or.rw.reset();
