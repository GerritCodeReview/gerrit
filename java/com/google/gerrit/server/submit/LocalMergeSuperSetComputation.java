// Copyright (C) 2017 The Android Open Source Project
//
// Licensed under the Apache License, Version 2.0 (the "License");
// you may not use this file except in compliance with the License.
// You may obtain a copy of the License at
//
// http://www.apache.org/licenses/LICENSE-2.0
//
// Unless required by applicable law or agreed to in writing, software
// distributed under the License is distributed on an "AS IS" BASIS,
// WITHOUT WARRANTIES OR CONDITIONS OF ANY KIND, either express or implied.
// See the License for the specific language governing permissions and
// limitations under the License.

package com.google.gerrit.server.submit;

import static com.google.common.base.Preconditions.checkState;

import com.google.auto.value.AutoValue;
import com.google.common.collect.ImmutableList;
import com.google.common.collect.ImmutableListMultimap;
import com.google.common.collect.ImmutableSet;
import com.google.common.collect.Iterables;
import com.google.common.flogger.FluentLogger;
import com.google.gerrit.common.data.SubmitTypeRecord;
import com.google.gerrit.entities.BranchNameKey;
import com.google.gerrit.entities.Project;
import com.google.gerrit.exceptions.StorageException;
import com.google.gerrit.extensions.client.SubmitType;
import com.google.gerrit.extensions.registration.DynamicItem;
import com.google.gerrit.extensions.restapi.AuthException;
import com.google.gerrit.server.CurrentUser;
import com.google.gerrit.server.permissions.ChangePermission;
import com.google.gerrit.server.permissions.PermissionBackend;
import com.google.gerrit.server.permissions.PermissionBackendException;
import com.google.gerrit.server.project.NoSuchProjectException;
import com.google.gerrit.server.project.ProjectCache;
import com.google.gerrit.server.project.ProjectState;
import com.google.gerrit.server.query.change.ChangeData;
import com.google.gerrit.server.query.change.ChangeIsVisibleToPredicate;
import com.google.gerrit.server.query.change.InternalChangeQuery;
import com.google.gerrit.server.submit.MergeOpRepoManager.OpenRepo;
import com.google.inject.AbstractModule;
import com.google.inject.Inject;
import com.google.inject.Provider;
import java.io.IOException;
import java.util.ArrayList;
import java.util.Collection;
import java.util.Collections;
import java.util.HashMap;
import java.util.HashSet;
import java.util.List;
import java.util.Map;
import java.util.Optional;
import java.util.Set;
import org.eclipse.jgit.lib.Ref;
import org.eclipse.jgit.revwalk.RevCommit;
import org.eclipse.jgit.revwalk.RevSort;

/**
 * Default implementation of MergeSuperSet that does the computation of the merge super set
 * sequentially on the local Gerrit instance.
 */
public class LocalMergeSuperSetComputation implements MergeSuperSetComputation {
  private static final FluentLogger logger = FluentLogger.forEnclosingClass();

  public static class Module extends AbstractModule {
    @Override
    protected void configure() {
      DynamicItem.bind(binder(), MergeSuperSetComputation.class)
          .to(LocalMergeSuperSetComputation.class);
    }
  }

  @AutoValue
  abstract static class QueryKey {
    private static QueryKey create(BranchNameKey branch, Iterable<String> hashes) {
      return new AutoValue_LocalMergeSuperSetComputation_QueryKey(
          branch, ImmutableSet.copyOf(hashes));
    }

    abstract BranchNameKey branch();

    abstract ImmutableSet<String> hashes();
  }

  private final PermissionBackend permissionBackend;
  private final Provider<InternalChangeQuery> queryProvider;
  private final Map<QueryKey, ImmutableList<ChangeData>> queryCache;
  private final Map<BranchNameKey, Optional<RevCommit>> heads;
  private final ProjectCache projectCache;
  private final ChangeIsVisibleToPredicate.Factory changeIsVisibleToPredicateFactory;

  @Inject
  LocalMergeSuperSetComputation(
      PermissionBackend permissionBackend,
      Provider<InternalChangeQuery> queryProvider,
      ProjectCache projectCache,
      ChangeIsVisibleToPredicate.Factory changeIsVisibleToPredicateFactory) {
    this.projectCache = projectCache;
    this.permissionBackend = permissionBackend;
    this.queryProvider = queryProvider;
    this.queryCache = new HashMap<>();
    this.heads = new HashMap<>();
    this.changeIsVisibleToPredicateFactory = changeIsVisibleToPredicateFactory;
  }

  @Override
  public ChangeSet completeWithoutTopic(
      MergeOpRepoManager orm, ChangeSet changeSet, CurrentUser user)
      throws IOException, PermissionBackendException {
    Collection<ChangeData> visibleChanges = new ArrayList<>();
    Collection<ChangeData> nonVisibleChanges = new ArrayList<>();

    // For each target branch we run a separate rev walk to find open changes
    // reachable from changes already in the merge super set.
    ImmutableListMultimap<BranchNameKey, ChangeData> bc =
        byBranch(Iterables.concat(changeSet.changes(), changeSet.nonVisibleChanges()));
    for (BranchNameKey b : bc.keySet()) {
      OpenRepo or = getRepo(orm, b.project());
      List<RevCommit> visibleCommits = new ArrayList<>();
      List<RevCommit> nonVisibleCommits = new ArrayList<>();
      for (ChangeData cd : bc.get(b)) {
        boolean visible = isVisible(changeSet, cd, user);

        if (submitType(cd) == SubmitType.CHERRY_PICK) {
          if (visible) {
            visibleChanges.add(cd);
          } else {
            nonVisibleChanges.add(cd);
          }

          continue;
        }

        // Get the underlying git commit object
        RevCommit commit = or.rw.parseCommit(cd.currentPatchSet().commitId());

        // Always include the input, even if merged. This allows
        // SubmitStrategyOp to correct the situation later, assuming it gets
        // returned by byCommitsOnBranchNotMerged below.
        if (visible) {
          visibleCommits.add(commit);
        } else {
          nonVisibleCommits.add(commit);
        }
      }

      Set<String> visibleHashes =
          walkChangesByHashes(visibleCommits, Collections.emptySet(), or, b);
      Set<String> nonVisibleHashes = walkChangesByHashes(nonVisibleCommits, visibleHashes, or, b);

      ChangeSet partialSet =
          byCommitsOnBranchNotMerged(or, b, visibleHashes, nonVisibleHashes, user);
      Iterables.addAll(visibleChanges, partialSet.changes());
      Iterables.addAll(nonVisibleChanges, partialSet.nonVisibleChanges());
    }

    return new ChangeSet(visibleChanges, nonVisibleChanges);
  }

  private static ImmutableListMultimap<BranchNameKey, ChangeData> byBranch(
      Iterable<ChangeData> changes) {
    ImmutableListMultimap.Builder<BranchNameKey, ChangeData> builder =
        ImmutableListMultimap.builder();
    for (ChangeData cd : changes) {
      builder.put(cd.change().getDest(), cd);
    }
    return builder.build();
  }

  private OpenRepo getRepo(MergeOpRepoManager orm, Project.NameKey project) throws IOException {
    try {
      OpenRepo or = orm.getRepo(project);
      checkState(or.rw.hasRevSort(RevSort.TOPO));
      return or;
    } catch (NoSuchProjectException e) {
      throw new IOException(e);
    }
  }

  private boolean isVisible(ChangeSet changeSet, ChangeData cd, CurrentUser user)
      throws PermissionBackendException, IOException {
    ProjectState projectState = projectCache.checkedGet(cd.project());
    boolean visible =
        changeSet.ids().contains(cd.getId())
            && (projectState != null)
            && projectState.statePermitsRead();
    if (!visible) {
      return false;
    }

    try {
      permissionBackend.user(user).change(cd).check(ChangePermission.READ);
      return true;
    } catch (AuthException e) {
      // We thought the change was visible, but it isn't.
      // This can happen if the ACL changes during the
      // completeChangeSet computation, for example.
      return false;
    }
  }

  private SubmitType submitType(ChangeData cd) {
    SubmitTypeRecord str = cd.submitTypeRecord();
    if (!str.isOk()) {
      logErrorAndThrow("Failed to get submit type for " + cd.getId() + ": " + str.errorMessage);
    }
    return str.type;
  }

  private ChangeSet byCommitsOnBranchNotMerged(
<<<<<<< HEAD
      OpenRepo or, BranchNameKey branch, Set<String> visibleHashes, Set<String> nonVisibleHashes)
=======
      OpenRepo or,
      Branch.NameKey branch,
      Set<String> visibleHashes,
      Set<String> nonVisibleHashes,
      CurrentUser user)
>>>>>>> 6018f1db
      throws IOException {
    List<ChangeData> potentiallyVisibleChanges =
        byCommitsOnBranchNotMerged(or, branch, visibleHashes);
    List<ChangeData> invisibleChanges =
        new ArrayList<>(byCommitsOnBranchNotMerged(or, branch, nonVisibleHashes));
    List<ChangeData> visibleChanges = new ArrayList<>(potentiallyVisibleChanges.size());
    ChangeIsVisibleToPredicate changeIsVisibleToPredicate =
        changeIsVisibleToPredicateFactory.forUser(user);
    for (ChangeData cd : potentiallyVisibleChanges) {
      if (changeIsVisibleToPredicate.match(cd)) {
        visibleChanges.add(cd);
      } else {
        invisibleChanges.add(cd);
      }
    }
    return new ChangeSet(visibleChanges, invisibleChanges);
  }

  private ImmutableList<ChangeData> byCommitsOnBranchNotMerged(
      OpenRepo or, BranchNameKey branch, Set<String> hashes) throws IOException {
    if (hashes.isEmpty()) {
      return ImmutableList.of();
    }
    QueryKey k = QueryKey.create(branch, hashes);
    if (queryCache.containsKey(k)) {
      return queryCache.get(k);
    }
    ImmutableList<ChangeData> result =
        ImmutableList.copyOf(
            queryProvider.get().byCommitsOnBranchNotMerged(or.repo, branch, hashes));
    queryCache.put(k, result);
    return result;
  }

  private Set<String> walkChangesByHashes(
      Collection<RevCommit> sourceCommits, Set<String> ignoreHashes, OpenRepo or, BranchNameKey b)
      throws IOException {
    Set<String> destHashes = new HashSet<>();
    or.rw.reset();
    markHeadUninteresting(or, b);
    for (RevCommit c : sourceCommits) {
      String name = c.name();
      if (ignoreHashes.contains(name)) {
        continue;
      }
      destHashes.add(name);
      or.rw.markStart(c);
    }
    for (RevCommit c : or.rw) {
      String name = c.name();
      if (ignoreHashes.contains(name)) {
        continue;
      }
      destHashes.add(name);
    }

    return destHashes;
  }

  private void markHeadUninteresting(OpenRepo or, BranchNameKey b) throws IOException {
    Optional<RevCommit> head = heads.get(b);
    if (head == null) {
      Ref ref = or.repo.getRefDatabase().exactRef(b.branch());
      head = ref != null ? Optional.of(or.rw.parseCommit(ref.getObjectId())) : Optional.empty();
      heads.put(b, head);
    }
    if (head.isPresent()) {
      or.rw.markUninteresting(head.get());
    }
  }

  private void logErrorAndThrow(String msg) {
    logger.atSevere().log(msg);
    throw new StorageException(msg);
  }
}<|MERGE_RESOLUTION|>--- conflicted
+++ resolved
@@ -210,15 +210,11 @@
   }
 
   private ChangeSet byCommitsOnBranchNotMerged(
-<<<<<<< HEAD
-      OpenRepo or, BranchNameKey branch, Set<String> visibleHashes, Set<String> nonVisibleHashes)
-=======
       OpenRepo or,
-      Branch.NameKey branch,
+      BranchNameKey branch,
       Set<String> visibleHashes,
       Set<String> nonVisibleHashes,
       CurrentUser user)
->>>>>>> 6018f1db
       throws IOException {
     List<ChangeData> potentiallyVisibleChanges =
         byCommitsOnBranchNotMerged(or, branch, visibleHashes);
