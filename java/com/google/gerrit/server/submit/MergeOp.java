--- conflicted
+++ resolved
@@ -856,12 +856,8 @@
 
       MergeValidators mergeValidators = mergeValidatorsFactory.create();
       try {
-<<<<<<< HEAD
-        mergeValidators.validatePreMerge(or.repo, commit, or.project, destBranch, ps.id(), caller);
-=======
         mergeValidators.validatePreMerge(
-            or.repo, commit, or.project, destBranch, changeId, ps.getId(), caller);
->>>>>>> 4504f514
+            or.repo, commit, or.project, destBranch, changeId, ps.id(), caller);
       } catch (MergeValidationException mve) {
         commitStatus.problem(changeId, mve.getMessage());
         continue;
