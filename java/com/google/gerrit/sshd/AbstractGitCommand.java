--- conflicted
+++ resolved
@@ -51,17 +51,13 @@
   protected String[] extraParameters;
 
   @Override
-<<<<<<< HEAD
   public void start(ChannelSession channel, Environment env) {
+    enableGracefulStop();
     String gitProtocol = env.getEnv().get(GIT_PROTOCOL);
     if (gitProtocol != null) {
       extraParameters = gitProtocol.split(":");
     }
 
-=======
-  public void start(Environment env) {
-    enableGracefulStop();
->>>>>>> 32afec8c
     Context ctx = context.subContext(newSession(), context.getCommandLine());
     final Context old = sshScope.set(ctx);
     try {
