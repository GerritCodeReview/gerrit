--- conflicted
+++ resolved
@@ -500,27 +500,11 @@
             throw new UnloggedFailure(1, e.getMessage() + " no such change");
           }
 
-<<<<<<< HEAD
-          out.flush();
-          err.flush();
-        } catch (Throwable e) {
-          try {
-            out.flush();
-          } catch (Exception e2) {
-            // Ignored
-          }
-          try {
-            err.flush();
-          } catch (Exception e2) {
-            // Ignored
-          }
-=======
           flushIgnoreSCCE(out);
           flushIgnoreSCCE(err);
         } catch (Throwable e) {
           flushIgnoreException(out);
           flushIgnoreException(err);
->>>>>>> bf1ab92e
           rc = handleError(e);
         } finally {
           try {
