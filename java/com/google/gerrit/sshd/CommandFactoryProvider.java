--- conflicted
+++ resolved
@@ -92,23 +92,11 @@
 
   @Override
   public CommandFactory get() {
-<<<<<<< HEAD
     return requestCommand -> {
       String c = requestCommand;
       SshCreateCommandInterceptor interceptor = createCommandInterceptor.get();
       if (interceptor != null) {
         c = interceptor.intercept(c);
-=======
-    return new CommandFactory() {
-      @Override
-      public Command createCommand(ChannelSession session, String requestCommand) {
-        String c = requestCommand;
-        SshCreateCommandInterceptor interceptor = createCommandInterceptor.get();
-        if (interceptor != null) {
-          c = interceptor.intercept(c);
-        }
-        return new Trampoline(c);
->>>>>>> 0f0975d7
       }
       return new Trampoline(c);
     };
