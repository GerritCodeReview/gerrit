// Copyright (C) 2012 The Android Open Source Project
//
// Licensed under the Apache License, Version 2.0 (the "License");
// you may not use this file except in compliance with the License.
// You may obtain a copy of the License at
//
// http://www.apache.org/licenses/LICENSE-2.0
//
// Unless required by applicable law or agreed to in writing, software
// distributed under the License is distributed on an "AS IS" BASIS,
// WITHOUT WARRANTIES OR CONDITIONS OF ANY KIND, either express or implied.
// See the License for the specific language governing permissions and
// limitations under the License.

package com.google.gerrit.sshd.commands;

import static com.google.gerrit.sshd.CommandMetaData.Mode.MASTER_OR_SLAVE;

import com.google.common.base.Strings;
import com.google.gerrit.common.data.GlobalCapability;
import com.google.gerrit.extensions.annotations.RequiresCapability;
import com.google.gerrit.extensions.common.PluginInfo;
import com.google.gerrit.extensions.restapi.TopLevelResource;
import com.google.gerrit.json.OutputFormat;
import com.google.gerrit.server.plugins.ListPlugins;
import com.google.gerrit.sshd.CommandMetaData;
import com.google.gerrit.sshd.SshCommand;
import com.google.gerrit.util.cli.Options;
import com.google.gson.reflect.TypeToken;
import com.google.inject.Inject;
import java.util.Map;
import org.kohsuke.args4j.Option;

@RequiresCapability(GlobalCapability.VIEW_PLUGINS)
@CommandMetaData(name = "ls", description = "List the installed plugins", runsAt = MASTER_OR_SLAVE)
public class PluginLsCommand extends SshCommand {
  @Inject @Options public ListPlugins list;

  @Option(name = "--format", usage = "output format")
  private OutputFormat format = OutputFormat.TEXT;

  @Override
  public void run() throws Exception {
<<<<<<< HEAD
    Map<String, PluginInfo> output = list.apply(TopLevelResource.INSTANCE).value();
=======
    enableGracefulStop();
    Map<String, PluginInfo> output = list.apply(TopLevelResource.INSTANCE);
>>>>>>> 32afec8c

    if (format.isJson()) {
      format
          .newGson()
          .toJson(output, new TypeToken<Map<String, PluginInfo>>() {}.getType(), stdout);
      stdout.print('\n');
    } else {
      String template = "%-30s %-10s %-16s %-8s %s\n";
      stdout.format(template, "Name", "Version", "Api-Version", "Status", "File");
      stdout.print(
          "-------------------------------------------------------------------------------\n");
      for (Map.Entry<String, PluginInfo> p : output.entrySet()) {
        PluginInfo info = p.getValue();
        stdout.format(
            template,
            p.getKey(),
            Strings.nullToEmpty(info.version),
            Strings.nullToEmpty(info.apiVersion),
            status(info.disabled),
            Strings.nullToEmpty(info.filename));
      }
    }
    stdout.flush();
  }

  private String status(Boolean disabled) {
    return disabled != null && disabled.booleanValue() ? "DISABLED" : "ENABLED";
  }
}<|MERGE_RESOLUTION|>--- conflicted
+++ resolved
@@ -41,12 +41,8 @@
 
   @Override
   public void run() throws Exception {
-<<<<<<< HEAD
+    enableGracefulStop();
     Map<String, PluginInfo> output = list.apply(TopLevelResource.INSTANCE).value();
-=======
-    enableGracefulStop();
-    Map<String, PluginInfo> output = list.apply(TopLevelResource.INSTANCE);
->>>>>>> 32afec8c
 
     if (format.isJson()) {
       format
