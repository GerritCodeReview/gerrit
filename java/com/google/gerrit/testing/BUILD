load("@rules_java//java:defs.bzl", "java_library")

java_library(
    name = "gerrit-test-util",
    testonly = True,
    srcs = glob(
        ["**/*.java"],
        exclude = ["AssertableExecutorService.java"],
    ),
    visibility = ["//visibility:public"],
    exports = [
        "//lib:junit",
        "//lib/mockito",
    ],
    deps = [
        "//java/com/google/gerrit/acceptance/testsuite/project",
        "//java/com/google/gerrit/common:annotations",
        "//java/com/google/gerrit/entities",
        "//java/com/google/gerrit/exceptions",
        "//java/com/google/gerrit/extensions:api",
        "//java/com/google/gerrit/gpg",
        "//java/com/google/gerrit/index",
        "//java/com/google/gerrit/index/project",
        "//java/com/google/gerrit/lifecycle",
        "//java/com/google/gerrit/mail",
        "//java/com/google/gerrit/metrics",
        "//java/com/google/gerrit/server",
        "//java/com/google/gerrit/server:module",
        "//java/com/google/gerrit/server/api",
        "//java/com/google/gerrit/server/audit",
        "//java/com/google/gerrit/server/cache/h2",
        "//java/com/google/gerrit/server/cache/mem",
        "//java/com/google/gerrit/server/logging",
        "//java/com/google/gerrit/server/restapi",
        "//java/com/google/gerrit/server/schema",
        "//java/com/google/gerrit/server/util/time",
        "//lib:guava",
        "//lib:h2",
        "//lib:jgit",
        "//lib:jgit-junit",
        "//lib:junit",
        "//lib/auto:auto-value",
        "//lib/auto:auto-value-annotations",
        "//lib/flogger:api",
        "//lib/guice",
        "//lib/guice:guice-servlet",
<<<<<<< HEAD
        "//lib/truth",
    ],
)

java_library(
    # This can't be part of gerrit-test-util because of https://github.com/google/guava/issues/2837
    name = "assertable-executor",
    testonly = True,
    srcs = ["AssertableExecutorService.java"],
    visibility = ["//visibility:public"],
    deps = [
        "//lib:guava",
=======
        "//lib/jgit/org.eclipse.jgit:jgit",
        "//lib/jgit/org.eclipse.jgit.junit:junit",
        "//lib/log:impl-log4j",
        "//lib/log:log4j",
>>>>>>> 7bcca9cf
        "//lib/truth",
    ],
)<|MERGE_RESOLUTION|>--- conflicted
+++ resolved
@@ -44,7 +44,8 @@
         "//lib/flogger:api",
         "//lib/guice",
         "//lib/guice:guice-servlet",
-<<<<<<< HEAD
+        "//lib/log:impl-log4j",
+        "//lib/log:log4j",
         "//lib/truth",
     ],
 )
@@ -57,12 +58,6 @@
     visibility = ["//visibility:public"],
     deps = [
         "//lib:guava",
-=======
-        "//lib/jgit/org.eclipse.jgit:jgit",
-        "//lib/jgit/org.eclipse.jgit.junit:junit",
-        "//lib/log:impl-log4j",
-        "//lib/log:log4j",
->>>>>>> 7bcca9cf
         "//lib/truth",
     ],
 )