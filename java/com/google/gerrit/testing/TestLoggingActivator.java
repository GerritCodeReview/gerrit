// Copyright (C) 2020 The Android Open Source Project
//
// Licensed under the Apache License, Version 2.0 (the "License");
// you may not use this file except in compliance with the License.
// You may obtain a copy of the License at
//
// http://www.apache.org/licenses/LICENSE-2.0
//
// Unless required by applicable law or agreed to in writing, software
// distributed under the License is distributed on an "AS IS" BASIS,
// WITHOUT WARRANTIES OR CONDITIONS OF ANY KIND, either express or implied.
// See the License for the specific language governing permissions and
// limitations under the License.

package com.google.gerrit.testing;

import com.google.common.base.Strings;
import com.google.common.collect.ImmutableMap;
import java.util.logging.ConsoleHandler;
import java.util.logging.Level;
import java.util.logging.LogManager;
import java.util.logging.Logger;

public class TestLoggingActivator {
  private static final ImmutableMap<String, Level> LOG_LEVELS =
      ImmutableMap.<String, Level>builder()
          .put("com.google.gerrit", getGerritLogLevel())

          // Silence non-critical messages from MINA SSHD.
          .put("org.apache.mina", Level.WARNING)
          .put("org.apache.sshd.client", Level.WARNING)
          .put("org.apache.sshd.common", Level.WARNING)
          .put("org.apache.sshd.server", Level.WARNING)
          .put("org.apache.sshd.common.keyprovider.FileKeyPairProvider", Level.INFO)
          .put("com.google.gerrit.sshd.GerritServerSession", Level.WARNING)

          // Silence non-critical messages from mime-util.
          .put("eu.medsea.mimeutil", Level.WARNING)

          // Silence non-critical messages from openid4java.
          .put("org.apache.xml", Level.WARNING)
          .put("org.openid4java", Level.WARNING)
          .put("org.openid4java.consumer.ConsumerManager", Level.SEVERE)
          .put("org.openid4java.discovery.Discovery", Level.SEVERE)
          .put("org.openid4java.server.RealmVerifier", Level.SEVERE)
          .put("org.openid4java.message.AuthSuccess", Level.SEVERE)

          // Silence non-critical messages from apache.http.
          .put("org.apache.http", Level.WARNING)

          // Silence non-critical messages from Jetty.
          .put("org.eclipse.jetty", Level.WARNING)

          // Silence non-critical messages from JGit.
<<<<<<< HEAD
          .put("org.eclipse.jgit.transport.PacketLineIn", Level.WARNING)
          .put("org.eclipse.jgit.transport.PacketLineOut", Level.WARNING)
          .put("org.eclipse.jgit.internal.transport.sshd", Level.WARNING)
          .put("org.eclipse.jgit.util.FileUtils", Level.WARNING)
          .put("org.eclipse.jgit.internal.storage.file.FileSnapshot", Level.WARNING)
          .put("org.eclipse.jgit.util.FS", Level.WARNING)
          .put("org.eclipse.jgit.util.SystemReader", Level.WARNING)

          // Silence non-critical messages from Elasticsearch.
          .put("org.elasticsearch", Level.WARNING)

          // Silence non-critical messages from Docker for Elasticsearch query tests.
          .put("org.testcontainers", Level.WARNING)
          .put("com.github.dockerjava.core", Level.WARNING)
=======
          .put("org.eclipse.jgit.transport.PacketLineIn", Level.WARN)
          .put("org.eclipse.jgit.transport.PacketLineOut", Level.WARN)
          .put("org.eclipse.jgit.internal.transport.sshd", Level.WARN)
          .put("org.eclipse.jgit.util.FileUtils", Level.WARN)
          .put("org.eclipse.jgit.internal.storage.file.FileSnapshot", Level.WARN)
          .put("org.eclipse.jgit.util.FS", Level.WARN)
          .put("org.eclipse.jgit.util.SystemReader", Level.WARN)
>>>>>>> 20a119ff
          .build();

  private static Level getGerritLogLevel() {
    String value = Strings.nullToEmpty(System.getenv("GERRIT_LOG_LEVEL"));
    if (value.isEmpty()) {
      value = Strings.nullToEmpty(System.getProperty("gerrit.logLevel"));
    }

    try {
      return Level.parse(value);
    } catch (IllegalArgumentException e) {
      // for backwards compatibility handle log4j log levels
      if (value.equalsIgnoreCase("FATAL") || value.equalsIgnoreCase("ERROR")) {
        return Level.SEVERE;
      }
      if (value.equalsIgnoreCase("WARN")) {
        return Level.WARNING;
      }
      if (value.equalsIgnoreCase("DEBUG")) {
        return Level.FINE;
      }
      if (value.equalsIgnoreCase("TRACE")) {
        return Level.FINEST;
      }

      return Level.INFO;
    }
  }

  public static void configureLogging() {
    LogManager.getLogManager().reset();
    FloggerInitializer.initBackend();

    ConsoleHandler dst = new ConsoleHandler();
    dst.setLevel(Level.FINEST);

    Logger.getLogger(Logger.GLOBAL_LOGGER_NAME).addHandler(dst);

    LOG_LEVELS.entrySet().stream()
        .forEach(
            e -> {
              Logger logger = Logger.getLogger(e.getKey());
              logger.setLevel(e.getValue());
              logger.addHandler(dst);
            });
  }

  private TestLoggingActivator() {}
}<|MERGE_RESOLUTION|>--- conflicted
+++ resolved
@@ -52,7 +52,6 @@
           .put("org.eclipse.jetty", Level.WARNING)
 
           // Silence non-critical messages from JGit.
-<<<<<<< HEAD
           .put("org.eclipse.jgit.transport.PacketLineIn", Level.WARNING)
           .put("org.eclipse.jgit.transport.PacketLineOut", Level.WARNING)
           .put("org.eclipse.jgit.internal.transport.sshd", Level.WARNING)
@@ -60,22 +59,6 @@
           .put("org.eclipse.jgit.internal.storage.file.FileSnapshot", Level.WARNING)
           .put("org.eclipse.jgit.util.FS", Level.WARNING)
           .put("org.eclipse.jgit.util.SystemReader", Level.WARNING)
-
-          // Silence non-critical messages from Elasticsearch.
-          .put("org.elasticsearch", Level.WARNING)
-
-          // Silence non-critical messages from Docker for Elasticsearch query tests.
-          .put("org.testcontainers", Level.WARNING)
-          .put("com.github.dockerjava.core", Level.WARNING)
-=======
-          .put("org.eclipse.jgit.transport.PacketLineIn", Level.WARN)
-          .put("org.eclipse.jgit.transport.PacketLineOut", Level.WARN)
-          .put("org.eclipse.jgit.internal.transport.sshd", Level.WARN)
-          .put("org.eclipse.jgit.util.FileUtils", Level.WARN)
-          .put("org.eclipse.jgit.internal.storage.file.FileSnapshot", Level.WARN)
-          .put("org.eclipse.jgit.util.FS", Level.WARN)
-          .put("org.eclipse.jgit.util.SystemReader", Level.WARN)
->>>>>>> 20a119ff
           .build();
 
   private static Level getGerritLogLevel() {
