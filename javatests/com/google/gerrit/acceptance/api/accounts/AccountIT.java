--- conflicted
+++ resolved
@@ -222,13 +222,8 @@
   @Inject
   private DynamicSet<AccountActivationValidationListener> accountActivationValidationListeners;
 
-<<<<<<< HEAD
-  @Inject private AccountManager accountManager;
-
   @Inject protected GroupOperations groupOperations;
 
-=======
->>>>>>> ec26f046
   private AccountIndexedCounter accountIndexedCounter;
   private RegistrationHandle accountIndexEventCounterHandle;
   private RefUpdateCounter refUpdateCounter;
