// Copyright (C) 2014 The Android Open Source Project
//
// Licensed under the Apache License, Version 2.0 (the "License");
// you may not use this file except in compliance with the License.
// You may obtain a copy of the License at
//
// http://www.apache.org/licenses/LICENSE-2.0
//
// Unless required by applicable law or agreed to in writing, software
// distributed under the License is distributed on an "AS IS" BASIS,
// WITHOUT WARRANTIES OR CONDITIONS OF ANY KIND, either express or implied.
// See the License for the specific language governing permissions and
// limitations under the License.

package com.google.gerrit.acceptance.api.accounts;

import static com.google.common.collect.ImmutableList.toImmutableList;
import static com.google.common.truth.Truth.assertThat;
import static com.google.common.truth.Truth.assertWithMessage;
import static com.google.common.truth.Truth8.assertThat;
import static com.google.gerrit.acceptance.GitUtil.deleteRef;
import static com.google.gerrit.acceptance.GitUtil.fetch;
import static com.google.gerrit.acceptance.testsuite.project.TestProjectUpdate.allow;
import static com.google.gerrit.acceptance.testsuite.project.TestProjectUpdate.allowCapability;
import static com.google.gerrit.acceptance.testsuite.project.TestProjectUpdate.allowLabel;
import static com.google.gerrit.acceptance.testsuite.project.TestProjectUpdate.block;
import static com.google.gerrit.acceptance.testsuite.project.TestProjectUpdate.deny;
import static com.google.gerrit.acceptance.testsuite.project.TestProjectUpdate.permissionKey;
import static com.google.gerrit.gpg.PublicKeyStore.REFS_GPG_KEYS;
import static com.google.gerrit.gpg.PublicKeyStore.keyToString;
import static com.google.gerrit.gpg.testing.TestKeys.allValidKeys;
import static com.google.gerrit.gpg.testing.TestKeys.validKeyWithExpiration;
import static com.google.gerrit.gpg.testing.TestKeys.validKeyWithSecondUserId;
import static com.google.gerrit.gpg.testing.TestKeys.validKeyWithoutExpiration;
import static com.google.gerrit.server.StarredChangesUtil.DEFAULT_LABEL;
import static com.google.gerrit.server.StarredChangesUtil.IGNORE_LABEL;
import static com.google.gerrit.server.account.externalids.ExternalId.SCHEME_GPGKEY;
import static com.google.gerrit.server.group.SystemGroupBackend.ANONYMOUS_USERS;
import static com.google.gerrit.server.group.SystemGroupBackend.REGISTERED_USERS;
import static com.google.gerrit.testing.GerritJUnit.assertThrows;
import static com.google.gerrit.truth.ConfigSubject.assertThat;
import static java.nio.charset.StandardCharsets.UTF_8;
import static java.util.Objects.requireNonNull;
import static java.util.concurrent.TimeUnit.SECONDS;
import static java.util.stream.Collectors.toSet;
import static org.eclipse.jgit.lib.Constants.OBJ_BLOB;

import com.github.rholder.retry.StopStrategies;
import com.google.common.cache.LoadingCache;
import com.google.common.collect.FluentIterable;
import com.google.common.collect.ImmutableList;
import com.google.common.collect.ImmutableSet;
import com.google.common.collect.ImmutableSetMultimap;
import com.google.common.collect.Iterables;
import com.google.common.io.BaseEncoding;
import com.google.common.truth.Correspondence;
import com.google.common.util.concurrent.AtomicLongMap;
import com.google.common.util.concurrent.Runnables;
import com.google.gerrit.acceptance.AbstractDaemonTest;
import com.google.gerrit.acceptance.GerritConfig;
import com.google.gerrit.acceptance.PushOneCommit;
import com.google.gerrit.acceptance.Sandboxed;
import com.google.gerrit.acceptance.TestAccount;
import com.google.gerrit.acceptance.UseSsh;
import com.google.gerrit.acceptance.testsuite.account.AccountOperations;
import com.google.gerrit.acceptance.testsuite.account.TestSshKeys;
import com.google.gerrit.acceptance.testsuite.group.GroupOperations;
import com.google.gerrit.acceptance.testsuite.project.ProjectOperations;
import com.google.gerrit.acceptance.testsuite.request.RequestScopeOperations;
import com.google.gerrit.common.Nullable;
import com.google.gerrit.common.data.AccessSection;
import com.google.gerrit.common.data.GlobalCapability;
import com.google.gerrit.common.data.GroupReference;
import com.google.gerrit.common.data.Permission;
import com.google.gerrit.common.data.PermissionRule.Action;
import com.google.gerrit.exceptions.StorageException;
import com.google.gerrit.extensions.api.accounts.AccountInput;
import com.google.gerrit.extensions.api.accounts.DeleteDraftCommentsInput;
import com.google.gerrit.extensions.api.accounts.DeletedDraftCommentInfo;
import com.google.gerrit.extensions.api.accounts.EmailInput;
import com.google.gerrit.extensions.api.changes.AddReviewerInput;
import com.google.gerrit.extensions.api.changes.DraftInput;
import com.google.gerrit.extensions.api.changes.ReviewInput;
import com.google.gerrit.extensions.api.changes.StarsInput;
import com.google.gerrit.extensions.api.config.ConsistencyCheckInfo;
import com.google.gerrit.extensions.api.config.ConsistencyCheckInfo.ConsistencyProblemInfo;
import com.google.gerrit.extensions.api.config.ConsistencyCheckInput;
import com.google.gerrit.extensions.api.config.ConsistencyCheckInput.CheckAccountsInput;
import com.google.gerrit.extensions.common.AccountDetailInfo;
import com.google.gerrit.extensions.common.AccountInfo;
import com.google.gerrit.extensions.common.ChangeInfo;
import com.google.gerrit.extensions.common.CommentInfo;
import com.google.gerrit.extensions.common.EmailInfo;
import com.google.gerrit.extensions.common.GpgKeyInfo;
import com.google.gerrit.extensions.common.GroupInfo;
import com.google.gerrit.extensions.common.SshKeyInfo;
import com.google.gerrit.extensions.events.AccountIndexedListener;
import com.google.gerrit.extensions.events.GitReferenceUpdatedListener;
import com.google.gerrit.extensions.registration.DynamicSet;
import com.google.gerrit.extensions.registration.RegistrationHandle;
import com.google.gerrit.extensions.restapi.AuthException;
import com.google.gerrit.extensions.restapi.BadRequestException;
import com.google.gerrit.extensions.restapi.ResourceConflictException;
import com.google.gerrit.extensions.restapi.ResourceNotFoundException;
import com.google.gerrit.extensions.restapi.RestApiException;
import com.google.gerrit.extensions.restapi.UnprocessableEntityException;
import com.google.gerrit.git.LockFailureException;
import com.google.gerrit.gpg.Fingerprint;
import com.google.gerrit.gpg.PublicKeyStore;
import com.google.gerrit.gpg.testing.TestKey;
import com.google.gerrit.mail.Address;
import com.google.gerrit.reviewdb.client.Account;
import com.google.gerrit.reviewdb.client.AccountGroup;
import com.google.gerrit.reviewdb.client.BranchNameKey;
import com.google.gerrit.reviewdb.client.Change;
import com.google.gerrit.reviewdb.client.Project;
import com.google.gerrit.reviewdb.client.RefNames;
import com.google.gerrit.server.ServerInitiated;
import com.google.gerrit.server.account.AccountProperties;
import com.google.gerrit.server.account.AccountState;
import com.google.gerrit.server.account.AccountsUpdate;
import com.google.gerrit.server.account.Emails;
import com.google.gerrit.server.account.ProjectWatches;
import com.google.gerrit.server.account.ProjectWatches.NotifyType;
import com.google.gerrit.server.account.VersionedAuthorizedKeys;
import com.google.gerrit.server.account.externalids.ExternalId;
import com.google.gerrit.server.account.externalids.ExternalIdNotes;
import com.google.gerrit.server.account.externalids.ExternalIds;
import com.google.gerrit.server.extensions.events.GitReferenceUpdated;
import com.google.gerrit.server.git.meta.MetaDataUpdate;
import com.google.gerrit.server.index.account.AccountIndexer;
import com.google.gerrit.server.index.account.StalenessChecker;
import com.google.gerrit.server.notedb.Sequences;
import com.google.gerrit.server.project.ProjectConfig;
import com.google.gerrit.server.project.RefPattern;
import com.google.gerrit.server.query.account.InternalAccountQuery;
import com.google.gerrit.server.update.RetryHelper;
import com.google.gerrit.server.util.MagicBranch;
import com.google.gerrit.server.util.time.TimeUtil;
import com.google.gerrit.server.validators.AccountActivationValidationListener;
import com.google.gerrit.server.validators.ValidationException;
import com.google.gerrit.testing.ConfigSuite;
import com.google.gerrit.testing.FakeEmailSender.Message;
import com.google.gerrit.testing.TestTimeUtil;
import com.google.inject.Inject;
import com.google.inject.Provider;
import com.google.inject.name.Named;
import com.jcraft.jsch.KeyPair;
import java.io.ByteArrayOutputStream;
import java.io.IOException;
import java.util.ArrayList;
import java.util.Arrays;
import java.util.EnumSet;
import java.util.HashMap;
import java.util.HashSet;
import java.util.Iterator;
import java.util.List;
import java.util.Locale;
import java.util.Map;
import java.util.Objects;
import java.util.Optional;
import java.util.Set;
import java.util.concurrent.atomic.AtomicBoolean;
import java.util.concurrent.atomic.AtomicInteger;
import org.bouncycastle.bcpg.ArmoredOutputStream;
import org.bouncycastle.openpgp.PGPPublicKey;
import org.bouncycastle.openpgp.PGPPublicKeyRing;
import org.eclipse.jgit.api.errors.TransportException;
import org.eclipse.jgit.errors.ConfigInvalidException;
import org.eclipse.jgit.internal.storage.dfs.InMemoryRepository;
import org.eclipse.jgit.junit.TestRepository;
import org.eclipse.jgit.lib.CommitBuilder;
import org.eclipse.jgit.lib.Config;
import org.eclipse.jgit.lib.ObjectId;
import org.eclipse.jgit.lib.ObjectInserter;
import org.eclipse.jgit.lib.ObjectReader;
import org.eclipse.jgit.lib.PersonIdent;
import org.eclipse.jgit.lib.Ref;
import org.eclipse.jgit.lib.RefUpdate;
import org.eclipse.jgit.lib.Repository;
import org.eclipse.jgit.revwalk.RevCommit;
import org.eclipse.jgit.revwalk.RevWalk;
import org.eclipse.jgit.transport.PushCertificateIdent;
import org.eclipse.jgit.transport.PushResult;
import org.eclipse.jgit.transport.RemoteRefUpdate;
import org.eclipse.jgit.treewalk.TreeWalk;
import org.junit.After;
import org.junit.Before;
import org.junit.Test;

public class AccountIT extends AbstractDaemonTest {
  @ConfigSuite.Default
  public static Config enableSignedPushConfig() {
    Config cfg = new Config();
    cfg.setBoolean("receive", null, "enableSignedPush", true);

    // Disable the staleness checker so that tests that verify the number of expected index events
    // are stable.
    cfg.setBoolean("index", null, "autoReindexIfStale", false);

    return cfg;
  }

  @Inject private @ServerInitiated Provider<AccountsUpdate> accountsUpdateProvider;
  @Inject private AccountIndexer accountIndexer;
  @Inject private DynamicSet<AccountIndexedListener> accountIndexedListeners;
  @Inject private DynamicSet<GitReferenceUpdatedListener> refUpdateListeners;
  @Inject private ExternalIdNotes.Factory extIdNotesFactory;
  @Inject private ExternalIds externalIds;
  @Inject private GitReferenceUpdated gitReferenceUpdated;
  @Inject private ProjectOperations projectOperations;
  @Inject private Provider<InternalAccountQuery> accountQueryProvider;
  @Inject private Provider<MetaDataUpdate.InternalFactory> metaDataUpdateInternalFactory;
  @Inject private Provider<PublicKeyStore> publicKeyStoreProvider;
  @Inject private RequestScopeOperations requestScopeOperations;
  @Inject private RetryHelper.Metrics retryMetrics;
  @Inject private Sequences seq;
  @Inject private StalenessChecker stalenessChecker;
  @Inject private VersionedAuthorizedKeys.Accessor authorizedKeys;

  @Inject protected Emails emails;

  @Inject
  @Named("accounts")
  private LoadingCache<Account.Id, Optional<AccountState>> accountsCache;

  @Inject private AccountOperations accountOperations;

  @Inject
  private DynamicSet<AccountActivationValidationListener> accountActivationValidationListeners;

  @Inject protected GroupOperations groupOperations;

  private AccountIndexedCounter accountIndexedCounter;
  private RegistrationHandle accountIndexEventCounterHandle;
  private RefUpdateCounter refUpdateCounter;
  private RegistrationHandle refUpdateCounterHandle;

  @Before
  public void addAccountIndexEventCounter() {
    accountIndexedCounter = new AccountIndexedCounter();
    accountIndexEventCounterHandle = accountIndexedListeners.add("gerrit", accountIndexedCounter);
  }

  @After
  public void removeAccountIndexEventCounter() {
    if (accountIndexEventCounterHandle != null) {
      accountIndexEventCounterHandle.remove();
    }
  }

  @Before
  public void addRefUpdateCounter() {
    refUpdateCounter = new RefUpdateCounter();
    refUpdateCounterHandle = refUpdateListeners.add("gerrit", refUpdateCounter);
  }

  @After
  public void removeRefUpdateCounter() {
    if (refUpdateCounterHandle != null) {
      refUpdateCounterHandle.remove();
    }
  }

  @After
  public void clearPublicKeyStore() throws Exception {
    try (Repository repo = repoManager.openRepository(allUsers)) {
      Ref ref = repo.exactRef(REFS_GPG_KEYS);
      if (ref != null) {
        RefUpdate ru = repo.updateRef(REFS_GPG_KEYS);
        ru.setForceUpdate(true);
        assertThat(ru.delete()).isEqualTo(RefUpdate.Result.FORCED);
      }
    }
  }

  @After
  public void deleteGpgKeys() throws Exception {
    String ref = REFS_GPG_KEYS;
    try (Repository repo = repoManager.openRepository(allUsers)) {
      if (repo.getRefDatabase().exactRef(ref) != null) {
        RefUpdate ru = repo.updateRef(ref);
        ru.setForceUpdate(true);
        assertWithMessage("Failed to delete " + ref)
            .that(ru.delete())
            .isEqualTo(RefUpdate.Result.FORCED);
      }
    }
  }

  protected void assertLabelPermission(
      Project.NameKey project,
      GroupReference groupReference,
      String ref,
      boolean exclusive,
      String labelName,
      int min,
      int max)
      throws IOException {
    ProjectConfig cfg = projectCache.checkedGet(project).getConfig();
    AccessSection accessSection = cfg.getAccessSection(ref);
    assertThat(accessSection).isNotNull();

    String permissionName = Permission.LABEL + labelName;
    Permission permission = accessSection.getPermission(permissionName);
    assertPermission(permission, permissionName, exclusive, labelName);
    assertPermissionRule(
        permission.getRule(groupReference), groupReference, Action.ALLOW, false, min, max);
  }

  @Test
  public void createByAccountCreator() throws Exception {
    Account.Id accountId = createByAccountCreator(1);
    refUpdateCounter.assertRefUpdateFor(
        RefUpdateCounter.projectRef(allUsers, RefNames.refsUsers(accountId)),
        RefUpdateCounter.projectRef(allUsers, RefNames.REFS_EXTERNAL_IDS),
        RefUpdateCounter.projectRef(allUsers, RefNames.REFS_SEQUENCES + Sequences.NAME_ACCOUNTS));
  }

  private Account.Id createByAccountCreator(int expectedAccountReindexCalls) throws Exception {
    String name = "foo";
    TestAccount foo = accountCreator.create(name);
    AccountInfo info = gApi.accounts().id(foo.id().get()).get();
    assertThat(info.username).isEqualTo(name);
    assertThat(info.name).isEqualTo(name);
    accountIndexedCounter.assertReindexOf(foo, expectedAccountReindexCalls);
    assertUserBranch(foo.id(), name, null);
    return foo.id();
  }

  @Test
  public void createAnonymousCowardByAccountCreator() throws Exception {
    TestAccount anonymousCoward = accountCreator.create();
    accountIndexedCounter.assertReindexOf(anonymousCoward);
    assertUserBranchWithoutAccountConfig(anonymousCoward.id());
  }

  @Test
  public void create() throws Exception {
    AccountInput input = new AccountInput();
    input.username = "foo";
    input.name = "Foo";
    input.email = "foo@example.com";
    AccountInfo accountInfo = gApi.accounts().create(input).get();
    assertThat(accountInfo._accountId).isNotNull();
    assertThat(accountInfo.username).isEqualTo(input.username);
    assertThat(accountInfo.name).isEqualTo(input.name);
    assertThat(accountInfo.email).isEqualTo(input.email);
    assertThat(accountInfo.status).isNull();

    Account.Id accountId = Account.id(accountInfo._accountId);
    accountIndexedCounter.assertReindexOf(accountId, 1);
    assertThat(externalIds.byAccount(accountId))
        .containsExactly(
            ExternalId.createUsername(input.username, accountId, null),
            ExternalId.createEmail(accountId, input.email));
  }

  @Test
  public void createAccountUsernameAlreadyTaken() throws Exception {
    AccountInput input = new AccountInput();
    input.username = admin.username();

    ResourceConflictException thrown =
        assertThrows(ResourceConflictException.class, () -> gApi.accounts().create(input));
    assertThat(thrown)
        .hasMessageThat()
        .contains("username '" + admin.username() + "' already exists");
  }

  @Test
  public void createAccountEmailAlreadyTaken() throws Exception {
    AccountInput input = new AccountInput();
    input.username = "foo";
    input.email = admin.email();

    UnprocessableEntityException thrown =
        assertThrows(UnprocessableEntityException.class, () -> gApi.accounts().create(input));
    assertThat(thrown).hasMessageThat().contains("email '" + admin.email() + "' already exists");
  }

  @Test
  public void commitMessageOnAccountUpdates() throws Exception {
    AccountsUpdate au = accountsUpdateProvider.get();
    Account.Id accountId = Account.id(seq.nextAccountId());
    au.insert("Create Test Account", accountId, u -> {});
    assertLastCommitMessageOfUserBranch(accountId, "Create Test Account");

    au.update("Set Status", accountId, u -> u.setStatus("Foo"));
    assertLastCommitMessageOfUserBranch(accountId, "Set Status");
  }

  private void assertLastCommitMessageOfUserBranch(Account.Id accountId, String expectedMessage)
      throws Exception {
    try (Repository repo = repoManager.openRepository(allUsers);
        RevWalk rw = new RevWalk(repo)) {
      Ref exactRef = repo.exactRef(RefNames.refsUsers(accountId));
      assertThat(rw.parseCommit(exactRef.getObjectId()).getShortMessage())
          .isEqualTo(expectedMessage);
    }
  }

  @Test
  public void createAtomically() throws Exception {
    TestTimeUtil.resetWithClockStep(1, SECONDS);
    try {
      Account.Id accountId = Account.id(seq.nextAccountId());
      String fullName = "Foo";
      ExternalId extId = ExternalId.createEmail(accountId, "foo@example.com");
      AccountState accountState =
          accountsUpdateProvider
              .get()
              .insert(
                  "Create Account Atomically",
                  accountId,
                  u -> u.setFullName(fullName).addExternalId(extId));
      assertThat(accountState.getAccount().getFullName()).isEqualTo(fullName);

      AccountInfo info = gApi.accounts().id(accountId.get()).get();
      assertThat(info.name).isEqualTo(fullName);

      List<EmailInfo> emails = gApi.accounts().id(accountId.get()).getEmails();
      assertThat(emails.stream().map(e -> e.email).collect(toSet())).containsExactly(extId.email());

      RevCommit commitUserBranch =
          projectOperations.project(allUsers).getHead(RefNames.refsUsers(accountId));
      RevCommit commitRefsMetaExternalIds =
          projectOperations.project(allUsers).getHead(RefNames.REFS_EXTERNAL_IDS);
      assertThat(commitUserBranch.getCommitTime())
          .isEqualTo(commitRefsMetaExternalIds.getCommitTime());
    } finally {
      TestTimeUtil.useSystemTime();
    }
  }

  @Test
  public void updateNonExistingAccount() throws Exception {
    Account.Id nonExistingAccountId = Account.id(999999);
    AtomicBoolean consumerCalled = new AtomicBoolean();
    Optional<AccountState> accountState =
        accountsUpdateProvider
            .get()
            .update(
                "Update Non-Existing Account", nonExistingAccountId, a -> consumerCalled.set(true));
    assertThat(accountState).isEmpty();
    assertThat(consumerCalled.get()).isFalse();
  }

  @Test
  public void updateAccountWithoutAccountConfigNoteDb() throws Exception {
    TestAccount anonymousCoward = accountCreator.create();
    assertUserBranchWithoutAccountConfig(anonymousCoward.id());

    String status = "OOO";
    Optional<AccountState> accountState =
        accountsUpdateProvider
            .get()
            .update("Set status", anonymousCoward.id(), u -> u.setStatus(status));
    assertThat(accountState).isPresent();
    Account account = accountState.get().getAccount();
    assertThat(account.getFullName()).isNull();
    assertThat(account.getStatus()).isEqualTo(status);
    assertUserBranch(anonymousCoward.id(), null, status);
  }

  private void assertUserBranchWithoutAccountConfig(Account.Id accountId) throws Exception {
    assertUserBranch(accountId, null, null);
  }

  private void assertUserBranch(
      Account.Id accountId, @Nullable String name, @Nullable String status) throws Exception {
    try (Repository repo = repoManager.openRepository(allUsers);
        RevWalk rw = new RevWalk(repo);
        ObjectReader or = repo.newObjectReader()) {
      Ref ref = repo.exactRef(RefNames.refsUsers(accountId));
      assertThat(ref).isNotNull();
      RevCommit c = rw.parseCommit(ref.getObjectId());
      long timestampDiffMs =
          Math.abs(c.getCommitTime() * 1000L - getAccount(accountId).getRegisteredOn().getTime());
      assertThat(timestampDiffMs).isAtMost(SECONDS.toMillis(1));

      // Check the 'account.config' file.
      try (TreeWalk tw = TreeWalk.forPath(or, AccountProperties.ACCOUNT_CONFIG, c.getTree())) {
        if (name != null || status != null) {
          assertThat(tw).isNotNull();
          Config cfg = new Config();
          cfg.fromText(new String(or.open(tw.getObjectId(0), OBJ_BLOB).getBytes(), UTF_8));
          assertThat(cfg)
              .stringValue(AccountProperties.ACCOUNT, null, AccountProperties.KEY_FULL_NAME)
              .isEqualTo(name);
          assertThat(cfg)
              .stringValue(AccountProperties.ACCOUNT, null, AccountProperties.KEY_STATUS)
              .isEqualTo(status);
        } else {
          // No account properties were set, hence an 'account.config' file was not created.
          assertThat(tw).isNull();
        }
      }
    }
  }

  @Test
  public void get() throws Exception {
    AccountInfo info = gApi.accounts().id("admin").get();
    assertThat(info.name).isEqualTo("Administrator");
    assertThat(info.email).isEqualTo("admin@example.com");
    assertThat(info.username).isEqualTo("admin");
    accountIndexedCounter.assertNoReindex();
  }

  @Test
  public void getByIntId() throws Exception {
    AccountInfo info = gApi.accounts().id("admin").get();
    AccountInfo infoByIntId = gApi.accounts().id(info._accountId).get();
    assertThat(info.name).isEqualTo(infoByIntId.name);
    accountIndexedCounter.assertNoReindex();
  }

  @Test
  public void self() throws Exception {
    AccountInfo info = gApi.accounts().self().get();
    assertUser(info, admin);

    info = gApi.accounts().id("self").get();
    assertUser(info, admin);
    accountIndexedCounter.assertNoReindex();
  }

  @Test
  public void active() throws Exception {
    int id = gApi.accounts().id("user").get()._accountId;
    assertThat(gApi.accounts().id("user").getActive()).isTrue();
    gApi.accounts().id("user").setActive(false);
    accountIndexedCounter.assertReindexOf(user);

    // Inactive users may only be resolved by ID.
    ResourceNotFoundException thrown =
        assertThrows(ResourceNotFoundException.class, () -> gApi.accounts().id("user"));
    assertThat(thrown)
        .hasMessageThat()
        .isEqualTo(
            "Account 'user' only matches inactive accounts. To use an inactive account, retry"
                + " with one of the following exact account IDs:\n"
                + id
                + ": User <user@example.com>");
    assertThat(gApi.accounts().id(id).getActive()).isFalse();

    gApi.accounts().id(id).setActive(true);
    assertThat(gApi.accounts().id("user").getActive()).isTrue();
    accountIndexedCounter.assertReindexOf(user);
  }

  @Test
  public void validateAccountActivation() throws Exception {
    Account.Id activatableAccountId =
        accountOperations.newAccount().inactive().preferredEmail("foo@activatable.com").create();
    Account.Id deactivatableAccountId =
        accountOperations.newAccount().preferredEmail("foo@deactivatable.com").create();
    RegistrationHandle registrationHandle =
        accountActivationValidationListeners.add(
            "gerrit",
            new AccountActivationValidationListener() {
              @Override
              public void validateActivation(AccountState account) throws ValidationException {
                String preferredEmail = account.getAccount().getPreferredEmail();
                if (preferredEmail == null || !preferredEmail.endsWith("@activatable.com")) {
                  throw new ValidationException("not allowed to active account");
                }
              }

              @Override
              public void validateDeactivation(AccountState account) throws ValidationException {
                String preferredEmail = account.getAccount().getPreferredEmail();
                if (preferredEmail == null || !preferredEmail.endsWith("@deactivatable.com")) {
                  throw new ValidationException("not allowed to deactive account");
                }
              }
            });
    try {
      /* Test account that can be activated, but not deactivated */
      // Deactivate account that is already inactive
      ResourceConflictException thrown =
          assertThrows(
              ResourceConflictException.class,
              () -> gApi.accounts().id(activatableAccountId.get()).setActive(false));
      assertThat(thrown).hasMessageThat().isEqualTo("account not active");
      assertThat(accountOperations.account(activatableAccountId).get().active()).isFalse();

      // Activate account that can be activated
      gApi.accounts().id(activatableAccountId.get()).setActive(true);
      assertThat(accountOperations.account(activatableAccountId).get().active()).isTrue();

      // Activate account that is already active
      gApi.accounts().id(activatableAccountId.get()).setActive(true);
      assertThat(accountOperations.account(activatableAccountId).get().active()).isTrue();

      // Try deactivating account that cannot be deactivated
      thrown =
          assertThrows(
              ResourceConflictException.class,
              () -> gApi.accounts().id(activatableAccountId.get()).setActive(false));
      assertThat(thrown).hasMessageThat().isEqualTo("not allowed to deactive account");
      assertThat(accountOperations.account(activatableAccountId).get().active()).isTrue();

      /* Test account that can be deactivated, but not activated */
      // Activate account that is already inactive
      gApi.accounts().id(deactivatableAccountId.get()).setActive(true);
      assertThat(accountOperations.account(deactivatableAccountId).get().active()).isTrue();

      // Deactivate account that can be deactivated
      gApi.accounts().id(deactivatableAccountId.get()).setActive(false);
      assertThat(accountOperations.account(deactivatableAccountId).get().active()).isFalse();

      // Deactivate account that is already inactive
      thrown =
          assertThrows(
              ResourceConflictException.class,
              () -> gApi.accounts().id(deactivatableAccountId.get()).setActive(false));
      assertThat(thrown).hasMessageThat().isEqualTo("account not active");
      assertThat(accountOperations.account(deactivatableAccountId).get().active()).isFalse();

      // Try activating account that cannot be activated
      thrown =
          assertThrows(
              ResourceConflictException.class,
              () -> gApi.accounts().id(deactivatableAccountId.get()).setActive(true));
      assertThat(thrown).hasMessageThat().isEqualTo("not allowed to active account");
      assertThat(accountOperations.account(deactivatableAccountId).get().active()).isFalse();
    } finally {
      registrationHandle.remove();
    }
  }

  @Test
  public void deactivateSelf() throws Exception {
    ResourceConflictException thrown =
        assertThrows(
            ResourceConflictException.class, () -> gApi.accounts().self().setActive(false));
    assertThat(thrown).hasMessageThat().contains("cannot deactivate own account");
  }

  @Test
  public void deactivateNotActive() throws Exception {
    int id = gApi.accounts().id("user").get()._accountId;
    assertThat(gApi.accounts().id("user").getActive()).isTrue();
    gApi.accounts().id("user").setActive(false);
    assertThat(gApi.accounts().id(id).getActive()).isFalse();
    ResourceConflictException thrown =
        assertThrows(
            ResourceConflictException.class, () -> gApi.accounts().id(id).setActive(false));
    assertThat(thrown).hasMessageThat().isEqualTo("account not active");
    gApi.accounts().id(id).setActive(true);
  }

  @Test
  public void starUnstarChange() throws Exception {
    PushOneCommit.Result r = createChange();
    String triplet = project.get() + "~master~" + r.getChangeId();
    refUpdateCounter.clear();

    gApi.accounts().self().starChange(triplet);
    ChangeInfo change = info(triplet);
    assertThat(change.starred).isTrue();
    assertThat(change.stars).contains(DEFAULT_LABEL);
    refUpdateCounter.assertRefUpdateFor(
        RefUpdateCounter.projectRef(
            allUsers, RefNames.refsStarredChanges(Change.id(change._number), admin.id())));

    gApi.accounts().self().unstarChange(triplet);
    change = info(triplet);
    assertThat(change.starred).isNull();
    assertThat(change.stars).isNull();
    refUpdateCounter.assertRefUpdateFor(
        RefUpdateCounter.projectRef(
            allUsers, RefNames.refsStarredChanges(Change.id(change._number), admin.id())));

    accountIndexedCounter.assertNoReindex();
  }

  @Test
  public void starUnstarChangeWithLabels() throws Exception {
    PushOneCommit.Result r = createChange();
    String triplet = project.get() + "~master~" + r.getChangeId();
    refUpdateCounter.clear();

    assertThat(gApi.accounts().self().getStars(triplet)).isEmpty();
    assertThat(gApi.accounts().self().getStarredChanges()).isEmpty();

    gApi.accounts()
        .self()
        .setStars(triplet, new StarsInput(ImmutableSet.of(DEFAULT_LABEL, "red", "blue")));
    ChangeInfo change = info(triplet);
    assertThat(change.starred).isTrue();
    assertThat(change.stars).containsExactly("blue", "red", DEFAULT_LABEL).inOrder();
    assertThat(gApi.accounts().self().getStars(triplet))
        .containsExactly("blue", "red", DEFAULT_LABEL)
        .inOrder();
    List<ChangeInfo> starredChanges = gApi.accounts().self().getStarredChanges();
    assertThat(starredChanges).hasSize(1);
    ChangeInfo starredChange = starredChanges.get(0);
    assertThat(starredChange._number).isEqualTo(r.getChange().getId().get());
    assertThat(starredChange.starred).isTrue();
    assertThat(starredChange.stars).containsExactly("blue", "red", DEFAULT_LABEL).inOrder();
    refUpdateCounter.assertRefUpdateFor(
        RefUpdateCounter.projectRef(
            allUsers, RefNames.refsStarredChanges(Change.id(change._number), admin.id())));

    gApi.accounts()
        .self()
        .setStars(
            triplet,
            new StarsInput(ImmutableSet.of("yellow"), ImmutableSet.of(DEFAULT_LABEL, "blue")));
    change = info(triplet);
    assertThat(change.starred).isNull();
    assertThat(change.stars).containsExactly("red", "yellow").inOrder();
    assertThat(gApi.accounts().self().getStars(triplet)).containsExactly("red", "yellow").inOrder();
    starredChanges = gApi.accounts().self().getStarredChanges();
    assertThat(starredChanges).hasSize(1);
    starredChange = starredChanges.get(0);
    assertThat(starredChange._number).isEqualTo(r.getChange().getId().get());
    assertThat(starredChange.starred).isNull();
    assertThat(starredChange.stars).containsExactly("red", "yellow").inOrder();
    refUpdateCounter.assertRefUpdateFor(
        RefUpdateCounter.projectRef(
            allUsers, RefNames.refsStarredChanges(Change.id(change._number), admin.id())));

    accountIndexedCounter.assertNoReindex();

    requestScopeOperations.setApiUser(user.id());
    AuthException thrown =
        assertThrows(
            AuthException.class,
            () -> gApi.accounts().id(Integer.toString((admin.id().get()))).getStars(triplet));
    assertThat(thrown).hasMessageThat().contains("not allowed to get stars of another account");
  }

  @Test
  public void starWithInvalidLabels() throws Exception {
    PushOneCommit.Result r = createChange();
    String triplet = project.get() + "~master~" + r.getChangeId();
    BadRequestException thrown =
        assertThrows(
            BadRequestException.class,
            () ->
                gApi.accounts()
                    .self()
                    .setStars(
                        triplet,
                        new StarsInput(
                            ImmutableSet.of(
                                DEFAULT_LABEL, "invalid label", "blue", "another invalid label"))));
    assertThat(thrown)
        .hasMessageThat()
        .contains("invalid labels: another invalid label, invalid label");
  }

  @Test
  public void deleteStarLabelsFromChangeWithoutStarLabels() throws Exception {
    PushOneCommit.Result r = createChange();
    String triplet = project.get() + "~master~" + r.getChangeId();
    assertThat(gApi.accounts().self().getStars(triplet)).isEmpty();

    gApi.accounts().self().setStars(triplet, new StarsInput());

    assertThat(gApi.accounts().self().getStars(triplet)).isEmpty();
  }

  @Test
  public void starWithDefaultAndIgnoreLabel() throws Exception {
    PushOneCommit.Result r = createChange();
    String triplet = project.get() + "~master~" + r.getChangeId();
    BadRequestException thrown =
        assertThrows(
            BadRequestException.class,
            () ->
                gApi.accounts()
                    .self()
                    .setStars(
                        triplet,
                        new StarsInput(ImmutableSet.of(DEFAULT_LABEL, "blue", IGNORE_LABEL))));
    assertThat(thrown)
        .hasMessageThat()
        .contains(
            "The labels "
                + DEFAULT_LABEL
                + " and "
                + IGNORE_LABEL
                + " are mutually exclusive."
                + " Only one of them can be set.");
  }

  @Test
  public void ignoreChangeBySetStars() throws Exception {
    TestAccount user2 = accountCreator.user2();
    accountIndexedCounter.clear();

    PushOneCommit.Result r = createChange();

    AddReviewerInput in = new AddReviewerInput();
    in.reviewer = user.email();
    gApi.changes().id(r.getChangeId()).addReviewer(in);

    in = new AddReviewerInput();
    in.reviewer = user2.email();
    gApi.changes().id(r.getChangeId()).addReviewer(in);

    requestScopeOperations.setApiUser(user.id());
    gApi.accounts().self().setStars(r.getChangeId(), new StarsInput(ImmutableSet.of(IGNORE_LABEL)));

    sender.clear();
    requestScopeOperations.setApiUser(admin.id());
    gApi.changes().id(r.getChangeId()).abandon();
    List<Message> messages = sender.getMessages();
    assertThat(messages).hasSize(1);
    assertThat(messages.get(0).rcpt()).containsExactly(user2.getEmailAddress());
    accountIndexedCounter.assertNoReindex();
  }

  @Test
  public void addReviewerToIgnoredChange() throws Exception {
    PushOneCommit.Result r = createChange();

    requestScopeOperations.setApiUser(user.id());
    gApi.accounts().self().setStars(r.getChangeId(), new StarsInput(ImmutableSet.of(IGNORE_LABEL)));

    sender.clear();
    requestScopeOperations.setApiUser(admin.id());

    AddReviewerInput in = new AddReviewerInput();
    in.reviewer = user.email();
    gApi.changes().id(r.getChangeId()).addReviewer(in);
    List<Message> messages = sender.getMessages();
    assertThat(messages).hasSize(1);
    Message message = messages.get(0);
    assertThat(message.rcpt()).containsExactly(user.getEmailAddress());
    assertMailReplyTo(message, admin.email());
    accountIndexedCounter.assertNoReindex();
  }

  @Test
  public void suggestAccounts() throws Exception {
    String adminUsername = "admin";
    List<AccountInfo> result = gApi.accounts().suggestAccounts().withQuery(adminUsername).get();
    assertThat(result).hasSize(1);
    assertThat(result.get(0).username).isEqualTo(adminUsername);

    List<AccountInfo> resultShortcutApi = gApi.accounts().suggestAccounts(adminUsername).get();
    assertThat(resultShortcutApi).hasSize(result.size());

    List<AccountInfo> emptyResult = gApi.accounts().suggestAccounts("unknown").get();
    assertThat(emptyResult).isEmpty();
    accountIndexedCounter.assertNoReindex();
  }

  @Test
  public void getOwnDetail() throws Exception {
    String email = "preferred@example.com";
    String name = "Foo";
    String username = name("foo");
    TestAccount foo = accountCreator.create(username, email, name);
    String secondaryEmail = "secondary@example.com";
    EmailInput input = newEmailInput(secondaryEmail);
    gApi.accounts().id(foo.id().get()).addEmail(input);

    String status = "OOO";
    gApi.accounts().id(foo.id().get()).setStatus(status);

    requestScopeOperations.setApiUser(foo.id());
    AccountDetailInfo detail = gApi.accounts().id(foo.id().get()).detail();
    assertThat(detail._accountId).isEqualTo(foo.id().get());
    assertThat(detail.name).isEqualTo(name);
    assertThat(detail.username).isEqualTo(username);
    assertThat(detail.email).isEqualTo(email);
    assertThat(detail.secondaryEmails).containsExactly(secondaryEmail);
    assertThat(detail.status).isEqualTo(status);
    assertThat(detail.registeredOn).isEqualTo(getAccount(foo.id()).getRegisteredOn());
    assertThat(detail.inactive).isNull();
    assertThat(detail._moreAccounts).isNull();
  }

  @Test
  public void detailOfOtherAccountDoesntIncludeSecondaryEmailsWithoutModifyAccount()
      throws Exception {
    String email = "preferred@example.com";
    TestAccount foo = accountCreator.create(name("foo"), email, "Foo");
    String secondaryEmail = "secondary@example.com";
    EmailInput input = newEmailInput(secondaryEmail);
    gApi.accounts().id(foo.id().get()).addEmail(input);

    requestScopeOperations.setApiUser(user.id());
    AccountDetailInfo detail = gApi.accounts().id(foo.id().get()).detail();
    assertThat(detail.secondaryEmails).isNull();
  }

  @Test
  public void detailOfOtherAccountIncludeSecondaryEmailsWithModifyAccount() throws Exception {
    String email = "preferred@example.com";
    TestAccount foo = accountCreator.create(name("foo"), email, "Foo");
    String secondaryEmail = "secondary@example.com";
    EmailInput input = newEmailInput(secondaryEmail);
    gApi.accounts().id(foo.id().get()).addEmail(input);

    AccountDetailInfo detail = gApi.accounts().id(foo.id().get()).detail();
    assertThat(detail.secondaryEmails).containsExactly(secondaryEmail);
  }

  @Test
  public void getOwnEmails() throws Exception {
    String email = "preferred@example.com";
    TestAccount foo = accountCreator.create(name("foo"), email, "Foo");

    requestScopeOperations.setApiUser(foo.id());
    assertThat(getEmails()).containsExactly(email);

    requestScopeOperations.setApiUser(admin.id());
    String secondaryEmail = "secondary@example.com";
    EmailInput input = newEmailInput(secondaryEmail);
    gApi.accounts().id(foo.id().get()).addEmail(input);

    requestScopeOperations.setApiUser(foo.id());
    assertThat(getEmails()).containsExactly(email, secondaryEmail);
  }

  @Test
  public void cannotGetEmailsOfOtherAccountWithoutModifyAccount() throws Exception {
    String email = "preferred2@example.com";
    TestAccount foo = accountCreator.create(name("foo"), email, "Foo");

    requestScopeOperations.setApiUser(user.id());
    AuthException thrown =
        assertThrows(AuthException.class, () -> gApi.accounts().id(foo.id().get()).getEmails());
    assertThat(thrown).hasMessageThat().contains("modify account not permitted");
  }

  @Test
  public void getEmailsOfOtherAccount() throws Exception {
    String email = "preferred3@example.com";
    String secondaryEmail = "secondary3@example.com";
    TestAccount foo = accountCreator.create(name("foo"), email, "Foo");
    EmailInput input = newEmailInput(secondaryEmail);
    gApi.accounts().id(foo.id().get()).addEmail(input);

    assertThat(
            gApi.accounts().id(foo.id().get()).getEmails().stream()
                .map(e -> e.email)
                .collect(toSet()))
        .containsExactly(email, secondaryEmail);
  }

  @Test
  public void addEmail() throws Exception {
    List<String> emails = ImmutableList.of("new.email@example.com", "new.email@example.systems");
    Set<String> currentEmails = getEmails();
    for (String email : emails) {
      assertThat(currentEmails).doesNotContain(email);
      EmailInput input = newEmailInput(email);
      gApi.accounts().self().addEmail(input);
      accountIndexedCounter.assertReindexOf(admin);
    }

    requestScopeOperations.resetCurrentApiUser();
    assertThat(getEmails()).containsAtLeastElementsIn(emails);
  }

  @Test
  public void addInvalidEmail() throws Exception {
    List<String> emails =
        ImmutableList.of(
            // Missing domain part
            "new.email",

            // Missing domain part
            "new.email@",

            // Missing user part
            "@example.com",

            // Non-supported TLD  (see tlds-alpha-by-domain.txt)
            "new.email@example.africa");
    for (String email : emails) {
      EmailInput input = newEmailInput(email);
      BadRequestException thrown =
          assertThrows(BadRequestException.class, () -> gApi.accounts().self().addEmail(input));
      assertWithMessage(email).that(thrown).hasMessageThat().isEqualTo("invalid email address");
    }
    accountIndexedCounter.assertNoReindex();
  }

  @Test
  public void cannotAddNonConfirmedEmailWithoutModifyAccountPermission() throws Exception {
    TestAccount account = accountCreator.create(name("user"));
    EmailInput input = newEmailInput("test@test.com");
    requestScopeOperations.setApiUser(user.id());
    assertThrows(AuthException.class, () -> gApi.accounts().id(account.username()).addEmail(input));
  }

  @Test
  public void cannotAddEmailAddressUsedByAnotherAccount() throws Exception {
    String email = "new.email@example.com";
    EmailInput input = newEmailInput(email);
    gApi.accounts().self().addEmail(input);
    ResourceConflictException thrown =
        assertThrows(
            ResourceConflictException.class,
            () -> gApi.accounts().id(user.username()).addEmail(input));
    assertThat(thrown)
        .hasMessageThat()
        .contains("Identity 'mailto:" + email + "' in use by another account");
  }

  @Test
  @GerritConfig(
      name = "auth.registerEmailPrivateKey",
      value = "HsOc6l+2lhS9G7sE/RsnS7Z6GJjdRDX14co=")
  public void addEmailSendsConfirmationEmail() throws Exception {
    String email = "new.email@example.com";
    EmailInput input = newEmailInput(email, false);
    gApi.accounts().self().addEmail(input);

    assertThat(sender.getMessages()).hasSize(1);
    Message m = sender.getMessages().get(0);
    assertThat(m.rcpt()).containsExactly(new Address(email));
  }

  @Test
  @GerritConfig(
      name = "auth.registerEmailPrivateKey",
      value = "HsOc6l+2lhS9G7sE/RsnS7Z6GJjdRDX14co=")
  public void addEmailToBeConfirmedToOwnAccount() throws Exception {
    TestAccount user = accountCreator.create();
    requestScopeOperations.setApiUser(user.id());

    String email = "self@example.com";
    EmailInput input = newEmailInput(email, false);
    gApi.accounts().self().addEmail(input);
  }

  @Test
  public void cannotAddEmailToBeConfirmedToOtherAccountWithoutModifyAccountPermission()
      throws Exception {
    TestAccount user = accountCreator.create();
    requestScopeOperations.setApiUser(user.id());

    AuthException thrown =
        assertThrows(
            AuthException.class,
            () ->
                gApi.accounts()
                    .id(admin.id().get())
                    .addEmail(newEmailInput("foo@example.com", false)));
    assertThat(thrown).hasMessageThat().contains("modify account not permitted");
  }

  @Test
  @GerritConfig(
      name = "auth.registerEmailPrivateKey",
      value = "HsOc6l+2lhS9G7sE/RsnS7Z6GJjdRDX14co=")
  public void addEmailToBeConfirmedToOtherAccount() throws Exception {
    TestAccount user = accountCreator.create();
    String email = "me@example.com";
    gApi.accounts().id(user.id().get()).addEmail(newEmailInput(email, false));
  }

  @Test
  public void addEmailAndSetPreferred() throws Exception {
    String email = "foo.bar@example.com";
    EmailInput input = new EmailInput();
    input.email = email;
    input.noConfirmation = true;
    input.preferred = true;
    gApi.accounts().self().addEmail(input);

    // Account is reindexed twice; once on adding the new email,
    // and then again on setting the email preferred.
    accountIndexedCounter.assertReindexOf(admin, 2);

    String preferred = gApi.accounts().self().get().email;
    assertThat(preferred).isEqualTo(email);
  }

  @Test
  public void deleteEmail() throws Exception {
    String email = "foo.bar@example.com";
    EmailInput input = newEmailInput(email);
    gApi.accounts().self().addEmail(input);

    requestScopeOperations.resetCurrentApiUser();
    assertThat(getEmails()).contains(email);

    accountIndexedCounter.clear();
    gApi.accounts().self().deleteEmail(input.email);
    accountIndexedCounter.assertReindexOf(admin);

    requestScopeOperations.resetCurrentApiUser();
    assertThat(getEmails()).doesNotContain(email);
  }

  @Test
  public void deletePreferredEmail() throws Exception {
    String email = "foo.bar.baz@example.com";
    EmailInput input = new EmailInput();
    input.email = email;
    input.noConfirmation = true;
    input.preferred = true;
    gApi.accounts().self().addEmail(input);

    // Account is reindexed twice; once on adding the new email,
    // and then again on setting the email preferred.
    accountIndexedCounter.assertReindexOf(admin, 2);

    assertThat(gApi.accounts().self().get().email).isEqualTo(email);

    accountIndexedCounter.clear();
    gApi.accounts().self().deleteEmail(input.email);
    accountIndexedCounter.assertReindexOf(admin);

    requestScopeOperations.resetCurrentApiUser();
    assertThat(getEmails()).doesNotContain(email);
  }

  @Test
  public void deleteEmailFromCustomExternalIdSchemes() throws Exception {
    String email = "foo.bar@example.com";
    String extId1 = "foo:bar";
    String extId2 = "foo:baz";
    accountsUpdateProvider
        .get()
        .update(
            "Add External IDs",
            admin.id(),
            u ->
                u.addExternalId(
                        ExternalId.createWithEmail(ExternalId.Key.parse(extId1), admin.id(), email))
                    .addExternalId(
                        ExternalId.createWithEmail(
                            ExternalId.Key.parse(extId2), admin.id(), email)));
    accountIndexedCounter.assertReindexOf(admin);
    assertThat(
            gApi.accounts().self().getExternalIds().stream().map(e -> e.identity).collect(toSet()))
        .containsAtLeast(extId1, extId2);

    requestScopeOperations.resetCurrentApiUser();
    assertThat(getEmails()).contains(email);

    gApi.accounts().self().deleteEmail(email);
    accountIndexedCounter.assertReindexOf(admin);

    requestScopeOperations.resetCurrentApiUser();
    assertThat(getEmails()).doesNotContain(email);
    assertThat(
            gApi.accounts().self().getExternalIds().stream().map(e -> e.identity).collect(toSet()))
        .containsNoneOf(extId1, extId2);
  }

  @Test
  public void deleteEmailOfOtherUser() throws Exception {
    String email = "foo.bar@example.com";
    EmailInput input = new EmailInput();
    input.email = email;
    input.noConfirmation = true;
    gApi.accounts().id(user.id().get()).addEmail(input);
    accountIndexedCounter.assertReindexOf(user);

    requestScopeOperations.setApiUser(user.id());
    assertThat(getEmails()).contains(email);

    // admin can delete email of user
    requestScopeOperations.setApiUser(admin.id());
    gApi.accounts().id(user.id().get()).deleteEmail(email);
    accountIndexedCounter.assertReindexOf(user);

    requestScopeOperations.setApiUser(user.id());
    assertThat(getEmails()).doesNotContain(email);

    // user cannot delete email of admin
    AuthException thrown =
        assertThrows(
            AuthException.class,
            () -> gApi.accounts().id(admin.id().get()).deleteEmail(admin.email()));
    assertThat(thrown).hasMessageThat().contains("modify account not permitted");
  }

  @Test
  public void lookUpByEmail() throws Exception {
    // exact match with scheme "mailto:"
    assertEmail(emails.getAccountFor(admin.email()), admin);

    // exact match with other scheme
    String email = "foo.bar@example.com";
    accountsUpdateProvider
        .get()
        .update(
            "Add Email",
            admin.id(),
            u ->
                u.addExternalId(
                    ExternalId.createWithEmail(
                        ExternalId.Key.parse("foo:bar"), admin.id(), email)));
    assertEmail(emails.getAccountFor(email), admin);

    // wrong case doesn't match
    assertThat(emails.getAccountFor(admin.email().toUpperCase(Locale.US))).isEmpty();

    // prefix doesn't match
    assertThat(emails.getAccountFor(admin.email().substring(0, admin.email().indexOf('@'))))
        .isEmpty();

    // non-existing doesn't match
    assertThat(emails.getAccountFor("non-existing@example.com")).isEmpty();

    // lookup several accounts by email at once
    ImmutableSetMultimap<String, Account.Id> byEmails =
        emails.getAccountsFor(admin.email(), user.email());
    assertEmail(byEmails.get(admin.email()), admin);
    assertEmail(byEmails.get(user.email()), user);
  }

  @Test
  public void lookUpByPreferredEmail() throws Exception {
    // create an inconsistent account that has a preferred email without external ID
    String prefix = "foo.preferred";
    String prefEmail = prefix + "@example.com";
    TestAccount foo = accountCreator.create(name("foo"));
    accountsUpdateProvider
        .get()
        .update("Set Preferred Email", foo.id(), u -> u.setPreferredEmail(prefEmail));

    // verify that the account is still found when using the preferred email to lookup the account
    ImmutableSet<Account.Id> accountsByPrefEmail = emails.getAccountFor(prefEmail);
    assertThat(accountsByPrefEmail).hasSize(1);
    assertThat(Iterables.getOnlyElement(accountsByPrefEmail)).isEqualTo(foo.id());

    // look up by email prefix doesn't find the account
    accountsByPrefEmail = emails.getAccountFor(prefix);
    assertThat(accountsByPrefEmail).isEmpty();

    // look up by other case doesn't find the account
    accountsByPrefEmail = emails.getAccountFor(prefEmail.toUpperCase(Locale.US));
    assertThat(accountsByPrefEmail).isEmpty();
  }

  @Test
  public void putStatus() throws Exception {
    List<String> statuses = ImmutableList.of("OOO", "Busy");
    AccountInfo info;
    for (String status : statuses) {
      gApi.accounts().self().setStatus(status);
      info = gApi.accounts().self().get();
      assertUser(info, admin, status);
      accountIndexedCounter.assertReindexOf(admin);
    }

    gApi.accounts().self().setStatus(null);
    info = gApi.accounts().self().get();
    assertUser(info, admin);
    accountIndexedCounter.assertReindexOf(admin);
  }

  @Test
  public void setName() throws Exception {
    gApi.accounts().self().setName("Admin McAdminface");
    assertThat(gApi.accounts().self().get().name).isEqualTo("Admin McAdminface");
  }

  @Test
  public void adminCanSetNameOfOtherUser() throws Exception {
    gApi.accounts().id(user.username()).setName("User McUserface");
    assertThat(gApi.accounts().id(user.username()).get().name).isEqualTo("User McUserface");
  }

  @Test
  public void userCannotSetNameOfOtherUser() throws Exception {
    requestScopeOperations.setApiUser(user.id());
    assertThrows(
        AuthException.class,
        () -> gApi.accounts().id(admin.username()).setName("Admin McAdminface"));
  }

  @Test
  @Sandboxed
  public void userCanSetNameOfOtherUserWithModifyAccountPermission() throws Exception {
    projectOperations
        .allProjectsForUpdate()
        .add(allowCapability(GlobalCapability.MODIFY_ACCOUNT).group(REGISTERED_USERS))
        .update();
    gApi.accounts().id(admin.username()).setName("Admin McAdminface");
    assertThat(gApi.accounts().id(admin.username()).get().name).isEqualTo("Admin McAdminface");
  }

  @Test
  public void fetchUserBranch() throws Exception {
    requestScopeOperations.setApiUser(user.id());

    TestRepository<InMemoryRepository> allUsersRepo = cloneProject(allUsers, user);
    String userRefName = RefNames.refsUsers(user.id());

    // remove default READ permissions
    try (ProjectConfigUpdate u = updateProject(allUsers)) {
      u.getConfig()
          .getAccessSection(RefNames.REFS_USERS + "${" + RefPattern.USERID_SHARDED + "}", true)
          .remove(new Permission(Permission.READ));
      u.save();
    }

    // deny READ permission that is inherited from All-Projects
    projectOperations
        .project(allUsers)
        .forUpdate()
        .add(deny(Permission.READ).ref(RefNames.REFS + "*").group(ANONYMOUS_USERS))
        .update();

    // fetching user branch without READ permission fails
    assertThrows(TransportException.class, () -> fetch(allUsersRepo, userRefName + ":userRef"));

    // allow each user to read its own user branch
    projectOperations
        .project(allUsers)
        .forUpdate()
        .add(
            allow(Permission.READ)
                .ref(RefNames.REFS_USERS + "${" + RefPattern.USERID_SHARDED + "}")
                .group(REGISTERED_USERS))
        .update();

    // fetch user branch using refs/users/YY/XXXXXXX
    fetch(allUsersRepo, userRefName + ":userRef");
    Ref userRef = allUsersRepo.getRepository().exactRef("userRef");
    assertThat(userRef).isNotNull();

    // fetch user branch using refs/users/self
    fetch(allUsersRepo, RefNames.REFS_USERS_SELF + ":userSelfRef");
    Ref userSelfRef = allUsersRepo.getRepository().getRefDatabase().exactRef("userSelfRef");
    assertThat(userSelfRef).isNotNull();
    assertThat(userSelfRef.getObjectId()).isEqualTo(userRef.getObjectId());

    accountIndexedCounter.assertNoReindex();

    // fetching user branch of another user fails
    String otherUserRefName = RefNames.refsUsers(admin.id());
    TransportException thrown =
        assertThrows(
            TransportException.class,
            () -> fetch(allUsersRepo, otherUserRefName + ":otherUserRef"));
    assertThat(thrown)
        .hasMessageThat()
        .contains("Remote does not have " + otherUserRefName + " available for fetch.");
  }

  @Test
  public void pushToUserBranch() throws Exception {
    TestRepository<InMemoryRepository> allUsersRepo = cloneProject(allUsers);
    fetch(allUsersRepo, RefNames.refsUsers(admin.id()) + ":userRef");
    allUsersRepo.reset("userRef");
    PushOneCommit push = pushFactory.create(admin.newIdent(), allUsersRepo);
    push.to(RefNames.refsUsers(admin.id())).assertOkStatus();
    accountIndexedCounter.assertReindexOf(admin);

    push = pushFactory.create(admin.newIdent(), allUsersRepo);
    push.to(RefNames.REFS_USERS_SELF).assertOkStatus();
    accountIndexedCounter.assertReindexOf(admin);
  }

  @Test
  public void pushToUserBranchForReview() throws Exception {
    String userRefName = RefNames.refsUsers(admin.id());
    TestRepository<InMemoryRepository> allUsersRepo = cloneProject(allUsers);
    fetch(allUsersRepo, userRefName + ":userRef");
    allUsersRepo.reset("userRef");
    PushOneCommit push = pushFactory.create(admin.newIdent(), allUsersRepo);
    PushOneCommit.Result r = push.to(MagicBranch.NEW_CHANGE + userRefName);
    r.assertOkStatus();
    accountIndexedCounter.assertNoReindex();
    assertThat(r.getChange().change().getDest().branch()).isEqualTo(userRefName);
    gApi.changes().id(r.getChangeId()).current().review(ReviewInput.approve());
    gApi.changes().id(r.getChangeId()).current().submit();
    accountIndexedCounter.assertReindexOf(admin);

    push = pushFactory.create(admin.newIdent(), allUsersRepo);
    r = push.to(MagicBranch.NEW_CHANGE + RefNames.REFS_USERS_SELF);
    r.assertOkStatus();
    accountIndexedCounter.assertNoReindex();
    assertThat(r.getChange().change().getDest().branch()).isEqualTo(userRefName);
    gApi.changes().id(r.getChangeId()).current().review(ReviewInput.approve());
    gApi.changes().id(r.getChangeId()).current().submit();
    accountIndexedCounter.assertReindexOf(admin);
  }

  @Test
  public void pushAccountConfigToUserBranchForReviewAndSubmit() throws Exception {
    String userRef = RefNames.refsUsers(admin.id());
    TestRepository<InMemoryRepository> allUsersRepo = cloneProject(allUsers);
    fetch(allUsersRepo, userRef + ":userRef");
    allUsersRepo.reset("userRef");

    Config ac = getAccountConfig(allUsersRepo);
    ac.setString(AccountProperties.ACCOUNT, null, AccountProperties.KEY_STATUS, "out-of-office");

    PushOneCommit.Result r =
        pushFactory
            .create(
                admin.newIdent(),
                allUsersRepo,
                "Update account config",
                AccountProperties.ACCOUNT_CONFIG,
                ac.toText())
            .to(MagicBranch.NEW_CHANGE + userRef);
    r.assertOkStatus();
    accountIndexedCounter.assertNoReindex();
    assertThat(r.getChange().change().getDest().branch()).isEqualTo(userRef);

    gApi.changes().id(r.getChangeId()).current().review(ReviewInput.approve());
    gApi.changes().id(r.getChangeId()).current().submit();
    accountIndexedCounter.assertReindexOf(admin);

    AccountInfo info = gApi.accounts().self().get();
    assertThat(info.email).isEqualTo(admin.email());
    assertThat(info.name).isEqualTo(admin.fullName());
    assertThat(info.status).isEqualTo("out-of-office");
  }

  @Test
  public void pushAccountConfigWithPrefEmailThatDoesNotExistAsExtIdToUserBranchForReviewAndSubmit()
      throws Exception {
    TestAccount foo = accountCreator.create(name("foo"), name("foo") + "@example.com", "Foo");
    String userRef = RefNames.refsUsers(foo.id());
    accountIndexedCounter.clear();

    TestRepository<InMemoryRepository> allUsersRepo = cloneProject(allUsers, foo);
    fetch(allUsersRepo, userRef + ":userRef");
    allUsersRepo.reset("userRef");

    String email = "some.email@example.com";
    Config ac = getAccountConfig(allUsersRepo);
    ac.setString(AccountProperties.ACCOUNT, null, AccountProperties.KEY_PREFERRED_EMAIL, email);

    PushOneCommit.Result r =
        pushFactory
            .create(
                foo.newIdent(),
                allUsersRepo,
                "Update account config",
                AccountProperties.ACCOUNT_CONFIG,
                ac.toText())
            .to(MagicBranch.NEW_CHANGE + userRef);
    r.assertOkStatus();
    accountIndexedCounter.assertNoReindex();
    assertThat(r.getChange().change().getDest().branch()).isEqualTo(userRef);

    requestScopeOperations.setApiUser(foo.id());
    gApi.changes().id(r.getChangeId()).current().review(ReviewInput.approve());
    gApi.changes().id(r.getChangeId()).current().submit();

    accountIndexedCounter.assertReindexOf(foo);

    AccountInfo info = gApi.accounts().self().get();
    assertThat(info.email).isEqualTo(email);
    assertThat(info.name).isEqualTo(foo.fullName());
  }

  @Test
  public void pushAccountConfigToUserBranchForReviewIsRejectedOnSubmitIfConfigIsInvalid()
      throws Exception {
    String userRef = RefNames.refsUsers(admin.id());
    TestRepository<InMemoryRepository> allUsersRepo = cloneProject(allUsers);
    fetch(allUsersRepo, userRef + ":userRef");
    allUsersRepo.reset("userRef");

    PushOneCommit.Result r =
        pushFactory
            .create(
                admin.newIdent(),
                allUsersRepo,
                "Update account config",
                AccountProperties.ACCOUNT_CONFIG,
                "invalid config")
            .to(MagicBranch.NEW_CHANGE + userRef);
    r.assertOkStatus();
    accountIndexedCounter.assertNoReindex();
    assertThat(r.getChange().change().getDest().branch()).isEqualTo(userRef);

    gApi.changes().id(r.getChangeId()).current().review(ReviewInput.approve());
    ResourceConflictException thrown =
        assertThrows(
            ResourceConflictException.class,
            () -> gApi.changes().id(r.getChangeId()).current().submit());
    assertThat(thrown)
        .hasMessageThat()
        .contains(
            String.format(
                "invalid account configuration: commit '%s' has an invalid '%s' file for account"
                    + " '%s': Invalid config file %s in commit %s",
                r.getCommit().name(),
                AccountProperties.ACCOUNT_CONFIG,
                admin.id(),
                AccountProperties.ACCOUNT_CONFIG,
                r.getCommit().name()));
  }

  @Test
  public void pushAccountConfigToUserBranchForReviewIsRejectedOnSubmitIfPreferredEmailIsInvalid()
      throws Exception {
    String userRef = RefNames.refsUsers(admin.id());
    TestRepository<InMemoryRepository> allUsersRepo = cloneProject(allUsers);
    fetch(allUsersRepo, userRef + ":userRef");
    allUsersRepo.reset("userRef");

    String noEmail = "no.email";
    Config ac = getAccountConfig(allUsersRepo);
    ac.setString(AccountProperties.ACCOUNT, null, AccountProperties.KEY_PREFERRED_EMAIL, noEmail);

    PushOneCommit.Result r =
        pushFactory
            .create(
                admin.newIdent(),
                allUsersRepo,
                "Update account config",
                AccountProperties.ACCOUNT_CONFIG,
                ac.toText())
            .to(MagicBranch.NEW_CHANGE + userRef);
    r.assertOkStatus();
    accountIndexedCounter.assertNoReindex();
    assertThat(r.getChange().change().getDest().branch()).isEqualTo(userRef);

    gApi.changes().id(r.getChangeId()).current().review(ReviewInput.approve());
    ResourceConflictException thrown =
        assertThrows(
            ResourceConflictException.class,
            () -> gApi.changes().id(r.getChangeId()).current().submit());
    assertThat(thrown)
        .hasMessageThat()
        .contains(
            String.format(
                "invalid account configuration: invalid preferred email '%s' for account '%s'",
                noEmail, admin.id()));
  }

  @Test
  public void pushAccountConfigToUserBranchForReviewIsRejectedOnSubmitIfOwnAccountIsDeactivated()
      throws Exception {
    String userRef = RefNames.refsUsers(admin.id());
    TestRepository<InMemoryRepository> allUsersRepo = cloneProject(allUsers);
    fetch(allUsersRepo, userRef + ":userRef");
    allUsersRepo.reset("userRef");

    Config ac = getAccountConfig(allUsersRepo);
    ac.setBoolean(AccountProperties.ACCOUNT, null, AccountProperties.KEY_ACTIVE, false);

    PushOneCommit.Result r =
        pushFactory
            .create(
                admin.newIdent(),
                allUsersRepo,
                "Update account config",
                AccountProperties.ACCOUNT_CONFIG,
                ac.toText())
            .to(MagicBranch.NEW_CHANGE + userRef);
    r.assertOkStatus();
    accountIndexedCounter.assertNoReindex();
    assertThat(r.getChange().change().getDest().branch()).isEqualTo(userRef);

    gApi.changes().id(r.getChangeId()).current().review(ReviewInput.approve());
    ResourceConflictException thrown =
        assertThrows(
            ResourceConflictException.class,
            () -> gApi.changes().id(r.getChangeId()).current().submit());
    assertThat(thrown)
        .hasMessageThat()
        .contains("invalid account configuration: cannot deactivate own account");
  }

  @Test
  public void pushAccountConfigToUserBranchForReviewDeactivateOtherAccount() throws Exception {
    projectOperations
        .allProjectsForUpdate()
        .add(allowCapability(GlobalCapability.ACCESS_DATABASE).group(REGISTERED_USERS))
        .update();

    TestAccount foo = accountCreator.create(name("foo"));
    assertThat(gApi.accounts().id(foo.id().get()).getActive()).isTrue();
    String userRef = RefNames.refsUsers(foo.id());
    accountIndexedCounter.clear();

    projectOperations
        .project(allUsers)
        .forUpdate()
        .add(allow(Permission.PUSH).ref(userRef).group(adminGroupUuid()))
        .add(allowLabel("Code-Review").ref(userRef).group(adminGroupUuid()).range(-2, 2))
        .add(allow(Permission.SUBMIT).ref(userRef).group(adminGroupUuid()))
        .update();

    TestRepository<InMemoryRepository> allUsersRepo = cloneProject(allUsers);
    fetch(allUsersRepo, userRef + ":userRef");
    allUsersRepo.reset("userRef");

    Config ac = getAccountConfig(allUsersRepo);
    ac.setBoolean(AccountProperties.ACCOUNT, null, AccountProperties.KEY_ACTIVE, false);

    PushOneCommit.Result r =
        pushFactory
            .create(
                admin.newIdent(),
                allUsersRepo,
                "Update account config",
                AccountProperties.ACCOUNT_CONFIG,
                ac.toText())
            .to(MagicBranch.NEW_CHANGE + userRef);
    r.assertOkStatus();
    accountIndexedCounter.assertNoReindex();
    assertThat(r.getChange().change().getDest().branch()).isEqualTo(userRef);

    gApi.changes().id(r.getChangeId()).current().review(ReviewInput.approve());
    gApi.changes().id(r.getChangeId()).current().submit();
    accountIndexedCounter.assertReindexOf(foo);

    assertThat(gApi.accounts().id(foo.id().get()).getActive()).isFalse();
  }

  @Test
  public void pushWatchConfigToUserBranch() throws Exception {
    TestRepository<InMemoryRepository> allUsersRepo = cloneProject(allUsers);
    fetch(allUsersRepo, RefNames.refsUsers(admin.id()) + ":userRef");
    allUsersRepo.reset("userRef");

    Config wc = new Config();
    wc.setString(
        ProjectWatches.PROJECT,
        project.get(),
        ProjectWatches.KEY_NOTIFY,
        ProjectWatches.NotifyValue.create(null, EnumSet.of(NotifyType.ALL_COMMENTS)).toString());
    PushOneCommit push =
        pushFactory.create(
            admin.newIdent(),
            allUsersRepo,
            "Add project watch",
            ProjectWatches.WATCH_CONFIG,
            wc.toText());
    push.to(RefNames.REFS_USERS_SELF).assertOkStatus();
    accountIndexedCounter.assertReindexOf(admin);

    String invalidNotifyValue = "]invalid[";
    wc.setString(
        ProjectWatches.PROJECT, project.get(), ProjectWatches.KEY_NOTIFY, invalidNotifyValue);
    push =
        pushFactory.create(
            admin.newIdent(),
            allUsersRepo,
            "Add invalid project watch",
            ProjectWatches.WATCH_CONFIG,
            wc.toText());
    PushOneCommit.Result r = push.to(RefNames.REFS_USERS_SELF);
    r.assertErrorStatus("invalid account configuration");
    r.assertMessage(
        String.format(
            "%s: Invalid project watch of account %d for project %s: %s",
            ProjectWatches.WATCH_CONFIG, admin.id().get(), project.get(), invalidNotifyValue));
  }

  @Test
  public void pushAccountConfigToUserBranch() throws Exception {
    TestAccount oooUser = accountCreator.create("away", "away@mail.invalid", "Ambrose Way");
    requestScopeOperations.setApiUser(oooUser.id());

    // Must clone as oooUser to ensure the push is allowed.
    TestRepository<InMemoryRepository> allUsersRepo = cloneProject(allUsers, oooUser);
    fetch(allUsersRepo, RefNames.refsUsers(oooUser.id()) + ":userRef");
    allUsersRepo.reset("userRef");

    Config ac = getAccountConfig(allUsersRepo);
    ac.setString(AccountProperties.ACCOUNT, null, AccountProperties.KEY_STATUS, "out-of-office");

    accountIndexedCounter.clear();
    pushFactory
        .create(
            oooUser.newIdent(),
            allUsersRepo,
            "Update account config",
            AccountProperties.ACCOUNT_CONFIG,
            ac.toText())
        .to(RefNames.refsUsers(oooUser.id()))
        .assertOkStatus();

    accountIndexedCounter.assertReindexOf(oooUser);

    AccountInfo info = gApi.accounts().self().get();
    assertThat(info.email).isEqualTo(oooUser.email());
    assertThat(info.name).isEqualTo(oooUser.fullName());
    assertThat(info.status).isEqualTo("out-of-office");
  }

  @Test
  public void pushAccountConfigToUserBranchIsRejectedIfConfigIsInvalid() throws Exception {
    TestRepository<InMemoryRepository> allUsersRepo = cloneProject(allUsers);
    fetch(allUsersRepo, RefNames.refsUsers(admin.id()) + ":userRef");
    allUsersRepo.reset("userRef");

    PushOneCommit.Result r =
        pushFactory
            .create(
                admin.newIdent(),
                allUsersRepo,
                "Update account config",
                AccountProperties.ACCOUNT_CONFIG,
                "invalid config")
            .to(RefNames.REFS_USERS_SELF);
    r.assertErrorStatus("invalid account configuration");
    r.assertMessage(
        String.format(
            "commit '%s' has an invalid '%s' file for account '%s':"
                + " Invalid config file %s in commit %s",
            r.getCommit().name(),
            AccountProperties.ACCOUNT_CONFIG,
            admin.id(),
            AccountProperties.ACCOUNT_CONFIG,
            r.getCommit().name()));
    accountIndexedCounter.assertNoReindex();
  }

  @Test
  public void pushAccountConfigToUserBranchIsRejectedIfPreferredEmailIsInvalid() throws Exception {
    TestRepository<InMemoryRepository> allUsersRepo = cloneProject(allUsers);
    fetch(allUsersRepo, RefNames.refsUsers(admin.id()) + ":userRef");
    allUsersRepo.reset("userRef");

    String noEmail = "no.email";
    Config ac = getAccountConfig(allUsersRepo);
    ac.setString(AccountProperties.ACCOUNT, null, AccountProperties.KEY_PREFERRED_EMAIL, noEmail);

    PushOneCommit.Result r =
        pushFactory
            .create(
                admin.newIdent(),
                allUsersRepo,
                "Update account config",
                AccountProperties.ACCOUNT_CONFIG,
                ac.toText())
            .to(RefNames.REFS_USERS_SELF);
    r.assertErrorStatus("invalid account configuration");
    r.assertMessage(
        String.format("invalid preferred email '%s' for account '%s'", noEmail, admin.id()));
    accountIndexedCounter.assertNoReindex();
  }

  @Test
  public void pushAccountConfigToUserBranchInvalidPreferredEmailButNotChanged() throws Exception {
    TestAccount foo = accountCreator.create(name("foo"), name("foo") + "@example.com", "Foo");
    String userRef = RefNames.refsUsers(foo.id());

    String noEmail = "no.email";
    accountsUpdateProvider
        .get()
        .update("Set Preferred Email", foo.id(), u -> u.setPreferredEmail(noEmail));
    accountIndexedCounter.clear();

    projectOperations
        .project(allUsers)
        .forUpdate()
        .add(allow(Permission.PUSH).ref(userRef).group(REGISTERED_USERS))
        .update();
    TestRepository<InMemoryRepository> allUsersRepo = cloneProject(allUsers, foo);
    fetch(allUsersRepo, userRef + ":userRef");
    allUsersRepo.reset("userRef");

    String status = "in vacation";
    Config ac = getAccountConfig(allUsersRepo);
    ac.setString(AccountProperties.ACCOUNT, null, AccountProperties.KEY_STATUS, status);

    pushFactory
        .create(
            foo.newIdent(),
            allUsersRepo,
            "Update account config",
            AccountProperties.ACCOUNT_CONFIG,
            ac.toText())
        .to(userRef)
        .assertOkStatus();
    accountIndexedCounter.assertReindexOf(foo);

    AccountInfo info = gApi.accounts().id(foo.id().get()).get();
    assertThat(info.email).isEqualTo(noEmail);
    assertThat(info.name).isEqualTo(foo.fullName());
    assertThat(info.status).isEqualTo(status);
  }

  @Test
  public void pushAccountConfigToUserBranchIfPreferredEmailDoesNotExistAsExtId() throws Exception {
    TestAccount foo = accountCreator.create(name("foo"), name("foo") + "@example.com", "Foo");
    String userRef = RefNames.refsUsers(foo.id());
    accountIndexedCounter.clear();

    projectOperations
        .project(allUsers)
        .forUpdate()
        .add(allow(Permission.PUSH).ref(userRef).group(adminGroupUuid()))
        .update();

    TestRepository<InMemoryRepository> allUsersRepo = cloneProject(allUsers, foo);
    fetch(allUsersRepo, userRef + ":userRef");
    allUsersRepo.reset("userRef");

    String email = "some.email@example.com";
    Config ac = getAccountConfig(allUsersRepo);
    ac.setString(AccountProperties.ACCOUNT, null, AccountProperties.KEY_PREFERRED_EMAIL, email);

    pushFactory
        .create(
            foo.newIdent(),
            allUsersRepo,
            "Update account config",
            AccountProperties.ACCOUNT_CONFIG,
            ac.toText())
        .to(userRef)
        .assertOkStatus();
    accountIndexedCounter.assertReindexOf(foo);

    AccountInfo info = gApi.accounts().id(foo.id().get()).get();
    assertThat(info.email).isEqualTo(email);
    assertThat(info.name).isEqualTo(foo.fullName());
  }

  @Test
  public void pushAccountConfigToUserBranchIsRejectedIfOwnAccountIsDeactivated() throws Exception {
    TestRepository<InMemoryRepository> allUsersRepo = cloneProject(allUsers);
    fetch(allUsersRepo, RefNames.refsUsers(admin.id()) + ":userRef");
    allUsersRepo.reset("userRef");

    Config ac = getAccountConfig(allUsersRepo);
    ac.setBoolean(AccountProperties.ACCOUNT, null, AccountProperties.KEY_ACTIVE, false);

    PushOneCommit.Result r =
        pushFactory
            .create(
                admin.newIdent(),
                allUsersRepo,
                "Update account config",
                AccountProperties.ACCOUNT_CONFIG,
                ac.toText())
            .to(RefNames.REFS_USERS_SELF);
    r.assertErrorStatus("invalid account configuration");
    r.assertMessage("cannot deactivate own account");
    accountIndexedCounter.assertNoReindex();
  }

  @Test
  public void pushAccountConfigToUserBranchDeactivateOtherAccount() throws Exception {
    projectOperations
        .allProjectsForUpdate()
        .add(allowCapability(GlobalCapability.ACCESS_DATABASE).group(REGISTERED_USERS))
        .update();

    TestAccount foo = accountCreator.create(name("foo"));
    assertThat(gApi.accounts().id(foo.id().get()).getActive()).isTrue();
    String userRef = RefNames.refsUsers(foo.id());
    accountIndexedCounter.clear();

    projectOperations
        .project(allUsers)
        .forUpdate()
        .add(allow(Permission.PUSH).ref(userRef).group(adminGroupUuid()))
        .update();

    TestRepository<InMemoryRepository> allUsersRepo = cloneProject(allUsers);
    fetch(allUsersRepo, userRef + ":userRef");
    allUsersRepo.reset("userRef");

    Config ac = getAccountConfig(allUsersRepo);
    ac.setBoolean(AccountProperties.ACCOUNT, null, AccountProperties.KEY_ACTIVE, false);

    pushFactory
        .create(
            admin.newIdent(),
            allUsersRepo,
            "Update account config",
            AccountProperties.ACCOUNT_CONFIG,
            ac.toText())
        .to(userRef)
        .assertOkStatus();
    accountIndexedCounter.assertReindexOf(foo);

    assertThat(gApi.accounts().id(foo.id().get()).getActive()).isFalse();
  }

  @Test
  public void cannotCreateUserBranch() throws Exception {
    projectOperations
        .project(allUsers)
        .forUpdate()
        .add(allow(Permission.CREATE).ref(RefNames.REFS_USERS + "*").group(adminGroupUuid()))
        .add(allow(Permission.PUSH).ref(RefNames.REFS_USERS + "*").group(adminGroupUuid()))
        .update();

    String userRef = RefNames.refsUsers(Account.id(seq.nextAccountId()));
    TestRepository<InMemoryRepository> allUsersRepo = cloneProject(allUsers);
    PushOneCommit.Result r = pushFactory.create(admin.newIdent(), allUsersRepo).to(userRef);
    r.assertErrorStatus();
    assertThat(r.getMessage()).contains("Not allowed to create user branch.");

    try (Repository repo = repoManager.openRepository(allUsers)) {
      assertThat(repo.exactRef(userRef)).isNull();
    }
  }

  @Test
  public void createUserBranchWithAccessDatabaseCapability() throws Exception {
    projectOperations
        .allProjectsForUpdate()
        .add(allowCapability(GlobalCapability.ACCESS_DATABASE).group(REGISTERED_USERS))
        .update();
    projectOperations
        .project(allUsers)
        .forUpdate()
        .add(allow(Permission.CREATE).ref(RefNames.REFS_USERS + "*").group(adminGroupUuid()))
        .add(allow(Permission.PUSH).ref(RefNames.REFS_USERS + "*").group(adminGroupUuid()))
        .update();

    String userRef = RefNames.refsUsers(Account.id(seq.nextAccountId()));
    TestRepository<InMemoryRepository> allUsersRepo = cloneProject(allUsers);
    pushFactory.create(admin.newIdent(), allUsersRepo).to(userRef).assertOkStatus();

    try (Repository repo = repoManager.openRepository(allUsers)) {
      assertThat(repo.exactRef(userRef)).isNotNull();
    }
  }

  @Test
  public void cannotCreateNonUserBranchUnderRefsUsersWithAccessDatabaseCapability()
      throws Exception {
    projectOperations
        .allProjectsForUpdate()
        .add(allowCapability(GlobalCapability.ACCESS_DATABASE).group(REGISTERED_USERS))
        .update();
    projectOperations
        .project(allUsers)
        .forUpdate()
        .add(allow(Permission.CREATE).ref(RefNames.REFS_USERS + "*").group(adminGroupUuid()))
        .add(allow(Permission.PUSH).ref(RefNames.REFS_USERS + "*").group(adminGroupUuid()))
        .update();

    String userRef = RefNames.REFS_USERS + "foo";
    TestRepository<InMemoryRepository> allUsersRepo = cloneProject(allUsers);
    PushOneCommit.Result r = pushFactory.create(admin.newIdent(), allUsersRepo).to(userRef);
    r.assertErrorStatus();
    assertThat(r.getMessage()).contains("Not allowed to create non-user branch under refs/users/.");

    try (Repository repo = repoManager.openRepository(allUsers)) {
      assertThat(repo.exactRef(userRef)).isNull();
    }
  }

  @Test
  public void createDefaultUserBranch() throws Exception {
    try (Repository repo = repoManager.openRepository(allUsers)) {
      assertThat(repo.exactRef(RefNames.REFS_USERS_DEFAULT)).isNull();
    }

    projectOperations
        .project(allUsers)
        .forUpdate()
        .add(allow(Permission.CREATE).ref(RefNames.REFS_USERS_DEFAULT).group(adminGroupUuid()))
        .add(allow(Permission.PUSH).ref(RefNames.REFS_USERS_DEFAULT).group(adminGroupUuid()))
        .update();

    TestRepository<InMemoryRepository> allUsersRepo = cloneProject(allUsers);
    pushFactory
        .create(admin.newIdent(), allUsersRepo)
        .to(RefNames.REFS_USERS_DEFAULT)
        .assertOkStatus();

    try (Repository repo = repoManager.openRepository(allUsers)) {
      assertThat(repo.exactRef(RefNames.REFS_USERS_DEFAULT)).isNotNull();
    }
  }

  @Test
  public void cannotDeleteUserBranch() throws Exception {
    projectOperations
        .project(allUsers)
        .forUpdate()
        .add(
            allow(Permission.DELETE)
                .ref(RefNames.REFS_USERS + "${" + RefPattern.USERID_SHARDED + "}")
                .group(REGISTERED_USERS)
                .force(true))
        .update();

    TestRepository<InMemoryRepository> allUsersRepo = cloneProject(allUsers);
    String userRef = RefNames.refsUsers(admin.id());
    PushResult r = deleteRef(allUsersRepo, userRef);
    RemoteRefUpdate refUpdate = r.getRemoteUpdate(userRef);
    assertThat(refUpdate.getStatus()).isEqualTo(RemoteRefUpdate.Status.REJECTED_OTHER_REASON);
    assertThat(refUpdate.getMessage()).contains("Not allowed to delete user branch.");

    try (Repository repo = repoManager.openRepository(allUsers)) {
      assertThat(repo.exactRef(userRef)).isNotNull();
    }
  }

  @Test
  public void deleteUserBranchWithAccessDatabaseCapability() throws Exception {
    projectOperations
        .allProjectsForUpdate()
        .add(allowCapability(GlobalCapability.ACCESS_DATABASE).group(REGISTERED_USERS))
        .update();
    projectOperations
        .project(allUsers)
        .forUpdate()
        .add(
            allow(Permission.DELETE)
                .ref(RefNames.REFS_USERS + "${" + RefPattern.USERID_SHARDED + "}")
                .group(REGISTERED_USERS)
                .force(true))
        .update();

    TestRepository<InMemoryRepository> allUsersRepo = cloneProject(allUsers);
    String userRef = RefNames.refsUsers(admin.id());
    PushResult r = deleteRef(allUsersRepo, userRef);
    RemoteRefUpdate refUpdate = r.getRemoteUpdate(userRef);
    assertThat(refUpdate.getStatus()).isEqualTo(RemoteRefUpdate.Status.OK);

    try (Repository repo = repoManager.openRepository(allUsers)) {
      assertThat(repo.exactRef(userRef)).isNull();
    }

    assertThat(accountCache.get(admin.id())).isEmpty();
    assertThat(accountQueryProvider.get().byDefault(admin.id().toString())).isEmpty();
  }

  @Test
  public void addGpgKey() throws Exception {
    TestKey key = validKeyWithoutExpiration();
    String id = key.getKeyIdString();
    addExternalIdEmail(admin, "test1@example.com");

    sender.clear();
    assertKeyMapContains(key, addGpgKey(key.getPublicKeyArmored()));
    assertKeys(key);
    assertThat(sender.getMessages()).hasSize(1);
    assertThat(sender.getMessages().get(0).body()).contains("new GPG keys have been added");

    requestScopeOperations.setApiUser(user.id());
    ResourceNotFoundException thrown =
        assertThrows(
            ResourceNotFoundException.class, () -> gApi.accounts().self().gpgKey(id).get());
    assertThat(thrown).hasMessageThat().contains(id);
  }

  @Test
  public void adminCannotAddGpgKeyToOtherAccount() throws Exception {
    TestKey key = validKeyWithoutExpiration();
    addExternalIdEmail(user, "test1@example.com");

    sender.clear();
    setApiUser(admin);
    exception.expect(ResourceNotFoundException.class);
    addGpgKey(user, key.getPublicKeyArmored());
  }

  @Test
  public void reAddExistingGpgKey() throws Exception {
    addExternalIdEmail(admin, "test5@example.com");
    TestKey key = validKeyWithSecondUserId();
    String id = key.getKeyIdString();
    PGPPublicKey pk = key.getPublicKey();

    sender.clear();
    GpgKeyInfo info = addGpgKey(armor(pk)).get(id);
    assertThat(info.userIds).hasSize(2);
    assertIteratorSize(2, getOnlyKeyFromStore(key).getUserIDs());
    assertThat(sender.getMessages()).hasSize(1);
    assertThat(sender.getMessages().get(0).body()).contains("new GPG keys have been added");

    pk = PGPPublicKey.removeCertification(pk, "foo:myId");
    sender.clear();
    info = addGpgKeyNoReindex(armor(pk)).get(id);
    assertThat(info.userIds).hasSize(1);
    assertIteratorSize(1, getOnlyKeyFromStore(key).getUserIDs());
    // TODO: Issue 10769: Adding an already existing key should not result in a notification email
    assertThat(sender.getMessages()).hasSize(1);
    assertThat(sender.getMessages().get(0).body()).contains("new GPG keys have been added");
  }

  @Test
  public void addOtherUsersGpgKey_Conflict() throws Exception {
    // Both users have a matching external ID for this key.
    addExternalIdEmail(admin, "test5@example.com");
    accountsUpdateProvider
        .get()
        .update(
            "Add External ID",
            user.id(),
            u -> u.addExternalId(ExternalId.create("foo", "myId", user.id())));
    accountIndexedCounter.assertReindexOf(user);

    TestKey key = validKeyWithSecondUserId();
    addGpgKey(key.getPublicKeyArmored());
    requestScopeOperations.setApiUser(user.id());

<<<<<<< HEAD
    ResourceConflictException thrown =
        assertThrows(ResourceConflictException.class, () -> addGpgKey(key.getPublicKeyArmored()));
    assertThat(thrown).hasMessageThat().contains("GPG key already associated with another account");
=======
    exception.expect(ResourceConflictException.class);
    exception.expectMessage("GPG key already associated with another account");
    addGpgKey(user, key.getPublicKeyArmored());
>>>>>>> 2b97cb35
  }

  @Test
  public void listGpgKeys() throws Exception {
    List<TestKey> keys = allValidKeys();
    List<String> toAdd = new ArrayList<>(keys.size());
    for (TestKey key : keys) {
      addExternalIdEmail(admin, PushCertificateIdent.parse(key.getFirstUserId()).getEmailAddress());
      toAdd.add(key.getPublicKeyArmored());
    }
    gApi.accounts().self().putGpgKeys(toAdd, ImmutableList.of());
    assertKeys(keys);
    accountIndexedCounter.assertReindexOf(admin);
  }

  @Test
  public void deleteGpgKey() throws Exception {
    TestKey key = validKeyWithoutExpiration();
    String id = key.getKeyIdString();
    addExternalIdEmail(admin, "test1@example.com");
    addGpgKey(key.getPublicKeyArmored());
    assertKeys(key);

    sender.clear();
    gApi.accounts().self().gpgKey(id).delete();
    accountIndexedCounter.assertReindexOf(admin);
    assertKeys();
    assertThat(sender.getMessages()).hasSize(1);
    assertThat(sender.getMessages().get(0).body()).contains("GPG keys have been deleted");

    ResourceNotFoundException thrown =
        assertThrows(
            ResourceNotFoundException.class, () -> gApi.accounts().self().gpgKey(id).get());
    assertThat(thrown).hasMessageThat().contains(id);
  }

  @Test
  public void addAndRemoveGpgKeys() throws Exception {
    for (TestKey key : allValidKeys()) {
      addExternalIdEmail(admin, PushCertificateIdent.parse(key.getFirstUserId()).getEmailAddress());
    }
    TestKey key1 = validKeyWithoutExpiration();
    TestKey key2 = validKeyWithExpiration();
    TestKey key5 = validKeyWithSecondUserId();

    Map<String, GpgKeyInfo> infos =
        gApi.accounts()
            .self()
            .putGpgKeys(
                ImmutableList.of(key1.getPublicKeyArmored(), key2.getPublicKeyArmored()),
                ImmutableList.of(key5.getKeyIdString()));
    assertThat(infos.keySet()).containsExactly(key1.getKeyIdString(), key2.getKeyIdString());
    assertKeys(key1, key2);
    accountIndexedCounter.assertReindexOf(admin);

    infos =
        gApi.accounts()
            .self()
            .putGpgKeys(
                ImmutableList.of(key5.getPublicKeyArmored()),
                ImmutableList.of(key1.getKeyIdString()));
    assertThat(infos.keySet()).containsExactly(key1.getKeyIdString(), key5.getKeyIdString());
    assertKeyMapContains(key5, infos);
    assertThat(infos.get(key1.getKeyIdString()).key).isNull();
    assertKeys(key2, key5);
    accountIndexedCounter.assertReindexOf(admin);

    BadRequestException thrown =
        assertThrows(
            BadRequestException.class,
            () ->
                gApi.accounts()
                    .self()
                    .putGpgKeys(
                        ImmutableList.of(key2.getPublicKeyArmored()),
                        ImmutableList.of(key2.getKeyIdString())));
    assertThat(thrown)
        .hasMessageThat()
        .contains("Cannot both add and delete key: " + keyToString(key2.getPublicKey()));
  }

  @Test
  public void addMalformedGpgKey() throws Exception {
    String key = "-----BEGIN PGP PUBLIC KEY BLOCK-----\n\ntest\n-----END PGP PUBLIC KEY BLOCK-----";
    BadRequestException thrown = assertThrows(BadRequestException.class, () -> addGpgKey(key));
    assertThat(thrown).hasMessageThat().contains("Failed to parse GPG keys");
  }

  @Test
  @UseSsh
  public void sshKeys() throws Exception {
    // The test account should initially have exactly one ssh key
    List<SshKeyInfo> info = gApi.accounts().self().listSshKeys();
    assertThat(info).hasSize(1);
    assertSequenceNumbers(info);
    SshKeyInfo key = info.get(0);
    KeyPair keyPair = sshKeys.getKeyPair(admin);
    String initial = TestSshKeys.publicKey(keyPair, admin.email());
    assertThat(key.sshPublicKey).isEqualTo(initial);
    accountIndexedCounter.assertNoReindex();

    // Add a new key
    sender.clear();
    String newKey = TestSshKeys.publicKey(TestSshKeys.genSshKey(), admin.email());
    gApi.accounts().self().addSshKey(newKey);
    info = gApi.accounts().self().listSshKeys();
    assertThat(info).hasSize(2);
    assertSequenceNumbers(info);
    accountIndexedCounter.assertReindexOf(admin);
    assertThat(sender.getMessages()).hasSize(1);
    assertThat(sender.getMessages().get(0).body()).contains("new SSH keys have been added");

    // Add an existing key (the request succeeds, but the key isn't added again)
    sender.clear();
    gApi.accounts().self().addSshKey(initial);
    info = gApi.accounts().self().listSshKeys();
    assertThat(info).hasSize(2);
    assertSequenceNumbers(info);
    accountIndexedCounter.assertNoReindex();
    // TODO: Issue 10769: Adding an already existing key should not result in a notification email
    assertThat(sender.getMessages()).hasSize(1);
    assertThat(sender.getMessages().get(0).body()).contains("new SSH keys have been added");

    // Add another new key
    sender.clear();
    String newKey2 = TestSshKeys.publicKey(TestSshKeys.genSshKey(), admin.email());
    gApi.accounts().self().addSshKey(newKey2);
    info = gApi.accounts().self().listSshKeys();
    assertThat(info).hasSize(3);
    assertSequenceNumbers(info);
    accountIndexedCounter.assertReindexOf(admin);
    assertThat(sender.getMessages()).hasSize(1);
    assertThat(sender.getMessages().get(0).body()).contains("new SSH keys have been added");

    // Delete second key
    sender.clear();
    gApi.accounts().self().deleteSshKey(2);
    info = gApi.accounts().self().listSshKeys();
    assertThat(info).hasSize(2);
    assertThat(info.get(0).seq).isEqualTo(1);
    assertThat(info.get(1).seq).isEqualTo(3);
    accountIndexedCounter.assertReindexOf(admin);

    assertThat(sender.getMessages()).hasSize(1);
    assertThat(sender.getMessages().get(0).body()).contains("SSH keys have been deleted");

    // Mark first key as invalid
    assertThat(info.get(0).valid).isTrue();
    authorizedKeys.markKeyInvalid(admin.id(), 1);
    info = gApi.accounts().self().listSshKeys();
    assertThat(info).hasSize(2);
    assertThat(info.get(0).seq).isEqualTo(1);
    assertThat(info.get(0).valid).isFalse();
    assertThat(info.get(1).seq).isEqualTo(3);
    accountIndexedCounter.assertReindexOf(admin);
  }

  @Test
  @UseSsh
  public void adminCanAddOrRemoveSshKeyOnOtherAccount() throws Exception {
    // The test account should initially have exactly one ssh key
    List<SshKeyInfo> info = gApi.accounts().self().listSshKeys();
    assertThat(info).hasSize(1);
    assertSequenceNumbers(info);
    SshKeyInfo key = info.get(0);
    KeyPair keyPair = sshKeys.getKeyPair(admin);
    String initial = TestSshKeys.publicKey(keyPair, admin.email);
    assertThat(key.sshPublicKey).isEqualTo(initial);
    accountIndexedCounter.assertNoReindex();

    // Add a new key
    sender.clear();
    String newKey = TestSshKeys.publicKey(TestSshKeys.genSshKey(), user.email);
    gApi.accounts().id(user.username).addSshKey(newKey);
    info = gApi.accounts().id(user.username).listSshKeys();
    assertThat(info).hasSize(2);
    assertSequenceNumbers(info);
    accountIndexedCounter.assertReindexOf(user);

    assertThat(sender.getMessages()).hasSize(1);
    Message message = sender.getMessages().get(0);
    assertThat(message.rcpt()).containsExactly(user.emailAddress);
    assertThat(message.body()).contains("new SSH keys have been added");

    // Delete key
    sender.clear();
    gApi.accounts().id(user.username).deleteSshKey(1);
    info = gApi.accounts().id(user.username).listSshKeys();
    assertThat(info).hasSize(1);
    accountIndexedCounter.assertReindexOf(user);

    assertThat(sender.getMessages()).hasSize(1);
    message = sender.getMessages().get(0);
    assertThat(message.rcpt()).containsExactly(user.emailAddress);
    assertThat(message.body()).contains("SSH keys have been deleted");
  }

  @Test
  @UseSsh
  public void userCannotAddSshKeyToOtherAccount() throws Exception {
    String newKey = TestSshKeys.publicKey(TestSshKeys.genSshKey(), admin.email);
    setApiUser(user);
    exception.expect(AuthException.class);
    gApi.accounts().id(admin.username).addSshKey(newKey);
  }

  @Test
  @UseSsh
  public void userCannotDeleteSshKeyOfOtherAccount() throws Exception {
    setApiUser(user);
    exception.expect(ResourceNotFoundException.class);
    gApi.accounts().id(admin.username).deleteSshKey(0);
  }

  // reindex is tested by {@link AbstractQueryAccountsTest#reindex}
  @Test
  public void reindexPermissions() throws Exception {
    // admin can reindex any account
    requestScopeOperations.setApiUser(admin.id());
    gApi.accounts().id(user.username()).index();
    accountIndexedCounter.assertReindexOf(user);

    // user can reindex own account
    requestScopeOperations.setApiUser(user.id());
    gApi.accounts().self().index();
    accountIndexedCounter.assertReindexOf(user);

    // user cannot reindex any account
    AuthException thrown =
        assertThrows(AuthException.class, () -> gApi.accounts().id(admin.username()).index());
    assertThat(thrown).hasMessageThat().contains("modify account not permitted");
  }

  @Test
  public void checkConsistency() throws Exception {
    projectOperations
        .allProjectsForUpdate()
        .add(allowCapability(GlobalCapability.ACCESS_DATABASE).group(REGISTERED_USERS))
        .update();
    requestScopeOperations.resetCurrentApiUser();

    // Create an account with a preferred email.
    String username = name("foo");
    String email = username + "@example.com";
    TestAccount account = accountCreator.create(username, email, "Foo Bar");

    ConsistencyCheckInput input = new ConsistencyCheckInput();
    input.checkAccounts = new CheckAccountsInput();
    ConsistencyCheckInfo checkInfo = gApi.config().server().checkConsistency(input);
    assertThat(checkInfo.checkAccountsResult.problems).isEmpty();

    Set<ConsistencyProblemInfo> expectedProblems = new HashSet<>();

    // Delete the external ID for the preferred email. This makes the account inconsistent since it
    // now doesn't have an external ID for its preferred email.
    accountsUpdateProvider
        .get()
        .update(
            "Delete External ID",
            account.id(),
            u -> u.deleteExternalId(ExternalId.createEmail(account.id(), email)));
    expectedProblems.add(
        new ConsistencyProblemInfo(
            ConsistencyProblemInfo.Status.ERROR,
            "Account '"
                + account.id().get()
                + "' has no external ID for its preferred email '"
                + email
                + "'"));

    checkInfo = gApi.config().server().checkConsistency(input);
    assertThat(checkInfo.checkAccountsResult.problems).hasSize(expectedProblems.size());
    assertThat(checkInfo.checkAccountsResult.problems).containsExactlyElementsIn(expectedProblems);
  }

  @Test
  public void internalQueryFindActiveAndInactiveAccounts() throws Exception {
    String name = name("foo");
    assertThat(accountQueryProvider.get().byDefault(name)).isEmpty();

    TestAccount foo1 = accountCreator.create(name + "-1");
    assertThat(gApi.accounts().id(foo1.username()).getActive()).isTrue();

    TestAccount foo2 = accountCreator.create(name + "-2");
    gApi.accounts().id(foo2.username()).setActive(false);
    assertThat(gApi.accounts().id(foo2.id().get()).getActive()).isFalse();

    assertThat(accountQueryProvider.get().byDefault(name)).hasSize(2);
  }

  @Test
  public void checkMetaId() throws Exception {
    // metaId is set when account is loaded
    assertThat(accounts.get(admin.id()).get().getAccount().getMetaId())
        .isEqualTo(getMetaId(admin.id()));

    // metaId is set when account is created
    AccountsUpdate au = accountsUpdateProvider.get();
    Account.Id accountId = Account.id(seq.nextAccountId());
    AccountState accountState = au.insert("Create Test Account", accountId, u -> {});
    assertThat(accountState.getAccount().getMetaId()).isEqualTo(getMetaId(accountId));

    // metaId is set when account is updated
    Optional<AccountState> updatedAccountState =
        au.update("Set Full Name", accountId, u -> u.setFullName("foo"));
    assertThat(updatedAccountState).isPresent();
    Account updatedAccount = updatedAccountState.get().getAccount();
    assertThat(accountState.getAccount().getMetaId()).isNotEqualTo(updatedAccount.getMetaId());
    assertThat(updatedAccount.getMetaId()).isEqualTo(getMetaId(accountId));
  }

  private EmailInput newEmailInput(String email, boolean noConfirmation) {
    EmailInput input = new EmailInput();
    input.email = email;
    input.noConfirmation = noConfirmation;
    return input;
  }

  private EmailInput newEmailInput(String email) {
    return newEmailInput(email, true);
  }

  private String getMetaId(Account.Id accountId) throws IOException {
    try (Repository repo = repoManager.openRepository(allUsers);
        RevWalk rw = new RevWalk(repo);
        ObjectReader or = repo.newObjectReader()) {
      Ref ref = repo.exactRef(RefNames.refsUsers(accountId));
      return ref != null ? ref.getObjectId().name() : null;
    }
  }

  @Test
  public void allGroupsForAnAdminAccountCanBeRetrieved() throws Exception {
    List<GroupInfo> groups = gApi.accounts().id(admin.username()).getGroups();
    assertThat(groups)
        .comparingElementsUsing(getGroupToNameCorrespondence())
        .containsExactly("Anonymous Users", "Registered Users", "Administrators");
  }

  @Test
  public void createUserWithValidUsername() throws Exception {
    ImmutableList<String> names =
        ImmutableList.of(
            "user@domain",
            "user-name",
            "user_name",
            "1234",
            "user1234",
            "1234@domain",
            "user!+alias{*}#$%&’^=~|@domain");
    for (String name : names) {
      gApi.accounts().create(name);
    }
  }

  @Test
  public void createUserWithInvalidUsername() throws Exception {
    ImmutableList<String> invalidNames =
        ImmutableList.of(
            "@", "@foo", "-", "-foo", "_", "_foo", "!", "+", "{", "}", "*", "%", "#", "$", "&", "’",
            "^", "=", "~");
    for (String name : invalidNames) {
      BadRequestException thrown =
          assertThrows(BadRequestException.class, () -> gApi.accounts().create(name));
      assertThat(thrown).hasMessageThat().isEqualTo(String.format("Invalid username '%s'", name));
    }
  }

  @Test
  public void allGroupsForAUserAccountCanBeRetrieved() throws Exception {
    String username = name("user1");
    accountOperations.newAccount().username(username).create();
    AccountGroup.UUID groupID = groupOperations.newGroup().name("group").create();
    String group = groupOperations.group(groupID).get().name();

    gApi.groups().id(group).addMembers(username);

    List<GroupInfo> allGroups = gApi.accounts().id(username).getGroups();
    assertThat(allGroups)
        .comparingElementsUsing(getGroupToNameCorrespondence())
        .containsExactly("Anonymous Users", "Registered Users", group);
  }

  @Test
  public void defaultPermissionsOnUserBranches() throws Exception {
    String userRef = RefNames.REFS_USERS + "${" + RefPattern.USERID_SHARDED + "}";
    assertPermissions(
        allUsers,
        groupRef(REGISTERED_USERS),
        userRef,
        true,
        Permission.READ,
        Permission.PUSH,
        Permission.SUBMIT);

    assertLabelPermission(
        allUsers, groupRef(REGISTERED_USERS), userRef, true, "Code-Review", -2, 2);

    assertPermissions(
        allUsers,
        adminGroupRef(),
        RefNames.REFS_USERS_DEFAULT,
        true,
        Permission.READ,
        Permission.PUSH,
        Permission.CREATE);
  }

  @Test
  public void retryOnLockFailure() throws Exception {
    String status = "happy";
    String fullName = "Foo";
    AtomicBoolean doneBgUpdate = new AtomicBoolean(false);
    PersonIdent ident = serverIdent.get();
    AccountsUpdate update =
        new AccountsUpdate(
            repoManager,
            gitReferenceUpdated,
            Optional.empty(),
            allUsers,
            externalIds,
            metaDataUpdateInternalFactory,
            new RetryHelper(
                cfg, retryMetrics, null, r -> r.withBlockStrategy(noSleepBlockStrategy)),
            extIdNotesFactory,
            ident,
            ident,
            () -> {
              if (!doneBgUpdate.getAndSet(true)) {
                try {
                  accountsUpdateProvider
                      .get()
                      .update("Set Status", admin.id(), u -> u.setStatus(status));
                } catch (IOException | ConfigInvalidException | StorageException e) {
                  // Ignore, the successful update of the account is asserted later
                }
              }
            },
            Runnables.doNothing());
    assertThat(doneBgUpdate.get()).isFalse();
    AccountInfo accountInfo = gApi.accounts().id(admin.id().get()).get();
    assertThat(accountInfo.status).isNull();
    assertThat(accountInfo.name).isNotEqualTo(fullName);

    Optional<AccountState> updatedAccountState =
        update.update("Set Full Name", admin.id(), u -> u.setFullName(fullName));
    assertThat(doneBgUpdate.get()).isTrue();

    assertThat(updatedAccountState).isPresent();
    Account updatedAccount = updatedAccountState.get().getAccount();
    assertThat(updatedAccount.getStatus()).isEqualTo(status);
    assertThat(updatedAccount.getFullName()).isEqualTo(fullName);

    accountInfo = gApi.accounts().id(admin.id().get()).get();
    assertThat(accountInfo.status).isEqualTo(status);
    assertThat(accountInfo.name).isEqualTo(fullName);
  }

  @Test
  public void failAfterRetryerGivesUp() throws Exception {
    List<String> status = ImmutableList.of("foo", "bar", "baz");
    String fullName = "Foo";
    AtomicInteger bgCounter = new AtomicInteger(0);
    PersonIdent ident = serverIdent.get();
    AccountsUpdate update =
        new AccountsUpdate(
            repoManager,
            gitReferenceUpdated,
            Optional.empty(),
            allUsers,
            externalIds,
            metaDataUpdateInternalFactory,
            new RetryHelper(
                cfg,
                retryMetrics,
                null,
                r ->
                    r.withStopStrategy(StopStrategies.stopAfterAttempt(status.size()))
                        .withBlockStrategy(noSleepBlockStrategy)),
            extIdNotesFactory,
            ident,
            ident,
            () -> {
              try {
                accountsUpdateProvider
                    .get()
                    .update(
                        "Set Status",
                        admin.id(),
                        u -> u.setStatus(status.get(bgCounter.getAndAdd(1))));
              } catch (IOException | ConfigInvalidException | StorageException e) {
                // Ignore, the expected exception is asserted later
              }
            },
            Runnables.doNothing());
    assertThat(bgCounter.get()).isEqualTo(0);
    AccountInfo accountInfo = gApi.accounts().id(admin.id().get()).get();
    assertThat(accountInfo.status).isNull();
    assertThat(accountInfo.name).isNotEqualTo(fullName);

    assertThrows(
        LockFailureException.class,
        () -> update.update("Set Full Name", admin.id(), u -> u.setFullName(fullName)));
    assertThat(bgCounter.get()).isEqualTo(status.size());

    Account updatedAccount = accounts.get(admin.id()).get().getAccount();
    assertThat(updatedAccount.getStatus()).isEqualTo(Iterables.getLast(status));
    assertThat(updatedAccount.getFullName()).isEqualTo(admin.fullName());

    accountInfo = gApi.accounts().id(admin.id().get()).get();
    assertThat(accountInfo.status).isEqualTo(Iterables.getLast(status));
    assertThat(accountInfo.name).isEqualTo(admin.fullName());
  }

  @Test
  public void atomicReadMofifyWrite() throws Exception {
    gApi.accounts().id(admin.id().get()).setStatus("A-1");

    AtomicInteger bgCounterA1 = new AtomicInteger(0);
    AtomicInteger bgCounterA2 = new AtomicInteger(0);
    PersonIdent ident = serverIdent.get();
    AccountsUpdate update =
        new AccountsUpdate(
            repoManager,
            gitReferenceUpdated,
            Optional.empty(),
            allUsers,
            externalIds,
            metaDataUpdateInternalFactory,
            new RetryHelper(
                cfg, retryMetrics, null, r -> r.withBlockStrategy(noSleepBlockStrategy)),
            extIdNotesFactory,
            ident,
            ident,
            Runnables.doNothing(),
            () -> {
              try {
                accountsUpdateProvider
                    .get()
                    .update("Set Status", admin.id(), u -> u.setStatus("A-2"));
              } catch (IOException | ConfigInvalidException | StorageException e) {
                // Ignore, the expected exception is asserted later
              }
            });
    assertThat(bgCounterA1.get()).isEqualTo(0);
    assertThat(bgCounterA2.get()).isEqualTo(0);
    assertThat(gApi.accounts().id(admin.id().get()).get().status).isEqualTo("A-1");

    Optional<AccountState> updatedAccountState =
        update.update(
            "Set Status",
            admin.id(),
            (a, u) -> {
              if ("A-1".equals(a.getAccount().getStatus())) {
                bgCounterA1.getAndIncrement();
                u.setStatus("B-1");
              }

              if ("A-2".equals(a.getAccount().getStatus())) {
                bgCounterA2.getAndIncrement();
                u.setStatus("B-2");
              }
            });

    assertThat(bgCounterA1.get()).isEqualTo(1);
    assertThat(bgCounterA2.get()).isEqualTo(1);

    assertThat(updatedAccountState).isPresent();
    assertThat(updatedAccountState.get().getAccount().getStatus()).isEqualTo("B-2");
    assertThat(accounts.get(admin.id()).get().getAccount().getStatus()).isEqualTo("B-2");
    assertThat(gApi.accounts().id(admin.id().get()).get().status).isEqualTo("B-2");
  }

  @Test
  public void atomicReadMofifyWriteExternalIds() throws Exception {
    projectOperations
        .allProjectsForUpdate()
        .add(allowCapability(GlobalCapability.ACCESS_DATABASE).group(REGISTERED_USERS))
        .update();

    Account.Id accountId = Account.id(seq.nextAccountId());
    ExternalId extIdA1 = ExternalId.create("foo", "A-1", accountId);
    accountsUpdateProvider
        .get()
        .insert("Create Test Account", accountId, u -> u.addExternalId(extIdA1));

    AtomicInteger bgCounterA1 = new AtomicInteger(0);
    AtomicInteger bgCounterA2 = new AtomicInteger(0);
    PersonIdent ident = serverIdent.get();
    ExternalId extIdA2 = ExternalId.create("foo", "A-2", accountId);
    AccountsUpdate update =
        new AccountsUpdate(
            repoManager,
            gitReferenceUpdated,
            Optional.empty(),
            allUsers,
            externalIds,
            metaDataUpdateInternalFactory,
            new RetryHelper(
                cfg, retryMetrics, null, r -> r.withBlockStrategy(noSleepBlockStrategy)),
            extIdNotesFactory,
            ident,
            ident,
            Runnables.doNothing(),
            () -> {
              try {
                accountsUpdateProvider
                    .get()
                    .update(
                        "Update External ID",
                        accountId,
                        u -> u.replaceExternalId(extIdA1, extIdA2));
              } catch (IOException | ConfigInvalidException | StorageException e) {
                // Ignore, the expected exception is asserted later
              }
            });
    assertThat(bgCounterA1.get()).isEqualTo(0);
    assertThat(bgCounterA2.get()).isEqualTo(0);
    assertThat(
            gApi.accounts().id(accountId.get()).getExternalIds().stream()
                .map(i -> i.identity)
                .collect(toSet()))
        .containsExactly(extIdA1.key().get());

    ExternalId extIdB1 = ExternalId.create("foo", "B-1", accountId);
    ExternalId extIdB2 = ExternalId.create("foo", "B-2", accountId);
    Optional<AccountState> updatedAccount =
        update.update(
            "Update External ID",
            accountId,
            (a, u) -> {
              if (a.getExternalIds().contains(extIdA1)) {
                bgCounterA1.getAndIncrement();
                u.replaceExternalId(extIdA1, extIdB1);
              }

              if (a.getExternalIds().contains(extIdA2)) {
                bgCounterA2.getAndIncrement();
                u.replaceExternalId(extIdA2, extIdB2);
              }
            });

    assertThat(bgCounterA1.get()).isEqualTo(1);
    assertThat(bgCounterA2.get()).isEqualTo(1);

    assertThat(updatedAccount).isPresent();
    assertThat(updatedAccount.get().getExternalIds()).containsExactly(extIdB2);
    assertThat(accounts.get(accountId).get().getExternalIds()).containsExactly(extIdB2);
    assertThat(
            gApi.accounts().id(accountId.get()).getExternalIds().stream()
                .map(i -> i.identity)
                .collect(toSet()))
        .containsExactly(extIdB2.key().get());
  }

  @Test
  public void stalenessChecker() throws Exception {
    // Newly created account is not stale.
    AccountInfo accountInfo = gApi.accounts().create(name("foo")).get();
    Account.Id accountId = Account.id(accountInfo._accountId);
    assertThat(stalenessChecker.isStale(accountId)).isFalse();

    // Manually updating the user ref makes the index document stale.
    String userRef = RefNames.refsUsers(accountId);
    try (Repository repo = repoManager.openRepository(allUsers);
        ObjectInserter oi = repo.newObjectInserter();
        RevWalk rw = new RevWalk(repo)) {
      RevCommit commit = rw.parseCommit(repo.exactRef(userRef).getObjectId());

      PersonIdent ident = new PersonIdent(serverIdent.get(), TimeUtil.nowTs());
      CommitBuilder cb = new CommitBuilder();
      cb.setTreeId(commit.getTree());
      cb.setCommitter(ident);
      cb.setAuthor(ident);
      cb.setMessage(commit.getFullMessage());
      ObjectId emptyCommit = oi.insert(cb);
      oi.flush();

      RefUpdate updateRef = repo.updateRef(userRef);
      updateRef.setExpectedOldObjectId(commit.toObjectId());
      updateRef.setNewObjectId(emptyCommit);
      assertThat(updateRef.forceUpdate()).isEqualTo(RefUpdate.Result.FORCED);
    }
    assertStaleAccountAndReindex(accountId);

    // Manually inserting/updating/deleting an external ID of the user makes the index document
    // stale.
    try (Repository repo = repoManager.openRepository(allUsers)) {
      ExternalIdNotes extIdNotes = ExternalIdNotes.loadNoCacheUpdate(allUsers, repo);

      ExternalId.Key key = ExternalId.Key.create("foo", "foo");
      extIdNotes.insert(ExternalId.create(key, accountId));
      try (MetaDataUpdate update = metaDataUpdateFactory.create(allUsers)) {
        extIdNotes.commit(update);
      }
      assertStaleAccountAndReindex(accountId);

      extIdNotes.upsert(ExternalId.createWithEmail(key, accountId, "foo@example.com"));
      try (MetaDataUpdate update = metaDataUpdateFactory.create(allUsers)) {
        extIdNotes.commit(update);
      }
      assertStaleAccountAndReindex(accountId);

      extIdNotes.delete(accountId, key);
      try (MetaDataUpdate update = metaDataUpdateFactory.create(allUsers)) {
        extIdNotes.commit(update);
      }
      assertStaleAccountAndReindex(accountId);
    }

    // Manually delete account
    try (Repository repo = repoManager.openRepository(allUsers);
        RevWalk rw = new RevWalk(repo)) {
      RevCommit commit = rw.parseCommit(repo.exactRef(userRef).getObjectId());
      RefUpdate updateRef = repo.updateRef(userRef);
      updateRef.setExpectedOldObjectId(commit.toObjectId());
      updateRef.setNewObjectId(ObjectId.zeroId());
      updateRef.setForceUpdate(true);
      assertThat(updateRef.delete()).isEqualTo(RefUpdate.Result.FORCED);
    }
    assertStaleAccountAndReindex(accountId);
  }

  private void assertStaleAccountAndReindex(Account.Id accountId) throws IOException {
    // Evict account from cache to be sure that we use the index state for staleness checks. This
    // has to happen directly on the accounts cache because AccountCacheImpl triggers a reindex for
    // the account.
    accountsCache.invalidate(accountId);
    assertThat(stalenessChecker.isStale(accountId)).isTrue();

    // Reindex fixes staleness
    accountIndexer.index(accountId);
    assertThat(stalenessChecker.isStale(accountId)).isFalse();
  }

  @Test
  public void deleteAllDraftComments() throws Exception {
    try {
      TestTimeUtil.resetWithClockStep(1, SECONDS);
      Project.NameKey project2 = projectOperations.newProject().create();
      PushOneCommit.Result r1 = createChange();

      TestRepository<?> tr2 = cloneProject(project2);
      PushOneCommit.Result r2 =
          createChange(
              tr2,
              "refs/heads/master",
              "Change in project2",
              PushOneCommit.FILE_NAME,
              "content2",
              null);

      // Create 2 drafts each on both changes for user.
      requestScopeOperations.setApiUser(user.id());
      createDraft(r1, PushOneCommit.FILE_NAME, "draft 1a");
      createDraft(r1, PushOneCommit.FILE_NAME, "draft 1b");
      createDraft(r2, PushOneCommit.FILE_NAME, "draft 2a");
      createDraft(r2, PushOneCommit.FILE_NAME, "draft 2b");
      assertThat(gApi.changes().id(r1.getChangeId()).current().draftsAsList()).hasSize(2);
      assertThat(gApi.changes().id(r2.getChangeId()).current().draftsAsList()).hasSize(2);

      // Create 1 draft on first change for admin.
      requestScopeOperations.setApiUser(admin.id());
      createDraft(r1, PushOneCommit.FILE_NAME, "admin draft");
      assertThat(gApi.changes().id(r1.getChangeId()).current().draftsAsList()).hasSize(1);

      // Delete user's draft comments; leave admin's alone.
      requestScopeOperations.setApiUser(user.id());
      List<DeletedDraftCommentInfo> result =
          gApi.accounts().self().deleteDraftComments(new DeleteDraftCommentsInput());

      // Results are ordered according to the change search, most recently updated first.
      assertThat(result).hasSize(2);
      DeletedDraftCommentInfo del2 = result.get(0);
      assertThat(del2.change.changeId).isEqualTo(r2.getChangeId());
      assertThat(del2.deleted.stream().map(c -> c.message)).containsExactly("draft 2a", "draft 2b");
      DeletedDraftCommentInfo del1 = result.get(1);
      assertThat(del1.change.changeId).isEqualTo(r1.getChangeId());
      assertThat(del1.deleted.stream().map(c -> c.message)).containsExactly("draft 1a", "draft 1b");

      assertThat(gApi.changes().id(r1.getChangeId()).current().draftsAsList()).isEmpty();
      assertThat(gApi.changes().id(r2.getChangeId()).current().draftsAsList()).isEmpty();

      requestScopeOperations.setApiUser(admin.id());
      assertThat(gApi.changes().id(r1.getChangeId()).current().draftsAsList()).hasSize(1);
    } finally {
      cleanUpDrafts();
    }
  }

  @Test
  public void deleteDraftCommentsByQuery() throws Exception {
    try {
      PushOneCommit.Result r1 = createChange();
      PushOneCommit.Result r2 = createChange();

      createDraft(r1, PushOneCommit.FILE_NAME, "draft a");
      createDraft(r2, PushOneCommit.FILE_NAME, "draft b");
      assertThat(gApi.changes().id(r1.getChangeId()).current().draftsAsList()).hasSize(1);
      assertThat(gApi.changes().id(r2.getChangeId()).current().draftsAsList()).hasSize(1);

      List<DeletedDraftCommentInfo> result =
          gApi.accounts()
              .self()
              .deleteDraftComments(new DeleteDraftCommentsInput("change:" + r1.getChangeId()));
      assertThat(result).hasSize(1);
      assertThat(result.get(0).change.changeId).isEqualTo(r1.getChangeId());
      assertThat(result.get(0).deleted.stream().map(c -> c.message)).containsExactly("draft a");

      assertThat(gApi.changes().id(r1.getChangeId()).current().draftsAsList()).isEmpty();
      assertThat(gApi.changes().id(r2.getChangeId()).current().draftsAsList()).hasSize(1);
    } finally {
      cleanUpDrafts();
    }
  }

  @Test
  public void deleteOtherUsersDraftCommentsDisallowed() throws Exception {
    try {
      PushOneCommit.Result r = createChange();
      requestScopeOperations.setApiUser(user.id());
      createDraft(r, PushOneCommit.FILE_NAME, "draft");
      requestScopeOperations.setApiUser(admin.id());
      AuthException thrown =
          assertThrows(
              AuthException.class,
              () ->
                  gApi.accounts()
                      .id(user.id().get())
                      .deleteDraftComments(new DeleteDraftCommentsInput()));
      assertThat(thrown).hasMessageThat().isEqualTo("Cannot delete drafts of other user");
    } finally {
      cleanUpDrafts();
    }
  }

  @Test
  public void deleteDraftCommentsSkipsInvisibleChanges() throws Exception {
    try {
      createBranch(BranchNameKey.create(project, "secret"));
      PushOneCommit.Result r1 = createChange();
      PushOneCommit.Result r2 = createChange("refs/for/secret");

      requestScopeOperations.setApiUser(user.id());
      createDraft(r1, PushOneCommit.FILE_NAME, "draft a");
      createDraft(r2, PushOneCommit.FILE_NAME, "draft b");
      assertThat(gApi.changes().id(r1.getChangeId()).current().draftsAsList()).hasSize(1);
      assertThat(gApi.changes().id(r2.getChangeId()).current().draftsAsList()).hasSize(1);

      projectOperations
          .project(project)
          .forUpdate()
          .add(block(Permission.READ).ref("refs/heads/secret").group(REGISTERED_USERS))
          .update();
      List<DeletedDraftCommentInfo> result =
          gApi.accounts().self().deleteDraftComments(new DeleteDraftCommentsInput());
      assertThat(result).hasSize(1);
      assertThat(result.get(0).change.changeId).isEqualTo(r1.getChangeId());
      assertThat(result.get(0).deleted.stream().map(c -> c.message)).containsExactly("draft a");

      projectOperations
          .project(project)
          .forUpdate()
          .remove(permissionKey(Permission.READ).ref("refs/heads/secret"))
          .update();
      assertThat(gApi.changes().id(r1.getChangeId()).current().draftsAsList()).isEmpty();
      // Draft still exists since change wasn't visible when drafts where deleted.
      assertThat(gApi.changes().id(r2.getChangeId()).current().draftsAsList()).hasSize(1);
    } finally {
      cleanUpDrafts();
    }
  }

  @Test
  public void userCanGenerateNewHttpPassword() throws Exception {
    sender.clear();
    String newPassword = gApi.accounts().self().generateHttpPassword();
    assertThat(newPassword).isNotNull();
    assertThat(sender.getMessages()).hasSize(1);
    assertThat(sender.getMessages().get(0).body()).contains("HTTP password was added or updated");
  }

  @Test
  public void adminCanGenerateNewHttpPasswordForUser() throws Exception {
    requestScopeOperations.setApiUser(admin.id());
    sender.clear();
    String newPassword = gApi.accounts().id(user.username()).generateHttpPassword();
    assertThat(newPassword).isNotNull();
    assertThat(sender.getMessages()).hasSize(1);
    assertThat(sender.getMessages().get(0).body()).contains("HTTP password was added or updated");
  }

  @Test
  public void userCannotGenerateNewHttpPasswordForOtherUser() throws Exception {
    requestScopeOperations.setApiUser(user.id());
    assertThrows(
        AuthException.class, () -> gApi.accounts().id(admin.username()).generateHttpPassword());
  }

  @Test
  public void userCannotExplicitlySetHttpPassword() throws Exception {
    requestScopeOperations.setApiUser(user.id());
    assertThrows(
        AuthException.class, () -> gApi.accounts().self().setHttpPassword("my-new-password"));
  }

  @Test
  public void userCannotExplicitlySetHttpPasswordForOtherUser() throws Exception {
    requestScopeOperations.setApiUser(user.id());
    assertThrows(
        AuthException.class,
        () -> gApi.accounts().id(admin.username()).setHttpPassword("my-new-password"));
  }

  @Test
  public void userCanRemoveHttpPassword() throws Exception {
    requestScopeOperations.setApiUser(user.id());
    sender.clear();
    assertThat(gApi.accounts().self().setHttpPassword(null)).isNull();
    assertThat(sender.getMessages()).hasSize(1);
    assertThat(sender.getMessages().get(0).body()).contains("HTTP password was deleted");
  }

  @Test
  public void userCannotRemoveHttpPasswordForOtherUser() throws Exception {
    requestScopeOperations.setApiUser(user.id());
    assertThrows(
        AuthException.class, () -> gApi.accounts().id(admin.username()).setHttpPassword(null));
  }

  @Test
  public void adminCanExplicitlySetHttpPasswordForUser() throws Exception {
    requestScopeOperations.setApiUser(admin.id());
    String httpPassword = "new-password-for-user";
    sender.clear();
    assertThat(gApi.accounts().id(user.username()).setHttpPassword(httpPassword))
        .isEqualTo(httpPassword);
    assertThat(sender.getMessages()).hasSize(1);
    assertThat(sender.getMessages().get(0).body()).contains("HTTP password was added or updated");
  }

  @Test
  public void adminCanRemoveHttpPasswordForUser() throws Exception {
    requestScopeOperations.setApiUser(admin.id());
    sender.clear();
    assertThat(gApi.accounts().id(user.username()).setHttpPassword(null)).isNull();
    assertThat(sender.getMessages()).hasSize(1);
    assertThat(sender.getMessages().get(0).body()).contains("HTTP password was deleted");
  }

  @Test
  public void cannotGenerateHttpPasswordWhenUsernameIsNotSet() throws Exception {
    requestScopeOperations.setApiUser(admin.id());
    int userId = accountCreator.create().id().get();
    assertThat(gApi.accounts().id(userId).get().username).isNull();
    ResourceConflictException thrown =
        assertThrows(
            ResourceConflictException.class,
            () -> gApi.accounts().id(userId).generateHttpPassword());
    assertThat(thrown).hasMessageThat().contains("username");
  }

  private void createDraft(PushOneCommit.Result r, String path, String message) throws Exception {
    DraftInput in = new DraftInput();
    in.path = path;
    in.line = 1;
    in.message = message;
    gApi.changes().id(r.getChangeId()).current().createDraft(in);
  }

  private void cleanUpDrafts() throws Exception {
    for (TestAccount testAccount : accountCreator.getAll()) {
      requestScopeOperations.setApiUser(testAccount.id());
      for (ChangeInfo changeInfo : gApi.changes().query("has:draft").get()) {
        for (CommentInfo c :
            gApi.changes().id(changeInfo.id).drafts().values().stream()
                .flatMap(List::stream)
                .collect(toImmutableList())) {
          gApi.changes().id(changeInfo.id).revision(c.patchSet).draft(c.id).delete();
        }
      }
    }
  }

  private static Correspondence<GroupInfo, String> getGroupToNameCorrespondence() {
    return Correspondence.from(
        (actualGroup, expectedName) -> {
          String groupName = actualGroup == null ? null : actualGroup.name;
          return Objects.equals(groupName, expectedName);
        },
        "has name");
  }

  private void assertSequenceNumbers(List<SshKeyInfo> sshKeys) {
    int seq = 1;
    for (SshKeyInfo key : sshKeys) {
      assertThat(key.seq).isEqualTo(seq++);
    }
  }

  private PGPPublicKey getOnlyKeyFromStore(TestKey key) throws Exception {
    try (PublicKeyStore store = publicKeyStoreProvider.get()) {
      Iterable<PGPPublicKeyRing> keys = store.get(key.getKeyId());
      assertThat(keys).hasSize(1);
      return keys.iterator().next().getPublicKey();
    }
  }

  private static String armor(PGPPublicKey key) throws Exception {
    ByteArrayOutputStream out = new ByteArrayOutputStream(4096);
    try (ArmoredOutputStream aout = new ArmoredOutputStream(out)) {
      key.encode(aout);
    }
    return new String(out.toByteArray(), UTF_8);
  }

  private static void assertIteratorSize(int size, Iterator<?> it) {
    List<?> lst = ImmutableList.copyOf(it);
    assertThat(lst).hasSize(size);
  }

  private static void assertKeyMapContains(TestKey expected, Map<String, GpgKeyInfo> actualMap) {
    GpgKeyInfo actual = actualMap.get(expected.getKeyIdString());
    assertThat(actual).isNotNull();
    assertThat(actual.id).isNull();
    actual.id = expected.getKeyIdString();
    assertKeyEquals(expected, actual);
  }

  private void assertKeys(TestKey... expectedKeys) throws Exception {
    assertKeys(Arrays.asList(expectedKeys));
  }

  private void assertKeys(Iterable<TestKey> expectedKeys) throws Exception {
    // Check via API.
    FluentIterable<TestKey> expected = FluentIterable.from(expectedKeys);
    Map<String, GpgKeyInfo> keyMap = gApi.accounts().self().listGpgKeys();
    assertWithMessage("keys returned by listGpgKeys()")
        .that(keyMap.keySet())
        .containsExactlyElementsIn(expected.transform(TestKey::getKeyIdString));

    for (TestKey key : expected) {
      assertKeyEquals(key, gApi.accounts().self().gpgKey(key.getKeyIdString()).get());
      assertKeyEquals(
          key,
          gApi.accounts()
              .self()
              .gpgKey(Fingerprint.toString(key.getPublicKey().getFingerprint()))
              .get());
      assertKeyMapContains(key, keyMap);
    }

    // Check raw external IDs.
    Account.Id currAccountId = atrScope.get().getUser().getAccountId();
    Iterable<String> expectedFps =
        expected.transform(k -> BaseEncoding.base16().encode(k.getPublicKey().getFingerprint()));
    Iterable<String> actualFps =
        externalIds.byAccount(currAccountId, SCHEME_GPGKEY).stream()
            .map(e -> e.key().id())
            .collect(toSet());
    assertWithMessage("external IDs in database")
        .that(actualFps)
        .containsExactlyElementsIn(expectedFps);

    // Check raw stored keys.
    for (TestKey key : expected) {
      getOnlyKeyFromStore(key);
    }
  }

  private static void assertKeyEquals(TestKey expected, GpgKeyInfo actual) {
    String id = expected.getKeyIdString();
    assertWithMessage(id).that(actual.id).isEqualTo(id);
    assertWithMessage(id)
        .that(actual.fingerprint)
        .isEqualTo(Fingerprint.toString(expected.getPublicKey().getFingerprint()));
    List<String> userIds = ImmutableList.copyOf(expected.getPublicKey().getUserIDs());
    assertWithMessage(id).that(actual.userIds).containsExactlyElementsIn(userIds);
    String key = actual.key;
    assertWithMessage(id).that(key).startsWith("-----BEGIN PGP PUBLIC KEY BLOCK-----\n");
    assertWithMessage(id).that(key).endsWith("-----END PGP PUBLIC KEY BLOCK-----\n");
    assertThat(actual.status).isEqualTo(GpgKeyInfo.Status.TRUSTED);
    assertThat(actual.problems).isEmpty();
  }

  private void addExternalIdEmail(TestAccount account, String email) throws Exception {
    requireNonNull(email);
    accountsUpdateProvider
        .get()
        .update(
            "Add Email",
            account.id(),
            u ->
                u.addExternalId(
                    ExternalId.createWithEmail(name("test"), email, account.id(), email)));
    accountIndexedCounter.assertReindexOf(account);
    requestScopeOperations.setApiUser(account.id());
  }

  private Map<String, GpgKeyInfo> addGpgKey(String armored) throws Exception {
    return addGpgKey(admin, armored);
  }

  private Map<String, GpgKeyInfo> addGpgKey(TestAccount account, String armored) throws Exception {
    Map<String, GpgKeyInfo> gpgKeys =
        gApi.accounts()
            .id(account.username)
            .putGpgKeys(ImmutableList.of(armored), ImmutableList.<String>of());
    accountIndexedCounter.assertReindexOf(gApi.accounts().id(account.username).get());
    return gpgKeys;
  }

  private Map<String, GpgKeyInfo> addGpgKeyNoReindex(String armored) throws Exception {
    return gApi.accounts().self().putGpgKeys(ImmutableList.of(armored), ImmutableList.of());
  }

  private void assertUser(AccountInfo info, TestAccount account) throws Exception {
    assertUser(info, account, null);
  }

  private void assertUser(AccountInfo info, TestAccount account, @Nullable String expectedStatus)
      throws Exception {
    assertThat(info.name).isEqualTo(account.fullName());
    assertThat(info.email).isEqualTo(account.email());
    assertThat(info.username).isEqualTo(account.username());
    assertThat(info.status).isEqualTo(expectedStatus);
  }

  private Set<String> getEmails() throws RestApiException {
    return gApi.accounts().self().getEmails().stream().map(e -> e.email).collect(toSet());
  }

  private void assertEmail(Set<Account.Id> accounts, TestAccount expectedAccount) {
    assertThat(accounts).hasSize(1);
    assertThat(Iterables.getOnlyElement(accounts)).isEqualTo(expectedAccount.id());
  }

  private Config getAccountConfig(TestRepository<?> allUsersRepo) throws Exception {
    Config ac = new Config();
    try (TreeWalk tw =
        TreeWalk.forPath(
            allUsersRepo.getRepository(),
            AccountProperties.ACCOUNT_CONFIG,
            getHead(allUsersRepo.getRepository(), "HEAD").getTree())) {
      assertThat(tw).isNotNull();
      ac.fromText(
          new String(
              allUsersRepo
                  .getRevWalk()
                  .getObjectReader()
                  .open(tw.getObjectId(0), OBJ_BLOB)
                  .getBytes(),
              UTF_8));
    }
    return ac;
  }

  /** Checks if an account is indexed the correct number of times. */
  private static class AccountIndexedCounter implements AccountIndexedListener {
    private final AtomicLongMap<Integer> countsByAccount = AtomicLongMap.create();

    @Override
    public void onAccountIndexed(int id) {
      countsByAccount.incrementAndGet(id);
    }

    void clear() {
      countsByAccount.clear();
    }

    long getCount(Account.Id accountId) {
      return countsByAccount.get(accountId.get());
    }

    void assertReindexOf(TestAccount testAccount) {
      assertReindexOf(testAccount, 1);
    }

    void assertReindexOf(AccountInfo accountInfo) {
      assertReindexOf(Account.id(accountInfo._accountId), 1);
    }

    void assertReindexOf(TestAccount testAccount, int expectedCount) {
      assertThat(getCount(testAccount.id())).isEqualTo(expectedCount);
      assertThat(countsByAccount).hasSize(1);
      clear();
    }

    void assertReindexOf(Account.Id accountId, int expectedCount) {
      assertThat(getCount(accountId)).isEqualTo(expectedCount);
      countsByAccount.remove(accountId.get());
    }

    void assertNoReindex() {
      assertThat(countsByAccount).isEmpty();
    }
  }

  private static class RefUpdateCounter implements GitReferenceUpdatedListener {
    private final AtomicLongMap<String> countsByProjectRefs = AtomicLongMap.create();

    static String projectRef(Project.NameKey project, String ref) {
      return projectRef(project.get(), ref);
    }

    static String projectRef(String project, String ref) {
      return project + ":" + ref;
    }

    @Override
    public void onGitReferenceUpdated(Event event) {
      countsByProjectRefs.incrementAndGet(projectRef(event.getProjectName(), event.getRefName()));
    }

    void clear() {
      countsByProjectRefs.clear();
    }

    long getCount(String projectRef) {
      return countsByProjectRefs.get(projectRef);
    }

    void assertRefUpdateFor(String... projectRefs) {
      Map<String, Integer> expectedRefUpdateCounts = new HashMap<>();
      for (String projectRef : projectRefs) {
        expectedRefUpdateCounts.put(projectRef, 1);
      }
      assertRefUpdateFor(expectedRefUpdateCounts);
    }

    void assertRefUpdateFor(Map<String, Integer> expectedProjectRefUpdateCounts) {
      for (Map.Entry<String, Integer> e : expectedProjectRefUpdateCounts.entrySet()) {
        assertThat(getCount(e.getKey())).isEqualTo(e.getValue());
      }
      assertThat(countsByProjectRefs).hasSize(expectedProjectRefUpdateCounts.size());
      clear();
    }
  }
}<|MERGE_RESOLUTION|>--- conflicted
+++ resolved
@@ -2094,15 +2094,10 @@
     addGpgKey(key.getPublicKeyArmored());
     requestScopeOperations.setApiUser(user.id());
 
-<<<<<<< HEAD
     ResourceConflictException thrown =
         assertThrows(ResourceConflictException.class, () -> addGpgKey(key.getPublicKeyArmored()));
     assertThat(thrown).hasMessageThat().contains("GPG key already associated with another account");
-=======
-    exception.expect(ResourceConflictException.class);
-    exception.expectMessage("GPG key already associated with another account");
     addGpgKey(user, key.getPublicKeyArmored());
->>>>>>> 2b97cb35
   }
 
   @Test
