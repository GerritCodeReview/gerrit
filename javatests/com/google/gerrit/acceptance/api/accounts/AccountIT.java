// Copyright (C) 2014 The Android Open Source Project
//
// Licensed under the Apache License, Version 2.0 (the "License");
// you may not use this file except in compliance with the License.
// You may obtain a copy of the License at
//
// http://www.apache.org/licenses/LICENSE-2.0
//
// Unless required by applicable law or agreed to in writing, software
// distributed under the License is distributed on an "AS IS" BASIS,
// WITHOUT WARRANTIES OR CONDITIONS OF ANY KIND, either express or implied.
// See the License for the specific language governing permissions and
// limitations under the License.

package com.google.gerrit.acceptance.api.accounts;

import static com.google.common.collect.ImmutableList.toImmutableList;
import static com.google.common.truth.Truth.assertThat;
import static com.google.common.truth.Truth.assertWithMessage;
import static com.google.common.truth.Truth.assert_;
import static com.google.common.truth.Truth8.assertThat;
import static com.google.gerrit.acceptance.GitUtil.deleteRef;
import static com.google.gerrit.acceptance.GitUtil.fetch;
import static com.google.gerrit.gpg.PublicKeyStore.REFS_GPG_KEYS;
import static com.google.gerrit.gpg.PublicKeyStore.keyToString;
import static com.google.gerrit.gpg.testing.TestKeys.allValidKeys;
import static com.google.gerrit.gpg.testing.TestKeys.validKeyWithExpiration;
import static com.google.gerrit.gpg.testing.TestKeys.validKeyWithSecondUserId;
import static com.google.gerrit.gpg.testing.TestKeys.validKeyWithoutExpiration;
import static com.google.gerrit.server.StarredChangesUtil.DEFAULT_LABEL;
import static com.google.gerrit.server.StarredChangesUtil.IGNORE_LABEL;
import static com.google.gerrit.server.account.externalids.ExternalId.SCHEME_GPGKEY;
import static com.google.gerrit.server.group.SystemGroupBackend.ANONYMOUS_USERS;
import static com.google.gerrit.server.group.SystemGroupBackend.REGISTERED_USERS;
import static java.nio.charset.StandardCharsets.UTF_8;
import static java.util.Objects.requireNonNull;
import static java.util.concurrent.TimeUnit.SECONDS;
import static java.util.stream.Collectors.toSet;
import static org.eclipse.jgit.lib.Constants.OBJ_BLOB;

import com.github.rholder.retry.StopStrategies;
import com.google.common.cache.LoadingCache;
import com.google.common.collect.FluentIterable;
import com.google.common.collect.ImmutableList;
import com.google.common.collect.ImmutableSet;
import com.google.common.collect.ImmutableSetMultimap;
import com.google.common.collect.Iterables;
import com.google.common.io.BaseEncoding;
import com.google.common.truth.Correspondence;
import com.google.common.truth.Correspondence.BinaryPredicate;
import com.google.common.util.concurrent.AtomicLongMap;
import com.google.common.util.concurrent.Runnables;
import com.google.gerrit.acceptance.AbstractDaemonTest;
import com.google.gerrit.acceptance.GerritConfig;
import com.google.gerrit.acceptance.PushOneCommit;
import com.google.gerrit.acceptance.Sandboxed;
import com.google.gerrit.acceptance.TestAccount;
import com.google.gerrit.acceptance.UseSsh;
import com.google.gerrit.acceptance.testsuite.account.AccountOperations;
import com.google.gerrit.acceptance.testsuite.account.TestSshKeys;
import com.google.gerrit.acceptance.testsuite.group.GroupOperations;
import com.google.gerrit.acceptance.testsuite.project.ProjectOperations;
import com.google.gerrit.acceptance.testsuite.request.RequestScopeOperations;
import com.google.gerrit.common.Nullable;
import com.google.gerrit.common.data.AccessSection;
import com.google.gerrit.common.data.GlobalCapability;
import com.google.gerrit.common.data.GroupReference;
import com.google.gerrit.common.data.Permission;
import com.google.gerrit.common.data.PermissionRule.Action;
import com.google.gerrit.exceptions.StorageException;
import com.google.gerrit.extensions.api.accounts.AccountInput;
import com.google.gerrit.extensions.api.accounts.DeleteDraftCommentsInput;
import com.google.gerrit.extensions.api.accounts.DeletedDraftCommentInfo;
import com.google.gerrit.extensions.api.accounts.EmailInput;
import com.google.gerrit.extensions.api.changes.AddReviewerInput;
import com.google.gerrit.extensions.api.changes.DraftInput;
import com.google.gerrit.extensions.api.changes.ReviewInput;
import com.google.gerrit.extensions.api.changes.StarsInput;
import com.google.gerrit.extensions.api.config.ConsistencyCheckInfo;
import com.google.gerrit.extensions.api.config.ConsistencyCheckInfo.ConsistencyProblemInfo;
import com.google.gerrit.extensions.api.config.ConsistencyCheckInput;
import com.google.gerrit.extensions.api.config.ConsistencyCheckInput.CheckAccountsInput;
import com.google.gerrit.extensions.common.AccountDetailInfo;
import com.google.gerrit.extensions.common.AccountInfo;
import com.google.gerrit.extensions.common.ChangeInfo;
import com.google.gerrit.extensions.common.CommentInfo;
import com.google.gerrit.extensions.common.EmailInfo;
import com.google.gerrit.extensions.common.GpgKeyInfo;
import com.google.gerrit.extensions.common.GroupInfo;
import com.google.gerrit.extensions.common.SshKeyInfo;
import com.google.gerrit.extensions.events.AccountIndexedListener;
import com.google.gerrit.extensions.events.GitReferenceUpdatedListener;
import com.google.gerrit.extensions.registration.DynamicSet;
import com.google.gerrit.extensions.registration.RegistrationHandle;
import com.google.gerrit.extensions.restapi.AuthException;
import com.google.gerrit.extensions.restapi.BadRequestException;
import com.google.gerrit.extensions.restapi.ResourceConflictException;
import com.google.gerrit.extensions.restapi.ResourceNotFoundException;
import com.google.gerrit.extensions.restapi.RestApiException;
import com.google.gerrit.extensions.restapi.UnprocessableEntityException;
import com.google.gerrit.git.LockFailureException;
import com.google.gerrit.gpg.Fingerprint;
import com.google.gerrit.gpg.PublicKeyStore;
import com.google.gerrit.gpg.testing.TestKey;
import com.google.gerrit.mail.Address;
import com.google.gerrit.reviewdb.client.Account;
import com.google.gerrit.reviewdb.client.AccountGroup;
import com.google.gerrit.reviewdb.client.Branch;
import com.google.gerrit.reviewdb.client.Change;
import com.google.gerrit.reviewdb.client.Project;
import com.google.gerrit.reviewdb.client.RefNames;
import com.google.gerrit.server.ServerInitiated;
import com.google.gerrit.server.account.AccountProperties;
import com.google.gerrit.server.account.AccountState;
import com.google.gerrit.server.account.AccountsUpdate;
import com.google.gerrit.server.account.Emails;
import com.google.gerrit.server.account.ProjectWatches;
import com.google.gerrit.server.account.ProjectWatches.NotifyType;
import com.google.gerrit.server.account.VersionedAuthorizedKeys;
import com.google.gerrit.server.account.externalids.ExternalId;
import com.google.gerrit.server.account.externalids.ExternalIdNotes;
import com.google.gerrit.server.account.externalids.ExternalIds;
import com.google.gerrit.server.extensions.events.GitReferenceUpdated;
import com.google.gerrit.server.git.meta.MetaDataUpdate;
import com.google.gerrit.server.index.account.AccountIndexer;
import com.google.gerrit.server.index.account.StalenessChecker;
import com.google.gerrit.server.notedb.Sequences;
import com.google.gerrit.server.project.ProjectConfig;
import com.google.gerrit.server.project.RefPattern;
import com.google.gerrit.server.query.account.InternalAccountQuery;
import com.google.gerrit.server.update.RetryHelper;
import com.google.gerrit.server.util.MagicBranch;
import com.google.gerrit.server.util.time.TimeUtil;
import com.google.gerrit.server.validators.AccountActivationValidationListener;
import com.google.gerrit.server.validators.ValidationException;
import com.google.gerrit.testing.ConfigSuite;
import com.google.gerrit.testing.FakeEmailSender.Message;
import com.google.gerrit.testing.TestTimeUtil;
import com.google.inject.Inject;
import com.google.inject.Provider;
import com.google.inject.name.Named;
import com.jcraft.jsch.KeyPair;
import java.io.ByteArrayOutputStream;
import java.io.IOException;
import java.util.ArrayList;
import java.util.Arrays;
import java.util.EnumSet;
import java.util.HashMap;
import java.util.HashSet;
import java.util.Iterator;
import java.util.List;
import java.util.Locale;
import java.util.Map;
import java.util.Objects;
import java.util.Optional;
import java.util.Set;
import java.util.concurrent.atomic.AtomicBoolean;
import java.util.concurrent.atomic.AtomicInteger;
import org.bouncycastle.bcpg.ArmoredOutputStream;
import org.bouncycastle.openpgp.PGPPublicKey;
import org.bouncycastle.openpgp.PGPPublicKeyRing;
import org.eclipse.jgit.api.errors.TransportException;
import org.eclipse.jgit.errors.ConfigInvalidException;
import org.eclipse.jgit.internal.storage.dfs.InMemoryRepository;
import org.eclipse.jgit.junit.TestRepository;
import org.eclipse.jgit.lib.CommitBuilder;
import org.eclipse.jgit.lib.Config;
import org.eclipse.jgit.lib.ObjectId;
import org.eclipse.jgit.lib.ObjectInserter;
import org.eclipse.jgit.lib.ObjectReader;
import org.eclipse.jgit.lib.PersonIdent;
import org.eclipse.jgit.lib.Ref;
import org.eclipse.jgit.lib.RefUpdate;
import org.eclipse.jgit.lib.Repository;
import org.eclipse.jgit.revwalk.RevCommit;
import org.eclipse.jgit.revwalk.RevWalk;
import org.eclipse.jgit.transport.PushCertificateIdent;
import org.eclipse.jgit.transport.PushResult;
import org.eclipse.jgit.transport.RemoteRefUpdate;
import org.eclipse.jgit.treewalk.TreeWalk;
import org.junit.After;
import org.junit.Before;
import org.junit.Test;

public class AccountIT extends AbstractDaemonTest {
  @ConfigSuite.Default
  public static Config enableSignedPushConfig() {
    Config cfg = new Config();
    cfg.setBoolean("receive", null, "enableSignedPush", true);

    // Disable the staleness checker so that tests that verify the number of expected index events
    // are stable.
    cfg.setBoolean("index", null, "autoReindexIfStale", false);

    return cfg;
  }

  @Inject private @ServerInitiated Provider<AccountsUpdate> accountsUpdateProvider;
  @Inject private AccountIndexer accountIndexer;
  @Inject private DynamicSet<AccountIndexedListener> accountIndexedListeners;
  @Inject private DynamicSet<GitReferenceUpdatedListener> refUpdateListeners;
  @Inject private ExternalIdNotes.Factory extIdNotesFactory;
  @Inject private ExternalIds externalIds;
  @Inject private GitReferenceUpdated gitReferenceUpdated;
  @Inject private ProjectOperations projectOperations;
  @Inject private Provider<InternalAccountQuery> accountQueryProvider;
  @Inject private Provider<MetaDataUpdate.InternalFactory> metaDataUpdateInternalFactory;
  @Inject private Provider<PublicKeyStore> publicKeyStoreProvider;
  @Inject private RequestScopeOperations requestScopeOperations;
  @Inject private RetryHelper.Metrics retryMetrics;
  @Inject private Sequences seq;
  @Inject private StalenessChecker stalenessChecker;
  @Inject private VersionedAuthorizedKeys.Accessor authorizedKeys;

  @Inject protected Emails emails;

  @Inject
  @Named("accounts")
  private LoadingCache<Account.Id, Optional<AccountState>> accountsCache;

  @Inject private AccountOperations accountOperations;

  @Inject
  private DynamicSet<AccountActivationValidationListener> accountActivationValidationListeners;

  @Inject protected GroupOperations groupOperations;

  private AccountIndexedCounter accountIndexedCounter;
  private RegistrationHandle accountIndexEventCounterHandle;
  private RefUpdateCounter refUpdateCounter;
  private RegistrationHandle refUpdateCounterHandle;

  @Before
  public void addAccountIndexEventCounter() {
    accountIndexedCounter = new AccountIndexedCounter();
    accountIndexEventCounterHandle = accountIndexedListeners.add("gerrit", accountIndexedCounter);
  }

  @After
  public void removeAccountIndexEventCounter() {
    if (accountIndexEventCounterHandle != null) {
      accountIndexEventCounterHandle.remove();
    }
  }

  @Before
  public void addRefUpdateCounter() {
    refUpdateCounter = new RefUpdateCounter();
    refUpdateCounterHandle = refUpdateListeners.add("gerrit", refUpdateCounter);
  }

  @After
  public void removeRefUpdateCounter() {
    if (refUpdateCounterHandle != null) {
      refUpdateCounterHandle.remove();
    }
  }

  @After
  public void clearPublicKeyStore() throws Exception {
    try (Repository repo = repoManager.openRepository(allUsers)) {
      Ref ref = repo.exactRef(REFS_GPG_KEYS);
      if (ref != null) {
        RefUpdate ru = repo.updateRef(REFS_GPG_KEYS);
        ru.setForceUpdate(true);
        assertThat(ru.delete()).isEqualTo(RefUpdate.Result.FORCED);
      }
    }
  }

  @After
  public void deleteGpgKeys() throws Exception {
    String ref = REFS_GPG_KEYS;
    try (Repository repo = repoManager.openRepository(allUsers)) {
      if (repo.getRefDatabase().exactRef(ref) != null) {
        RefUpdate ru = repo.updateRef(ref);
        ru.setForceUpdate(true);
        assertWithMessage("Failed to delete " + ref)
            .that(ru.delete())
            .isEqualTo(RefUpdate.Result.FORCED);
      }
    }
  }

  protected void assertLabelPermission(
      Project.NameKey project,
      GroupReference groupReference,
      String ref,
      boolean exclusive,
      String labelName,
      int min,
      int max)
      throws IOException {
    ProjectConfig cfg = projectCache.checkedGet(project).getConfig();
    AccessSection accessSection = cfg.getAccessSection(ref);
    assertThat(accessSection).isNotNull();

    String permissionName = Permission.LABEL + labelName;
    Permission permission = accessSection.getPermission(permissionName);
    assertPermission(permission, permissionName, exclusive, labelName);
    assertPermissionRule(
        permission.getRule(groupReference), groupReference, Action.ALLOW, false, min, max);
  }

  @Test
  public void createByAccountCreator() throws Exception {
    Account.Id accountId = createByAccountCreator(1);
    refUpdateCounter.assertRefUpdateFor(
        RefUpdateCounter.projectRef(allUsers, RefNames.refsUsers(accountId)),
        RefUpdateCounter.projectRef(allUsers, RefNames.REFS_EXTERNAL_IDS),
        RefUpdateCounter.projectRef(allUsers, RefNames.REFS_SEQUENCES + Sequences.NAME_ACCOUNTS));
  }

  private Account.Id createByAccountCreator(int expectedAccountReindexCalls) throws Exception {
    String name = "foo";
    TestAccount foo = accountCreator.create(name);
    AccountInfo info = gApi.accounts().id(foo.id().get()).get();
    assertThat(info.username).isEqualTo(name);
    assertThat(info.name).isEqualTo(name);
    accountIndexedCounter.assertReindexOf(foo, expectedAccountReindexCalls);
    assertUserBranch(foo.id(), name, null);
    return foo.id();
  }

  @Test
  public void createAnonymousCowardByAccountCreator() throws Exception {
    TestAccount anonymousCoward = accountCreator.create();
    accountIndexedCounter.assertReindexOf(anonymousCoward);
    assertUserBranchWithoutAccountConfig(anonymousCoward.id());
  }

  @Test
  public void create() throws Exception {
    AccountInput input = new AccountInput();
    input.username = "foo";
    input.name = "Foo";
    input.email = "foo@example.com";
    AccountInfo accountInfo = gApi.accounts().create(input).get();
    assertThat(accountInfo._accountId).isNotNull();
    assertThat(accountInfo.username).isEqualTo(input.username);
    assertThat(accountInfo.name).isEqualTo(input.name);
    assertThat(accountInfo.email).isEqualTo(input.email);
    assertThat(accountInfo.status).isNull();

    Account.Id accountId = new Account.Id(accountInfo._accountId);
    accountIndexedCounter.assertReindexOf(accountId, 1);
    assertThat(externalIds.byAccount(accountId))
        .containsExactly(
            ExternalId.createUsername(input.username, accountId, null),
            ExternalId.createEmail(accountId, input.email));
  }

  @Test
  public void createAccountUsernameAlreadyTaken() throws Exception {
    AccountInput input = new AccountInput();
    input.username = admin.username();

    exception.expect(ResourceConflictException.class);
    exception.expectMessage("username '" + admin.username() + "' already exists");
    gApi.accounts().create(input);
  }

  @Test
  public void createAccountEmailAlreadyTaken() throws Exception {
    AccountInput input = new AccountInput();
    input.username = "foo";
    input.email = admin.email();

    exception.expect(UnprocessableEntityException.class);
    exception.expectMessage("email '" + admin.email() + "' already exists");
    gApi.accounts().create(input);
  }

  @Test
  public void commitMessageOnAccountUpdates() throws Exception {
    AccountsUpdate au = accountsUpdateProvider.get();
    Account.Id accountId = new Account.Id(seq.nextAccountId());
    au.insert("Create Test Account", accountId, u -> {});
    assertLastCommitMessageOfUserBranch(accountId, "Create Test Account");

    au.update("Set Status", accountId, u -> u.setStatus("Foo"));
    assertLastCommitMessageOfUserBranch(accountId, "Set Status");
  }

  private void assertLastCommitMessageOfUserBranch(Account.Id accountId, String expectedMessage)
      throws Exception {
    try (Repository repo = repoManager.openRepository(allUsers);
        RevWalk rw = new RevWalk(repo)) {
      Ref exactRef = repo.exactRef(RefNames.refsUsers(accountId));
      assertThat(rw.parseCommit(exactRef.getObjectId()).getShortMessage())
          .isEqualTo(expectedMessage);
    }
  }

  @Test
  public void createAtomically() throws Exception {
    TestTimeUtil.resetWithClockStep(1, SECONDS);
    try {
      Account.Id accountId = new Account.Id(seq.nextAccountId());
      String fullName = "Foo";
      ExternalId extId = ExternalId.createEmail(accountId, "foo@example.com");
      AccountState accountState =
          accountsUpdateProvider
              .get()
              .insert(
                  "Create Account Atomically",
                  accountId,
                  u -> u.setFullName(fullName).addExternalId(extId));
      assertThat(accountState.getAccount().getFullName()).isEqualTo(fullName);

      AccountInfo info = gApi.accounts().id(accountId.get()).get();
      assertThat(info.name).isEqualTo(fullName);

      List<EmailInfo> emails = gApi.accounts().id(accountId.get()).getEmails();
      assertThat(emails.stream().map(e -> e.email).collect(toSet())).containsExactly(extId.email());

      RevCommit commitUserBranch = getRemoteHead(allUsers, RefNames.refsUsers(accountId));
      RevCommit commitRefsMetaExternalIds = getRemoteHead(allUsers, RefNames.REFS_EXTERNAL_IDS);
      assertThat(commitUserBranch.getCommitTime())
          .isEqualTo(commitRefsMetaExternalIds.getCommitTime());
    } finally {
      TestTimeUtil.useSystemTime();
    }
  }

  @Test
  public void updateNonExistingAccount() throws Exception {
    Account.Id nonExistingAccountId = new Account.Id(999999);
    AtomicBoolean consumerCalled = new AtomicBoolean();
    Optional<AccountState> accountState =
        accountsUpdateProvider
            .get()
            .update(
                "Update Non-Existing Account", nonExistingAccountId, a -> consumerCalled.set(true));
    assertThat(accountState).isEmpty();
    assertThat(consumerCalled.get()).isFalse();
  }

  @Test
  public void updateAccountWithoutAccountConfigNoteDb() throws Exception {
    TestAccount anonymousCoward = accountCreator.create();
    assertUserBranchWithoutAccountConfig(anonymousCoward.id());

    String status = "OOO";
    Optional<AccountState> accountState =
        accountsUpdateProvider
            .get()
            .update("Set status", anonymousCoward.id(), u -> u.setStatus(status));
    assertThat(accountState).isPresent();
    Account account = accountState.get().getAccount();
    assertThat(account.getFullName()).isNull();
    assertThat(account.getStatus()).isEqualTo(status);
    assertUserBranch(anonymousCoward.id(), null, status);
  }

  private void assertUserBranchWithoutAccountConfig(Account.Id accountId) throws Exception {
    assertUserBranch(accountId, null, null);
  }

  private void assertUserBranch(
      Account.Id accountId, @Nullable String name, @Nullable String status) throws Exception {
    try (Repository repo = repoManager.openRepository(allUsers);
        RevWalk rw = new RevWalk(repo);
        ObjectReader or = repo.newObjectReader()) {
      Ref ref = repo.exactRef(RefNames.refsUsers(accountId));
      assertThat(ref).isNotNull();
      RevCommit c = rw.parseCommit(ref.getObjectId());
      long timestampDiffMs =
          Math.abs(c.getCommitTime() * 1000L - getAccount(accountId).getRegisteredOn().getTime());
      assertThat(timestampDiffMs).isAtMost(SECONDS.toMillis(1));

      // Check the 'account.config' file.
      try (TreeWalk tw = TreeWalk.forPath(or, AccountProperties.ACCOUNT_CONFIG, c.getTree())) {
        if (name != null || status != null) {
          assertThat(tw).isNotNull();
          Config cfg = new Config();
          cfg.fromText(new String(or.open(tw.getObjectId(0), OBJ_BLOB).getBytes(), UTF_8));
          assertThat(
                  cfg.getString(AccountProperties.ACCOUNT, null, AccountProperties.KEY_FULL_NAME))
              .isEqualTo(name);
          assertThat(cfg.getString(AccountProperties.ACCOUNT, null, AccountProperties.KEY_STATUS))
              .isEqualTo(status);
        } else {
          // No account properties were set, hence an 'account.config' file was not created.
          assertThat(tw).isNull();
        }
      }
    }
  }

  @Test
  public void get() throws Exception {
    AccountInfo info = gApi.accounts().id("admin").get();
    assertThat(info.name).isEqualTo("Administrator");
    assertThat(info.email).isEqualTo("admin@example.com");
    assertThat(info.username).isEqualTo("admin");
    accountIndexedCounter.assertNoReindex();
  }

  @Test
  public void getByIntId() throws Exception {
    AccountInfo info = gApi.accounts().id("admin").get();
    AccountInfo infoByIntId = gApi.accounts().id(info._accountId).get();
    assertThat(info.name).isEqualTo(infoByIntId.name);
    accountIndexedCounter.assertNoReindex();
  }

  @Test
  public void self() throws Exception {
    AccountInfo info = gApi.accounts().self().get();
    assertUser(info, admin);

    info = gApi.accounts().id("self").get();
    assertUser(info, admin);
    accountIndexedCounter.assertNoReindex();
  }

  @Test
  public void active() throws Exception {
    int id = gApi.accounts().id("user").get()._accountId;
    assertThat(gApi.accounts().id("user").getActive()).isTrue();
    gApi.accounts().id("user").setActive(false);
    accountIndexedCounter.assertReindexOf(user);

    // Inactive users may only be resolved by ID.
    try {
      gApi.accounts().id("user");
      assert_().fail("expected ResourceNotFoundException");
    } catch (ResourceNotFoundException e) {
      assertThat(e)
          .hasMessageThat()
          .isEqualTo(
              "Account 'user' only matches inactive accounts. To use an inactive account, retry"
                  + " with one of the following exact account IDs:\n"
                  + id
                  + ": User <user@example.com>");
    }
    assertThat(gApi.accounts().id(id).getActive()).isFalse();

    gApi.accounts().id(id).setActive(true);
    assertThat(gApi.accounts().id("user").getActive()).isTrue();
    accountIndexedCounter.assertReindexOf(user);
  }

  @Test
  public void validateAccountActivation() throws Exception {
    Account.Id activatableAccountId =
        accountOperations.newAccount().inactive().preferredEmail("foo@activatable.com").create();
    Account.Id deactivatableAccountId =
        accountOperations.newAccount().preferredEmail("foo@deactivatable.com").create();
    RegistrationHandle registrationHandle =
        accountActivationValidationListeners.add(
            "gerrit",
            new AccountActivationValidationListener() {
              @Override
              public void validateActivation(AccountState account) throws ValidationException {
                String preferredEmail = account.getAccount().getPreferredEmail();
                if (preferredEmail == null || !preferredEmail.endsWith("@activatable.com")) {
                  throw new ValidationException("not allowed to active account");
                }
              }

              @Override
              public void validateDeactivation(AccountState account) throws ValidationException {
                String preferredEmail = account.getAccount().getPreferredEmail();
                if (preferredEmail == null || !preferredEmail.endsWith("@deactivatable.com")) {
                  throw new ValidationException("not allowed to deactive account");
                }
              }
            });
    try {
      /* Test account that can be activated, but not deactivated */
      // Deactivate account that is already inactive
      try {
        gApi.accounts().id(activatableAccountId.get()).setActive(false);
        fail("Expected exception");
      } catch (ResourceConflictException e) {
        assertThat(e.getMessage()).isEqualTo("account not active");
      }
      assertThat(accountOperations.account(activatableAccountId).get().active()).isFalse();

      // Activate account that can be activated
      gApi.accounts().id(activatableAccountId.get()).setActive(true);
      assertThat(accountOperations.account(activatableAccountId).get().active()).isTrue();

      // Activate account that is already active
      gApi.accounts().id(activatableAccountId.get()).setActive(true);
      assertThat(accountOperations.account(activatableAccountId).get().active()).isTrue();

      // Try deactivating account that cannot be deactivated
      try {
        gApi.accounts().id(activatableAccountId.get()).setActive(false);
        fail("Expected exception");
      } catch (ResourceConflictException e) {
        assertThat(e.getMessage()).isEqualTo("not allowed to deactive account");
      }
      assertThat(accountOperations.account(activatableAccountId).get().active()).isTrue();

      /* Test account that can be deactivated, but not activated */
      // Activate account that is already inactive
      gApi.accounts().id(deactivatableAccountId.get()).setActive(true);
      assertThat(accountOperations.account(deactivatableAccountId).get().active()).isTrue();

      // Deactivate account that can be deactivated
      gApi.accounts().id(deactivatableAccountId.get()).setActive(false);
      assertThat(accountOperations.account(deactivatableAccountId).get().active()).isFalse();

      // Deactivate account that is already inactive
      try {
        gApi.accounts().id(deactivatableAccountId.get()).setActive(false);
        fail("Expected exception");
      } catch (ResourceConflictException e) {
        assertThat(e.getMessage()).isEqualTo("account not active");
      }
      assertThat(accountOperations.account(deactivatableAccountId).get().active()).isFalse();

      // Try activating account that cannot be activated
      try {
        gApi.accounts().id(deactivatableAccountId.get()).setActive(true);
        fail("Expected exception");
      } catch (ResourceConflictException e) {
        assertThat(e.getMessage()).isEqualTo("not allowed to active account");
      }
      assertThat(accountOperations.account(deactivatableAccountId).get().active()).isFalse();
    } finally {
      registrationHandle.remove();
    }
  }

  @Test
  public void deactivateSelf() throws Exception {
    exception.expect(ResourceConflictException.class);
    exception.expectMessage("cannot deactivate own account");
    gApi.accounts().self().setActive(false);
  }

  @Test
  public void deactivateNotActive() throws Exception {
    int id = gApi.accounts().id("user").get()._accountId;
    assertThat(gApi.accounts().id("user").getActive()).isTrue();
    gApi.accounts().id("user").setActive(false);
    assertThat(gApi.accounts().id(id).getActive()).isFalse();
    try {
      gApi.accounts().id(id).setActive(false);
      fail("Expected exception");
    } catch (ResourceConflictException e) {
      assertThat(e.getMessage()).isEqualTo("account not active");
    }
    gApi.accounts().id(id).setActive(true);
  }

  @Test
  public void starUnstarChange() throws Exception {
    PushOneCommit.Result r = createChange();
    String triplet = project.get() + "~master~" + r.getChangeId();
    refUpdateCounter.clear();

    gApi.accounts().self().starChange(triplet);
    ChangeInfo change = info(triplet);
    assertThat(change.starred).isTrue();
    assertThat(change.stars).contains(DEFAULT_LABEL);
    refUpdateCounter.assertRefUpdateFor(
        RefUpdateCounter.projectRef(
            allUsers, RefNames.refsStarredChanges(new Change.Id(change._number), admin.id())));

    gApi.accounts().self().unstarChange(triplet);
    change = info(triplet);
    assertThat(change.starred).isNull();
    assertThat(change.stars).isNull();
    refUpdateCounter.assertRefUpdateFor(
        RefUpdateCounter.projectRef(
            allUsers, RefNames.refsStarredChanges(new Change.Id(change._number), admin.id())));

    accountIndexedCounter.assertNoReindex();
  }

  @Test
  public void starUnstarChangeWithLabels() throws Exception {
    PushOneCommit.Result r = createChange();
    String triplet = project.get() + "~master~" + r.getChangeId();
    refUpdateCounter.clear();

    assertThat(gApi.accounts().self().getStars(triplet)).isEmpty();
    assertThat(gApi.accounts().self().getStarredChanges()).isEmpty();

    gApi.accounts()
        .self()
        .setStars(triplet, new StarsInput(ImmutableSet.of(DEFAULT_LABEL, "red", "blue")));
    ChangeInfo change = info(triplet);
    assertThat(change.starred).isTrue();
    assertThat(change.stars).containsExactly("blue", "red", DEFAULT_LABEL).inOrder();
    assertThat(gApi.accounts().self().getStars(triplet))
        .containsExactly("blue", "red", DEFAULT_LABEL)
        .inOrder();
    List<ChangeInfo> starredChanges = gApi.accounts().self().getStarredChanges();
    assertThat(starredChanges).hasSize(1);
    ChangeInfo starredChange = starredChanges.get(0);
    assertThat(starredChange._number).isEqualTo(r.getChange().getId().get());
    assertThat(starredChange.starred).isTrue();
    assertThat(starredChange.stars).containsExactly("blue", "red", DEFAULT_LABEL).inOrder();
    refUpdateCounter.assertRefUpdateFor(
        RefUpdateCounter.projectRef(
            allUsers, RefNames.refsStarredChanges(new Change.Id(change._number), admin.id())));

    gApi.accounts()
        .self()
        .setStars(
            triplet,
            new StarsInput(ImmutableSet.of("yellow"), ImmutableSet.of(DEFAULT_LABEL, "blue")));
    change = info(triplet);
    assertThat(change.starred).isNull();
    assertThat(change.stars).containsExactly("red", "yellow").inOrder();
    assertThat(gApi.accounts().self().getStars(triplet)).containsExactly("red", "yellow").inOrder();
    starredChanges = gApi.accounts().self().getStarredChanges();
    assertThat(starredChanges).hasSize(1);
    starredChange = starredChanges.get(0);
    assertThat(starredChange._number).isEqualTo(r.getChange().getId().get());
    assertThat(starredChange.starred).isNull();
    assertThat(starredChange.stars).containsExactly("red", "yellow").inOrder();
    refUpdateCounter.assertRefUpdateFor(
        RefUpdateCounter.projectRef(
            allUsers, RefNames.refsStarredChanges(new Change.Id(change._number), admin.id())));

    accountIndexedCounter.assertNoReindex();

    requestScopeOperations.setApiUser(user.id());
    exception.expect(AuthException.class);
    exception.expectMessage("not allowed to get stars of another account");
    gApi.accounts().id(Integer.toString((admin.id().get()))).getStars(triplet);
  }

  @Test
  public void starWithInvalidLabels() throws Exception {
    PushOneCommit.Result r = createChange();
    String triplet = project.get() + "~master~" + r.getChangeId();
    exception.expect(BadRequestException.class);
    exception.expectMessage("invalid labels: another invalid label, invalid label");
    gApi.accounts()
        .self()
        .setStars(
            triplet,
            new StarsInput(
                ImmutableSet.of(DEFAULT_LABEL, "invalid label", "blue", "another invalid label")));
  }

  @Test
  public void deleteStarLabelsFromChangeWithoutStarLabels() throws Exception {
    PushOneCommit.Result r = createChange();
    String triplet = project.get() + "~master~" + r.getChangeId();
    assertThat(gApi.accounts().self().getStars(triplet)).isEmpty();

    gApi.accounts().self().setStars(triplet, new StarsInput());

    assertThat(gApi.accounts().self().getStars(triplet)).isEmpty();
  }

  @Test
  public void starWithDefaultAndIgnoreLabel() throws Exception {
    PushOneCommit.Result r = createChange();
    String triplet = project.get() + "~master~" + r.getChangeId();
    exception.expect(BadRequestException.class);
    exception.expectMessage(
        "The labels "
            + DEFAULT_LABEL
            + " and "
            + IGNORE_LABEL
            + " are mutually exclusive."
            + " Only one of them can be set.");
    gApi.accounts()
        .self()
        .setStars(triplet, new StarsInput(ImmutableSet.of(DEFAULT_LABEL, "blue", IGNORE_LABEL)));
  }

  @Test
  public void ignoreChangeBySetStars() throws Exception {
    TestAccount user2 = accountCreator.user2();
    accountIndexedCounter.clear();

    PushOneCommit.Result r = createChange();

    AddReviewerInput in = new AddReviewerInput();
    in.reviewer = user.email();
    gApi.changes().id(r.getChangeId()).addReviewer(in);

    in = new AddReviewerInput();
    in.reviewer = user2.email();
    gApi.changes().id(r.getChangeId()).addReviewer(in);

    requestScopeOperations.setApiUser(user.id());
    gApi.accounts().self().setStars(r.getChangeId(), new StarsInput(ImmutableSet.of(IGNORE_LABEL)));

    sender.clear();
    requestScopeOperations.setApiUser(admin.id());
    gApi.changes().id(r.getChangeId()).abandon();
    List<Message> messages = sender.getMessages();
    assertThat(messages).hasSize(1);
    assertThat(messages.get(0).rcpt()).containsExactly(user2.getEmailAddress());
    accountIndexedCounter.assertNoReindex();
  }

  @Test
  public void addReviewerToIgnoredChange() throws Exception {
    PushOneCommit.Result r = createChange();

    requestScopeOperations.setApiUser(user.id());
    gApi.accounts().self().setStars(r.getChangeId(), new StarsInput(ImmutableSet.of(IGNORE_LABEL)));

    sender.clear();
    requestScopeOperations.setApiUser(admin.id());

    AddReviewerInput in = new AddReviewerInput();
    in.reviewer = user.email();
    gApi.changes().id(r.getChangeId()).addReviewer(in);
    List<Message> messages = sender.getMessages();
    assertThat(messages).hasSize(1);
    Message message = messages.get(0);
    assertThat(message.rcpt()).containsExactly(user.getEmailAddress());
    assertMailReplyTo(message, admin.email());
    accountIndexedCounter.assertNoReindex();
  }

  @Test
  public void suggestAccounts() throws Exception {
    String adminUsername = "admin";
    List<AccountInfo> result = gApi.accounts().suggestAccounts().withQuery(adminUsername).get();
    assertThat(result).hasSize(1);
    assertThat(result.get(0).username).isEqualTo(adminUsername);

    List<AccountInfo> resultShortcutApi = gApi.accounts().suggestAccounts(adminUsername).get();
    assertThat(resultShortcutApi).hasSize(result.size());

    List<AccountInfo> emptyResult = gApi.accounts().suggestAccounts("unknown").get();
    assertThat(emptyResult).isEmpty();
    accountIndexedCounter.assertNoReindex();
  }

  @Test
  public void getOwnDetail() throws Exception {
    String email = "preferred@example.com";
    String name = "Foo";
    String username = name("foo");
    TestAccount foo = accountCreator.create(username, email, name);
    String secondaryEmail = "secondary@example.com";
    EmailInput input = newEmailInput(secondaryEmail);
    gApi.accounts().id(foo.id().get()).addEmail(input);

    String status = "OOO";
    gApi.accounts().id(foo.id().get()).setStatus(status);

    requestScopeOperations.setApiUser(foo.id());
    AccountDetailInfo detail = gApi.accounts().id(foo.id().get()).detail();
    assertThat(detail._accountId).isEqualTo(foo.id().get());
    assertThat(detail.name).isEqualTo(name);
    assertThat(detail.username).isEqualTo(username);
    assertThat(detail.email).isEqualTo(email);
    assertThat(detail.secondaryEmails).containsExactly(secondaryEmail);
    assertThat(detail.status).isEqualTo(status);
    assertThat(detail.registeredOn).isEqualTo(getAccount(foo.id()).getRegisteredOn());
    assertThat(detail.inactive).isNull();
    assertThat(detail._moreAccounts).isNull();
  }

  @Test
  public void detailOfOtherAccountDoesntIncludeSecondaryEmailsWithoutModifyAccount()
      throws Exception {
    String email = "preferred@example.com";
    TestAccount foo = accountCreator.create(name("foo"), email, "Foo");
    String secondaryEmail = "secondary@example.com";
    EmailInput input = newEmailInput(secondaryEmail);
    gApi.accounts().id(foo.id().get()).addEmail(input);

    requestScopeOperations.setApiUser(user.id());
    AccountDetailInfo detail = gApi.accounts().id(foo.id().get()).detail();
    assertThat(detail.secondaryEmails).isNull();
  }

  @Test
  public void detailOfOtherAccountIncludeSecondaryEmailsWithModifyAccount() throws Exception {
    String email = "preferred@example.com";
    TestAccount foo = accountCreator.create(name("foo"), email, "Foo");
    String secondaryEmail = "secondary@example.com";
    EmailInput input = newEmailInput(secondaryEmail);
    gApi.accounts().id(foo.id().get()).addEmail(input);

    AccountDetailInfo detail = gApi.accounts().id(foo.id().get()).detail();
    assertThat(detail.secondaryEmails).containsExactly(secondaryEmail);
  }

  @Test
  public void getOwnEmails() throws Exception {
    String email = "preferred@example.com";
    TestAccount foo = accountCreator.create(name("foo"), email, "Foo");

    requestScopeOperations.setApiUser(foo.id());
    assertThat(getEmails()).containsExactly(email);

    requestScopeOperations.setApiUser(admin.id());
    String secondaryEmail = "secondary@example.com";
    EmailInput input = newEmailInput(secondaryEmail);
    gApi.accounts().id(foo.id().hashCode()).addEmail(input);

    requestScopeOperations.setApiUser(foo.id());
    assertThat(getEmails()).containsExactly(email, secondaryEmail);
  }

  @Test
  public void cannotGetEmailsOfOtherAccountWithoutModifyAccount() throws Exception {
    String email = "preferred2@example.com";
    TestAccount foo = accountCreator.create(name("foo"), email, "Foo");

    requestScopeOperations.setApiUser(user.id());
    exception.expect(AuthException.class);
    exception.expectMessage("modify account not permitted");
    gApi.accounts().id(foo.id().get()).getEmails();
  }

  @Test
  public void getEmailsOfOtherAccount() throws Exception {
    String email = "preferred3@example.com";
    String secondaryEmail = "secondary3@example.com";
    TestAccount foo = accountCreator.create(name("foo"), email, "Foo");
    EmailInput input = newEmailInput(secondaryEmail);
    gApi.accounts().id(foo.id().hashCode()).addEmail(input);

    assertThat(
            gApi.accounts().id(foo.id().get()).getEmails().stream()
                .map(e -> e.email)
                .collect(toSet()))
        .containsExactly(email, secondaryEmail);
  }

  @Test
  public void addEmail() throws Exception {
    List<String> emails = ImmutableList.of("new.email@example.com", "new.email@example.systems");
    Set<String> currentEmails = getEmails();
    for (String email : emails) {
      assertThat(currentEmails).doesNotContain(email);
      EmailInput input = newEmailInput(email);
      gApi.accounts().self().addEmail(input);
      accountIndexedCounter.assertReindexOf(admin);
    }

    requestScopeOperations.resetCurrentApiUser();
    assertThat(getEmails()).containsAtLeastElementsIn(emails);
  }

  @Test
  public void addInvalidEmail() throws Exception {
    List<String> emails =
        ImmutableList.of(
            // Missing domain part
            "new.email",

            // Missing domain part
            "new.email@",

            // Missing user part
            "@example.com",

            // Non-supported TLD  (see tlds-alpha-by-domain.txt)
            "new.email@example.africa");
    for (String email : emails) {
      EmailInput input = newEmailInput(email);
      try {
        gApi.accounts().self().addEmail(input);
        fail("Expected BadRequestException for invalid email address: " + email);
      } catch (BadRequestException e) {
        assertThat(e).hasMessageThat().isEqualTo("invalid email address");
      }
    }
    accountIndexedCounter.assertNoReindex();
  }

  @Test
  public void cannotAddNonConfirmedEmailWithoutModifyAccountPermission() throws Exception {
    TestAccount account = accountCreator.create(name("user"));
    EmailInput input = newEmailInput("test@test.com");
    requestScopeOperations.setApiUser(user.id());
    exception.expect(AuthException.class);
    gApi.accounts().id(account.username()).addEmail(input);
  }

  @Test
  public void cannotAddEmailAddressUsedByAnotherAccount() throws Exception {
    String email = "new.email@example.com";
    EmailInput input = newEmailInput(email);
    gApi.accounts().self().addEmail(input);
    exception.expect(ResourceConflictException.class);
    exception.expectMessage("Identity 'mailto:" + email + "' in use by another account");
    gApi.accounts().id(user.username()).addEmail(input);
  }

  @Test
  @GerritConfig(
      name = "auth.registerEmailPrivateKey",
      value = "HsOc6l+2lhS9G7sE/RsnS7Z6GJjdRDX14co=")
  public void addEmailSendsConfirmationEmail() throws Exception {
    String email = "new.email@example.com";
    EmailInput input = newEmailInput(email, false);
    gApi.accounts().self().addEmail(input);

    assertThat(sender.getMessages()).hasSize(1);
    Message m = sender.getMessages().get(0);
    assertThat(m.rcpt()).containsExactly(new Address(email));
  }

  @Test
  @GerritConfig(
      name = "auth.registerEmailPrivateKey",
      value = "HsOc6l+2lhS9G7sE/RsnS7Z6GJjdRDX14co=")
  public void addEmailToBeConfirmedToOwnAccount() throws Exception {
    TestAccount user = accountCreator.create();
    requestScopeOperations.setApiUser(user.id());

    String email = "self@example.com";
    EmailInput input = newEmailInput(email, false);
    gApi.accounts().self().addEmail(input);
  }

  @Test
  public void cannotAddEmailToBeConfirmedToOtherAccountWithoutModifyAccountPermission()
      throws Exception {
    TestAccount user = accountCreator.create();
    requestScopeOperations.setApiUser(user.id());

    exception.expect(AuthException.class);
    exception.expectMessage("modify account not permitted");
    gApi.accounts().id(admin.id().get()).addEmail(newEmailInput("foo@example.com", false));
  }

  @Test
  @GerritConfig(
      name = "auth.registerEmailPrivateKey",
      value = "HsOc6l+2lhS9G7sE/RsnS7Z6GJjdRDX14co=")
  public void addEmailToBeConfirmedToOtherAccount() throws Exception {
    TestAccount user = accountCreator.create();
    String email = "me@example.com";
    gApi.accounts().id(user.id().get()).addEmail(newEmailInput(email, false));
  }

  @Test
  public void addEmailAndSetPreferred() throws Exception {
    String email = "foo.bar@example.com";
    EmailInput input = new EmailInput();
    input.email = email;
    input.noConfirmation = true;
    input.preferred = true;
    gApi.accounts().self().addEmail(input);

    // Account is reindexed twice; once on adding the new email,
    // and then again on setting the email preferred.
    accountIndexedCounter.assertReindexOf(admin, 2);

    String preferred = gApi.accounts().self().get().email;
    assertThat(preferred).isEqualTo(email);
  }

  @Test
  public void deleteEmail() throws Exception {
    String email = "foo.bar@example.com";
    EmailInput input = newEmailInput(email);
    gApi.accounts().self().addEmail(input);

    requestScopeOperations.resetCurrentApiUser();
    assertThat(getEmails()).contains(email);

    accountIndexedCounter.clear();
    gApi.accounts().self().deleteEmail(input.email);
    accountIndexedCounter.assertReindexOf(admin);

    requestScopeOperations.resetCurrentApiUser();
    assertThat(getEmails()).doesNotContain(email);
  }

  @Test
  public void deletePreferredEmail() throws Exception {
    String email = "foo.bar.baz@example.com";
    EmailInput input = new EmailInput();
    input.email = email;
    input.noConfirmation = true;
    input.preferred = true;
    gApi.accounts().self().addEmail(input);

    // Account is reindexed twice; once on adding the new email,
    // and then again on setting the email preferred.
    accountIndexedCounter.assertReindexOf(admin, 2);

    assertThat(gApi.accounts().self().get().email).isEqualTo(email);

    accountIndexedCounter.clear();
    gApi.accounts().self().deleteEmail(input.email);
    accountIndexedCounter.assertReindexOf(admin);

    requestScopeOperations.resetCurrentApiUser();
    assertThat(getEmails()).doesNotContain(email);
  }

  @Test
  public void deleteEmailFromCustomExternalIdSchemes() throws Exception {
    String email = "foo.bar@example.com";
    String extId1 = "foo:bar";
    String extId2 = "foo:baz";
    accountsUpdateProvider
        .get()
        .update(
            "Add External IDs",
            admin.id(),
            u ->
                u.addExternalId(
                        ExternalId.createWithEmail(ExternalId.Key.parse(extId1), admin.id(), email))
                    .addExternalId(
                        ExternalId.createWithEmail(
                            ExternalId.Key.parse(extId2), admin.id(), email)));
    accountIndexedCounter.assertReindexOf(admin);
    assertThat(
            gApi.accounts().self().getExternalIds().stream().map(e -> e.identity).collect(toSet()))
        .containsAtLeast(extId1, extId2);

    requestScopeOperations.resetCurrentApiUser();
    assertThat(getEmails()).contains(email);

    gApi.accounts().self().deleteEmail(email);
    accountIndexedCounter.assertReindexOf(admin);

    requestScopeOperations.resetCurrentApiUser();
    assertThat(getEmails()).doesNotContain(email);
    assertThat(
            gApi.accounts().self().getExternalIds().stream().map(e -> e.identity).collect(toSet()))
        .containsNoneOf(extId1, extId2);
  }

  @Test
  public void deleteEmailOfOtherUser() throws Exception {
    String email = "foo.bar@example.com";
    EmailInput input = new EmailInput();
    input.email = email;
    input.noConfirmation = true;
    gApi.accounts().id(user.id().get()).addEmail(input);
    accountIndexedCounter.assertReindexOf(user);

    requestScopeOperations.setApiUser(user.id());
    assertThat(getEmails()).contains(email);

    // admin can delete email of user
    requestScopeOperations.setApiUser(admin.id());
    gApi.accounts().id(user.id().get()).deleteEmail(email);
    accountIndexedCounter.assertReindexOf(user);

    requestScopeOperations.setApiUser(user.id());
    assertThat(getEmails()).doesNotContain(email);

    // user cannot delete email of admin
    exception.expect(AuthException.class);
    exception.expectMessage("modify account not permitted");
    gApi.accounts().id(admin.id().get()).deleteEmail(admin.email());
  }

  @Test
  public void lookUpByEmail() throws Exception {
    // exact match with scheme "mailto:"
    assertEmail(emails.getAccountFor(admin.email()), admin);

    // exact match with other scheme
    String email = "foo.bar@example.com";
    accountsUpdateProvider
        .get()
        .update(
            "Add Email",
            admin.id(),
            u ->
                u.addExternalId(
                    ExternalId.createWithEmail(
                        ExternalId.Key.parse("foo:bar"), admin.id(), email)));
    assertEmail(emails.getAccountFor(email), admin);

    // wrong case doesn't match
    assertThat(emails.getAccountFor(admin.email().toUpperCase(Locale.US))).isEmpty();

    // prefix doesn't match
    assertThat(emails.getAccountFor(admin.email().substring(0, admin.email().indexOf('@'))))
        .isEmpty();

    // non-existing doesn't match
    assertThat(emails.getAccountFor("non-existing@example.com")).isEmpty();

    // lookup several accounts by email at once
    ImmutableSetMultimap<String, Account.Id> byEmails =
        emails.getAccountsFor(admin.email(), user.email());
    assertEmail(byEmails.get(admin.email()), admin);
    assertEmail(byEmails.get(user.email()), user);
  }

  @Test
  public void lookUpByPreferredEmail() throws Exception {
    // create an inconsistent account that has a preferred email without external ID
    String prefix = "foo.preferred";
    String prefEmail = prefix + "@example.com";
    TestAccount foo = accountCreator.create(name("foo"));
    accountsUpdateProvider
        .get()
        .update("Set Preferred Email", foo.id(), u -> u.setPreferredEmail(prefEmail));

    // verify that the account is still found when using the preferred email to lookup the account
    ImmutableSet<Account.Id> accountsByPrefEmail = emails.getAccountFor(prefEmail);
    assertThat(accountsByPrefEmail).hasSize(1);
    assertThat(Iterables.getOnlyElement(accountsByPrefEmail)).isEqualTo(foo.id());

    // look up by email prefix doesn't find the account
    accountsByPrefEmail = emails.getAccountFor(prefix);
    assertThat(accountsByPrefEmail).isEmpty();

    // look up by other case doesn't find the account
    accountsByPrefEmail = emails.getAccountFor(prefEmail.toUpperCase(Locale.US));
    assertThat(accountsByPrefEmail).isEmpty();
  }

  @Test
  public void putStatus() throws Exception {
    List<String> statuses = ImmutableList.of("OOO", "Busy");
    AccountInfo info;
    for (String status : statuses) {
      gApi.accounts().self().setStatus(status);
      info = gApi.accounts().self().get();
      assertUser(info, admin, status);
      accountIndexedCounter.assertReindexOf(admin);
    }

    gApi.accounts().self().setStatus(null);
    info = gApi.accounts().self().get();
    assertUser(info, admin);
    accountIndexedCounter.assertReindexOf(admin);
  }

  @Test
  public void setName() throws Exception {
    gApi.accounts().self().setName("Admin McAdminface");
    assertThat(gApi.accounts().self().get().name).isEqualTo("Admin McAdminface");
  }

  @Test
  public void adminCanSetNameOfOtherUser() throws Exception {
    gApi.accounts().id(user.username()).setName("User McUserface");
    assertThat(gApi.accounts().id(user.username()).get().name).isEqualTo("User McUserface");
  }

  @Test
  public void userCannotSetNameOfOtherUser() throws Exception {
    requestScopeOperations.setApiUser(user.id());
    exception.expect(AuthException.class);
    gApi.accounts().id(admin.username()).setName("Admin McAdminface");
  }

  @Test
  @Sandboxed
  public void userCanSetNameOfOtherUserWithModifyAccountPermission() throws Exception {
    allowGlobalCapabilities(REGISTERED_USERS, GlobalCapability.MODIFY_ACCOUNT);
    gApi.accounts().id(admin.username()).setName("Admin McAdminface");
    assertThat(gApi.accounts().id(admin.username()).get().name).isEqualTo("Admin McAdminface");
  }

  @Test
  public void fetchUserBranch() throws Exception {
    requestScopeOperations.setApiUser(user.id());

    TestRepository<InMemoryRepository> allUsersRepo = cloneProject(allUsers, user);
    String userRefName = RefNames.refsUsers(user.id());

    // remove default READ permissions
    try (ProjectConfigUpdate u = updateProject(allUsers)) {
      u.getConfig()
          .getAccessSection(RefNames.REFS_USERS + "${" + RefPattern.USERID_SHARDED + "}", true)
          .remove(new Permission(Permission.READ));
      u.save();
    }

    // deny READ permission that is inherited from All-Projects
    deny(allUsers, RefNames.REFS + "*", Permission.READ, ANONYMOUS_USERS);

    // fetching user branch without READ permission fails
    try {
      fetch(allUsersRepo, userRefName + ":userRef");
      fail("user branch is visible although no READ permission is granted");
    } catch (TransportException e) {
      // expected because no READ granted on user branch
    }

    // allow each user to read its own user branch
    grant(
        allUsers,
        RefNames.REFS_USERS + "${" + RefPattern.USERID_SHARDED + "}",
        Permission.READ,
        false,
        REGISTERED_USERS);

    // fetch user branch using refs/users/YY/XXXXXXX
    fetch(allUsersRepo, userRefName + ":userRef");
    Ref userRef = allUsersRepo.getRepository().exactRef("userRef");
    assertThat(userRef).isNotNull();

    // fetch user branch using refs/users/self
    fetch(allUsersRepo, RefNames.REFS_USERS_SELF + ":userSelfRef");
    Ref userSelfRef = allUsersRepo.getRepository().getRefDatabase().exactRef("userSelfRef");
    assertThat(userSelfRef).isNotNull();
    assertThat(userSelfRef.getObjectId()).isEqualTo(userRef.getObjectId());

    accountIndexedCounter.assertNoReindex();

    // fetching user branch of another user fails
    String otherUserRefName = RefNames.refsUsers(admin.id());
    exception.expect(TransportException.class);
    exception.expectMessage("Remote does not have " + otherUserRefName + " available for fetch.");
    fetch(allUsersRepo, otherUserRefName + ":otherUserRef");
  }

  @Test
  public void pushToUserBranch() throws Exception {
    TestRepository<InMemoryRepository> allUsersRepo = cloneProject(allUsers);
    fetch(allUsersRepo, RefNames.refsUsers(admin.id()) + ":userRef");
    allUsersRepo.reset("userRef");
    PushOneCommit push = pushFactory.create(admin.newIdent(), allUsersRepo);
    push.to(RefNames.refsUsers(admin.id())).assertOkStatus();
    accountIndexedCounter.assertReindexOf(admin);

    push = pushFactory.create(admin.newIdent(), allUsersRepo);
    push.to(RefNames.REFS_USERS_SELF).assertOkStatus();
    accountIndexedCounter.assertReindexOf(admin);
  }

  @Test
  public void pushToUserBranchForReview() throws Exception {
    String userRefName = RefNames.refsUsers(admin.id());
    TestRepository<InMemoryRepository> allUsersRepo = cloneProject(allUsers);
    fetch(allUsersRepo, userRefName + ":userRef");
    allUsersRepo.reset("userRef");
    PushOneCommit push = pushFactory.create(admin.newIdent(), allUsersRepo);
    PushOneCommit.Result r = push.to(MagicBranch.NEW_CHANGE + userRefName);
    r.assertOkStatus();
    accountIndexedCounter.assertNoReindex();
    assertThat(r.getChange().change().getDest().get()).isEqualTo(userRefName);
    gApi.changes().id(r.getChangeId()).current().review(ReviewInput.approve());
    gApi.changes().id(r.getChangeId()).current().submit();
    accountIndexedCounter.assertReindexOf(admin);

    push = pushFactory.create(admin.newIdent(), allUsersRepo);
    r = push.to(MagicBranch.NEW_CHANGE + RefNames.REFS_USERS_SELF);
    r.assertOkStatus();
    accountIndexedCounter.assertNoReindex();
    assertThat(r.getChange().change().getDest().get()).isEqualTo(userRefName);
    gApi.changes().id(r.getChangeId()).current().review(ReviewInput.approve());
    gApi.changes().id(r.getChangeId()).current().submit();
    accountIndexedCounter.assertReindexOf(admin);
  }

  @Test
  public void pushAccountConfigToUserBranchForReviewAndSubmit() throws Exception {
    String userRef = RefNames.refsUsers(admin.id());
    TestRepository<InMemoryRepository> allUsersRepo = cloneProject(allUsers);
    fetch(allUsersRepo, userRef + ":userRef");
    allUsersRepo.reset("userRef");

    Config ac = getAccountConfig(allUsersRepo);
    ac.setString(AccountProperties.ACCOUNT, null, AccountProperties.KEY_STATUS, "out-of-office");

    PushOneCommit.Result r =
        pushFactory
            .create(
                admin.newIdent(),
                allUsersRepo,
                "Update account config",
                AccountProperties.ACCOUNT_CONFIG,
                ac.toText())
            .to(MagicBranch.NEW_CHANGE + userRef);
    r.assertOkStatus();
    accountIndexedCounter.assertNoReindex();
    assertThat(r.getChange().change().getDest().get()).isEqualTo(userRef);

    gApi.changes().id(r.getChangeId()).current().review(ReviewInput.approve());
    gApi.changes().id(r.getChangeId()).current().submit();
    accountIndexedCounter.assertReindexOf(admin);

    AccountInfo info = gApi.accounts().self().get();
    assertThat(info.email).isEqualTo(admin.email());
    assertThat(info.name).isEqualTo(admin.fullName());
    assertThat(info.status).isEqualTo("out-of-office");
  }

  @Test
  public void pushAccountConfigWithPrefEmailThatDoesNotExistAsExtIdToUserBranchForReviewAndSubmit()
      throws Exception {
    TestAccount foo = accountCreator.create(name("foo"), name("foo") + "@example.com", "Foo");
    String userRef = RefNames.refsUsers(foo.id());
    accountIndexedCounter.clear();

    TestRepository<InMemoryRepository> allUsersRepo = cloneProject(allUsers, foo);
    fetch(allUsersRepo, userRef + ":userRef");
    allUsersRepo.reset("userRef");

    String email = "some.email@example.com";
    Config ac = getAccountConfig(allUsersRepo);
    ac.setString(AccountProperties.ACCOUNT, null, AccountProperties.KEY_PREFERRED_EMAIL, email);

    PushOneCommit.Result r =
        pushFactory
            .create(
                foo.newIdent(),
                allUsersRepo,
                "Update account config",
                AccountProperties.ACCOUNT_CONFIG,
                ac.toText())
            .to(MagicBranch.NEW_CHANGE + userRef);
    r.assertOkStatus();
    accountIndexedCounter.assertNoReindex();
    assertThat(r.getChange().change().getDest().get()).isEqualTo(userRef);

    requestScopeOperations.setApiUser(foo.id());
    gApi.changes().id(r.getChangeId()).current().review(ReviewInput.approve());
    gApi.changes().id(r.getChangeId()).current().submit();

    accountIndexedCounter.assertReindexOf(foo);

    AccountInfo info = gApi.accounts().self().get();
    assertThat(info.email).isEqualTo(email);
    assertThat(info.name).isEqualTo(foo.fullName());
  }

  @Test
  public void pushAccountConfigToUserBranchForReviewIsRejectedOnSubmitIfConfigIsInvalid()
      throws Exception {
    String userRef = RefNames.refsUsers(admin.id());
    TestRepository<InMemoryRepository> allUsersRepo = cloneProject(allUsers);
    fetch(allUsersRepo, userRef + ":userRef");
    allUsersRepo.reset("userRef");

    PushOneCommit.Result r =
        pushFactory
            .create(
                admin.newIdent(),
                allUsersRepo,
                "Update account config",
                AccountProperties.ACCOUNT_CONFIG,
                "invalid config")
            .to(MagicBranch.NEW_CHANGE + userRef);
    r.assertOkStatus();
    accountIndexedCounter.assertNoReindex();
    assertThat(r.getChange().change().getDest().get()).isEqualTo(userRef);

    gApi.changes().id(r.getChangeId()).current().review(ReviewInput.approve());
    exception.expect(ResourceConflictException.class);
    exception.expectMessage(
        String.format(
            "invalid account configuration: commit '%s' has an invalid '%s' file for account '%s':"
                + " Invalid config file %s in commit %s",
            r.getCommit().name(),
            AccountProperties.ACCOUNT_CONFIG,
            admin.id(),
            AccountProperties.ACCOUNT_CONFIG,
            r.getCommit().name()));
    gApi.changes().id(r.getChangeId()).current().submit();
  }

  @Test
  public void pushAccountConfigToUserBranchForReviewIsRejectedOnSubmitIfPreferredEmailIsInvalid()
      throws Exception {
    String userRef = RefNames.refsUsers(admin.id());
    TestRepository<InMemoryRepository> allUsersRepo = cloneProject(allUsers);
    fetch(allUsersRepo, userRef + ":userRef");
    allUsersRepo.reset("userRef");

    String noEmail = "no.email";
    Config ac = getAccountConfig(allUsersRepo);
    ac.setString(AccountProperties.ACCOUNT, null, AccountProperties.KEY_PREFERRED_EMAIL, noEmail);

    PushOneCommit.Result r =
        pushFactory
            .create(
                admin.newIdent(),
                allUsersRepo,
                "Update account config",
                AccountProperties.ACCOUNT_CONFIG,
                ac.toText())
            .to(MagicBranch.NEW_CHANGE + userRef);
    r.assertOkStatus();
    accountIndexedCounter.assertNoReindex();
    assertThat(r.getChange().change().getDest().get()).isEqualTo(userRef);

    gApi.changes().id(r.getChangeId()).current().review(ReviewInput.approve());
    exception.expect(ResourceConflictException.class);
    exception.expectMessage(
        String.format(
            "invalid account configuration: invalid preferred email '%s' for account '%s'",
            noEmail, admin.id()));
    gApi.changes().id(r.getChangeId()).current().submit();
  }

  @Test
  public void pushAccountConfigToUserBranchForReviewIsRejectedOnSubmitIfOwnAccountIsDeactivated()
      throws Exception {
    String userRef = RefNames.refsUsers(admin.id());
    TestRepository<InMemoryRepository> allUsersRepo = cloneProject(allUsers);
    fetch(allUsersRepo, userRef + ":userRef");
    allUsersRepo.reset("userRef");

    Config ac = getAccountConfig(allUsersRepo);
    ac.setBoolean(AccountProperties.ACCOUNT, null, AccountProperties.KEY_ACTIVE, false);

    PushOneCommit.Result r =
        pushFactory
            .create(
                admin.newIdent(),
                allUsersRepo,
                "Update account config",
                AccountProperties.ACCOUNT_CONFIG,
                ac.toText())
            .to(MagicBranch.NEW_CHANGE + userRef);
    r.assertOkStatus();
    accountIndexedCounter.assertNoReindex();
    assertThat(r.getChange().change().getDest().get()).isEqualTo(userRef);

    gApi.changes().id(r.getChangeId()).current().review(ReviewInput.approve());
    exception.expect(ResourceConflictException.class);
    exception.expectMessage("invalid account configuration: cannot deactivate own account");
    gApi.changes().id(r.getChangeId()).current().submit();
  }

  @Test
  public void pushAccountConfigToUserBranchForReviewDeactivateOtherAccount() throws Exception {
    allowGlobalCapabilities(REGISTERED_USERS, GlobalCapability.ACCESS_DATABASE);

    TestAccount foo = accountCreator.create(name("foo"));
    assertThat(gApi.accounts().id(foo.id().get()).getActive()).isTrue();
    String userRef = RefNames.refsUsers(foo.id());
    accountIndexedCounter.clear();

    grant(allUsers, userRef, Permission.PUSH, false, adminGroupUuid());
    grantLabel("Code-Review", -2, 2, allUsers, userRef, false, adminGroupUuid(), false);
    grant(allUsers, userRef, Permission.SUBMIT, false, adminGroupUuid());

    TestRepository<InMemoryRepository> allUsersRepo = cloneProject(allUsers);
    fetch(allUsersRepo, userRef + ":userRef");
    allUsersRepo.reset("userRef");

    Config ac = getAccountConfig(allUsersRepo);
    ac.setBoolean(AccountProperties.ACCOUNT, null, AccountProperties.KEY_ACTIVE, false);

    PushOneCommit.Result r =
        pushFactory
            .create(
                admin.newIdent(),
                allUsersRepo,
                "Update account config",
                AccountProperties.ACCOUNT_CONFIG,
                ac.toText())
            .to(MagicBranch.NEW_CHANGE + userRef);
    r.assertOkStatus();
    accountIndexedCounter.assertNoReindex();
    assertThat(r.getChange().change().getDest().get()).isEqualTo(userRef);

    gApi.changes().id(r.getChangeId()).current().review(ReviewInput.approve());
    gApi.changes().id(r.getChangeId()).current().submit();
    accountIndexedCounter.assertReindexOf(foo);

    assertThat(gApi.accounts().id(foo.id().get()).getActive()).isFalse();
  }

  @Test
  public void pushWatchConfigToUserBranch() throws Exception {
    TestRepository<InMemoryRepository> allUsersRepo = cloneProject(allUsers);
    fetch(allUsersRepo, RefNames.refsUsers(admin.id()) + ":userRef");
    allUsersRepo.reset("userRef");

    Config wc = new Config();
    wc.setString(
        ProjectWatches.PROJECT,
        project.get(),
        ProjectWatches.KEY_NOTIFY,
        ProjectWatches.NotifyValue.create(null, EnumSet.of(NotifyType.ALL_COMMENTS)).toString());
    PushOneCommit push =
        pushFactory.create(
            admin.newIdent(),
            allUsersRepo,
            "Add project watch",
            ProjectWatches.WATCH_CONFIG,
            wc.toText());
    push.to(RefNames.REFS_USERS_SELF).assertOkStatus();
    accountIndexedCounter.assertReindexOf(admin);

    String invalidNotifyValue = "]invalid[";
    wc.setString(
        ProjectWatches.PROJECT, project.get(), ProjectWatches.KEY_NOTIFY, invalidNotifyValue);
    push =
        pushFactory.create(
            admin.newIdent(),
            allUsersRepo,
            "Add invalid project watch",
            ProjectWatches.WATCH_CONFIG,
            wc.toText());
    PushOneCommit.Result r = push.to(RefNames.REFS_USERS_SELF);
    r.assertErrorStatus("invalid account configuration");
    r.assertMessage(
        String.format(
            "%s: Invalid project watch of account %d for project %s: %s",
            ProjectWatches.WATCH_CONFIG, admin.id().get(), project.get(), invalidNotifyValue));
  }

  @Test
  public void pushAccountConfigToUserBranch() throws Exception {
    TestAccount oooUser = accountCreator.create("away", "away@mail.invalid", "Ambrose Way");
    requestScopeOperations.setApiUser(oooUser.id());

    // Must clone as oooUser to ensure the push is allowed.
    TestRepository<InMemoryRepository> allUsersRepo = cloneProject(allUsers, oooUser);
    fetch(allUsersRepo, RefNames.refsUsers(oooUser.id()) + ":userRef");
    allUsersRepo.reset("userRef");

    Config ac = getAccountConfig(allUsersRepo);
    ac.setString(AccountProperties.ACCOUNT, null, AccountProperties.KEY_STATUS, "out-of-office");

    accountIndexedCounter.clear();
    pushFactory
        .create(
            oooUser.newIdent(),
            allUsersRepo,
            "Update account config",
            AccountProperties.ACCOUNT_CONFIG,
            ac.toText())
        .to(RefNames.refsUsers(oooUser.id()))
        .assertOkStatus();

    accountIndexedCounter.assertReindexOf(oooUser);

    AccountInfo info = gApi.accounts().self().get();
    assertThat(info.email).isEqualTo(oooUser.email());
    assertThat(info.name).isEqualTo(oooUser.fullName());
    assertThat(info.status).isEqualTo("out-of-office");
  }

  @Test
  public void pushAccountConfigToUserBranchIsRejectedIfConfigIsInvalid() throws Exception {
    TestRepository<InMemoryRepository> allUsersRepo = cloneProject(allUsers);
    fetch(allUsersRepo, RefNames.refsUsers(admin.id()) + ":userRef");
    allUsersRepo.reset("userRef");

    PushOneCommit.Result r =
        pushFactory
            .create(
                admin.newIdent(),
                allUsersRepo,
                "Update account config",
                AccountProperties.ACCOUNT_CONFIG,
                "invalid config")
            .to(RefNames.REFS_USERS_SELF);
    r.assertErrorStatus("invalid account configuration");
    r.assertMessage(
        String.format(
            "commit '%s' has an invalid '%s' file for account '%s':"
                + " Invalid config file %s in commit %s",
            r.getCommit().name(),
            AccountProperties.ACCOUNT_CONFIG,
            admin.id(),
            AccountProperties.ACCOUNT_CONFIG,
            r.getCommit().name()));
    accountIndexedCounter.assertNoReindex();
  }

  @Test
  public void pushAccountConfigToUserBranchIsRejectedIfPreferredEmailIsInvalid() throws Exception {
    TestRepository<InMemoryRepository> allUsersRepo = cloneProject(allUsers);
    fetch(allUsersRepo, RefNames.refsUsers(admin.id()) + ":userRef");
    allUsersRepo.reset("userRef");

    String noEmail = "no.email";
    Config ac = getAccountConfig(allUsersRepo);
    ac.setString(AccountProperties.ACCOUNT, null, AccountProperties.KEY_PREFERRED_EMAIL, noEmail);

    PushOneCommit.Result r =
        pushFactory
            .create(
                admin.newIdent(),
                allUsersRepo,
                "Update account config",
                AccountProperties.ACCOUNT_CONFIG,
                ac.toText())
            .to(RefNames.REFS_USERS_SELF);
    r.assertErrorStatus("invalid account configuration");
    r.assertMessage(
        String.format("invalid preferred email '%s' for account '%s'", noEmail, admin.id()));
    accountIndexedCounter.assertNoReindex();
  }

  @Test
  public void pushAccountConfigToUserBranchInvalidPreferredEmailButNotChanged() throws Exception {
    TestAccount foo = accountCreator.create(name("foo"), name("foo") + "@example.com", "Foo");
    String userRef = RefNames.refsUsers(foo.id());

    String noEmail = "no.email";
    accountsUpdateProvider
        .get()
        .update("Set Preferred Email", foo.id(), u -> u.setPreferredEmail(noEmail));
    accountIndexedCounter.clear();

    grant(allUsers, userRef, Permission.PUSH, false, REGISTERED_USERS);
    TestRepository<InMemoryRepository> allUsersRepo = cloneProject(allUsers, foo);
    fetch(allUsersRepo, userRef + ":userRef");
    allUsersRepo.reset("userRef");

    String status = "in vacation";
    Config ac = getAccountConfig(allUsersRepo);
    ac.setString(AccountProperties.ACCOUNT, null, AccountProperties.KEY_STATUS, status);

    pushFactory
        .create(
            foo.newIdent(),
            allUsersRepo,
            "Update account config",
            AccountProperties.ACCOUNT_CONFIG,
            ac.toText())
        .to(userRef)
        .assertOkStatus();
    accountIndexedCounter.assertReindexOf(foo);

    AccountInfo info = gApi.accounts().id(foo.id().get()).get();
    assertThat(info.email).isEqualTo(noEmail);
    assertThat(info.name).isEqualTo(foo.fullName());
    assertThat(info.status).isEqualTo(status);
  }

  @Test
  public void pushAccountConfigToUserBranchIfPreferredEmailDoesNotExistAsExtId() throws Exception {
    TestAccount foo = accountCreator.create(name("foo"), name("foo") + "@example.com", "Foo");
    String userRef = RefNames.refsUsers(foo.id());
    accountIndexedCounter.clear();

    grant(allUsers, userRef, Permission.PUSH, false, adminGroupUuid());

    TestRepository<InMemoryRepository> allUsersRepo = cloneProject(allUsers, foo);
    fetch(allUsersRepo, userRef + ":userRef");
    allUsersRepo.reset("userRef");

    String email = "some.email@example.com";
    Config ac = getAccountConfig(allUsersRepo);
    ac.setString(AccountProperties.ACCOUNT, null, AccountProperties.KEY_PREFERRED_EMAIL, email);

    pushFactory
        .create(
            foo.newIdent(),
            allUsersRepo,
            "Update account config",
            AccountProperties.ACCOUNT_CONFIG,
            ac.toText())
        .to(userRef)
        .assertOkStatus();
    accountIndexedCounter.assertReindexOf(foo);

    AccountInfo info = gApi.accounts().id(foo.id().get()).get();
    assertThat(info.email).isEqualTo(email);
    assertThat(info.name).isEqualTo(foo.fullName());
  }

  @Test
  public void pushAccountConfigToUserBranchIsRejectedIfOwnAccountIsDeactivated() throws Exception {
    TestRepository<InMemoryRepository> allUsersRepo = cloneProject(allUsers);
    fetch(allUsersRepo, RefNames.refsUsers(admin.id()) + ":userRef");
    allUsersRepo.reset("userRef");

    Config ac = getAccountConfig(allUsersRepo);
    ac.setBoolean(AccountProperties.ACCOUNT, null, AccountProperties.KEY_ACTIVE, false);

    PushOneCommit.Result r =
        pushFactory
            .create(
                admin.newIdent(),
                allUsersRepo,
                "Update account config",
                AccountProperties.ACCOUNT_CONFIG,
                ac.toText())
            .to(RefNames.REFS_USERS_SELF);
    r.assertErrorStatus("invalid account configuration");
    r.assertMessage("cannot deactivate own account");
    accountIndexedCounter.assertNoReindex();
  }

  @Test
  public void pushAccountConfigToUserBranchDeactivateOtherAccount() throws Exception {
    allowGlobalCapabilities(REGISTERED_USERS, GlobalCapability.ACCESS_DATABASE);

    TestAccount foo = accountCreator.create(name("foo"));
    assertThat(gApi.accounts().id(foo.id().get()).getActive()).isTrue();
    String userRef = RefNames.refsUsers(foo.id());
    accountIndexedCounter.clear();

    grant(allUsers, userRef, Permission.PUSH, false, adminGroupUuid());

    TestRepository<InMemoryRepository> allUsersRepo = cloneProject(allUsers);
    fetch(allUsersRepo, userRef + ":userRef");
    allUsersRepo.reset("userRef");

    Config ac = getAccountConfig(allUsersRepo);
    ac.setBoolean(AccountProperties.ACCOUNT, null, AccountProperties.KEY_ACTIVE, false);

    pushFactory
        .create(
            admin.newIdent(),
            allUsersRepo,
            "Update account config",
            AccountProperties.ACCOUNT_CONFIG,
            ac.toText())
        .to(userRef)
        .assertOkStatus();
    accountIndexedCounter.assertReindexOf(foo);

    assertThat(gApi.accounts().id(foo.id().get()).getActive()).isFalse();
  }

  @Test
  public void cannotCreateUserBranch() throws Exception {
    grant(allUsers, RefNames.REFS_USERS + "*", Permission.CREATE);
    grant(allUsers, RefNames.REFS_USERS + "*", Permission.PUSH);

    String userRef = RefNames.refsUsers(new Account.Id(seq.nextAccountId()));
    TestRepository<InMemoryRepository> allUsersRepo = cloneProject(allUsers);
    PushOneCommit.Result r = pushFactory.create(admin.newIdent(), allUsersRepo).to(userRef);
    r.assertErrorStatus();
    assertThat(r.getMessage()).contains("Not allowed to create user branch.");

    try (Repository repo = repoManager.openRepository(allUsers)) {
      assertThat(repo.exactRef(userRef)).isNull();
    }
  }

  @Test
  public void createUserBranchWithAccessDatabaseCapability() throws Exception {
    allowGlobalCapabilities(REGISTERED_USERS, GlobalCapability.ACCESS_DATABASE);
    grant(allUsers, RefNames.REFS_USERS + "*", Permission.CREATE);
    grant(allUsers, RefNames.REFS_USERS + "*", Permission.PUSH);

    String userRef = RefNames.refsUsers(new Account.Id(seq.nextAccountId()));
    TestRepository<InMemoryRepository> allUsersRepo = cloneProject(allUsers);
    pushFactory.create(admin.newIdent(), allUsersRepo).to(userRef).assertOkStatus();

    try (Repository repo = repoManager.openRepository(allUsers)) {
      assertThat(repo.exactRef(userRef)).isNotNull();
    }
  }

  @Test
  public void cannotCreateNonUserBranchUnderRefsUsersWithAccessDatabaseCapability()
      throws Exception {
    allowGlobalCapabilities(REGISTERED_USERS, GlobalCapability.ACCESS_DATABASE);
    grant(allUsers, RefNames.REFS_USERS + "*", Permission.CREATE);
    grant(allUsers, RefNames.REFS_USERS + "*", Permission.PUSH);

    String userRef = RefNames.REFS_USERS + "foo";
    TestRepository<InMemoryRepository> allUsersRepo = cloneProject(allUsers);
    PushOneCommit.Result r = pushFactory.create(admin.newIdent(), allUsersRepo).to(userRef);
    r.assertErrorStatus();
    assertThat(r.getMessage()).contains("Not allowed to create non-user branch under refs/users/.");

    try (Repository repo = repoManager.openRepository(allUsers)) {
      assertThat(repo.exactRef(userRef)).isNull();
    }
  }

  @Test
  public void createDefaultUserBranch() throws Exception {
    try (Repository repo = repoManager.openRepository(allUsers)) {
      assertThat(repo.exactRef(RefNames.REFS_USERS_DEFAULT)).isNull();
    }

    grant(allUsers, RefNames.REFS_USERS_DEFAULT, Permission.CREATE);
    grant(allUsers, RefNames.REFS_USERS_DEFAULT, Permission.PUSH);

    TestRepository<InMemoryRepository> allUsersRepo = cloneProject(allUsers);
    pushFactory
        .create(admin.newIdent(), allUsersRepo)
        .to(RefNames.REFS_USERS_DEFAULT)
        .assertOkStatus();

    try (Repository repo = repoManager.openRepository(allUsers)) {
      assertThat(repo.exactRef(RefNames.REFS_USERS_DEFAULT)).isNotNull();
    }
  }

  @Test
  public void cannotDeleteUserBranch() throws Exception {
    grant(
        allUsers,
        RefNames.REFS_USERS + "${" + RefPattern.USERID_SHARDED + "}",
        Permission.DELETE,
        true,
        REGISTERED_USERS);

    TestRepository<InMemoryRepository> allUsersRepo = cloneProject(allUsers);
    String userRef = RefNames.refsUsers(admin.id());
    PushResult r = deleteRef(allUsersRepo, userRef);
    RemoteRefUpdate refUpdate = r.getRemoteUpdate(userRef);
    assertThat(refUpdate.getStatus()).isEqualTo(RemoteRefUpdate.Status.REJECTED_OTHER_REASON);
    assertThat(refUpdate.getMessage()).contains("Not allowed to delete user branch.");

    try (Repository repo = repoManager.openRepository(allUsers)) {
      assertThat(repo.exactRef(userRef)).isNotNull();
    }
  }

  @Test
  public void deleteUserBranchWithAccessDatabaseCapability() throws Exception {
    allowGlobalCapabilities(REGISTERED_USERS, GlobalCapability.ACCESS_DATABASE);
    grant(
        allUsers,
        RefNames.REFS_USERS + "${" + RefPattern.USERID_SHARDED + "}",
        Permission.DELETE,
        true,
        REGISTERED_USERS);

    TestRepository<InMemoryRepository> allUsersRepo = cloneProject(allUsers);
    String userRef = RefNames.refsUsers(admin.id());
    PushResult r = deleteRef(allUsersRepo, userRef);
    RemoteRefUpdate refUpdate = r.getRemoteUpdate(userRef);
    assertThat(refUpdate.getStatus()).isEqualTo(RemoteRefUpdate.Status.OK);

    try (Repository repo = repoManager.openRepository(allUsers)) {
      assertThat(repo.exactRef(userRef)).isNull();
    }

    assertThat(accountCache.get(admin.id())).isEmpty();
    assertThat(accountQueryProvider.get().byDefault(admin.id().toString())).isEmpty();
  }

  @Test
  public void addGpgKey() throws Exception {
    TestKey key = validKeyWithoutExpiration();
    String id = key.getKeyIdString();
    addExternalIdEmail(admin, "test1@example.com");

    sender.clear();
    assertKeyMapContains(key, addGpgKey(key.getPublicKeyArmored()));
    assertKeys(key);
    assertThat(sender.getMessages()).hasSize(1);
    assertThat(sender.getMessages().get(0).body()).contains("new GPG keys have been added");

    requestScopeOperations.setApiUser(user.id());
    exception.expect(ResourceNotFoundException.class);
    exception.expectMessage(id);
    gApi.accounts().self().gpgKey(id).get();
  }

  @Test
  public void adminCannotAddGpgKeyToOtherAccount() throws Exception {
    TestKey key = validKeyWithoutExpiration();
    addExternalIdEmail(user, "test1@example.com");

    sender.clear();
    setApiUser(admin);
    exception.expect(ResourceNotFoundException.class);
    addGpgKey(user, key.getPublicKeyArmored());
  }

  @Test
  public void reAddExistingGpgKey() throws Exception {
    addExternalIdEmail(admin, "test5@example.com");
    TestKey key = validKeyWithSecondUserId();
    String id = key.getKeyIdString();
    PGPPublicKey pk = key.getPublicKey();

    sender.clear();
    GpgKeyInfo info = addGpgKey(armor(pk)).get(id);
    assertThat(info.userIds).hasSize(2);
    assertIteratorSize(2, getOnlyKeyFromStore(key).getUserIDs());
    assertThat(sender.getMessages()).hasSize(1);
    assertThat(sender.getMessages().get(0).body()).contains("new GPG keys have been added");

    pk = PGPPublicKey.removeCertification(pk, "foo:myId");
    sender.clear();
    info = addGpgKeyNoReindex(armor(pk)).get(id);
    assertThat(info.userIds).hasSize(1);
    assertIteratorSize(1, getOnlyKeyFromStore(key).getUserIDs());
    // TODO: Issue 10769: Adding an already existing key should not result in a notification email
    assertThat(sender.getMessages()).hasSize(1);
    assertThat(sender.getMessages().get(0).body()).contains("new GPG keys have been added");
  }

  @Test
  public void addOtherUsersGpgKey_Conflict() throws Exception {
    // Both users have a matching external ID for this key.
    addExternalIdEmail(admin, "test5@example.com");
    accountsUpdateProvider
        .get()
        .update(
            "Add External ID",
            user.id(),
            u -> u.addExternalId(ExternalId.create("foo", "myId", user.id())));
    accountIndexedCounter.assertReindexOf(user);

    TestKey key = validKeyWithSecondUserId();
    addGpgKey(key.getPublicKeyArmored());
    requestScopeOperations.setApiUser(user.id());

    exception.expect(ResourceConflictException.class);
    exception.expectMessage("GPG key already associated with another account");
    addGpgKey(user, key.getPublicKeyArmored());
  }

  @Test
  public void listGpgKeys() throws Exception {
    List<TestKey> keys = allValidKeys();
    List<String> toAdd = new ArrayList<>(keys.size());
    for (TestKey key : keys) {
      addExternalIdEmail(admin, PushCertificateIdent.parse(key.getFirstUserId()).getEmailAddress());
      toAdd.add(key.getPublicKeyArmored());
    }
    gApi.accounts().self().putGpgKeys(toAdd, ImmutableList.of());
    assertKeys(keys);
    accountIndexedCounter.assertReindexOf(admin);
  }

  @Test
  public void deleteGpgKey() throws Exception {
    TestKey key = validKeyWithoutExpiration();
    String id = key.getKeyIdString();
    addExternalIdEmail(admin, "test1@example.com");
    addGpgKey(key.getPublicKeyArmored());
    assertKeys(key);

    sender.clear();
    gApi.accounts().self().gpgKey(id).delete();
    accountIndexedCounter.assertReindexOf(admin);
    assertKeys();
    assertThat(sender.getMessages()).hasSize(1);
    assertThat(sender.getMessages().get(0).body()).contains("GPG keys have been deleted");

    exception.expect(ResourceNotFoundException.class);
    exception.expectMessage(id);
    gApi.accounts().self().gpgKey(id).get();
  }

  @Test
  public void addAndRemoveGpgKeys() throws Exception {
    for (TestKey key : allValidKeys()) {
      addExternalIdEmail(admin, PushCertificateIdent.parse(key.getFirstUserId()).getEmailAddress());
    }
    TestKey key1 = validKeyWithoutExpiration();
    TestKey key2 = validKeyWithExpiration();
    TestKey key5 = validKeyWithSecondUserId();

    Map<String, GpgKeyInfo> infos =
        gApi.accounts()
            .self()
            .putGpgKeys(
                ImmutableList.of(key1.getPublicKeyArmored(), key2.getPublicKeyArmored()),
                ImmutableList.of(key5.getKeyIdString()));
    assertThat(infos.keySet()).containsExactly(key1.getKeyIdString(), key2.getKeyIdString());
    assertKeys(key1, key2);
    accountIndexedCounter.assertReindexOf(admin);

    infos =
        gApi.accounts()
            .self()
            .putGpgKeys(
                ImmutableList.of(key5.getPublicKeyArmored()),
                ImmutableList.of(key1.getKeyIdString()));
    assertThat(infos.keySet()).containsExactly(key1.getKeyIdString(), key5.getKeyIdString());
    assertKeyMapContains(key5, infos);
    assertThat(infos.get(key1.getKeyIdString()).key).isNull();
    assertKeys(key2, key5);
    accountIndexedCounter.assertReindexOf(admin);

    exception.expect(BadRequestException.class);
    exception.expectMessage("Cannot both add and delete key: " + keyToString(key2.getPublicKey()));
    gApi.accounts()
        .self()
        .putGpgKeys(
            ImmutableList.of(key2.getPublicKeyArmored()), ImmutableList.of(key2.getKeyIdString()));
  }

  @Test
  public void addMalformedGpgKey() throws Exception {
    String key = "-----BEGIN PGP PUBLIC KEY BLOCK-----\n\ntest\n-----END PGP PUBLIC KEY BLOCK-----";
    exception.expect(BadRequestException.class);
    exception.expectMessage("Failed to parse GPG keys");
    addGpgKey(key);
  }

  @Test
  @UseSsh
  public void sshKeys() throws Exception {
    // The test account should initially have exactly one ssh key
    List<SshKeyInfo> info = gApi.accounts().self().listSshKeys();
    assertThat(info).hasSize(1);
    assertSequenceNumbers(info);
    SshKeyInfo key = info.get(0);
    KeyPair keyPair = sshKeys.getKeyPair(admin);
    String initial = TestSshKeys.publicKey(keyPair, admin.email());
    assertThat(key.sshPublicKey).isEqualTo(initial);
    accountIndexedCounter.assertNoReindex();

    // Add a new key
    sender.clear();
    String newKey = TestSshKeys.publicKey(TestSshKeys.genSshKey(), admin.email());
    gApi.accounts().self().addSshKey(newKey);
    info = gApi.accounts().self().listSshKeys();
    assertThat(info).hasSize(2);
    assertSequenceNumbers(info);
    accountIndexedCounter.assertReindexOf(admin);
    assertThat(sender.getMessages()).hasSize(1);
    assertThat(sender.getMessages().get(0).body()).contains("new SSH keys have been added");

    // Add an existing key (the request succeeds, but the key isn't added again)
    sender.clear();
    gApi.accounts().self().addSshKey(initial);
    info = gApi.accounts().self().listSshKeys();
    assertThat(info).hasSize(2);
    assertSequenceNumbers(info);
    accountIndexedCounter.assertNoReindex();
    // TODO: Issue 10769: Adding an already existing key should not result in a notification email
    assertThat(sender.getMessages()).hasSize(1);
    assertThat(sender.getMessages().get(0).body()).contains("new SSH keys have been added");

    // Add another new key
    sender.clear();
    String newKey2 = TestSshKeys.publicKey(TestSshKeys.genSshKey(), admin.email());
    gApi.accounts().self().addSshKey(newKey2);
    info = gApi.accounts().self().listSshKeys();
    assertThat(info).hasSize(3);
    assertSequenceNumbers(info);
    accountIndexedCounter.assertReindexOf(admin);
    assertThat(sender.getMessages()).hasSize(1);
    assertThat(sender.getMessages().get(0).body()).contains("new SSH keys have been added");

    // Delete second key
    sender.clear();
    gApi.accounts().self().deleteSshKey(2);
    info = gApi.accounts().self().listSshKeys();
    assertThat(info).hasSize(2);
    assertThat(info.get(0).seq).isEqualTo(1);
    assertThat(info.get(1).seq).isEqualTo(3);
    accountIndexedCounter.assertReindexOf(admin);

    assertThat(sender.getMessages()).hasSize(1);
    assertThat(sender.getMessages().get(0).body()).contains("SSH keys have been deleted");

    // Mark first key as invalid
    assertThat(info.get(0).valid).isTrue();
    authorizedKeys.markKeyInvalid(admin.id(), 1);
    info = gApi.accounts().self().listSshKeys();
    assertThat(info).hasSize(2);
    assertThat(info.get(0).seq).isEqualTo(1);
    assertThat(info.get(0).valid).isFalse();
    assertThat(info.get(1).seq).isEqualTo(3);
    accountIndexedCounter.assertReindexOf(admin);
  }

  @Test
  @UseSsh
  public void adminCanAddOrRemoveSshKeyOnOtherAccount() throws Exception {
    // The test account should initially have exactly one ssh key
    List<SshKeyInfo> info = gApi.accounts().self().listSshKeys();
    assertThat(info).hasSize(1);
    assertSequenceNumbers(info);
    SshKeyInfo key = info.get(0);
    KeyPair keyPair = sshKeys.getKeyPair(admin);
    String initial = TestSshKeys.publicKey(keyPair, admin.email);
    assertThat(key.sshPublicKey).isEqualTo(initial);
    accountIndexedCounter.assertNoReindex();

    // Add a new key
    sender.clear();
    String newKey = TestSshKeys.publicKey(TestSshKeys.genSshKey(), user.email);
    gApi.accounts().id(user.username).addSshKey(newKey);
    info = gApi.accounts().id(user.username).listSshKeys();
    assertThat(info).hasSize(2);
    assertSequenceNumbers(info);
    accountIndexedCounter.assertReindexOf(user);

    assertThat(sender.getMessages()).hasSize(1);
    Message message = sender.getMessages().get(0);
    assertThat(message.rcpt()).containsExactly(user.emailAddress);
    assertThat(message.body()).contains("new SSH keys have been added");

    // Delete key
    sender.clear();
    gApi.accounts().id(user.username).deleteSshKey(1);
    info = gApi.accounts().id(user.username).listSshKeys();
    assertThat(info).hasSize(1);
    accountIndexedCounter.assertReindexOf(user);

    assertThat(sender.getMessages()).hasSize(1);
    message = sender.getMessages().get(0);
    assertThat(message.rcpt()).containsExactly(user.emailAddress);
    assertThat(message.body()).contains("SSH keys have been deleted");
  }

  @Test
  @UseSsh
  public void userCannotAddSshKeyToOtherAccount() throws Exception {
    String newKey = TestSshKeys.publicKey(TestSshKeys.genSshKey(), admin.email);
    setApiUser(user);
    exception.expect(AuthException.class);
    gApi.accounts().id(admin.username).addSshKey(newKey);
  }

  @Test
  @UseSsh
  public void userCannotDeleteSshKeyOfOtherAccount() throws Exception {
    setApiUser(user);
    exception.expect(ResourceNotFoundException.class);
    gApi.accounts().id(admin.username).deleteSshKey(0);
  }

  // reindex is tested by {@link AbstractQueryAccountsTest#reindex}
  @Test
  public void reindexPermissions() throws Exception {
    // admin can reindex any account
    requestScopeOperations.setApiUser(admin.id());
    gApi.accounts().id(user.username()).index();
    accountIndexedCounter.assertReindexOf(user);

    // user can reindex own account
    requestScopeOperations.setApiUser(user.id());
    gApi.accounts().self().index();
    accountIndexedCounter.assertReindexOf(user);

    // user cannot reindex any account
    exception.expect(AuthException.class);
    exception.expectMessage("modify account not permitted");
    gApi.accounts().id(admin.username()).index();
  }

  @Test
  public void checkConsistency() throws Exception {
    allowGlobalCapabilities(REGISTERED_USERS, GlobalCapability.ACCESS_DATABASE);
    requestScopeOperations.resetCurrentApiUser();

    // Create an account with a preferred email.
    String username = name("foo");
    String email = username + "@example.com";
    TestAccount account = accountCreator.create(username, email, "Foo Bar");

    ConsistencyCheckInput input = new ConsistencyCheckInput();
    input.checkAccounts = new CheckAccountsInput();
    ConsistencyCheckInfo checkInfo = gApi.config().server().checkConsistency(input);
    assertThat(checkInfo.checkAccountsResult.problems).isEmpty();

    Set<ConsistencyProblemInfo> expectedProblems = new HashSet<>();

    // Delete the external ID for the preferred email. This makes the account inconsistent since it
    // now doesn't have an external ID for its preferred email.
    accountsUpdateProvider
        .get()
        .update(
            "Delete External ID",
            account.id(),
            u -> u.deleteExternalId(ExternalId.createEmail(account.id(), email)));
    expectedProblems.add(
        new ConsistencyProblemInfo(
            ConsistencyProblemInfo.Status.ERROR,
            "Account '"
                + account.id().get()
                + "' has no external ID for its preferred email '"
                + email
                + "'"));

    checkInfo = gApi.config().server().checkConsistency(input);
    assertThat(checkInfo.checkAccountsResult.problems).hasSize(expectedProblems.size());
    assertThat(checkInfo.checkAccountsResult.problems).containsExactlyElementsIn(expectedProblems);
  }

  @Test
  public void internalQueryFindActiveAndInactiveAccounts() throws Exception {
    String name = name("foo");
    assertThat(accountQueryProvider.get().byDefault(name)).isEmpty();

    TestAccount foo1 = accountCreator.create(name + "-1");
    assertThat(gApi.accounts().id(foo1.username()).getActive()).isTrue();

    TestAccount foo2 = accountCreator.create(name + "-2");
    gApi.accounts().id(foo2.username()).setActive(false);
    assertThat(gApi.accounts().id(foo2.id().get()).getActive()).isFalse();

    assertThat(accountQueryProvider.get().byDefault(name)).hasSize(2);
  }

  @Test
  public void checkMetaId() throws Exception {
    // metaId is set when account is loaded
    assertThat(accounts.get(admin.id()).get().getAccount().getMetaId())
        .isEqualTo(getMetaId(admin.id()));

    // metaId is set when account is created
    AccountsUpdate au = accountsUpdateProvider.get();
    Account.Id accountId = new Account.Id(seq.nextAccountId());
    AccountState accountState = au.insert("Create Test Account", accountId, u -> {});
    assertThat(accountState.getAccount().getMetaId()).isEqualTo(getMetaId(accountId));

    // metaId is set when account is updated
    Optional<AccountState> updatedAccountState =
        au.update("Set Full Name", accountId, u -> u.setFullName("foo"));
    assertThat(updatedAccountState).isPresent();
    Account updatedAccount = updatedAccountState.get().getAccount();
    assertThat(accountState.getAccount().getMetaId()).isNotEqualTo(updatedAccount.getMetaId());
    assertThat(updatedAccount.getMetaId()).isEqualTo(getMetaId(accountId));
  }

  private EmailInput newEmailInput(String email, boolean noConfirmation) {
    EmailInput input = new EmailInput();
    input.email = email;
    input.noConfirmation = noConfirmation;
    return input;
  }

  private EmailInput newEmailInput(String email) {
    return newEmailInput(email, true);
  }

  private String getMetaId(Account.Id accountId) throws IOException {
    try (Repository repo = repoManager.openRepository(allUsers);
        RevWalk rw = new RevWalk(repo);
        ObjectReader or = repo.newObjectReader()) {
      Ref ref = repo.exactRef(RefNames.refsUsers(accountId));
      return ref != null ? ref.getObjectId().name() : null;
    }
  }

  @Test
  public void allGroupsForAnAdminAccountCanBeRetrieved() throws Exception {
    List<GroupInfo> groups = gApi.accounts().id(admin.username()).getGroups();
    assertThat(groups)
        .comparingElementsUsing(getGroupToNameCorrespondence())
        .containsExactly("Anonymous Users", "Registered Users", "Administrators");
  }

  @Test
  public void createUserWithValidUsername() throws Exception {
    ImmutableList<String> names =
        ImmutableList.of(
            "user@domain",
            "user-name",
            "user_name",
            "1234",
            "user1234",
            "1234@domain",
            "user!+alias{*}#$%&’^=~|@domain");
    for (String name : names) {
      gApi.accounts().create(name);
    }
  }

  @Test
  public void createUserWithInvalidUsername() throws Exception {
    ImmutableList<String> invalidNames =
        ImmutableList.of(
            "@", "@foo", "-", "-foo", "_", "_foo", "!", "+", "{", "}", "*", "%", "#", "$", "&", "’",
            "^", "=", "~");
    for (String name : invalidNames) {
      try {
        gApi.accounts().create(name);
        fail(String.format("Expected BadRequestException for username [%s]", name));
      } catch (BadRequestException e) {
        assertThat(e).hasMessageThat().isEqualTo(String.format("Invalid username '%s'", name));
      }
    }
  }

  @Test
  public void allGroupsForAUserAccountCanBeRetrieved() throws Exception {
    String username = name("user1");
    accountOperations.newAccount().username(username).create();
    AccountGroup.UUID groupID = groupOperations.newGroup().name("group").create();
    String group = groupOperations.group(groupID).get().name();

    gApi.groups().id(group).addMembers(username);

    List<GroupInfo> allGroups = gApi.accounts().id(username).getGroups();
    assertThat(allGroups)
        .comparingElementsUsing(getGroupToNameCorrespondence())
        .containsExactly("Anonymous Users", "Registered Users", group);
  }

  @Test
  public void defaultPermissionsOnUserBranches() throws Exception {
    String userRef = RefNames.REFS_USERS + "${" + RefPattern.USERID_SHARDED + "}";
    assertPermissions(
        allUsers,
        groupRef(REGISTERED_USERS),
        userRef,
        true,
        Permission.READ,
        Permission.PUSH,
        Permission.SUBMIT);

    assertLabelPermission(
        allUsers, groupRef(REGISTERED_USERS), userRef, true, "Code-Review", -2, 2);

    assertPermissions(
        allUsers,
        adminGroupRef(),
        RefNames.REFS_USERS_DEFAULT,
        true,
        Permission.READ,
        Permission.PUSH,
        Permission.CREATE);
  }

  @Test
  public void retryOnLockFailure() throws Exception {
    String status = "happy";
    String fullName = "Foo";
    AtomicBoolean doneBgUpdate = new AtomicBoolean(false);
    PersonIdent ident = serverIdent.get();
    AccountsUpdate update =
        new AccountsUpdate(
            repoManager,
            gitReferenceUpdated,
            Optional.empty(),
            allUsers,
            externalIds,
            metaDataUpdateInternalFactory,
            new RetryHelper(
                cfg, retryMetrics, null, r -> r.withBlockStrategy(noSleepBlockStrategy)),
            extIdNotesFactory,
            ident,
            ident,
            () -> {
              if (!doneBgUpdate.getAndSet(true)) {
                try {
                  accountsUpdateProvider
                      .get()
                      .update("Set Status", admin.id(), u -> u.setStatus(status));
                } catch (IOException | ConfigInvalidException | StorageException e) {
                  // Ignore, the successful update of the account is asserted later
                }
              }
            },
            Runnables.doNothing());
    assertThat(doneBgUpdate.get()).isFalse();
    AccountInfo accountInfo = gApi.accounts().id(admin.id().get()).get();
    assertThat(accountInfo.status).isNull();
    assertThat(accountInfo.name).isNotEqualTo(fullName);

    Optional<AccountState> updatedAccountState =
        update.update("Set Full Name", admin.id(), u -> u.setFullName(fullName));
    assertThat(doneBgUpdate.get()).isTrue();

    assertThat(updatedAccountState).isPresent();
    Account updatedAccount = updatedAccountState.get().getAccount();
    assertThat(updatedAccount.getStatus()).isEqualTo(status);
    assertThat(updatedAccount.getFullName()).isEqualTo(fullName);

    accountInfo = gApi.accounts().id(admin.id().get()).get();
    assertThat(accountInfo.status).isEqualTo(status);
    assertThat(accountInfo.name).isEqualTo(fullName);
  }

  @Test
  public void failAfterRetryerGivesUp() throws Exception {
    List<String> status = ImmutableList.of("foo", "bar", "baz");
    String fullName = "Foo";
    AtomicInteger bgCounter = new AtomicInteger(0);
    PersonIdent ident = serverIdent.get();
    AccountsUpdate update =
        new AccountsUpdate(
            repoManager,
            gitReferenceUpdated,
            Optional.empty(),
            allUsers,
            externalIds,
            metaDataUpdateInternalFactory,
            new RetryHelper(
                cfg,
                retryMetrics,
                null,
                r ->
                    r.withStopStrategy(StopStrategies.stopAfterAttempt(status.size()))
                        .withBlockStrategy(noSleepBlockStrategy)),
            extIdNotesFactory,
            ident,
            ident,
            () -> {
              try {
                accountsUpdateProvider
                    .get()
                    .update(
                        "Set Status",
                        admin.id(),
                        u -> u.setStatus(status.get(bgCounter.getAndAdd(1))));
              } catch (IOException | ConfigInvalidException | StorageException e) {
                // Ignore, the expected exception is asserted later
              }
            },
            Runnables.doNothing());
    assertThat(bgCounter.get()).isEqualTo(0);
    AccountInfo accountInfo = gApi.accounts().id(admin.id().get()).get();
    assertThat(accountInfo.status).isNull();
    assertThat(accountInfo.name).isNotEqualTo(fullName);

    try {
      update.update("Set Full Name", admin.id(), u -> u.setFullName(fullName));
      fail("expected LockFailureException");
    } catch (LockFailureException e) {
      // Ignore, expected
    }
    assertThat(bgCounter.get()).isEqualTo(status.size());

    Account updatedAccount = accounts.get(admin.id()).get().getAccount();
    assertThat(updatedAccount.getStatus()).isEqualTo(Iterables.getLast(status));
    assertThat(updatedAccount.getFullName()).isEqualTo(admin.fullName());

    accountInfo = gApi.accounts().id(admin.id().get()).get();
    assertThat(accountInfo.status).isEqualTo(Iterables.getLast(status));
    assertThat(accountInfo.name).isEqualTo(admin.fullName());
  }

  @Test
  public void atomicReadMofifyWrite() throws Exception {
    gApi.accounts().id(admin.id().get()).setStatus("A-1");

    AtomicInteger bgCounterA1 = new AtomicInteger(0);
    AtomicInteger bgCounterA2 = new AtomicInteger(0);
    PersonIdent ident = serverIdent.get();
    AccountsUpdate update =
        new AccountsUpdate(
            repoManager,
            gitReferenceUpdated,
            Optional.empty(),
            allUsers,
            externalIds,
            metaDataUpdateInternalFactory,
            new RetryHelper(
                cfg, retryMetrics, null, r -> r.withBlockStrategy(noSleepBlockStrategy)),
            extIdNotesFactory,
            ident,
            ident,
            Runnables.doNothing(),
            () -> {
              try {
                accountsUpdateProvider
                    .get()
                    .update("Set Status", admin.id(), u -> u.setStatus("A-2"));
              } catch (IOException | ConfigInvalidException | StorageException e) {
                // Ignore, the expected exception is asserted later
              }
            });
    assertThat(bgCounterA1.get()).isEqualTo(0);
    assertThat(bgCounterA2.get()).isEqualTo(0);
    assertThat(gApi.accounts().id(admin.id().get()).get().status).isEqualTo("A-1");

    Optional<AccountState> updatedAccountState =
        update.update(
            "Set Status",
            admin.id(),
            (a, u) -> {
              if ("A-1".equals(a.getAccount().getStatus())) {
                bgCounterA1.getAndIncrement();
                u.setStatus("B-1");
              }

              if ("A-2".equals(a.getAccount().getStatus())) {
                bgCounterA2.getAndIncrement();
                u.setStatus("B-2");
              }
            });

    assertThat(bgCounterA1.get()).isEqualTo(1);
    assertThat(bgCounterA2.get()).isEqualTo(1);

    assertThat(updatedAccountState).isPresent();
    assertThat(updatedAccountState.get().getAccount().getStatus()).isEqualTo("B-2");
    assertThat(accounts.get(admin.id()).get().getAccount().getStatus()).isEqualTo("B-2");
    assertThat(gApi.accounts().id(admin.id().get()).get().status).isEqualTo("B-2");
  }

  @Test
  public void atomicReadMofifyWriteExternalIds() throws Exception {
    allowGlobalCapabilities(REGISTERED_USERS, GlobalCapability.ACCESS_DATABASE);

    Account.Id accountId = new Account.Id(seq.nextAccountId());
    ExternalId extIdA1 = ExternalId.create("foo", "A-1", accountId);
    accountsUpdateProvider
        .get()
        .insert("Create Test Account", accountId, u -> u.addExternalId(extIdA1));

    AtomicInteger bgCounterA1 = new AtomicInteger(0);
    AtomicInteger bgCounterA2 = new AtomicInteger(0);
    PersonIdent ident = serverIdent.get();
    ExternalId extIdA2 = ExternalId.create("foo", "A-2", accountId);
    AccountsUpdate update =
        new AccountsUpdate(
            repoManager,
            gitReferenceUpdated,
            Optional.empty(),
            allUsers,
            externalIds,
            metaDataUpdateInternalFactory,
            new RetryHelper(
                cfg, retryMetrics, null, r -> r.withBlockStrategy(noSleepBlockStrategy)),
            extIdNotesFactory,
            ident,
            ident,
            Runnables.doNothing(),
            () -> {
              try {
                accountsUpdateProvider
                    .get()
                    .update(
                        "Update External ID",
                        accountId,
                        u -> u.replaceExternalId(extIdA1, extIdA2));
              } catch (IOException | ConfigInvalidException | StorageException e) {
                // Ignore, the expected exception is asserted later
              }
            });
    assertThat(bgCounterA1.get()).isEqualTo(0);
    assertThat(bgCounterA2.get()).isEqualTo(0);
    assertThat(
            gApi.accounts().id(accountId.get()).getExternalIds().stream()
                .map(i -> i.identity)
                .collect(toSet()))
        .containsExactly(extIdA1.key().get());

    ExternalId extIdB1 = ExternalId.create("foo", "B-1", accountId);
    ExternalId extIdB2 = ExternalId.create("foo", "B-2", accountId);
    Optional<AccountState> updatedAccount =
        update.update(
            "Update External ID",
            accountId,
            (a, u) -> {
              if (a.getExternalIds().contains(extIdA1)) {
                bgCounterA1.getAndIncrement();
                u.replaceExternalId(extIdA1, extIdB1);
              }

              if (a.getExternalIds().contains(extIdA2)) {
                bgCounterA2.getAndIncrement();
                u.replaceExternalId(extIdA2, extIdB2);
              }
            });

    assertThat(bgCounterA1.get()).isEqualTo(1);
    assertThat(bgCounterA2.get()).isEqualTo(1);

    assertThat(updatedAccount).isPresent();
    assertThat(updatedAccount.get().getExternalIds()).containsExactly(extIdB2);
    assertThat(accounts.get(accountId).get().getExternalIds()).containsExactly(extIdB2);
    assertThat(
            gApi.accounts().id(accountId.get()).getExternalIds().stream()
                .map(i -> i.identity)
                .collect(toSet()))
        .containsExactly(extIdB2.key().get());
  }

  @Test
  public void stalenessChecker() throws Exception {
    // Newly created account is not stale.
    AccountInfo accountInfo = gApi.accounts().create(name("foo")).get();
    Account.Id accountId = new Account.Id(accountInfo._accountId);
    assertThat(stalenessChecker.isStale(accountId)).isFalse();

    // Manually updating the user ref makes the index document stale.
    String userRef = RefNames.refsUsers(accountId);
    try (Repository repo = repoManager.openRepository(allUsers);
        ObjectInserter oi = repo.newObjectInserter();
        RevWalk rw = new RevWalk(repo)) {
      RevCommit commit = rw.parseCommit(repo.exactRef(userRef).getObjectId());

      PersonIdent ident = new PersonIdent(serverIdent.get(), TimeUtil.nowTs());
      CommitBuilder cb = new CommitBuilder();
      cb.setTreeId(commit.getTree());
      cb.setCommitter(ident);
      cb.setAuthor(ident);
      cb.setMessage(commit.getFullMessage());
      ObjectId emptyCommit = oi.insert(cb);
      oi.flush();

      RefUpdate updateRef = repo.updateRef(userRef);
      updateRef.setExpectedOldObjectId(commit.toObjectId());
      updateRef.setNewObjectId(emptyCommit);
      assertThat(updateRef.forceUpdate()).isEqualTo(RefUpdate.Result.FORCED);
    }
    assertStaleAccountAndReindex(accountId);

    // Manually inserting/updating/deleting an external ID of the user makes the index document
    // stale.
    try (Repository repo = repoManager.openRepository(allUsers)) {
      ExternalIdNotes extIdNotes = ExternalIdNotes.loadNoCacheUpdate(allUsers, repo);

      ExternalId.Key key = ExternalId.Key.create("foo", "foo");
      extIdNotes.insert(ExternalId.create(key, accountId));
      try (MetaDataUpdate update = metaDataUpdateFactory.create(allUsers)) {
        extIdNotes.commit(update);
      }
      assertStaleAccountAndReindex(accountId);

      extIdNotes.upsert(ExternalId.createWithEmail(key, accountId, "foo@example.com"));
      try (MetaDataUpdate update = metaDataUpdateFactory.create(allUsers)) {
        extIdNotes.commit(update);
      }
      assertStaleAccountAndReindex(accountId);

      extIdNotes.delete(accountId, key);
      try (MetaDataUpdate update = metaDataUpdateFactory.create(allUsers)) {
        extIdNotes.commit(update);
      }
      assertStaleAccountAndReindex(accountId);
    }

    // Manually delete account
    try (Repository repo = repoManager.openRepository(allUsers);
        RevWalk rw = new RevWalk(repo)) {
      RevCommit commit = rw.parseCommit(repo.exactRef(userRef).getObjectId());
      RefUpdate updateRef = repo.updateRef(userRef);
      updateRef.setExpectedOldObjectId(commit.toObjectId());
      updateRef.setNewObjectId(ObjectId.zeroId());
      updateRef.setForceUpdate(true);
      assertThat(updateRef.delete()).isEqualTo(RefUpdate.Result.FORCED);
    }
    assertStaleAccountAndReindex(accountId);
  }

  private void assertStaleAccountAndReindex(Account.Id accountId) throws IOException {
    // Evict account from cache to be sure that we use the index state for staleness checks. This
    // has to happen directly on the accounts cache because AccountCacheImpl triggers a reindex for
    // the account.
    accountsCache.invalidate(accountId);
    assertThat(stalenessChecker.isStale(accountId)).isTrue();

    // Reindex fixes staleness
    accountIndexer.index(accountId);
    assertThat(stalenessChecker.isStale(accountId)).isFalse();
  }

  @Test
  public void deleteAllDraftComments() throws Exception {
    try {
      TestTimeUtil.resetWithClockStep(1, SECONDS);
      Project.NameKey project2 = projectOperations.newProject().create();
      PushOneCommit.Result r1 = createChange();

      TestRepository<?> tr2 = cloneProject(project2);
      PushOneCommit.Result r2 =
          createChange(
              tr2,
              "refs/heads/master",
              "Change in project2",
              PushOneCommit.FILE_NAME,
              "content2",
              null);

      // Create 2 drafts each on both changes for user.
      requestScopeOperations.setApiUser(user.id());
      createDraft(r1, PushOneCommit.FILE_NAME, "draft 1a");
      createDraft(r1, PushOneCommit.FILE_NAME, "draft 1b");
      createDraft(r2, PushOneCommit.FILE_NAME, "draft 2a");
      createDraft(r2, PushOneCommit.FILE_NAME, "draft 2b");
      assertThat(gApi.changes().id(r1.getChangeId()).current().draftsAsList()).hasSize(2);
      assertThat(gApi.changes().id(r2.getChangeId()).current().draftsAsList()).hasSize(2);

      // Create 1 draft on first change for admin.
      requestScopeOperations.setApiUser(admin.id());
      createDraft(r1, PushOneCommit.FILE_NAME, "admin draft");
      assertThat(gApi.changes().id(r1.getChangeId()).current().draftsAsList()).hasSize(1);

      // Delete user's draft comments; leave admin's alone.
      requestScopeOperations.setApiUser(user.id());
      List<DeletedDraftCommentInfo> result =
          gApi.accounts().self().deleteDraftComments(new DeleteDraftCommentsInput());

      // Results are ordered according to the change search, most recently updated first.
      assertThat(result).hasSize(2);
      DeletedDraftCommentInfo del2 = result.get(0);
      assertThat(del2.change.changeId).isEqualTo(r2.getChangeId());
      assertThat(del2.deleted.stream().map(c -> c.message)).containsExactly("draft 2a", "draft 2b");
      DeletedDraftCommentInfo del1 = result.get(1);
      assertThat(del1.change.changeId).isEqualTo(r1.getChangeId());
      assertThat(del1.deleted.stream().map(c -> c.message)).containsExactly("draft 1a", "draft 1b");

      assertThat(gApi.changes().id(r1.getChangeId()).current().draftsAsList()).isEmpty();
      assertThat(gApi.changes().id(r2.getChangeId()).current().draftsAsList()).isEmpty();

      requestScopeOperations.setApiUser(admin.id());
      assertThat(gApi.changes().id(r1.getChangeId()).current().draftsAsList()).hasSize(1);
    } finally {
      cleanUpDrafts();
    }
  }

  @Test
  public void deleteDraftCommentsByQuery() throws Exception {
    try {
      PushOneCommit.Result r1 = createChange();
      PushOneCommit.Result r2 = createChange();

      createDraft(r1, PushOneCommit.FILE_NAME, "draft a");
      createDraft(r2, PushOneCommit.FILE_NAME, "draft b");
      assertThat(gApi.changes().id(r1.getChangeId()).current().draftsAsList()).hasSize(1);
      assertThat(gApi.changes().id(r2.getChangeId()).current().draftsAsList()).hasSize(1);

      List<DeletedDraftCommentInfo> result =
          gApi.accounts()
              .self()
              .deleteDraftComments(new DeleteDraftCommentsInput("change:" + r1.getChangeId()));
      assertThat(result).hasSize(1);
      assertThat(result.get(0).change.changeId).isEqualTo(r1.getChangeId());
      assertThat(result.get(0).deleted.stream().map(c -> c.message)).containsExactly("draft a");

      assertThat(gApi.changes().id(r1.getChangeId()).current().draftsAsList()).isEmpty();
      assertThat(gApi.changes().id(r2.getChangeId()).current().draftsAsList()).hasSize(1);
    } finally {
      cleanUpDrafts();
    }
  }

  @Test
  public void deleteOtherUsersDraftCommentsDisallowed() throws Exception {
    try {
      PushOneCommit.Result r = createChange();
      requestScopeOperations.setApiUser(user.id());
      createDraft(r, PushOneCommit.FILE_NAME, "draft");
      requestScopeOperations.setApiUser(admin.id());
      try {
        gApi.accounts().id(user.id().get()).deleteDraftComments(new DeleteDraftCommentsInput());
        assert_().fail("expected AuthException");
      } catch (AuthException e) {
        assertThat(e).hasMessageThat().isEqualTo("Cannot delete drafts of other user");
      }
    } finally {
      cleanUpDrafts();
    }
  }

  @Test
  public void deleteDraftCommentsSkipsInvisibleChanges() throws Exception {
    try {
      createBranch(new Branch.NameKey(project, "secret"));
      PushOneCommit.Result r1 = createChange();
      PushOneCommit.Result r2 = createChange("refs/for/secret");

      requestScopeOperations.setApiUser(user.id());
      createDraft(r1, PushOneCommit.FILE_NAME, "draft a");
      createDraft(r2, PushOneCommit.FILE_NAME, "draft b");
      assertThat(gApi.changes().id(r1.getChangeId()).current().draftsAsList()).hasSize(1);
      assertThat(gApi.changes().id(r2.getChangeId()).current().draftsAsList()).hasSize(1);

      block(project, "refs/heads/secret", Permission.READ, REGISTERED_USERS);
      List<DeletedDraftCommentInfo> result =
          gApi.accounts().self().deleteDraftComments(new DeleteDraftCommentsInput());
      assertThat(result).hasSize(1);
      assertThat(result.get(0).change.changeId).isEqualTo(r1.getChangeId());
      assertThat(result.get(0).deleted.stream().map(c -> c.message)).containsExactly("draft a");

      removePermission(project, "refs/heads/secret", Permission.READ);
      assertThat(gApi.changes().id(r1.getChangeId()).current().draftsAsList()).isEmpty();
      // Draft still exists since change wasn't visible when drafts where deleted.
      assertThat(gApi.changes().id(r2.getChangeId()).current().draftsAsList()).hasSize(1);
    } finally {
      cleanUpDrafts();
    }
  }

  @Test
  public void userCanGenerateNewHttpPassword() throws Exception {
    sender.clear();
    String newPassword = gApi.accounts().self().generateHttpPassword();
    assertThat(newPassword).isNotNull();
    assertThat(sender.getMessages()).hasSize(1);
    assertThat(sender.getMessages().get(0).body()).contains("HTTP password was added or updated");
  }

  @Test
  public void adminCanGenerateNewHttpPasswordForUser() throws Exception {
    requestScopeOperations.setApiUser(admin.id());
    sender.clear();
    String newPassword = gApi.accounts().id(user.username()).generateHttpPassword();
    assertThat(newPassword).isNotNull();
    assertThat(sender.getMessages()).hasSize(1);
    assertThat(sender.getMessages().get(0).body()).contains("HTTP password was added or updated");
  }

  @Test
  public void userCannotGenerateNewHttpPasswordForOtherUser() throws Exception {
    requestScopeOperations.setApiUser(user.id());
    exception.expect(AuthException.class);
    gApi.accounts().id(admin.username()).generateHttpPassword();
  }

  @Test
  public void userCannotExplicitlySetHttpPassword() throws Exception {
    requestScopeOperations.setApiUser(user.id());
    exception.expect(AuthException.class);
    gApi.accounts().self().setHttpPassword("my-new-password");
  }

  @Test
  public void userCannotExplicitlySetHttpPasswordForOtherUser() throws Exception {
    requestScopeOperations.setApiUser(user.id());
    exception.expect(AuthException.class);
    gApi.accounts().id(admin.username()).setHttpPassword("my-new-password");
  }

  @Test
  public void userCanRemoveHttpPassword() throws Exception {
    requestScopeOperations.setApiUser(user.id());
    sender.clear();
    assertThat(gApi.accounts().self().setHttpPassword(null)).isNull();
    assertThat(sender.getMessages()).hasSize(1);
    assertThat(sender.getMessages().get(0).body()).contains("HTTP password was deleted");
  }

  @Test
  public void userCannotRemoveHttpPasswordForOtherUser() throws Exception {
    requestScopeOperations.setApiUser(user.id());
    exception.expect(AuthException.class);
    gApi.accounts().id(admin.username()).setHttpPassword(null);
  }

  @Test
  public void adminCanExplicitlySetHttpPasswordForUser() throws Exception {
    requestScopeOperations.setApiUser(admin.id());
    String httpPassword = "new-password-for-user";
    sender.clear();
    assertThat(gApi.accounts().id(user.username()).setHttpPassword(httpPassword))
        .isEqualTo(httpPassword);
    assertThat(sender.getMessages()).hasSize(1);
    assertThat(sender.getMessages().get(0).body()).contains("HTTP password was added or updated");
  }

  @Test
  public void adminCanRemoveHttpPasswordForUser() throws Exception {
    requestScopeOperations.setApiUser(admin.id());
    sender.clear();
    assertThat(gApi.accounts().id(user.username()).setHttpPassword(null)).isNull();
    assertThat(sender.getMessages()).hasSize(1);
    assertThat(sender.getMessages().get(0).body()).contains("HTTP password was deleted");
  }

  @Test
  public void cannotGenerateHttpPasswordWhenUsernameIsNotSet() throws Exception {
    requestScopeOperations.setApiUser(admin.id());
    int userId = accountCreator.create().id().get();
    assertThat(gApi.accounts().id(userId).get().username).isNull();
    exception.expect(ResourceConflictException.class);
    exception.expectMessage("username");
    gApi.accounts().id(userId).generateHttpPassword();
  }

  private void createDraft(PushOneCommit.Result r, String path, String message) throws Exception {
    DraftInput in = new DraftInput();
    in.path = path;
    in.line = 1;
    in.message = message;
    gApi.changes().id(r.getChangeId()).current().createDraft(in);
  }

  private void cleanUpDrafts() throws Exception {
    for (TestAccount testAccount : accountCreator.getAll()) {
      requestScopeOperations.setApiUser(testAccount.id());
      for (ChangeInfo changeInfo : gApi.changes().query("has:draft").get()) {
        for (CommentInfo c :
            gApi.changes().id(changeInfo.id).drafts().values().stream()
                .flatMap(List::stream)
                .collect(toImmutableList())) {
          gApi.changes().id(changeInfo.id).revision(c.patchSet).draft(c.id).delete();
        }
      }
    }
  }

  private static Correspondence<GroupInfo, String> getGroupToNameCorrespondence() {
    return Correspondence.from(
        new BinaryPredicate<GroupInfo, String>() {
          @Override
          public boolean apply(GroupInfo actualGroup, String expectedName) {
            String groupName = actualGroup == null ? null : actualGroup.name;
            return Objects.equals(groupName, expectedName);
          }
        },
        "has name");
  }

  private void assertSequenceNumbers(List<SshKeyInfo> sshKeys) {
    int seq = 1;
    for (SshKeyInfo key : sshKeys) {
      assertThat(key.seq).isEqualTo(seq++);
    }
  }

  private PGPPublicKey getOnlyKeyFromStore(TestKey key) throws Exception {
    try (PublicKeyStore store = publicKeyStoreProvider.get()) {
      Iterable<PGPPublicKeyRing> keys = store.get(key.getKeyId());
      assertThat(keys).hasSize(1);
      return keys.iterator().next().getPublicKey();
    }
  }

  private static String armor(PGPPublicKey key) throws Exception {
    ByteArrayOutputStream out = new ByteArrayOutputStream(4096);
    try (ArmoredOutputStream aout = new ArmoredOutputStream(out)) {
      key.encode(aout);
    }
    return new String(out.toByteArray(), UTF_8);
  }

  private static void assertIteratorSize(int size, Iterator<?> it) {
    List<?> lst = ImmutableList.copyOf(it);
    assertThat(lst).hasSize(size);
  }

  private static void assertKeyMapContains(TestKey expected, Map<String, GpgKeyInfo> actualMap) {
    GpgKeyInfo actual = actualMap.get(expected.getKeyIdString());
    assertThat(actual).isNotNull();
    assertThat(actual.id).isNull();
    actual.id = expected.getKeyIdString();
    assertKeyEquals(expected, actual);
  }

  private void assertKeys(TestKey... expectedKeys) throws Exception {
    assertKeys(Arrays.asList(expectedKeys));
  }

  private void assertKeys(Iterable<TestKey> expectedKeys) throws Exception {
    // Check via API.
    FluentIterable<TestKey> expected = FluentIterable.from(expectedKeys);
    Map<String, GpgKeyInfo> keyMap = gApi.accounts().self().listGpgKeys();
    assertThat(keyMap.keySet())
        .named("keys returned by listGpgKeys()")
        .containsExactlyElementsIn(expected.transform(TestKey::getKeyIdString));

    for (TestKey key : expected) {
      assertKeyEquals(key, gApi.accounts().self().gpgKey(key.getKeyIdString()).get());
      assertKeyEquals(
          key,
          gApi.accounts()
              .self()
              .gpgKey(Fingerprint.toString(key.getPublicKey().getFingerprint()))
              .get());
      assertKeyMapContains(key, keyMap);
    }

    // Check raw external IDs.
    Account.Id currAccountId = atrScope.get().getUser().getAccountId();
    Iterable<String> expectedFps =
        expected.transform(k -> BaseEncoding.base16().encode(k.getPublicKey().getFingerprint()));
    Iterable<String> actualFps =
        externalIds.byAccount(currAccountId, SCHEME_GPGKEY).stream()
            .map(e -> e.key().id())
            .collect(toSet());
    assertThat(actualFps).named("external IDs in database").containsExactlyElementsIn(expectedFps);

    // Check raw stored keys.
    for (TestKey key : expected) {
      getOnlyKeyFromStore(key);
    }
  }

  private static void assertKeyEquals(TestKey expected, GpgKeyInfo actual) {
    String id = expected.getKeyIdString();
    assertThat(actual.id).named(id).isEqualTo(id);
    assertThat(actual.fingerprint)
        .named(id)
        .isEqualTo(Fingerprint.toString(expected.getPublicKey().getFingerprint()));
    List<String> userIds = ImmutableList.copyOf(expected.getPublicKey().getUserIDs());
    assertThat(actual.userIds).named(id).containsExactlyElementsIn(userIds);
    String key = actual.key;
    assertThat(key).named(id).startsWith("-----BEGIN PGP PUBLIC KEY BLOCK-----\n");
    assertThat(key).named(id).endsWith("-----END PGP PUBLIC KEY BLOCK-----\n");
    assertThat(actual.status).isEqualTo(GpgKeyInfo.Status.TRUSTED);
    assertThat(actual.problems).isEmpty();
  }

  private void addExternalIdEmail(TestAccount account, String email) throws Exception {
    requireNonNull(email);
    accountsUpdateProvider
        .get()
        .update(
            "Add Email",
            account.id(),
            u ->
                u.addExternalId(
                    ExternalId.createWithEmail(name("test"), email, account.id(), email)));
    accountIndexedCounter.assertReindexOf(account);
    requestScopeOperations.setApiUser(account.id());
  }

  private Map<String, GpgKeyInfo> addGpgKey(String armored) throws Exception {
    return addGpgKey(admin, armored);
  }

  private Map<String, GpgKeyInfo> addGpgKey(TestAccount account, String armored) throws Exception {
    Map<String, GpgKeyInfo> gpgKeys =
<<<<<<< HEAD
        gApi.accounts().self().putGpgKeys(ImmutableList.of(armored), ImmutableList.of());
    accountIndexedCounter.assertReindexOf(gApi.accounts().self().get());
=======
        gApi.accounts()
            .id(account.username)
            .putGpgKeys(ImmutableList.of(armored), ImmutableList.<String>of());
    accountIndexedCounter.assertReindexOf(gApi.accounts().id(account.username).get());
>>>>>>> 56dfccdf
    return gpgKeys;
  }

  private Map<String, GpgKeyInfo> addGpgKeyNoReindex(String armored) throws Exception {
    return gApi.accounts().self().putGpgKeys(ImmutableList.of(armored), ImmutableList.of());
  }

  private void assertUser(AccountInfo info, TestAccount account) throws Exception {
    assertUser(info, account, null);
  }

  private void assertUser(AccountInfo info, TestAccount account, @Nullable String expectedStatus)
      throws Exception {
    assertThat(info.name).isEqualTo(account.fullName());
    assertThat(info.email).isEqualTo(account.email());
    assertThat(info.username).isEqualTo(account.username());
    assertThat(info.status).isEqualTo(expectedStatus);
  }

  private Set<String> getEmails() throws RestApiException {
    return gApi.accounts().self().getEmails().stream().map(e -> e.email).collect(toSet());
  }

  private void assertEmail(Set<Account.Id> accounts, TestAccount expectedAccount) {
    assertThat(accounts).hasSize(1);
    assertThat(Iterables.getOnlyElement(accounts)).isEqualTo(expectedAccount.id());
  }

  private Config getAccountConfig(TestRepository<?> allUsersRepo) throws Exception {
    Config ac = new Config();
    try (TreeWalk tw =
        TreeWalk.forPath(
            allUsersRepo.getRepository(),
            AccountProperties.ACCOUNT_CONFIG,
            getHead(allUsersRepo.getRepository(), "HEAD").getTree())) {
      assertThat(tw).isNotNull();
      ac.fromText(
          new String(
              allUsersRepo
                  .getRevWalk()
                  .getObjectReader()
                  .open(tw.getObjectId(0), OBJ_BLOB)
                  .getBytes(),
              UTF_8));
    }
    return ac;
  }

  /** Checks if an account is indexed the correct number of times. */
  private static class AccountIndexedCounter implements AccountIndexedListener {
    private final AtomicLongMap<Integer> countsByAccount = AtomicLongMap.create();

    @Override
    public void onAccountIndexed(int id) {
      countsByAccount.incrementAndGet(id);
    }

    void clear() {
      countsByAccount.clear();
    }

    long getCount(Account.Id accountId) {
      return countsByAccount.get(accountId.get());
    }

    void assertReindexOf(TestAccount testAccount) {
      assertReindexOf(testAccount, 1);
    }

    void assertReindexOf(AccountInfo accountInfo) {
      assertReindexOf(new Account.Id(accountInfo._accountId), 1);
    }

    void assertReindexOf(TestAccount testAccount, int expectedCount) {
      assertThat(getCount(testAccount.id())).isEqualTo(expectedCount);
      assertThat(countsByAccount).hasSize(1);
      clear();
    }

    void assertReindexOf(Account.Id accountId, int expectedCount) {
      assertThat(getCount(accountId)).isEqualTo(expectedCount);
      countsByAccount.remove(accountId.get());
    }

    void assertNoReindex() {
      assertThat(countsByAccount).isEmpty();
    }
  }

  private static class RefUpdateCounter implements GitReferenceUpdatedListener {
    private final AtomicLongMap<String> countsByProjectRefs = AtomicLongMap.create();

    static String projectRef(Project.NameKey project, String ref) {
      return projectRef(project.get(), ref);
    }

    static String projectRef(String project, String ref) {
      return project + ":" + ref;
    }

    @Override
    public void onGitReferenceUpdated(Event event) {
      countsByProjectRefs.incrementAndGet(projectRef(event.getProjectName(), event.getRefName()));
    }

    void clear() {
      countsByProjectRefs.clear();
    }

    long getCount(String projectRef) {
      return countsByProjectRefs.get(projectRef);
    }

    void assertRefUpdateFor(String... projectRefs) {
      Map<String, Integer> expectedRefUpdateCounts = new HashMap<>();
      for (String projectRef : projectRefs) {
        expectedRefUpdateCounts.put(projectRef, 1);
      }
      assertRefUpdateFor(expectedRefUpdateCounts);
    }

    void assertRefUpdateFor(Map<String, Integer> expectedProjectRefUpdateCounts) {
      for (Map.Entry<String, Integer> e : expectedProjectRefUpdateCounts.entrySet()) {
        assertThat(getCount(e.getKey())).isEqualTo(e.getValue());
      }
      assertThat(countsByProjectRefs).hasSize(expectedProjectRefUpdateCounts.size());
      clear();
    }
  }
}<|MERGE_RESOLUTION|>--- conflicted
+++ resolved
@@ -3084,15 +3084,10 @@
 
   private Map<String, GpgKeyInfo> addGpgKey(TestAccount account, String armored) throws Exception {
     Map<String, GpgKeyInfo> gpgKeys =
-<<<<<<< HEAD
-        gApi.accounts().self().putGpgKeys(ImmutableList.of(armored), ImmutableList.of());
-    accountIndexedCounter.assertReindexOf(gApi.accounts().self().get());
-=======
         gApi.accounts()
             .id(account.username)
             .putGpgKeys(ImmutableList.of(armored), ImmutableList.<String>of());
     accountIndexedCounter.assertReindexOf(gApi.accounts().id(account.username).get());
->>>>>>> 56dfccdf
     return gpgKeys;
   }
 
