// Copyright (C) 2013 The Android Open Source Project
//
// Licensed under the Apache License, Version 2.0 (the "License");
// you may not use this file except in compliance with the License.
// You may obtain a copy of the License at
//
// http://www.apache.org/licenses/LICENSE-2.0
//
// Unless required by applicable law or agreed to in writing, software
// distributed under the License is distributed on an "AS IS" BASIS,
// WITHOUT WARRANTIES OR CONDITIONS OF ANY KIND, either express or implied.
// See the License for the specific language governing permissions and
// limitations under the License.

package com.google.gerrit.acceptance.api.change;

import static com.google.common.truth.Truth.assertThat;
import static com.google.common.truth.Truth8.assertThat;
import static com.google.gerrit.acceptance.GitUtil.assertPushOk;
import static com.google.gerrit.acceptance.GitUtil.pushHead;
import static com.google.gerrit.acceptance.PushOneCommit.FILE_CONTENT;
import static com.google.gerrit.acceptance.PushOneCommit.FILE_NAME;
import static com.google.gerrit.acceptance.PushOneCommit.SUBJECT;
import static com.google.gerrit.extensions.client.ListChangesOption.ALL_REVISIONS;
import static com.google.gerrit.extensions.client.ListChangesOption.CHANGE_ACTIONS;
import static com.google.gerrit.extensions.client.ListChangesOption.CHECK;
import static com.google.gerrit.extensions.client.ListChangesOption.COMMIT_FOOTERS;
import static com.google.gerrit.extensions.client.ListChangesOption.CURRENT_ACTIONS;
import static com.google.gerrit.extensions.client.ListChangesOption.CURRENT_COMMIT;
import static com.google.gerrit.extensions.client.ListChangesOption.CURRENT_REVISION;
import static com.google.gerrit.extensions.client.ListChangesOption.DETAILED_ACCOUNTS;
import static com.google.gerrit.extensions.client.ListChangesOption.DETAILED_LABELS;
import static com.google.gerrit.extensions.client.ListChangesOption.LABELS;
import static com.google.gerrit.extensions.client.ListChangesOption.MESSAGES;
import static com.google.gerrit.extensions.client.ListChangesOption.PUSH_CERTIFICATES;
import static com.google.gerrit.extensions.client.ListChangesOption.REVIEWED;
import static com.google.gerrit.extensions.client.ListChangesOption.TRACKING_IDS;
import static com.google.gerrit.extensions.client.ReviewerState.CC;
import static com.google.gerrit.extensions.client.ReviewerState.REMOVED;
import static com.google.gerrit.extensions.client.ReviewerState.REVIEWER;
import static com.google.gerrit.reviewdb.client.RefNames.changeMetaRef;
import static com.google.gerrit.server.StarredChangesUtil.DEFAULT_LABEL;
import static com.google.gerrit.server.group.SystemGroupBackend.ANONYMOUS_USERS;
import static com.google.gerrit.server.group.SystemGroupBackend.CHANGE_OWNER;
import static com.google.gerrit.server.group.SystemGroupBackend.PROJECT_OWNERS;
import static com.google.gerrit.server.group.SystemGroupBackend.REGISTERED_USERS;
import static com.google.gerrit.server.project.testing.Util.category;
import static com.google.gerrit.server.project.testing.Util.value;
import static java.nio.charset.StandardCharsets.UTF_8;
import static java.util.concurrent.TimeUnit.SECONDS;
import static java.util.stream.Collectors.joining;
import static java.util.stream.Collectors.toList;
import static java.util.stream.Collectors.toSet;

import com.google.common.base.Strings;
import com.google.common.collect.ImmutableList;
import com.google.common.collect.ImmutableMap;
import com.google.common.collect.ImmutableSet;
import com.google.common.collect.Iterables;
import com.google.common.collect.Lists;
import com.google.gerrit.acceptance.AbstractDaemonTest;
import com.google.gerrit.acceptance.ChangeIndexedCounter;
import com.google.gerrit.acceptance.GerritConfig;
import com.google.gerrit.acceptance.GitUtil;
import com.google.gerrit.acceptance.NoHttpd;
import com.google.gerrit.acceptance.PushOneCommit;
import com.google.gerrit.acceptance.TestProjectInput;
import com.google.gerrit.acceptance.testsuite.account.AccountOperations;
import com.google.gerrit.acceptance.testsuite.group.GroupOperations;
import com.google.gerrit.acceptance.testsuite.project.ProjectOperations;
import com.google.gerrit.acceptance.testsuite.request.RequestScopeOperations;
import com.google.gerrit.common.FooterConstants;
import com.google.gerrit.common.data.GlobalCapability;
import com.google.gerrit.common.data.LabelFunction;
import com.google.gerrit.common.data.LabelType;
import com.google.gerrit.common.data.Permission;
import com.google.gerrit.extensions.annotations.Exports;
import com.google.gerrit.extensions.api.changes.AddReviewerInput;
import com.google.gerrit.extensions.api.changes.AddReviewerResult;
import com.google.gerrit.extensions.api.changes.Changes.QueryRequest;
import com.google.gerrit.extensions.api.changes.DeleteReviewerInput;
import com.google.gerrit.extensions.api.changes.DeleteVoteInput;
import com.google.gerrit.extensions.api.changes.NotifyHandling;
import com.google.gerrit.extensions.api.changes.NotifyInfo;
import com.google.gerrit.extensions.api.changes.RebaseInput;
import com.google.gerrit.extensions.api.changes.RecipientType;
import com.google.gerrit.extensions.api.changes.RelatedChangeAndCommitInfo;
import com.google.gerrit.extensions.api.changes.RevertInput;
import com.google.gerrit.extensions.api.changes.ReviewInput;
import com.google.gerrit.extensions.api.changes.ReviewInput.DraftHandling;
import com.google.gerrit.extensions.api.changes.ReviewResult;
import com.google.gerrit.extensions.api.changes.ReviewerInfo;
import com.google.gerrit.extensions.api.changes.RevisionApi;
import com.google.gerrit.extensions.api.changes.StarsInput;
import com.google.gerrit.extensions.api.groups.GroupApi;
import com.google.gerrit.extensions.api.projects.BranchApi;
import com.google.gerrit.extensions.api.projects.BranchInput;
import com.google.gerrit.extensions.api.projects.ConfigInput;
import com.google.gerrit.extensions.api.projects.ProjectApi;
import com.google.gerrit.extensions.api.projects.ProjectInput;
import com.google.gerrit.extensions.client.ChangeKind;
import com.google.gerrit.extensions.client.ChangeStatus;
import com.google.gerrit.extensions.client.Comment.Range;
import com.google.gerrit.extensions.client.InheritableBoolean;
import com.google.gerrit.extensions.client.ListChangesOption;
import com.google.gerrit.extensions.client.ReviewerState;
import com.google.gerrit.extensions.client.Side;
import com.google.gerrit.extensions.client.SubmitType;
import com.google.gerrit.extensions.common.AccountInfo;
import com.google.gerrit.extensions.common.ApprovalInfo;
import com.google.gerrit.extensions.common.ChangeInfo;
import com.google.gerrit.extensions.common.ChangeInput;
import com.google.gerrit.extensions.common.ChangeMessageInfo;
import com.google.gerrit.extensions.common.CommentInfo;
import com.google.gerrit.extensions.common.CommitInfo;
import com.google.gerrit.extensions.common.GitPerson;
import com.google.gerrit.extensions.common.LabelInfo;
import com.google.gerrit.extensions.common.MergeInput;
import com.google.gerrit.extensions.common.MergePatchSetInput;
import com.google.gerrit.extensions.common.PluginDefinedInfo;
import com.google.gerrit.extensions.common.PureRevertInfo;
import com.google.gerrit.extensions.common.RevisionInfo;
import com.google.gerrit.extensions.common.TrackingIdInfo;
import com.google.gerrit.extensions.events.ChangeIndexedListener;
import com.google.gerrit.extensions.registration.DynamicSet;
import com.google.gerrit.extensions.registration.RegistrationHandle;
import com.google.gerrit.extensions.restapi.AuthException;
import com.google.gerrit.extensions.restapi.BadRequestException;
import com.google.gerrit.extensions.restapi.MethodNotAllowedException;
import com.google.gerrit.extensions.restapi.ResourceConflictException;
import com.google.gerrit.extensions.restapi.ResourceNotFoundException;
import com.google.gerrit.extensions.restapi.RestApiException;
import com.google.gerrit.extensions.restapi.UnprocessableEntityException;
import com.google.gerrit.index.IndexConfig;
import com.google.gerrit.mail.Address;
import com.google.gerrit.reviewdb.client.Account;
import com.google.gerrit.reviewdb.client.AccountGroup;
import com.google.gerrit.reviewdb.client.Branch;
import com.google.gerrit.reviewdb.client.Change;
import com.google.gerrit.reviewdb.client.PatchSet;
import com.google.gerrit.reviewdb.client.Project;
import com.google.gerrit.reviewdb.client.RefNames;
import com.google.gerrit.server.ChangeMessagesUtil;
import com.google.gerrit.server.StarredChangesUtil;
import com.google.gerrit.server.change.ChangeResource;
import com.google.gerrit.server.git.ChangeMessageModifier;
import com.google.gerrit.server.group.SystemGroupBackend;
import com.google.gerrit.server.index.change.ChangeIndex;
import com.google.gerrit.server.index.change.ChangeIndexCollection;
import com.google.gerrit.server.index.change.IndexedChangeQuery;
import com.google.gerrit.server.project.testing.Util;
import com.google.gerrit.server.query.change.ChangeData;
import com.google.gerrit.server.query.change.ChangeQueryProcessor.ChangeAttributeFactory;
import com.google.gerrit.server.restapi.change.PostReview;
import com.google.gerrit.server.update.BatchUpdate;
import com.google.gerrit.server.update.BatchUpdateOp;
import com.google.gerrit.server.update.ChangeContext;
import com.google.gerrit.server.util.time.TimeUtil;
import com.google.gerrit.testing.FakeEmailSender.Message;
import com.google.gerrit.testing.TestTimeUtil;
import com.google.gwtorm.server.OrmException;
import com.google.inject.AbstractModule;
import com.google.inject.Inject;
import java.io.IOException;
import java.sql.Timestamp;
import java.util.ArrayList;
import java.util.Arrays;
import java.util.Collection;
import java.util.EnumSet;
import java.util.HashMap;
import java.util.Iterator;
import java.util.List;
import java.util.Map;
import java.util.Optional;
import java.util.Set;
import java.util.function.Function;
import java.util.stream.Stream;
import org.eclipse.jgit.internal.storage.dfs.InMemoryRepository;
import org.eclipse.jgit.junit.TestRepository;
import org.eclipse.jgit.lib.Constants;
import org.eclipse.jgit.lib.PersonIdent;
import org.eclipse.jgit.lib.Repository;
import org.eclipse.jgit.revwalk.RevCommit;
import org.eclipse.jgit.revwalk.RevWalk;
import org.eclipse.jgit.transport.PushResult;
import org.junit.After;
import org.junit.Before;
import org.junit.Test;

@NoHttpd
public class ChangeIT extends AbstractDaemonTest {
  private String systemTimeZone;

  @Inject private AccountOperations accountOperations;
  @Inject private ChangeIndexCollection changeIndexCollection;
  @Inject private DynamicSet<ChangeIndexedListener> changeIndexedListeners;
  @Inject private DynamicSet<ChangeMessageModifier> changeMessageModifiers;
  @Inject private GroupOperations groupOperations;
  @Inject private IndexConfig indexConfig;
  @Inject private ProjectOperations projectOperations;
  @Inject private RequestScopeOperations requestScopeOperations;

  private ChangeIndexedCounter changeIndexedCounter;
  private RegistrationHandle changeIndexedCounterHandle;

  @Before
  public void setTimeForTesting() {
    systemTimeZone = System.setProperty("user.timezone", "US/Eastern");
  }

  @After
  public void resetTime() {
    TestTimeUtil.useSystemTime();
    System.setProperty("user.timezone", systemTimeZone);
  }

  @Before
  public void addChangeIndexedCounter() {
    changeIndexedCounter = new ChangeIndexedCounter();
    changeIndexedCounterHandle = changeIndexedListeners.add("gerrit", changeIndexedCounter);
  }

  @After
  public void removeChangeIndexedCounter() {
    if (changeIndexedCounterHandle != null) {
      changeIndexedCounterHandle.remove();
    }
  }

  @Test
  public void get() throws Exception {
    PushOneCommit.Result r = createChange();
    String triplet = project.get() + "~master~" + r.getChangeId();
    ChangeInfo c = info(triplet);
    assertThat(c.id).isEqualTo(triplet);
    assertThat(c.project).isEqualTo(project.get());
    assertThat(c.branch).isEqualTo("master");
    assertThat(c.status).isEqualTo(ChangeStatus.NEW);
    assertThat(c.subject).isEqualTo("test commit");
    assertThat(c.submitType).isEqualTo(SubmitType.MERGE_IF_NECESSARY);
    assertThat(c.mergeable).isTrue();
    assertThat(c.changeId).isEqualTo(r.getChangeId());
    assertThat(c.created).isEqualTo(c.updated);
    assertThat(c._number).isEqualTo(r.getChange().getId().get());

    assertThat(c.owner._accountId).isEqualTo(admin.getId().get());
    assertThat(c.owner.name).isNull();
    assertThat(c.owner.email).isNull();
    assertThat(c.owner.username).isNull();
    assertThat(c.owner.avatars).isNull();
  }

  @Test
  public void skipMergeable() throws Exception {
    PushOneCommit.Result r = createChange();
    String triplet = project.get() + "~master~" + r.getChangeId();
    ChangeInfo c =
        gApi.changes().id(triplet).get(ImmutableList.of(ListChangesOption.SKIP_MERGEABLE));
    assertThat(c.mergeable).isNull();

    c = gApi.changes().id(triplet).get();
    assertThat(c.mergeable).isTrue();
  }

  @Test
  @GerritConfig(name = "change.api.excludeMergeableInChangeInfo", value = "true")
  public void excludeMergeableInChangeInfo() throws Exception {
    PushOneCommit.Result r = createChange();
    ChangeInfo c = gApi.changes().id(r.getChangeId()).get();
    assertThat(c.mergeable).isNull();
  }

  @Test
  public void setWorkInProgressNotAllowedWithoutPermission() throws Exception {
    PushOneCommit.Result rwip = createChange();
    String changeId = rwip.getChangeId();

    requestScopeOperations.setApiUser(user.getId());
    exception.expect(AuthException.class);
    exception.expectMessage("not allowed to toggle work in progress");
    gApi.changes().id(changeId).setWorkInProgress();
  }

  @Test
  public void setWorkInProgressAllowedAsAdmin() throws Exception {
    requestScopeOperations.setApiUser(user.getId());
    String changeId =
        gApi.changes().create(new ChangeInput(project.get(), "master", "Test Change")).get().id;

    requestScopeOperations.setApiUser(admin.getId());
    gApi.changes().id(changeId).setWorkInProgress();
    assertThat(gApi.changes().id(changeId).get().workInProgress).isTrue();
  }

  @Test
  public void setWorkInProgressAllowedAsProjectOwner() throws Exception {
    requestScopeOperations.setApiUser(user.getId());
    String changeId =
        gApi.changes().create(new ChangeInput(project.get(), "master", "Test Change")).get().id;

    com.google.gerrit.acceptance.TestAccount user2 = accountCreator.user2();
    grant(project, "refs/*", Permission.OWNER, false, REGISTERED_USERS);
    requestScopeOperations.setApiUser(user2.getId());
    gApi.changes().id(changeId).setWorkInProgress();
    assertThat(gApi.changes().id(changeId).get().workInProgress).isTrue();
  }

  @Test
  public void createWipChangeWithWorkInProgressByDefaultForProject() throws Exception {
    ConfigInput input = new ConfigInput();
    input.workInProgressByDefault = InheritableBoolean.TRUE;
    gApi.projects().name(project.get()).config(input);
    String changeId =
        gApi.changes().create(new ChangeInput(project.get(), "master", "Test Change")).get().id;
    assertThat(gApi.changes().id(changeId).get().workInProgress).isTrue();
  }

  @Test
  public void setReadyForReviewNotAllowedWithoutPermission() throws Exception {
    PushOneCommit.Result rready = createChange();
    String changeId = rready.getChangeId();
    gApi.changes().id(changeId).setWorkInProgress();

    requestScopeOperations.setApiUser(user.getId());
    exception.expect(AuthException.class);
    exception.expectMessage("not allowed to toggle work in progress");
    gApi.changes().id(changeId).setReadyForReview();
  }

  @Test
  public void setReadyForReviewAllowedAsAdmin() throws Exception {
    requestScopeOperations.setApiUser(user.getId());
    String changeId =
        gApi.changes().create(new ChangeInput(project.get(), "master", "Test Change")).get().id;
    gApi.changes().id(changeId).setWorkInProgress();

    requestScopeOperations.setApiUser(admin.getId());
    gApi.changes().id(changeId).setReadyForReview();
    assertThat(gApi.changes().id(changeId).get().workInProgress).isNull();
  }

  @Test
  public void setReadyForReviewAllowedAsProjectOwner() throws Exception {
    requestScopeOperations.setApiUser(user.getId());
    String changeId =
        gApi.changes().create(new ChangeInput(project.get(), "master", "Test Change")).get().id;
    gApi.changes().id(changeId).setWorkInProgress();

    com.google.gerrit.acceptance.TestAccount user2 = accountCreator.user2();
    grant(project, "refs/*", Permission.OWNER, false, REGISTERED_USERS);
    requestScopeOperations.setApiUser(user2.getId());
    gApi.changes().id(changeId).setReadyForReview();
    assertThat(gApi.changes().id(changeId).get().workInProgress).isNull();
  }

  @Test
  public void hasReviewStarted() throws Exception {
    PushOneCommit.Result r = createWorkInProgressChange();
    String changeId = r.getChangeId();
    ChangeInfo info = gApi.changes().id(changeId).get();
    assertThat(info.hasReviewStarted).isFalse();

    gApi.changes().id(changeId).setReadyForReview();
    info = gApi.changes().id(changeId).get();
    assertThat(info.hasReviewStarted).isTrue();
  }

  @Test
  public void pendingReviewersInNoteDb() throws Exception {
    ConfigInput conf = new ConfigInput();
    conf.enableReviewerByEmail = InheritableBoolean.TRUE;
    gApi.projects().name(project.get()).config(conf);

    PushOneCommit.Result r = createWorkInProgressChange();
    String changeId = r.getChangeId();
    assertThat(gApi.changes().id(changeId).get().pendingReviewers).isEmpty();

    // Add some pending reviewers.
    String email1 = name("user1") + "@example.com";
    String email2 = name("user2") + "@example.com";
    String email3 = name("user3") + "@example.com";
    String email4 = name("user4") + "@example.com";
    accountOperations
        .newAccount()
        .username(name("user1"))
        .preferredEmail(email1)
        .fullname("User 1")
        .create();
    accountOperations
        .newAccount()
        .username(name("user2"))
        .preferredEmail(email2)
        .fullname("User 2")
        .create();
    accountOperations
        .newAccount()
        .username(name("user3"))
        .preferredEmail(email3)
        .fullname("User 3")
        .create();
    accountOperations
        .newAccount()
        .username(name("user4"))
        .preferredEmail(email4)
        .fullname("User 4")
        .create();
    ReviewInput in =
        ReviewInput.noScore()
            .reviewer(email1)
            .reviewer(email2)
            .reviewer(email3, CC, false)
            .reviewer(email4, CC, false)
            .reviewer("byemail1@example.com")
            .reviewer("byemail2@example.com")
            .reviewer("byemail3@example.com", CC, false)
            .reviewer("byemail4@example.com", CC, false);
    ReviewResult result = gApi.changes().id(changeId).revision("current").review(in);
    assertThat(result.reviewers).isNotEmpty();
    ChangeInfo info = gApi.changes().id(changeId).get();
    Function<Collection<AccountInfo>, Collection<String>> toEmails =
        ais -> ais.stream().map(ai -> ai.email).collect(toSet());
    assertThat(toEmails.apply(info.pendingReviewers.get(REVIEWER)))
        .containsExactly(
            admin.email, email1, email2, "byemail1@example.com", "byemail2@example.com");
    assertThat(toEmails.apply(info.pendingReviewers.get(CC)))
        .containsExactly(email3, email4, "byemail3@example.com", "byemail4@example.com");
    assertThat(info.pendingReviewers.get(REMOVED)).isNull();

    // Stage some pending reviewer removals.
    gApi.changes().id(changeId).reviewer(email1).remove();
    gApi.changes().id(changeId).reviewer(email3).remove();
    gApi.changes().id(changeId).reviewer("byemail1@example.com").remove();
    gApi.changes().id(changeId).reviewer("byemail3@example.com").remove();
    info = gApi.changes().id(changeId).get();
    assertThat(toEmails.apply(info.pendingReviewers.get(REVIEWER)))
        .containsExactly(admin.email, email2, "byemail2@example.com");
    assertThat(toEmails.apply(info.pendingReviewers.get(CC)))
        .containsExactly(email4, "byemail4@example.com");
    assertThat(toEmails.apply(info.pendingReviewers.get(REMOVED)))
        .containsExactly(email1, email3, "byemail1@example.com", "byemail3@example.com");

    // "Undo" a removal.
    in = ReviewInput.noScore().reviewer(email1);
    gApi.changes().id(changeId).revision("current").review(in);
    info = gApi.changes().id(changeId).get();
    assertThat(toEmails.apply(info.pendingReviewers.get(REVIEWER)))
        .containsExactly(admin.email, email1, email2, "byemail2@example.com");
    assertThat(toEmails.apply(info.pendingReviewers.get(CC)))
        .containsExactly(email4, "byemail4@example.com");
    assertThat(toEmails.apply(info.pendingReviewers.get(REMOVED)))
        .containsExactly(email3, "byemail1@example.com", "byemail3@example.com");

    // "Commit" by moving out of WIP.
    gApi.changes().id(changeId).setReadyForReview();
    info = gApi.changes().id(changeId).get();
    assertThat(info.pendingReviewers).isEmpty();
    assertThat(toEmails.apply(info.reviewers.get(REVIEWER)))
        .containsExactly(admin.email, email1, email2, "byemail2@example.com");
    assertThat(toEmails.apply(info.reviewers.get(CC)))
        .containsExactly(email4, "byemail4@example.com");
    assertThat(info.reviewers.get(REMOVED)).isNull();
  }

  @Test
  public void toggleWorkInProgressState() throws Exception {
    PushOneCommit.Result r = createChange();
    String changeId = r.getChangeId();

    // With message
    gApi.changes().id(changeId).setWorkInProgress("Needs some refactoring");

    ChangeInfo info = gApi.changes().id(changeId).get();

    assertThat(info.workInProgress).isTrue();
    assertThat(Iterables.getLast(info.messages).message).contains("Needs some refactoring");
    assertThat(Iterables.getLast(info.messages).tag).contains(ChangeMessagesUtil.TAG_SET_WIP);

    gApi.changes().id(changeId).setReadyForReview("PTAL");

    info = gApi.changes().id(changeId).get();
    assertThat(info.workInProgress).isNull();
    assertThat(Iterables.getLast(info.messages).message).contains("PTAL");
    assertThat(Iterables.getLast(info.messages).tag).contains(ChangeMessagesUtil.TAG_SET_READY);

    // No message
    gApi.changes().id(changeId).setWorkInProgress();

    info = gApi.changes().id(changeId).get();

    assertThat(info.workInProgress).isTrue();
    assertThat(Iterables.getLast(info.messages).message).isEqualTo("Set Work In Progress");
    assertThat(Iterables.getLast(info.messages).tag).contains(ChangeMessagesUtil.TAG_SET_WIP);

    gApi.changes().id(changeId).setReadyForReview();

    info = gApi.changes().id(changeId).get();
    assertThat(info.workInProgress).isNull();
    assertThat(Iterables.getLast(info.messages).message).isEqualTo("Set Ready For Review");
    assertThat(Iterables.getLast(info.messages).tag).contains(ChangeMessagesUtil.TAG_SET_READY);
  }

  @Test
  public void reviewAndStartReview() throws Exception {
    PushOneCommit.Result r = createWorkInProgressChange();
    r.assertOkStatus();
    assertThat(r.getChange().change().isWorkInProgress()).isTrue();

    ReviewInput in = ReviewInput.noScore().setWorkInProgress(false);
    ReviewResult result = gApi.changes().id(r.getChangeId()).revision("current").review(in);
    assertThat(result.ready).isTrue();

    ChangeInfo info = gApi.changes().id(r.getChangeId()).get();
    assertThat(info.workInProgress).isNull();
  }

  @Test
  public void reviewAndMoveToWorkInProgress() throws Exception {
    PushOneCommit.Result r = createChange();
    assertThat(r.getChange().change().isWorkInProgress()).isFalse();

    ReviewInput in = ReviewInput.noScore().setWorkInProgress(true);
    ReviewResult result = gApi.changes().id(r.getChangeId()).revision("current").review(in);
    assertThat(result.ready).isNull();

    ChangeInfo info = gApi.changes().id(r.getChangeId()).get();
    assertThat(info.workInProgress).isTrue();
  }

  @Test
  public void reviewAndSetWorkInProgressAndAddReviewerAndVote() throws Exception {
    PushOneCommit.Result r = createChange();
    assertThat(r.getChange().change().isWorkInProgress()).isFalse();

    ReviewInput in =
        ReviewInput.approve().reviewer(user.email).label("Code-Review", 1).setWorkInProgress(true);
    gApi.changes().id(r.getChangeId()).revision("current").review(in);

    ChangeInfo info = gApi.changes().id(r.getChangeId()).get();
    assertThat(info.workInProgress).isTrue();
    assertThat(info.reviewers.get(REVIEWER).stream().map(ai -> ai._accountId).collect(toList()))
        .containsExactly(admin.id.get(), user.id.get());
    assertThat(info.labels.get("Code-Review").recommended._accountId).isEqualTo(admin.id.get());
  }

  @Test
  public void reviewWithWorkInProgressAndReadyReturnsError() throws Exception {
    PushOneCommit.Result r = createChange();
    ReviewInput in = ReviewInput.noScore();
    in.ready = true;
    in.workInProgress = true;
    ReviewResult result = gApi.changes().id(r.getChangeId()).revision("current").review(in);
    assertThat(result.error).isEqualTo(PostReview.ERROR_WIP_READY_MUTUALLY_EXCLUSIVE);
  }

  @Test
  @TestProjectInput(cloneAs = "user")
  public void reviewWithWorkInProgressChangeOwner() throws Exception {
    PushOneCommit push = pushFactory.create(user.getIdent(), testRepo);
    PushOneCommit.Result r = push.to("refs/for/master");
    r.assertOkStatus();
    assertThat(r.getChange().change().getOwner()).isEqualTo(user.id);

    requestScopeOperations.setApiUser(user.getId());
    ReviewInput in = ReviewInput.noScore().setWorkInProgress(true);
    gApi.changes().id(r.getChangeId()).current().review(in);
    ChangeInfo info = gApi.changes().id(r.getChangeId()).get();
    assertThat(info.workInProgress).isTrue();
  }

  @Test
  @TestProjectInput(cloneAs = "user")
  public void reviewWithWithWorkInProgressAdmin() throws Exception {
    PushOneCommit push = pushFactory.create(user.getIdent(), testRepo);
    PushOneCommit.Result r = push.to("refs/for/master");
    r.assertOkStatus();
    assertThat(r.getChange().change().getOwner()).isEqualTo(user.id);

    requestScopeOperations.setApiUser(admin.getId());
    ReviewInput in = ReviewInput.noScore().setWorkInProgress(true);
    gApi.changes().id(r.getChangeId()).current().review(in);
    ChangeInfo info = gApi.changes().id(r.getChangeId()).get();
    assertThat(info.workInProgress).isTrue();
  }

  @Test
  public void reviewWithWorkInProgressByNonOwnerReturnsError() throws Exception {
    PushOneCommit.Result r = createChange();
    ReviewInput in = ReviewInput.noScore().setWorkInProgress(true);
    requestScopeOperations.setApiUser(user.getId());
    exception.expect(AuthException.class);
    exception.expectMessage("not allowed to toggle work in progress");
    gApi.changes().id(r.getChangeId()).current().review(in);
  }

  @Test
  public void reviewWithReadyByNonOwnerReturnsError() throws Exception {
    PushOneCommit.Result r = createChange();
    ReviewInput in = ReviewInput.noScore().setReady(true);
    requestScopeOperations.setApiUser(user.getId());
    exception.expect(AuthException.class);
    exception.expectMessage("not allowed to toggle work in progress");
    gApi.changes().id(r.getChangeId()).current().review(in);
  }

  @Test
  public void getAmbiguous() throws Exception {
    PushOneCommit.Result r1 = createChange();
    String changeId = r1.getChangeId();
    gApi.changes().id(changeId).get();

    BranchInput b = new BranchInput();
    b.revision = repo().exactRef("HEAD").getObjectId().name();
    gApi.projects().name(project.get()).branch("other").create(b);

    PushOneCommit push2 =
        pushFactory.create(
            admin.getIdent(),
            testRepo,
            PushOneCommit.SUBJECT,
            PushOneCommit.FILE_NAME,
            PushOneCommit.FILE_CONTENT,
            changeId);
    PushOneCommit.Result r2 = push2.to("refs/for/other");
    assertThat(r2.getChangeId()).isEqualTo(changeId);

    exception.expect(ResourceNotFoundException.class);
    exception.expectMessage("Multiple changes found for " + changeId);
    gApi.changes().id(changeId).get();
  }

  @Test
  public void revert() throws Exception {
    PushOneCommit.Result r = createChange();
    gApi.changes().id(r.getChangeId()).revision(r.getCommit().name()).review(ReviewInput.approve());
    gApi.changes().id(r.getChangeId()).revision(r.getCommit().name()).submit();
    ChangeInfo revertChange = gApi.changes().id(r.getChangeId()).revert().get();

    // expected messages on source change:
    // 1. Uploaded patch set 1.
    // 2. Patch Set 1: Code-Review+2
    // 3. Change has been successfully merged by Administrator
    // 4. Patch Set 1: Reverted
    List<ChangeMessageInfo> sourceMessages =
        new ArrayList<>(gApi.changes().id(r.getChangeId()).get().messages);
    assertThat(sourceMessages).hasSize(4);
    String expectedMessage =
        String.format("Created a revert of this change as %s", revertChange.changeId);
    assertThat(sourceMessages.get(3).message).isEqualTo(expectedMessage);

    assertThat(revertChange.messages).hasSize(1);
    assertThat(revertChange.messages.iterator().next().message).isEqualTo("Uploaded patch set 1.");
    assertThat(revertChange.revertOf).isEqualTo(gApi.changes().id(r.getChangeId()).get()._number);
  }

  @Test
  public void revertNotifications() throws Exception {
    PushOneCommit.Result r = createChange();
    gApi.changes().id(r.getChangeId()).addReviewer(user.email);
    gApi.changes().id(r.getChangeId()).revision(r.getCommit().name()).review(ReviewInput.approve());
    gApi.changes().id(r.getChangeId()).revision(r.getCommit().name()).submit();

    sender.clear();
    ChangeInfo revertChange = gApi.changes().id(r.getChangeId()).revert().get();

    List<Message> messages = sender.getMessages();
    assertThat(messages).hasSize(2);
    assertThat(sender.getMessages(revertChange.changeId, "newchange")).hasSize(1);
    assertThat(sender.getMessages(r.getChangeId(), "revert")).hasSize(1);
  }

  @Test
  public void suppressRevertNotifications() throws Exception {
    PushOneCommit.Result r = createChange();
    gApi.changes().id(r.getChangeId()).addReviewer(user.email);
    gApi.changes().id(r.getChangeId()).revision(r.getCommit().name()).review(ReviewInput.approve());
    gApi.changes().id(r.getChangeId()).revision(r.getCommit().name()).submit();

    RevertInput revertInput = new RevertInput();
    revertInput.notify = NotifyHandling.NONE;

    sender.clear();
    gApi.changes().id(r.getChangeId()).revert(revertInput).get();
    assertThat(sender.getMessages()).isEmpty();
  }

  @Test
  public void revertPreservesReviewersAndCcs() throws Exception {
    PushOneCommit.Result r = createChange();

    ReviewInput in = ReviewInput.approve();
    in.reviewer(user.email);
    in.reviewer(accountCreator.user2().email, ReviewerState.CC, true);
    // Add user as reviewer that will create the revert
    in.reviewer(accountCreator.admin2().email);

    gApi.changes().id(r.getChangeId()).revision(r.getCommit().name()).review(in);
    gApi.changes().id(r.getChangeId()).revision(r.getCommit().name()).submit();

    // expect both the original reviewers and CCs to be preserved
    // original owner should be added as reviewer, user requesting the revert (new owner) removed
    requestScopeOperations.setApiUser(accountCreator.admin2().getId());
    Map<ReviewerState, Collection<AccountInfo>> result =
        gApi.changes().id(r.getChangeId()).revert().get().reviewers;
    assertThat(result).containsKey(ReviewerState.REVIEWER);

    List<Integer> reviewers =
        result.get(ReviewerState.REVIEWER).stream().map(a -> a._accountId).collect(toList());
    assertThat(result).containsKey(ReviewerState.CC);
    List<Integer> ccs =
        result.get(ReviewerState.CC).stream().map(a -> a._accountId).collect(toList());
    assertThat(ccs).containsExactly(accountCreator.user2().id.get());
    assertThat(reviewers).containsExactly(user.id.get(), admin.id.get());
  }

  @Test
  @TestProjectInput(createEmptyCommit = false)
  public void revertInitialCommit() throws Exception {
    PushOneCommit.Result r = createChange();
    gApi.changes().id(r.getChangeId()).revision(r.getCommit().name()).review(ReviewInput.approve());
    gApi.changes().id(r.getChangeId()).revision(r.getCommit().name()).submit();

    exception.expect(ResourceConflictException.class);
    exception.expectMessage("Cannot revert initial commit");
    gApi.changes().id(r.getChangeId()).revert();
  }

  @FunctionalInterface
  private interface Rebase {
    void call(String id) throws RestApiException;
  }

  @Test
  public void rebaseViaRevisionApi() throws Exception {
    testRebase(id -> gApi.changes().id(id).current().rebase());
  }

  @Test
  public void rebaseViaChangeApi() throws Exception {
    testRebase(id -> gApi.changes().id(id).rebase());
  }

  private void testRebase(Rebase rebase) throws Exception {
    // Create two changes both with the same parent
    PushOneCommit.Result r = createChange();
    testRepo.reset("HEAD~1");
    PushOneCommit.Result r2 = createChange();

    // Approve and submit the first change
    RevisionApi revision = gApi.changes().id(r.getChangeId()).current();
    revision.review(ReviewInput.approve());
    revision.submit();

    // Add an approval whose score should be copied on trivial rebase
    gApi.changes().id(r2.getChangeId()).current().review(ReviewInput.recommend());

    String changeId = r2.getChangeId();
    // Rebase the second change
    rebase.call(changeId);

    // Second change should have 2 patch sets and an approval
    ChangeInfo c2 = gApi.changes().id(changeId).get(CURRENT_REVISION, DETAILED_LABELS);
    assertThat(c2.revisions.get(c2.currentRevision)._number).isEqualTo(2);

    // ...and the committer and description should be correct
    ChangeInfo info = gApi.changes().id(changeId).get(CURRENT_REVISION, CURRENT_COMMIT);
    GitPerson committer = info.revisions.get(info.currentRevision).commit.committer;
    assertThat(committer.name).isEqualTo(admin.fullName);
    assertThat(committer.email).isEqualTo(admin.email);
    String description = info.revisions.get(info.currentRevision).description;
    assertThat(description).isEqualTo("Rebase");

    // ...and the approval was copied
    LabelInfo cr = c2.labels.get("Code-Review");
    assertThat(cr).isNotNull();
    assertThat(cr.all).hasSize(1);
    assertThat(cr.all.get(0).value).isEqualTo(1);

    // Rebasing the second change again should fail
    exception.expect(ResourceConflictException.class);
    exception.expectMessage("Change is already up to date");
    gApi.changes().id(changeId).current().rebase();
  }

  @Test
  public void rebaseOnChangeNumber() throws Exception {
    String branchTip = testRepo.getRepository().exactRef("HEAD").getObjectId().name();
    PushOneCommit.Result r1 = createChange();
    testRepo.reset("HEAD~1");
    PushOneCommit.Result r2 = createChange();

    ChangeInfo ci2 = get(r2.getChangeId(), CURRENT_REVISION, CURRENT_COMMIT);
    RevisionInfo ri2 = ci2.revisions.get(ci2.currentRevision);
    assertThat(ri2.commit.parents.get(0).commit).isEqualTo(branchTip);

    Change.Id id1 = r1.getChange().getId();
    RebaseInput in = new RebaseInput();
    in.base = id1.toString();
    gApi.changes().id(r2.getChangeId()).rebase(in);

    Change.Id id2 = r2.getChange().getId();
    ci2 = get(r2.getChangeId(), CURRENT_REVISION, CURRENT_COMMIT);
    ri2 = ci2.revisions.get(ci2.currentRevision);
    assertThat(ri2.commit.parents.get(0).commit).isEqualTo(r1.getCommit().name());

    List<RelatedChangeAndCommitInfo> related =
        gApi.changes().id(id2.get()).revision(ri2._number).related().changes;
    assertThat(related).hasSize(2);
    assertThat(related.get(0)._changeNumber).isEqualTo(id2.get());
    assertThat(related.get(0)._revisionNumber).isEqualTo(2);
    assertThat(related.get(1)._changeNumber).isEqualTo(id1.get());
    assertThat(related.get(1)._revisionNumber).isEqualTo(1);
  }

  @Test
  public void rebaseOnClosedChange() throws Exception {
    String branchTip = testRepo.getRepository().exactRef("HEAD").getObjectId().name();
    PushOneCommit.Result r1 = createChange();
    testRepo.reset("HEAD~1");
    PushOneCommit.Result r2 = createChange();

    ChangeInfo ci2 = get(r2.getChangeId(), CURRENT_REVISION, CURRENT_COMMIT);
    RevisionInfo ri2 = ci2.revisions.get(ci2.currentRevision);
    assertThat(ri2.commit.parents.get(0).commit).isEqualTo(branchTip);

    // Submit first change.
    Change.Id id1 = r1.getChange().getId();
    gApi.changes().id(id1.get()).current().review(ReviewInput.approve());
    gApi.changes().id(id1.get()).current().submit();

    // Rebase second change on first change.
    RebaseInput in = new RebaseInput();
    in.base = id1.toString();
    gApi.changes().id(r2.getChangeId()).rebase(in);

    Change.Id id2 = r2.getChange().getId();
    ci2 = get(r2.getChangeId(), CURRENT_REVISION, CURRENT_COMMIT);
    ri2 = ci2.revisions.get(ci2.currentRevision);
    assertThat(ri2.commit.parents.get(0).commit).isEqualTo(r1.getCommit().name());

    assertThat(gApi.changes().id(id2.get()).revision(ri2._number).related().changes).isEmpty();
  }

  @Test
  public void rebaseFromRelationChainToClosedChange() throws Exception {
    PushOneCommit.Result r1 = createChange();
    testRepo.reset("HEAD~1");

    createChange();
    PushOneCommit.Result r3 = createChange();

    // Submit first change.
    Change.Id id1 = r1.getChange().getId();
    gApi.changes().id(id1.get()).current().review(ReviewInput.approve());
    gApi.changes().id(id1.get()).current().submit();

    // Rebase third change on first change.
    RebaseInput in = new RebaseInput();
    in.base = id1.toString();
    gApi.changes().id(r3.getChangeId()).rebase(in);

    Change.Id id3 = r3.getChange().getId();
    ChangeInfo ci3 = get(r3.getChangeId(), CURRENT_REVISION, CURRENT_COMMIT);
    RevisionInfo ri3 = ci3.revisions.get(ci3.currentRevision);
    assertThat(ri3.commit.parents.get(0).commit).isEqualTo(r1.getCommit().name());

    assertThat(gApi.changes().id(id3.get()).revision(ri3._number).related().changes).isEmpty();
  }

  @Test
  public void rebaseNotAllowedWithoutPermission() throws Exception {
    // Create two changes both with the same parent
    PushOneCommit.Result r = createChange();
    testRepo.reset("HEAD~1");
    PushOneCommit.Result r2 = createChange();

    // Approve and submit the first change
    RevisionApi revision = gApi.changes().id(r.getChangeId()).current();
    revision.review(ReviewInput.approve());
    revision.submit();

    // Rebase the second
    String changeId = r2.getChangeId();
    requestScopeOperations.setApiUser(user.getId());
    exception.expect(AuthException.class);
    exception.expectMessage("rebase not permitted");
    gApi.changes().id(changeId).rebase();
  }

  @Test
  public void rebaseAllowedWithPermission() throws Exception {
    // Create two changes both with the same parent
    PushOneCommit.Result r = createChange();
    testRepo.reset("HEAD~1");
    PushOneCommit.Result r2 = createChange();

    // Approve and submit the first change
    RevisionApi revision = gApi.changes().id(r.getChangeId()).current();
    revision.review(ReviewInput.approve());
    revision.submit();

    grant(project, "refs/heads/master", Permission.REBASE, false, REGISTERED_USERS);

    // Rebase the second
    String changeId = r2.getChangeId();
    requestScopeOperations.setApiUser(user.getId());
    gApi.changes().id(changeId).rebase();
  }

  @Test
  public void rebaseNotAllowedWithoutPushPermission() throws Exception {
    // Create two changes both with the same parent
    PushOneCommit.Result r = createChange();
    testRepo.reset("HEAD~1");
    PushOneCommit.Result r2 = createChange();

    // Approve and submit the first change
    RevisionApi revision = gApi.changes().id(r.getChangeId()).current();
    revision.review(ReviewInput.approve());
    revision.submit();

    grant(project, "refs/heads/master", Permission.REBASE, false, REGISTERED_USERS);
    block("refs/for/*", Permission.PUSH, REGISTERED_USERS);

    // Rebase the second
    String changeId = r2.getChangeId();
    requestScopeOperations.setApiUser(user.getId());
    exception.expect(AuthException.class);
    exception.expectMessage("rebase not permitted");
    gApi.changes().id(changeId).rebase();
  }

  @Test
  public void rebaseNotAllowedForOwnerWithoutPushPermission() throws Exception {
    // Create two changes both with the same parent
    PushOneCommit.Result r = createChange();
    testRepo.reset("HEAD~1");
    PushOneCommit.Result r2 = createChange();

    // Approve and submit the first change
    RevisionApi revision = gApi.changes().id(r.getChangeId()).current();
    revision.review(ReviewInput.approve());
    revision.submit();

    block("refs/for/*", Permission.PUSH, REGISTERED_USERS);

    // Rebase the second
    String changeId = r2.getChangeId();
    exception.expect(AuthException.class);
    exception.expectMessage("rebase not permitted");
    gApi.changes().id(changeId).rebase();
  }

  @Test
  public void deleteNewChangeAsAdmin() throws Exception {
    deleteChangeAsUser(admin, admin);
  }

  @Test
  @TestProjectInput(cloneAs = "user")
  public void deleteNewChangeAsNormalUser() throws Exception {
    PushOneCommit.Result changeResult =
        pushFactory.create(user.getIdent(), testRepo).to("refs/for/master");
    String changeId = changeResult.getChangeId();

    requestScopeOperations.setApiUser(user.getId());
    exception.expect(AuthException.class);
    exception.expectMessage("delete not permitted");
    gApi.changes().id(changeId).delete();
  }

  @Test
  public void deleteNewChangeAsUserWithDeleteChangesPermissionForGroup() throws Exception {
    allow("refs/*", Permission.DELETE_CHANGES, REGISTERED_USERS);
    deleteChangeAsUser(admin, user);
  }

  @Test
  public void deleteNewChangeAsUserWithDeleteChangesPermissionForProjectOwners() throws Exception {
    GroupApi groupApi = gApi.groups().create(name("delete-change"));
    groupApi.addMembers("user");

    ProjectInput in = new ProjectInput();
    in.name = name("delete-change");
    in.owners = Lists.newArrayListWithCapacity(1);
    in.owners.add(groupApi.name());
    in.createEmptyCommit = true;
    ProjectApi api = gApi.projects().create(in);

    Project.NameKey nameKey = new Project.NameKey(api.get().name);

    try (ProjectConfigUpdate u = updateProject(nameKey)) {
      Util.allow(u.getConfig(), Permission.DELETE_CHANGES, PROJECT_OWNERS, "refs/*");
      u.save();
    }

    deleteChangeAsUser(nameKey, admin, user);
  }

  @Test
  public void deleteChangeAsUserWithDeleteOwnChangesPermissionForGroup() throws Exception {
    allow("refs/*", Permission.DELETE_OWN_CHANGES, REGISTERED_USERS);
    deleteChangeAsUser(user, user);
  }

  @Test
  public void deleteChangeAsUserWithDeleteOwnChangesPermissionForOwners() throws Exception {
    allow("refs/*", Permission.DELETE_OWN_CHANGES, CHANGE_OWNER);
    deleteChangeAsUser(user, user);
  }

  private void deleteChangeAsUser(
      com.google.gerrit.acceptance.TestAccount owner,
      com.google.gerrit.acceptance.TestAccount deleteAs)
      throws Exception {
    deleteChangeAsUser(project, owner, deleteAs);
  }

  private void deleteChangeAsUser(
      Project.NameKey projectName,
      com.google.gerrit.acceptance.TestAccount owner,
      com.google.gerrit.acceptance.TestAccount deleteAs)
      throws Exception {
    try {
      requestScopeOperations.setApiUser(owner.getId());
      ChangeInput in = new ChangeInput();
      in.project = projectName.get();
      in.branch = "refs/heads/master";
      in.subject = "test";
      ChangeInfo changeInfo = gApi.changes().create(in).get();
      String changeId = changeInfo.changeId;
      int id = changeInfo._number;
      String commit = changeInfo.currentRevision;

      assertThat(gApi.changes().id(changeId).info().owner._accountId).isEqualTo(owner.id.get());

      requestScopeOperations.setApiUser(deleteAs.getId());
      gApi.changes().id(changeId).delete();

      assertThat(query(changeId)).isEmpty();

      String ref = new Change.Id(id).toRefPrefix() + "1";
      eventRecorder.assertRefUpdatedEvents(projectName.get(), ref, null, commit, commit, null);
      eventRecorder.assertChangeDeletedEvents(changeId, deleteAs.email);
    } finally {
      removePermission(project, "refs/*", Permission.DELETE_OWN_CHANGES);
      removePermission(project, "refs/*", Permission.DELETE_CHANGES);
    }
  }

  @Test
  public void deleteNewChangeOfAnotherUserAsAdmin() throws Exception {
    deleteChangeAsUser(user, admin);
  }

  @Test
  public void deleteNewChangeOfAnotherUserWithDeleteOwnChangesPermission() throws Exception {
    allow("refs/*", Permission.DELETE_OWN_CHANGES, REGISTERED_USERS);

    try {
      PushOneCommit.Result changeResult = createChange();
      String changeId = changeResult.getChangeId();

      requestScopeOperations.setApiUser(user.getId());
      exception.expect(AuthException.class);
      exception.expectMessage("delete not permitted");
      gApi.changes().id(changeId).delete();
    } finally {
      removePermission(project, "refs/*", Permission.DELETE_OWN_CHANGES);
    }
  }

  @Test
  @TestProjectInput(createEmptyCommit = false)
  public void deleteNewChangeForBranchWithoutCommits() throws Exception {
    PushOneCommit.Result changeResult = createChange();
    String changeId = changeResult.getChangeId();

    gApi.changes().id(changeId).delete();

    assertThat(query(changeId)).isEmpty();
  }

  @Test
  @TestProjectInput(cloneAs = "user")
  public void deleteAbandonedChangeAsNormalUser() throws Exception {
    PushOneCommit.Result changeResult =
        pushFactory.create(user.getIdent(), testRepo).to("refs/for/master");
    String changeId = changeResult.getChangeId();

    requestScopeOperations.setApiUser(user.getId());
    gApi.changes().id(changeId).abandon();

    exception.expect(AuthException.class);
    exception.expectMessage("delete not permitted");
    gApi.changes().id(changeId).delete();
  }

  @Test
  @TestProjectInput(cloneAs = "user")
  public void deleteAbandonedChangeOfAnotherUserAsAdmin() throws Exception {
    PushOneCommit.Result changeResult =
        pushFactory.create(user.getIdent(), testRepo).to("refs/for/master");
    String changeId = changeResult.getChangeId();

    gApi.changes().id(changeId).abandon();

    gApi.changes().id(changeId).delete();

    assertThat(query(changeId)).isEmpty();
  }

  @Test
  public void deleteMergedChange() throws Exception {
    PushOneCommit.Result changeResult = createChange();
    String changeId = changeResult.getChangeId();

    merge(changeResult);

    exception.expect(MethodNotAllowedException.class);
    exception.expectMessage("delete not permitted");
    gApi.changes().id(changeId).delete();
  }

  @Test
  @TestProjectInput(cloneAs = "user")
  public void deleteMergedChangeWithDeleteOwnChangesPermission() throws Exception {
    allow("refs/*", Permission.DELETE_OWN_CHANGES, REGISTERED_USERS);

    try {
      PushOneCommit.Result changeResult =
          pushFactory.create(user.getIdent(), testRepo).to("refs/for/master");
      String changeId = changeResult.getChangeId();

      merge(changeResult);

      requestScopeOperations.setApiUser(user.getId());
      exception.expect(MethodNotAllowedException.class);
      exception.expectMessage("delete not permitted");
      gApi.changes().id(changeId).delete();
    } finally {
      removePermission(project, "refs/*", Permission.DELETE_OWN_CHANGES);
    }
  }

  @Test
  public void deleteNewChangeWithMergedPatchSet() throws Exception {
    PushOneCommit.Result changeResult = createChange();
    String changeId = changeResult.getChangeId();
    Change.Id id = changeResult.getChange().getId();

    merge(changeResult);
    setChangeStatus(id, Change.Status.NEW);

    exception.expect(ResourceConflictException.class);
    exception.expectMessage(
        String.format("Cannot delete change %s: patch set 1 is already merged", id));
    gApi.changes().id(changeId).delete();
  }

  @Test
  public void deleteChangeUpdatesIndex() throws Exception {
    PushOneCommit.Result changeResult = createChange();
    String changeId = changeResult.getChangeId();
    Change.Id id = changeResult.getChange().getId();

    ChangeIndex idx = changeIndexCollection.getSearchIndex();

    Optional<ChangeData> result =
        idx.get(id, IndexedChangeQuery.createOptions(indexConfig, 0, 1, ImmutableSet.of()));

    assertThat(result.isPresent()).isTrue();
    gApi.changes().id(changeId).delete();
    result = idx.get(id, IndexedChangeQuery.createOptions(indexConfig, 0, 1, ImmutableSet.of()));
    assertThat(result.isPresent()).isFalse();
  }

  @Test
  public void rebaseUpToDateChange() throws Exception {
    PushOneCommit.Result r = createChange();
    exception.expect(ResourceConflictException.class);
    exception.expectMessage("Change is already up to date");
    gApi.changes().id(r.getChangeId()).revision(r.getCommit().name()).rebase();
  }

  @Test
  public void rebaseConflict() throws Exception {
    PushOneCommit.Result r = createChange();
    gApi.changes().id(r.getChangeId()).revision(r.getCommit().name()).review(ReviewInput.approve());
    gApi.changes().id(r.getChangeId()).revision(r.getCommit().name()).submit();

    PushOneCommit push =
        pushFactory.create(
            admin.getIdent(),
            testRepo,
            PushOneCommit.SUBJECT,
            PushOneCommit.FILE_NAME,
            "other content",
            "If09d8782c1e59dd0b33de2b1ec3595d69cc10ad5");
    r = push.to("refs/for/master");
    r.assertOkStatus();

    exception.expect(ResourceConflictException.class);
    gApi.changes().id(r.getChangeId()).revision(r.getCommit().name()).rebase();
  }

  @Test
  public void rebaseChangeBase() throws Exception {
    PushOneCommit.Result r1 = createChange();
    PushOneCommit.Result r2 = createChange();
    PushOneCommit.Result r3 = createChange();
    RebaseInput ri = new RebaseInput();

    // rebase r3 directly onto master (break dep. towards r2)
    ri.base = "";
    gApi.changes().id(r3.getChangeId()).revision(r3.getCommit().name()).rebase(ri);
    PatchSet ps3 = r3.getPatchSet();
    assertThat(ps3.getId().get()).isEqualTo(2);

    // rebase r2 onto r3 (referenced by ref)
    ri.base = ps3.getId().toRefName();
    gApi.changes().id(r2.getChangeId()).revision(r2.getCommit().name()).rebase(ri);
    PatchSet ps2 = r2.getPatchSet();
    assertThat(ps2.getId().get()).isEqualTo(2);

    // rebase r1 onto r2 (referenced by commit)
    ri.base = ps2.getRevision().get();
    gApi.changes().id(r1.getChangeId()).revision(r1.getCommit().name()).rebase(ri);
    PatchSet ps1 = r1.getPatchSet();
    assertThat(ps1.getId().get()).isEqualTo(2);

    // rebase r1 onto r3 (referenced by change number)
    ri.base = String.valueOf(r3.getChange().getId().get());
    gApi.changes().id(r1.getChangeId()).revision(ps1.getRevision().get()).rebase(ri);
    assertThat(r1.getPatchSetId().get()).isEqualTo(3);
  }

  @Test
  public void rebaseChangeBaseRecursion() throws Exception {
    PushOneCommit.Result r1 = createChange();
    PushOneCommit.Result r2 = createChange();

    RebaseInput ri = new RebaseInput();
    ri.base = r2.getCommit().name();
    String expectedMessage =
        "base change "
            + r2.getChangeId()
            + " is a descendant of the current change - recursion not allowed";
    exception.expect(ResourceConflictException.class);
    exception.expectMessage(expectedMessage);
    gApi.changes().id(r1.getChangeId()).revision(r1.getCommit().name()).rebase(ri);
  }

  @Test
  public void rebaseAbandonedChange() throws Exception {
    PushOneCommit.Result r = createChange();
    String changeId = r.getChangeId();
    assertThat(info(changeId).status).isEqualTo(ChangeStatus.NEW);
    gApi.changes().id(changeId).abandon();
    ChangeInfo info = info(changeId);
    assertThat(info.status).isEqualTo(ChangeStatus.ABANDONED);

    exception.expect(ResourceConflictException.class);
    exception.expectMessage("change is abandoned");
    gApi.changes().id(changeId).revision(r.getCommit().name()).rebase();
  }

  @Test
  public void rebaseOntoAbandonedChange() throws Exception {
    // Create two changes both with the same parent
    PushOneCommit.Result r = createChange();
    testRepo.reset("HEAD~1");
    PushOneCommit.Result r2 = createChange();

    // Abandon the first change
    String changeId = r.getChangeId();
    assertThat(info(changeId).status).isEqualTo(ChangeStatus.NEW);
    gApi.changes().id(changeId).abandon();
    ChangeInfo info = info(changeId);
    assertThat(info.status).isEqualTo(ChangeStatus.ABANDONED);

    RebaseInput ri = new RebaseInput();
    ri.base = r.getCommit().name();

    exception.expect(ResourceConflictException.class);
    exception.expectMessage("base change is abandoned: " + changeId);
    gApi.changes().id(r2.getChangeId()).revision(r2.getCommit().name()).rebase(ri);
  }

  @Test
  public void rebaseOntoSelf() throws Exception {
    PushOneCommit.Result r = createChange();
    String changeId = r.getChangeId();
    String commit = r.getCommit().name();
    RebaseInput ri = new RebaseInput();
    ri.base = commit;
    exception.expect(ResourceConflictException.class);
    exception.expectMessage("cannot rebase change onto itself");
    gApi.changes().id(changeId).revision(commit).rebase(ri);
  }

  @Test
  @TestProjectInput(createEmptyCommit = false)
  public void changeNoParentToOneParent() throws Exception {
    // create initial commit with no parent and push it as change, so that patch
    // set 1 has no parent
    RevCommit c = testRepo.commit().message("Initial commit").insertChangeId().create();
    String id = GitUtil.getChangeId(testRepo, c).get();
    testRepo.reset(c);

    PushResult pr = pushHead(testRepo, "refs/for/master", false);
    assertPushOk(pr, "refs/for/master");

    ChangeInfo change = gApi.changes().id(id).get();
    assertThat(change.revisions.get(change.currentRevision).commit.parents).isEmpty();

    // create another initial commit with no parent and push it directly into
    // the remote repository
    c = testRepo.amend(c.getId()).message("Initial Empty Commit").create();
    testRepo.reset(c);
    pr = pushHead(testRepo, "refs/heads/master", false);
    assertPushOk(pr, "refs/heads/master");

    // create a successor commit and push it as second patch set to the change,
    // so that patch set 2 has 1 parent
    RevCommit c2 =
        testRepo
            .commit()
            .message("Initial commit")
            .parent(c)
            .insertChangeId(id.substring(1))
            .create();
    testRepo.reset(c2);

    pr = pushHead(testRepo, "refs/for/master", false);
    assertPushOk(pr, "refs/for/master");

    change = gApi.changes().id(id).get();
    RevisionInfo rev = change.revisions.get(change.currentRevision);
    assertThat(rev.commit.parents).hasSize(1);
    assertThat(rev.commit.parents.get(0).commit).isEqualTo(c.name());

    // check that change kind is correctly detected as REWORK
    assertThat(rev.kind).isEqualTo(ChangeKind.REWORK);
  }

  @Test
  public void pushCommitOfOtherUser() throws Exception {
    // admin pushes commit of user
    PushOneCommit push = pushFactory.create(user.getIdent(), testRepo);
    PushOneCommit.Result result = push.to("refs/for/master");
    result.assertOkStatus();

    ChangeInfo change = gApi.changes().id(result.getChangeId()).get();
    assertThat(change.owner._accountId).isEqualTo(admin.id.get());
    CommitInfo commit = change.revisions.get(change.currentRevision).commit;
    assertThat(commit.author.email).isEqualTo(user.email);
    assertThat(commit.committer.email).isEqualTo(user.email);

    // check that the author/committer was added as reviewer
    Collection<AccountInfo> reviewers = change.reviewers.get(REVIEWER);
    assertThat(reviewers).isNotNull();
    assertThat(reviewers).hasSize(1);
    assertThat(reviewers.iterator().next()._accountId).isEqualTo(user.getId().get());
    assertThat(change.reviewers.get(CC)).isNull();

    List<Message> messages = sender.getMessages();
    assertThat(messages).hasSize(1);
    Message m = messages.get(0);
    assertThat(m.from().getName()).isEqualTo("Administrator (Code Review)");
    assertThat(m.rcpt()).containsExactly(user.emailAddress);
    assertThat(m.body()).contains("I'd like you to do a code review");
    assertThat(m.body()).contains("Change subject: " + PushOneCommit.SUBJECT + "\n");
    assertMailReplyTo(m, admin.email);
  }

  @Test
  public void pushCommitOfOtherUserThatCannotSeeChange() throws Exception {
    // create hidden project that is only visible to administrators
    Project.NameKey p = projectOperations.newProject().create();
    try (ProjectConfigUpdate u = updateProject(p)) {
      Util.allow(u.getConfig(), Permission.READ, adminGroupUuid(), "refs/*");
      Util.block(u.getConfig(), Permission.READ, REGISTERED_USERS, "refs/*");
      u.save();
    }

    // admin pushes commit of user
    TestRepository<InMemoryRepository> repo = cloneProject(p, admin);
    PushOneCommit push = pushFactory.create(user.getIdent(), repo);
    PushOneCommit.Result result = push.to("refs/for/master");
    result.assertOkStatus();

    ChangeInfo change = gApi.changes().id(result.getChangeId()).get();
    assertThat(change.owner._accountId).isEqualTo(admin.id.get());
    CommitInfo commit = change.revisions.get(change.currentRevision).commit;
    assertThat(commit.author.email).isEqualTo(user.email);
    assertThat(commit.committer.email).isEqualTo(user.email);

    // check the user cannot see the change
    requestScopeOperations.setApiUser(user.getId());
    try {
      gApi.changes().id(result.getChangeId()).get();
      fail("Expected ResourceNotFoundException");
    } catch (ResourceNotFoundException e) {
      // Expected.
    }

    // check that the author/committer was NOT added as reviewer (he can't see
    // the change)
    assertThat(change.reviewers.get(REVIEWER)).isNull();
    assertThat(change.reviewers.get(CC)).isNull();
    assertThat(sender.getMessages()).isEmpty();
  }

  @Test
  public void pushCommitWithFooterOfOtherUser() throws Exception {
    // admin pushes commit that references 'user' in a footer
    PushOneCommit push =
        pushFactory.create(
            admin.getIdent(),
            testRepo,
            PushOneCommit.SUBJECT
                + "\n\n"
                + FooterConstants.REVIEWED_BY.getName()
                + ": "
                + user.getIdent().toExternalString(),
            PushOneCommit.FILE_NAME,
            PushOneCommit.FILE_CONTENT);
    PushOneCommit.Result result = push.to("refs/for/master");
    result.assertOkStatus();

    // check that 'user' was added as reviewer
    ChangeInfo change = gApi.changes().id(result.getChangeId()).get();
    Collection<AccountInfo> reviewers = change.reviewers.get(REVIEWER);
    assertThat(reviewers).isNotNull();
    assertThat(reviewers).hasSize(1);
    assertThat(reviewers.iterator().next()._accountId).isEqualTo(user.getId().get());
    assertThat(change.reviewers.get(CC)).isNull();

    List<Message> messages = sender.getMessages();
    assertThat(messages).hasSize(1);
    Message m = messages.get(0);
    assertThat(m.rcpt()).containsExactly(user.emailAddress);
    assertThat(m.body()).contains("Hello " + user.fullName + ",\n");
    assertThat(m.body()).contains("I'd like you to do a code review.");
    assertThat(m.body()).contains("Change subject: " + PushOneCommit.SUBJECT + "\n");
    assertMailReplyTo(m, admin.email);
  }

  @Test
  public void pushCommitWithFooterOfOtherUserThatCannotSeeChange() throws Exception {
    // create hidden project that is only visible to administrators
    Project.NameKey p = projectOperations.newProject().create();
    try (ProjectConfigUpdate u = updateProject(p)) {
      Util.allow(u.getConfig(), Permission.READ, adminGroupUuid(), "refs/*");
      Util.block(u.getConfig(), Permission.READ, REGISTERED_USERS, "refs/*");
      u.save();
    }

    // admin pushes commit that references 'user' in a footer
    TestRepository<InMemoryRepository> repo = cloneProject(p, admin);
    PushOneCommit push =
        pushFactory.create(
            admin.getIdent(),
            repo,
            PushOneCommit.SUBJECT
                + "\n\n"
                + FooterConstants.REVIEWED_BY.getName()
                + ": "
                + user.getIdent().toExternalString(),
            PushOneCommit.FILE_NAME,
            PushOneCommit.FILE_CONTENT);
    PushOneCommit.Result result = push.to("refs/for/master");
    result.assertOkStatus();

    // check that 'user' cannot see the change
    requestScopeOperations.setApiUser(user.getId());
    try {
      gApi.changes().id(result.getChangeId()).get();
      fail("Expected ResourceNotFoundException");
    } catch (ResourceNotFoundException e) {
      // Expected.
    }

    // check that 'user' was NOT added as cc ('user' can't see the change)
    requestScopeOperations.setApiUser(admin.getId());
    ChangeInfo change = gApi.changes().id(result.getChangeId()).get();
    assertThat(change.reviewers.get(REVIEWER)).isNull();
    assertThat(change.reviewers.get(CC)).isNull();
    assertThat(sender.getMessages()).isEmpty();
  }

  @Test
  public void addReviewerThatCannotSeeChange() throws Exception {
    // create hidden project that is only visible to administrators
    Project.NameKey p = projectOperations.newProject().create();
    try (ProjectConfigUpdate u = updateProject(p)) {
      Util.allow(u.getConfig(), Permission.READ, adminGroupUuid(), "refs/*");
      Util.block(u.getConfig(), Permission.READ, REGISTERED_USERS, "refs/*");
      u.save();
    }

    // create change
    TestRepository<InMemoryRepository> repo = cloneProject(p, admin);
    PushOneCommit push = pushFactory.create(admin.getIdent(), repo);
    PushOneCommit.Result result = push.to("refs/for/master");
    result.assertOkStatus();

    // check the user cannot see the change
    requestScopeOperations.setApiUser(user.getId());
    try {
      gApi.changes().id(result.getChangeId()).get();
      fail("Expected ResourceNotFoundException");
    } catch (ResourceNotFoundException e) {
      // Expected.
    }

    // try to add user as reviewer
    requestScopeOperations.setApiUser(admin.getId());
    AddReviewerInput in = new AddReviewerInput();
    in.reviewer = user.email;
    AddReviewerResult r = gApi.changes().id(result.getChangeId()).addReviewer(in);

    assertThat(r.input).isEqualTo(user.email);
    assertThat(r.error).contains("does not have permission to see this change");
    assertThat(r.reviewers).isNull();
  }

  @Test
  public void addReviewerThatIsInactive() throws Exception {
    PushOneCommit.Result result = createChange();

    String username = name("new-user");
    Account.Id id = accountOperations.newAccount().username(username).inactive().create();

    AddReviewerInput in = new AddReviewerInput();
    in.reviewer = username;
    AddReviewerResult r = gApi.changes().id(result.getChangeId()).addReviewer(in);

    assertThat(r.input).isEqualTo(in.reviewer);
    assertThat(r.error)
        .isEqualTo(
            "Account '"
                + username
                + "' only matches inactive accounts. To use an inactive account, retry with one of"
                + " the following exact account IDs:\n"
                + id
                + ": Name of user not set ("
                + id
                + ")\n"
                + username
                + " does not identify a registered user or group");
    assertThat(r.reviewers).isNull();
  }

  @Test
  public void addReviewerThatIsInactiveById() throws Exception {
    PushOneCommit.Result result = createChange();

    String username = name("new-user");
    Account.Id id = accountOperations.newAccount().username(username).inactive().create();

    AddReviewerInput in = new AddReviewerInput();
    in.reviewer = Integer.toString(id.get());
    AddReviewerResult r = gApi.changes().id(result.getChangeId()).addReviewer(in);

    assertThat(r.input).isEqualTo(in.reviewer);
    assertThat(r.error).isNull();
    assertThat(r.reviewers).hasSize(1);
    ReviewerInfo reviewer = r.reviewers.get(0);
    assertThat(reviewer._accountId).isEqualTo(id.get());
    assertThat(reviewer.username).isEqualTo(username);
  }

  @Test
  public void addReviewerThatIsInactiveEmailFallback() throws Exception {
    ConfigInput conf = new ConfigInput();
    conf.enableReviewerByEmail = InheritableBoolean.TRUE;
    gApi.projects().name(project.get()).config(conf);

    PushOneCommit.Result result = createChange();

    String username = "user@domain.com";
    accountOperations.newAccount().username(username).inactive().create();

    AddReviewerInput in = new AddReviewerInput();
    in.reviewer = username;
    in.state = ReviewerState.CC;
    AddReviewerResult r = gApi.changes().id(result.getChangeId()).addReviewer(in);

    assertThat(r.input).isEqualTo(username);
    assertThat(r.error).isNull();
    // When adding by email, the reviewers field is also empty because we can't
    // render a ReviewerInfo object for a non-account.
    assertThat(r.reviewers).isNull();
  }

  @Test
  public void addReviewer() throws Exception {
    TestTimeUtil.resetWithClockStep(1, SECONDS);
    PushOneCommit.Result r = createChange();
    ChangeResource rsrc = parseResource(r);
    String oldETag = rsrc.getETag();
    Timestamp oldTs = rsrc.getChange().getLastUpdatedOn();

    AddReviewerInput in = new AddReviewerInput();
    in.reviewer = user.email;
    gApi.changes().id(r.getChangeId()).addReviewer(in);

    List<Message> messages = sender.getMessages();
    assertThat(messages).hasSize(1);
    Message m = messages.get(0);
    assertThat(m.rcpt()).containsExactly(user.emailAddress);
    assertThat(m.body()).contains("Hello " + user.fullName + ",\n");
    assertThat(m.body()).contains("I'd like you to do a code review.");
    assertThat(m.body()).contains("Change subject: " + PushOneCommit.SUBJECT + "\n");
    assertMailReplyTo(m, admin.email);
    ChangeInfo c = gApi.changes().id(r.getChangeId()).get();

    // When NoteDb is enabled adding a reviewer records that user as reviewer
    // in NoteDb. When NoteDb is disabled adding a reviewer results in a dummy 0
    // approval on the change which is treated as CC when the ChangeInfo is
    // created.
    Collection<AccountInfo> reviewers = c.reviewers.get(REVIEWER);
    assertThat(reviewers).isNotNull();
    assertThat(reviewers).hasSize(1);
    assertThat(reviewers.iterator().next()._accountId).isEqualTo(user.getId().get());

    // Ensure ETag and lastUpdatedOn are updated.
    rsrc = parseResource(r);
    assertThat(rsrc.getETag()).isNotEqualTo(oldETag);
    assertThat(rsrc.getChange().getLastUpdatedOn()).isNotEqualTo(oldTs);

    // Change status of reviewer and ensure ETag is updated.
    oldETag = rsrc.getETag();
    accountOperations.account(user.id).forUpdate().status("new status").update();
    rsrc = parseResource(r);
    assertThat(rsrc.getETag()).isNotEqualTo(oldETag);
  }

  @Test
  public void listReviewers() throws Exception {
    PushOneCommit.Result r = createChange();
    AddReviewerInput in = new AddReviewerInput();
    in.reviewer = user.email;
    gApi.changes().id(r.getChangeId()).addReviewer(in);
    assertThat(gApi.changes().id(r.getChangeId()).reviewers()).hasSize(1);

    String username1 = name("user1");
    String email1 = username1 + "@example.com";
    accountOperations
        .newAccount()
        .username(username1)
        .preferredEmail(email1)
        .fullname("User 1")
        .create();
    in.reviewer = email1;
    in.state = ReviewerState.CC;
    gApi.changes().id(r.getChangeId()).addReviewer(in);
    assertThat(gApi.changes().id(r.getChangeId()).reviewers().stream().map(a -> a.username))
        .containsExactly(user.username, username1);
  }

  @Test
  public void notificationsForAddedWorkInProgressReviewers() throws Exception {
    AddReviewerInput in = new AddReviewerInput();
    in.reviewer = user.email;
    ReviewInput batchIn = new ReviewInput();
    batchIn.reviewers = ImmutableList.of(in);

    // Added reviewers not notified by default.
    PushOneCommit.Result r = createWorkInProgressChange();
    gApi.changes().id(r.getChangeId()).addReviewer(in);
    assertThat(sender.getMessages()).hasSize(0);

    // Default notification handling can be overridden.
    r = createWorkInProgressChange();
    in.notify = NotifyHandling.OWNER_REVIEWERS;
    gApi.changes().id(r.getChangeId()).addReviewer(in);
    assertThat(sender.getMessages()).hasSize(1);
    sender.clear();

    // Reviewers added via PostReview also not notified by default.
    // In this case, the child ReviewerInput has a notify=OWNER_REVIEWERS
    // that should be ignored.
    r = createWorkInProgressChange();
    gApi.changes().id(r.getChangeId()).revision("current").review(batchIn);
    assertThat(sender.getMessages()).hasSize(0);

    // Top-level notify property can force notifications when adding reviewer
    // via PostReview.
    r = createWorkInProgressChange();
    batchIn.notify = NotifyHandling.OWNER_REVIEWERS;
    gApi.changes().id(r.getChangeId()).revision("current").review(batchIn);
    assertThat(sender.getMessages()).hasSize(1);
  }

  @Test
  public void addReviewerThatIsNotPerfectMatch() throws Exception {
    TestTimeUtil.resetWithClockStep(1, SECONDS);
    PushOneCommit.Result r = createChange();
    ChangeResource rsrc = parseResource(r);
    String oldETag = rsrc.getETag();
    Timestamp oldTs = rsrc.getChange().getLastUpdatedOn();

    // create a group named "ab" with one user: testUser
    String email = "abcd@test.com";
    String fullname = "abcd";
    Account.Id accountIdOfTestUser =
        accountOperations
            .newAccount()
            .username("abcd")
            .preferredEmail(email)
            .fullname(fullname)
            .create();
    String testGroup = groupOperations.newGroup().name("ab").create().get();
    GroupApi groupApi = gApi.groups().id(testGroup);
    groupApi.description("test group");
    groupApi.addMembers(user.fullName);

    AddReviewerInput in = new AddReviewerInput();
    in.reviewer = "abc";
    gApi.changes().id(r.getChangeId()).addReviewer(in.reviewer);

    List<Message> messages = sender.getMessages();
    assertThat(messages).hasSize(1);
    Message m = messages.get(0);
    assertThat(m.rcpt()).containsExactly(new Address(fullname, email));
    assertThat(m.body()).contains("Hello " + fullname + ",\n");
    assertThat(m.body()).contains("I'd like you to do a code review.");
    assertThat(m.body()).contains("Change subject: " + PushOneCommit.SUBJECT + "\n");
    assertMailReplyTo(m, email);
    ChangeInfo c = gApi.changes().id(r.getChangeId()).get();

    // When NoteDb is enabled adding a reviewer records that user as reviewer
    // in NoteDb. When NoteDb is disabled adding a reviewer results in a dummy 0
    // approval on the change which is treated as CC when the ChangeInfo is
    // created.
    Collection<AccountInfo> reviewers = c.reviewers.get(REVIEWER);
    assertThat(reviewers).isNotNull();
    assertThat(reviewers).hasSize(1);
    assertThat(reviewers.iterator().next()._accountId).isEqualTo(accountIdOfTestUser.get());

    // Ensure ETag and lastUpdatedOn are updated.
    rsrc = parseResource(r);
    assertThat(rsrc.getETag()).isNotEqualTo(oldETag);
    assertThat(rsrc.getChange().getLastUpdatedOn()).isNotEqualTo(oldTs);
  }

  @Test
  public void addGroupAsReviewersWhenANotPerfectMatchedUserExists() throws Exception {
    TestTimeUtil.resetWithClockStep(1, SECONDS);
    PushOneCommit.Result r = createChange();
    ChangeResource rsrc = parseResource(r);
    String oldETag = rsrc.getETag();
    Timestamp oldTs = rsrc.getChange().getLastUpdatedOn();

    // create a group named "kobe" with one user: lee
    String testUserFullname = "kobebryant";
    accountOperations
        .newAccount()
        .username("kobebryant")
        .preferredEmail("kobebryant@test.com")
        .fullname(testUserFullname)
        .create();

    String myGroupUserEmail = "lee@test.com";
    String myGroupUserFullname = "lee";
    Account.Id accountIdOfGroupUser =
        accountOperations
            .newAccount()
            .username("lee")
            .preferredEmail(myGroupUserEmail)
            .fullname(myGroupUserFullname)
            .create();

    String testGroup = groupOperations.newGroup().name("kobe").create().get();
    GroupApi groupApi = gApi.groups().id(testGroup);
    groupApi.description("test group");
    groupApi.addMembers(myGroupUserFullname);

    // ensure that user "user" is not in the group
    groupApi.removeMembers(testUserFullname);

    AddReviewerInput in = new AddReviewerInput();
    in.reviewer = testGroup;
    gApi.changes().id(r.getChangeId()).addReviewer(in.reviewer);

    List<Message> messages = sender.getMessages();
    assertThat(messages).hasSize(1);
    Message m = messages.get(0);
    assertThat(m.rcpt()).containsExactly(new Address(myGroupUserFullname, myGroupUserEmail));
    assertThat(m.body()).contains("Hello " + myGroupUserFullname + ",\n");
    assertThat(m.body()).contains("I'd like you to do a code review.");
    assertThat(m.body()).contains("Change subject: " + PushOneCommit.SUBJECT + "\n");
    assertMailReplyTo(m, myGroupUserEmail);
    ChangeInfo c = gApi.changes().id(r.getChangeId()).get();

    // When NoteDb is enabled adding a reviewer records that user as reviewer
    // in NoteDb. When NoteDb is disabled adding a reviewer results in a dummy 0
    // approval on the change which is treated as CC when the ChangeInfo is
    // created.
    Collection<AccountInfo> reviewers = c.reviewers.get(REVIEWER);
    assertThat(reviewers).isNotNull();
    assertThat(reviewers).hasSize(1);
    assertThat(reviewers.iterator().next()._accountId).isEqualTo(accountIdOfGroupUser.get());

    // Ensure ETag and lastUpdatedOn are updated.
    rsrc = parseResource(r);
    assertThat(rsrc.getETag()).isNotEqualTo(oldETag);
    assertThat(rsrc.getChange().getLastUpdatedOn()).isNotEqualTo(oldTs);
  }

  @Test
  public void addSelfAsReviewer() throws Exception {
    TestTimeUtil.resetWithClockStep(1, SECONDS);
    PushOneCommit.Result r = createChange();
    ChangeResource rsrc = parseResource(r);
    String oldETag = rsrc.getETag();
    Timestamp oldTs = rsrc.getChange().getLastUpdatedOn();

    AddReviewerInput in = new AddReviewerInput();
    in.reviewer = user.email;
    requestScopeOperations.setApiUser(user.getId());
    gApi.changes().id(r.getChangeId()).addReviewer(in);

    // There should be no email notification when adding self
    assertThat(sender.getMessages()).isEmpty();

    // When NoteDb is enabled adding a reviewer records that user as reviewer
    // in NoteDb. When NoteDb is disabled adding a reviewer results in a dummy 0
    // approval on the change which is treated as CC when the ChangeInfo is
    // created.
    ChangeInfo c = gApi.changes().id(r.getChangeId()).get();
    Collection<AccountInfo> reviewers = c.reviewers.get(REVIEWER);
    assertThat(reviewers).isNotNull();
    assertThat(reviewers).hasSize(1);
    assertThat(reviewers.iterator().next()._accountId).isEqualTo(user.getId().get());

    // Ensure ETag and lastUpdatedOn are updated.
    rsrc = parseResource(r);
    assertThat(rsrc.getETag()).isNotEqualTo(oldETag);
    assertThat(rsrc.getChange().getLastUpdatedOn()).isNotEqualTo(oldTs);
  }

  @Test
  public void implicitlyCcOnNonVotingReviewPgStyle() throws Exception {
    testImplicitlyCcOnNonVotingReviewPgStyle(user);
  }

  @Test
  public void implicitlyCcOnNonVotingReviewForUserWithoutUserNamePgStyle() throws Exception {
    com.google.gerrit.acceptance.TestAccount accountWithoutUsername = accountCreator.create();
    assertThat(accountWithoutUsername.username).isNull();
    testImplicitlyCcOnNonVotingReviewPgStyle(accountWithoutUsername);
  }

  private void testImplicitlyCcOnNonVotingReviewPgStyle(
      com.google.gerrit.acceptance.TestAccount testAccount) throws Exception {
    PushOneCommit.Result r = createChange();
    requestScopeOperations.setApiUser(testAccount.getId());
    assertThat(getReviewerState(r.getChangeId(), testAccount.id)).isEmpty();

    // Exact request format made by PG UI at ddc6b7160fe416fed9e7e3180489d44c82fd64f8.
    ReviewInput in = new ReviewInput();
    in.drafts = DraftHandling.PUBLISH_ALL_REVISIONS;
    in.labels = ImmutableMap.of();
    in.message = "comment";
    in.reviewers = ImmutableList.of();
    gApi.changes().id(r.getChangeId()).revision(r.getCommit().name()).review(in);

    assertThat(getReviewerState(r.getChangeId(), testAccount.id)).hasValue(CC);
  }

  @Test
  public void implicitlyAddReviewerOnVotingReview() throws Exception {
    PushOneCommit.Result r = createChange();
    requestScopeOperations.setApiUser(user.getId());
    gApi.changes()
        .id(r.getChangeId())
        .revision(r.getCommit().name())
        .review(ReviewInput.recommend().message("LGTM"));

    ChangeInfo c = gApi.changes().id(r.getChangeId()).get();
    assertThat(c.reviewers.get(REVIEWER).stream().map(ai -> ai._accountId).collect(toList()))
        .containsExactly(user.id.get());

    // Further test: remove the vote, then comment again. The user should be
    // implicitly re-added to the ReviewerSet, as a CC if we're using NoteDb.
    requestScopeOperations.setApiUser(admin.getId());
    gApi.changes().id(r.getChangeId()).reviewer(user.getId().toString()).remove();
    c = gApi.changes().id(r.getChangeId()).get();
    assertThat(c.reviewers.values()).isEmpty();

    requestScopeOperations.setApiUser(user.getId());
    gApi.changes()
        .id(r.getChangeId())
        .revision(r.getCommit().name())
        .review(new ReviewInput().message("hi"));
    c = gApi.changes().id(r.getChangeId()).get();
    assertThat(c.reviewers.get(CC).stream().map(ai -> ai._accountId).collect(toList()))
        .containsExactly(user.id.get());
  }

  @Test
  public void addReviewerToClosedChange() throws Exception {
    PushOneCommit.Result r = createChange();
    gApi.changes().id(r.getChangeId()).revision(r.getCommit().name()).review(ReviewInput.approve());
    gApi.changes().id(r.getChangeId()).revision(r.getCommit().name()).submit();

    ChangeInfo c = gApi.changes().id(r.getChangeId()).get();
    Collection<AccountInfo> reviewers = c.reviewers.get(REVIEWER);
    assertThat(reviewers).hasSize(1);
    assertThat(reviewers.iterator().next()._accountId).isEqualTo(admin.getId().get());
    assertThat(c.reviewers).doesNotContainKey(CC);

    AddReviewerInput in = new AddReviewerInput();
    in.reviewer = user.email;
    gApi.changes().id(r.getChangeId()).addReviewer(in);

    c = gApi.changes().id(r.getChangeId()).get();
    reviewers = c.reviewers.get(REVIEWER);
    assertThat(reviewers).hasSize(2);
    Iterator<AccountInfo> reviewerIt = reviewers.iterator();
    assertThat(reviewerIt.next()._accountId).isEqualTo(admin.getId().get());
    assertThat(reviewerIt.next()._accountId).isEqualTo(user.getId().get());
    assertThat(c.reviewers).doesNotContainKey(CC);
  }

  @Test
  public void eTagChangesWhenOwnerUpdatesAccountStatus() throws Exception {
    PushOneCommit.Result r = createChange();
    ChangeResource rsrc = parseResource(r);
    String oldETag = rsrc.getETag();

    accountOperations.account(admin.id).forUpdate().status("new status").update();
    rsrc = parseResource(r);
    assertThat(rsrc.getETag()).isNotEqualTo(oldETag);
  }

  @Test
  public void emailNotificationForFileLevelComment() throws Exception {
    String changeId = createChange().getChangeId();

    AddReviewerInput in = new AddReviewerInput();
    in.reviewer = user.email;
    gApi.changes().id(changeId).addReviewer(in);
    sender.clear();

    ReviewInput review = new ReviewInput();
    ReviewInput.CommentInput comment = new ReviewInput.CommentInput();
    comment.path = PushOneCommit.FILE_NAME;
    comment.side = Side.REVISION;
    comment.message = "comment 1";
    review.comments = new HashMap<>();
    review.comments.put(comment.path, Lists.newArrayList(comment));
    gApi.changes().id(changeId).current().review(review);

    assertThat(sender.getMessages()).hasSize(1);
    Message m = sender.getMessages().get(0);
    assertThat(m.rcpt()).containsExactly(user.emailAddress);
  }

  @Test
  public void invalidRange() throws Exception {
    String changeId = createChange().getChangeId();

    ReviewInput review = new ReviewInput();
    ReviewInput.CommentInput comment = new ReviewInput.CommentInput();

    comment.range = new Range();
    comment.range.startLine = 1;
    comment.range.endLine = 1;
    comment.range.startCharacter = -1;
    comment.range.endCharacter = 0;

    comment.path = PushOneCommit.FILE_NAME;
    comment.side = Side.REVISION;
    comment.message = "comment 1";
    review.comments = ImmutableMap.of(comment.path, Lists.newArrayList(comment));

    exception.expect(BadRequestException.class);
    gApi.changes().id(changeId).current().review(review);
  }

  @Test
  public void listVotes() throws Exception {
    PushOneCommit.Result r = createChange();
    gApi.changes().id(r.getChangeId()).revision(r.getCommit().name()).review(ReviewInput.approve());

    Map<String, Short> m =
        gApi.changes().id(r.getChangeId()).reviewer(admin.getId().toString()).votes();

    assertThat(m).hasSize(1);
    assertThat(m).containsEntry("Code-Review", Short.valueOf((short) 2));

    requestScopeOperations.setApiUser(user.getId());
    gApi.changes().id(r.getChangeId()).revision(r.getCommit().name()).review(ReviewInput.dislike());

    m = gApi.changes().id(r.getChangeId()).reviewer(user.getId().toString()).votes();

    assertThat(m).hasSize(1);
    assertThat(m).containsEntry("Code-Review", Short.valueOf((short) -1));
  }

  @Test
  public void removeReviewerNoVotes() throws Exception {
    try (ProjectConfigUpdate u = updateProject(project)) {
      LabelType verified =
          category("Verified", value(1, "Passes"), value(0, "No score"), value(-1, "Failed"));
      u.getConfig().getLabelSections().put(verified.getName(), verified);
      AccountGroup.UUID registeredUsers = systemGroupBackend.getGroup(REGISTERED_USERS).getUUID();
      String heads = RefNames.REFS_HEADS + "*";
      Util.allow(
          u.getConfig(),
          Permission.forLabel(Util.verified().getName()),
          -1,
          1,
          registeredUsers,
          heads);
      u.save();
    }

    PushOneCommit.Result r = createChange();
    String changeId = r.getChangeId();
    gApi.changes().id(changeId).addReviewer(user.getId().toString());

    ChangeInfo c = gApi.changes().id(changeId).get(ListChangesOption.DETAILED_LABELS);
    assertThat(getReviewers(c.reviewers.get(CC))).isEmpty();
    assertThat(getReviewers(c.reviewers.get(REVIEWER))).containsExactly(user.getId());

    sender.clear();
    gApi.changes().id(changeId).reviewer(user.getId().toString()).remove();
    assertThat(gApi.changes().id(changeId).get().reviewers).isEmpty();

    assertThat(sender.getMessages()).hasSize(1);
    Message message = sender.getMessages().get(0);
    assertThat(message.body()).contains("Removed reviewer " + user.fullName + ".");
    assertThat(message.body()).doesNotContain("with the following votes");

    // Make sure the reviewer can still be added again.
    gApi.changes().id(changeId).addReviewer(user.getId().toString());
    c = gApi.changes().id(changeId).get();
    assertThat(getReviewers(c.reviewers.get(CC))).isEmpty();
    assertThat(getReviewers(c.reviewers.get(REVIEWER))).containsExactly(user.getId());

    // Remove again, and then try to remove once more to verify 404 is
    // returned.
    gApi.changes().id(changeId).reviewer(user.getId().toString()).remove();
    exception.expect(ResourceNotFoundException.class);
    gApi.changes().id(changeId).reviewer(user.getId().toString()).remove();
  }

  @Test
  public void removeReviewer() throws Exception {
    testRemoveReviewer(true);
  }

  @Test
  public void removeNoNotify() throws Exception {
    testRemoveReviewer(false);
  }

  private void testRemoveReviewer(boolean notify) throws Exception {
    PushOneCommit.Result r = createChange();
    String changeId = r.getChangeId();
    gApi.changes().id(changeId).revision(r.getCommit().name()).review(ReviewInput.approve());

    requestScopeOperations.setApiUser(user.getId());
    gApi.changes().id(changeId).revision(r.getCommit().name()).review(ReviewInput.recommend());

    Collection<AccountInfo> reviewers = gApi.changes().id(changeId).get().reviewers.get(REVIEWER);

    assertThat(reviewers).hasSize(2);
    Iterator<AccountInfo> reviewerIt = reviewers.iterator();
    assertThat(reviewerIt.next()._accountId).isEqualTo(admin.getId().get());
    assertThat(reviewerIt.next()._accountId).isEqualTo(user.getId().get());

    sender.clear();
    requestScopeOperations.setApiUser(admin.getId());
    DeleteReviewerInput input = new DeleteReviewerInput();
    if (!notify) {
      input.notify = NotifyHandling.NONE;
    }
    gApi.changes().id(changeId).reviewer(user.getId().toString()).remove(input);

    if (notify) {
      assertThat(sender.getMessages()).hasSize(1);
      Message message = sender.getMessages().get(0);
      assertThat(message.body())
          .contains("Removed reviewer " + user.fullName + " with the following votes");
      assertThat(message.body()).contains("* Code-Review+1 by " + user.fullName);
    } else {
      assertThat(sender.getMessages()).isEmpty();
    }

    reviewers = gApi.changes().id(changeId).get().reviewers.get(REVIEWER);
    assertThat(reviewers).hasSize(1);
    reviewerIt = reviewers.iterator();
    assertThat(reviewerIt.next()._accountId).isEqualTo(admin.getId().get());

    eventRecorder.assertReviewerDeletedEvents(changeId, user.email);
  }

  @Test
  public void removeReviewerNotPermitted() throws Exception {
    PushOneCommit.Result r = createChange();
    String changeId = r.getChangeId();
    gApi.changes().id(changeId).revision(r.getCommit().name()).review(ReviewInput.approve());

    requestScopeOperations.setApiUser(user.getId());
    exception.expect(AuthException.class);
    exception.expectMessage("remove reviewer not permitted");
    gApi.changes().id(r.getChangeId()).reviewer(admin.getId().toString()).remove();
  }

  @Test
  public void removeReviewerSelfFromMergedChangeNotPermitted() throws Exception {
    PushOneCommit.Result r = createChange();
    String changeId = r.getChangeId();

    requestScopeOperations.setApiUser(user.getId());
    recommend(changeId);

    requestScopeOperations.setApiUser(admin.getId());
    approve(changeId);
    gApi.changes().id(changeId).revision(r.getCommit().name()).submit();

    requestScopeOperations.setApiUser(user.getId());
    exception.expect(AuthException.class);
    exception.expectMessage("remove reviewer not permitted");
    gApi.changes().id(r.getChangeId()).reviewer("self").remove();
  }

  @Test
  public void removeReviewerSelfFromAbandonedChangePermitted() throws Exception {
    PushOneCommit.Result r = createChange();
    String changeId = r.getChangeId();

    requestScopeOperations.setApiUser(user.getId());
    recommend(changeId);

    requestScopeOperations.setApiUser(admin.getId());
    gApi.changes().id(changeId).abandon();

    requestScopeOperations.setApiUser(user.getId());
    gApi.changes().id(r.getChangeId()).reviewer("self").remove();
    eventRecorder.assertReviewerDeletedEvents(changeId, user.email);
  }

  @Test
  public void removeOtherReviewerFromAbandonedChangeNotPermitted() throws Exception {
    PushOneCommit.Result r = createChange();
    String changeId = r.getChangeId();

    requestScopeOperations.setApiUser(user.getId());
    recommend(changeId);

    requestScopeOperations.setApiUser(admin.getId());
    approve(changeId);
    gApi.changes().id(changeId).abandon();

    requestScopeOperations.setApiUser(user.getId());
    exception.expect(AuthException.class);
    exception.expectMessage("remove reviewer not permitted");
    gApi.changes().id(r.getChangeId()).reviewer(admin.getId().toString()).remove();
  }

  @Test
  public void deleteVote() throws Exception {
    PushOneCommit.Result r = createChange();
    gApi.changes().id(r.getChangeId()).revision(r.getCommit().name()).review(ReviewInput.approve());

    requestScopeOperations.setApiUser(user.getId());
    recommend(r.getChangeId());

    requestScopeOperations.setApiUser(admin.getId());
    sender.clear();
    gApi.changes().id(r.getChangeId()).reviewer(user.getId().toString()).deleteVote("Code-Review");

    List<Message> messages = sender.getMessages();
    assertThat(messages).hasSize(1);
    Message msg = messages.get(0);
    assertThat(msg.rcpt()).containsExactly(user.emailAddress);
    assertThat(msg.body()).contains(admin.fullName + " has removed a vote on this change.\n");
    assertThat(msg.body())
        .contains("Removed Code-Review+1 by " + user.fullName + " <" + user.email + ">\n");

    Map<String, Short> m =
        gApi.changes().id(r.getChangeId()).reviewer(user.getId().toString()).votes();

    // Dummy 0 approval on the change to block vote copying to this patch set.
    assertThat(m).containsExactly("Code-Review", Short.valueOf((short) 0));

    ChangeInfo c = gApi.changes().id(r.getChangeId()).get();

    ChangeMessageInfo message = Iterables.getLast(c.messages);
    assertThat(message.author._accountId).isEqualTo(admin.getId().get());
    assertThat(message.message).isEqualTo("Removed Code-Review+1 by User <user@example.com>\n");
    assertThat(getReviewers(c.reviewers.get(REVIEWER)))
        .containsExactlyElementsIn(ImmutableSet.of(admin.getId(), user.getId()));
  }

  @Test
  public void deleteVoteNotifyNone() throws Exception {
    PushOneCommit.Result r = createChange();
    gApi.changes().id(r.getChangeId()).revision(r.getCommit().name()).review(ReviewInput.approve());

    requestScopeOperations.setApiUser(user.getId());
    recommend(r.getChangeId());

    requestScopeOperations.setApiUser(admin.getId());
    sender.clear();
    DeleteVoteInput in = new DeleteVoteInput();
    in.label = "Code-Review";
    in.notify = NotifyHandling.NONE;
    gApi.changes().id(r.getChangeId()).reviewer(user.getId().toString()).deleteVote(in);
    assertThat(sender.getMessages()).isEmpty();
  }

  @Test
  public void deleteVoteNotifyAccount() throws Exception {
    PushOneCommit.Result r = createChange();
    gApi.changes().id(r.getChangeId()).revision(r.getCommit().name()).review(ReviewInput.approve());

    DeleteVoteInput in = new DeleteVoteInput();
    in.label = "Code-Review";
    in.notify = NotifyHandling.NONE;

    // notify unrelated account as TO
    String email = "user2@example.com";
    accountOperations
        .newAccount()
        .username("user2")
        .preferredEmail(email)
        .fullname("User2")
        .create();
    requestScopeOperations.setApiUser(user.getId());
    recommend(r.getChangeId());
    requestScopeOperations.setApiUser(admin.getId());
    sender.clear();
    in.notifyDetails = new HashMap<>();
    in.notifyDetails.put(RecipientType.TO, new NotifyInfo(ImmutableList.of(email)));
    gApi.changes().id(r.getChangeId()).reviewer(user.getId().toString()).deleteVote(in);
    assertNotifyTo(email, "User2");

    // notify unrelated account as CC
    requestScopeOperations.setApiUser(user.getId());
    recommend(r.getChangeId());
    requestScopeOperations.setApiUser(admin.getId());
    sender.clear();
    in.notifyDetails = new HashMap<>();
    in.notifyDetails.put(RecipientType.CC, new NotifyInfo(ImmutableList.of(email)));
    gApi.changes().id(r.getChangeId()).reviewer(user.getId().toString()).deleteVote(in);
    assertNotifyCc(email, "User2");

    // notify unrelated account as BCC
    requestScopeOperations.setApiUser(user.getId());
    recommend(r.getChangeId());
    requestScopeOperations.setApiUser(admin.getId());
    sender.clear();
    in.notifyDetails = new HashMap<>();
    in.notifyDetails.put(RecipientType.BCC, new NotifyInfo(ImmutableList.of(email)));
    gApi.changes().id(r.getChangeId()).reviewer(user.getId().toString()).deleteVote(in);
    assertNotifyBcc(email, "User2");
  }

  @Test
  public void deleteVoteNotPermitted() throws Exception {
    PushOneCommit.Result r = createChange();
    gApi.changes().id(r.getChangeId()).revision(r.getCommit().name()).review(ReviewInput.approve());

    requestScopeOperations.setApiUser(user.getId());
    exception.expect(AuthException.class);
    exception.expectMessage("delete vote not permitted");
    gApi.changes().id(r.getChangeId()).reviewer(admin.getId().toString()).deleteVote("Code-Review");
  }

  @Test
  public void nonVotingReviewerStaysAfterSubmit() throws Exception {
    LabelType verified =
        category("Verified", value(1, "Passes"), value(0, "No score"), value(-1, "Failed"));
    try (ProjectConfigUpdate u = updateProject(project)) {
      u.getConfig().getLabelSections().put(verified.getName(), verified);
      String heads = "refs/heads/*";
      AccountGroup.UUID owners = systemGroupBackend.getGroup(CHANGE_OWNER).getUUID();
      AccountGroup.UUID registered = systemGroupBackend.getGroup(REGISTERED_USERS).getUUID();
      Util.allow(u.getConfig(), Permission.forLabel(verified.getName()), -1, 1, owners, heads);
      Util.allow(u.getConfig(), Permission.forLabel("Code-Review"), -2, +2, registered, heads);
      u.save();
    }

    // Set Code-Review+2 and Verified+1 as admin (change owner)
    PushOneCommit.Result r = createChange();
    String changeId = r.getChangeId();
    String commit = r.getCommit().name();
    ReviewInput input = ReviewInput.approve();
    input.label(verified.getName(), 1);
    gApi.changes().id(changeId).revision(commit).review(input);

    // Reviewers should only be "admin"
    ChangeInfo c = gApi.changes().id(changeId).get();
    assertThat(getReviewers(c.reviewers.get(REVIEWER)))
        .containsExactlyElementsIn(ImmutableSet.of(admin.getId()));
    assertThat(c.reviewers.get(CC)).isNull();

    // Add the user as reviewer
    AddReviewerInput in = new AddReviewerInput();
    in.reviewer = user.email;
    gApi.changes().id(changeId).addReviewer(in);
    c = gApi.changes().id(changeId).get();
    assertThat(getReviewers(c.reviewers.get(REVIEWER)))
        .containsExactlyElementsIn(ImmutableSet.of(admin.getId(), user.getId()));

    // Approve the change as user, then remove the approval
    // (only to confirm that the user does have Code-Review+2 permission)
    requestScopeOperations.setApiUser(user.getId());
    gApi.changes().id(changeId).revision(commit).review(ReviewInput.approve());
    gApi.changes().id(changeId).revision(commit).review(ReviewInput.noScore());

    // Submit the change
    requestScopeOperations.setApiUser(admin.getId());
    gApi.changes().id(changeId).revision(commit).submit();

    // User should still be on the change
    c = gApi.changes().id(changeId).get();
    assertThat(getReviewers(c.reviewers.get(REVIEWER)))
        .containsExactlyElementsIn(ImmutableSet.of(admin.getId(), user.getId()));
  }

  @Test
  public void createEmptyChange() throws Exception {
    ChangeInput in = new ChangeInput();
    in.branch = Constants.MASTER;
    in.subject = "Create a change from the API";
    in.project = project.get();
    ChangeInfo info = gApi.changes().create(in).get();
    assertThat(info.project).isEqualTo(in.project);
    assertThat(RefNames.fullName(info.branch)).isEqualTo(RefNames.fullName(in.branch));
    assertThat(info.subject).isEqualTo(in.subject);
    assertThat(Iterables.getOnlyElement(info.messages).message).isEqualTo("Uploaded patch set 1.");
  }

  @Test
  public void queryChangesNoQuery() throws Exception {
    PushOneCommit.Result r = createChange();
    List<ChangeInfo> results = gApi.changes().query().get();
    assertThat(results.size()).isAtLeast(1);
    List<Integer> ids = new ArrayList<>(results.size());
    for (int i = 0; i < results.size(); i++) {
      ChangeInfo info = results.get(i);
      if (i == 0) {
        assertThat(info._number).isEqualTo(r.getChange().getId().get());
      }
      assertThat(Change.Status.forChangeStatus(info.status).isOpen()).isTrue();
      ids.add(info._number);
    }
    assertThat(ids).contains(r.getChange().getId().get());
  }

  @Test
  public void queryChangesNoResults() throws Exception {
    createChange();
    assertThat(query("message:test")).isNotEmpty();
    assertThat(query("message:{" + getClass().getName() + "fhqwhgads}")).isEmpty();
  }

  @Test
  public void queryChanges() throws Exception {
    PushOneCommit.Result r1 = createChange();
    createChange();
    List<ChangeInfo> results = query("project:{" + project.get() + "} " + r1.getChangeId());
    assertThat(Iterables.getOnlyElement(results).changeId).isEqualTo(r1.getChangeId());
  }

  @Test
  public void queryChangesLimit() throws Exception {
    createChange();
    PushOneCommit.Result r2 = createChange();
    List<ChangeInfo> results = gApi.changes().query().withLimit(1).get();
    assertThat(results).hasSize(1);
    assertThat(Iterables.getOnlyElement(results).changeId).isEqualTo(r2.getChangeId());
  }

  @Test
  public void queryChangesNoLimit() throws Exception {
    allowGlobalCapabilities(
        SystemGroupBackend.REGISTERED_USERS, 0, 2, GlobalCapability.QUERY_LIMIT);
    for (int i = 0; i < 3; i++) {
      createChange();
    }
    List<ChangeInfo> resultsWithDefaultLimit = gApi.changes().query().get();
    List<ChangeInfo> resultsWithNoLimit = gApi.changes().query().withNoLimit().get();
    assertThat(resultsWithDefaultLimit).hasSize(2);
    assertThat(resultsWithNoLimit.size()).isAtLeast(3);
  }

  @Test
  public void queryChangesStart() throws Exception {
    PushOneCommit.Result r1 = createChange();
    createChange();
    List<ChangeInfo> results =
        gApi.changes().query("project:{" + project.get() + "}").withStart(1).get();
    assertThat(Iterables.getOnlyElement(results).changeId).isEqualTo(r1.getChangeId());
  }

  @Test
  public void queryChangesNoOptions() throws Exception {
    PushOneCommit.Result r = createChange();
    ChangeInfo result = Iterables.getOnlyElement(query(r.getChangeId()));
    assertThat(result.labels).isNull();
    assertThat(result.messages).isNull();
    assertThat(result.revisions).isNull();
    assertThat(result.actions).isNull();
  }

  @Test
  public void queryChangesOptions() throws Exception {
    PushOneCommit.Result r = createChange();

    ChangeInfo result = Iterables.getOnlyElement(gApi.changes().query(r.getChangeId()).get());
    assertThat(result.labels).isNull();
    assertThat(result.messages).isNull();
    assertThat(result.actions).isNull();
    assertThat(result.revisions).isNull();

    result =
        Iterables.getOnlyElement(
            gApi.changes()
                .query(r.getChangeId())
                .withOptions(
                    ALL_REVISIONS, CHANGE_ACTIONS, CURRENT_ACTIONS, DETAILED_LABELS, MESSAGES)
                .get());
    assertThat(Iterables.getOnlyElement(result.labels.keySet())).isEqualTo("Code-Review");
    assertThat(result.messages).hasSize(1);
    assertThat(result.actions).isNotEmpty();

    RevisionInfo rev = Iterables.getOnlyElement(result.revisions.values());
    assertThat(rev._number).isEqualTo(r.getPatchSetId().get());
    assertThat(rev.created).isNotNull();
    assertThat(rev.uploader._accountId).isEqualTo(admin.getId().get());
    assertThat(rev.ref).isEqualTo(r.getPatchSetId().toRefName());
    assertThat(rev.actions).isNotEmpty();
  }

  @Test
  public void queryChangesOwnerWithDifferentUsers() throws Exception {
    PushOneCommit.Result r = createChange();
    assertThat(
            Iterables.getOnlyElement(query("project:{" + project.get() + "} owner:self")).changeId)
        .isEqualTo(r.getChangeId());
    requestScopeOperations.setApiUser(user.getId());
    assertThat(query("owner:self project:{" + project.get() + "}")).isEmpty();
  }

  static class CustomAttributeModule extends AbstractModule {
    static class MyInfo extends PluginDefinedInfo {
      public String theAttribute;
    }

    @Override
    public void configure() {
      bind(ChangeAttributeFactory.class)
          .annotatedWith(Exports.named("my-attr"))
          .toInstance(
              (cd, qp, plugin) -> {
                try {
                  String topic = cd.change().getTopic();
                  if (Strings.isNullOrEmpty(topic)) {
                    return null;
                  }
                  MyInfo myInfo = new MyInfo();
                  myInfo.theAttribute = "topic: " + topic;
                  return myInfo;
                } catch (OrmException e) {
                  throw new RuntimeException(e);
                }
              });
    }
  }

  @Test
  public void queryChangeWithCustomAttributes() throws Exception {
    Change.Id id1 = createChange().getChange().getId();
    Change.Id id2 = createChange().getChange().getId();
    gApi.changes().id(id2.get()).topic("foo");

    Function<Change.Id, QueryRequest> byQuery =
        id ->
            gApi.changes().query(id.toString()).withOptions(EnumSet.allOf(ListChangesOption.class));
    assertThat(gApi.changes().id(id1.get()).get().plugins).isNull();
    assertThat(gApi.changes().id(id2.get()).get().plugins).isNull();
    assertThat(Iterables.getOnlyElement(byQuery.apply(id1).get()).plugins).isNull();
    assertThat(Iterables.getOnlyElement(byQuery.apply(id2).get()).plugins).isNull();

    try (AutoCloseable ignored = installPlugin("my-plugin", CustomAttributeModule.class)) {
      // Plugin attributes only set in queries.
      assertThat(gApi.changes().id(id1.get()).get().plugins).isNull();
      assertThat(gApi.changes().id(id2.get()).get().plugins).isNull();

      assertThat(Iterables.getOnlyElement(byQuery.apply(id1).get()).plugins).isNull();
      List<PluginDefinedInfo> pluginInfos =
          Iterables.getOnlyElement(byQuery.apply(id2).get()).plugins;
      assertThat(pluginInfos).hasSize(1);
      assertThat(pluginInfos.get(0)).isInstanceOf(CustomAttributeModule.MyInfo.class);
      CustomAttributeModule.MyInfo myInfo = (CustomAttributeModule.MyInfo) pluginInfos.get(0);
      assertThat(myInfo.name).isEqualTo("my-plugin");
      assertThat(myInfo.theAttribute).isEqualTo("topic: foo");
    }

    assertThat(gApi.changes().id(id1.get()).get().plugins).isNull();
    assertThat(gApi.changes().id(id2.get()).get().plugins).isNull();
    assertThat(Iterables.getOnlyElement(byQuery.apply(id1).get()).plugins).isNull();
    assertThat(Iterables.getOnlyElement(byQuery.apply(id2).get()).plugins).isNull();
  }

  @Test
  public void checkReviewedFlagBeforeAndAfterReview() throws Exception {
    PushOneCommit.Result r = createChange();
    AddReviewerInput in = new AddReviewerInput();
    in.reviewer = user.email;
    gApi.changes().id(r.getChangeId()).addReviewer(in);

    requestScopeOperations.setApiUser(user.getId());
    assertThat(get(r.getChangeId(), REVIEWED).reviewed).isNull();

    revision(r).review(ReviewInput.recommend());
    assertThat(get(r.getChangeId(), REVIEWED).reviewed).isTrue();
  }

  @Test
  public void topic() throws Exception {
    PushOneCommit.Result r = createChange();
    assertThat(gApi.changes().id(r.getChangeId()).topic()).isEqualTo("");
    gApi.changes().id(r.getChangeId()).topic("mytopic");
    assertThat(gApi.changes().id(r.getChangeId()).topic()).isEqualTo("mytopic");
    gApi.changes().id(r.getChangeId()).topic("");
    assertThat(gApi.changes().id(r.getChangeId()).topic()).isEqualTo("");
  }

  @Test
  public void editTopicWithoutPermissionNotAllowed() throws Exception {
    PushOneCommit.Result r = createChange();
    assertThat(gApi.changes().id(r.getChangeId()).topic()).isEqualTo("");
    requestScopeOperations.setApiUser(user.getId());
    exception.expect(AuthException.class);
    exception.expectMessage("edit topic name not permitted");
    gApi.changes().id(r.getChangeId()).topic("mytopic");
  }

  @Test
  public void editTopicWithPermissionAllowed() throws Exception {
    PushOneCommit.Result r = createChange();
    assertThat(gApi.changes().id(r.getChangeId()).topic()).isEqualTo("");
    grant(project, "refs/heads/master", Permission.EDIT_TOPIC_NAME, false, REGISTERED_USERS);
    requestScopeOperations.setApiUser(user.getId());
    gApi.changes().id(r.getChangeId()).topic("mytopic");
    assertThat(gApi.changes().id(r.getChangeId()).topic()).isEqualTo("mytopic");
  }

  @Test
  public void submitted() throws Exception {
    PushOneCommit.Result r = createChange();
    String id = r.getChangeId();

    ChangeInfo c = gApi.changes().id(r.getChangeId()).info();
    assertThat(c.submitted).isNull();
    assertThat(c.submitter).isNull();

    gApi.changes().id(id).current().review(ReviewInput.approve());
    gApi.changes().id(id).current().submit();

    c = gApi.changes().id(r.getChangeId()).info();
    assertThat(c.submitted).isNotNull();
    assertThat(c.submitter).isNotNull();
    assertThat(c.submitter._accountId).isEqualTo(atrScope.get().getUser().getAccountId().get());
  }

  @Test
  public void submitStaleChange() throws Exception {
    PushOneCommit.Result r = createChange();

    disableChangeIndexWrites();
    try {
      r = amendChange(r.getChangeId());
    } finally {
      enableChangeIndexWrites();
    }

    gApi.changes().id(r.getChangeId()).current().review(ReviewInput.approve());

    gApi.changes().id(r.getChangeId()).current().submit();
    assertThat(gApi.changes().id(r.getChangeId()).info().status).isEqualTo(ChangeStatus.MERGED);
  }

  @Test
  public void submitNotAllowedWithoutPermission() throws Exception {
    PushOneCommit.Result r = createChange();
    gApi.changes().id(r.getChangeId()).revision(r.getCommit().name()).review(ReviewInput.approve());
    requestScopeOperations.setApiUser(user.getId());
    exception.expect(AuthException.class);
    exception.expectMessage("submit not permitted");
    gApi.changes().id(r.getChangeId()).revision(r.getCommit().name()).submit();
  }

  @Test
  public void submitAllowedWithPermission() throws Exception {
    PushOneCommit.Result r = createChange();
    gApi.changes().id(r.getChangeId()).revision(r.getCommit().name()).review(ReviewInput.approve());
    grant(project, "refs/heads/master", Permission.SUBMIT, false, REGISTERED_USERS);
    requestScopeOperations.setApiUser(user.getId());
    gApi.changes().id(r.getChangeId()).revision(r.getCommit().name()).submit();
    assertThat(gApi.changes().id(r.getChangeId()).info().status).isEqualTo(ChangeStatus.MERGED);
  }

  @Test
  public void check() throws Exception {
    PushOneCommit.Result r = createChange();
    assertThat(gApi.changes().id(r.getChangeId()).get().problems).isNull();
    assertThat(gApi.changes().id(r.getChangeId()).get(CHECK).problems).isEmpty();
  }

  @Test
  public void commitFooters() throws Exception {
    LabelType verified =
        category("Verified", value(1, "Passes"), value(0, "No score"), value(-1, "Failed"));
    LabelType custom1 =
        category("Custom1", value(1, "Positive"), value(0, "No score"), value(-1, "Negative"));
    LabelType custom2 =
        category("Custom2", value(1, "Positive"), value(0, "No score"), value(-1, "Negative"));
    try (ProjectConfigUpdate u = updateProject(project)) {
      u.getConfig().getLabelSections().put(verified.getName(), verified);
      u.getConfig().getLabelSections().put(custom1.getName(), custom1);
      u.getConfig().getLabelSections().put(custom2.getName(), custom2);
      String heads = "refs/heads/*";
      AccountGroup.UUID anon = systemGroupBackend.getGroup(ANONYMOUS_USERS).getUUID();
      Util.allow(u.getConfig(), Permission.forLabel("Verified"), -1, 1, anon, heads);
      Util.allow(u.getConfig(), Permission.forLabel("Custom1"), -1, 1, anon, heads);
      Util.allow(u.getConfig(), Permission.forLabel("Custom2"), -1, 1, anon, heads);
      u.save();
    }

    PushOneCommit.Result r1 = createChange();
    r1.assertOkStatus();
    PushOneCommit.Result r2 =
        pushFactory
            .create(admin.getIdent(), testRepo, SUBJECT, FILE_NAME, "new content", r1.getChangeId())
            .to("refs/for/master");
    r2.assertOkStatus();

    ReviewInput in = new ReviewInput();
    in.label("Code-Review", 1);
    in.label("Verified", 1);
    in.label("Custom1", -1);
    in.label("Custom2", 1);
    gApi.changes().id(r2.getChangeId()).current().review(in);

    ChangeInfo actual = gApi.changes().id(r2.getChangeId()).get(ALL_REVISIONS, COMMIT_FOOTERS);
    assertThat(actual.revisions).hasSize(2);

    // No footers except on latest patch set.
    assertThat(actual.revisions.get(r1.getCommit().getName()).commitWithFooters).isNull();

    List<String> footers =
        new ArrayList<>(
            Arrays.asList(
                actual.revisions.get(r2.getCommit().getName()).commitWithFooters.split("\\n")));
    // remove subject + blank line
    footers.remove(0);
    footers.remove(0);

    List<String> expectedFooters =
        Arrays.asList(
            "Change-Id: " + r2.getChangeId(),
            "Reviewed-on: "
                + canonicalWebUrl.get()
                + "c/"
                + project.get()
                + "/+/"
                + r2.getChange().getId(),
            "Reviewed-by: Administrator <admin@example.com>",
            "Custom2: Administrator <admin@example.com>",
            "Tested-by: Administrator <admin@example.com>");

    assertThat(footers).containsExactlyElementsIn(expectedFooters);
  }

  @Test
  public void customCommitFooters() throws Exception {
    PushOneCommit.Result change = createChange();
    RegistrationHandle handle =
        changeMessageModifiers.add(
            "gerrit",
            (newCommitMessage, original, mergeTip, destination) -> {
              assertThat(original.getName()).isNotEqualTo(mergeTip.getName());
              return newCommitMessage + "Custom: " + destination.get();
            });
    ChangeInfo actual;
    try {
      actual = gApi.changes().id(change.getChangeId()).get(ALL_REVISIONS, COMMIT_FOOTERS);
    } finally {
      handle.remove();
    }
    List<String> footers =
        new ArrayList<>(
            Arrays.asList(
                actual.revisions.get(change.getCommit().getName()).commitWithFooters.split("\\n")));
    // remove subject + blank line
    footers.remove(0);
    footers.remove(0);

    List<String> expectedFooters =
        Arrays.asList(
            "Change-Id: " + change.getChangeId(),
            "Reviewed-on: "
                + canonicalWebUrl.get()
                + "c/"
                + project.get()
                + "/+/"
                + change.getChange().getId(),
            "Custom: refs/heads/master");
    assertThat(footers).containsExactlyElementsIn(expectedFooters);
  }

  @Test
  public void defaultSearchDoesNotTouchDatabase() throws Exception {
    requestScopeOperations.setApiUser(admin.getId());
    PushOneCommit.Result r1 = createChange();
    gApi.changes()
        .id(r1.getChangeId())
        .revision(r1.getCommit().name())
        .review(ReviewInput.approve());
    gApi.changes().id(r1.getChangeId()).revision(r1.getCommit().name()).submit();

    createChange();

    requestScopeOperations.setApiUser(user.getId());
    try (AutoCloseable ignored = disableNoteDb()) {
      assertThat(
              gApi.changes()
                  .query()
                  .withQuery("project:{" + project.get() + "} (status:open OR status:closed)")
                  // Options should match defaults in AccountDashboardScreen.
                  .withOption(LABELS)
                  .withOption(DETAILED_ACCOUNTS)
                  .withOption(REVIEWED)
                  .get())
          .hasSize(2);
    }
  }

  @Test
  public void votable() throws Exception {
    PushOneCommit.Result r = createChange();
    String triplet = project.get() + "~master~" + r.getChangeId();
    gApi.changes().id(triplet).addReviewer(user.username);
    ChangeInfo c = gApi.changes().id(triplet).get(DETAILED_LABELS);
    LabelInfo codeReview = c.labels.get("Code-Review");
    assertThat(codeReview.all).hasSize(1);
    ApprovalInfo approval = codeReview.all.get(0);
    assertThat(approval._accountId).isEqualTo(user.id.get());
    assertThat(approval.value).isEqualTo(0);

    try (ProjectConfigUpdate u = updateProject(project)) {
      Util.blockLabel(u.getConfig(), "Code-Review", REGISTERED_USERS, "refs/heads/*");
      u.save();
    }

    c = gApi.changes().id(triplet).get(DETAILED_LABELS);
    codeReview = c.labels.get("Code-Review");
    assertThat(codeReview.all).hasSize(1);
    approval = codeReview.all.get(0);
    assertThat(approval._accountId).isEqualTo(user.id.get());
    assertThat(approval.value).isNull();
  }

  @Test
  @GerritConfig(name = "gerrit.editGpgKeys", value = "true")
  @GerritConfig(name = "receive.enableSignedPush", value = "true")
  public void pushCertificates() throws Exception {
    PushOneCommit.Result r1 = createChange();
    PushOneCommit.Result r2 = amendChange(r1.getChangeId());

    ChangeInfo info = gApi.changes().id(r1.getChangeId()).get(ALL_REVISIONS, PUSH_CERTIFICATES);

    RevisionInfo rev1 = info.revisions.get(r1.getCommit().name());
    assertThat(rev1).isNotNull();
    assertThat(rev1.pushCertificate).isNotNull();
    assertThat(rev1.pushCertificate.certificate).isNull();
    assertThat(rev1.pushCertificate.key).isNull();

    RevisionInfo rev2 = info.revisions.get(r2.getCommit().name());
    assertThat(rev2).isNotNull();
    assertThat(rev2.pushCertificate).isNotNull();
    assertThat(rev2.pushCertificate.certificate).isNull();
    assertThat(rev2.pushCertificate.key).isNull();
  }

  @Test
  public void anonymousRestApi() throws Exception {
    requestScopeOperations.setApiUserAnonymous();
    PushOneCommit.Result r = createChange();

    ChangeInfo info = gApi.changes().id(r.getChangeId()).get();
    assertThat(info.changeId).isEqualTo(r.getChangeId());

    String triplet = project.get() + "~master~" + r.getChangeId();
    info = gApi.changes().id(triplet).get();
    assertThat(info.changeId).isEqualTo(r.getChangeId());

    info = gApi.changes().id(info._number).get();
    assertThat(info.changeId).isEqualTo(r.getChangeId());

    exception.expect(AuthException.class);
    gApi.changes().id(triplet).current().review(ReviewInput.approve());
  }

  @Test
  public void noteDbCommitsOnPatchSetCreation() throws Exception {
    PushOneCommit.Result r = createChange();
    pushFactory
        .create(admin.getIdent(), testRepo, PushOneCommit.SUBJECT, "b.txt", "4711", r.getChangeId())
        .to("refs/for/master")
        .assertOkStatus();
    ChangeInfo c = gApi.changes().id(r.getChangeId()).get();
    try (Repository repo = repoManager.openRepository(project);
        RevWalk rw = new RevWalk(repo)) {
      RevCommit commitPatchSetCreation =
          rw.parseCommit(repo.exactRef(changeMetaRef(new Change.Id(c._number))).getObjectId());

      assertThat(commitPatchSetCreation.getShortMessage()).isEqualTo("Create patch set 2");
      PersonIdent expectedAuthor =
          changeNoteUtil.newIdent(getAccount(admin.id), c.updated, serverIdent.get());
      assertThat(commitPatchSetCreation.getAuthorIdent()).isEqualTo(expectedAuthor);
      assertThat(commitPatchSetCreation.getCommitterIdent())
          .isEqualTo(new PersonIdent(serverIdent.get(), c.updated));
      assertThat(commitPatchSetCreation.getParentCount()).isEqualTo(1);

      RevCommit commitChangeCreation = rw.parseCommit(commitPatchSetCreation.getParent(0));
      assertThat(commitChangeCreation.getShortMessage()).isEqualTo("Create change");
      expectedAuthor = changeNoteUtil.newIdent(getAccount(admin.id), c.created, serverIdent.get());
      assertThat(commitChangeCreation.getAuthorIdent()).isEqualTo(expectedAuthor);
      assertThat(commitChangeCreation.getCommitterIdent())
          .isEqualTo(new PersonIdent(serverIdent.get(), c.created));
      assertThat(commitChangeCreation.getParentCount()).isEqualTo(0);
    }
  }

  @Test
  public void createEmptyChangeOnNonExistingBranch() throws Exception {
    ChangeInput in = new ChangeInput();
    in.branch = "foo";
    in.subject = "Create a change on new branch from the API";
    in.project = project.get();
    in.newBranch = true;
    ChangeInfo info = gApi.changes().create(in).get();
    assertThat(info.project).isEqualTo(in.project);
    assertThat(RefNames.fullName(info.branch)).isEqualTo(RefNames.fullName(in.branch));
    assertThat(info.subject).isEqualTo(in.subject);
    assertThat(Iterables.getOnlyElement(info.messages).message).isEqualTo("Uploaded patch set 1.");
  }

  @Test
  public void createEmptyChangeOnExistingBranchWithNewBranch() throws Exception {
    ChangeInput in = new ChangeInput();
    in.branch = Constants.MASTER;
    in.subject = "Create a change on new branch from the API";
    in.project = project.get();
    in.newBranch = true;

    exception.expect(ResourceConflictException.class);
    gApi.changes().create(in).get();
  }

  @Test
  public void createNewPatchSetWithoutPermission() throws Exception {
    // Create new project with clean permissions
    Project.NameKey p = projectOperations.newProject().create();

    // Clone separate repositories of the same project as admin and as user
    TestRepository<InMemoryRepository> adminTestRepo = cloneProject(p, admin);
    TestRepository<InMemoryRepository> userTestRepo = cloneProject(p, user);

    // Block default permission
    block(p, "refs/for/*", Permission.ADD_PATCH_SET, REGISTERED_USERS);

    // Create change as admin
    PushOneCommit push = pushFactory.create(admin.getIdent(), adminTestRepo);
    PushOneCommit.Result r1 = push.to("refs/for/master");
    r1.assertOkStatus();

    // Fetch change
    GitUtil.fetch(userTestRepo, r1.getPatchSet().getRefName() + ":ps");
    userTestRepo.reset("ps");

    // Amend change as user
    PushOneCommit.Result r2 = amendChange(r1.getChangeId(), "refs/for/master", user, userTestRepo);
    r2.assertErrorStatus("cannot add patch set to " + r1.getChange().getId().id + ".");
  }

  @Test
  public void createNewSetPatchWithPermission() throws Exception {
    // Clone separate repositories of the same project as admin and as user
    TestRepository<?> adminTestRepo = cloneProject(project, admin);
    TestRepository<?> userTestRepo = cloneProject(project, user);

    // Create change as admin
    PushOneCommit push = pushFactory.create(admin.getIdent(), adminTestRepo);
    PushOneCommit.Result r1 = push.to("refs/for/master");
    r1.assertOkStatus();

    // Fetch change
    GitUtil.fetch(userTestRepo, r1.getPatchSet().getRefName() + ":ps");
    userTestRepo.reset("ps");

    // Amend change as user
    PushOneCommit.Result r2 = amendChange(r1.getChangeId(), "refs/for/master", user, userTestRepo);
    r2.assertOkStatus();
  }

  @Test
  public void createNewPatchSetAsOwnerWithoutPermission() throws Exception {
    // Create new project with clean permissions
    Project.NameKey p = projectOperations.newProject().create();
    // Clone separate repositories of the same project as admin and as user
    TestRepository<?> adminTestRepo = cloneProject(project, admin);

    // Block default permission
    block(p, "refs/for/*", Permission.ADD_PATCH_SET, REGISTERED_USERS);

    // Create change as admin
    PushOneCommit push = pushFactory.create(admin.getIdent(), adminTestRepo);
    PushOneCommit.Result r1 = push.to("refs/for/master");
    r1.assertOkStatus();

    // Fetch change
    GitUtil.fetch(adminTestRepo, r1.getPatchSet().getRefName() + ":ps");
    adminTestRepo.reset("ps");

    // Amend change as admin
    PushOneCommit.Result r2 =
        amendChange(r1.getChangeId(), "refs/for/master", admin, adminTestRepo);
    r2.assertOkStatus();
  }

  @Test
  public void createMergePatchSet() throws Exception {
    PushOneCommit.Result start = pushTo("refs/heads/master");
    start.assertOkStatus();
    // create a change for master
    PushOneCommit.Result r = createChange();
    r.assertOkStatus();
    String changeId = r.getChangeId();

    testRepo.reset(start.getCommit());
    PushOneCommit.Result currentMaster = pushTo("refs/heads/master");
    currentMaster.assertOkStatus();
    String parent = currentMaster.getCommit().getName();

    // push a commit into dev branch
    createBranch("dev");
    PushOneCommit.Result changeA =
        pushFactory
            .create(user.getIdent(), testRepo, "change A", "A.txt", "A content")
            .to("refs/heads/dev");
    changeA.assertOkStatus();
    MergeInput mergeInput = new MergeInput();
    mergeInput.source = "dev";
    MergePatchSetInput in = new MergePatchSetInput();
    in.merge = mergeInput;
    in.subject = "update change by merge ps2";
    gApi.changes().id(changeId).createMergePatchSet(in);
    ChangeInfo changeInfo =
        gApi.changes().id(changeId).get(ALL_REVISIONS, CURRENT_COMMIT, CURRENT_REVISION);
    assertThat(changeInfo.revisions).hasSize(2);
    assertThat(changeInfo.subject).isEqualTo(in.subject);
    assertThat(changeInfo.revisions.get(changeInfo.currentRevision).commit.parents.get(0).commit)
        .isEqualTo(parent);
  }

  @Test
  public void createMergePatchSetInheritParent() throws Exception {
    PushOneCommit.Result start = pushTo("refs/heads/master");
    start.assertOkStatus();
    // create a change for master
    PushOneCommit.Result r = createChange();
    r.assertOkStatus();
    String changeId = r.getChangeId();
    String parent = r.getCommit().getParent(0).getName();

    // advance master branch
    testRepo.reset(start.getCommit());
    PushOneCommit.Result currentMaster = pushTo("refs/heads/master");
    currentMaster.assertOkStatus();

    // push a commit into dev branch
    createBranch("dev");
    PushOneCommit.Result changeA =
        pushFactory
            .create(user.getIdent(), testRepo, "change A", "A.txt", "A content")
            .to("refs/heads/dev");
    changeA.assertOkStatus();
    MergeInput mergeInput = new MergeInput();
    mergeInput.source = "dev";
    MergePatchSetInput in = new MergePatchSetInput();
    in.merge = mergeInput;
    in.subject = "update change by merge ps2 inherit parent of ps1";
    in.inheritParent = true;
    gApi.changes().id(changeId).createMergePatchSet(in);
    ChangeInfo changeInfo =
        gApi.changes().id(changeId).get(ALL_REVISIONS, CURRENT_COMMIT, CURRENT_REVISION);

    assertThat(changeInfo.revisions).hasSize(2);
    assertThat(changeInfo.subject).isEqualTo(in.subject);
    assertThat(changeInfo.revisions.get(changeInfo.currentRevision).commit.parents.get(0).commit)
        .isEqualTo(parent);
    assertThat(changeInfo.revisions.get(changeInfo.currentRevision).commit.parents.get(0).commit)
        .isNotEqualTo(currentMaster.getCommit().getName());
  }

  @Test
  public void createMergePatchSetCannotBaseOnInvisibleChange() throws Exception {
    RevCommit initialHead = getRemoteHead();
    createBranch("foo");
    createBranch("bar");

    // Create a merged commit on 'foo' branch.
    merge(createChange("refs/for/foo"));

    // Create the base change on 'bar' branch.
    testRepo.reset(initialHead);
    String baseChange = createChange("refs/for/bar").getChangeId();
    gApi.changes().id(baseChange).setPrivate(true, "set private");

    // Create the destination change on 'master' branch.
    requestScopeOperations.setApiUser(user.getId());
    testRepo.reset(initialHead);
    String changeId = createChange().getChangeId();

    exception.expect(UnprocessableEntityException.class);
    exception.expectMessage("Read not permitted for " + baseChange);
    gApi.changes().id(changeId).createMergePatchSet(createMergePatchSetInput(baseChange));
  }

  @Test
  public void createMergePatchSetBaseOnChange() throws Exception {
    RevCommit initialHead = getRemoteHead();
    createBranch("foo");
    createBranch("bar");

    // Create a merged commit on 'foo' branch.
    merge(createChange("refs/for/foo"));

    // Create the base change on 'bar' branch.
    testRepo.reset(initialHead);
    PushOneCommit.Result result = createChange("refs/for/bar");
    String baseChange = result.getChangeId();
    String expectedParent = result.getCommit().getName();

    // Create the destination change on 'master' branch.
    testRepo.reset(initialHead);
    String changeId = createChange().getChangeId();

    gApi.changes().id(changeId).createMergePatchSet(createMergePatchSetInput(baseChange));

    ChangeInfo changeInfo =
        gApi.changes().id(changeId).get(ALL_REVISIONS, CURRENT_COMMIT, CURRENT_REVISION);
    assertThat(changeInfo.revisions).hasSize(2);
    assertThat(changeInfo.subject).isEqualTo("create ps2");
    assertThat(changeInfo.revisions.get(changeInfo.currentRevision).commit.parents.get(0).commit)
        .isEqualTo(expectedParent);
  }

  private MergePatchSetInput createMergePatchSetInput(String baseChange) {
    MergeInput mergeInput = new MergeInput();
    mergeInput.source = "foo";
    MergePatchSetInput in = new MergePatchSetInput();
    in.merge = mergeInput;
    in.subject = "create ps2";
    in.inheritParent = false;
    in.baseChange = baseChange;
    return in;
  }

  @Test
  public void checkLabelsForUnsubmittedChange() throws Exception {
    PushOneCommit.Result r = createChange();
    ChangeInfo change = gApi.changes().id(r.getChangeId()).get();
    assertThat(change.status).isEqualTo(ChangeStatus.NEW);
    assertThat(change.labels.keySet()).containsExactly("Code-Review");
    assertThat(change.permittedLabels.keySet()).containsExactly("Code-Review");

    // add new label and assert that it's returned for existing changes
    AccountGroup.UUID registeredUsers = systemGroupBackend.getGroup(REGISTERED_USERS).getUUID();
    LabelType verified = Util.verified();
    String heads = RefNames.REFS_HEADS + "*";

    try (ProjectConfigUpdate u = updateProject(project)) {
      u.getConfig().getLabelSections().put(verified.getName(), verified);
      Util.allow(
          u.getConfig(), Permission.forLabel(verified.getName()), -1, 1, registeredUsers, heads);
      u.save();
    }

    change = gApi.changes().id(r.getChangeId()).get();
    assertThat(change.labels.keySet()).containsExactly("Code-Review", "Verified");
    assertThat(change.permittedLabels.keySet()).containsExactly("Code-Review", "Verified");
    assertPermitted(change, "Code-Review", -2, -1, 0, 1, 2);
    assertPermitted(change, "Verified", -1, 0, 1);

    // add an approval on the new label
    gApi.changes()
        .id(r.getChangeId())
        .revision(r.getCommit().name())
        .review(new ReviewInput().label(verified.getName(), verified.getMax().getValue()));

    try (ProjectConfigUpdate u = updateProject(project)) {
      // remove label and assert that it's no longer returned for existing
      // changes, even if there is an approval for it
      u.getConfig().getLabelSections().remove(verified.getName());
      Util.remove(u.getConfig(), Permission.forLabel(verified.getName()), registeredUsers, heads);
      u.save();
    }

    change = gApi.changes().id(r.getChangeId()).get();
    assertThat(change.labels.keySet()).containsExactly("Code-Review");
    assertThat(change.permittedLabels.keySet()).containsExactly("Code-Review");

    // abandon the change and see that the returned labels stay the same
    // while all permitted labels disappear.
    gApi.changes().id(r.getChangeId()).abandon();
    change = gApi.changes().id(r.getChangeId()).get();
    assertThat(change.status).isEqualTo(ChangeStatus.ABANDONED);
    assertThat(change.labels.keySet()).containsExactly("Code-Review");
    assertThat(change.permittedLabels).isEmpty();
  }

  @Test
  public void checkLabelsForMergedChange() throws Exception {
    PushOneCommit.Result r = createChange();
    gApi.changes().id(r.getChangeId()).revision(r.getCommit().name()).review(ReviewInput.approve());
    gApi.changes().id(r.getChangeId()).revision(r.getCommit().name()).submit();

    ChangeInfo change = gApi.changes().id(r.getChangeId()).get();
    assertThat(change.status).isEqualTo(ChangeStatus.MERGED);
    assertThat(change.labels.keySet()).containsExactly("Code-Review");
    assertThat(change.permittedLabels.keySet()).containsExactly("Code-Review");
    assertPermitted(change, "Code-Review", 2);

    LabelType verified = Util.verified();
    AccountGroup.UUID registeredUsers = systemGroupBackend.getGroup(REGISTERED_USERS).getUUID();
    String heads = RefNames.REFS_HEADS + "*";

    // add new label and assert that it's returned for existing changes
    try (ProjectConfigUpdate u = updateProject(project)) {
      u.getConfig().getLabelSections().put(verified.getName(), verified);
      Util.allow(
          u.getConfig(), Permission.forLabel(verified.getName()), -1, 1, registeredUsers, heads);
      u.save();
    }

    change = gApi.changes().id(r.getChangeId()).get();
    assertThat(change.labels.keySet()).containsExactly("Code-Review", "Verified");
    assertThat(change.permittedLabels.keySet()).containsExactly("Code-Review", "Verified");
    assertPermitted(change, "Code-Review", 2);
    assertPermitted(change, "Verified", 0, 1);

    // ignore the new label by Prolog submit rule and assert that the label is
    // no longer returned
    GitUtil.fetch(testRepo, RefNames.REFS_CONFIG + ":config");
    testRepo.reset("config");
    PushOneCommit push2 =
        pushFactory.create(
            admin.getIdent(),
            testRepo,
            "Ignore Verified",
            "rules.pl",
            "submit_rule(submit(CR)) :-\n  gerrit:max_with_block(-2, 2, 'Code-Review', CR).");
    push2.to(RefNames.REFS_CONFIG);

    change = gApi.changes().id(r.getChangeId()).get();
    assertPermitted(change, "Code-Review", 2);
    assertPermitted(change, "Verified");

    // add an approval on the new label and assert that the label is now
    // returned although it is ignored by the Prolog submit rule and hence not
    // included in the submit records
    gApi.changes()
        .id(r.getChangeId())
        .revision(r.getCommit().name())
        .review(new ReviewInput().label(verified.getName(), verified.getMax().getValue()));

    change = gApi.changes().id(r.getChangeId()).get();
    assertThat(change.labels.keySet()).containsExactly("Code-Review", "Verified");
    assertPermitted(change, "Code-Review", 2);
    assertPermitted(change, "Verified");

    // remove label and assert that it's no longer returned for existing
    // changes, even if there is an approval for it
    try (ProjectConfigUpdate u = updateProject(project)) {
      u.getConfig().getLabelSections().remove(verified.getName());
      Util.remove(u.getConfig(), Permission.forLabel(verified.getName()), registeredUsers, heads);
      u.save();
    }

    change = gApi.changes().id(r.getChangeId()).get();
    assertThat(change.labels.keySet()).containsExactly("Code-Review");
    assertThat(change.permittedLabels.keySet()).containsExactly("Code-Review");
    assertPermitted(change, "Code-Review", 2);
  }

  @Test
  public void checkLabelsForMergedChangeWithNonAuthorCodeReview() throws Exception {
    // Configure Non-Author-Code-Review
    RevCommit oldHead = getRemoteHead();
    GitUtil.fetch(testRepo, RefNames.REFS_CONFIG + ":config");
    testRepo.reset("config");
    PushOneCommit push2 =
        pushFactory.create(
            admin.getIdent(),
            testRepo,
            "Configure Non-Author-Code-Review",
            "rules.pl",
            "submit_rule(S) :-\n"
                + "  gerrit:default_submit(X),\n"
                + "  X =.. [submit | Ls],\n"
                + "  add_non_author_approval(Ls, R),\n"
                + "  S =.. [submit | R].\n"
                + "\n"
                + "add_non_author_approval(S1, S2) :-\n"
                + "  gerrit:commit_author(A),\n"
                + "  gerrit:commit_label(label('Code-Review', 2), R),\n"
                + "  R \\= A, !,\n"
                + "  S2 = [label('Non-Author-Code-Review', ok(R)) | S1].\n"
                + "add_non_author_approval(S1,"
                + " [label('Non-Author-Code-Review', need(_)) | S1]).");
    push2.to(RefNames.REFS_CONFIG);
    testRepo.reset(oldHead);

    AccountGroup.UUID registeredUsers = systemGroupBackend.getGroup(REGISTERED_USERS).getUUID();
    String heads = RefNames.REFS_HEADS + "*";

    // Allow user to approve
    try (ProjectConfigUpdate u = updateProject(project)) {
      Util.allow(
          u.getConfig(),
          Permission.forLabel(Util.codeReview().getName()),
          -2,
          2,
          registeredUsers,
          heads);
      u.save();
    }

    PushOneCommit.Result r = createChange();

    requestScopeOperations.setApiUser(user.getId());
    gApi.changes().id(r.getChangeId()).revision(r.getCommit().name()).review(ReviewInput.approve());

    requestScopeOperations.setApiUser(admin.getId());
    gApi.changes().id(r.getChangeId()).revision(r.getCommit().name()).submit();

    ChangeInfo change = gApi.changes().id(r.getChangeId()).get();
    assertThat(change.status).isEqualTo(ChangeStatus.MERGED);
    assertThat(change.labels.keySet()).containsExactly("Code-Review", "Non-Author-Code-Review");
    assertThat(change.permittedLabels.keySet()).containsExactly("Code-Review");
    assertPermitted(change, "Code-Review", 0, 1, 2);
  }

  @Test
  public void checkLabelsForAutoClosedChange() throws Exception {
    PushOneCommit.Result r = createChange();

    PushOneCommit push = pushFactory.create(admin.getIdent(), testRepo);
    PushOneCommit.Result result = push.to("refs/heads/master");
    result.assertOkStatus();

    ChangeInfo change = gApi.changes().id(r.getChangeId()).get();
    assertThat(change.status).isEqualTo(ChangeStatus.MERGED);
    assertThat(change.labels.keySet()).containsExactly("Code-Review");
    assertPermitted(change, "Code-Review", 0, 1, 2);
  }

  @Test
  public void maxPermittedValueAllowed() throws Exception {
    final int minPermittedValue = -2;
    final int maxPermittedValue = +2;
    String heads = "refs/heads/*";

    PushOneCommit.Result r = createChange();
    String triplet = project.get() + "~master~" + r.getChangeId();

    gApi.changes().id(triplet).addReviewer(user.username);

    ChangeInfo c = gApi.changes().id(triplet).get(DETAILED_LABELS);
    LabelInfo codeReview = c.labels.get("Code-Review");
    assertThat(codeReview.all).hasSize(1);
    ApprovalInfo approval = codeReview.all.get(0);
    assertThat(approval._accountId).isEqualTo(user.id.get());
    assertThat(approval.permittedVotingRange).isNotNull();
    // default values
    assertThat(approval.permittedVotingRange.min).isEqualTo(-1);
    assertThat(approval.permittedVotingRange.max).isEqualTo(1);

    try (ProjectConfigUpdate u = updateProject(project)) {
      Util.allow(
          u.getConfig(),
          Permission.forLabel("Code-Review"),
          minPermittedValue,
          maxPermittedValue,
          REGISTERED_USERS,
          heads);
      u.save();
    }

    c = gApi.changes().id(triplet).get(DETAILED_LABELS);
    codeReview = c.labels.get("Code-Review");
    assertThat(codeReview.all).hasSize(1);
    approval = codeReview.all.get(0);
    assertThat(approval._accountId).isEqualTo(user.id.get());
    assertThat(approval.permittedVotingRange).isNotNull();
    assertThat(approval.permittedVotingRange.min).isEqualTo(minPermittedValue);
    assertThat(approval.permittedVotingRange.max).isEqualTo(maxPermittedValue);
  }

  @Test
  public void maxPermittedValueBlocked() throws Exception {
    try (ProjectConfigUpdate u = updateProject(project)) {
      Util.blockLabel(u.getConfig(), "Code-Review", REGISTERED_USERS, "refs/heads/*");
      u.save();
    }

    PushOneCommit.Result r = createChange();
    String triplet = project.get() + "~master~" + r.getChangeId();

    gApi.changes().id(triplet).addReviewer(user.username);

    ChangeInfo c = gApi.changes().id(triplet).get(DETAILED_LABELS);
    LabelInfo codeReview = c.labels.get("Code-Review");
    assertThat(codeReview.all).hasSize(1);
    ApprovalInfo approval = codeReview.all.get(0);
    assertThat(approval._accountId).isEqualTo(user.id.get());
    assertThat(approval.permittedVotingRange).isNull();
  }

  @Test
  public void nonStrictLabelWithInvalidLabelPerDefault() throws Exception {
    String changeId = createChange().getChangeId();

    // Add a review with invalid labels.
    ReviewInput input = ReviewInput.approve().label("Code-Style", 1);
    gApi.changes().id(changeId).current().review(input);

    Map<String, Short> votes = gApi.changes().id(changeId).current().reviewer(admin.email).votes();
    assertThat(votes.keySet()).containsExactly("Code-Review");
    assertThat(votes.values()).containsExactly((short) 2);
  }

  @Test
  public void nonStrictLabelWithInvalidValuePerDefault() throws Exception {
    String changeId = createChange().getChangeId();

    // Add a review with invalid label values.
    ReviewInput input = new ReviewInput().label("Code-Review", 3);
    gApi.changes().id(changeId).current().review(input);

    Map<String, Short> votes = gApi.changes().id(changeId).current().reviewer(admin.email).votes();
    assertThat(votes).isEmpty();
  }

  @Test
  @GerritConfig(name = "change.strictLabels", value = "true")
  public void strictLabelWithInvalidLabel() throws Exception {
    String changeId = createChange().getChangeId();
    ReviewInput in = new ReviewInput().label("Code-Style", 1);

    exception.expect(BadRequestException.class);
    exception.expectMessage("label \"Code-Style\" is not a configured label");
    gApi.changes().id(changeId).current().review(in);
  }

  @Test
  @GerritConfig(name = "change.strictLabels", value = "true")
  public void strictLabelWithInvalidValue() throws Exception {
    String changeId = createChange().getChangeId();
    ReviewInput in = new ReviewInput().label("Code-Review", 3);

    exception.expect(BadRequestException.class);
    exception.expectMessage("label \"Code-Review\": 3 is not a valid value");
    gApi.changes().id(changeId).current().review(in);
  }

  @Test
  public void unresolvedCommentsBlocked() throws Exception {
    modifySubmitRules(
        "submit_rule(submit(R)) :- \n"
            + "gerrit:unresolved_comments_count(0), \n"
            + "!,"
            + "gerrit:uploader(U), \n"
            + "R = label('All-Comments-Resolved', ok(U)).\n"
            + "submit_rule(submit(R)) :- \n"
            + "gerrit:unresolved_comments_count(U), \n"
            + "U > 0,"
            + "R = label('All-Comments-Resolved', need(_)). \n\n");

    String oldHead = getRemoteHead().name();
    PushOneCommit.Result result1 =
        pushFactory.create(user.getIdent(), testRepo).to("refs/for/master");
    testRepo.reset(oldHead);
    PushOneCommit.Result result2 =
        pushFactory.create(user.getIdent(), testRepo).to("refs/for/master");

    addComment(result1, "comment 1", true, false, null);
    addComment(result2, "comment 2", true, true, null);

    gApi.changes().id(result1.getChangeId()).current().submit();

    exception.expect(ResourceConflictException.class);
    exception.expectMessage("Failed to submit 1 change due to the following problems");
    exception.expectMessage("needs All-Comments-Resolved");
    gApi.changes().id(result2.getChangeId()).current().submit();
  }

  @Test
  public void pureRevertFactBlocksSubmissionOfNonReverts() throws Exception {
    addPureRevertSubmitRule();

    // Create a change that is not a revert of another change
    PushOneCommit.Result r1 = pushFactory.create(user.getIdent(), testRepo).to("refs/for/master");
    approve(r1.getChangeId());

    exception.expect(ResourceConflictException.class);
    exception.expectMessage("Failed to submit 1 change due to the following problems");
    exception.expectMessage("needs Is-Pure-Revert");
    gApi.changes().id(r1.getChangeId()).current().submit();
  }

  @Test
  public void pureRevertFactBlocksSubmissionOfNonPureReverts() throws Exception {
    PushOneCommit.Result r1 = pushFactory.create(user.getIdent(), testRepo).to("refs/for/master");
    merge(r1);

    addPureRevertSubmitRule();

    // Create a revert and push a content change
    String revertId = gApi.changes().id(r1.getChangeId()).revert().get().changeId;
    amendChange(revertId);
    approve(revertId);

    exception.expect(ResourceConflictException.class);
    exception.expectMessage("Failed to submit 1 change due to the following problems");
    exception.expectMessage("needs Is-Pure-Revert");
    gApi.changes().id(revertId).current().submit();
  }

  @Test
  public void pureRevertFactAllowsSubmissionOfPureReverts() throws Exception {
    // Create a change that we can later revert
    PushOneCommit.Result r1 = pushFactory.create(user.getIdent(), testRepo).to("refs/for/master");
    merge(r1);

    addPureRevertSubmitRule();

    // Create a revert and submit it
    String revertId = gApi.changes().id(r1.getChangeId()).revert().get().changeId;
    approve(revertId);
    gApi.changes().id(revertId).current().submit();
  }

  @Test
  public void changeCommitMessage() throws Exception {
    // Tests mutating the commit message as both the owner of the change and a regular user with
    // addPatchSet permission. Asserts that both cases succeed.
    PushOneCommit.Result r = createChange();
    r.assertOkStatus();
    assertThat(getCommitMessage(r.getChangeId()))
        .isEqualTo("test commit\n\nChange-Id: " + r.getChangeId() + "\n");

    for (com.google.gerrit.acceptance.TestAccount acc : ImmutableList.of(admin, user)) {
      requestScopeOperations.setApiUser(acc.getId());
      String newMessage =
          "modified commit by " + acc.username + "\n\nChange-Id: " + r.getChangeId() + "\n";
      gApi.changes().id(r.getChangeId()).setMessage(newMessage);
      RevisionApi rApi = gApi.changes().id(r.getChangeId()).current();
      assertThat(rApi.files().keySet()).containsExactly("/COMMIT_MSG", "a.txt");
      assertThat(getCommitMessage(r.getChangeId())).isEqualTo(newMessage);
      assertThat(rApi.description()).isEqualTo("Edit commit message");
    }

    // Verify tags, which should differ according to whether the change was WIP
    // at the time the commit message was edited. First, look at the last edit
    // we created above, when the change was not WIP.
    ChangeInfo info = gApi.changes().id(r.getChangeId()).get();
    assertThat(Iterables.getLast(info.messages).tag)
        .isEqualTo(ChangeMessagesUtil.TAG_UPLOADED_PATCH_SET);

    // Move the change to WIP and edit the commit message again, to observe a
    // different tag. Must switch to change owner to move into WIP.
    requestScopeOperations.setApiUser(admin.getId());
    gApi.changes().id(r.getChangeId()).setWorkInProgress();
    String newMessage = "modified commit in WIP change\n\nChange-Id: " + r.getChangeId() + "\n";
    gApi.changes().id(r.getChangeId()).setMessage(newMessage);
    info = gApi.changes().id(r.getChangeId()).get();
    assertThat(Iterables.getLast(info.messages).tag)
        .isEqualTo(ChangeMessagesUtil.TAG_UPLOADED_WIP_PATCH_SET);
  }

  @Test
  public void changeCommitMessageWithNoChangeIdSucceedsIfChangeIdNotRequired() throws Exception {
    ConfigInput configInput = new ConfigInput();
    configInput.requireChangeId = InheritableBoolean.FALSE;
    gApi.projects().name(project.get()).config(configInput);

    PushOneCommit.Result r = createChange();
    r.assertOkStatus();
    assertThat(getCommitMessage(r.getChangeId()))
        .isEqualTo("test commit\n\nChange-Id: " + r.getChangeId() + "\n");

    String newMessage = "modified commit\n";
    gApi.changes().id(r.getChangeId()).setMessage(newMessage);
    RevisionApi rApi = gApi.changes().id(r.getChangeId()).current();
    assertThat(rApi.files().keySet()).containsExactly("/COMMIT_MSG", "a.txt");
    assertThat(getCommitMessage(r.getChangeId())).isEqualTo(newMessage);
  }

  @Test
  public void changeCommitMessageWithNoChangeIdFails() throws Exception {
    PushOneCommit.Result r = createChange();
    assertThat(getCommitMessage(r.getChangeId()))
        .isEqualTo("test commit\n\nChange-Id: " + r.getChangeId() + "\n");
    exception.expect(ResourceConflictException.class);
    exception.expectMessage("missing Change-Id footer");
    gApi.changes().id(r.getChangeId()).setMessage("modified commit\n");
  }

  @Test
  public void changeCommitMessageWithWrongChangeIdFails() throws Exception {
    PushOneCommit.Result otherChange = createChange();
    PushOneCommit.Result r = createChange();
    assertThat(getCommitMessage(r.getChangeId()))
        .isEqualTo("test commit\n\nChange-Id: " + r.getChangeId() + "\n");
    exception.expect(ResourceConflictException.class);
    exception.expectMessage("wrong Change-Id footer");
    gApi.changes()
        .id(r.getChangeId())
        .setMessage("modified commit\n\nChange-Id: " + otherChange.getChangeId() + "\n");
  }

  @Test
  public void changeCommitMessageWithoutPermissionFails() throws Exception {
    // Create new project with clean permissions
    Project.NameKey p = projectOperations.newProject().create();
    TestRepository<InMemoryRepository> userTestRepo = cloneProject(p, user);
    // Block default permission
    block(p, "refs/for/*", Permission.ADD_PATCH_SET, REGISTERED_USERS);
    // Create change as user
    PushOneCommit push = pushFactory.create(user.getIdent(), userTestRepo);
    PushOneCommit.Result r = push.to("refs/for/master");
    r.assertOkStatus();
    // Try to change the commit message
    exception.expect(AuthException.class);
    exception.expectMessage("modifying commit message not permitted");
    gApi.changes().id(r.getChangeId()).setMessage("foo");
  }

  @Test
  public void changeCommitMessageWithSameMessageFails() throws Exception {
    PushOneCommit.Result r = createChange();
    assertThat(getCommitMessage(r.getChangeId()))
        .isEqualTo("test commit\n\nChange-Id: " + r.getChangeId() + "\n");
    exception.expect(ResourceConflictException.class);
    exception.expectMessage("new and existing commit message are the same");
    gApi.changes().id(r.getChangeId()).setMessage(getCommitMessage(r.getChangeId()));
  }

  @Test
  public void fourByteEmoji() throws Exception {
    // U+1F601 GRINNING FACE WITH SMILING EYES
    String smile = new String(Character.toChars(0x1f601));
    assertThat(smile).isEqualTo("😁");
    assertThat(smile).hasLength(2); // Thanks, Java.
    assertThat(smile.getBytes(UTF_8)).hasLength(4);

    String subject = "A happy change " + smile;
    PushOneCommit.Result r =
        pushFactory
            .create(admin.getIdent(), testRepo, subject, FILE_NAME, FILE_CONTENT)
            .to("refs/for/master");
    r.assertOkStatus();
    String id = r.getChangeId();

    ReviewInput ri = ReviewInput.approve();
    ri.message = "I like it " + smile;
    ReviewInput.CommentInput ci = new ReviewInput.CommentInput();
    ci.path = FILE_NAME;
    ci.side = Side.REVISION;
    ci.message = "Good " + smile;
    ri.comments = ImmutableMap.of(FILE_NAME, ImmutableList.of(ci));
    gApi.changes().id(id).current().review(ri);

    ChangeInfo info = gApi.changes().id(id).get(MESSAGES, CURRENT_COMMIT, CURRENT_REVISION);
    assertThat(info.subject).isEqualTo(subject);
    assertThat(Iterables.getLast(info.messages).message).endsWith(ri.message);
    assertThat(Iterables.getOnlyElement(info.revisions.values()).commit.message)
        .startsWith(subject);

    List<CommentInfo> comments =
        Iterables.getOnlyElement(gApi.changes().id(id).comments().values());
    assertThat(Iterables.getOnlyElement(comments).message).isEqualTo(ci.message);
  }

  @Test
  public void pureRevertReturnsTrueForPureRevert() throws Exception {
    PushOneCommit.Result r = createChange();
    merge(r);
    String revertId = gApi.changes().id(r.getChangeId()).revert().get().id;
    // Without query parameter
    assertThat(gApi.changes().id(revertId).pureRevert().isPureRevert).isTrue();
    // With query parameter
    assertThat(
            gApi.changes()
                .id(revertId)
                .pureRevert(getRemoteHead().toObjectId().name())
                .isPureRevert)
        .isTrue();
  }

  @Test
  public void pureRevertReturnsFalseOnContentChange() throws Exception {
    PushOneCommit.Result r1 = createChange();
    merge(r1);
    // Create a revert and expect pureRevert to be true
    String revertId = gApi.changes().id(r1.getChangeId()).revert().get().changeId;
    assertThat(gApi.changes().id(revertId).pureRevert().isPureRevert).isTrue();

    // Create a new PS and expect pureRevert to be false
    PushOneCommit.Result result = amendChange(revertId);
    result.assertOkStatus();
    assertThat(gApi.changes().id(revertId).pureRevert().isPureRevert).isFalse();
  }

  @Test
  public void pureRevertParameterTakesPrecedence() throws Exception {
    PushOneCommit.Result r1 = createChange("commit message", "a.txt", "content1");
    merge(r1);
    String oldHead = getRemoteHead().toObjectId().name();

    PushOneCommit.Result r2 = createChange("commit message", "a.txt", "content2");
    merge(r2);

    String revertId = gApi.changes().id(r2.getChangeId()).revert().get().changeId;
    assertThat(gApi.changes().id(revertId).pureRevert().isPureRevert).isTrue();
    assertThat(gApi.changes().id(revertId).pureRevert(oldHead).isPureRevert).isFalse();
  }

  @Test
  public void pureRevertReturnsFalseOnInvalidInput() throws Exception {
    PushOneCommit.Result r1 = createChange();
    merge(r1);

    exception.expect(BadRequestException.class);
    exception.expectMessage("invalid object ID");
    gApi.changes().id(createChange().getChangeId()).pureRevert("invalid id");
  }

  @Test
  public void pureRevertReturnsTrueWithCleanRebase() throws Exception {
    PushOneCommit.Result r1 = createChange("commit message", "a.txt", "content1");
    merge(r1);

    PushOneCommit.Result r2 = createChange("commit message", "b.txt", "content2");
    merge(r2);

    String revertId = gApi.changes().id(r1.getChangeId()).revert().get().changeId;
    // Rebase revert onto HEAD
    gApi.changes().id(revertId).rebase();
    // Check that pureRevert is true which implies that the commit can be rebased onto the original
    // commit.
    assertThat(gApi.changes().id(revertId).pureRevert().isPureRevert).isTrue();
  }

  @Test
  public void pureRevertReturnsFalseWithRebaseConflict() throws Exception {
    // Create an initial commit to serve as claimed original
    PushOneCommit.Result r1 = createChange("commit message", "a.txt", "content1");
    merge(r1);
    String claimedOriginal = getRemoteHead().toObjectId().name();

    // Change contents of the file to provoke a conflict
    merge(createChange("commit message", "a.txt", "content2"));

    // Create a commit that we can revert
    PushOneCommit.Result r2 = createChange("commit message", "a.txt", "content3");
    merge(r2);

    // Create a revert of r2
    String revertR3Id = gApi.changes().id(r2.getChangeId()).revert().id();
    // Assert that the change is a pure revert of it's 'revertOf'
    assertThat(gApi.changes().id(revertR3Id).pureRevert().isPureRevert).isTrue();
    // Assert that the change is not a pure revert of claimedOriginal because pureRevert is trying
    // to rebase this on claimed original, which fails.
    PureRevertInfo pureRevert = gApi.changes().id(revertR3Id).pureRevert(claimedOriginal);
    assertThat(pureRevert.isPureRevert).isFalse();
  }

  @Test
  public void pureRevertThrowsExceptionWhenChangeIsNotARevertAndNoIdProvided() throws Exception {
    exception.expect(BadRequestException.class);
    exception.expectMessage("no ID was provided and change isn't a revert");
    gApi.changes().id(createChange().getChangeId()).pureRevert();
  }

  @Test
  public void putTopicExceedLimitFails() throws Exception {
    String changeId = createChange().getChangeId();
    String topic = Stream.generate(() -> "t").limit(2049).collect(joining());

    exception.expect(BadRequestException.class);
    exception.expectMessage("topic length exceeds the limit");
    gApi.changes().id(changeId).topic(topic);
  }

  @Test
  public void submittableAfterLosingPermissions_MaxWithBlock() throws Exception {
    configLabel("Label", LabelFunction.MAX_WITH_BLOCK);
    submittableAfterLosingPermissions("Label");
  }

  @Test
  public void submittableAfterLosingPermissions_AnyWithBlock() throws Exception {
    configLabel("Label", LabelFunction.ANY_WITH_BLOCK);
    submittableAfterLosingPermissions("Label");
  }

  public void submittableAfterLosingPermissions(String label) throws Exception {
    String codeReviewLabel = "Code-Review";
    AccountGroup.UUID registered = SystemGroupBackend.REGISTERED_USERS;
    try (ProjectConfigUpdate u = updateProject(project)) {
      Util.allow(u.getConfig(), Permission.forLabel(label), -1, +1, registered, "refs/heads/*");
      Util.allow(
          u.getConfig(), Permission.forLabel(codeReviewLabel), -2, +2, registered, "refs/heads/*");
      u.save();
    }

    requestScopeOperations.setApiUser(user.getId());
    PushOneCommit.Result r = createChange();
    String changeId = r.getChangeId();

    // Verify user's permitted range.
    ChangeInfo change = gApi.changes().id(changeId).get();
    assertPermitted(change, label, -1, 0, 1);
    assertPermitted(change, codeReviewLabel, -2, -1, 0, 1, 2);

    ReviewInput input = new ReviewInput();
    input.label(codeReviewLabel, 2);
    input.label(label, 1);
    gApi.changes().id(changeId).current().review(input);

    assertThat(gApi.changes().id(changeId).current().reviewer(user.email).votes().keySet())
        .containsExactly(codeReviewLabel, label);
    assertThat(gApi.changes().id(changeId).current().reviewer(user.email).votes().values())
        .containsExactly((short) 2, (short) 1);
    assertThat(gApi.changes().id(changeId).get().submittable).isTrue();

    requestScopeOperations.setApiUser(admin.getId());
    // Remove user's permission for 'Label'.
    try (ProjectConfigUpdate u = updateProject(project)) {
      Util.remove(u.getConfig(), Permission.forLabel(label), registered, "refs/heads/*");
      // Update user's permitted range for 'Code-Review' to be -1...+1.
      Util.remove(u.getConfig(), Permission.forLabel(codeReviewLabel), registered, "refs/heads/*");
      Util.allow(
          u.getConfig(), Permission.forLabel(codeReviewLabel), -1, +1, registered, "refs/heads/*");
      u.save();
    }

    // Verify user's new permitted range.
    requestScopeOperations.setApiUser(user.getId());
    change = gApi.changes().id(changeId).get();
    assertPermitted(change, label);
    assertPermitted(change, codeReviewLabel, -1, 0, 1);

    assertThat(gApi.changes().id(changeId).current().reviewer(user.email).votes().values())
        .containsExactly((short) 2, (short) 1);
    assertThat(gApi.changes().id(changeId).get().submittable).isTrue();

    requestScopeOperations.setApiUser(admin.getId());
    gApi.changes().id(changeId).current().submit();
  }

  private String getCommitMessage(String changeId) throws RestApiException, IOException {
    return gApi.changes().id(changeId).current().file("/COMMIT_MSG").content().asString();
  }

  private void addComment(
      PushOneCommit.Result r,
      String message,
      boolean omitDuplicateComments,
      Boolean unresolved,
      String inReplyTo)
      throws Exception {
    ReviewInput.CommentInput c = new ReviewInput.CommentInput();
    c.line = 1;
    c.message = message;
    c.path = FILE_NAME;
    c.unresolved = unresolved;
    c.inReplyTo = inReplyTo;
    ReviewInput in = new ReviewInput();
    in.comments = new HashMap<>();
    in.comments.put(c.path, Lists.newArrayList(c));
    in.omitDuplicateComments = omitDuplicateComments;
    gApi.changes().id(r.getChangeId()).revision(r.getCommit().name()).review(in);
  }

  private static Iterable<Account.Id> getReviewers(Collection<AccountInfo> r) {
    if (r == null) {
      return ImmutableList.of();
    }
    return Iterables.transform(r, a -> new Account.Id(a._accountId));
  }

  private ChangeResource parseResource(PushOneCommit.Result r) throws Exception {
    return parseChangeResource(r.getChangeId());
  }

  private Optional<ReviewerState> getReviewerState(String changeId, Account.Id accountId)
      throws Exception {
    ChangeInfo c = gApi.changes().id(changeId).get(DETAILED_LABELS);
    Set<ReviewerState> states =
        c.reviewers
            .entrySet()
            .stream()
            .filter(e -> e.getValue().stream().anyMatch(a -> a._accountId == accountId.get()))
            .map(Map.Entry::getKey)
            .collect(toSet());
    assertThat(states.size()).named(states.toString()).isAtMost(1);
    return states.stream().findFirst();
  }

  private void setChangeStatus(Change.Id id, Change.Status newStatus) throws Exception {
    try (BatchUpdate batchUpdate =
        batchUpdateFactory.create(project, atrScope.get().getUser(), TimeUtil.nowTs())) {
      batchUpdate.addOp(id, new ChangeStatusUpdateOp(newStatus));
      batchUpdate.execute();
    }

    ChangeStatus changeStatus = gApi.changes().id(id.get()).get().status;
    assertThat(changeStatus).isEqualTo(newStatus.asChangeStatus());
  }

  private static class ChangeStatusUpdateOp implements BatchUpdateOp {
    private final Change.Status newStatus;

    ChangeStatusUpdateOp(Change.Status newStatus) {
      this.newStatus = newStatus;
    }

    @Override
    public boolean updateChange(ChangeContext ctx) throws Exception {
      Change change = ctx.getChange();

      // Change status in database.
      change.setStatus(newStatus);

      // Change status in NoteDb.
      PatchSet.Id currentPatchSetId = change.currentPatchSetId();
      ctx.getUpdate(currentPatchSetId).setStatus(newStatus);

      return true;
    }
  }

  private void addPureRevertSubmitRule() throws Exception {
    modifySubmitRules(
        "submit_rule(submit(R)) :- \n"
            + "gerrit:pure_revert(1), \n"
            + "!,"
            + "gerrit:uploader(U), \n"
            + "R = label('Is-Pure-Revert', ok(U)).\n"
            + "submit_rule(submit(R)) :- \n"
            + "gerrit:pure_revert(U), \n"
            + "U \\= 1,"
            + "R = label('Is-Pure-Revert', need(_)). \n\n");
  }

  private void modifySubmitRules(String newContent) throws Exception {
    try (Repository repo = repoManager.openRepository(project)) {
      TestRepository<?> testRepo = new TestRepository<>((InMemoryRepository) repo);
      testRepo
          .branch(RefNames.REFS_CONFIG)
          .commit()
          .author(admin.getIdent())
          .committer(admin.getIdent())
          .add("rules.pl", newContent)
          .message("Modify rules.pl")
          .create();
    }
  }

  @Test
  @GerritConfig(name = "trackingid.jira-bug.footer", value = "Bug:")
  @GerritConfig(name = "trackingid.jira-bug.match", value = "JRA\\d{2,8}")
  @GerritConfig(name = "trackingid.jira-bug.system", value = "JIRA")
  public void trackingIds() throws Exception {
    PushOneCommit push =
        pushFactory.create(
            admin.getIdent(),
            testRepo,
            PushOneCommit.SUBJECT + "\n\n" + "Bug:JRA001",
            PushOneCommit.FILE_NAME,
            PushOneCommit.FILE_CONTENT);
    PushOneCommit.Result result = push.to("refs/for/master");
    result.assertOkStatus();

    ChangeInfo change = gApi.changes().id(result.getChangeId()).get(TRACKING_IDS);
    Collection<TrackingIdInfo> trackingIds = change.trackingIds;
    assertThat(trackingIds).isNotNull();
    assertThat(trackingIds).hasSize(1);
    assertThat(trackingIds.iterator().next().system).isEqualTo("JIRA");
    assertThat(trackingIds.iterator().next().id).isEqualTo("JRA001");
  }

  @Test
  public void starUnstar() throws Exception {
    PushOneCommit.Result r = createChange();
    String triplet = project.get() + "~master~" + r.getChangeId();
    changeIndexedCounter.clear();

    gApi.accounts().self().starChange(triplet);
    ChangeInfo change = info(triplet);
    assertThat(change.starred).isTrue();
    assertThat(change.stars).contains(DEFAULT_LABEL);
    changeIndexedCounter.assertReindexOf(change);

    gApi.accounts().self().unstarChange(triplet);
    change = info(triplet);
    assertThat(change.starred).isNull();
    assertThat(change.stars).isNull();
    changeIndexedCounter.assertReindexOf(change);
  }

  @Test
  public void ignore() throws Exception {
    String email = "user2@example.com";
    String fullname = "User2";
    accountOperations
        .newAccount()
        .username("user2")
        .preferredEmail(email)
        .fullname(fullname)
        .create();

    PushOneCommit.Result r = createChange();

    AddReviewerInput in = new AddReviewerInput();
    in.reviewer = user.email;
    gApi.changes().id(r.getChangeId()).addReviewer(in);

    in = new AddReviewerInput();
    in.reviewer = email;
    gApi.changes().id(r.getChangeId()).addReviewer(in);

    requestScopeOperations.setApiUser(user.getId());
    gApi.changes().id(r.getChangeId()).ignore(true);
    assertThat(gApi.changes().id(r.getChangeId()).ignored()).isTrue();

    // New patch set notification is not sent to users ignoring the change
    sender.clear();
<<<<<<< HEAD
    requestScopeOperations.setApiUser(admin.getId());
    gApi.changes().id(r.getChangeId()).abandon();
=======
    setApiUser(admin);
    amendChange(r.getChangeId());
>>>>>>> 52ace6cc
    List<Message> messages = sender.getMessages();
    assertThat(messages).hasSize(1);
    Address address = new Address(fullname, email);
    assertThat(messages.get(0).rcpt()).containsExactly(address);

    // Review notification is not sent to users ignoring the change
    sender.clear();
    gApi.changes().id(r.getChangeId()).current().review(ReviewInput.approve());
    messages = sender.getMessages();
    assertThat(messages).hasSize(1);
    assertThat(messages.get(0).rcpt()).containsExactly(address);

    // Abandoned notification is not sent to users ignoring the change
    sender.clear();
    gApi.changes().id(r.getChangeId()).abandon();
    messages = sender.getMessages();
    assertThat(messages).hasSize(1);
    assertThat(messages.get(0).rcpt()).containsExactly(address);

    requestScopeOperations.setApiUser(user.getId());
    gApi.changes().id(r.getChangeId()).ignore(false);
    assertThat(gApi.changes().id(r.getChangeId()).ignored()).isFalse();
  }

  @Test
  public void cannotIgnoreOwnChange() throws Exception {
    String changeId = createChange().getChangeId();

    exception.expect(BadRequestException.class);
    exception.expectMessage("cannot ignore own change");
    gApi.changes().id(changeId).ignore(true);
  }

  @Test
  public void cannotIgnoreStarredChange() throws Exception {
    String changeId = createChange().getChangeId();

    requestScopeOperations.setApiUser(user.getId());
    gApi.accounts().self().starChange(changeId);
    assertThat(gApi.changes().id(changeId).get().starred).isTrue();

    exception.expect(ResourceConflictException.class);
    exception.expectMessage(
        "The labels "
            + StarredChangesUtil.DEFAULT_LABEL
            + " and "
            + StarredChangesUtil.IGNORE_LABEL
            + " are mutually exclusive. Only one of them can be set.");
    gApi.changes().id(changeId).ignore(true);
  }

  @Test
  public void cannotStarIgnoredChange() throws Exception {
    String changeId = createChange().getChangeId();

    requestScopeOperations.setApiUser(user.getId());
    gApi.changes().id(changeId).ignore(true);
    assertThat(gApi.changes().id(changeId).ignored()).isTrue();

    exception.expect(ResourceConflictException.class);
    exception.expectMessage(
        "The labels "
            + StarredChangesUtil.DEFAULT_LABEL
            + " and "
            + StarredChangesUtil.IGNORE_LABEL
            + " are mutually exclusive. Only one of them can be set.");
    gApi.accounts().self().starChange(changeId);
  }

  @Test
  public void markAsReviewed() throws Exception {
    com.google.gerrit.acceptance.TestAccount user2 = accountCreator.user2();

    PushOneCommit.Result r = createChange();

    AddReviewerInput in = new AddReviewerInput();
    in.reviewer = user.email;
    gApi.changes().id(r.getChangeId()).addReviewer(in);

    requestScopeOperations.setApiUser(user.getId());
    assertThat(gApi.changes().id(r.getChangeId()).get().reviewed).isNull();
    gApi.changes().id(r.getChangeId()).markAsReviewed(true);
    assertThat(gApi.changes().id(r.getChangeId()).get().reviewed).isTrue();

    requestScopeOperations.setApiUser(user2.getId());
    sender.clear();
    amendChange(r.getChangeId());

    requestScopeOperations.setApiUser(user.getId());
    assertThat(gApi.changes().id(r.getChangeId()).get().reviewed).isNull();

    List<Message> messages = sender.getMessages();
    assertThat(messages).hasSize(1);
    assertThat(messages.get(0).rcpt()).containsExactly(user.emailAddress);
  }

  @Test
  public void cannotSetUnreviewedLabelForPatchSetThatAlreadyHasReviewedLabel() throws Exception {
    String changeId = createChange().getChangeId();

    requestScopeOperations.setApiUser(user.getId());
    gApi.changes().id(changeId).markAsReviewed(true);
    assertThat(gApi.changes().id(changeId).get().reviewed).isTrue();

    exception.expect(BadRequestException.class);
    exception.expectMessage(
        "The labels "
            + StarredChangesUtil.REVIEWED_LABEL
            + "/"
            + 1
            + " and "
            + StarredChangesUtil.UNREVIEWED_LABEL
            + "/"
            + 1
            + " are mutually exclusive. Only one of them can be set.");
    gApi.accounts()
        .self()
        .setStars(
            changeId, new StarsInput(ImmutableSet.of(StarredChangesUtil.UNREVIEWED_LABEL + "/1")));
  }

  @Test
  public void cannotSetReviewedLabelForPatchSetThatAlreadyHasUnreviewedLabel() throws Exception {
    String changeId = createChange().getChangeId();

    requestScopeOperations.setApiUser(user.getId());
    gApi.changes().id(changeId).markAsReviewed(false);
    assertThat(gApi.changes().id(changeId).get().reviewed).isNull();

    exception.expect(BadRequestException.class);
    exception.expectMessage(
        "The labels "
            + StarredChangesUtil.REVIEWED_LABEL
            + "/"
            + 1
            + " and "
            + StarredChangesUtil.UNREVIEWED_LABEL
            + "/"
            + 1
            + " are mutually exclusive. Only one of them can be set.");
    gApi.accounts()
        .self()
        .setStars(
            changeId, new StarsInput(ImmutableSet.of(StarredChangesUtil.REVIEWED_LABEL + "/1")));
  }

  @Test
  public void setReviewedAndUnreviewedLabelsForDifferentPatchSets() throws Exception {
    String changeId = createChange().getChangeId();

    requestScopeOperations.setApiUser(user.getId());
    gApi.changes().id(changeId).markAsReviewed(true);
    assertThat(gApi.changes().id(changeId).get().reviewed).isTrue();

    amendChange(changeId);
    assertThat(gApi.changes().id(changeId).get().reviewed).isNull();

    gApi.changes().id(changeId).markAsReviewed(false);
    assertThat(gApi.changes().id(changeId).get().reviewed).isNull();

    assertThat(gApi.accounts().self().getStars(changeId))
        .containsExactly(
            StarredChangesUtil.REVIEWED_LABEL + "/" + 1,
            StarredChangesUtil.UNREVIEWED_LABEL + "/" + 2);
  }

  @Test
  public void cannotSetInvalidLabel() throws Exception {
    String changeId = createChange().getChangeId();

    // label cannot contain whitespace
    String invalidLabel = "invalid label";
    exception.expect(BadRequestException.class);
    exception.expectMessage("invalid labels: " + invalidLabel);
    gApi.accounts().self().setStars(changeId, new StarsInput(ImmutableSet.of(invalidLabel)));
  }

  @Test
  public void changeDetailsDoesNotRequireIndex() throws Exception {
    PushOneCommit.Result change = createChange();
    int number = gApi.changes().id(change.getChangeId()).get()._number;

    try (AutoCloseable ctx = disableChangeIndex()) {
      assertThat(gApi.changes().id(project.get(), number).get(ImmutableSet.of()).changeId)
          .isEqualTo(change.getChangeId());
    }
  }

  private PushOneCommit.Result createWorkInProgressChange() throws Exception {
    return pushTo("refs/for/master%wip");
  }

  private BranchApi createBranch(String branch) throws Exception {
    return createBranch(new Branch.NameKey(project, branch));
  }
}<|MERGE_RESOLUTION|>--- conflicted
+++ resolved
@@ -3964,13 +3964,8 @@
 
     // New patch set notification is not sent to users ignoring the change
     sender.clear();
-<<<<<<< HEAD
     requestScopeOperations.setApiUser(admin.getId());
-    gApi.changes().id(r.getChangeId()).abandon();
-=======
-    setApiUser(admin);
     amendChange(r.getChangeId());
->>>>>>> 52ace6cc
     List<Message> messages = sender.getMessages();
     assertThat(messages).hasSize(1);
     Address address = new Address(fullname, email);
