// Copyright (C) 2018 The Android Open Source Project
//
// Licensed under the Apache License, Version 2.0 (the "License");
// you may not use this file except in compliance with the License.
// You may obtain a copy of the License at
//
// http://www.apache.org/licenses/LICENSE-2.0
//
// Unless required by applicable law or agreed to in writing, software
// distributed under the License is distributed on an "AS IS" BASIS,
// WITHOUT WARRANTIES OR CONDITIONS OF ANY KIND, either express or implied.
// See the License for the specific language governing permissions and
// limitations under the License.

package com.google.gerrit.acceptance.api.change;

import static com.google.common.truth.Truth.assertThat;

import com.google.common.collect.ImmutableList;
import com.google.common.collect.ImmutableMap;
import com.google.gerrit.acceptance.AbstractDaemonTest;
import com.google.gerrit.acceptance.PushOneCommit;
import com.google.gerrit.common.data.SubmitRecord;
import com.google.gerrit.common.data.SubmitRequirement;
import com.google.gerrit.extensions.annotations.Exports;
import com.google.gerrit.extensions.common.ChangeInfo;
import com.google.gerrit.extensions.common.SubmitRequirementInfo;
import com.google.gerrit.extensions.config.FactoryModule;
import com.google.gerrit.server.query.change.ChangeData;
import com.google.gerrit.server.rules.SubmitRule;
import com.google.inject.Inject;
import com.google.inject.Module;
import com.google.inject.Singleton;
import java.util.ArrayList;
<<<<<<< HEAD
import java.util.Optional;
=======
import java.util.Collection;
import java.util.List;
import java.util.concurrent.atomic.AtomicBoolean;
>>>>>>> 2c61f58a
import org.junit.Test;

public class ChangeSubmitRequirementIT extends AbstractDaemonTest {
  private static final SubmitRequirement req =
      SubmitRequirement.builder()
          .setType("custom_rule")
          .setFallbackText("Fallback text")
          .addCustomValue("key", "value")
          .build();
  private static final SubmitRequirementInfo reqInfo =
      new SubmitRequirementInfo(
          "NOT_READY", "Fallback text", "custom_rule", ImmutableMap.of("key", "value"));

  @Override
  public Module createModule() {
    return new FactoryModule() {
      @Override
      public void configure() {
        bind(SubmitRule.class)
            .annotatedWith(Exports.named("CustomSubmitRule"))
            .to(CustomSubmitRule.class);
      }
    };
  }

  @Inject CustomSubmitRule rule;

  @Test
  public void submitRequirementIsPropagated() throws Exception {
    rule.block(false);
    PushOneCommit.Result r = createChange();

    ChangeInfo result = gApi.changes().id(r.getChangeId()).get();
    assertThat(result.requirements).isEmpty();

    rule.block(true);
    result = gApi.changes().id(r.getChangeId()).get();
    assertThat(result.requirements).containsExactly(reqInfo);
  }

  @Test
  public void submitRequirementIsPropagatedInQuery() throws Exception {
    rule.block(false);
    PushOneCommit.Result r = createChange();

    String query = "status:open project:" + project.get();
    List<ChangeInfo> result = gApi.changes().query(query).get();
    assertThat(result).hasSize(1);
    assertThat(result.get(0).requirements).isEmpty();

    // Submit rule behavior is changed, but the query still returns
    // the previous result from the index
    rule.block(true);
    result = gApi.changes().query(query).get();
    assertThat(result).hasSize(1);
    assertThat(result.get(0).requirements).isEmpty();

    // The submit rule result is updated after the change is reindexed
    gApi.changes().id(r.getChangeId()).index();
    result = gApi.changes().query(query).get();
    assertThat(result).hasSize(1);
    assertThat(result.get(0).requirements).containsExactly(reqInfo);
  }

  @Singleton
  private static class CustomSubmitRule implements SubmitRule {
    private final AtomicBoolean block = new AtomicBoolean(true);

    public void block(boolean block) {
      this.block.set(block);
    }

    @Override
<<<<<<< HEAD
    public Optional<SubmitRecord> evaluate(ChangeData changeData) {
      SubmitRecord record = new SubmitRecord();
      record.labels = new ArrayList<>();
      record.status = SubmitRecord.Status.NOT_READY;
      record.requirements = ImmutableList.of(req);
      return Optional.of(record);
=======
    public Collection<SubmitRecord> evaluate(ChangeData changeData, SubmitRuleOptions options) {
      if (block.get()) {
        SubmitRecord record = new SubmitRecord();
        record.labels = new ArrayList<>();
        record.status = SubmitRecord.Status.NOT_READY;
        record.requirements = ImmutableList.of(req);
        return ImmutableList.of(record);
      }
      return ImmutableList.of();
>>>>>>> 2c61f58a
    }
  }
}<|MERGE_RESOLUTION|>--- conflicted
+++ resolved
@@ -32,13 +32,9 @@
 import com.google.inject.Module;
 import com.google.inject.Singleton;
 import java.util.ArrayList;
-<<<<<<< HEAD
+import java.util.List;
 import java.util.Optional;
-=======
-import java.util.Collection;
-import java.util.List;
 import java.util.concurrent.atomic.AtomicBoolean;
->>>>>>> 2c61f58a
 import org.junit.Test;
 
 public class ChangeSubmitRequirementIT extends AbstractDaemonTest {
@@ -112,24 +108,15 @@
     }
 
     @Override
-<<<<<<< HEAD
     public Optional<SubmitRecord> evaluate(ChangeData changeData) {
-      SubmitRecord record = new SubmitRecord();
-      record.labels = new ArrayList<>();
-      record.status = SubmitRecord.Status.NOT_READY;
-      record.requirements = ImmutableList.of(req);
-      return Optional.of(record);
-=======
-    public Collection<SubmitRecord> evaluate(ChangeData changeData, SubmitRuleOptions options) {
       if (block.get()) {
         SubmitRecord record = new SubmitRecord();
         record.labels = new ArrayList<>();
         record.status = SubmitRecord.Status.NOT_READY;
         record.requirements = ImmutableList.of(req);
-        return ImmutableList.of(record);
+        return Optional.of(record);
       }
-      return ImmutableList.of();
->>>>>>> 2c61f58a
+      return Optional.empty();
     }
   }
 }