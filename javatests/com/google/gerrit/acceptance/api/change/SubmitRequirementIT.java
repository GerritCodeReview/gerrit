// Copyright (C) 2022 The Android Open Source Project
//
// Licensed under the Apache License, Version 2.0 (the "License");
// you may not use this file except in compliance with the License.
// You may obtain a copy of the License at
//
// http://www.apache.org/licenses/LICENSE-2.0
//
// Unless required by applicable law or agreed to in writing, software
// distributed under the License is distributed on an "AS IS" BASIS,
// WITHOUT WARRANTIES OR CONDITIONS OF ANY KIND, either express or implied.
// See the License for the specific language governing permissions and
// limitations under the License.

package com.google.gerrit.acceptance.api.change;

import static com.google.common.collect.ImmutableList.toImmutableList;
import static com.google.common.truth.Truth.assertThat;
import static com.google.gerrit.acceptance.testsuite.project.TestProjectUpdate.allow;
import static com.google.gerrit.acceptance.testsuite.project.TestProjectUpdate.allowLabel;
import static com.google.gerrit.server.group.SystemGroupBackend.REGISTERED_USERS;
import static com.google.gerrit.server.project.testing.TestLabels.label;
import static com.google.gerrit.server.project.testing.TestLabels.value;
import static com.google.gerrit.testing.GerritJUnit.assertThrows;

import com.google.common.collect.ImmutableList;
import com.google.common.collect.ImmutableMap;
import com.google.common.collect.ImmutableSet;
import com.google.common.collect.Iterables;
import com.google.common.collect.MoreCollectors;
import com.google.gerrit.acceptance.AbstractDaemonTest;
import com.google.gerrit.acceptance.ExtensionRegistry;
import com.google.gerrit.acceptance.ExtensionRegistry.Registration;
import com.google.gerrit.acceptance.NoHttpd;
import com.google.gerrit.acceptance.PushOneCommit;
import com.google.gerrit.acceptance.TestAccount;
import com.google.gerrit.acceptance.UseTimezone;
import com.google.gerrit.acceptance.VerifyNoPiiInChangeNotes;
import com.google.gerrit.acceptance.testsuite.change.IndexOperations;
import com.google.gerrit.acceptance.testsuite.project.ProjectOperations;
import com.google.gerrit.acceptance.testsuite.project.TestProjectUpdate;
import com.google.gerrit.acceptance.testsuite.request.RequestScopeOperations;
import com.google.gerrit.common.Nullable;
import com.google.gerrit.entities.LabelFunction;
import com.google.gerrit.entities.LabelId;
import com.google.gerrit.entities.LabelType;
import com.google.gerrit.entities.LegacySubmitRequirement;
import com.google.gerrit.entities.Permission;
import com.google.gerrit.entities.Project;
import com.google.gerrit.entities.RefNames;
import com.google.gerrit.entities.SubmitRecord;
import com.google.gerrit.entities.SubmitRequirement;
import com.google.gerrit.entities.SubmitRequirementExpression;
import com.google.gerrit.entities.SubmitRequirementExpressionResult;
import com.google.gerrit.entities.SubmitRequirementResult;
import com.google.gerrit.extensions.api.changes.ReviewInput;
import com.google.gerrit.extensions.api.changes.ReviewInput.CommentInput;
import com.google.gerrit.extensions.api.changes.RevisionApi;
import com.google.gerrit.extensions.api.groups.GroupInput;
import com.google.gerrit.extensions.client.ListChangesOption;
import com.google.gerrit.extensions.client.SubmitType;
import com.google.gerrit.extensions.common.ActionInfo;
import com.google.gerrit.extensions.common.ChangeInfo;
import com.google.gerrit.extensions.common.LabelDefinitionInput;
import com.google.gerrit.extensions.common.LegacySubmitRequirementInfo;
import com.google.gerrit.extensions.common.SubmitRecordInfo;
import com.google.gerrit.extensions.common.SubmitRequirementExpressionInfo;
import com.google.gerrit.extensions.common.SubmitRequirementInput;
import com.google.gerrit.extensions.common.SubmitRequirementResultInfo;
import com.google.gerrit.extensions.common.SubmitRequirementResultInfo.Status;
import com.google.gerrit.extensions.restapi.BadRequestException;
import com.google.gerrit.extensions.restapi.RestApiException;
import com.google.gerrit.httpd.raw.IndexPreloadingUtil;
import com.google.gerrit.server.notedb.ChangeNotes;
import com.google.gerrit.server.project.ProjectConfig;
import com.google.gerrit.server.project.testing.TestLabels;
import com.google.gerrit.server.query.change.ChangeData;
import com.google.gerrit.server.rules.SubmitRule;
import com.google.inject.Inject;
import java.util.Arrays;
import java.util.Collection;
import java.util.List;
import java.util.Map;
import java.util.Optional;
import java.util.stream.IntStream;
import org.eclipse.jgit.internal.storage.dfs.InMemoryRepository;
import org.eclipse.jgit.junit.TestRepository;
import org.eclipse.jgit.lib.Config;
import org.eclipse.jgit.lib.Ref;
import org.eclipse.jgit.lib.Repository;
import org.eclipse.jgit.revwalk.RevCommit;
import org.eclipse.jgit.revwalk.RevObject;
import org.eclipse.jgit.transport.RefSpec;
import org.eclipse.jgit.util.RawParseUtils;
import org.junit.Before;
import org.junit.Test;

@NoHttpd
@UseTimezone(timezone = "US/Eastern")
@VerifyNoPiiInChangeNotes(true)
public class SubmitRequirementIT extends AbstractDaemonTest {
  @Inject private ProjectOperations projectOperations;
  @Inject private RequestScopeOperations requestScopeOperations;
  @Inject private ExtensionRegistry extensionRegistry;
  @Inject private IndexOperations.Change changeIndexOperations;

  @Before
  public void setup() throws RestApiException {
    removeDefaultSubmitRequirements();
  }

  @Test
  public void submitRecords() throws Exception {
    PushOneCommit.Result r = createChange();
    TestSubmitRule testSubmitRule = new TestSubmitRule();
    try (Registration registration = extensionRegistry.newRegistration().add(testSubmitRule)) {
      String changeId = r.getChangeId();

      ChangeInfo change = gApi.changes().id(changeId).get();
      assertThat(change.submitRecords).hasSize(2);
      // Check the default submit record for the code-review label
      SubmitRecordInfo codeReviewRecord = Iterables.get(change.submitRecords, 0);
      assertThat(codeReviewRecord.ruleName).isEqualTo("gerrit~DefaultSubmitRule");
      assertThat(codeReviewRecord.status).isEqualTo(SubmitRecordInfo.Status.NOT_READY);
      assertThat(codeReviewRecord.labels).hasSize(1);
      SubmitRecordInfo.Label label = Iterables.getOnlyElement(codeReviewRecord.labels);
      assertThat(label.label).isEqualTo("Code-Review");
      assertThat(label.status).isEqualTo(SubmitRecordInfo.Label.Status.NEED);
      assertThat(label.appliedBy).isNull();
      // Check the custom test record created by the TestSubmitRule
      SubmitRecordInfo testRecord = Iterables.get(change.submitRecords, 1);
      assertThat(testRecord.ruleName).isEqualTo("testSubmitRule");
      assertThat(testRecord.status).isEqualTo(SubmitRecordInfo.Status.OK);
      assertThat(testRecord.requirements)
          .containsExactly(new LegacySubmitRequirementInfo("OK", "fallback text", "type"));
      assertThat(testRecord.labels).hasSize(1);
      SubmitRecordInfo.Label testLabel = Iterables.getOnlyElement(testRecord.labels);
      assertThat(testLabel.label).isEqualTo("label");
      assertThat(testLabel.status).isEqualTo(SubmitRecordInfo.Label.Status.OK);
      assertThat(testLabel.appliedBy).isNull();

      voteLabel(changeId, "Code-Review", 2);
      // Code review record is satisfied after voting +2
      change = gApi.changes().id(changeId).get();
      assertThat(change.submitRecords).hasSize(2);
      codeReviewRecord = Iterables.get(change.submitRecords, 0);
      assertThat(codeReviewRecord.ruleName).isEqualTo("gerrit~DefaultSubmitRule");
      assertThat(codeReviewRecord.status).isEqualTo(SubmitRecordInfo.Status.OK);
      assertThat(codeReviewRecord.labels).hasSize(1);
      label = Iterables.getOnlyElement(codeReviewRecord.labels);
      assertThat(label.label).isEqualTo("Code-Review");
      assertThat(label.status).isEqualTo(SubmitRecordInfo.Label.Status.OK);
      assertThat(label.appliedBy._accountId).isEqualTo(admin.id().get());
    }
  }

  @Test
  public void checkSubmitRequirement_fromRefsConfigChange_satisfied() throws Exception {
    String oldHead = projectOperations.project(project).getHead("master").name();
    projectOperations
        .project(project)
        .forUpdate()
        .add(allow(Permission.OWNER).ref("refs/*").group(REGISTERED_USERS))
        .add(allow(Permission.PUSH).ref("refs/for/refs/meta/config").group(REGISTERED_USERS))
        .add(allow(Permission.READ).ref("refs/meta/config").group(REGISTERED_USERS))
        .add(allow(Permission.SUBMIT).ref(RefNames.REFS_CONFIG).group(REGISTERED_USERS))
        .update();
    fetchRefsMetaConfig();
    PushOneCommit.Result configResult =
        createConfigChangeWithSubmitRequirement("Foo", "label:Code-Review=+2");

    // Upload a normal change. Check the SR against it.
    testRepo.reset(oldHead);
    PushOneCommit.Result r2 = createChange();
    String changeId = r2.getChangeId();
    SubmitRequirementResultInfo info =
        gApi.changes()
            .id(changeId)
            .checkSubmitRequirementRequest()
            .srName("Foo")
            .refsConfigChangeId(configResult.getChange().getId().toString())
            .get();
    assertThat(info.status).isEqualTo(SubmitRequirementResultInfo.Status.UNSATISFIED);
    voteLabel(changeId, "Code-Review", 2);
    info =
        gApi.changes()
            .id(changeId)
            .checkSubmitRequirementRequest()
            .srName("Foo")
            .refsConfigChangeId(configResult.getChange().getId().toString())
            .get();
    assertThat(info.status).isEqualTo(SubmitRequirementResultInfo.Status.SATISFIED);
  }

  @Test
  public void checkSubmitRequirement_fromRefsConfigChangeOfAnotherProject_satisfied()
      throws Exception {
    projectOperations
        .project(project)
        .forUpdate()
        .add(allow(Permission.OWNER).ref("refs/*").group(REGISTERED_USERS))
        .add(allow(Permission.PUSH).ref("refs/for/refs/meta/config").group(REGISTERED_USERS))
        .add(allow(Permission.READ).ref("refs/meta/config").group(REGISTERED_USERS))
        .add(allow(Permission.SUBMIT).ref(RefNames.REFS_CONFIG).group(REGISTERED_USERS))
        .update();
    fetchRefsMetaConfig();
    PushOneCommit.Result configResult =
        createConfigChangeWithSubmitRequirement("Foo", "label:Code-Review=+2");

    // Upload a normal change in another project. Check the SR against it.
    Project.NameKey otherProject = projectOperations.newProject().create();
    TestRepository<InMemoryRepository> otherRepo = cloneProject(otherProject, admin);
    PushOneCommit.Result r2 = createChange(otherRepo);
    String changeId = r2.getChangeId();
    SubmitRequirementResultInfo info =
        gApi.changes()
            .id(changeId)
            .checkSubmitRequirementRequest()
            .srName("Foo")
            .refsConfigChangeId(configResult.getChange().getId().toString())
            .get();
    assertThat(info.status).isEqualTo(SubmitRequirementResultInfo.Status.UNSATISFIED);
    voteLabel(changeId, "Code-Review", 2);
    info =
        gApi.changes()
            .id(changeId)
            .checkSubmitRequirementRequest()
            .srName("Foo")
            .refsConfigChangeId(configResult.getChange().getId().toString())
            .get();
    assertThat(info.status).isEqualTo(SubmitRequirementResultInfo.Status.SATISFIED);
  }

  @Test
  public void checkSubmitRequirement_fromRefsConfigChange_failsForNonExistingSR() throws Exception {
    String oldHead = projectOperations.project(project).getHead("master").name();
    projectOperations
        .project(project)
        .forUpdate()
        .add(allow(Permission.OWNER).ref("refs/*").group(REGISTERED_USERS))
        .add(allow(Permission.PUSH).ref("refs/for/refs/meta/config").group(REGISTERED_USERS))
        .add(allow(Permission.READ).ref("refs/meta/config").group(REGISTERED_USERS))
        .add(allow(Permission.SUBMIT).ref(RefNames.REFS_CONFIG).group(REGISTERED_USERS))
        .update();
    fetchRefsMetaConfig();
    PushOneCommit.Result configResult =
        createConfigChangeWithSubmitRequirement("Foo", "label:Code-Review=+2");

    // Upload a normal change. Check the SR against it.
    testRepo.reset(oldHead);
    PushOneCommit.Result r2 = createChange();
    String changeId = r2.getChangeId();
    Exception thrown =
        assertThrows(
            BadRequestException.class,
            () ->
                gApi.changes()
                    .id(changeId)
                    .checkSubmitRequirementRequest()
                    .srName("Bar")
                    .refsConfigChangeId(configResult.getChange().getId().toString())
                    .get());
    assertThat(thrown).hasMessageThat().isEqualTo("No submit requirement matching name 'Bar'");
  }

  @Test
  public void checkSubmitRequirement_notAllowedFromNonRefsConfigChange() throws Exception {
    PushOneCommit.Result r = createChange();
    String changeId = r.getChangeId();
    Exception thrown =
        assertThrows(
            BadRequestException.class,
            () ->
                gApi.changes()
                    .id(changeId)
                    .checkSubmitRequirementRequest()
                    .srName("Foo")
                    .refsConfigChangeId(r.getChange().getId().toString())
                    .get());
    assertThat(thrown)
        .hasMessageThat()
        .isEqualTo(
            String.format(
                "Change '%s' is not in refs/meta/config branch.", r.getChange().getId().get()));
  }

  @Test
  public void checkSubmitRequirement_notAllowedFromNonExistingChange() throws Exception {
    String invalidChangeNumber = "2134789";
    PushOneCommit.Result r = createChange();
    String changeId = r.getChangeId();
    Exception thrown =
        assertThrows(
            BadRequestException.class,
            () ->
                gApi.changes()
                    .id(changeId)
                    .checkSubmitRequirementRequest()
                    .srName("Foo")
                    .refsConfigChangeId(invalidChangeNumber)
                    .get());
    assertThat(thrown)
        .hasMessageThat()
        .isEqualTo(String.format("Change '%s' does not exist", invalidChangeNumber));
  }

  @Test
  public void checkSubmitRequirement_fromRefsConfigChange_failsIfBothParametersAreNotSet()
      throws Exception {
    String oldHead = projectOperations.project(project).getHead("master").name();
    projectOperations
        .project(project)
        .forUpdate()
        .add(allow(Permission.OWNER).ref("refs/*").group(REGISTERED_USERS))
        .add(allow(Permission.PUSH).ref("refs/for/refs/meta/config").group(REGISTERED_USERS))
        .add(allow(Permission.READ).ref("refs/meta/config").group(REGISTERED_USERS))
        .add(allow(Permission.SUBMIT).ref(RefNames.REFS_CONFIG).group(REGISTERED_USERS))
        .update();
    fetchRefsMetaConfig();
    PushOneCommit.Result configResult =
        createConfigChangeWithSubmitRequirement("Foo", "label:Code-Review=+2");

    // Upload a normal change. Check the SR against it.
    testRepo.reset(oldHead);
    PushOneCommit.Result r2 = createChange();
    String changeId = r2.getChangeId();
    Exception thrown =
        assertThrows(
            BadRequestException.class,
            () -> gApi.changes().id(changeId).checkSubmitRequirementRequest().srName("Bar").get());
    assertThat(thrown)
        .hasMessageThat()
        .isEqualTo("Both 'sr-name' and 'refs-config-change-id' parameters must be set");

    thrown =
        assertThrows(
            BadRequestException.class,
            () ->
                gApi.changes()
                    .id(changeId)
                    .checkSubmitRequirementRequest()
                    .refsConfigChangeId(configResult.getChangeId())
                    .get());
    assertThat(thrown)
        .hasMessageThat()
        .isEqualTo("Both 'sr-name' and 'refs-config-change-id' parameters must be set");
  }

  @Test
  public void checkSubmitRequirement_satisfied() throws Exception {
    PushOneCommit.Result r = createChange();
    String changeId = r.getChangeId();

    SubmitRequirementInput in =
        createSubmitRequirementInput(
            "Code-Review", /* submittabilityExpression= */ "label:Code-Review=+2");

    SubmitRequirementResultInfo result = gApi.changes().id(changeId).checkSubmitRequirement(in);
    assertThat(result.status).isEqualTo(SubmitRequirementResultInfo.Status.UNSATISFIED);

    voteLabel(changeId, "Code-Review", 2);
    result = gApi.changes().id(changeId).checkSubmitRequirement(in);
    assertThat(result.status).isEqualTo(SubmitRequirementResultInfo.Status.SATISFIED);
  }

  @Test
  public void checkSubmitRequirement_notApplicable() throws Exception {
    PushOneCommit.Result r = createChange();
    String changeId = r.getChangeId();

    SubmitRequirementInput in =
        createSubmitRequirementInput(
            "Code-Review",
            /* applicableIf= */ "branch:non-existent",
            /* submittableIf= */ "label:Code-Review=+2",
            /* overrideIf= */ null);

    SubmitRequirementResultInfo result = gApi.changes().id(changeId).checkSubmitRequirement(in);
    assertThat(result.status).isEqualTo(SubmitRequirementResultInfo.Status.NOT_APPLICABLE);

    voteLabel(changeId, "Code-Review", 2);
    result = gApi.changes().id(changeId).checkSubmitRequirement(in);
    assertThat(result.status).isEqualTo(SubmitRequirementResultInfo.Status.NOT_APPLICABLE);
  }

  @Test
  public void checkSubmitRequirement_overridden() throws Exception {
    configLabel("Override-Label", LabelFunction.NO_OP); // label function has no effect
    projectOperations
        .project(project)
        .forUpdate()
        .add(
            allowLabel("Override-Label")
                .ref("refs/heads/master")
                .group(REGISTERED_USERS)
                .range(-1, 1))
        .update();

    PushOneCommit.Result r = createChange();
    String changeId = r.getChangeId();

    SubmitRequirementInput in =
        createSubmitRequirementInput(
            "Code-Review",
            /* applicableIf= */ null,
            /* submittableIf= */ "label:Code-Review=+2",
            /* overrideIf= */ "label:Override-Label=+1");

    SubmitRequirementResultInfo result = gApi.changes().id(changeId).checkSubmitRequirement(in);
    assertThat(result.status).isEqualTo(SubmitRequirementResultInfo.Status.UNSATISFIED);

    voteLabel(changeId, "Code-Review", 2);
    result = gApi.changes().id(changeId).checkSubmitRequirement(in);
    assertThat(result.status).isEqualTo(SubmitRequirementResultInfo.Status.SATISFIED);

    voteLabel(changeId, "Override-Label", 1);
    result = gApi.changes().id(changeId).checkSubmitRequirement(in);
    assertThat(result.status).isEqualTo(SubmitRequirementResultInfo.Status.OVERRIDDEN);
  }

  @Test
  public void checkSubmitRequirement_error() throws Exception {
    PushOneCommit.Result r = createChange();
    String changeId = r.getChangeId();

    SubmitRequirementInput in =
        createSubmitRequirementInput("Code-Review", /* submittabilityExpression= */ "!!!");

    SubmitRequirementResultInfo result = gApi.changes().id(changeId).checkSubmitRequirement(in);
    assertThat(result.status).isEqualTo(SubmitRequirementResultInfo.Status.ERROR);
  }

  @Test
  public void checkSubmitRequirement_verifiesUploader() throws Exception {
    PushOneCommit.Result r = createChange();
    String changeId = r.getChangeId();
    voteLabel(changeId, "Code-Review", 2);
    TestAccount anotherUser = accountCreator.createValid("anotherUser");

    SubmitRequirementInput in =
        createSubmitRequirementInput(
            "Foo", /* submittabilityExpression= */ "uploader:" + anotherUser.id());
    SubmitRequirementResultInfo result = gApi.changes().id(changeId).checkSubmitRequirement(in);
    assertThat(result.status).isEqualTo(SubmitRequirementResultInfo.Status.UNSATISFIED);

    in =
        createSubmitRequirementInput(
            "Foo", /* submittabilityExpression= */ "uploader:" + r.getChange().change().getOwner());
    result = gApi.changes().id(changeId).checkSubmitRequirement(in);
    assertThat(result.status).isEqualTo(SubmitRequirementResultInfo.Status.SATISFIED);
  }

  @Test
  public void submitRequirement_withLabelEqualsMax() throws Exception {
    configSubmitRequirement(
        project,
        SubmitRequirement.builder()
            .setName("Code-Review")
            .setSubmittabilityExpression(
                SubmitRequirementExpression.create("label:Code-Review=MAX"))
            .setAllowOverrideInChildProjects(false)
            .build());

    PushOneCommit.Result r = createChange();
    String changeId = r.getChangeId();

    ChangeInfo change = gApi.changes().id(changeId).get();
    assertThat(change.submitRequirements).hasSize(1);
    assertSubmitRequirementStatus(
        change.submitRequirements, "Code-Review", Status.UNSATISFIED, /* isLegacy= */ false);

    voteLabel(changeId, "Code-Review", 2);
    change = gApi.changes().id(changeId).get();
    assertThat(change.submitRequirements).hasSize(1);
    assertSubmitRequirementStatus(
        change.submitRequirements, "Code-Review", Status.SATISFIED, /* isLegacy= */ false);
  }

  @Test
  public void submitRequirement_withLabelEqualsMax_fromNonUploader() throws Exception {
    configLabel("my-label", LabelFunction.NO_OP); // label function has no effect
    projectOperations
        .project(project)
        .forUpdate()
        .add(allowLabel("my-label").ref("refs/heads/master").group(REGISTERED_USERS).range(-1, 1))
        .update();
    configSubmitRequirement(
        project,
        SubmitRequirement.builder()
            .setName("my-label")
            .setSubmittabilityExpression(
                SubmitRequirementExpression.create("label:my-label=MAX,user=non_uploader"))
            .setAllowOverrideInChildProjects(false)
            .build());

    PushOneCommit.Result r = createChange();
    String changeId = r.getChangeId();
    ChangeInfo change = gApi.changes().id(changeId).get();
    // The second requirement is coming from the legacy code-review label function
    assertThat(change.submitRequirements).hasSize(2);
    assertSubmitRequirementStatus(
        change.submitRequirements, "my-label", Status.UNSATISFIED, /* isLegacy= */ false);

    // Voting with a max vote as the uploader will not satisfy the submit requirement.
    voteLabel(changeId, "my-label", 1);
    change = gApi.changes().id(changeId).get();
    assertThat(change.submitRequirements).hasSize(2);
    assertSubmitRequirementStatus(
        change.submitRequirements, "my-label", Status.UNSATISFIED, /* isLegacy= */ false);

    // Voting as a non-uploader will satisfy the submit requirement.
    requestScopeOperations.setApiUser(user.id());
    voteLabel(changeId, "my-label", 1);
    change = gApi.changes().id(changeId).get();
    assertThat(change.submitRequirements).hasSize(2);
    assertSubmitRequirementStatus(
        change.submitRequirements, "my-label", Status.SATISFIED, /* isLegacy= */ false);
  }

  @Test
  public void submitRequirement_withLabelEqualsMinBlockingSubmission() throws Exception {
    configSubmitRequirement(
        project,
        SubmitRequirement.builder()
            .setName("Code-Review")
            .setSubmittabilityExpression(
                SubmitRequirementExpression.create("-label:Code-Review=MIN"))
            .setAllowOverrideInChildProjects(false)
            .build());

    PushOneCommit.Result r = createChange();
    String changeId = r.getChangeId();

    ChangeInfo change = gApi.changes().id(changeId).get();
    assertThat(change.submitRequirements).hasSize(2);
    // Requirement is satisfied because there are no votes
    assertSubmitRequirementStatus(
        change.submitRequirements, "Code-Review", Status.SATISFIED, /* isLegacy= */ false);
    // Legacy requirement (coming from the label function definition) is not satisfied. We return
    // both legacy and non-legacy requirements in this case since their statuses are not identical.
    assertSubmitRequirementStatus(
        change.submitRequirements, "Code-Review", Status.UNSATISFIED, /* isLegacy= */ true);

    voteLabel(changeId, "Code-Review", -1);
    change = gApi.changes().id(changeId).get();
    assertThat(change.submitRequirements).hasSize(2);
    // Requirement is still satisfied because -1 is not the max negative value
    assertSubmitRequirementStatus(
        change.submitRequirements, "Code-Review", Status.SATISFIED, /* isLegacy= */ false);
    assertSubmitRequirementStatus(
        change.submitRequirements, "Code-Review", Status.UNSATISFIED, /* isLegacy= */ true);

    voteLabel(changeId, "Code-Review", -2);
    change = gApi.changes().id(changeId).get();
    assertThat(change.submitRequirements).hasSize(1);
    // Requirement is now unsatisfied because -2 is the max negative value
    assertSubmitRequirementStatus(
        change.submitRequirements, "Code-Review", Status.UNSATISFIED, /* isLegacy= */ false);
  }

  @Test
  public void submitRequirement_withMaxWithBlock_ignoringSelfApproval() throws Exception {
    configLabel("my-label", LabelFunction.MAX_WITH_BLOCK);
    projectOperations
        .project(project)
        .forUpdate()
        .add(allowLabel("my-label").ref("refs/heads/master").group(REGISTERED_USERS).range(-1, 1))
        .update();

    configSubmitRequirement(
        project,
        SubmitRequirement.builder()
            .setName("my-label")
            .setSubmittabilityExpression(
                SubmitRequirementExpression.create(
                    "label:my-label=MAX,user=non_uploader -label:my-label=MIN"))
            .setAllowOverrideInChildProjects(false)
            .build());

    // Create the change as admin
    requestScopeOperations.setApiUser(admin.id());
    PushOneCommit.Result r = createChange();
    String changeId = r.getChangeId();

    // Admin (a.k.a uploader) adds a -1 min vote. This is going to block submission.
    voteLabel(changeId, "my-label", -1);
    ChangeInfo change = gApi.changes().id(changeId).get();
    // The other requirement is coming from the code-review label function
    assertThat(change.submitRequirements).hasSize(2);
    assertSubmitRequirementStatus(
        change.submitRequirements, "my-label", Status.UNSATISFIED, /* isLegacy= */ false);

    // user (i.e. non_uploader) votes 1. Requirement is still blocking because of -1 of uploader.
    requestScopeOperations.setApiUser(user.id());
    voteLabel(changeId, "my-label", 1);
    change = gApi.changes().id(changeId).get();
    assertThat(change.submitRequirements).hasSize(2);
    assertSubmitRequirementStatus(
        change.submitRequirements, "my-label", Status.UNSATISFIED, /* isLegacy= */ false);

    // Admin (a.k.a uploader) removes -1. Now requirement is fulfilled.
    requestScopeOperations.setApiUser(admin.id());
    voteLabel(changeId, "my-label", 0);
    change = gApi.changes().id(changeId).get();
    assertThat(change.submitRequirements).hasSize(2);
    assertSubmitRequirementStatus(
        change.submitRequirements, "my-label", Status.SATISFIED, /* isLegacy= */ false);
  }

  @Test
  public void submitRequirement_withLabelEqualsAny() throws Exception {
    configSubmitRequirement(
        project,
        SubmitRequirement.builder()
            .setName("Code-Review")
            .setSubmittabilityExpression(
                SubmitRequirementExpression.create("label:Code-Review=ANY"))
            .setAllowOverrideInChildProjects(false)
            .build());

    PushOneCommit.Result r = createChange();
    String changeId = r.getChangeId();

    ChangeInfo change = gApi.changes().id(changeId).get();
    assertThat(change.submitRequirements).hasSize(1);
    assertSubmitRequirementStatus(
        change.submitRequirements, "Code-Review", Status.UNSATISFIED, /* isLegacy= */ false);

    voteLabel(changeId, "Code-Review", 1);
    change = gApi.changes().id(changeId).get();
    assertThat(change.submitRequirements).hasSize(2);
    // Legacy and non-legacy requirements have mismatching status. Both are returned from the API.
    assertSubmitRequirementStatus(
        change.submitRequirements, "Code-Review", Status.SATISFIED, /* isLegacy= */ false);
    assertSubmitRequirementStatus(
        change.submitRequirements, "Code-Review", Status.UNSATISFIED, /* isLegacy= */ true);
  }

  @Test
  public void submitRequirement_wantCodeReviewFromHumanReviewers() throws Exception {
    projectOperations
        .project(project)
        .forUpdate()
        .add(allowLabel("Code-Review").ref("refs/*").group(REGISTERED_USERS).range(-2, 2))
        .update();

    configSubmitRequirement(
        project,
        SubmitRequirement.builder()
            .setName("Code-Review")
            .setSubmittabilityExpression(
                SubmitRequirementExpression.create("label:Code-Review=MAX"))
            .setAllowOverrideInChildProjects(false)
            .build());
    configSubmitRequirement(
        project,
        SubmitRequirement.builder()
            .setName("Want-Code-Review-From-All")
            .setApplicabilityExpression(
                Optional.of(
                    SubmitRequirementExpression.create(
                        "-label:Code-Review>=1,users=human_reviewers")))
            .setSubmittabilityExpression(
                SubmitRequirementExpression.create("label:Code-Review>=1,users=human_reviewers"))
            .setAllowOverrideInChildProjects(false)
            .build());

    PushOneCommit.Result r = createChange();
    String changeId = r.getChangeId();

    // Code-Review is unsatisfied because there is no Code-Review+2 approval.
    assertSubmitRequirementStatus(
        gApi.changes().id(changeId).get().submitRequirements,
        "Code-Review",
        Status.UNSATISFIED,
        /* isLegacy= */ false);

    // Want-Code-Review-From-All is unsatisfied (since a review from reviewers is required but no
    // reviewer is present on the change).
    assertSubmitRequirementStatus(
        gApi.changes().id(changeId).get().submitRequirements,
        "Want-Code-Review-From-All",
        Status.UNSATISFIED,
        /* isLegacy= */ false);

    // Add some reviewers
    TestAccount reviewer1 = accountCreator.create("reviewer1");
    gApi.changes().id(changeId).addReviewer("reviewer1");
    TestAccount reviewer2 = accountCreator.create("reviewer2");
    gApi.changes().id(changeId).addReviewer("reviewer2");

    // Code-Review is unsatisfied because there is no Code-Review+2 approval.
    assertSubmitRequirementStatus(
        gApi.changes().id(changeId).get().submitRequirements,
        "Code-Review",
        Status.UNSATISFIED,
        /* isLegacy= */ false);

    // Want-Code-Review-From-All is unsatisfied since there are reviewers on the change that
    // didn't approve it yet.
    assertSubmitRequirementStatus(
        gApi.changes().id(changeId).get().submitRequirements,
        "Want-Code-Review-From-All",
        Status.UNSATISFIED,
        /* isLegacy= */ false);

    requestScopeOperations.setApiUser(reviewer1.id());
    voteLabel(changeId, "Code-Review", 2);

    // Code-Review is satisfied because there is Code-Review+2 approval from reviewer1.
    assertSubmitRequirementStatus(
        gApi.changes().id(changeId).get().submitRequirements,
        "Code-Review",
        Status.SATISFIED,
        /* isLegacy= */ false);

    // Want-Code-Review-From-All is unsatisfied since there is no approval from reviewer2.
    assertSubmitRequirementStatus(
        gApi.changes().id(changeId).get().submitRequirements,
        "Want-Code-Review-From-All",
        Status.UNSATISFIED,
        /* isLegacy= */ false);

    requestScopeOperations.setApiUser(reviewer2.id());
    voteLabel(changeId, "Code-Review", 2);

    // Code-Review is satisfied because there are Code-Review+2 approvals from reviewer1 and
    // reviewer2.
    assertSubmitRequirementStatus(
        gApi.changes().id(changeId).get().submitRequirements,
        "Code-Review",
        Status.SATISFIED,
        /* isLegacy= */ false);

    // Want-Code-Review-From-All is not applicable since there are approval from all reviewers
    // (reviewer1 and reviewer2) which makes "label:Code-Review=MAX,users=human_reviewers"
    // satisfied.
    assertSubmitRequirementStatus(
        gApi.changes().id(changeId).get().submitRequirements,
        "Want-Code-Review-From-All",
        Status.NOT_APPLICABLE,
        /* isLegacy= */ false);

    // Add another reviewer
    TestAccount reviewer3 = accountCreator.create("reviewer3");
    gApi.changes().id(changeId).addReviewer("reviewer3");

    // Want-Code-Review-From-All is unsatisfied because reviewer3 didn't vote yet.
    assertSubmitRequirementStatus(
        gApi.changes().id(changeId).get().submitRequirements,
        "Want-Code-Review-From-All",
        Status.UNSATISFIED,
        /* isLegacy= */ false);

    // Vote with Code-Review+1 by reviewer3.
    requestScopeOperations.setApiUser(reviewer3.id());
    voteLabel(changeId, "Code-Review", 1);

    // Want-Code-Review-From-All is not applicable because all reviewers voted with Code-Review >=
    // 1.
    assertSubmitRequirementStatus(
        gApi.changes().id(changeId).get().submitRequirements,
        "Want-Code-Review-From-All",
        Status.NOT_APPLICABLE,
        /* isLegacy= */ false);
  }

  @Test
  public void submitRequirement_wantCodeReviewFromHumanReviewers_enabledByFooter()
      throws Exception {
    projectOperations
        .project(project)
        .forUpdate()
        .add(allowLabel("Code-Review").ref("refs/*").group(REGISTERED_USERS).range(-2, 2))
        .update();

    configSubmitRequirement(
        project,
        SubmitRequirement.builder()
            .setName("Code-Review")
            .setSubmittabilityExpression(
                SubmitRequirementExpression.create("label:Code-Review=MAX"))
            .setAllowOverrideInChildProjects(false)
            .build());
    configSubmitRequirement(
        project,
        SubmitRequirement.builder()
            .setName("Want-Code-Review-From-All")
            .setApplicabilityExpression(
                Optional.of(
                    SubmitRequirementExpression.create(
<<<<<<< HEAD
                        "footer:\"Want-Code-Review: all\" -label:Code-Review>=1,users=human_reviewers")))
=======
                        "footer:\"Want-Code-Review: all\""
                            + " -label:Code-Review>=1,users=human_reviewers")))
>>>>>>> 7b15f55a
            .setSubmittabilityExpression(
                SubmitRequirementExpression.create("label:Code-Review>=1,users=human_reviewers"))
            .setAllowOverrideInChildProjects(false)
            .build());

    PushOneCommit.Result r = createChange();
    String changeId = r.getChangeId();

    // Add some reviewers
    TestAccount reviewer1 = accountCreator.create("reviewer1");
    gApi.changes().id(changeId).addReviewer("reviewer1");
    TestAccount reviewer2 = accountCreator.create("reviewer2");
    gApi.changes().id(changeId).addReviewer("reviewer2");

    // Approve by one reviewer
    requestScopeOperations.setApiUser(reviewer1.id());
    voteLabel(changeId, "Code-Review", 2);

    // Code-Review is satisfied because there is Code-Review+2 approval from reviewer1.
    assertSubmitRequirementStatus(
        gApi.changes().id(changeId).get().submitRequirements,
        "Code-Review",
        Status.SATISFIED,
        /* isLegacy= */ false);

    // Want-Code-Review-From-All is not applicable since the commit message doesn't contain a
    // "Want-Code-Review: all" footer.
    assertSubmitRequirementStatus(
        gApi.changes().id(changeId).get().submitRequirements,
        "Want-Code-Review-From-All",
        Status.NOT_APPLICABLE,
        /* isLegacy= */ false);

    // Amend the change to add a "Want-Code-Review: all" footer.
    amendChange(
        changeId,
        PushOneCommit.SUBJECT
            + "\n\nSome Description\n\nChange-Id: "
            + changeId
            + "\nWant-Code-Review: all\n",
        PushOneCommit.FILE_NAME,
        "content");

    // Re-Approve by reviewer1.
    requestScopeOperations.setApiUser(reviewer1.id());
    voteLabel(changeId, "Code-Review", 2);

    // Want-Code-Review-From-All is applicable since there is a "Want-Code-Review: all" footer and
    // it is unsatisfied since there is no approval from reviewer2.
    assertSubmitRequirementStatus(
        gApi.changes().id(changeId).get().submitRequirements,
        "Want-Code-Review-From-All",
        Status.UNSATISFIED,
        /* isLegacy= */ false);

    // Approve by reviewer2.
    requestScopeOperations.setApiUser(reviewer2.id());
    voteLabel(changeId, "Code-Review", 2);

    // Want-Code-Review-From-All is not applicable since there are approval from all reviewers
    // (reviewer1 and reviewer2) which makes "label:Code-Review=MAX,users=human_reviewers"
    // satisfied.
    assertSubmitRequirementStatus(
        gApi.changes().id(changeId).get().submitRequirements,
        "Want-Code-Review-From-All",
        Status.NOT_APPLICABLE,
        /* isLegacy= */ false);

    // Add another reviewer
    TestAccount reviewer3 = accountCreator.create("reviewer3");
    gApi.changes().id(changeId).addReviewer("reviewer3");

    // Want-Code-Review-From-All is unsatisfied because reviewer3 didn't vote yet.
    assertSubmitRequirementStatus(
        gApi.changes().id(changeId).get().submitRequirements,
        "Want-Code-Review-From-All",
        Status.UNSATISFIED,
        /* isLegacy= */ false);

    // Vote with Code-Review+1 by reviewer3.
    requestScopeOperations.setApiUser(reviewer3.id());
    voteLabel(changeId, "Code-Review", 1);

    // Want-Code-Review-From-All is not applicable because all reviewers voted with Code-Review >=
    // 1.
    assertSubmitRequirementStatus(
        gApi.changes().id(changeId).get().submitRequirements,
        "Want-Code-Review-From-All",
        Status.NOT_APPLICABLE,
        /* isLegacy= */ false);
  }

  @Test
  public void submitRequirementIsSatisfied_whenSubmittabilityExpressionIsFulfilled()
      throws Exception {
    configSubmitRequirement(
        project,
        SubmitRequirement.builder()
            .setName("Code-Review")
            .setSubmittabilityExpression(SubmitRequirementExpression.maxCodeReview())
            .setAllowOverrideInChildProjects(false)
            .build());
    configSubmitRequirement(
        project,
        SubmitRequirement.builder()
            .setName("Verified")
            .setSubmittabilityExpression(SubmitRequirementExpression.create("label:Verified=+1"))
            .setAllowOverrideInChildProjects(false)
            .build());

    PushOneCommit.Result r = createChange();
    String changeId = r.getChangeId();

    ChangeInfo change = gApi.changes().id(changeId).get();
    assertThat(change.submitRequirements).hasSize(2);
    assertSubmitRequirementStatus(
        change.submitRequirements, "Code-Review", Status.UNSATISFIED, /* isLegacy= */ false);
    assertSubmitRequirementStatus(
        change.submitRequirements, "Verified", Status.UNSATISFIED, /* isLegacy= */ false);

    voteLabel(changeId, "Code-Review", 2);

    change = gApi.changes().id(changeId).get();
    assertThat(change.submitRequirements).hasSize(2);
    assertSubmitRequirementStatus(
        change.submitRequirements, "Code-Review", Status.SATISFIED, /* isLegacy= */ false);
    assertSubmitRequirementStatus(
        change.submitRequirements, "Verified", Status.UNSATISFIED, /* isLegacy= */ false);
  }

  @Test
  public void submitRequirementIsNotApplicable_whenApplicabilityExpressionIsNotFulfilled()
      throws Exception {
    configSubmitRequirement(
        project,
        SubmitRequirement.builder()
            .setName("Code-Review")
            .setApplicabilityExpression(SubmitRequirementExpression.of("project:foo"))
            .setSubmittabilityExpression(SubmitRequirementExpression.maxCodeReview())
            .setAllowOverrideInChildProjects(false)
            .build());

    PushOneCommit.Result r = createChange();
    String changeId = r.getChangeId();

    ChangeInfo change = gApi.changes().id(changeId).get();
    assertThat(change.submitRequirements).hasSize(2);
    assertSubmitRequirementStatus(
        change.submitRequirements, "Code-Review", Status.NOT_APPLICABLE, /* isLegacy= */ false);
    assertSubmitRequirementStatus(
        change.submitRequirements, "Code-Review", Status.UNSATISFIED, /* isLegacy= */ true);
  }

  @Test
  public void submitRequirementIsOverridden_whenOverrideExpressionIsFulfilled() throws Exception {
    configLabel("build-cop-override", LabelFunction.NO_BLOCK);
    projectOperations
        .project(project)
        .forUpdate()
        .add(
            allowLabel("build-cop-override")
                .ref("refs/heads/master")
                .group(REGISTERED_USERS)
                .range(-1, 1))
        .update();

    configSubmitRequirement(
        project,
        SubmitRequirement.builder()
            .setName("Code-Review")
            .setSubmittabilityExpression(SubmitRequirementExpression.maxCodeReview())
            .setOverrideExpression(SubmitRequirementExpression.of("label:build-cop-override=+1"))
            .setAllowOverrideInChildProjects(false)
            .build());

    PushOneCommit.Result r = createChange();
    String changeId = r.getChangeId();
    ChangeInfo change = gApi.changes().id(changeId).get();
    assertThat(change.submitRequirements).hasSize(1);
    assertSubmitRequirementStatus(
        change.submitRequirements, "Code-Review", Status.UNSATISFIED, /* isLegacy= */ false);

    voteLabel(changeId, "build-cop-override", 1);

    change = gApi.changes().id(changeId).get();
    assertThat(change.submitRequirements).hasSize(2);
    assertSubmitRequirementStatus(
        change.submitRequirements, "Code-Review", Status.OVERRIDDEN, /* isLegacy= */ false);
    assertSubmitRequirementStatus(
        change.submitRequirements, "Code-Review", Status.UNSATISFIED, /* isLegacy= */ true);
  }

  @Test
  public void submitRequirement_overriddenInChildProjectWithStricterRequirement() throws Exception {
    configSubmitRequirement(
        allProjects,
        SubmitRequirement.builder()
            .setName("Code-Review")
            .setSubmittabilityExpression(SubmitRequirementExpression.create("label:Code-Review=+1"))
            .setOverrideExpression(SubmitRequirementExpression.of("label:build-cop-override=+1"))
            .setAllowOverrideInChildProjects(true)
            .build());

    // Override submit requirement in child project (requires Code-Review=+2 instead of +1)
    configSubmitRequirement(
        project,
        SubmitRequirement.builder()
            .setName("Code-Review")
            .setSubmittabilityExpression(SubmitRequirementExpression.maxCodeReview())
            .setOverrideExpression(SubmitRequirementExpression.of("label:build-cop-override=+1"))
            .setAllowOverrideInChildProjects(false)
            .build());

    PushOneCommit.Result r = createChange();
    String changeId = r.getChangeId();
    ChangeInfo change = gApi.changes().id(changeId).get();
    assertThat(change.submitRequirements).hasSize(1);
    assertSubmitRequirementStatus(
        change.submitRequirements, "Code-Review", Status.UNSATISFIED, /* isLegacy= */ false);

    voteLabel(changeId, "Code-Review", 1);
    change = gApi.changes().id(changeId).get();
    assertThat(change.submitRequirements).hasSize(1);
    assertSubmitRequirementStatus(
        change.submitRequirements, "Code-Review", Status.UNSATISFIED, /* isLegacy= */ false);

    voteLabel(changeId, "Code-Review", 2);
    change = gApi.changes().id(changeId).get();
    assertThat(change.submitRequirements).hasSize(1);
    assertSubmitRequirementStatus(
        change.submitRequirements, "Code-Review", Status.SATISFIED, /* isLegacy= */ false);
  }

  @Test
  public void submitRequirement_overriddenInChildProjectWithLessStrictRequirement()
      throws Exception {
    configSubmitRequirement(
        allProjects,
        SubmitRequirement.builder()
            .setName("Code-Review")
            .setSubmittabilityExpression(SubmitRequirementExpression.maxCodeReview())
            .setOverrideExpression(SubmitRequirementExpression.of("label:build-cop-override=+1"))
            .setAllowOverrideInChildProjects(true)
            .build());

    // Override submit requirement in child project (requires Code-Review=+1 instead of +2)
    configSubmitRequirement(
        project,
        SubmitRequirement.builder()
            .setName("Code-Review")
            .setSubmittabilityExpression(SubmitRequirementExpression.create("label:Code-Review=+1"))
            .setOverrideExpression(SubmitRequirementExpression.of("label:build-cop-override=+1"))
            .setAllowOverrideInChildProjects(false)
            .build());

    PushOneCommit.Result r = createChange();
    String changeId = r.getChangeId();
    ChangeInfo change = gApi.changes().id(changeId).get();
    assertThat(change.submitRequirements).hasSize(1);
    assertSubmitRequirementStatus(
        change.submitRequirements, "Code-Review", Status.UNSATISFIED, /* isLegacy= */ false);

    voteLabel(changeId, "Code-Review", 1);
    change = gApi.changes().id(changeId).get();
    assertThat(change.submitRequirements).hasSize(2);
    // +1 was enough to fulfill the requirement: override in child project applies
    assertSubmitRequirementStatus(
        change.submitRequirements, "Code-Review", Status.SATISFIED, /* isLegacy= */ false);
    // Legacy requirement that is coming from the label MaxWithBlock function. Still unsatisfied.
    assertSubmitRequirementStatus(
        change.submitRequirements, "Code-Review", Status.UNSATISFIED, /* isLegacy= */ true);
  }

  @Test
  public void submitRequirement_overriddenInChildProjectAsDisabled() throws Exception {
    configSubmitRequirement(
        allProjects,
        SubmitRequirement.builder()
            .setName("Custom-Requirement")
            .setSubmittabilityExpression(SubmitRequirementExpression.maxCodeReview())
            .setOverrideExpression(SubmitRequirementExpression.of("label:build-cop-override=+1"))
            .setAllowOverrideInChildProjects(true)
            .build());

    // Override submit requirement in child project (requires Code-Review=+1 instead of +2)
    configSubmitRequirement(
        project,
        SubmitRequirement.builder()
            .setName("Custom-Requirement")
            .setApplicabilityExpression(SubmitRequirementExpression.of("is:false"))
            .setSubmittabilityExpression(SubmitRequirementExpression.create("is:false"))
            .setAllowOverrideInChildProjects(false)
            .build());

    PushOneCommit.Result r = createChange();
    String changeId = r.getChangeId();
    ChangeInfo change = gApi.changes().id(changeId).get();
    assertThat(change.submitRequirements).hasSize(2);
    assertSubmitRequirementStatus(
        change.submitRequirements, "Code-Review", Status.UNSATISFIED, /* isLegacy= */ true);
    assertSubmitRequirementStatus(
        change.submitRequirements,
        "Custom-Requirement",
        Status.NOT_APPLICABLE,
        /* isLegacy= */ false);
  }

  @Test
  public void submitRequirement_inheritedFromParentProject() throws Exception {
    configSubmitRequirement(
        allProjects,
        SubmitRequirement.builder()
            .setName("Code-Review")
            .setSubmittabilityExpression(SubmitRequirementExpression.create("label:Code-Review=+1"))
            .setOverrideExpression(SubmitRequirementExpression.of("label:build-cop-override=+1"))
            .setAllowOverrideInChildProjects(false)
            .build());

    PushOneCommit.Result r = createChange();
    String changeId = r.getChangeId();
    ChangeInfo change = gApi.changes().id(changeId).get();
    assertThat(change.submitRequirements).hasSize(1);
    assertSubmitRequirementStatus(
        change.submitRequirements, "Code-Review", Status.UNSATISFIED, /* isLegacy= */ false);

    voteLabel(changeId, "Code-Review", 1);
    change = gApi.changes().id(changeId).get();
    assertThat(change.submitRequirements).hasSize(2);
    assertSubmitRequirementStatus(
        change.submitRequirements, "Code-Review", Status.SATISFIED, /* isLegacy= */ false);
    // Legacy requirement is coming from the label MaxWithBlock function. Still unsatisfied.
    assertSubmitRequirementStatus(
        change.submitRequirements, "Code-Review", Status.UNSATISFIED, /* isLegacy= */ true);
  }

  @Test
  public void submitRequirement_overriddenSRInParentProjectIsInheritedByChildProject()
      throws Exception {
    // Define submit requirement in root project.
    configSubmitRequirement(
        allProjects,
        SubmitRequirement.builder()
            .setName("Code-Review")
            .setSubmittabilityExpression(SubmitRequirementExpression.create("label:Code-Review=+1"))
            .setOverrideExpression(SubmitRequirementExpression.of("label:build-cop-override=+1"))
            .setAllowOverrideInChildProjects(true)
            .build());

    // Override submit requirement in parent project (requires Code-Review=+2 instead of +1).
    configSubmitRequirement(
        project,
        SubmitRequirement.builder()
            .setName("Code-Review")
            .setSubmittabilityExpression(SubmitRequirementExpression.maxCodeReview())
            .setOverrideExpression(SubmitRequirementExpression.of("label:build-cop-override=+1"))
            .setAllowOverrideInChildProjects(false)
            .build());

    Project.NameKey child = createProjectOverAPI("child", project, true, /* submitType= */ null);
    TestRepository<InMemoryRepository> childRepo = cloneProject(child);
    PushOneCommit.Result r = createChange(childRepo);
    String changeId = r.getChangeId();
    ChangeInfo change = gApi.changes().id(changeId).get();
    assertThat(change.submitRequirements).hasSize(1);
    assertSubmitRequirementStatus(
        change.submitRequirements, "Code-Review", Status.UNSATISFIED, /* isLegacy= */ false);

    voteLabel(changeId, "Code-Review", 1);
    change = gApi.changes().id(changeId).get();
    assertThat(change.submitRequirements).hasSize(1);
    assertSubmitRequirementStatus(
        change.submitRequirements, "Code-Review", Status.UNSATISFIED, /* isLegacy= */ false);

    voteLabel(changeId, "Code-Review", 2);
    change = gApi.changes().id(changeId).get();
    assertThat(change.submitRequirements).hasSize(1);
    assertSubmitRequirementStatus(
        change.submitRequirements, "Code-Review", Status.SATISFIED, /* isLegacy= */ false);
  }

  @Test
  public void submitRequirement_ignoredInChildProject_ifParentDoesNotAllowOverride()
      throws Exception {
    configSubmitRequirement(
        allProjects,
        SubmitRequirement.builder()
            .setName("Code-Review")
            .setSubmittabilityExpression(SubmitRequirementExpression.create("label:Code-Review=+1"))
            .setOverrideExpression(SubmitRequirementExpression.of("label:build-cop-override=+1"))
            .setAllowOverrideInChildProjects(false)
            .build());

    // Override submit requirement in child project (requires Code-Review=+2 instead of +1).
    // Will have no effect since parent does not allow override.
    configSubmitRequirement(
        project,
        SubmitRequirement.builder()
            .setName("Code-Review")
            .setSubmittabilityExpression(SubmitRequirementExpression.maxCodeReview())
            .setOverrideExpression(SubmitRequirementExpression.of("label:build-cop-override=+1"))
            .setAllowOverrideInChildProjects(false)
            .build());

    PushOneCommit.Result r = createChange();
    String changeId = r.getChangeId();
    ChangeInfo change = gApi.changes().id(changeId).get();
    assertThat(change.submitRequirements).hasSize(1);
    assertSubmitRequirementStatus(
        change.submitRequirements, "Code-Review", Status.UNSATISFIED, /* isLegacy= */ false);

    voteLabel(changeId, "Code-Review", 1);
    change = gApi.changes().id(changeId).get();
    assertThat(change.submitRequirements).hasSize(2);
    // +1 was enough to fulfill the requirement: override in child project was ignored
    assertSubmitRequirementStatus(
        change.submitRequirements, "Code-Review", Status.SATISFIED, /* isLegacy= */ false);
    // Legacy requirement is coming from the label MaxWithBlock function. Still unsatisfied.
    assertSubmitRequirementStatus(
        change.submitRequirements, "Code-Review", Status.UNSATISFIED, /* isLegacy= */ true);
  }

  @Test
  public void submitRequirement_ignoredInChildProject_ifParentAddsSRThatDoesNotAllowOverride()
      throws Exception {
    // Submit requirement in child project (requires Code-Review=+1)
    configSubmitRequirement(
        project,
        SubmitRequirement.builder()
            .setName("Code-Review")
            .setSubmittabilityExpression(SubmitRequirementExpression.create("label:Code-Review=+1"))
            .setOverrideExpression(SubmitRequirementExpression.of("label:build-cop-override=+1"))
            .setAllowOverrideInChildProjects(false)
            .build());

    PushOneCommit.Result r = createChange();
    String changeId = r.getChangeId();
    ChangeInfo change = gApi.changes().id(changeId).get();
    assertThat(change.submitRequirements).hasSize(1);
    assertSubmitRequirementStatus(
        change.submitRequirements, "Code-Review", Status.UNSATISFIED, /* isLegacy= */ false);

    voteLabel(changeId, "Code-Review", 1);
    change = gApi.changes().id(changeId).get();
    assertThat(change.submitRequirements).hasSize(2);
    // +1 was enough to fulfill the requirement
    assertSubmitRequirementStatus(
        change.submitRequirements, "Code-Review", Status.SATISFIED, /* isLegacy= */ false);
    // Legacy requirement that is coming from the label MaxWithBlock function. Still unsatisfied.
    assertSubmitRequirementStatus(
        change.submitRequirements, "Code-Review", Status.UNSATISFIED, /* isLegacy= */ true);

    // Add stricter non-overridable submit requirement in parent project (requires Code-Review=+2,
    // instead of Code-Review=+1)
    configSubmitRequirement(
        allProjects,
        SubmitRequirement.builder()
            .setName("Code-Review")
            .setSubmittabilityExpression(SubmitRequirementExpression.maxCodeReview())
            .setOverrideExpression(SubmitRequirementExpression.of("label:build-cop-override=+1"))
            .setAllowOverrideInChildProjects(false)
            .build());

    change = gApi.changes().id(changeId).get();
    assertThat(change.submitRequirements).hasSize(1);
    assertSubmitRequirementStatus(
        change.submitRequirements, "Code-Review", Status.UNSATISFIED, /* isLegacy= */ false);

    voteLabel(changeId, "Code-Review", 2);
    change = gApi.changes().id(changeId).get();
    assertThat(change.submitRequirements).hasSize(1);
    assertSubmitRequirementStatus(
        change.submitRequirements, "Code-Review", Status.SATISFIED, /* isLegacy= */ false);
  }

  @Test
  public void submitRequirement_ignoredInChildProject_ifParentMakesSRNonOverridable()
      throws Exception {
    configSubmitRequirement(
        allProjects,
        SubmitRequirement.builder()
            .setName("Code-Review")
            .setSubmittabilityExpression(SubmitRequirementExpression.maxCodeReview())
            .setOverrideExpression(SubmitRequirementExpression.of("label:build-cop-override=+1"))
            .setAllowOverrideInChildProjects(true)
            .build());

    // Override submit requirement in child project (requires Code-Review=+1 instead of +2)
    configSubmitRequirement(
        project,
        SubmitRequirement.builder()
            .setName("Code-Review")
            .setSubmittabilityExpression(SubmitRequirementExpression.create("label:Code-Review=+1"))
            .setOverrideExpression(SubmitRequirementExpression.of("label:build-cop-override=+1"))
            .setAllowOverrideInChildProjects(false)
            .build());

    PushOneCommit.Result r = createChange();
    String changeId = r.getChangeId();
    ChangeInfo change = gApi.changes().id(changeId).get();
    assertThat(change.submitRequirements).hasSize(1);
    assertSubmitRequirementStatus(
        change.submitRequirements, "Code-Review", Status.UNSATISFIED, /* isLegacy= */ false);

    voteLabel(changeId, "Code-Review", 1);
    change = gApi.changes().id(changeId).get();
    assertThat(change.submitRequirements).hasSize(2);
    // +1 was enough to fulfill the requirement: override in child project applies
    assertSubmitRequirementStatus(
        change.submitRequirements, "Code-Review", Status.SATISFIED, /* isLegacy= */ false);
    // Legacy requirement that is coming from the label MaxWithBlock function. Still unsatisfied.
    assertSubmitRequirementStatus(
        change.submitRequirements, "Code-Review", Status.UNSATISFIED, /* isLegacy= */ true);

    // Disallow overriding the submit requirement in the parent project.
    configSubmitRequirement(
        allProjects,
        SubmitRequirement.builder()
            .setName("Code-Review")
            .setSubmittabilityExpression(SubmitRequirementExpression.maxCodeReview())
            .setOverrideExpression(SubmitRequirementExpression.of("label:build-cop-override=+1"))
            .setAllowOverrideInChildProjects(false)
            .build());

    change = gApi.changes().id(changeId).get();
    assertThat(change.submitRequirements).hasSize(1);
    assertSubmitRequirementStatus(
        change.submitRequirements, "Code-Review", Status.UNSATISFIED, /* isLegacy= */ false);

    voteLabel(changeId, "Code-Review", 2);
    change = gApi.changes().id(changeId).get();
    assertThat(change.submitRequirements).hasSize(1);
    assertSubmitRequirementStatus(
        change.submitRequirements, "Code-Review", Status.SATISFIED, /* isLegacy= */ false);
  }

  @Test
  public void submitRequirement_ignoredInGrandChildProject_ifGrandParentDoesNotAllowOverride()
      throws Exception {
    configSubmitRequirement(
        allProjects,
        SubmitRequirement.builder()
            .setName("Code-Review")
            .setSubmittabilityExpression(SubmitRequirementExpression.create("label:Code-Review=+1"))
            .setOverrideExpression(SubmitRequirementExpression.of("label:build-cop-override=+1"))
            .setAllowOverrideInChildProjects(false)
            .build());

    Project.NameKey grandChild =
        createProjectOverAPI("grandChild", project, true, /* submitType= */ null);

    // Override submit requirement in grand child project (requires Code-Review=+2 instead of +1).
    // Will have no effect since grand parent does not allow override.
    configSubmitRequirement(
        grandChild,
        SubmitRequirement.builder()
            .setName("Code-Review")
            .setSubmittabilityExpression(SubmitRequirementExpression.maxCodeReview())
            .setOverrideExpression(SubmitRequirementExpression.of("label:build-cop-override=+1"))
            .setAllowOverrideInChildProjects(false)
            .build());

    TestRepository<InMemoryRepository> grandChildRepo = cloneProject(grandChild);
    PushOneCommit.Result r = createChange(grandChildRepo);
    String changeId = r.getChangeId();
    ChangeInfo change = gApi.changes().id(changeId).get();
    assertThat(change.submitRequirements).hasSize(1);
    assertSubmitRequirementStatus(
        change.submitRequirements, "Code-Review", Status.UNSATISFIED, /* isLegacy= */ false);

    voteLabel(changeId, "Code-Review", 1);
    change = gApi.changes().id(changeId).get();
    assertThat(change.submitRequirements).hasSize(2);
    // +1 was enough to fulfill the requirement: override in grand child project was ignored
    assertSubmitRequirementStatus(
        change.submitRequirements, "Code-Review", Status.SATISFIED, /* isLegacy= */ false);
    // Legacy requirement is coming from the label MaxWithBlock function. Still unsatisfied.
    assertSubmitRequirementStatus(
        change.submitRequirements, "Code-Review", Status.UNSATISFIED, /* isLegacy= */ true);
  }

  @Test
  public void submitRequirement_overrideOverideExpression() throws Exception {
    // Define submit requirement in root project.
    configSubmitRequirement(
        allProjects,
        SubmitRequirement.builder()
            .setName("Code-Review")
            .setSubmittabilityExpression(SubmitRequirementExpression.create("label:Code-Review=+1"))
            .setOverrideExpression(SubmitRequirementExpression.of("label:build-cop-override=+1"))
            .setAllowOverrideInChildProjects(true)
            .build());

    // Create Code-Review-Override label
    LabelDefinitionInput input = new LabelDefinitionInput();
    input.function = "NoOp";
    input.values = ImmutableMap.of("+1", "Override", " 0", "No Override");
    gApi.projects().name(project.get()).label("Code-Review-Override").create(input);

    // Allow to vote on the Code-Review-Override label.
    projectOperations
        .project(project)
        .forUpdate()
        .add(
            TestProjectUpdate.allowLabel("Code-Review-Override")
                .range(0, 1)
                .ref("refs/*")
                .group(REGISTERED_USERS)
                .build())
        .update();

    // Override submit requirement in project (requires Code-Review-Override+1 as override instead
    // of build-cop-override+1).
    configSubmitRequirement(
        project,
        SubmitRequirement.builder()
            .setName("Code-Review")
            .setSubmittabilityExpression(SubmitRequirementExpression.create("label:Code-Review=+1"))
            .setOverrideExpression(SubmitRequirementExpression.of("label:Code-Review-Override=+1"))
            .setAllowOverrideInChildProjects(false)
            .build());

    PushOneCommit.Result r = createChange();
    String changeId = r.getChangeId();
    ChangeInfo change = gApi.changes().id(changeId).get();
    assertThat(change.submitRequirements).hasSize(1);
    assertSubmitRequirementStatus(
        change.submitRequirements, "Code-Review", Status.UNSATISFIED, /* isLegacy= */ false);

    voteLabel(changeId, "Code-Review-Override", 1);
    change = gApi.changes().id(changeId).get();
    assertThat(change.submitRequirements).hasSize(2);
    // Code-Review-Override+1 was enough to fulfill the override expression of the requirement
    assertSubmitRequirementStatus(
        change.submitRequirements, "Code-Review", Status.OVERRIDDEN, /* isLegacy= */ false);
    // Legacy requirement is coming from the label MaxWithBlock function. Still unsatisfied.
    assertSubmitRequirementStatus(
        change.submitRequirements, "Code-Review", Status.UNSATISFIED, /* isLegacy= */ true);
  }

  @Test
  public void submitRequirementThatOverridesParentSubmitRequirementTakesEffectImmediately()
      throws Exception {
    // Define submit requirement in root project that ignores self approvals from the uploader.
    configSubmitRequirement(
        allProjects,
        SubmitRequirement.builder()
            .setName("Code-Review")
            .setSubmittabilityExpression(
                SubmitRequirementExpression.create("label:Code-Review=MAX,user=non_uploader"))
            .setAllowOverrideInChildProjects(true)
            .build());

    PushOneCommit.Result r = createChange();
    String changeId = r.getChangeId();

    // Apply a self approval from the uploader.
    voteLabel(changeId, "Code-Review", 2);

    ChangeInfo change = gApi.changes().id(changeId).get();
    assertThat(change.submitRequirements).hasSize(2);
    // Code-Review+2 is ignored since it's a self approval from the uploader
    assertSubmitRequirementStatus(
        change.submitRequirements, "Code-Review", Status.UNSATISFIED, /* isLegacy= */ false);
    // Legacy requirement is coming from the label MaxWithBlock function. Already satisfied since it
    // doesn't ignore self approvals.
    assertSubmitRequirementStatus(
        change.submitRequirements, "Code-Review", Status.SATISFIED, /* isLegacy= */ true);

    // since the change is not submittable we expect the submit action to be not returned
    assertThat(gApi.changes().id(changeId).current().actions()).doesNotContainKey("submit");

    // Override submit requirement in project (allow uploaders to self approve).
    configSubmitRequirement(
        project,
        SubmitRequirement.builder()
            .setName("Code-Review")
            .setSubmittabilityExpression(
                SubmitRequirementExpression.create("label:Code-Review=MAX"))
            .setAllowOverrideInChildProjects(true)
            .build());

    change = gApi.changes().id(changeId).get();
    assertThat(change.submitRequirements).hasSize(1);
    // the self approval from the uploader is no longer ignored, hence the submit requirement is
    // satisfied now
    assertSubmitRequirementStatus(
        change.submitRequirements, "Code-Review", Status.SATISFIED, /* isLegacy= */ false);

    // since the change is submittable now we expect the submit action to be returned
    Map<String, ActionInfo> actions = gApi.changes().id(changeId).current().actions();
    assertThat(actions).containsKey("submit");
    ActionInfo submitAction = actions.get("submit");
    assertThat(submitAction.enabled).isTrue();
  }

  @Test
  public void
      submitRequirementThatOverridesParentSubmitRequirementTakesEffectImmediately_staleIndex()
          throws Exception {
    // Define submit requirement in root project that ignores self approvals from the uploader.
    configSubmitRequirement(
        allProjects,
        SubmitRequirement.builder()
            .setName("Code-Review")
            .setSubmittabilityExpression(
                SubmitRequirementExpression.create("label:Code-Review=MAX,user=non_uploader"))
            .setAllowOverrideInChildProjects(true)
            .build());

    PushOneCommit.Result r = createChange();
    String changeId = r.getChangeId();

    // Apply a self approval from the uploader.
    voteLabel(changeId, "Code-Review", 2);

    ChangeInfo change = gApi.changes().id(changeId).get();
    assertThat(change.submitRequirements).hasSize(2);
    // Code-Review+2 is ignored since it's a self approval from the uploader
    assertSubmitRequirementStatus(
        change.submitRequirements, "Code-Review", Status.UNSATISFIED, /* isLegacy= */ false);
    // Legacy requirement is coming from the label MaxWithBlock function. Already satisfied since it
    // doesn't ignore self approvals.
    assertSubmitRequirementStatus(
        change.submitRequirements, "Code-Review", Status.SATISFIED, /* isLegacy= */ true);

    // since the change is not submittable we expect the submit action to be not returned
    assertThat(gApi.changes().id(changeId).current().actions()).doesNotContainKey("submit");

    // disable change index writes so that the change in the index gets stale when the new submit
    // requirement is added
    try (AutoCloseable ignored = changeIndexOperations.disableWrites()) {
      // Override submit requirement in project (allow uploaders to self approve).
      configSubmitRequirement(
          project,
          SubmitRequirement.builder()
              .setName("Code-Review")
              .setSubmittabilityExpression(
                  SubmitRequirementExpression.create("label:Code-Review=MAX"))
              .setAllowOverrideInChildProjects(true)
              .build());

      change = gApi.changes().id(changeId).get();
      assertThat(change.submitRequirements).hasSize(1);
      // the self approval from the uploader is no longer ignored, hence the submit requirement is
      // satisfied now
      assertSubmitRequirementStatus(
          change.submitRequirements, "Code-Review", Status.SATISFIED, /* isLegacy= */ false);

      // since the change is submittable now we expect the submit action to be returned
      Map<String, ActionInfo> actions = gApi.changes().id(changeId).current().actions();
      assertThat(actions).containsKey("submit");
      ActionInfo submitAction = actions.get("submit");
      assertThat(submitAction.enabled).isTrue();
    }
  }

  @Test
  public void submitRequirement_partiallyOverriddenSRIsIgnored() throws Exception {
    // Create build-cop-override label
    LabelDefinitionInput input = new LabelDefinitionInput();
    input.function = "NoOp";
    input.values = ImmutableMap.of("+1", "Override", " 0", "No Override");
    gApi.projects().name(project.get()).label("build-cop-override").create(input);

    // Allow to vote on the build-cop-override label.
    projectOperations
        .project(project)
        .forUpdate()
        .add(
            TestProjectUpdate.allowLabel("build-cop-override")
                .range(0, 1)
                .ref("refs/*")
                .group(REGISTERED_USERS)
                .build())
        .update();

    // Define submit requirement in root project.
    configSubmitRequirement(
        allProjects,
        SubmitRequirement.builder()
            .setName("Code-Review")
            .setSubmittabilityExpression(SubmitRequirementExpression.create("label:Code-Review=+1"))
            .setOverrideExpression(SubmitRequirementExpression.of("label:build-cop-override=+1"))
            .setAllowOverrideInChildProjects(true)
            .build());

    // Create Code-Review-Override label
    gApi.projects().name(project.get()).label("Code-Review-Override").create(input);

    // Allow to vote on the Code-Review-Override label.
    projectOperations
        .project(project)
        .forUpdate()
        .add(
            TestProjectUpdate.allowLabel("Code-Review-Override")
                .range(0, 1)
                .ref("refs/*")
                .group(REGISTERED_USERS)
                .build())
        .update();

    // Override submit requirement in project (requires Code-Review-Override+1 as override instead
    // of build-cop-override+1), but do not set all required properties (submittability expression
    // is missing). We update the project.config file directly in the remote repository, since
    // trying to push such a submit requirement would be rejected by the commit validation.
    projectOperations
        .project(project)
        .forInvalidation()
        .addProjectConfigUpdater(
            config ->
                config.setString(
                    ProjectConfig.SUBMIT_REQUIREMENT,
                    "Code-Review",
                    ProjectConfig.KEY_SR_OVERRIDE_EXPRESSION,
                    "label:Code-Review-Override=+1"))
        .invalidate();

    PushOneCommit.Result r = createChange();
    String changeId = r.getChangeId();
    ChangeInfo change = gApi.changes().id(changeId).get();
    assertThat(change.submitRequirements).hasSize(1);
    assertSubmitRequirementStatus(
        change.submitRequirements, "Code-Review", Status.UNSATISFIED, /* isLegacy= */ false);

    voteLabel(changeId, "Code-Review-Override", 1);
    change = gApi.changes().id(changeId).get();
    assertThat(change.submitRequirements).hasSize(1);
    // The override expression in the project is satisfied, but it's ignored since the SR is
    // incomplete.
    assertSubmitRequirementStatus(
        change.submitRequirements, "Code-Review", Status.UNSATISFIED, /* isLegacy= */ false);

    voteLabel(changeId, "build-cop-override", 1);
    change = gApi.changes().id(changeId).get();
    assertThat(change.submitRequirements).hasSize(2);
    // The submit requirement is overridden now (the override expression in the child project is
    // ignored)
    assertSubmitRequirementStatus(
        change.submitRequirements, "Code-Review", Status.OVERRIDDEN, /* isLegacy= */ false);
    // Legacy requirement is coming from the label MaxWithBlock function. Still unsatisfied.
    assertSubmitRequirementStatus(
        change.submitRequirements, "Code-Review", Status.UNSATISFIED, /* isLegacy= */ true);
  }

  @Test
  public void submitRequirement_storedForClosedChanges() throws Exception {
    for (SubmitType submitType : SubmitType.values()) {
      Project.NameKey project = createProjectForPush(submitType);
      TestRepository<InMemoryRepository> repo = cloneProject(project);
      configSubmitRequirement(
          project,
          SubmitRequirement.builder()
              .setName("Code-Review")
              .setSubmittabilityExpression(SubmitRequirementExpression.maxCodeReview())
              .setAllowOverrideInChildProjects(false)
              .build());

      PushOneCommit.Result r =
          createChange(repo, "master", "Add a file", "foo", "content", "topic");
      String changeId = r.getChangeId();

      voteLabel(changeId, "Code-Review", 2);

      ChangeInfo change = gApi.changes().id(changeId).get();
      assertThat(change.submitRequirements).hasSize(1);
      assertSubmitRequirementStatus(
          change.submitRequirements, "Code-Review", Status.SATISFIED, /* isLegacy= */ false);

      RevisionApi revision = gApi.changes().id(r.getChangeId()).current();
      revision.review(ReviewInput.approve());
      revision.submit();

      ChangeNotes notes = notesFactory.create(project, r.getChange().getId());

      SubmitRequirementResult result =
          notes.getSubmitRequirementsResult().stream().collect(MoreCollectors.onlyElement());
      assertSubmitRequirementResult(
          result,
          "Code-Review",
          SubmitRequirementResult.Status.SATISFIED,
          /* submitExpr= */ "label:Code-Review=MAX",
          SubmitRequirementExpressionResult.Status.PASS);

      // Adding comments does not affect the stored SRs.
      addComment(r.getChangeId(), /* file= */ "foo");
      notes = notesFactory.create(project, r.getChange().getId());
      result = notes.getSubmitRequirementsResult().stream().collect(MoreCollectors.onlyElement());
      assertSubmitRequirementResult(
          result,
          "Code-Review",
          SubmitRequirementResult.Status.SATISFIED,
          /* submitExpr= */ "label:Code-Review=MAX",
          SubmitRequirementExpressionResult.Status.PASS);
      assertThat(notes.getHumanComments()).hasSize(1);
    }
  }

  @Test
  public void submitRequirement_storedForAbandonedChanges() throws Exception {
    for (SubmitType submitType : SubmitType.values()) {
      Project.NameKey project = createProjectForPush(submitType);
      TestRepository<InMemoryRepository> repo = cloneProject(project);
      configSubmitRequirement(
          project,
          SubmitRequirement.builder()
              .setName("Code-Review")
              .setSubmittabilityExpression(SubmitRequirementExpression.maxCodeReview())
              .setAllowOverrideInChildProjects(false)
              .build());

      PushOneCommit.Result r =
          createChange(repo, "master", "Add a file", "foo", "content", "topic");
      String changeId = r.getChangeId();

      voteLabel(changeId, "Code-Review", 2);
      ChangeInfo change = gApi.changes().id(changeId).get();
      assertThat(change.submitRequirements).hasSize(1);
      assertSubmitRequirementStatus(
          change.submitRequirements, "Code-Review", Status.SATISFIED, /* isLegacy= */ false);

      gApi.changes().id(r.getChangeId()).abandon();
      ChangeNotes notes = notesFactory.create(project, r.getChange().getId());
      SubmitRequirementResult result =
          notes.getSubmitRequirementsResult().stream().collect(MoreCollectors.onlyElement());
      assertThat(result.status()).isEqualTo(SubmitRequirementResult.Status.SATISFIED);
      assertThat(result.submittabilityExpressionResult().get().status())
          .isEqualTo(SubmitRequirementExpressionResult.Status.PASS);
      assertThat(result.submittabilityExpressionResult().get().expression().expressionString())
          .isEqualTo("label:Code-Review=MAX");
    }
  }

  @Test
  public void submitRequirement_loadedFromTheLatestRevisionNoteForClosedChanges() throws Exception {
    for (SubmitType submitType : SubmitType.values()) {
      Project.NameKey project = createProjectForPush(submitType);
      TestRepository<InMemoryRepository> repo = cloneProject(project);
      configSubmitRequirement(
          project,
          SubmitRequirement.builder()
              .setName("Code-Review")
              .setSubmittabilityExpression(SubmitRequirementExpression.maxCodeReview())
              .setAllowOverrideInChildProjects(false)
              .build());

      PushOneCommit.Result r =
          createChange(repo, "master", "Add a file", "foo", "content", "topic");
      String changeId = r.getChangeId();

      // Abandon change. Submit requirements get stored in the revision note of patch-set 1.
      gApi.changes().id(changeId).abandon();
      ChangeInfo change = gApi.changes().id(changeId).get();
      assertThat(change.submitRequirements).hasSize(1);
      assertSubmitRequirementStatus(
          change.submitRequirements, "Code-Review", Status.UNSATISFIED, /* isLegacy= */ false);

      // Restore the change.
      gApi.changes().id(changeId).restore();
      change = gApi.changes().id(changeId).get();
      assertThat(change.submitRequirements).hasSize(1);
      assertSubmitRequirementStatus(
          change.submitRequirements, "Code-Review", Status.UNSATISFIED, /* isLegacy= */ false);

      // Upload a second patch-set, fulfill the CR submit requirement.
      amendChange(changeId, "refs/for/master", user, repo);
      change = gApi.changes().id(changeId).get();
      assertThat(change.revisions).hasSize(2);
      voteLabel(changeId, "Code-Review", 2);
      change = gApi.changes().id(changeId).get();
      assertThat(change.submitRequirements).hasSize(1);
      assertSubmitRequirementStatus(
          change.submitRequirements, "Code-Review", Status.SATISFIED, /* isLegacy= */ false);

      // Abandon the change.
      gApi.changes().id(changeId).abandon();
      change = gApi.changes().id(changeId).get();
      assertThat(change.submitRequirements).hasSize(1);
      assertSubmitRequirementStatus(
          change.submitRequirements, "Code-Review", Status.SATISFIED, /* isLegacy= */ false);
    }
  }

  @Test
  public void submitRequirement_abandonRestoreUpdateMerge() throws Exception {
    for (SubmitType submitType : SubmitType.values()) {
      Project.NameKey project = createProjectForPush(submitType);
      TestRepository<InMemoryRepository> repo = cloneProject(project);
      configSubmitRequirement(
          project,
          SubmitRequirement.builder()
              .setName("Code-Review")
              .setSubmittabilityExpression(SubmitRequirementExpression.maxCodeReview())
              .setAllowOverrideInChildProjects(false)
              .build());

      PushOneCommit.Result r =
          createChange(repo, "master", "Add a file", "foo", "content", "topic");
      String changeId = r.getChangeId();

      // Abandon change. Submit requirements get stored in the revision note of patch-set 1.
      gApi.changes().id(changeId).abandon();
      ChangeInfo change = gApi.changes().id(changeId).get();
      assertThat(change.submitRequirements).hasSize(1);
      assertSubmitRequirementStatus(
          change.submitRequirements, "Code-Review", Status.UNSATISFIED, /* isLegacy= */ false);

      // Restore the change.
      gApi.changes().id(changeId).restore();
      change = gApi.changes().id(changeId).get();
      assertThat(change.submitRequirements).hasSize(1);
      assertSubmitRequirementStatus(
          change.submitRequirements, "Code-Review", Status.UNSATISFIED, /* isLegacy= */ false);

      // Update the change.
      amendChange(changeId, "refs/for/master", user, repo);
      change = gApi.changes().id(changeId).get();
      assertThat(change.revisions).hasSize(2);
      voteLabel(changeId, "Code-Review", 2);
      change = gApi.changes().id(changeId).get();
      assertThat(change.submitRequirements).hasSize(1);
      assertSubmitRequirementStatus(
          change.submitRequirements, "Code-Review", Status.SATISFIED, /* isLegacy= */ false);

      // Merge the change.
      gApi.changes().id(changeId).current().submit();
      change = gApi.changes().id(changeId).get();
      assertThat(change.submitRequirements).hasSize(1);
      assertSubmitRequirementStatus(
          change.submitRequirements, "Code-Review", Status.SATISFIED, /* isLegacy= */ false);
    }
  }

  @Test
  public void submitRequirement_returnsEmpty_forAbandonedChangeWithPreviouslyStoredSRs()
      throws Exception {
    for (SubmitType submitType : SubmitType.values()) {
      Project.NameKey project = createProjectForPush(submitType);
      TestRepository<InMemoryRepository> repo = cloneProject(project);
      configSubmitRequirement(
          project,
          SubmitRequirement.builder()
              .setName("Code-Review")
              .setSubmittabilityExpression(SubmitRequirementExpression.maxCodeReview())
              .setAllowOverrideInChildProjects(false)
              .build());

      PushOneCommit.Result r =
          createChange(repo, "master", "Add a file", "foo", "content", "topic");
      String changeId = r.getChangeId();

      // Abandon change. Submit requirements get stored in the revision note of patch-set 1.
      gApi.changes().id(changeId).abandon();
      ChangeInfo change = gApi.changes().id(changeId).get();
      assertThat(change.submitRequirements).hasSize(1);
      assertSubmitRequirementStatus(
          change.submitRequirements, "Code-Review", Status.UNSATISFIED, /* isLegacy= */ false);

      // Clear SRs for the project and update code-review label to be non-blocking.
      clearSubmitRequirements(project);
      LabelType cr = TestLabels.codeReview().toBuilder().setNoBlockFunction().build();
      try (ProjectConfigUpdate u = updateProject(project)) {
        u.getConfig().upsertLabelType(cr);
        u.save();
      }

      // Restore the change. No SRs apply.
      gApi.changes().id(changeId).restore();
      change = gApi.changes().id(changeId).get();
      assertThat(change.submitRequirements).isEmpty();

      // Abandon the change. Still, no SRs apply.
      gApi.changes().id(changeId).abandon();
      change = gApi.changes().id(changeId).get();
      assertThat(change.submitRequirements).isEmpty();
    }
  }

  @Test
  public void submitRequirement_returnsEmpty_forMergedChangeWithPreviouslyStoredSRs()
      throws Exception {
    for (SubmitType submitType : SubmitType.values()) {
      Project.NameKey project = createProjectForPush(submitType);
      TestRepository<InMemoryRepository> repo = cloneProject(project);
      configSubmitRequirement(
          project,
          SubmitRequirement.builder()
              .setName("Code-Review")
              .setSubmittabilityExpression(SubmitRequirementExpression.maxCodeReview())
              .setAllowOverrideInChildProjects(false)
              .build());

      PushOneCommit.Result r =
          createChange(repo, "master", "Add a file", "foo", "content", "topic");
      String changeId = r.getChangeId();

      // Abandon change. Submit requirements get stored in the revision note of patch-set 1.
      gApi.changes().id(changeId).abandon();
      ChangeInfo change = gApi.changes().id(changeId).get();
      assertThat(change.submitRequirements).hasSize(1);
      assertSubmitRequirementStatus(
          change.submitRequirements, "Code-Review", Status.UNSATISFIED, /* isLegacy= */ false);

      // Clear SRs for the project and update code-review label to be non-blocking.
      clearSubmitRequirements(project);
      LabelType cr = TestLabels.codeReview().toBuilder().setNoBlockFunction().build();
      try (ProjectConfigUpdate u = updateProject(project)) {
        u.getConfig().upsertLabelType(cr);
        u.save();
      }

      // Restore the change. No SRs apply.
      gApi.changes().id(changeId).restore();
      change = gApi.changes().id(changeId).get();
      assertThat(change.submitRequirements).isEmpty();

      // Merge the change. Still, no SRs apply.
      gApi.changes().id(changeId).current().submit();
      change = gApi.changes().id(changeId).get();
      assertThat(change.submitRequirements).isEmpty();
    }
  }

  @Test
  public void submitRequirement_withMultipleAbandonAndRestore() throws Exception {
    for (SubmitType submitType : SubmitType.values()) {
      Project.NameKey project = createProjectForPush(submitType);
      TestRepository<InMemoryRepository> repo = cloneProject(project);
      configSubmitRequirement(
          project,
          SubmitRequirement.builder()
              .setName("Code-Review")
              .setSubmittabilityExpression(SubmitRequirementExpression.maxCodeReview())
              .setAllowOverrideInChildProjects(false)
              .build());

      PushOneCommit.Result r =
          createChange(repo, "master", "Add a file", "foo", "content", "topic");
      String changeId = r.getChangeId();

      // Abandon change. Submit requirements get stored in the revision note of patch-set 1.
      gApi.changes().id(changeId).abandon();
      ChangeInfo change = gApi.changes().id(changeId).get();
      assertThat(change.submitRequirements).hasSize(1);
      assertSubmitRequirementStatus(
          change.submitRequirements, "Code-Review", Status.UNSATISFIED, /* isLegacy= */ false);

      // Restore the change.
      gApi.changes().id(changeId).restore();
      change = gApi.changes().id(changeId).get();
      assertThat(change.submitRequirements).hasSize(1);
      assertSubmitRequirementStatus(
          change.submitRequirements, "Code-Review", Status.UNSATISFIED, /* isLegacy= */ false);

      // Abandon the change again.
      gApi.changes().id(changeId).abandon();
      change = gApi.changes().id(changeId).get();
      assertThat(change.submitRequirements).hasSize(1);
      assertSubmitRequirementStatus(
          change.submitRequirements, "Code-Review", Status.UNSATISFIED, /* isLegacy= */ false);

      // Restore, vote CR=+2, and abandon again. Make sure the requirement is now satisfied.
      gApi.changes().id(changeId).restore();
      voteLabel(changeId, "Code-Review", 2);
      gApi.changes().id(changeId).abandon();
      change = gApi.changes().id(changeId).get();
      assertThat(change.submitRequirements).hasSize(1);
      assertSubmitRequirementStatus(
          change.submitRequirements, "Code-Review", Status.SATISFIED, /* isLegacy= */ false);
    }
  }

  @Test
  public void submitRequirement_retrievedFromNoteDbForAbandonedChanges() throws Exception {
    for (SubmitType submitType : SubmitType.values()) {
      Project.NameKey project = createProjectForPush(submitType);
      TestRepository<InMemoryRepository> repo = cloneProject(project);
      configSubmitRequirement(
          project,
          SubmitRequirement.builder()
              .setName("Code-Review")
              .setSubmittabilityExpression(SubmitRequirementExpression.maxCodeReview())
              .setAllowOverrideInChildProjects(false)
              .build());

      PushOneCommit.Result r =
          createChange(repo, "master", "Add a file", "foo", "content", "topic");
      String changeId = r.getChangeId();
      voteLabel(changeId, "Code-Review", 2);
      gApi.changes().id(changeId).abandon();

      // Add another submit requirement. This will not get returned for the abandoned change, since
      // we return the state of the SR results when the change was abandoned.
      configSubmitRequirement(
          project,
          SubmitRequirement.builder()
              .setName("New-Requirement")
              .setSubmittabilityExpression(SubmitRequirementExpression.create("-has:unresolved"))
              .setAllowOverrideInChildProjects(false)
              .build());
      ChangeInfo changeInfo =
          gApi.changes().id(changeId).get(ListChangesOption.SUBMIT_REQUIREMENTS);
      assertThat(changeInfo.submitRequirements).hasSize(1);
      assertSubmitRequirementStatus(
          changeInfo.submitRequirements,
          "Code-Review",
          Status.SATISFIED,
          /* isLegacy= */ false,
          /* submittabilityCondition= */ "label:Code-Review=MAX");

      // Restore the change, the new requirement will show up
      gApi.changes().id(changeId).restore();
      changeInfo = gApi.changes().id(changeId).get(ListChangesOption.SUBMIT_REQUIREMENTS);
      assertThat(changeInfo.submitRequirements).hasSize(2);
      assertSubmitRequirementStatus(
          changeInfo.submitRequirements,
          "Code-Review",
          Status.SATISFIED,
          /* isLegacy= */ false,
          /* submittabilityCondition= */ "label:Code-Review=MAX");
      assertSubmitRequirementStatus(
          changeInfo.submitRequirements,
          "New-Requirement",
          Status.SATISFIED,
          /* isLegacy= */ false,
          /* submittabilityCondition= */ "-has:unresolved");

      // Abandon again, make sure the new requirement was persisted
      gApi.changes().id(changeId).abandon();
      changeInfo = gApi.changes().id(changeId).get(ListChangesOption.SUBMIT_REQUIREMENTS);
      assertThat(changeInfo.submitRequirements).hasSize(2);
      assertSubmitRequirementStatus(
          changeInfo.submitRequirements,
          "Code-Review",
          Status.SATISFIED,
          /* isLegacy= */ false,
          /* submittabilityCondition= */ "label:Code-Review=MAX");
      assertSubmitRequirementStatus(
          changeInfo.submitRequirements,
          "New-Requirement",
          Status.SATISFIED,
          /* isLegacy= */ false,
          /* submittabilityCondition= */ "-has:unresolved");
    }
  }

  @Test
  public void submitRequirement_retrievedFromNoteDbForClosedChanges() throws Exception {
    configSubmitRequirement(
        project,
        SubmitRequirement.builder()
            .setName("Code-Review")
            .setSubmittabilityExpression(SubmitRequirementExpression.maxCodeReview())
            .setAllowOverrideInChildProjects(false)
            .build());

    PushOneCommit.Result r = createChange();
    String changeId = r.getChangeId();

    ChangeInfo change = gApi.changes().id(changeId).get();
    assertThat(change.submitRequirements).hasSize(1);
    assertSubmitRequirementStatus(
        change.submitRequirements, "Code-Review", Status.UNSATISFIED, /* isLegacy= */ false);

    voteLabel(changeId, "Code-Review", 2);

    change = gApi.changes().id(changeId).get();
    assertThat(change.submitRequirements).hasSize(1);
    assertSubmitRequirementStatus(
        change.submitRequirements, "Code-Review", Status.SATISFIED, /* isLegacy= */ false);

    gApi.changes().id(changeId).current().submit();

    // Add new submit requirement
    configSubmitRequirement(
        project,
        SubmitRequirement.builder()
            .setName("Verified")
            .setSubmittabilityExpression(SubmitRequirementExpression.create("label:Verified=+1"))
            .setAllowOverrideInChildProjects(false)
            .build());

    // The new "Verified" submit requirement is not returned, since this change is closed
    change = gApi.changes().id(changeId).get();
    assertThat(change.submitRequirements).hasSize(1);
    assertSubmitRequirementStatus(
        change.submitRequirements, "Code-Review", Status.SATISFIED, /* isLegacy= */ false);
  }

  @Test
  public void
      submitRequirements_returnOneEntryForMatchingLegacyAndNonLegacyResultsWithTheSameName_ifLegacySubmitRecordsAreEnabled()
          throws Exception {
    // Configure a legacy submit requirement: label with a max with block function
    configLabel("build-cop-override", LabelFunction.MAX_WITH_BLOCK);
    projectOperations
        .project(project)
        .forUpdate()
        .add(
            allowLabel("build-cop-override")
                .ref("refs/heads/master")
                .group(REGISTERED_USERS)
                .range(-1, 1))
        .update();

    // Configure a submit requirement with the same name.
    configSubmitRequirement(
        project,
        SubmitRequirement.builder()
            .setName("build-cop-override")
            .setSubmittabilityExpression(
                SubmitRequirementExpression.create(
                    "label:build-cop-override=MAX -label:build-cop-override=MIN"))
            .setAllowOverrideInChildProjects(false)
            .build());

    // Create a change. Vote to fulfill all requirements.
    PushOneCommit.Result r = createChange();
    String changeId = r.getChangeId();
    voteLabel(changeId, "build-cop-override", 1);
    voteLabel(changeId, "Code-Review", 2);

    // Project has two legacy requirements: Code-Review and bco, and a non-legacy requirement: bco.
    // Only non-legacy bco is returned.
    ChangeInfo change = gApi.changes().id(changeId).get();
    assertThat(change.submitRequirements).hasSize(2);
    assertSubmitRequirementStatus(
        change.submitRequirements, "Code-Review", Status.SATISFIED, /* isLegacy= */ true);
    assertSubmitRequirementStatus(
        change.submitRequirements,
        "build-cop-override",
        Status.SATISFIED,
        /* isLegacy= */ false,
        /* submittabilityCondition= */ "label:build-cop-override=MAX"
            + " -label:build-cop-override=MIN");
    assertThat(change.submittable).isTrue();

    // Merge the change. Submit requirements are still the same.
    gApi.changes().id(changeId).current().submit();
    change = gApi.changes().id(changeId).get();
    assertThat(change.submitRequirements).hasSize(2);
    assertSubmitRequirementStatus(
        change.submitRequirements, "Code-Review", Status.SATISFIED, /* isLegacy= */ true);
    assertSubmitRequirementStatus(
        change.submitRequirements,
        "build-cop-override",
        Status.SATISFIED,
        /* isLegacy= */ false,
        /* submittabilityCondition= */ "label:build-cop-override=MAX"
            + " -label:build-cop-override=MIN");
  }

  @Test
  public void
      submitRequirements_returnTwoEntriesForMismatchingLegacyAndNonLegacyResultsWithTheSameName_ifLegacySubmitRecordsAreEnabled()
          throws Exception {
    // Configure a legacy submit requirement: label with a max with block function
    configLabel("build-cop-override", LabelFunction.MAX_WITH_BLOCK);
    projectOperations
        .project(project)
        .forUpdate()
        .add(
            allowLabel("build-cop-override")
                .ref("refs/heads/master")
                .group(REGISTERED_USERS)
                .range(-1, 1))
        .update();

    // Configure a submit requirement with the same name.
    configSubmitRequirement(
        project,
        SubmitRequirement.builder()
            .setName("build-cop-override")
            .setSubmittabilityExpression(
                SubmitRequirementExpression.create("label:build-cop-override=MIN"))
            .setAllowOverrideInChildProjects(false)
            .build());

    // Create a change
    PushOneCommit.Result r = createChange();
    String changeId = r.getChangeId();
    voteLabel(changeId, "build-cop-override", 1);
    voteLabel(changeId, "Code-Review", 2);

    // Project has two legacy requirements: Code-Review and bco, and a non-legacy requirement: bco.
    // Two instances of bco will be returned since their status is not matching.
    ChangeInfo change = gApi.changes().id(changeId).get();
    assertThat(change.submitRequirements).hasSize(3);
    assertSubmitRequirementStatus(
        change.submitRequirements, "Code-Review", Status.SATISFIED, /* isLegacy= */ true);
    assertSubmitRequirementStatus(
        change.submitRequirements,
        "build-cop-override",
        Status.SATISFIED,
        /* isLegacy= */ true,
        // MAX_WITH_BLOCK function was translated to a submittability expression.
        /* submittabilityCondition= */ "label:build-cop-override=MAX"
            + " -label:build-cop-override=MIN");
    assertSubmitRequirementStatus(
        change.submitRequirements,
        "build-cop-override",
        Status.UNSATISFIED,
        /* isLegacy= */ false,
        /* submittabilityCondition= */ "label:build-cop-override=MIN");
    assertThat(change.submittable).isFalse();
  }

  @Test
  public void submitRequirements_skippedIfLegacySRIsBasedOnOptionalLabel() throws Exception {
    PushOneCommit.Result r = createChange();
    String changeId = r.getChangeId();
    SubmitRule r1 =
        createSubmitRule("r1", SubmitRecord.Status.OK, "CR", SubmitRecord.Label.Status.MAY);
    try (Registration registration = extensionRegistry.newRegistration().add(r1)) {
      ChangeInfo change = gApi.changes().id(changeId).get();
      Collection<SubmitRequirementResultInfo> submitRequirements = change.submitRequirements;
      assertThat(submitRequirements).hasSize(1);
      assertSubmitRequirementStatus(
          submitRequirements, "Code-Review", Status.UNSATISFIED, /* isLegacy= */ true);
    }
  }

  @Test
  public void submitRequirement_notSkippedIfLegacySRIsBasedOnNonOptionalLabel() throws Exception {
    PushOneCommit.Result r = createChange();
    String changeId = r.getChangeId();
    SubmitRule r1 =
        createSubmitRule("r1", SubmitRecord.Status.OK, "CR", SubmitRecord.Label.Status.OK);
    try (Registration registration = extensionRegistry.newRegistration().add(r1)) {
      ChangeInfo change = gApi.changes().id(changeId).get();
      Collection<SubmitRequirementResultInfo> submitRequirements = change.submitRequirements;
      assertThat(submitRequirements).hasSize(2);
      assertSubmitRequirementStatus(
          submitRequirements, "Code-Review", Status.UNSATISFIED, /* isLegacy= */ true);
      assertSubmitRequirementStatus(
          submitRequirements, "CR", Status.SATISFIED, /* isLegacy= */ true);
    }
  }

  @Test
  public void submitRequirements_returnForLegacySubmitRecords_ifEnabled() throws Exception {
    configLabel("build-cop-override", LabelFunction.MAX_WITH_BLOCK);
    projectOperations
        .project(project)
        .forUpdate()
        .add(
            allowLabel("build-cop-override")
                .ref("refs/heads/master")
                .group(REGISTERED_USERS)
                .range(-1, 1))
        .update();

    // 1. Project has two legacy requirements: Code-Review and bco. Both unsatisfied.
    PushOneCommit.Result r = createChange();
    String changeId = r.getChangeId();
    ChangeInfo change = gApi.changes().id(changeId).get();
    assertThat(change.submitRequirements).hasSize(2);
    assertSubmitRequirementStatus(
        change.submitRequirements, "Code-Review", Status.UNSATISFIED, /* isLegacy= */ true);
    assertSubmitRequirementStatus(
        change.submitRequirements, "build-cop-override", Status.UNSATISFIED, /* isLegacy= */ true);

    // 2. Vote +1 on bco. bco becomes satisfied
    voteLabel(changeId, "build-cop-override", 1);
    change = gApi.changes().id(changeId).get();
    assertThat(change.submitRequirements).hasSize(2);
    assertSubmitRequirementStatus(
        change.submitRequirements, "Code-Review", Status.UNSATISFIED, /* isLegacy= */ true);
    assertSubmitRequirementStatus(
        change.submitRequirements, "build-cop-override", Status.SATISFIED, /* isLegacy= */ true);

    // 3. Vote +1 on Code-Review. Code-Review becomes satisfied
    voteLabel(changeId, "Code-Review", 2);
    change = gApi.changes().id(changeId).get();
    assertThat(change.submitRequirements).hasSize(2);
    assertSubmitRequirementStatus(
        change.submitRequirements, "Code-Review", Status.SATISFIED, /* isLegacy= */ true);
    assertSubmitRequirementStatus(
        change.submitRequirements, "build-cop-override", Status.SATISFIED, /* isLegacy= */ true);

    // 4. Merge the change. Submit requirements status is presented from NoteDb.
    gApi.changes().id(changeId).current().submit();
    change = gApi.changes().id(changeId).get();
    // Legacy submit records are returned as submit requirements.
    assertThat(change.submitRequirements).hasSize(2);
    assertSubmitRequirementStatus(
        change.submitRequirements, "Code-Review", Status.SATISFIED, /* isLegacy= */ true);
    assertSubmitRequirementStatus(
        change.submitRequirements, "build-cop-override", Status.SATISFIED, /* isLegacy= */ true);
  }

  @Test
  public void submitRequirement_backFilledFromIndexForActiveChanges() throws Exception {
    configSubmitRequirement(
        project,
        SubmitRequirement.builder()
            .setName("Code-Review")
            .setSubmittabilityExpression(SubmitRequirementExpression.maxCodeReview())
            .setAllowOverrideInChildProjects(false)
            .build());

    PushOneCommit.Result r = createChange();
    String changeId = r.getChangeId();

    voteLabel(changeId, "Code-Review", 2);

    // Query the change. ChangeInfo is back-filled from the change index.
    List<ChangeInfo> changeInfos =
        gApi.changes()
            .query()
            .withQuery("project:{" + project.get() + "} (status:open OR status:closed)")
            .withOptions(ImmutableSet.of(ListChangesOption.SUBMIT_REQUIREMENTS))
            .get();
    assertThat(changeInfos).hasSize(1);
    assertSubmitRequirementStatus(
        changeInfos.get(0).submitRequirements,
        "Code-Review",
        Status.SATISFIED,
        /* isLegacy= */ false);
  }

  @Test
  public void submitRequirement_backFilledFromIndexForClosedChanges() throws Exception {
    configSubmitRequirement(
        project,
        SubmitRequirement.builder()
            .setName("Code-Review")
            .setSubmittabilityExpression(SubmitRequirementExpression.maxCodeReview())
            .setAllowOverrideInChildProjects(false)
            .build());

    PushOneCommit.Result r = createChange();
    String changeId = r.getChangeId();

    voteLabel(changeId, "Code-Review", 2);
    gApi.changes().id(changeId).current().submit();

    // Query the change. ChangeInfo is back-filled from the change index.
    List<ChangeInfo> changeInfos =
        gApi.changes()
            .query()
            .withQuery("project:{" + project.get() + "} (status:open OR status:closed)")
            .withOptions(ImmutableSet.of(ListChangesOption.SUBMIT_REQUIREMENTS))
            .get();
    assertThat(changeInfos).hasSize(1);
    assertSubmitRequirementStatus(
        changeInfos.get(0).submitRequirements,
        "Code-Review",
        Status.SATISFIED,
        /* isLegacy= */ false);
  }

  @Test
  public void submitRequirement_applicabilityExpressionIsAlwaysHidden() throws Exception {
    configSubmitRequirement(
        project,
        SubmitRequirement.builder()
            .setName("Code-Review")
            .setApplicabilityExpression(SubmitRequirementExpression.of("branch:refs/heads/master"))
            .setSubmittabilityExpression(SubmitRequirementExpression.maxCodeReview())
            .setAllowOverrideInChildProjects(false)
            .build());

    PushOneCommit.Result r = createChange();
    String changeId = r.getChangeId();

    voteLabel(changeId, "Code-Review", 2);
    ChangeInfo changeInfo = gApi.changes().id(changeId).get();
    SubmitRequirementResultInfo requirement =
        changeInfo.submitRequirements.stream().collect(MoreCollectors.onlyElement());
    assertSubmitRequirementExpression(
        requirement.applicabilityExpressionResult,
        /* expression= */ null,
        /* passingAtoms= */ null,
        /* failingAtoms= */ null,
        /* status= */ SubmitRequirementExpressionInfo.Status.PASS,
        /* fulfilled= */ true);
    assertThat(requirement.submittabilityExpressionResult).isNotNull();
  }

  @Test
  public void submitRequirement_nonApplicable_submittabilityAndOverrideNotEvaluated()
      throws Exception {
    configSubmitRequirement(
        project,
        SubmitRequirement.builder()
            .setName("Code-Review")
            .setApplicabilityExpression(
                SubmitRequirementExpression.of("branch:refs/heads/non-existent"))
            .setSubmittabilityExpression(SubmitRequirementExpression.maxCodeReview())
            .setOverrideExpression(SubmitRequirementExpression.of("project:" + project.get()))
            .setAllowOverrideInChildProjects(false)
            .build());

    PushOneCommit.Result r = createChange();
    String changeId = r.getChangeId();

    voteLabel(changeId, "Code-Review", 2);

    ChangeInfo changeInfo = gApi.changes().id(changeId).get();
    assertSubmitRequirementStatus(
        changeInfo.submitRequirements, "Code-Review", Status.NOT_APPLICABLE, /* isLegacy= */ false);
    SubmitRequirementResultInfo requirement =
        changeInfo.submitRequirements.stream().collect(MoreCollectors.onlyElement());
    assertSubmitRequirementExpression(
        requirement.applicabilityExpressionResult,
        /* expression= */ null,
        /* passingAtoms= */ null,
        /* failingAtoms= */ null,
        /* status= */ SubmitRequirementExpressionInfo.Status.FAIL,
        /* fulfilled= */ false);
    assertThat(requirement.submittabilityExpressionResult.status)
        .isEqualTo(SubmitRequirementExpressionInfo.Status.NOT_EVALUATED);
    assertThat(requirement.submittabilityExpressionResult.expression)
        .isEqualTo(SubmitRequirementExpression.maxCodeReview().expressionString());
    assertThat(requirement.overrideExpressionResult.status)
        .isEqualTo(SubmitRequirementExpressionInfo.Status.NOT_EVALUATED);
    assertThat(requirement.overrideExpressionResult.expression)
        .isEqualTo("project:" + project.get());
  }

  @Test
  public void submitRequirement_emptyApplicable_submittabilityAndOverrideEvaluated()
      throws Exception {
    configSubmitRequirement(
        project,
        SubmitRequirement.builder()
            .setName("Code-Review")
            .setApplicabilityExpression(Optional.empty())
            .setSubmittabilityExpression(SubmitRequirementExpression.maxCodeReview())
            .setOverrideExpression(SubmitRequirementExpression.of("project:non-existent"))
            .setAllowOverrideInChildProjects(false)
            .build());

    PushOneCommit.Result r = createChange();
    String changeId = r.getChangeId();

    voteLabel(changeId, "Code-Review", 2);

    ChangeInfo changeInfo = gApi.changes().id(changeId).get();
    assertSubmitRequirementStatus(
        changeInfo.submitRequirements, "Code-Review", Status.SATISFIED, /* isLegacy= */ false);
    SubmitRequirementResultInfo requirement =
        changeInfo.submitRequirements.stream().collect(MoreCollectors.onlyElement());
    assertThat(requirement.applicabilityExpressionResult).isNull();
    assertSubmitRequirementExpression(
        requirement.submittabilityExpressionResult,
        /* expression= */ SubmitRequirementExpression.maxCodeReview().expressionString(),
        /* passingAtoms= */ ImmutableList.of(
            SubmitRequirementExpression.maxCodeReview().expressionString()),
        /* failingAtoms= */ ImmutableList.of(),
        /* status= */ SubmitRequirementExpressionInfo.Status.PASS,
        /* fulfilled= */ true);
    assertSubmitRequirementExpression(
        requirement.overrideExpressionResult,
        /* expression= */ "project:non-existent",
        /* passingAtoms= */ ImmutableList.of(),
        /* failingAtoms= */ ImmutableList.of("project:non-existent"),
        /* status= */ SubmitRequirementExpressionInfo.Status.FAIL,
        /* fulfilled= */ false);
  }

  @Test
  public void submitRequirement_overriden_submittabilityEvaluated() throws Exception {
    configSubmitRequirement(
        project,
        SubmitRequirement.builder()
            .setName("Code-Review")
            .setApplicabilityExpression(Optional.empty())
            .setSubmittabilityExpression(SubmitRequirementExpression.maxCodeReview())
            .setOverrideExpression(SubmitRequirementExpression.of("project:" + project.get()))
            .setAllowOverrideInChildProjects(false)
            .build());

    PushOneCommit.Result r = createChange();
    String changeId = r.getChangeId();

    voteLabel(changeId, "Code-Review", 1);

    ChangeInfo changeInfo = gApi.changes().id(changeId).get();
    assertSubmitRequirementStatus(
        changeInfo.submitRequirements, "Code-Review", Status.OVERRIDDEN, /* isLegacy= */ false);
    SubmitRequirementResultInfo requirement =
        changeInfo.submitRequirements.stream()
            .filter(sr -> !sr.isLegacy)
            .collect(MoreCollectors.onlyElement());
    assertThat(requirement.applicabilityExpressionResult).isNull();
    assertSubmitRequirementExpression(
        requirement.submittabilityExpressionResult,
        /* expression= */ SubmitRequirementExpression.maxCodeReview().expressionString(),
        /* passingAtoms= */ ImmutableList.of(),
        /* failingAtoms= */ ImmutableList.of(
            SubmitRequirementExpression.maxCodeReview().expressionString()),
        /* status= */ SubmitRequirementExpressionInfo.Status.FAIL,
        /* fulfilled= */ false);
    assertSubmitRequirementExpression(
        requirement.overrideExpressionResult,
        /* expression= */ "project:" + project.get(),
        /* passingAtoms= */ ImmutableList.of("project:" + project.get()),
        /* failingAtoms= */ ImmutableList.of(),
        /* status= */ SubmitRequirementExpressionInfo.Status.PASS,
        /* fulfilled= */ true);
  }

  @Test
  public void submitRequirements_eliminatesDuplicatesForLegacyNonMatchingSRs() throws Exception {
    // If a custom/prolog submit rule emits the same label name multiple times, we merge these into
    // a single submit requirement result: in this test, we have two different submit rules that
    // return the same label name, one as "OK" and the other as "NEED". The submit requirements
    // API favours the blocking entry and returns one SR result with status=UNSATISFIED.
    PushOneCommit.Result r = createChange();
    String changeId = r.getChangeId();
    SubmitRule r1 =
        createSubmitRule("r1", SubmitRecord.Status.OK, "CR", SubmitRecord.Label.Status.OK);
    SubmitRule r2 =
        createSubmitRule("r2", SubmitRecord.Status.NOT_READY, "CR", SubmitRecord.Label.Status.NEED);
    try (Registration registration = extensionRegistry.newRegistration().add(r1).add(r2)) {
      ChangeInfo change = gApi.changes().id(changeId).get();
      Collection<SubmitRequirementResultInfo> submitRequirements = change.submitRequirements;
      assertThat(submitRequirements).hasSize(2);
      assertSubmitRequirementStatus(
          submitRequirements, "Code-Review", Status.UNSATISFIED, /* isLegacy= */ true);
      assertSubmitRequirementStatus(
          submitRequirements, "CR", Status.UNSATISFIED, /* isLegacy= */ true);
    }
  }

  @Test
  public void submitRequirements_eliminatesDuplicatesForLegacyMatchingSRs() throws Exception {
    // If a custom/prolog submit rule emits the same label name multiple times, we merge these into
    // a single submit requirement result: in this test, we have two different submit rules that
    // return the same label name, but both are fulfilled (i.e. they both allow submission). The
    // submit requirements API returns one SR result with status=SATISFIED.
    PushOneCommit.Result r = createChange();
    String changeId = r.getChangeId();
    SubmitRule r1 =
        createSubmitRule("r1", SubmitRecord.Status.OK, "CR", SubmitRecord.Label.Status.OK);
    SubmitRule r2 =
        createSubmitRule("r2", SubmitRecord.Status.OK, "CR", SubmitRecord.Label.Status.MAY);
    try (Registration registration = extensionRegistry.newRegistration().add(r1).add(r2)) {
      ChangeInfo change = gApi.changes().id(changeId).get();
      Collection<SubmitRequirementResultInfo> submitRequirements = change.submitRequirements;
      assertThat(submitRequirements).hasSize(2);
      assertSubmitRequirementStatus(
          submitRequirements, "Code-Review", Status.UNSATISFIED, /* isLegacy= */ true);
      assertSubmitRequirementStatus(
          submitRequirements, "CR", Status.SATISFIED, /* isLegacy= */ true);
    }
  }

  @Test
  public void submitRequirements_eliminatesMultipleDuplicatesForLegacyMatchingSRs()
      throws Exception {
    // If a custom/prolog submit rule emits the same label name multiple times, we merge these into
    // a single submit requirement result: in this test, we have five different submit rules that
    // return the same label name, all with an "OK" status. The submit requirements API returns
    // a single SR result with status=SATISFIED.
    PushOneCommit.Result r = createChange();
    String changeId = r.getChangeId();
    try (Registration registration = extensionRegistry.newRegistration()) {
      IntStream.range(0, 5)
          .forEach(
              i ->
                  registration.add(
                      createSubmitRule(
                          "r" + i, SubmitRecord.Status.OK, "CR", SubmitRecord.Label.Status.OK)));
      ChangeInfo change = gApi.changes().id(changeId).get();
      Collection<SubmitRequirementResultInfo> submitRequirements = change.submitRequirements;
      assertThat(submitRequirements).hasSize(2);
      assertSubmitRequirementStatus(
          submitRequirements, "Code-Review", Status.UNSATISFIED, /* isLegacy= */ true);
      assertSubmitRequirementStatus(
          submitRequirements, "CR", Status.SATISFIED, /* isLegacy= */ true);
    }
  }

  @Test
  public void submitRequirement_duplicateSubmitRequirement_sameCase() throws Exception {
    // Define 2 submit requirements with exact same name but different submittability expression.
    try (TestRepository<Repository> repo =
        new TestRepository<>(repoManager.openRepository(project))) {
      Ref ref = repo.getRepository().exactRef(RefNames.REFS_CONFIG);
      RevCommit head = repo.getRevWalk().parseCommit(ref.getObjectId());
      RevObject blob = repo.get(head.getTree(), ProjectConfig.PROJECT_CONFIG);
      byte[] data = repo.getRepository().open(blob).getCachedBytes(Integer.MAX_VALUE);
      String projectConfig = RawParseUtils.decode(data);

      repo.update(
          RefNames.REFS_CONFIG,
          repo.commit()
              .parent(head)
              .message("Set project config")
              .add(
                  ProjectConfig.PROJECT_CONFIG,
                  projectConfig
                      // JGit parses this as a list value:
                      // submit-requirement.Code-Review.submittableIf =
                      //     [label:Code-Review=+2, label:Code-Review=+1]
                      // if getString is used to read submittableIf JGit returns the last value
                      // (label:Code-Review=+1)
                      + "[submit-requirement \"Code-Review\"]\n"
                      + "    submittableIf = label:Code-Review=+2\n"
                      + "[submit-requirement \"Code-Review\"]\n"
                      + "    submittableIf = label:Code-Review=+1\n"));
    }
    projectCache.evict(project);

    PushOneCommit.Result r = createChange();
    String changeId = r.getChangeId();
    ChangeInfo change = gApi.changes().id(changeId).get();
    assertThat(change.submitRequirements).hasSize(1);
    assertSubmitRequirementStatus(
        change.submitRequirements, "Code-Review", Status.UNSATISFIED, /* isLegacy= */ false);

    voteLabel(changeId, "Code-Review", 1);
    change = gApi.changes().id(changeId).get();
    assertThat(change.submitRequirements).hasSize(2);
    // The submit requirement is fulfilled now, since label:Code-Review=+1 applies as submittability
    // expression (see comment above)
    assertSubmitRequirementStatus(
        change.submitRequirements, "Code-Review", Status.SATISFIED, /* isLegacy= */ false);
    // Legacy requirement is coming from the label MaxWithBlock function. Still unsatisfied.
    assertSubmitRequirementStatus(
        change.submitRequirements, "Code-Review", Status.UNSATISFIED, /* isLegacy= */ true);
  }

  @Test
  public void submitRequirement_duplicateSubmitRequirement_differentCase() throws Exception {
    // Define 2 submit requirements with same name but different case and different submittability
    // expression.
    try (TestRepository<Repository> repo =
        new TestRepository<>(repoManager.openRepository(project))) {
      Ref ref = repo.getRepository().exactRef(RefNames.REFS_CONFIG);
      RevCommit head = repo.getRevWalk().parseCommit(ref.getObjectId());
      RevObject blob = repo.get(head.getTree(), ProjectConfig.PROJECT_CONFIG);
      byte[] data = repo.getRepository().open(blob).getCachedBytes(Integer.MAX_VALUE);
      String projectConfig = RawParseUtils.decode(data);

      repo.update(
          RefNames.REFS_CONFIG,
          repo.commit()
              .parent(head)
              .message("Set project config")
              .add(
                  ProjectConfig.PROJECT_CONFIG,
                  projectConfig
                      // ProjectConfig processes the submit requirements in the order in which they
                      // appear (1. Code-Review, 2. code-review) and ignores any further submit
                      // requirement if its name case-insensitively matches the name of a submit
                      // requirement that has already been seen. This means the Code-Review submit
                      // requirement applies and the code-review submit requirement is ignored.
                      + "[submit-requirement \"Code-Review\"]\n"
                      + "    submittableIf = label:Code-Review=+2\n"
                      + "[submit-requirement \"code-review\"]\n"
                      + "    submittableIf = label:Code-Review=+1\n"));
    }
    projectCache.evict(project);

    PushOneCommit.Result r = createChange();
    String changeId = r.getChangeId();
    ChangeInfo change = gApi.changes().id(changeId).get();
    assertThat(change.submitRequirements).hasSize(1);
    assertSubmitRequirementStatus(
        change.submitRequirements, "Code-Review", Status.UNSATISFIED, /* isLegacy= */ false);

    voteLabel(changeId, "Code-Review", 1);
    change = gApi.changes().id(changeId).get();
    assertThat(change.submitRequirements).hasSize(1);
    // Still not satisfied since the Code-Review submit requirement with label:Code-Review=+2 as
    // submittability expression applies (see comment above).
    assertSubmitRequirementStatus(
        change.submitRequirements, "Code-Review", Status.UNSATISFIED, /* isLegacy= */ false);

    voteLabel(changeId, "Code-Review", 2);
    change = gApi.changes().id(changeId).get();
    assertThat(change.submitRequirements).hasSize(1);
    // The submit requirement is fulfilled now, since label:Code-Review=+2 applies as submittability
    // expression (see comment above)
    assertSubmitRequirementStatus(
        change.submitRequirements, "Code-Review", Status.SATISFIED, /* isLegacy= */ false);
  }

  @Test
  public void submitRequirement_overrideInheritedSRWithDifferentNameCasing() throws Exception {
    // Define submit requirement in root project and allow override.
    configSubmitRequirement(
        allProjects,
        SubmitRequirement.builder()
            .setName("Code-Review")
            .setSubmittabilityExpression(SubmitRequirementExpression.maxCodeReview())
            .setOverrideExpression(SubmitRequirementExpression.of("label:build-cop-override=+1"))
            .setAllowOverrideInChildProjects(true)
            .build());

    // Define a submit requirement with the same name in the child project that differs by case and
    // has a different submittability expression (requires Code-Review=+1 instead of +2).
    // This overrides the inherited submit requirement with the same name, although the case is
    // different.
    configSubmitRequirement(
        project,
        SubmitRequirement.builder()
            .setName("code-review")
            .setSubmittabilityExpression(SubmitRequirementExpression.create("label:Code-Review=+1"))
            .setOverrideExpression(SubmitRequirementExpression.of("label:build-cop-override=+1"))
            .setAllowOverrideInChildProjects(false)
            .build());

    PushOneCommit.Result r = createChange();
    String changeId = r.getChangeId();
    ChangeInfo change = gApi.changes().id(changeId).get();
    assertThat(change.submitRequirements).hasSize(1);
    assertSubmitRequirementStatus(
        change.submitRequirements, "code-review", Status.UNSATISFIED, /* isLegacy= */ false);

    voteLabel(changeId, "Code-Review", 1);
    change = gApi.changes().id(changeId).get();
    assertThat(change.submitRequirements).hasSize(2);
    // +1 was enough to fulfill the requirement since the override applies
    assertSubmitRequirementStatus(
        change.submitRequirements, "code-review", Status.SATISFIED, /* isLegacy= */ false);
    // Legacy requirement is coming from the label MaxWithBlock function. Still unsatisfied.
    assertSubmitRequirementStatus(
        change.submitRequirements, "Code-Review", Status.UNSATISFIED, /* isLegacy= */ true);
  }

  @Test
  public void submitRequirement_cannotOverrideNonOverridableInheritedSRWithDifferentNameCasing()
      throws Exception {
    // Define submit requirement in root project and disallow override.
    configSubmitRequirement(
        allProjects,
        SubmitRequirement.builder()
            .setName("Code-Review")
            .setSubmittabilityExpression(SubmitRequirementExpression.maxCodeReview())
            .setOverrideExpression(SubmitRequirementExpression.of("label:build-cop-override=+1"))
            .setAllowOverrideInChildProjects(false)
            .build());

    // Define a submit requirement with the same name in the child project that differs by case and
    // has a different submittability expression (requires Code-Review=+1 instead of +2).
    // This is ignored since the inherited submit requirement with the same name (different case)
    // disallows overriding.
    configSubmitRequirement(
        project,
        SubmitRequirement.builder()
            .setName("code-review")
            .setSubmittabilityExpression(SubmitRequirementExpression.create("label:Code-Review=+1"))
            .setOverrideExpression(SubmitRequirementExpression.of("label:build-cop-override=+1"))
            .setAllowOverrideInChildProjects(false)
            .build());

    PushOneCommit.Result r = createChange();
    String changeId = r.getChangeId();
    ChangeInfo change = gApi.changes().id(changeId).get();
    assertThat(change.submitRequirements).hasSize(1);
    assertSubmitRequirementStatus(
        change.submitRequirements, "Code-Review", Status.UNSATISFIED, /* isLegacy= */ false);

    voteLabel(changeId, "Code-Review", 1);
    change = gApi.changes().id(changeId).get();
    assertThat(change.submitRequirements).hasSize(1);
    // Still not satisfied since the override is ignored.
    assertSubmitRequirementStatus(
        change.submitRequirements, "Code-Review", Status.UNSATISFIED, /* isLegacy= */ false);

    voteLabel(changeId, "Code-Review", 2);
    change = gApi.changes().id(changeId).get();
    assertThat(change.submitRequirements).hasSize(1);
    assertSubmitRequirementStatus(
        change.submitRequirements, "Code-Review", Status.SATISFIED, /* isLegacy= */ false);
  }

  @Test
  public void globalSubmitRequirement_storedForClosedChanges() throws Exception {
    SubmitRequirement globalSubmitRequirement =
        SubmitRequirement.builder()
            .setName("global-submit-requirement")
            .setSubmittabilityExpression(SubmitRequirementExpression.create("topic:test"))
            .setAllowOverrideInChildProjects(false)
            .build();
    try (Registration registration =
        extensionRegistry.newRegistration().add(globalSubmitRequirement)) {
      PushOneCommit.Result r = createChange();
      String changeId = r.getChangeId();

      ChangeInfo change = gApi.changes().id(changeId).get();
      assertThat(change.submitRequirements).hasSize(2);
      assertSubmitRequirementStatus(
          change.submitRequirements,
          "global-submit-requirement",
          Status.UNSATISFIED,
          /* isLegacy= */ false);
      assertSubmitRequirementStatus(
          change.submitRequirements, "Code-Review", Status.UNSATISFIED, /* isLegacy= */ true);

      voteLabel(changeId, "Code-Review", 2);
      gApi.changes().id(changeId).topic("test");

      change = gApi.changes().id(changeId).get();
      assertThat(change.submitRequirements).hasSize(2);
      assertSubmitRequirementStatus(
          change.submitRequirements,
          "global-submit-requirement",
          Status.SATISFIED,
          /* isLegacy= */ false);
      assertSubmitRequirementStatus(
          change.submitRequirements, "Code-Review", Status.SATISFIED, /* isLegacy= */ true);

      gApi.changes().id(changeId).current().submit();

      ChangeNotes notes = notesFactory.create(project, r.getChange().getId());
      SubmitRequirementResult result =
          notes.getSubmitRequirementsResult().stream().collect(MoreCollectors.onlyElement());
      assertThat(result.status()).isEqualTo(SubmitRequirementResult.Status.SATISFIED);
      assertThat(result.submittabilityExpressionResult().get().status())
          .isEqualTo(SubmitRequirementExpressionResult.Status.PASS);
      assertThat(result.submittabilityExpressionResult().get().expression().expressionString())
          .isEqualTo("topic:test");
    }
  }

  @Test
  public void projectSubmitRequirementDuplicatesGlobal_overrideNotAllowed_globalEvaluated()
      throws Exception {
    SubmitRequirement globalSubmitRequirement =
        SubmitRequirement.builder()
            .setName("CoDe-reView")
            .setSubmittabilityExpression(SubmitRequirementExpression.create("topic:test"))
            .setAllowOverrideInChildProjects(false)
            .build();
    try (Registration registration =
        extensionRegistry.newRegistration().add(globalSubmitRequirement)) {
      configSubmitRequirement(
          project,
          SubmitRequirement.builder()
              .setName("Code-Review")
              .setSubmittabilityExpression(SubmitRequirementExpression.maxCodeReview())
              .setAllowOverrideInChildProjects(false)
              .build());
      PushOneCommit.Result r = createChange();
      String changeId = r.getChangeId();

      // Vote does not satisfy submit requirement, because the global definition is evaluated.
      voteLabel(changeId, "CoDe-reView", 2);

      ChangeInfo change = gApi.changes().id(changeId).get();
      assertThat(change.submitRequirements).hasSize(2);
      assertSubmitRequirementStatus(
          change.submitRequirements, "CoDe-reView", Status.UNSATISFIED, /* isLegacy= */ false);
      // In addition, the legacy submit requirement is emitted, since the status mismatch
      assertSubmitRequirementStatus(
          change.submitRequirements, "Code-Review", Status.SATISFIED, /* isLegacy= */ true);

      // Setting the topic satisfies the global definition.
      gApi.changes().id(changeId).topic("test");

      change = gApi.changes().id(changeId).get();
      assertThat(change.submitRequirements).hasSize(1);
      assertSubmitRequirementStatus(
          change.submitRequirements, "CoDe-reView", Status.SATISFIED, /* isLegacy= */ false);
    }
  }

  @Test
  public void projectSubmitRequirementDuplicatesGlobal_overrideAllowed_projectRequirementEvaluated()
      throws Exception {
    SubmitRequirement globalSubmitRequirement =
        SubmitRequirement.builder()
            .setName("CoDe-reView")
            .setSubmittabilityExpression(SubmitRequirementExpression.create("topic:test"))
            .setAllowOverrideInChildProjects(true)
            .build();
    try (Registration registration =
        extensionRegistry.newRegistration().add(globalSubmitRequirement)) {
      configSubmitRequirement(
          project,
          SubmitRequirement.builder()
              .setName("Code-Review")
              .setSubmittabilityExpression(SubmitRequirementExpression.maxCodeReview())
              .setAllowOverrideInChildProjects(false)
              .build());
      PushOneCommit.Result r = createChange();
      String changeId = r.getChangeId();

      // Setting the topic does not satisfy submit requirement, because the project definition is
      // evaluated.
      gApi.changes().id(changeId).topic("test");

      ChangeInfo change = gApi.changes().id(changeId).get();
      assertThat(change.submitRequirements).hasSize(1);
      // There is no mismatch with legacy submit requirement, so the single result is emitted.
      assertSubmitRequirementStatus(
          change.submitRequirements, "Code-Review", Status.UNSATISFIED, /* isLegacy= */ false);

      // Voting satisfies the project definition.
      voteLabel(changeId, "Code-Review", 2);
      change = gApi.changes().id(changeId).get();
      assertThat(change.submitRequirements).hasSize(1);
      assertSubmitRequirementStatus(
          change.submitRequirements, "Code-Review", Status.SATISFIED, /* isLegacy= */ false);
    }
  }

  @Test
  public void legacySubmitRequirementDuplicatesGlobal_statusMatches_globalReturned()
      throws Exception {
    // The behaviour does not depend on AllowOverrideInChildProject in global submit requirement.
    testLegacySubmitRequirementDuplicatesGlobalStatusMatches(
        /* allowOverrideInChildProject= */ true);
    testLegacySubmitRequirementDuplicatesGlobalStatusMatches(
        /* allowOverrideInChildProject= */ false);
  }

  private void testLegacySubmitRequirementDuplicatesGlobalStatusMatches(
      boolean allowOverrideInChildProject) throws Exception {
    SubmitRequirement globalSubmitRequirement =
        SubmitRequirement.builder()
            .setName("CoDe-reView")
            .setSubmittabilityExpression(SubmitRequirementExpression.create("topic:test"))
            .setAllowOverrideInChildProjects(allowOverrideInChildProject)
            .build();
    try (Registration registration =
        extensionRegistry.newRegistration().add(globalSubmitRequirement)) {
      PushOneCommit.Result r = createChange();
      String changeId = r.getChangeId();

      // Both are evaluated, but only the global is returned, since both are unsatisfied
      ChangeInfo change = gApi.changes().id(changeId).get();
      assertThat(change.submitRequirements).hasSize(1);
      assertSubmitRequirementStatus(
          change.submitRequirements, "CoDe-reView", Status.UNSATISFIED, /* isLegacy= */ false);

      // Both are evaluated, but only the global is returned, since both are satisfied
      voteLabel(changeId, "Code-Review", 2);
      gApi.changes().id(changeId).topic("test");

      change = gApi.changes().id(changeId).get();
      assertThat(change.submitRequirements).hasSize(1);
      assertSubmitRequirementStatus(
          change.submitRequirements, "CoDe-reView", Status.SATISFIED, /* isLegacy= */ false);
    }
  }

  @Test
  public void legacySubmitRequirementWithIgnoreSelfApproval() throws Exception {
    LabelType verified =
        label(LabelId.VERIFIED, value(1, "Passes"), value(0, "No score"), value(-1, "Failed"));
    verified = verified.toBuilder().setIgnoreSelfApproval(true).build();
    try (ProjectConfigUpdate u = updateProject(project)) {
      u.getConfig().upsertLabelType(verified);
      u.save();
    }
    projectOperations
        .project(project)
        .forUpdate()
        .add(
            allowLabel(verified.getName())
                .ref(RefNames.REFS_HEADS + "*")
                .group(REGISTERED_USERS)
                .range(-1, 1))
        .update();

    // The DefaultSubmitRule emits an "OK" submit record for Verified, while the
    // ignoreSelfApprovalRule emits a "NEED" submit record. The "submit requirements" adapter merges
    // both results and returns the blocking one only.
    PushOneCommit.Result r = createChange();
    String changeId = r.getChangeId();
    gApi.changes().id(changeId).addReviewer(user.id().toString());

    voteLabel(changeId, verified.getName(), +1);
    ChangeInfo changeInfo = gApi.changes().id(changeId).get();
    Collection<SubmitRequirementResultInfo> submitRequirements = changeInfo.submitRequirements;
    assertSubmitRequirementStatus(
        submitRequirements, "Verified", Status.UNSATISFIED, /* isLegacy= */ true);
  }

  @Test
  public void legacySubmitRequirementDuplicatesGlobal_statusDoesNotMatch_bothRecordsReturned()
      throws Exception {
    // The behaviour does not depend on AllowOverrideInChildProject in global submit requirement.
    testLegacySubmitRequirementDuplicatesGlobalStatusDoesNotMatch(
        /* allowOverrideInChildProject= */ true);
    testLegacySubmitRequirementDuplicatesGlobalStatusDoesNotMatch(
        /* allowOverrideInChildProject= */ false);
  }

  private void testLegacySubmitRequirementDuplicatesGlobalStatusDoesNotMatch(
      boolean allowOverrideInChildProject) throws Exception {
    SubmitRequirement globalSubmitRequirement =
        SubmitRequirement.builder()
            .setName("CoDe-reView")
            .setSubmittabilityExpression(SubmitRequirementExpression.create("topic:test"))
            .setAllowOverrideInChildProjects(allowOverrideInChildProject)
            .build();
    try (Registration registration =
        extensionRegistry.newRegistration().add(globalSubmitRequirement)) {
      PushOneCommit.Result r = createChange();
      String changeId = r.getChangeId();

      // Both are evaluated, but only the global is returned, since both are unsatisfied
      ChangeInfo change = gApi.changes().id(changeId).get();
      assertThat(change.submitRequirements).hasSize(1);
      assertSubmitRequirementStatus(
          change.submitRequirements, "CoDe-reView", Status.UNSATISFIED, /* isLegacy= */ false);

      // Both are evaluated and both are returned, since result mismatch
      voteLabel(changeId, "Code-Review", 2);

      change = gApi.changes().id(changeId).get();
      assertThat(change.submitRequirements).hasSize(2);
      assertSubmitRequirementStatus(
          change.submitRequirements, "Code-Review", Status.SATISFIED, /* isLegacy= */ true);
      assertSubmitRequirementStatus(
          change.submitRequirements, "CoDe-reView", Status.UNSATISFIED, /* isLegacy= */ false);

      gApi.changes().id(changeId).topic("test");
      gApi.changes().id(changeId).reviewer(admin.id().toString()).deleteVote(LabelId.CODE_REVIEW);

      change = gApi.changes().id(changeId).get();
      assertThat(change.submitRequirements).hasSize(2);
      assertThat(change.submitRequirements).hasSize(2);
      assertSubmitRequirementStatus(
          change.submitRequirements, "Code-Review", Status.UNSATISFIED, /* isLegacy= */ true);
      assertSubmitRequirementStatus(
          change.submitRequirements, "CoDe-reView", Status.SATISFIED, /* isLegacy= */ false);
    }
  }

  @Test
  public void submitRequirements_disallowsTheIsSubmittableOperator() throws Exception {
    PushOneCommit.Result r = createChange();
    String changeId = r.getChangeId();

    configSubmitRequirement(
        project,
        SubmitRequirement.builder()
            .setName("Wrong-Req")
            .setSubmittabilityExpression(SubmitRequirementExpression.create("is:submittable"))
            .setAllowOverrideInChildProjects(false)
            .build());

    ChangeInfo change = gApi.changes().id(changeId).get();
    SubmitRequirementResultInfo srResult =
        change.submitRequirements.stream()
            .filter(sr -> sr.name.equals("Wrong-Req"))
            .collect(MoreCollectors.onlyElement());
    assertThat(srResult.status).isEqualTo(Status.ERROR);
    assertThat(srResult.submittabilityExpressionResult.errorMessage)
        .isEqualTo("Operator 'is:submittable' cannot be used in submit requirement expressions.");
  }

  @Test
  public void submitRequirements_forcedByDirectSubmission() throws Exception {
    projectOperations
        .project(project)
        .forUpdate()
        .add(allow(Permission.SUBMIT).ref("refs/for/refs/heads/master").group(REGISTERED_USERS))
        .update();

    configSubmitRequirement(
        project,
        SubmitRequirement.builder()
            .setName("My-Requirement")
            // Submit requirement is always unsatisfied, but we are going to bypass it.
            .setSubmittabilityExpression(SubmitRequirementExpression.create("is:false"))
            .setAllowOverrideInChildProjects(false)
            .build());

    PushOneCommit.Result r = createChange();
    String changeId = r.getChangeId();
    pushFactory.create(admin.newIdent(), testRepo, changeId).to("refs/for/master%submit");

    ChangeInfo change = gApi.changes().id(changeId).get();
    assertThat(change.submitRequirements).hasSize(2);
    assertSubmitRequirementStatus(
        change.submitRequirements, "My-Requirement", Status.FORCED, /* isLegacy= */ false);
    assertSubmitRequirementStatus(
        change.submitRequirements, "Code-Review", Status.FORCED, /* isLegacy= */ true);
  }

  @Test
  public void submitRequirement_evaluatedWithInternalUserCredentials() throws Exception {
    GroupInput in = new GroupInput();
    in.name = "invisible-group";
    in.visibleToAll = false;
    in.ownerId = adminGroupUuid().get();
    gApi.groups().create(in);

    configSubmitRequirement(
        project,
        SubmitRequirement.builder()
            .setName("My-Requirement")
            .setApplicabilityExpression(SubmitRequirementExpression.of("ownerin:invisible-group"))
            .setSubmittabilityExpression(SubmitRequirementExpression.create("is:true"))
            .setAllowOverrideInChildProjects(false)
            .build());

    requestScopeOperations.setApiUser(user.id());
    PushOneCommit.Result r = createChange();
    String changeId = r.getChangeId();

    ChangeInfo change = gApi.changes().id(changeId).get();
    SubmitRequirementResultInfo srResult =
        change.submitRequirements.stream()
            .filter(sr -> sr.name.equals("My-Requirement"))
            .collect(MoreCollectors.onlyElement());
    assertThat(srResult.status).isEqualTo(Status.NOT_APPLICABLE);
  }

  @Test
  public void submitRequirements_submittedTogetherWithoutLegacySubmitRequirements()
      throws Exception {
    // Add a code review submit requirement and mark the 'Code-Review' label function to be
    // non-blocking.
    configSubmitRequirement(
        allProjects,
        SubmitRequirement.builder()
            .setName("Code-Review")
            .setSubmittabilityExpression(SubmitRequirementExpression.maxCodeReview())
            .setAllowOverrideInChildProjects(true)
            .build());

    LabelType cr = TestLabels.codeReview().toBuilder().setNoBlockFunction().build();
    try (ProjectConfigUpdate u = updateProject(project)) {
      u.getConfig().upsertLabelType(cr);
      u.save();
    }

    // Create two changes in a chain.
    createChange();
    PushOneCommit.Result r2 = createChange();

    // Make sure the CR requirement is unsatisfied.
    String changeId = r2.getChangeId();
    ChangeInfo change = gApi.changes().id(changeId).get();
    assertThat(change.submitRequirements).hasSize(1);
    assertSubmitRequirementStatus(
        change.submitRequirements, "Code-Review", Status.UNSATISFIED, /* isLegacy= */ false);

    List<ChangeInfo> changeInfos = gApi.changes().id(changeId).submittedTogether();
    assertThat(changeInfos).hasSize(2);
    assertThat(
            changeInfos.stream()
                .map(c -> c.submittable)
                .distinct()
                .collect(MoreCollectors.onlyElement()))
        .isFalse();
  }

  @Test
  public void queryChangesBySubmitRequirementResultUsingTheLabelPredicate() throws Exception {
    // Create a non-blocking label and a submit-requirement that necessitates voting on this label.
    configLabel("LC", LabelFunction.NO_OP);
    projectOperations
        .project(project)
        .forUpdate()
        .add(allowLabel("LC").ref("refs/heads/master").group(REGISTERED_USERS).range(-1, 1))
        .update();
    configSubmitRequirement(
        project,
        SubmitRequirement.builder()
            .setName("LC")
            .setSubmittabilityExpression(SubmitRequirementExpression.create("label:LC=MAX"))
            .setAllowOverrideInChildProjects(false)
            .build());

    PushOneCommit.Result r = createChange();
    String changeId = r.getChangeId();

    List<ChangeInfo> changeInfos = gApi.changes().query("label:LC=NEED").get();
    assertThat(changeInfos).hasSize(1);
    assertThat(changeInfos.get(0).changeId).isEqualTo(changeId);
    assertThat(gApi.changes().query("label:LC=OK").get()).isEmpty();
    // case does not matter
    changeInfos = gApi.changes().query("label:lc=NEED").get();
    assertThat(changeInfos).hasSize(1);
    assertThat(changeInfos.get(0).changeId).isEqualTo(changeId);

    voteLabel(r.getChangeId(), "LC", +1);
    changeInfos = gApi.changes().query("label:LC=OK").get();
    assertThat(changeInfos.get(0).changeId).isEqualTo(changeId);
    assertThat(gApi.changes().query("label:LC=NEED").get()).isEmpty();
  }

  @Test
  public void queryingChangesWithSubmitRequirementOptionDoesNotTouchDatabase() throws Exception {
    configSubmitRequirement(
        project,
        SubmitRequirement.builder()
            .setName("Code-Review")
            // Always not submittable
            .setSubmittabilityExpression(SubmitRequirementExpression.create("is:false"))
            .setAllowOverrideInChildProjects(false)
            .build());

    requestScopeOperations.setApiUser(admin.id());
    PushOneCommit.Result r1 = createChange();
    gApi.changes()
        .id(r1.getChangeId())
        .revision(r1.getCommit().name())
        .review(ReviewInput.approve());

    ChangeInfo changeInfo = gApi.changes().id(r1.getChangeId()).get();
    assertThat(changeInfo.submitRequirements).hasSize(2);
    assertSubmitRequirementStatus(
        changeInfo.submitRequirements, "Code-Review", Status.UNSATISFIED, /* isLegacy= */ false);
    assertSubmitRequirementStatus(
        changeInfo.submitRequirements, "Code-Review", Status.SATISFIED, /* isLegacy= */ true);

    requestScopeOperations.setApiUser(user.id());
    try (AutoCloseable ignored = disableNoteDb()) {
      List<ChangeInfo> changeInfos =
          gApi.changes()
              .query()
              .withQuery("project:{" + project.get() + "} (status:open OR status:closed)")
              .withOptions(
                  new ImmutableSet.Builder<ListChangesOption>()
                      .addAll(IndexPreloadingUtil.DASHBOARD_OPTIONS)
                      .add(ListChangesOption.SUBMIT_REQUIREMENTS)
                      .build())
              .get();
      assertThat(changeInfos).hasSize(1);
      assertSubmitRequirementStatus(
          changeInfos.get(0).submitRequirements,
          "Code-Review",
          Status.UNSATISFIED,
          /* isLegacy= */ false);
      assertSubmitRequirementStatus(
          changeInfos.get(0).submitRequirements,
          "Code-Review",
          Status.SATISFIED,
          /* isLegacy= */ true);
    }
  }

  private void voteLabel(String changeId, String labelName, int score) throws RestApiException {
    gApi.changes().id(changeId).current().review(new ReviewInput().label(labelName, score));
  }

  private void assertSubmitRequirementResult(
      SubmitRequirementResult result,
      String srName,
      SubmitRequirementResult.Status status,
      String submitExpr,
      SubmitRequirementExpressionResult.Status submitStatus) {
    assertThat(result.submitRequirement().name()).isEqualTo(srName);
    assertThat(result.status()).isEqualTo(status);
    assertThat(result.submittabilityExpressionResult().get().expression().expressionString())
        .isEqualTo(submitExpr);
    assertThat(result.submittabilityExpressionResult().get().status()).isEqualTo(submitStatus);
  }

  private void assertSubmitRequirementStatus(
      Collection<SubmitRequirementResultInfo> results,
      String requirementName,
      SubmitRequirementResultInfo.Status status,
      boolean isLegacy,
      String submittabilityCondition) {
    for (SubmitRequirementResultInfo result : results) {
      if (result.name.equals(requirementName)
          && result.status == status
          && result.isLegacy == isLegacy
          && result.submittabilityExpressionResult.expression.equals(submittabilityCondition)) {
        return;
      }
    }
    throw new AssertionError(
        String.format(
            "Could not find submit requirement %s with status %s (results = %s)",
            requirementName,
            status,
            results.stream()
                .map(r -> String.format("%s=%s", r.name, r.status))
                .collect(toImmutableList())));
  }

  private void assertSubmitRequirementStatus(
      Collection<SubmitRequirementResultInfo> results,
      String requirementName,
      SubmitRequirementResultInfo.Status status,
      boolean isLegacy) {
    for (SubmitRequirementResultInfo result : results) {
      if (result.name.equals(requirementName)
          && result.status == status
          && result.isLegacy == isLegacy) {
        return;
      }
    }
    throw new AssertionError(
        String.format(
            "Could not find submit requirement %s with status %s (results = %s)",
            requirementName,
            status,
            results.stream()
                .map(r -> String.format("%s=%s, legacy=%s", r.name, r.status, r.isLegacy))
                .collect(toImmutableList())));
  }

  private void assertSubmitRequirementExpression(
      SubmitRequirementExpressionInfo result,
      @Nullable String expression,
      @Nullable List<String> passingAtoms,
      @Nullable List<String> failingAtoms,
      SubmitRequirementExpressionInfo.Status status,
      boolean fulfilled) {
    assertThat(result.expression).isEqualTo(expression);
    if (passingAtoms == null) {
      assertThat(result.passingAtoms).isNull();
    } else {
      assertThat(result.passingAtoms).containsExactlyElementsIn(passingAtoms);
    }
    if (failingAtoms == null) {
      assertThat(result.failingAtoms).isNull();
    } else {
      assertThat(result.failingAtoms).containsExactlyElementsIn(failingAtoms);
    }
    assertThat(result.status).isEqualTo(status);
    assertThat(result.fulfilled).isEqualTo(fulfilled);
  }

  private Project.NameKey createProjectForPush(SubmitType submitType) throws Exception {
    Project.NameKey project = projectOperations.newProject().submitType(submitType).create();
    projectOperations
        .project(project)
        .forUpdate()
        .add(allow(Permission.PUSH).ref("refs/heads/*").group(adminGroupUuid()))
        .add(allow(Permission.SUBMIT).ref("refs/for/refs/heads/*").group(adminGroupUuid()))
        .update();
    return project;
  }

  private static SubmitRule createSubmitRule(
      String ruleName,
      SubmitRecord.Status srStatus,
      String labelName,
      SubmitRecord.Label.Status labelStatus) {
    return changeData -> {
      SubmitRecord r = new SubmitRecord();
      r.ruleName = ruleName;
      r.status = srStatus;
      SubmitRecord.Label label = new SubmitRecord.Label();
      label.label = labelName;
      label.status = labelStatus;
      r.labels = Arrays.asList(label);
      return Optional.of(r);
    };
  }

  /** Returns a hard-coded submit record containing all fields. */
  private static class TestSubmitRule implements SubmitRule {
    @Override
    public Optional<SubmitRecord> evaluate(ChangeData changeData) {
      SubmitRecord record = new SubmitRecord();
      record.ruleName = "testSubmitRule";
      record.status = SubmitRecord.Status.OK;
      SubmitRecord.Label label = new SubmitRecord.Label();
      label.label = "label";
      label.status = SubmitRecord.Label.Status.OK;
      record.labels = Arrays.asList(label);
      record.requirements =
          Arrays.asList(
              LegacySubmitRequirement.builder()
                  .setType("type")
                  .setFallbackText("fallback text")
                  .build());
      return Optional.of(record);
    }
  }

  private static SubmitRequirementInput createSubmitRequirementInput(
      String name, String submittabilityExpression) {
    SubmitRequirementInput input = new SubmitRequirementInput();
    input.name = name;
    input.submittabilityExpression = submittabilityExpression;
    return input;
  }

  private static SubmitRequirementInput createSubmitRequirementInput(
      String name, String applicableIf, String submittableIf, String overrideIf) {
    SubmitRequirementInput input = new SubmitRequirementInput();
    input.name = name;
    input.applicabilityExpression = applicableIf;
    input.submittabilityExpression = submittableIf;
    input.overrideExpression = overrideIf;
    return input;
  }

  private void addComment(String changeId, String file) throws Exception {
    ReviewInput in = new ReviewInput();
    CommentInput ci = new CommentInput();
    ci.path = file;
    ci.message = "message";
    ci.line = 1;
    in.comments = ImmutableMap.of("foo", ImmutableList.of(ci));
    gApi.changes().id(changeId).current().review(in);
  }

  private void fetchRefsMetaConfig() throws Exception {
    git().fetch().setRefSpecs(new RefSpec("refs/meta/config:refs/meta/config")).call();
    testRepo.reset(RefNames.REFS_CONFIG);
  }

  private PushOneCommit.Result createConfigChangeWithSubmitRequirement(
      String srName, String submitExpression) throws Exception {
    Config cfg = projectOperations.project(project).getConfig();
    cfg.setString(
        ProjectConfig.SUBMIT_REQUIREMENT,
        srName,
        ProjectConfig.KEY_SR_SUBMITTABILITY_EXPRESSION,
        submitExpression);
    return createConfigChange(cfg);
  }

  private PushOneCommit.Result createConfigChange(Config cfg) throws Exception {
    PushOneCommit.Result r =
        pushFactory
            .create(
                admin.newIdent(), testRepo, "Update project config", "project.config", cfg.toText())
            .to("refs/for/refs/meta/config");
    r.assertOkStatus();
    return r;
  }

  private void removeDefaultSubmitRequirements() throws RestApiException {
    gApi.projects().name(allProjects.get()).submitRequirement("No-Unresolved-Comments").delete();
  }
}<|MERGE_RESOLUTION|>--- conflicted
+++ resolved
@@ -789,12 +789,8 @@
             .setApplicabilityExpression(
                 Optional.of(
                     SubmitRequirementExpression.create(
-<<<<<<< HEAD
-                        "footer:\"Want-Code-Review: all\" -label:Code-Review>=1,users=human_reviewers")))
-=======
                         "footer:\"Want-Code-Review: all\""
                             + " -label:Code-Review>=1,users=human_reviewers")))
->>>>>>> 7b15f55a
             .setSubmittabilityExpression(
                 SubmitRequirementExpression.create("label:Code-Review>=1,users=human_reviewers"))
             .setAllowOverrideInChildProjects(false)
