--- conflicted
+++ resolved
@@ -183,21 +183,12 @@
     assertThat(revInfo).isNotNull();
     assertThat(revInfo.commit.message).isEqualTo(commitToCherryPick.getFullMessage());
   }
-<<<<<<< HEAD
 
   @Test
   public void cherryPickWithoutMessageOtherBranch() throws Exception {
     String destBranch = "foo";
     createBranch(BranchNameKey.create(project, destBranch));
 
-=======
-
-  @Test
-  public void cherryPickWithoutMessageOtherBranch() throws Exception {
-    String destBranch = "foo";
-    createBranch(BranchNameKey.create(project, destBranch));
-
->>>>>>> 1744904c
     // Create change to cherry-pick
     PushOneCommit.Result r = createChange();
     ChangeInfo changeToCherryPick = info(r.getChangeId());
@@ -390,8 +381,6 @@
     assertThat(cherryPickResult._number).isEqualTo(existingDestChange._number);
     assertThat(cherryPickResult.cherryPickOfChange).isNull();
     assertThat(cherryPickResult.cherryPickOfPatchSet).isNull();
-<<<<<<< HEAD
-  }
 
   @Test
   public void cherryPickCommitWithChangeIdToClosedChange() throws Exception {
@@ -426,8 +415,6 @@
                 existingDestChange._number,
                 destBranch,
                 project.get()));
-=======
->>>>>>> 1744904c
   }
 
   @Test
