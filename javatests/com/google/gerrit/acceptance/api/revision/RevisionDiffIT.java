// Copyright (C) 2017 The Android Open Source Project
//
// Licensed under the Apache License, Version 2.0 (the "License");
// you may not use this file except in compliance with the License.
// You may obtain a copy of the License at
//
// http://www.apache.org/licenses/LICENSE-2.0
//
// Unless required by applicable law or agreed to in writing, software
// distributed under the License is distributed on an "AS IS" BASIS,
// WITHOUT WARRANTIES OR CONDITIONS OF ANY KIND, either express or implied.
// See the License for the specific language governing permissions and
// limitations under the License.

package com.google.gerrit.acceptance.api.revision;

import static com.google.common.truth.Truth.assertThat;
import static com.google.common.truth.TruthJUnit.assume;
import static com.google.gerrit.entities.Patch.COMMIT_MSG;
import static com.google.gerrit.extensions.common.testing.DiffInfoSubject.assertThat;
import static com.google.gerrit.extensions.common.testing.FileInfoSubject.assertThat;
<<<<<<< HEAD
import static com.google.gerrit.git.ObjectIds.abbreviateName;
=======
import static com.google.gerrit.reviewdb.client.Patch.COMMIT_MSG;
import static com.google.gerrit.reviewdb.client.Patch.MERGE_LIST;
>>>>>>> 9078129f
import static java.util.stream.Collectors.joining;
import static java.util.stream.Collectors.toMap;

import com.google.common.base.Joiner;
import com.google.common.collect.ImmutableList;
import com.google.common.collect.ImmutableMap;
import com.google.gerrit.acceptance.AbstractDaemonTest;
import com.google.gerrit.acceptance.GitUtil;
import com.google.gerrit.acceptance.PushOneCommit;
import com.google.gerrit.acceptance.PushOneCommit.Result;
import com.google.gerrit.common.RawInputUtil;
import com.google.gerrit.extensions.api.changes.FileApi;
import com.google.gerrit.extensions.api.changes.RebaseInput;
import com.google.gerrit.extensions.api.changes.ReviewInput;
import com.google.gerrit.extensions.api.changes.ReviewInput.CommentInput;
import com.google.gerrit.extensions.client.Comment;
import com.google.gerrit.extensions.client.DiffPreferencesInfo;
import com.google.gerrit.extensions.common.ChangeType;
import com.google.gerrit.extensions.common.DiffInfo;
import com.google.gerrit.extensions.common.FileInfo;
import com.google.gerrit.extensions.restapi.BinaryResult;
import com.google.gerrit.extensions.restapi.RestApiException;
import com.google.gerrit.testing.ConfigSuite;
import java.awt.image.BufferedImage;
import java.io.ByteArrayOutputStream;
import java.io.IOException;
import java.text.SimpleDateFormat;
import java.util.ArrayList;
import java.util.Arrays;
import java.util.List;
import java.util.Locale;
import java.util.Map;
import java.util.function.Function;
import java.util.stream.IntStream;
import javax.imageio.ImageIO;
import org.eclipse.jgit.lib.Config;
import org.eclipse.jgit.lib.ObjectId;
import org.eclipse.jgit.lib.PersonIdent;
import org.eclipse.jgit.revwalk.RevCommit;
import org.junit.Before;
import org.junit.Test;

public class RevisionDiffIT extends AbstractDaemonTest {
  // @RunWith(Parameterized.class) can't be used as AbstractDaemonTest is annotated with another
  // runner. Using different configs is a workaround to achieve the same.
  private static final String TEST_PARAMETER_MARKER = "test_only_parameter";
  private static final String CURRENT = "current";
  private static final String FILE_NAME = "some_file.txt";
  private static final String FILE_NAME2 = "another_file.txt";
  private static final String FILE_CONTENT =
      IntStream.rangeClosed(1, 100)
          .mapToObj(number -> String.format("Line %d\n", number))
          .collect(joining());
  private static final String FILE_CONTENT2 = "1st line\n2nd line\n3rd line\n";

  private boolean intraline;
  private ObjectId commit1;
  private String changeId;
  private String initialPatchSetId;

  @ConfigSuite.Config
  public static Config intralineConfig() {
    Config config = new Config();
    config.setBoolean(TEST_PARAMETER_MARKER, null, "intraline", true);
    return config;
  }

  @Before
  public void setUp() throws Exception {
    // Reduce flakiness of tests. (If tests aren't fast enough, we would use a fall-back
    // computation, which might yield different results.)
    baseConfig.setString("cache", "diff", "timeout", "1 minute");
    baseConfig.setString("cache", "diff_intraline", "timeout", "1 minute");

    intraline = baseConfig.getBoolean(TEST_PARAMETER_MARKER, "intraline", false);

    ObjectId headCommit = testRepo.getRepository().resolve("HEAD");
    commit1 =
        addCommit(headCommit, ImmutableMap.of(FILE_NAME, FILE_CONTENT, FILE_NAME2, FILE_CONTENT2));

    Result result = createEmptyChange();
    changeId = result.getChangeId();
    initialPatchSetId = result.getPatchSetId().getId();
  }

  @Test
  public void diff() throws Exception {
    // The assertions assume that intraline is false.
    assume().that(intraline).isFalse();

    String fileName = "a_new_file.txt";
    String fileContent = "First line\nSecond line\n";
    PushOneCommit.Result result = createChange("Add a file", fileName, fileContent);
    assertDiffForNewFile(result, fileName, fileContent);
    assertDiffForNewFile(result, COMMIT_MSG, result.getCommit().getFullMessage());
  }

  @Test
  public void deletedFileIsIncludedInDiff() throws Exception {
    gApi.changes().id(changeId).edit().deleteFile(FILE_NAME);
    gApi.changes().id(changeId).edit().publish();

    Map<String, FileInfo> changedFiles = gApi.changes().id(changeId).current().files();
    assertThat(changedFiles.keySet()).containsExactly(COMMIT_MSG, FILE_NAME);
  }

  @Test
  public void numberOfLinesInDiffOfDeletedFileWithoutNewlineAtEndIsCorrect() throws Exception {
    String filePath = "a_new_file.txt";
    String fileContent = "Line 1\nLine 2\nLine 3";
    gApi.changes().id(changeId).edit().modifyFile(filePath, RawInputUtil.create(fileContent));
    gApi.changes().id(changeId).edit().publish();
    String previousPatchSetId = gApi.changes().id(changeId).get().currentRevision;
    gApi.changes().id(changeId).edit().deleteFile(filePath);
    gApi.changes().id(changeId).edit().publish();

    DiffInfo diffInfo =
        getDiffRequest(changeId, CURRENT, filePath).withBase(previousPatchSetId).get();
    assertThat(diffInfo).metaA().totalLineCount().isEqualTo(3);
    assertThat(diffInfo).metaB().isNull();
  }

  @Test
  public void numberOfLinesInFileInfoOfDeletedFileWithoutNewlineAtEndIsCorrect() throws Exception {
    String filePath = "a_new_file.txt";
    String fileContent = "Line 1\nLine 2\nLine 3";
    gApi.changes().id(changeId).edit().modifyFile(filePath, RawInputUtil.create(fileContent));
    gApi.changes().id(changeId).edit().publish();
    String previousPatchSetId = gApi.changes().id(changeId).get().currentRevision;
    gApi.changes().id(changeId).edit().deleteFile(filePath);
    gApi.changes().id(changeId).edit().publish();

    Map<String, FileInfo> changedFiles =
        gApi.changes().id(changeId).current().files(previousPatchSetId);
    assertThat(changedFiles.get(filePath)).linesInserted().isNull();
    assertThat(changedFiles.get(filePath)).linesDeleted().isEqualTo(3);
  }

  @Test
  public void numberOfLinesInDiffOfDeletedFileWithNewlineAtEndIsCorrect() throws Exception {
    String filePath = "a_new_file.txt";
    String fileContent = "Line 1\nLine 2\nLine 3\n";
    gApi.changes().id(changeId).edit().modifyFile(filePath, RawInputUtil.create(fileContent));
    gApi.changes().id(changeId).edit().publish();
    String previousPatchSetId = gApi.changes().id(changeId).get().currentRevision;
    gApi.changes().id(changeId).edit().deleteFile(filePath);
    gApi.changes().id(changeId).edit().publish();

    DiffInfo diffInfo =
        getDiffRequest(changeId, CURRENT, filePath).withBase(previousPatchSetId).get();
    assertThat(diffInfo).metaA().totalLineCount().isEqualTo(4);
    assertThat(diffInfo).metaB().isNull();
  }

  @Test
  public void numberOfLinesInFileInfoOfDeletedFileWithNewlineAtEndIsCorrect() throws Exception {
    String filePath = "a_new_file.txt";
    String fileContent = "Line 1\nLine 2\nLine 3\n";
    gApi.changes().id(changeId).edit().modifyFile(filePath, RawInputUtil.create(fileContent));
    gApi.changes().id(changeId).edit().publish();
    String previousPatchSetId = gApi.changes().id(changeId).get().currentRevision;
    gApi.changes().id(changeId).edit().deleteFile(filePath);
    gApi.changes().id(changeId).edit().publish();

    Map<String, FileInfo> changedFiles =
        gApi.changes().id(changeId).current().files(previousPatchSetId);
    assertThat(changedFiles.get(filePath)).linesInserted().isNull();
    // Inherited from Git: An empty last line is ignored in the count.
    assertThat(changedFiles.get(filePath)).linesDeleted().isEqualTo(3);
  }

  @Test
  public void deletedFileWithoutNewlineAtEndResultsInOneDiffEntry() throws Exception {
    String filePath = "a_new_file.txt";
    String fileContent = "Line 1\nLine 2\nLine 3";
    gApi.changes().id(changeId).edit().modifyFile(filePath, RawInputUtil.create(fileContent));
    gApi.changes().id(changeId).edit().publish();
    String previousPatchSetId = gApi.changes().id(changeId).get().currentRevision;
    gApi.changes().id(changeId).edit().deleteFile(filePath);
    gApi.changes().id(changeId).edit().publish();

    DiffInfo diffInfo =
        getDiffRequest(changeId, CURRENT, filePath).withBase(previousPatchSetId).get();
    assertThat(diffInfo)
        .content()
        .onlyElement()
        .linesOfA()
        .containsExactly("Line 1", "Line 2", "Line 3");
  }

  @Test
  public void deletedFileWithNewlineAtEndResultsInOneDiffEntry() throws Exception {
    String filePath = "a_new_file.txt";
    String fileContent = "Line 1\nLine 2\nLine 3\n";
    gApi.changes().id(changeId).edit().modifyFile(filePath, RawInputUtil.create(fileContent));
    gApi.changes().id(changeId).edit().publish();
    String previousPatchSetId = gApi.changes().id(changeId).get().currentRevision;
    gApi.changes().id(changeId).edit().deleteFile(filePath);
    gApi.changes().id(changeId).edit().publish();

    DiffInfo diffInfo =
        getDiffRequest(changeId, CURRENT, filePath).withBase(previousPatchSetId).get();
    assertThat(diffInfo)
        .content()
        .onlyElement()
        .linesOfA()
        .containsExactly("Line 1", "Line 2", "Line 3", "");
  }

  @Test
  public void addedFileIsIncludedInDiff() throws Exception {
    String newFilePath = "a_new_file.txt";
    String newFileContent = "arbitrary content";
    gApi.changes().id(changeId).edit().modifyFile(newFilePath, RawInputUtil.create(newFileContent));
    gApi.changes().id(changeId).edit().publish();

    Map<String, FileInfo> changedFiles = gApi.changes().id(changeId).current().files();
    assertThat(changedFiles.keySet()).containsExactly(COMMIT_MSG, newFilePath);
  }

  @Test
  public void numberOfLinesInDiffOfAddedFileWithoutNewlineAtEndIsCorrect() throws Exception {
    String filePath = "a_new_file.txt";
    String fileContent = "Line 1\nLine2\nLine 3";
    gApi.changes().id(changeId).edit().modifyFile(filePath, RawInputUtil.create(fileContent));
    gApi.changes().id(changeId).edit().publish();

    DiffInfo diffInfo =
        getDiffRequest(changeId, CURRENT, filePath).withBase(initialPatchSetId).get();
    assertThat(diffInfo).metaA().isNull();
    assertThat(diffInfo).metaB().totalLineCount().isEqualTo(3);
  }

  @Test
  public void numberOfLinesInFileInfoOfAddedFileWithoutNewlineAtEndIsCorrect() throws Exception {
    String filePath = "a_new_file.txt";
    String fileContent = "Line 1\nLine2\nLine 3";
    gApi.changes().id(changeId).edit().modifyFile(filePath, RawInputUtil.create(fileContent));
    gApi.changes().id(changeId).edit().publish();

    Map<String, FileInfo> changedFiles =
        gApi.changes().id(changeId).current().files(initialPatchSetId);
    assertThat(changedFiles.get(filePath)).linesInserted().isEqualTo(3);
    assertThat(changedFiles.get(filePath)).linesDeleted().isNull();
  }

  @Test
  public void numberOfLinesInDiffOfAddedFileWithNewlineAtEndIsCorrect() throws Exception {
    String filePath = "a_new_file.txt";
    String fileContent = "Line 1\nLine2\nLine 3\n";
    gApi.changes().id(changeId).edit().modifyFile(filePath, RawInputUtil.create(fileContent));
    gApi.changes().id(changeId).edit().publish();

    DiffInfo diffInfo =
        getDiffRequest(changeId, CURRENT, filePath).withBase(initialPatchSetId).get();
    assertThat(diffInfo).metaA().isNull();
    assertThat(diffInfo).metaB().totalLineCount().isEqualTo(4);
  }

  @Test
  public void numberOfLinesInFileInfoOfAddedFileWithNewlineAtEndIsCorrect() throws Exception {
    String filePath = "a_new_file.txt";
    String fileContent = "Line 1\nLine2\nLine 3\n";
    gApi.changes().id(changeId).edit().modifyFile(filePath, RawInputUtil.create(fileContent));
    gApi.changes().id(changeId).edit().publish();

    Map<String, FileInfo> changedFiles =
        gApi.changes().id(changeId).current().files(initialPatchSetId);
    // Inherited from Git: An empty last line is ignored in the count.
    assertThat(changedFiles.get(filePath)).linesInserted().isEqualTo(3);
    assertThat(changedFiles.get(filePath)).linesDeleted().isNull();
  }

  @Test
  public void addedFileWithoutNewlineAtEndResultsInOneDiffEntry() throws Exception {
    String filePath = "a_new_file.txt";
    String fileContent = "Line 1\nLine 2\nLine 3";
    gApi.changes().id(changeId).edit().modifyFile(filePath, RawInputUtil.create(fileContent));
    gApi.changes().id(changeId).edit().publish();

    DiffInfo diffInfo =
        getDiffRequest(changeId, CURRENT, filePath).withBase(initialPatchSetId).get();
    assertThat(diffInfo)
        .content()
        .onlyElement()
        .linesOfB()
        .containsExactly("Line 1", "Line 2", "Line 3");
  }

  @Test
  public void addedFileWithNewlineAtEndResultsInOneDiffEntry() throws Exception {
    String filePath = "a_new_file.txt";
    String fileContent = "Line 1\nLine 2\nLine 3\n";
    gApi.changes().id(changeId).edit().modifyFile(filePath, RawInputUtil.create(fileContent));
    gApi.changes().id(changeId).edit().publish();

    DiffInfo diffInfo =
        getDiffRequest(changeId, CURRENT, filePath).withBase(initialPatchSetId).get();
    assertThat(diffInfo)
        .content()
        .onlyElement()
        .linesOfB()
        .containsExactly("Line 1", "Line 2", "Line 3", "");
  }

  @Test
  public void renamedFileIsIncludedInDiff() throws Exception {
    String newFilePath = "a_new_file.txt";
    gApi.changes().id(changeId).edit().renameFile(FILE_NAME, newFilePath);
    gApi.changes().id(changeId).edit().publish();

    Map<String, FileInfo> changedFiles = gApi.changes().id(changeId).current().files();
    assertThat(changedFiles.keySet()).containsExactly(COMMIT_MSG, newFilePath);
  }

  @Test
  public void copiedFileTreatedAsAddedFileInDiff() throws Exception {
    String copyFilePath = "copy_of_some_file.txt";
    gApi.changes().id(changeId).edit().modifyFile(copyFilePath, RawInputUtil.create(FILE_CONTENT));
    gApi.changes().id(changeId).edit().publish();

    Map<String, FileInfo> changedFiles = gApi.changes().id(changeId).current().files();
    assertThat(changedFiles.keySet()).containsExactly(COMMIT_MSG, copyFilePath);
    // If this ever changes, please add tests which cover copied files.
    assertThat(changedFiles.get(copyFilePath)).status().isEqualTo('A');
    assertThat(changedFiles.get(copyFilePath)).linesInserted().isEqualTo(100);
    assertThat(changedFiles.get(copyFilePath)).linesDeleted().isNull();
  }

  @Test
  public void addedBinaryFileIsIncludedInDiff() throws Exception {
    String imageFileName = "an_image.png";
    byte[] imageBytes = createRgbImage(255, 0, 0);
    gApi.changes().id(changeId).edit().modifyFile(imageFileName, RawInputUtil.create(imageBytes));
    gApi.changes().id(changeId).edit().publish();

    Map<String, FileInfo> changedFiles = gApi.changes().id(changeId).current().files();
    assertThat(changedFiles.keySet()).containsExactly(COMMIT_MSG, imageFileName);
  }

  @Test
  public void modifiedBinaryFileIsIncludedInDiff() throws Exception {
    String imageFileName = "an_image.png";
    byte[] imageBytes1 = createRgbImage(255, 100, 0);
    ObjectId commit2 = addCommit(commit1, imageFileName, imageBytes1);

    rebaseChangeOn(changeId, commit2);
    byte[] imageBytes2 = createRgbImage(0, 100, 255);
    gApi.changes().id(changeId).edit().modifyFile(imageFileName, RawInputUtil.create(imageBytes2));
    gApi.changes().id(changeId).edit().publish();

    Map<String, FileInfo> changedFiles = gApi.changes().id(changeId).current().files();
    assertThat(changedFiles.keySet()).containsExactly(COMMIT_MSG, imageFileName);
  }

  @Test
  public void diffOnMergeCommitChange() throws Exception {
    PushOneCommit.Result r = createMergeCommitChange("refs/for/master");

    DiffInfo diff;

    // automerge
    diff = getDiffRequest(r.getChangeId(), r.getCommit().name(), "foo").get();
    assertThat(diff.metaA.lines).isEqualTo(6);
    assertThat(diff.metaB.lines).isEqualTo(1);

    diff = getDiffRequest(r.getChangeId(), r.getCommit().name(), "bar").get();
    assertThat(diff.metaA.lines).isEqualTo(6);
    assertThat(diff.metaB.lines).isEqualTo(1);

    // parent 1
    diff = getDiffRequest(r.getChangeId(), r.getCommit().name(), "bar").withParent(1).get();
    assertThat(diff.metaA.lines).isEqualTo(1);
    assertThat(diff.metaB.lines).isEqualTo(1);

    // parent 2
    diff = getDiffRequest(r.getChangeId(), r.getCommit().name(), "foo").withParent(2).get();
    assertThat(diff.metaA.lines).isEqualTo(1);
    assertThat(diff.metaB.lines).isEqualTo(1);
  }

  @Test
  public void diffBetweenPatchSetsOfMergeCommitCanBeRetrievedForCommitMessageAndMergeList()
      throws Exception {
    PushOneCommit.Result result = createMergeCommitChange("refs/for/master", "my_file.txt");
    String changeId = result.getChangeId();
    String previousPatchSetId = gApi.changes().id(changeId).get().currentRevision;
    addModifiedPatchSet(changeId, "my_file.txt", content -> content.concat("Line I\nLine II\n"));

    // Call both of them in succession to ensure that they don't share the same cache keys.
    DiffInfo commitMessageDiffInfo =
        getDiffRequest(changeId, CURRENT, COMMIT_MSG).withBase(previousPatchSetId).get();
    DiffInfo mergeListDiffInfo =
        getDiffRequest(changeId, CURRENT, MERGE_LIST).withBase(previousPatchSetId).get();

    assertThat(commitMessageDiffInfo).content().hasSize(3);
    assertThat(mergeListDiffInfo).content().hasSize(1);
  }

  @Test
  public void diffOfUnmodifiedFileMarksAllLinesAsCommon() throws Exception {
    String filePath = "a_new_file.txt";
    String fileContent = "Line 1\nLine 2\nLine 3\n";
    gApi.changes().id(changeId).edit().modifyFile(filePath, RawInputUtil.create(fileContent));
    gApi.changes().id(changeId).edit().publish();
    String previousPatchSetId = gApi.changes().id(changeId).get().currentRevision;
    gApi.changes().id(changeId).edit().modifyCommitMessage("An unchanged patchset");
    gApi.changes().id(changeId).edit().publish();

    DiffInfo diffInfo =
        getDiffRequest(changeId, CURRENT, filePath).withBase(previousPatchSetId).get();
    assertThat(diffInfo)
        .content()
        .onlyElement()
        .commonLines()
        .containsExactly("Line 1", "Line 2", "Line 3", "")
        .inOrder();
    assertThat(diffInfo).content().onlyElement().linesOfA().isNull();
    assertThat(diffInfo).content().onlyElement().linesOfB().isNull();
  }

  @Test
  public void diffOfUnmodifiedFileWithNewlineAtEndHasEmptyLineAtEnd() throws Exception {
    String filePath = "a_new_file.txt";
    String fileContent = "Line 1\nLine 2\nLine 3\n";
    gApi.changes().id(changeId).edit().modifyFile(filePath, RawInputUtil.create(fileContent));
    gApi.changes().id(changeId).edit().publish();
    String previousPatchSetId = gApi.changes().id(changeId).get().currentRevision;
    gApi.changes().id(changeId).edit().modifyCommitMessage("An unchanged patchset");
    gApi.changes().id(changeId).edit().publish();

    DiffInfo diffInfo =
        getDiffRequest(changeId, CURRENT, filePath).withBase(previousPatchSetId).get();
    assertThat(diffInfo).content().onlyElement().commonLines().lastElement().isEqualTo("");

    assertThat(diffInfo).metaA().totalLineCount().isEqualTo(4);
    assertThat(diffInfo).metaB().totalLineCount().isEqualTo(4);
  }

  @Test
  public void diffOfUnmodifiedFileWithoutNewlineAtEndEndsWithLastLineContent() throws Exception {
    String filePath = "a_new_file.txt";
    String fileContent = "Line 1\nLine 2\nLine 3";
    gApi.changes().id(changeId).edit().modifyFile(filePath, RawInputUtil.create(fileContent));
    gApi.changes().id(changeId).edit().publish();
    String previousPatchSetId = gApi.changes().id(changeId).get().currentRevision;
    gApi.changes().id(changeId).edit().modifyCommitMessage("An unchanged patchset");
    gApi.changes().id(changeId).edit().publish();

    DiffInfo diffInfo =
        getDiffRequest(changeId, CURRENT, filePath).withBase(previousPatchSetId).get();
    assertThat(diffInfo).content().onlyElement().commonLines().lastElement().isEqualTo("Line 3");

    assertThat(diffInfo).metaA().totalLineCount().isEqualTo(3);
    assertThat(diffInfo).metaB().totalLineCount().isEqualTo(3);
  }

  @Test
  public void diffOfModifiedFileWithNewlineAtEndHasEmptyLineAtEnd() throws Exception {
    String filePath = "a_new_file.txt";
    String fileContent = "Line 1\nLine 2\nLine 3\n";
    gApi.changes().id(changeId).edit().modifyFile(filePath, RawInputUtil.create(fileContent));
    gApi.changes().id(changeId).edit().publish();
    String previousPatchSetId = gApi.changes().id(changeId).get().currentRevision;
    addModifiedPatchSet(changeId, filePath, content -> content.replace("Line 1\n", "Line one\n"));

    DiffInfo diffInfo =
        getDiffRequest(changeId, CURRENT, filePath).withBase(previousPatchSetId).get();
    assertThat(diffInfo).content().lastElement().commonLines().lastElement().isEqualTo("");

    assertThat(diffInfo).metaA().totalLineCount().isEqualTo(4);
    assertThat(diffInfo).metaB().totalLineCount().isEqualTo(4);
  }

  @Test
  public void diffOfModifiedFileWithoutNewlineAtEndEndsWithLastLineContent() throws Exception {
    String filePath = "a_new_file.txt";
    String fileContent = "Line 1\nLine 2\nLine 3";
    gApi.changes().id(changeId).edit().modifyFile(filePath, RawInputUtil.create(fileContent));
    gApi.changes().id(changeId).edit().publish();
    String previousPatchSetId = gApi.changes().id(changeId).get().currentRevision;
    addModifiedPatchSet(changeId, filePath, content -> content.replace("Line 1\n", "Line one\n"));

    DiffInfo diffInfo =
        getDiffRequest(changeId, CURRENT, filePath).withBase(previousPatchSetId).get();
    assertThat(diffInfo).content().lastElement().commonLines().lastElement().isEqualTo("Line 3");

    assertThat(diffInfo).metaA().totalLineCount().isEqualTo(3);
    assertThat(diffInfo).metaB().totalLineCount().isEqualTo(3);
  }

  @Test
  public void diffOfModifiedLastLineWithNewlineAtEndHasEmptyLineAtEnd() throws Exception {
    String filePath = "a_new_file.txt";
    String fileContent = "Line 1\nLine 2\nLine 3\n";
    gApi.changes().id(changeId).edit().modifyFile(filePath, RawInputUtil.create(fileContent));
    gApi.changes().id(changeId).edit().publish();
    String previousPatchSetId = gApi.changes().id(changeId).get().currentRevision;
    addModifiedPatchSet(changeId, filePath, content -> content.replace("Line 3\n", "Line three\n"));

    DiffInfo diffInfo =
        getDiffRequest(changeId, CURRENT, filePath).withBase(previousPatchSetId).get();
    assertThat(diffInfo).content().lastElement().commonLines().lastElement().isEqualTo("");

    assertThat(diffInfo).metaA().totalLineCount().isEqualTo(4);
    assertThat(diffInfo).metaB().totalLineCount().isEqualTo(4);
  }

  @Test
  public void diffOfModifiedLastLineWithoutNewlineAtEndEndsWithLastLineContent() throws Exception {
    String filePath = "a_new_file.txt";
    String fileContent = "Line 1\nLine 2\nLine 3";
    gApi.changes().id(changeId).edit().modifyFile(filePath, RawInputUtil.create(fileContent));
    gApi.changes().id(changeId).edit().publish();
    String previousPatchSetId = gApi.changes().id(changeId).get().currentRevision;
    addModifiedPatchSet(changeId, filePath, content -> content.replace("Line 3", "Line three"));

    DiffInfo diffInfo =
        getDiffRequest(changeId, CURRENT, filePath).withBase(previousPatchSetId).get();
    assertThat(diffInfo).content().lastElement().linesOfA().containsExactly("Line 3");
    assertThat(diffInfo).content().lastElement().linesOfB().containsExactly("Line three");

    assertThat(diffInfo).metaA().totalLineCount().isEqualTo(3);
    assertThat(diffInfo).metaB().totalLineCount().isEqualTo(3);
  }

  @Test
  public void addedNewlineAtEndOfFileIsMarkedInDiffWhenWhitespaceIsConsidered() throws Exception {
    addModifiedPatchSet(changeId, FILE_NAME, fileContent -> fileContent.concat("Line 101"));
    String previousPatchSetId = gApi.changes().id(changeId).get().currentRevision;
    addModifiedPatchSet(changeId, FILE_NAME, fileContent -> fileContent.concat("\n"));

    DiffInfo diffInfo =
        getDiffRequest(changeId, CURRENT, FILE_NAME)
            .withWhitespace(DiffPreferencesInfo.Whitespace.IGNORE_NONE)
            .withBase(previousPatchSetId)
            .get();
    assertThat(diffInfo).content().element(0).commonLines().isNotEmpty();
    assertThat(diffInfo).content().element(1).linesOfA().containsExactly("Line 101");
    assertThat(diffInfo).content().element(1).linesOfB().containsExactly("Line 101", "");

    assertThat(diffInfo).metaA().totalLineCount().isEqualTo(101);
    assertThat(diffInfo).metaB().totalLineCount().isEqualTo(102);
  }

  @Test
  public void addedNewlineAtEndOfFileIsMarkedInDiffWhenWhitespaceIsIgnored() throws Exception {
    addModifiedPatchSet(changeId, FILE_NAME, fileContent -> fileContent.concat("Line 101"));
    String previousPatchSetId = gApi.changes().id(changeId).get().currentRevision;
    addModifiedPatchSet(changeId, FILE_NAME, fileContent -> fileContent.concat("\n"));

    DiffInfo diffInfo =
        getDiffRequest(changeId, CURRENT, FILE_NAME)
            .withWhitespace(DiffPreferencesInfo.Whitespace.IGNORE_ALL)
            .withBase(previousPatchSetId)
            .get();
    assertThat(diffInfo).content().element(0).commonLines().isNotEmpty();
    assertThat(diffInfo).content().element(1).linesOfA().isNull();
    assertThat(diffInfo).content().element(1).linesOfB().containsExactly("");

    assertThat(diffInfo).metaA().totalLineCount().isEqualTo(101);
    assertThat(diffInfo).metaB().totalLineCount().isEqualTo(102);
  }

  @Test
  public void addedNewlineAtEndOfFileMeansOneModifiedLine() throws Exception {
    addModifiedPatchSet(changeId, FILE_NAME, fileContent -> fileContent.concat("Line 101"));
    String previousPatchSetId = gApi.changes().id(changeId).get().currentRevision;
    addModifiedPatchSet(changeId, FILE_NAME, fileContent -> fileContent.concat("\n"));

    Map<String, FileInfo> changedFiles =
        gApi.changes().id(changeId).current().files(previousPatchSetId);
    assertThat(changedFiles.get(FILE_NAME)).linesInserted().isEqualTo(1);
    assertThat(changedFiles.get(FILE_NAME)).linesDeleted().isEqualTo(1);
  }

  @Test
  public void addedNewlineAtEndOfFileIsMarkedInDiffWhenOtherwiseOnlyEditsDueToRebaseExist()
      throws Exception {
    addModifiedPatchSet(changeId, FILE_NAME, fileContent -> fileContent.concat("Line 101"));
    String previousPatchSetId = gApi.changes().id(changeId).get().currentRevision;
    String newBaseFileContent = FILE_CONTENT.replace("Line 70\n", "Line seventy\n");
    ObjectId commit2 = addCommit(commit1, FILE_NAME, newBaseFileContent);
    rebaseChangeOn(changeId, commit2);
    addModifiedPatchSet(changeId, FILE_NAME, fileContent -> fileContent.concat("\n"));

    DiffInfo diffInfo =
        getDiffRequest(changeId, CURRENT, FILE_NAME)
            .withWhitespace(DiffPreferencesInfo.Whitespace.IGNORE_NONE)
            .withBase(previousPatchSetId)
            .get();
    assertThat(diffInfo).content().element(0).commonLines().isNotEmpty();
    assertThat(diffInfo).content().element(1).isNotNull(); // Line 70 modification
    assertThat(diffInfo).content().element(2).commonLines().isNotEmpty();
    assertThat(diffInfo).content().element(3).linesOfA().containsExactly("Line 101");
    assertThat(diffInfo).content().element(3).linesOfB().containsExactly("Line 101", "");

    assertThat(diffInfo).metaA().totalLineCount().isEqualTo(101);
    assertThat(diffInfo).metaB().totalLineCount().isEqualTo(102);
  }

  @Test
  // TODO: Fix this issue. This test documents the current behavior and ensures that we at least
  //  don't run into an internal server error.
  public void addedNewlineAtEndOfFileIsNotIdentifiedAsDueToRebaseEvenThoughItShould()
      throws Exception {
    String baseFileContent = FILE_CONTENT.concat("Line 101");
    ObjectId commit2 = addCommit(commit1, FILE_NAME, baseFileContent);
    rebaseChangeOn(changeId, commit2);
    // Add a comment so that file contents are not 'skipped'. To be able to add a comment, touch
    // (= modify) the file in the change.
    addModifiedPatchSet(
        changeId, FILE_NAME, fileContent -> fileContent.replace("Line 2\n", "Line two\n"));
    CommentInput comment = createCommentInput(3, 0, 4, 0, "Comment to not skip file content.");
    addCommentTo(changeId, CURRENT, FILE_NAME, comment);
    String previousPatchSetId = gApi.changes().id(changeId).get().currentRevision;
    String newBaseFileContent = baseFileContent.concat("\n");
    ObjectId commit3 = addCommit(commit2, FILE_NAME, newBaseFileContent);
    rebaseChangeOn(changeId, commit3);

    DiffInfo diffInfo =
        getDiffRequest(changeId, CURRENT, FILE_NAME)
            .withWhitespace(DiffPreferencesInfo.Whitespace.IGNORE_ALL)
            .withBase(previousPatchSetId)
            .get();
    assertThat(diffInfo).content().element(0).commonLines().isNotEmpty();
    assertThat(diffInfo).content().element(1).linesOfA().isNull();
    assertThat(diffInfo).content().element(1).linesOfB().containsExactly("");
    // This should actually be isDueToRebase().
    assertThat(diffInfo).content().element(1).isNotDueToRebase();
  }

  @Test
  public void
      addedNewlineAtEndOfFileIsMarkedWhenEditDueToRebaseIncreasedLineCountAndWhitespaceConsidered()
          throws Exception {
    addModifiedPatchSet(changeId, FILE_NAME, fileContent -> fileContent.concat("Line 101"));
    String previousPatchSetId = gApi.changes().id(changeId).get().currentRevision;
    String newBaseFileContent = FILE_CONTENT.replace("Line 70\n", "Line 70\nLine 70.5\n");
    ObjectId commit2 = addCommit(commit1, FILE_NAME, newBaseFileContent);
    rebaseChangeOn(changeId, commit2);
    addModifiedPatchSet(changeId, FILE_NAME, fileContent -> fileContent.concat("\n"));

    DiffInfo diffInfo =
        getDiffRequest(changeId, CURRENT, FILE_NAME)
            .withWhitespace(DiffPreferencesInfo.Whitespace.IGNORE_NONE)
            .withBase(previousPatchSetId)
            .get();
    assertThat(diffInfo).content().element(0).commonLines().isNotEmpty();
    assertThat(diffInfo).content().element(1).isNotNull(); // Line 70.5 insertion
    assertThat(diffInfo).content().element(2).commonLines().isNotEmpty();
    assertThat(diffInfo).content().element(3).linesOfA().containsExactly("Line 101");
    assertThat(diffInfo).content().element(3).linesOfB().containsExactly("Line 101", "");

    assertThat(diffInfo).metaA().totalLineCount().isEqualTo(101);
    assertThat(diffInfo).metaB().totalLineCount().isEqualTo(103);
  }

  @Test
  // TODO: Fix this issue. This test documents the current behavior and ensures that we at least
  //  don't run into an internal server error.
  public void
      addedNewlineAtEndOfFileIsNotMarkedWhenEditDueToRebaseIncreasedLineCountAndWhitespaceIgnoredEvenThoughItShould()
          throws Exception {
    addModifiedPatchSet(changeId, FILE_NAME, fileContent -> fileContent.concat("Line 101"));
    String previousPatchSetId = gApi.changes().id(changeId).get().currentRevision;
    String newBaseFileContent = FILE_CONTENT.replace("Line 70\n", "Line 70\nLine 70.5\n");
    ObjectId commit2 = addCommit(commit1, FILE_NAME, newBaseFileContent);
    rebaseChangeOn(changeId, commit2);
    addModifiedPatchSet(changeId, FILE_NAME, fileContent -> fileContent.concat("\n"));

    DiffInfo diffInfo =
        getDiffRequest(changeId, CURRENT, FILE_NAME)
            .withWhitespace(DiffPreferencesInfo.Whitespace.IGNORE_ALL)
            .withBase(previousPatchSetId)
            .get();
    assertThat(diffInfo).content().element(0).numberOfSkippedLines().isGreaterThan(0);
  }

  @Test
  public void addedLastLineWithoutNewlineBeforeAndAfterwardsIsMarkedInDiff() throws Exception {
    addModifiedPatchSet(changeId, FILE_NAME, fileContent -> fileContent.concat("Line 101"));
    String previousPatchSetId = gApi.changes().id(changeId).get().currentRevision;
    addModifiedPatchSet(changeId, FILE_NAME, fileContent -> fileContent.concat("\nLine 102"));

    DiffInfo diffInfo =
        getDiffRequest(changeId, CURRENT, FILE_NAME)
            .withWhitespace(DiffPreferencesInfo.Whitespace.IGNORE_NONE)
            .withBase(previousPatchSetId)
            .get();
    assertThat(diffInfo).content().element(0).commonLines().isNotEmpty();
    assertThat(diffInfo).content().element(1).linesOfA().containsExactly("Line 101");
    assertThat(diffInfo).content().element(1).linesOfB().containsExactly("Line 101", "Line 102");

    assertThat(diffInfo).metaA().totalLineCount().isEqualTo(101);
    assertThat(diffInfo).metaB().totalLineCount().isEqualTo(102);
  }

  @Test
  public void addedLastLineWithoutNewlineBeforeAndAfterwardsMeansTwoModifiedLines()
      throws Exception {
    addModifiedPatchSet(changeId, FILE_NAME, fileContent -> fileContent.concat("Line 101"));
    String previousPatchSetId = gApi.changes().id(changeId).get().currentRevision;
    addModifiedPatchSet(changeId, FILE_NAME, fileContent -> fileContent.concat("\nLine 102"));

    Map<String, FileInfo> changedFiles =
        gApi.changes().id(changeId).current().files(previousPatchSetId);
    assertThat(changedFiles.get(FILE_NAME)).linesInserted().isEqualTo(2);
    assertThat(changedFiles.get(FILE_NAME)).linesDeleted().isEqualTo(1);
  }

  @Test
  public void addedLastLineWithoutNewlineBeforeButWithOneAfterwardsIsMarkedInDiff()
      throws Exception {
    addModifiedPatchSet(changeId, FILE_NAME, fileContent -> fileContent.concat("Line 101"));
    String previousPatchSetId = gApi.changes().id(changeId).get().currentRevision;
    addModifiedPatchSet(changeId, FILE_NAME, fileContent -> fileContent.concat("\nLine 102\n"));

    DiffInfo diffInfo =
        getDiffRequest(changeId, CURRENT, FILE_NAME)
            .withWhitespace(DiffPreferencesInfo.Whitespace.IGNORE_NONE)
            .withBase(previousPatchSetId)
            .get();
    assertThat(diffInfo).content().element(0).commonLines().isNotEmpty();
    assertThat(diffInfo).content().element(1).linesOfA().containsExactly("Line 101");
    assertThat(diffInfo)
        .content()
        .element(1)
        .linesOfB()
        .containsExactly("Line 101", "Line 102", "");

    assertThat(diffInfo).metaA().totalLineCount().isEqualTo(101);
    assertThat(diffInfo).metaB().totalLineCount().isEqualTo(103);
  }

  @Test
  public void addedLastLineWithoutNewlineBeforeButWithOneAfterwardsMeansTwoModifiedLines()
      throws Exception {
    addModifiedPatchSet(changeId, FILE_NAME, fileContent -> fileContent.concat("Line 101"));
    String previousPatchSetId = gApi.changes().id(changeId).get().currentRevision;
    addModifiedPatchSet(changeId, FILE_NAME, fileContent -> fileContent.concat("\nLine 102\n"));

    Map<String, FileInfo> changedFiles =
        gApi.changes().id(changeId).current().files(previousPatchSetId);
    // Inherited from Git: An empty last line is ignored in the count.
    assertThat(changedFiles.get(FILE_NAME)).linesInserted().isEqualTo(2);
    assertThat(changedFiles.get(FILE_NAME)).linesDeleted().isEqualTo(1);
  }

  @Test
  public void addedLastLineWithNewlineBeforeAndAfterwardsIsMarkedInDiff() throws Exception {
    addModifiedPatchSet(changeId, FILE_NAME, fileContent -> fileContent.concat("Line 101\n"));

    DiffInfo diffInfo =
        getDiffRequest(changeId, CURRENT, FILE_NAME).withBase(initialPatchSetId).get();
    assertThat(diffInfo).content().element(0).commonLines().isNotEmpty();
    assertThat(diffInfo).content().element(1).linesOfA().isNull();
    assertThat(diffInfo).content().element(1).linesOfB().containsExactly("Line 101");
    assertThat(diffInfo).content().element(2).commonLines().containsExactly("");

    assertThat(diffInfo).metaA().totalLineCount().isEqualTo(101);
    assertThat(diffInfo).metaB().totalLineCount().isEqualTo(102);
  }

  @Test
  public void addedLastLineWithNewlineBeforeAndAfterwardsMeansOneInsertedLine() throws Exception {
    addModifiedPatchSet(changeId, FILE_NAME, fileContent -> fileContent.concat("Line 101\n"));

    Map<String, FileInfo> changedFiles =
        gApi.changes().id(changeId).current().files(initialPatchSetId);
    assertThat(changedFiles.get(FILE_NAME)).linesInserted().isEqualTo(1);
    assertThat(changedFiles.get(FILE_NAME)).linesDeleted().isNull();
  }

  @Test
  public void addedLastLineWithNewlineBeforeButWithoutOneAfterwardsIsMarkedInDiff()
      throws Exception {
    addModifiedPatchSet(changeId, FILE_NAME, fileContent -> fileContent.concat("Line 101"));

    DiffInfo diffInfo =
        getDiffRequest(changeId, CURRENT, FILE_NAME).withBase(initialPatchSetId).get();
    assertThat(diffInfo).content().element(0).commonLines().isNotEmpty();
    assertThat(diffInfo).content().element(1).linesOfA().containsExactly("");
    assertThat(diffInfo).content().element(1).linesOfB().containsExactly("Line 101");

    assertThat(diffInfo).metaA().totalLineCount().isEqualTo(101);
    assertThat(diffInfo).metaB().totalLineCount().isEqualTo(101);
  }

  @Test
  public void addedLastLineWithNewlineBeforeButWithoutOneAfterwardsMeansOneInsertedLine()
      throws Exception {
    addModifiedPatchSet(changeId, FILE_NAME, fileContent -> fileContent.concat("Line 101"));

    Map<String, FileInfo> changedFiles =
        gApi.changes().id(changeId).current().files(initialPatchSetId);
    assertThat(changedFiles.get(FILE_NAME)).linesInserted().isEqualTo(1);
    // Inherited from Git: An empty last line is ignored in the count.
    assertThat(changedFiles.get(FILE_NAME)).linesDeleted().isNull();
  }

  @Test
  public void hunkForModifiedLastLineIsCombinedWithHunkForAddedNewlineAtEnd() throws Exception {
    addModifiedPatchSet(changeId, FILE_NAME, fileContent -> fileContent.concat("Line 101"));
    String previousPatchSetId = gApi.changes().id(changeId).get().currentRevision;
    addModifiedPatchSet(
        changeId, FILE_NAME, fileContent -> fileContent.replace("Line 101", "Line one oh one\n"));

    DiffInfo diffInfo =
        getDiffRequest(changeId, CURRENT, FILE_NAME).withBase(previousPatchSetId).get();
    assertThat(diffInfo).content().element(0).commonLines().isNotEmpty();
    assertThat(diffInfo).content().element(1).linesOfA().containsExactly("Line 101");
    assertThat(diffInfo).content().element(1).linesOfB().containsExactly("Line one oh one", "");
  }

  @Test
  public void intralineEditsForModifiedLastLineArePreservedWhenNewlineIsAlsoAddedAtEnd()
      throws Exception {
    assume().that(intraline).isTrue();

    addModifiedPatchSet(changeId, FILE_NAME, fileContent -> fileContent.concat("Line 101"));
    String previousPatchSetId = gApi.changes().id(changeId).get().currentRevision;
    addModifiedPatchSet(
        changeId, FILE_NAME, fileContent -> fileContent.replace("Line 101", "Line one oh one\n"));

    DiffInfo diffInfo =
        getDiffRequest(changeId, CURRENT, FILE_NAME).withBase(previousPatchSetId).get();
    assertThat(diffInfo).content().element(0).commonLines().isNotEmpty();
    assertThat(diffInfo)
        .content()
        .element(1)
        .intralineEditsOfA()
        .containsExactly(ImmutableList.of(5, 3));
    assertThat(diffInfo)
        .content()
        .element(1)
        .intralineEditsOfB()
        .containsExactly(ImmutableList.of(5, 11));
  }

  @Test
  public void hunkForModifiedSecondToLastLineIsNotCombinedWithHunkForAddedNewlineAtEnd()
      throws Exception {
    addModifiedPatchSet(changeId, FILE_NAME, fileContent -> fileContent.concat("Line 101"));
    String previousPatchSetId = gApi.changes().id(changeId).get().currentRevision;
    addModifiedPatchSet(
        changeId,
        FILE_NAME,
        fileContent -> fileContent.replace("Line 100\n", "Line one hundred\n").concat("\n"));

    DiffInfo diffInfo =
        getDiffRequest(changeId, CURRENT, FILE_NAME).withBase(previousPatchSetId).get();
    assertThat(diffInfo).content().element(0).commonLines().isNotEmpty();
    assertThat(diffInfo).content().element(1).linesOfA().containsExactly("Line 100");
    assertThat(diffInfo).content().element(1).linesOfB().containsExactly("Line one hundred");
    assertThat(diffInfo).content().element(2).commonLines().isNotEmpty();
    assertThat(diffInfo).content().element(3).linesOfA().isNull();
    assertThat(diffInfo).content().element(3).linesOfB().containsExactly("");
  }

  @Test
  public void deletedNewlineAtEndOfFileIsMarkedInDiffWhenWhitespaceIsConsidered() throws Exception {
    addModifiedPatchSet(
        changeId, FILE_NAME, fileContent -> fileContent.replace("Line 100\n", "Line 100"));

    DiffInfo diffInfo =
        getDiffRequest(changeId, CURRENT, FILE_NAME)
            .withBase(initialPatchSetId)
            .withWhitespace(DiffPreferencesInfo.Whitespace.IGNORE_NONE)
            .get();
    assertThat(diffInfo).content().element(0).commonLines().isNotEmpty();
    assertThat(diffInfo).content().element(1).linesOfA().containsExactly("Line 100", "");
    assertThat(diffInfo).content().element(1).linesOfB().containsExactly("Line 100");

    assertThat(diffInfo).metaA().totalLineCount().isEqualTo(101);
    assertThat(diffInfo).metaB().totalLineCount().isEqualTo(100);
  }

  @Test
  public void deletedNewlineAtEndOfFileIsMarkedInDiffWhenWhitespaceIsIgnored() throws Exception {
    addModifiedPatchSet(
        changeId, FILE_NAME, fileContent -> fileContent.replace("Line 100\n", "Line 100"));

    DiffInfo diffInfo =
        getDiffRequest(changeId, CURRENT, FILE_NAME)
            .withBase(initialPatchSetId)
            .withWhitespace(DiffPreferencesInfo.Whitespace.IGNORE_ALL)
            .get();
    assertThat(diffInfo).content().element(0).commonLines().isNotEmpty();
    assertThat(diffInfo).content().element(1).linesOfA().containsExactly("");
    assertThat(diffInfo).content().element(1).linesOfB().isNull();

    assertThat(diffInfo).metaA().totalLineCount().isEqualTo(101);
    assertThat(diffInfo).metaB().totalLineCount().isEqualTo(100);
  }

  @Test
  public void deletedNewlineAtEndOfFileMeansOneModifiedLine() throws Exception {
    addModifiedPatchSet(
        changeId, FILE_NAME, fileContent -> fileContent.replace("Line 100\n", "Line 100"));

    Map<String, FileInfo> changedFiles =
        gApi.changes().id(changeId).current().files(initialPatchSetId);
    assertThat(changedFiles.get(FILE_NAME)).linesInserted().isEqualTo(1);
    assertThat(changedFiles.get(FILE_NAME)).linesDeleted().isEqualTo(1);
  }

  @Test
  public void deletedLastLineWithoutNewlineBeforeAndAfterwardsIsMarkedInDiff() throws Exception {
    addModifiedPatchSet(
        changeId, FILE_NAME, fileContent -> fileContent.replace("Line 100\n", "Line 100"));
    String previousPatchSetId = gApi.changes().id(changeId).get().currentRevision;
    addModifiedPatchSet(changeId, FILE_NAME, fileContent -> fileContent.replace("\nLine 100", ""));

    DiffInfo diffInfo =
        getDiffRequest(changeId, CURRENT, FILE_NAME)
            .withBase(previousPatchSetId)
            .withWhitespace(DiffPreferencesInfo.Whitespace.IGNORE_NONE)
            .get();
    assertThat(diffInfo).content().element(0).commonLines().isNotEmpty();
    assertThat(diffInfo).content().element(1).linesOfA().containsExactly("Line 99", "Line 100");
    assertThat(diffInfo).content().element(1).linesOfB().containsExactly("Line 99");

    assertThat(diffInfo).metaA().totalLineCount().isEqualTo(100);
    assertThat(diffInfo).metaB().totalLineCount().isEqualTo(99);
  }

  @Test
  public void deletedLastLineWithoutNewlineBeforeAndAfterwardsMeansTwoModifiedLines()
      throws Exception {
    addModifiedPatchSet(
        changeId, FILE_NAME, fileContent -> fileContent.replace("Line 100\n", "Line 100"));
    String previousPatchSetId = gApi.changes().id(changeId).get().currentRevision;
    addModifiedPatchSet(changeId, FILE_NAME, fileContent -> fileContent.replace("\nLine 100", ""));

    Map<String, FileInfo> changedFiles =
        gApi.changes().id(changeId).current().files(previousPatchSetId);
    assertThat(changedFiles.get(FILE_NAME)).linesInserted().isEqualTo(1);
    assertThat(changedFiles.get(FILE_NAME)).linesDeleted().isEqualTo(2);
  }

  @Test
  public void deletedLastLineWithoutNewlineBeforeButWithOneAfterwardsIsMarkedInDiff()
      throws Exception {
    addModifiedPatchSet(
        changeId, FILE_NAME, fileContent -> fileContent.replace("Line 100\n", "Line 100"));
    String previousPatchSetId = gApi.changes().id(changeId).get().currentRevision;
    addModifiedPatchSet(changeId, FILE_NAME, fileContent -> fileContent.replace("Line 100", ""));

    DiffInfo diffInfo =
        getDiffRequest(changeId, CURRENT, FILE_NAME)
            .withBase(previousPatchSetId)
            .withWhitespace(DiffPreferencesInfo.Whitespace.IGNORE_NONE)
            .get();
    assertThat(diffInfo).content().element(0).commonLines().isNotEmpty();
    assertThat(diffInfo).content().element(1).linesOfA().containsExactly("Line 100");
    assertThat(diffInfo).content().element(1).linesOfB().containsExactly("");

    assertThat(diffInfo).metaA().totalLineCount().isEqualTo(100);
    assertThat(diffInfo).metaB().totalLineCount().isEqualTo(100);
  }

  @Test
  public void deletedLastLineWithoutNewlineBeforeButWithOneAfterwardsMeansOneDeletedLine()
      throws Exception {
    addModifiedPatchSet(
        changeId, FILE_NAME, fileContent -> fileContent.replace("Line 100\n", "Line 100"));
    String previousPatchSetId = gApi.changes().id(changeId).get().currentRevision;
    addModifiedPatchSet(changeId, FILE_NAME, fileContent -> fileContent.replace("Line 100", ""));

    Map<String, FileInfo> changedFiles =
        gApi.changes().id(changeId).current().files(previousPatchSetId);
    // Inherited from Git: An empty last line is ignored in the count.
    assertThat(changedFiles.get(FILE_NAME)).linesInserted().isNull();
    assertThat(changedFiles.get(FILE_NAME)).linesDeleted().isEqualTo(1);
  }

  @Test
  public void deletedLastLineWithNewlineBeforeAndAfterwardsIsMarkedInDiff() throws Exception {
    addModifiedPatchSet(changeId, FILE_NAME, fileContent -> fileContent.replace("Line 100\n", ""));

    DiffInfo diffInfo =
        getDiffRequest(changeId, CURRENT, FILE_NAME)
            .withBase(initialPatchSetId)
            .withWhitespace(DiffPreferencesInfo.Whitespace.IGNORE_NONE)
            .get();
    assertThat(diffInfo).content().element(0).commonLines().isNotEmpty();
    assertThat(diffInfo).content().element(1).linesOfA().containsExactly("Line 100");
    assertThat(diffInfo).content().element(1).linesOfB().isNull();
    assertThat(diffInfo).content().element(2).commonLines().containsExactly("");

    assertThat(diffInfo).metaA().totalLineCount().isEqualTo(101);
    assertThat(diffInfo).metaB().totalLineCount().isEqualTo(100);
  }

  @Test
  public void deletedLastLineWithNewlineBeforeAndAfterwardsMeansOneDeletedLine() throws Exception {
    addModifiedPatchSet(changeId, FILE_NAME, fileContent -> fileContent.replace("Line 100\n", ""));

    Map<String, FileInfo> changedFiles =
        gApi.changes().id(changeId).current().files(initialPatchSetId);
    assertThat(changedFiles.get(FILE_NAME)).linesInserted().isNull();
    assertThat(changedFiles.get(FILE_NAME)).linesDeleted().isEqualTo(1);
  }

  @Test
  public void deletedLastLineWithNewlineBeforeButWithoutOneAfterwardsIsMarkedInDiff()
      throws Exception {
    addModifiedPatchSet(
        changeId, FILE_NAME, fileContent -> fileContent.replace("\nLine 100\n", ""));

    DiffInfo diffInfo =
        getDiffRequest(changeId, CURRENT, FILE_NAME)
            .withBase(initialPatchSetId)
            .withWhitespace(DiffPreferencesInfo.Whitespace.IGNORE_NONE)
            .get();
    assertThat(diffInfo).content().element(0).commonLines().isNotEmpty();
    assertThat(diffInfo).content().element(1).linesOfA().containsExactly("Line 99", "Line 100", "");
    assertThat(diffInfo).content().element(1).linesOfB().containsExactly("Line 99");

    assertThat(diffInfo).metaA().totalLineCount().isEqualTo(101);
    assertThat(diffInfo).metaB().totalLineCount().isEqualTo(99);
  }

  @Test
  public void deletedLastLineWithNewlineBeforeButWithoutOneAfterwardsMeansTwoModifiedLines()
      throws Exception {
    addModifiedPatchSet(
        changeId, FILE_NAME, fileContent -> fileContent.replace("\nLine 100\n", ""));

    Map<String, FileInfo> changedFiles =
        gApi.changes().id(changeId).current().files(initialPatchSetId);
    assertThat(changedFiles.get(FILE_NAME)).linesInserted().isEqualTo(1);
    assertThat(changedFiles.get(FILE_NAME)).linesDeleted().isEqualTo(2);
  }

  @Test
  public void hunkForModifiedLastLineIsCombinedWithHunkForDeletedNewlineAtEnd() throws Exception {
    addModifiedPatchSet(
        changeId, FILE_NAME, fileContent -> fileContent.replace("Line 100\n", "Line one hundred"));

    DiffInfo diffInfo =
        getDiffRequest(changeId, CURRENT, FILE_NAME).withBase(initialPatchSetId).get();
    assertThat(diffInfo).content().element(0).commonLines().isNotEmpty();
    assertThat(diffInfo).content().element(1).linesOfA().containsExactly("Line 100", "");
    assertThat(diffInfo).content().element(1).linesOfB().containsExactly("Line one hundred");
  }

  @Test
  public void intralineEditsForModifiedLastLineArePreservedWhenNewlineIsAlsoDeletedAtEnd()
      throws Exception {
    assume().that(intraline).isTrue();

    addModifiedPatchSet(
        changeId, FILE_NAME, fileContent -> fileContent.replace("Line 100\n", "Line one hundred"));

    DiffInfo diffInfo =
        getDiffRequest(changeId, CURRENT, FILE_NAME).withBase(initialPatchSetId).get();
    assertThat(diffInfo).content().element(0).commonLines().isNotEmpty();
    assertThat(diffInfo)
        .content()
        .element(1)
        .intralineEditsOfA()
        .containsExactly(ImmutableList.of(5, 4));
    assertThat(diffInfo)
        .content()
        .element(1)
        .intralineEditsOfB()
        .containsExactly(ImmutableList.of(5, 11));
  }

  @Test
  public void hunkForModifiedSecondToLastLineIsNotCombinedWithHunkForDeletedNewlineAtEnd()
      throws Exception {
    addModifiedPatchSet(
        changeId,
        FILE_NAME,
        fileContent ->
            fileContent
                .replace("Line 99\n", "Line ninety-nine\n")
                .replace("Line 100\n", "Line 100"));

    DiffInfo diffInfo =
        getDiffRequest(changeId, CURRENT, FILE_NAME).withBase(initialPatchSetId).get();
    assertThat(diffInfo).content().element(0).commonLines().isNotEmpty();
    assertThat(diffInfo).content().element(1).linesOfA().containsExactly("Line 99");
    assertThat(diffInfo).content().element(1).linesOfB().containsExactly("Line ninety-nine");
    assertThat(diffInfo).content().element(2).commonLines().isNotEmpty();
    assertThat(diffInfo).content().element(3).linesOfA().containsExactly("");
    assertThat(diffInfo).content().element(3).linesOfB().isNull();
  }

  @Test
  public void addedUnrelatedFileIsIgnored_ForPatchSetDiffWithRebase() throws Exception {
    ObjectId commit2 = addCommit(commit1, "file_added_in_another_commit.txt", "Some file content");

    rebaseChangeOn(changeId, commit2);
    addModifiedPatchSet(changeId, FILE_NAME, "Another line\n"::concat);

    Map<String, FileInfo> changedFiles =
        gApi.changes().id(changeId).current().files(initialPatchSetId);
    assertThat(changedFiles.keySet()).containsExactly(COMMIT_MSG, FILE_NAME);
  }

  @Test
  public void removedUnrelatedFileIsIgnored_ForPatchSetDiffWithRebase() throws Exception {
    ObjectId commit2 = addCommitRemovingFiles(commit1, FILE_NAME2);

    rebaseChangeOn(changeId, commit2);
    addModifiedPatchSet(changeId, FILE_NAME, "Another line\n"::concat);

    Map<String, FileInfo> changedFiles =
        gApi.changes().id(changeId).current().files(initialPatchSetId);
    assertThat(changedFiles.keySet()).containsExactly(COMMIT_MSG, FILE_NAME);
  }

  @Test
  public void renamedUnrelatedFileIsIgnored_ForPatchSetDiffWithRebase() throws Exception {
    ObjectId commit2 = addCommitRenamingFile(commit1, FILE_NAME2, "a_new_file_name.txt");

    rebaseChangeOn(changeId, commit2);
    addModifiedPatchSet(changeId, FILE_NAME, "Another line\n"::concat);

    Map<String, FileInfo> changedFiles =
        gApi.changes().id(changeId).current().files(initialPatchSetId);
    assertThat(changedFiles.keySet()).containsExactly(COMMIT_MSG, FILE_NAME);
  }

  @Test
  public void renamedUnrelatedFileIsIgnored_ForPatchSetDiffWithRebase_WhenEquallyModifiedInBoth()
      throws Exception {
    Function<String, String> contentModification =
        fileContent -> fileContent.replace("1st line\n", "First line\n");
    addModifiedPatchSet(changeId, FILE_NAME2, contentModification);
    String previousPatchSetId = gApi.changes().id(changeId).get().currentRevision;

    // Revert the modification to be able to rebase.
    addModifiedPatchSet(
        changeId, FILE_NAME2, fileContent -> fileContent.replace("First line\n", "1st line\n"));

    String renamedFileName = "renamed_file.txt";
    ObjectId commit2 = addCommitRenamingFile(commit1, FILE_NAME2, renamedFileName);
    rebaseChangeOn(changeId, commit2);
    addModifiedPatchSet(changeId, renamedFileName, contentModification);
    addModifiedPatchSet(changeId, FILE_NAME, "Another line\n"::concat);

    Map<String, FileInfo> changedFiles =
        gApi.changes().id(changeId).current().files(previousPatchSetId);
    assertThat(changedFiles.keySet()).containsExactly(COMMIT_MSG, FILE_NAME);
  }

  @Test
  public void renamedUnrelatedFileIsIgnored_ForPatchSetDiffWithRebase_WhenModifiedDuringRebase()
      throws Exception {
    String renamedFilePath = "renamed_some_file.txt";
    ObjectId commit2 =
        addCommit(commit1, FILE_NAME, FILE_CONTENT.replace("Line 5\n", "Line five\n"));
    ObjectId commit3 = addCommitRenamingFile(commit2, FILE_NAME, renamedFilePath);

    rebaseChangeOn(changeId, commit3);

    Map<String, FileInfo> changedFiles =
        gApi.changes().id(changeId).current().files(initialPatchSetId);
    assertThat(changedFiles.keySet()).containsExactly(COMMIT_MSG);
  }

  @Test
  public void fileRenamedDuringRebaseSameAsInPatchSetIsIgnored() throws Exception {
    String renamedFileName = "renamed_file.txt";
    gApi.changes().id(changeId).edit().renameFile(FILE_NAME, renamedFileName);
    gApi.changes().id(changeId).edit().publish();
    String previousPatchSetId = gApi.changes().id(changeId).get().currentRevision;

    // Revert the renaming to be able to rebase.
    gApi.changes().id(changeId).edit().renameFile(renamedFileName, FILE_NAME);
    gApi.changes().id(changeId).edit().publish();

    ObjectId commit2 = addCommitRenamingFile(commit1, FILE_NAME, renamedFileName);
    rebaseChangeOn(changeId, commit2);

    Map<String, FileInfo> changedFiles =
        gApi.changes().id(changeId).current().files(previousPatchSetId);
    assertThat(changedFiles.keySet()).containsExactly(COMMIT_MSG);
  }

  @Test
  public void fileWithRebaseHunksRenamedDuringRebaseSameAsInPatchSetIsIgnored() throws Exception {
    String renamedFileName = "renamed_file.txt";
    gApi.changes().id(changeId).edit().renameFile(FILE_NAME, renamedFileName);
    gApi.changes().id(changeId).edit().publish();
    String previousPatchSetId = gApi.changes().id(changeId).get().currentRevision;

    // Revert the renaming to be able to rebase.
    gApi.changes().id(changeId).edit().renameFile(renamedFileName, FILE_NAME);
    gApi.changes().id(changeId).edit().publish();

    ObjectId commit2 =
        addCommit(commit1, FILE_NAME, FILE_CONTENT.replace("Line 10\n", "Line ten\n"));
    ObjectId commit3 = addCommitRenamingFile(commit2, FILE_NAME, renamedFileName);
    rebaseChangeOn(changeId, commit3);

    Map<String, FileInfo> changedFiles =
        gApi.changes().id(changeId).current().files(previousPatchSetId);
    assertThat(changedFiles.keySet()).containsExactly(COMMIT_MSG);
  }

  @Test
  public void filesNotTouchedByPatchSetsAndContainingOnlyRebaseHunksAreIgnored() throws Exception {
    String newFileContent = FILE_CONTENT.replace("Line 10\n", "Line ten\n");
    ObjectId commit2 = addCommit(commit1, FILE_NAME, newFileContent);
    ObjectId commit3 = addCommitRenamingFile(commit2, FILE_NAME2, "a_new_file_name.txt");

    rebaseChangeOn(changeId, commit3);

    Map<String, FileInfo> changedFiles =
        gApi.changes().id(changeId).current().files(initialPatchSetId);
    assertThat(changedFiles.keySet()).containsExactly(COMMIT_MSG);
  }

  @Test
  public void filesTouchedByPatchSetsAndContainingOnlyRebaseHunksAreIgnored() throws Exception {
    addModifiedPatchSet(
        changeId, FILE_NAME, fileContent -> fileContent.replace("Line 50\n", "Line fifty\n"));
    addModifiedPatchSet(
        changeId, FILE_NAME2, fileContent -> fileContent.replace("1st line\n", "First line\n"));
    String previousPatchSetId = gApi.changes().id(changeId).get().currentRevision;
    // Revert the modification to allow rebasing.
    addModifiedPatchSet(
        changeId, FILE_NAME2, fileContent -> fileContent.replace("First line\n", "1st line\n"));

    String newFileContent = FILE_CONTENT.replace("Line 10\n", "Line ten\n");
    ObjectId commit2 = addCommit(commit1, FILE_NAME, newFileContent);
    String newFilePath = "a_new_file_name.txt";
    ObjectId commit3 = addCommitRenamingFile(commit2, FILE_NAME2, newFilePath);

    rebaseChangeOn(changeId, commit3);
    // Apply the modification again to bring the file into the same state as for the previous
    // patch set.
    addModifiedPatchSet(
        changeId, newFilePath, fileContent -> fileContent.replace("1st line\n", "First line\n"));

    Map<String, FileInfo> changedFiles =
        gApi.changes().id(changeId).current().files(previousPatchSetId);
    assertThat(changedFiles.keySet()).containsExactly(COMMIT_MSG);
  }

  @Test
  public void singleHunkAtBeginningIsFollowedByCorrectCommonLines() throws Exception {
    String filePath = "a_new_file.txt";
    String fileContent = "Line 1\nLine 2\nLine 3\nLine 4\nLine 5\n";
    gApi.changes().id(changeId).edit().modifyFile(filePath, RawInputUtil.create(fileContent));
    gApi.changes().id(changeId).edit().publish();
    String previousPatchSetId = gApi.changes().id(changeId).get().currentRevision;
    addModifiedPatchSet(changeId, filePath, content -> content.replace("Line 1\n", "Line one\n"));

    DiffInfo diffInfo =
        getDiffRequest(changeId, CURRENT, filePath).withBase(previousPatchSetId).get();
    assertThat(diffInfo).content().element(0).linesOfA().isNotEmpty();
    assertThat(diffInfo).content().element(0).linesOfB().isNotEmpty();
    assertThat(diffInfo)
        .content()
        .element(1)
        .commonLines()
        .containsExactly("Line 2", "Line 3", "Line 4", "Line 5", "")
        .inOrder();
  }

  @Test
  public void singleHunkAtEndIsPrecededByCorrectCommonLines() throws Exception {
    String filePath = "a_new_file.txt";
    String fileContent = "Line 1\nLine 2\nLine 3\nLine 4\nLine 5\n";
    gApi.changes().id(changeId).edit().modifyFile(filePath, RawInputUtil.create(fileContent));
    gApi.changes().id(changeId).edit().publish();
    String previousPatchSetId = gApi.changes().id(changeId).get().currentRevision;
    addModifiedPatchSet(changeId, filePath, content -> content.replace("Line 5\n", "Line five\n"));

    DiffInfo diffInfo =
        getDiffRequest(changeId, CURRENT, filePath).withBase(previousPatchSetId).get();
    assertThat(diffInfo)
        .content()
        .element(0)
        .commonLines()
        .containsExactly("Line 1", "Line 2", "Line 3", "Line 4")
        .inOrder();
    assertThat(diffInfo).content().element(1).linesOfA().isNotEmpty();
    assertThat(diffInfo).content().element(1).linesOfB().isNotEmpty();
  }

  @Test
  public void singleHunkInTheMiddleIsSurroundedByCorrectCommonLines() throws Exception {
    String filePath = "a_new_file.txt";
    String fileContent = "Line 1\nLine 2\nLine 3\nLine 4\nLine 5\nLine 6\n";
    gApi.changes().id(changeId).edit().modifyFile(filePath, RawInputUtil.create(fileContent));
    gApi.changes().id(changeId).edit().publish();
    String previousPatchSetId = gApi.changes().id(changeId).get().currentRevision;
    addModifiedPatchSet(changeId, filePath, content -> content.replace("Line 3\n", "Line three\n"));

    DiffInfo diffInfo =
        getDiffRequest(changeId, CURRENT, filePath).withBase(previousPatchSetId).get();
    assertThat(diffInfo)
        .content()
        .element(0)
        .commonLines()
        .containsExactly("Line 1", "Line 2")
        .inOrder();
    assertThat(diffInfo).content().element(1).linesOfA().isNotEmpty();
    assertThat(diffInfo).content().element(1).linesOfB().isNotEmpty();
    assertThat(diffInfo)
        .content()
        .element(2)
        .commonLines()
        .containsExactly("Line 4", "Line 5", "Line 6", "")
        .inOrder();
  }

  @Test
  public void twoHunksAreSeparatedByCorrectCommonLines() throws Exception {
    String filePath = "a_new_file.txt";
    String fileContent = "Line 1\nLine 2\nLine 3\nLine 4\nLine 5\n";
    gApi.changes().id(changeId).edit().modifyFile(filePath, RawInputUtil.create(fileContent));
    gApi.changes().id(changeId).edit().publish();
    String previousPatchSetId = gApi.changes().id(changeId).get().currentRevision;
    addModifiedPatchSet(
        changeId,
        filePath,
        content -> content.replace("Line 2\n", "Line two\n").replace("Line 5\n", "Line five\n"));

    DiffInfo diffInfo =
        getDiffRequest(changeId, CURRENT, filePath).withBase(previousPatchSetId).get();
    assertThat(diffInfo).content().element(0).commonLines().isNotEmpty();
    assertThat(diffInfo).content().element(1).linesOfA().isNotEmpty();
    assertThat(diffInfo).content().element(1).linesOfB().isNotEmpty();
    assertThat(diffInfo)
        .content()
        .element(2)
        .commonLines()
        .containsExactly("Line 3", "Line 4")
        .inOrder();
    assertThat(diffInfo).content().element(3).linesOfA().isNotEmpty();
    assertThat(diffInfo).content().element(3).linesOfB().isNotEmpty();
  }

  @Test
  public void rebaseHunksAtStartOfFileAreIdentified() throws Exception {
    String newFileContent =
        FILE_CONTENT.replace("Line 1\n", "Line one\n").replace("Line 5\n", "Line five\n");
    ObjectId commit2 = addCommit(commit1, FILE_NAME, newFileContent);

    rebaseChangeOn(changeId, commit2);
    Function<String, String> contentModification =
        fileContent -> fileContent.replace("Line 50\n", "Line fifty\n");
    addModifiedPatchSet(changeId, FILE_NAME, contentModification);

    DiffInfo diffInfo =
        getDiffRequest(changeId, CURRENT, FILE_NAME).withBase(initialPatchSetId).get();
    assertThat(diffInfo).content().element(0).linesOfA().containsExactly("Line 1");
    assertThat(diffInfo).content().element(0).linesOfB().containsExactly("Line one");
    assertThat(diffInfo).content().element(0).isDueToRebase();
    assertThat(diffInfo).content().element(1).commonLines().isNotEmpty();
    assertThat(diffInfo).content().element(2).linesOfA().containsExactly("Line 5");
    assertThat(diffInfo).content().element(2).linesOfB().containsExactly("Line five");
    assertThat(diffInfo).content().element(2).isDueToRebase();
    assertThat(diffInfo).content().element(3).commonLines().isNotEmpty();
    assertThat(diffInfo).content().element(4).linesOfA().containsExactly("Line 50");
    assertThat(diffInfo).content().element(4).linesOfB().containsExactly("Line fifty");
    assertThat(diffInfo).content().element(4).isNotDueToRebase();
    assertThat(diffInfo).content().element(5).commonLines().isNotEmpty();

    Map<String, FileInfo> changedFiles =
        gApi.changes().id(changeId).current().files(initialPatchSetId);
    assertThat(changedFiles.get(FILE_NAME)).linesInserted().isEqualTo(1);
    assertThat(changedFiles.get(FILE_NAME)).linesDeleted().isEqualTo(1);
  }

  @Test
  public void rebaseHunksAtEndOfFileAreIdentified() throws Exception {
    String newFileContent =
        FILE_CONTENT
            .replace("Line 60\n", "Line sixty\n")
            .replace("Line 100\n", "Line one hundred\n");
    ObjectId commit2 = addCommit(commit1, FILE_NAME, newFileContent);

    rebaseChangeOn(changeId, commit2);
    Function<String, String> contentModification =
        fileContent -> fileContent.replace("Line 50\n", "Line fifty\n");
    addModifiedPatchSet(changeId, FILE_NAME, contentModification);

    DiffInfo diffInfo =
        getDiffRequest(changeId, CURRENT, FILE_NAME).withBase(initialPatchSetId).get();
    assertThat(diffInfo).content().element(0).commonLines().isNotEmpty();
    assertThat(diffInfo).content().element(1).linesOfA().containsExactly("Line 50");
    assertThat(diffInfo).content().element(1).linesOfB().containsExactly("Line fifty");
    assertThat(diffInfo).content().element(1).isNotDueToRebase();
    assertThat(diffInfo).content().element(2).commonLines().isNotEmpty();
    assertThat(diffInfo).content().element(3).linesOfA().containsExactly("Line 60");
    assertThat(diffInfo).content().element(3).linesOfB().containsExactly("Line sixty");
    assertThat(diffInfo).content().element(3).isDueToRebase();
    assertThat(diffInfo).content().element(4).commonLines().isNotEmpty();
    assertThat(diffInfo).content().element(5).linesOfA().containsExactly("Line 100");
    assertThat(diffInfo).content().element(5).linesOfB().containsExactly("Line one hundred");
    assertThat(diffInfo).content().element(5).isDueToRebase();

    Map<String, FileInfo> changedFiles =
        gApi.changes().id(changeId).current().files(initialPatchSetId);
    assertThat(changedFiles.get(FILE_NAME)).linesInserted().isEqualTo(1);
    assertThat(changedFiles.get(FILE_NAME)).linesDeleted().isEqualTo(1);
  }

  @Test
  public void rebaseHunksInBetweenRegularHunksAreIdentified() throws Exception {
    String newFileContent =
        FILE_CONTENT.replace("Line 40\n", "Line forty\n").replace("Line 45\n", "Line forty five\n");
    ObjectId commit2 = addCommit(commit1, FILE_NAME, newFileContent);

    rebaseChangeOn(changeId, commit2);
    Function<String, String> contentModification =
        fileContent ->
            fileContent
                .replace("Line 1\n", "Line one\n")
                .replace("Line 100\n", "Line one hundred\n");
    addModifiedPatchSet(changeId, FILE_NAME, contentModification);

    DiffInfo diffInfo =
        getDiffRequest(changeId, CURRENT, FILE_NAME).withBase(initialPatchSetId).get();
    assertThat(diffInfo).content().element(0).linesOfA().containsExactly("Line 1");
    assertThat(diffInfo).content().element(0).linesOfB().containsExactly("Line one");
    assertThat(diffInfo).content().element(0).isNotDueToRebase();
    assertThat(diffInfo).content().element(1).commonLines().isNotEmpty();
    assertThat(diffInfo).content().element(2).linesOfA().containsExactly("Line 40");
    assertThat(diffInfo).content().element(2).linesOfB().containsExactly("Line forty");
    assertThat(diffInfo).content().element(2).isDueToRebase();
    assertThat(diffInfo).content().element(3).commonLines().isNotEmpty();
    assertThat(diffInfo).content().element(4).linesOfA().containsExactly("Line 45");
    assertThat(diffInfo).content().element(4).linesOfB().containsExactly("Line forty five");
    assertThat(diffInfo).content().element(4).isDueToRebase();
    assertThat(diffInfo).content().element(5).commonLines().isNotEmpty();
    assertThat(diffInfo).content().element(6).linesOfA().containsExactly("Line 100");
    assertThat(diffInfo).content().element(6).linesOfB().containsExactly("Line one hundred");
    assertThat(diffInfo).content().element(6).isNotDueToRebase();

    Map<String, FileInfo> changedFiles =
        gApi.changes().id(changeId).current().files(initialPatchSetId);
    assertThat(changedFiles.get(FILE_NAME)).linesInserted().isEqualTo(2);
    assertThat(changedFiles.get(FILE_NAME)).linesDeleted().isEqualTo(2);
  }

  @Test
  public void rebaseHunkIsIdentifiedWhenMovedDownInPreviousPatchSet() throws Exception {
    // Move the code down by introducing additional lines (pure insert + enlarging replacement) in
    // the previous patch set.
    Function<String, String> contentModification1 =
        fileContent ->
            "Line zero\n" + fileContent.replace("Line 10\n", "Line ten\nLine ten and a half\n");
    addModifiedPatchSet(changeId, FILE_NAME, contentModification1);
    String previousPatchSetId = gApi.changes().id(changeId).get().currentRevision;

    String newFileContent = FILE_CONTENT.replace("Line 40\n", "Line forty\n");
    ObjectId commit2 = addCommit(commit1, FILE_NAME, newFileContent);

    rebaseChangeOn(changeId, commit2);
    Function<String, String> contentModification2 =
        fileContent -> fileContent.replace("Line 100\n", "Line one hundred\n");
    addModifiedPatchSet(changeId, FILE_NAME, contentModification2);

    DiffInfo diffInfo =
        getDiffRequest(changeId, CURRENT, FILE_NAME).withBase(previousPatchSetId).get();
    assertThat(diffInfo).content().element(0).commonLines().isNotEmpty();
    assertThat(diffInfo).content().element(1).linesOfA().containsExactly("Line 40");
    assertThat(diffInfo).content().element(1).linesOfB().containsExactly("Line forty");
    assertThat(diffInfo).content().element(1).isDueToRebase();
    assertThat(diffInfo).content().element(2).commonLines().isNotEmpty();
    assertThat(diffInfo).content().element(3).linesOfA().containsExactly("Line 100");
    assertThat(diffInfo).content().element(3).linesOfB().containsExactly("Line one hundred");
    assertThat(diffInfo).content().element(3).isNotDueToRebase();

    Map<String, FileInfo> changedFiles =
        gApi.changes().id(changeId).current().files(previousPatchSetId);
    assertThat(changedFiles.get(FILE_NAME)).linesInserted().isEqualTo(1);
    assertThat(changedFiles.get(FILE_NAME)).linesDeleted().isEqualTo(1);
  }

  @Test
  public void rebaseHunkIsIdentifiedWhenMovedDownInLatestPatchSet() throws Exception {
    String newFileContent = FILE_CONTENT.replace("Line 40\n", "Line forty\n");
    ObjectId commit2 = addCommit(commit1, FILE_NAME, newFileContent);

    rebaseChangeOn(changeId, commit2);
    // Move the code down by introducing additional lines (pure insert + enlarging replacement) in
    // the latest patch set.
    Function<String, String> contentModification =
        fileContent ->
            "Line zero\n" + fileContent.replace("Line 10\n", "Line ten\nLine ten and a half\n");
    addModifiedPatchSet(changeId, FILE_NAME, contentModification);

    DiffInfo diffInfo =
        getDiffRequest(changeId, CURRENT, FILE_NAME).withBase(initialPatchSetId).get();
    assertThat(diffInfo).content().element(0).linesOfA().isNull();
    assertThat(diffInfo).content().element(0).linesOfB().containsExactly("Line zero");
    assertThat(diffInfo).content().element(0).isNotDueToRebase();
    assertThat(diffInfo).content().element(1).commonLines().isNotEmpty();
    assertThat(diffInfo).content().element(2).linesOfA().containsExactly("Line 10");
    assertThat(diffInfo)
        .content()
        .element(2)
        .linesOfB()
        .containsExactly("Line ten", "Line ten and a half");
    assertThat(diffInfo).content().element(2).isNotDueToRebase();
    assertThat(diffInfo).content().element(3).commonLines().isNotEmpty();
    assertThat(diffInfo).content().element(4).linesOfA().containsExactly("Line 40");
    assertThat(diffInfo).content().element(4).linesOfB().containsExactly("Line forty");
    assertThat(diffInfo).content().element(4).isDueToRebase();
    assertThat(diffInfo).content().element(5).commonLines().isNotEmpty();

    Map<String, FileInfo> changedFiles =
        gApi.changes().id(changeId).current().files(initialPatchSetId);
    assertThat(changedFiles.get(FILE_NAME)).linesInserted().isEqualTo(3);
    assertThat(changedFiles.get(FILE_NAME)).linesDeleted().isEqualTo(1);
  }

  @Test
  public void rebaseHunkIsIdentifiedWhenMovedUpInPreviousPatchSet() throws Exception {
    // Move the code up by removing lines (pure deletion + shrinking replacement) in the previous
    // patch set.
    Function<String, String> contentModification1 =
        fileContent ->
            fileContent.replace("Line 1\n", "").replace("Line 10\nLine 11\n", "Line ten\n");
    addModifiedPatchSet(changeId, FILE_NAME, contentModification1);
    String previousPatchSetId = gApi.changes().id(changeId).get().currentRevision;

    String newFileContent = FILE_CONTENT.replace("Line 40\n", "Line forty\n");
    ObjectId commit2 = addCommit(commit1, FILE_NAME, newFileContent);

    rebaseChangeOn(changeId, commit2);
    Function<String, String> contentModification2 =
        fileContent -> fileContent.replace("Line 100\n", "Line one hundred\n");
    addModifiedPatchSet(changeId, FILE_NAME, contentModification2);

    DiffInfo diffInfo =
        getDiffRequest(changeId, CURRENT, FILE_NAME).withBase(previousPatchSetId).get();
    assertThat(diffInfo).content().element(0).commonLines().isNotEmpty();
    assertThat(diffInfo).content().element(1).linesOfA().containsExactly("Line 40");
    assertThat(diffInfo).content().element(1).linesOfB().containsExactly("Line forty");
    assertThat(diffInfo).content().element(1).isDueToRebase();
    assertThat(diffInfo).content().element(2).commonLines().isNotEmpty();
    assertThat(diffInfo).content().element(3).linesOfA().containsExactly("Line 100");
    assertThat(diffInfo).content().element(3).linesOfB().containsExactly("Line one hundred");
    assertThat(diffInfo).content().element(3).isNotDueToRebase();

    Map<String, FileInfo> changedFiles =
        gApi.changes().id(changeId).current().files(previousPatchSetId);
    assertThat(changedFiles.get(FILE_NAME)).linesInserted().isEqualTo(1);
    assertThat(changedFiles.get(FILE_NAME)).linesDeleted().isEqualTo(1);
  }

  @Test
  public void rebaseHunkIsIdentifiedWhenMovedUpInLatestPatchSet() throws Exception {
    String newFileContent = FILE_CONTENT.replace("Line 40\n", "Line forty\n");
    ObjectId commit2 = addCommit(commit1, FILE_NAME, newFileContent);

    rebaseChangeOn(changeId, commit2);
    // Move the code up by removing lines (pure deletion + shrinking replacement) in the latest
    // patch set.
    Function<String, String> contentModification =
        fileContent ->
            fileContent.replace("Line 1\n", "").replace("Line 10\nLine 11\n", "Line ten\n");
    addModifiedPatchSet(changeId, FILE_NAME, contentModification);

    DiffInfo diffInfo =
        getDiffRequest(changeId, CURRENT, FILE_NAME).withBase(initialPatchSetId).get();
    assertThat(diffInfo).content().element(0).linesOfA().containsExactly("Line 1");
    assertThat(diffInfo).content().element(0).linesOfB().isNull();
    assertThat(diffInfo).content().element(0).isNotDueToRebase();
    assertThat(diffInfo).content().element(1).commonLines().isNotEmpty();
    assertThat(diffInfo).content().element(2).linesOfA().containsExactly("Line 10", "Line 11");
    assertThat(diffInfo).content().element(2).linesOfB().containsExactly("Line ten");
    assertThat(diffInfo).content().element(2).isNotDueToRebase();
    assertThat(diffInfo).content().element(3).commonLines().isNotEmpty();
    assertThat(diffInfo).content().element(4).linesOfA().containsExactly("Line 40");
    assertThat(diffInfo).content().element(4).linesOfB().containsExactly("Line forty");
    assertThat(diffInfo).content().element(4).isDueToRebase();
    assertThat(diffInfo).content().element(5).commonLines().isNotEmpty();

    Map<String, FileInfo> changedFiles =
        gApi.changes().id(changeId).current().files(initialPatchSetId);
    assertThat(changedFiles.get(FILE_NAME)).linesInserted().isEqualTo(1);
    assertThat(changedFiles.get(FILE_NAME)).linesDeleted().isEqualTo(3);
  }

  @Test
  public void modifiedRebaseHunkWithSameRegionConsideredAsRegularHunk() throws Exception {
    String newFileContent = FILE_CONTENT.replace("Line 40\n", "Line forty\n");
    ObjectId commit2 = addCommit(commit1, FILE_NAME, newFileContent);

    rebaseChangeOn(changeId, commit2);
    Function<String, String> contentModification =
        fileContent -> fileContent.replace("Line forty\n", "Line modified after rebase\n");
    addModifiedPatchSet(changeId, FILE_NAME, contentModification);

    DiffInfo diffInfo =
        getDiffRequest(changeId, CURRENT, FILE_NAME).withBase(initialPatchSetId).get();
    assertThat(diffInfo).content().element(0).commonLines().isNotEmpty();
    assertThat(diffInfo).content().element(1).linesOfA().containsExactly("Line 40");
    assertThat(diffInfo)
        .content()
        .element(1)
        .linesOfB()
        .containsExactly("Line modified after rebase");
    assertThat(diffInfo).content().element(1).isNotDueToRebase();
    assertThat(diffInfo).content().element(2).commonLines().isNotEmpty();

    Map<String, FileInfo> changedFiles =
        gApi.changes().id(changeId).current().files(initialPatchSetId);
    assertThat(changedFiles.get(FILE_NAME)).linesInserted().isEqualTo(1);
    assertThat(changedFiles.get(FILE_NAME)).linesDeleted().isEqualTo(1);
  }

  @Test
  public void rebaseHunkOverlappingAtBeginningConsideredAsRegularHunk() throws Exception {
    String newFileContent =
        FILE_CONTENT.replace("Line 40\nLine 41\n", "Line forty\nLine forty one\n");
    ObjectId commit2 = addCommit(commit1, FILE_NAME, newFileContent);

    rebaseChangeOn(changeId, commit2);
    Function<String, String> contentModification =
        fileContent ->
            fileContent
                .replace("Line 39\n", "Line thirty nine\n")
                .replace("Line forty one\n", "Line 41\n");
    addModifiedPatchSet(changeId, FILE_NAME, contentModification);

    DiffInfo diffInfo =
        getDiffRequest(changeId, CURRENT, FILE_NAME).withBase(initialPatchSetId).get();
    assertThat(diffInfo).content().element(0).commonLines().isNotEmpty();
    assertThat(diffInfo).content().element(1).linesOfA().containsExactly("Line 39", "Line 40");
    assertThat(diffInfo)
        .content()
        .element(1)
        .linesOfB()
        .containsExactly("Line thirty nine", "Line forty");
    assertThat(diffInfo).content().element(1).isNotDueToRebase();
    assertThat(diffInfo).content().element(2).commonLines().isNotEmpty();

    Map<String, FileInfo> changedFiles =
        gApi.changes().id(changeId).current().files(initialPatchSetId);
    assertThat(changedFiles.get(FILE_NAME)).linesInserted().isEqualTo(2);
    assertThat(changedFiles.get(FILE_NAME)).linesDeleted().isEqualTo(2);
  }

  @Test
  public void rebaseHunkOverlappingAtEndConsideredAsRegularHunk() throws Exception {
    String newFileContent =
        FILE_CONTENT.replace("Line 40\nLine 41\n", "Line forty\nLine forty one\n");
    ObjectId commit2 = addCommit(commit1, FILE_NAME, newFileContent);

    rebaseChangeOn(changeId, commit2);
    Function<String, String> contentModification =
        fileContent ->
            fileContent
                .replace("Line forty\n", "Line 40\n")
                .replace("Line 42\n", "Line forty two\n");
    addModifiedPatchSet(changeId, FILE_NAME, contentModification);

    DiffInfo diffInfo =
        getDiffRequest(changeId, CURRENT, FILE_NAME).withBase(initialPatchSetId).get();
    assertThat(diffInfo).content().element(0).commonLines().isNotEmpty();
    assertThat(diffInfo).content().element(1).linesOfA().containsExactly("Line 41", "Line 42");
    assertThat(diffInfo)
        .content()
        .element(1)
        .linesOfB()
        .containsExactly("Line forty one", "Line forty two");
    assertThat(diffInfo).content().element(1).isNotDueToRebase();
    assertThat(diffInfo).content().element(2).commonLines().isNotEmpty();

    Map<String, FileInfo> changedFiles =
        gApi.changes().id(changeId).current().files(initialPatchSetId);
    assertThat(changedFiles.get(FILE_NAME)).linesInserted().isEqualTo(2);
    assertThat(changedFiles.get(FILE_NAME)).linesDeleted().isEqualTo(2);
  }

  @Test
  public void rebaseHunkModifiedInsideConsideredAsRegularHunk() throws Exception {
    String newFileContent =
        FILE_CONTENT.replace(
            "Line 39\nLine 40\nLine 41\n", "Line thirty nine\nLine forty\nLine forty one\n");
    ObjectId commit2 = addCommit(commit1, FILE_NAME, newFileContent);

    rebaseChangeOn(changeId, commit2);
    Function<String, String> contentModification =
        fileContent -> fileContent.replace("Line forty\n", "A different line forty\n");
    addModifiedPatchSet(changeId, FILE_NAME, contentModification);

    DiffInfo diffInfo =
        getDiffRequest(changeId, CURRENT, FILE_NAME).withBase(initialPatchSetId).get();
    assertThat(diffInfo).content().element(0).commonLines().isNotEmpty();
    assertThat(diffInfo)
        .content()
        .element(1)
        .linesOfA()
        .containsExactly("Line 39", "Line 40", "Line 41");
    assertThat(diffInfo)
        .content()
        .element(1)
        .linesOfB()
        .containsExactly("Line thirty nine", "A different line forty", "Line forty one");
    assertThat(diffInfo).content().element(1).isNotDueToRebase();
    assertThat(diffInfo).content().element(2).commonLines().isNotEmpty();

    Map<String, FileInfo> changedFiles =
        gApi.changes().id(changeId).current().files(initialPatchSetId);
    assertThat(changedFiles.get(FILE_NAME)).linesInserted().isEqualTo(3);
    assertThat(changedFiles.get(FILE_NAME)).linesDeleted().isEqualTo(3);
  }

  @Test
  public void rebaseHunkAfterLineNumberChangingOverlappingHunksIsIdentified() throws Exception {
    String newFileContent =
        FILE_CONTENT
            .replace("Line 40\nLine 41\n", "Line forty\nLine forty one\n")
            .replace("Line 60\n", "Line sixty\n");
    ObjectId commit2 = addCommit(commit1, FILE_NAME, newFileContent);

    rebaseChangeOn(changeId, commit2);
    Function<String, String> contentModification =
        fileContent ->
            fileContent
                .replace("Line forty\n", "Line 40\n")
                .replace("Line 42\n", "Line forty two\nLine forty two and a half\n");
    addModifiedPatchSet(changeId, FILE_NAME, contentModification);

    DiffInfo diffInfo =
        getDiffRequest(changeId, CURRENT, FILE_NAME).withBase(initialPatchSetId).get();
    assertThat(diffInfo).content().element(0).commonLines().isNotEmpty();
    assertThat(diffInfo).content().element(1).linesOfA().containsExactly("Line 41", "Line 42");
    assertThat(diffInfo)
        .content()
        .element(1)
        .linesOfB()
        .containsExactly("Line forty one", "Line forty two", "Line forty two and a half");
    assertThat(diffInfo).content().element(1).isNotDueToRebase();
    assertThat(diffInfo).content().element(2).commonLines().isNotEmpty();
    assertThat(diffInfo).content().element(3).linesOfA().containsExactly("Line 60");
    assertThat(diffInfo).content().element(3).linesOfB().containsExactly("Line sixty");
    assertThat(diffInfo).content().element(3).isDueToRebase();
    assertThat(diffInfo).content().element(4).commonLines().isNotEmpty();

    Map<String, FileInfo> changedFiles =
        gApi.changes().id(changeId).current().files(initialPatchSetId);
    assertThat(changedFiles.get(FILE_NAME)).linesInserted().isEqualTo(3);
    assertThat(changedFiles.get(FILE_NAME)).linesDeleted().isEqualTo(2);
  }

  @Test
  public void rebaseHunksOneLineApartFromRegularHunkAreIdentified() throws Exception {
    String newFileContent =
        FILE_CONTENT.replace("Line 1\n", "Line one\n").replace("Line 5\n", "Line five\n");
    ObjectId commit2 = addCommit(commit1, FILE_NAME, newFileContent);

    rebaseChangeOn(changeId, commit2);
    Function<String, String> contentModification =
        fileContent -> fileContent.replace("Line 3\n", "Line three\n");
    addModifiedPatchSet(changeId, FILE_NAME, contentModification);

    DiffInfo diffInfo =
        getDiffRequest(changeId, CURRENT, FILE_NAME).withBase(initialPatchSetId).get();
    assertThat(diffInfo).content().element(0).linesOfA().containsExactly("Line 1");
    assertThat(diffInfo).content().element(0).linesOfB().containsExactly("Line one");
    assertThat(diffInfo).content().element(0).isDueToRebase();
    assertThat(diffInfo).content().element(1).commonLines().isNotEmpty();
    assertThat(diffInfo).content().element(2).linesOfA().containsExactly("Line 3");
    assertThat(diffInfo).content().element(2).linesOfB().containsExactly("Line three");
    assertThat(diffInfo).content().element(2).isNotDueToRebase();
    assertThat(diffInfo).content().element(3).commonLines().isNotEmpty();
    assertThat(diffInfo).content().element(4).linesOfA().containsExactly("Line 5");
    assertThat(diffInfo).content().element(4).linesOfB().containsExactly("Line five");
    assertThat(diffInfo).content().element(4).isDueToRebase();
    assertThat(diffInfo).content().element(5).commonLines().isNotEmpty();

    Map<String, FileInfo> changedFiles =
        gApi.changes().id(changeId).current().files(initialPatchSetId);
    assertThat(changedFiles.get(FILE_NAME)).linesInserted().isEqualTo(1);
    assertThat(changedFiles.get(FILE_NAME)).linesDeleted().isEqualTo(1);
  }

  @Test
  public void rebaseHunksDirectlyTouchingHunksOfPatchSetsNotModifiedBetweenThemAreIdentified()
      throws Exception {
    // Add to hunks in a patch set and remove them in a further patch set to allow rebasing.
    Function<String, String> contentModification =
        fileContent ->
            fileContent.replace("Line 1\n", "Line one\n").replace("Line 3\n", "Line three\n");
    addModifiedPatchSet(changeId, FILE_NAME, contentModification);
    String previousPatchSetId = gApi.changes().id(changeId).get().currentRevision;
    Function<String, String> reverseContentModification =
        fileContent ->
            fileContent.replace("Line one\n", "Line 1\n").replace("Line three\n", "Line 3\n");
    addModifiedPatchSet(changeId, FILE_NAME, reverseContentModification);

    String newFileContent = FILE_CONTENT.replace("Line 2\n", "Line two\n");
    ObjectId commit2 = addCommit(commit1, FILE_NAME, newFileContent);
    rebaseChangeOn(changeId, commit2);

    // Add the hunks again and modify another line so that we get a diff for the file.
    // (Files with only edits due to rebase are filtered out.)
    addModifiedPatchSet(
        changeId,
        FILE_NAME,
        contentModification.andThen(fileContent -> fileContent.replace("Line 10\n", "Line ten\n")));

    DiffInfo diffInfo =
        getDiffRequest(changeId, CURRENT, FILE_NAME).withBase(previousPatchSetId).get();
    assertThat(diffInfo).content().element(0).commonLines().isNotEmpty();
    assertThat(diffInfo).content().element(1).linesOfA().containsExactly("Line 2");
    assertThat(diffInfo).content().element(1).linesOfB().containsExactly("Line two");
    assertThat(diffInfo).content().element(1).isDueToRebase();
    assertThat(diffInfo).content().element(2).commonLines().isNotEmpty();
    assertThat(diffInfo).content().element(3).linesOfA().containsExactly("Line 10");
    assertThat(diffInfo).content().element(3).linesOfB().containsExactly("Line ten");
    assertThat(diffInfo).content().element(3).isNotDueToRebase();
    assertThat(diffInfo).content().element(4).commonLines().isNotEmpty();

    Map<String, FileInfo> changedFiles =
        gApi.changes().id(changeId).current().files(previousPatchSetId);
    assertThat(changedFiles.get(FILE_NAME)).linesInserted().isEqualTo(1);
    assertThat(changedFiles.get(FILE_NAME)).linesDeleted().isEqualTo(1);
  }

  @Test
  public void multipleRebaseEditsMixedWithRegularEditsCanBeIdentified() throws Exception {
    addModifiedPatchSet(
        changeId,
        FILE_NAME,
        fileContent -> fileContent.replace("Line 7\n", "Line seven\n").replace("Line 24\n", ""));
    String previousPatchSetId = gApi.changes().id(changeId).get().currentRevision;

    ObjectId commit2 =
        addCommit(
            commit1,
            FILE_NAME,
            FILE_CONTENT
                .replace("Line 2\n", "Line two\n")
                .replace("Line 18\nLine 19\n", "Line eighteen\nLine nineteen\n")
                .replace("Line 50\n", "Line fifty\n"));

    rebaseChangeOn(changeId, commit2);
    addModifiedPatchSet(
        changeId,
        FILE_NAME,
        fileContent ->
            fileContent
                .replace("Line seven\n", "Line 7\n")
                .replace("Line 9\n", "Line nine\n")
                .replace("Line 60\n", "Line sixty\n"));

    DiffInfo diffInfo =
        getDiffRequest(changeId, CURRENT, FILE_NAME).withBase(previousPatchSetId).get();
    assertThat(diffInfo).content().element(0).commonLines().isNotEmpty();
    assertThat(diffInfo).content().element(1).linesOfA().containsExactly("Line 2");
    assertThat(diffInfo).content().element(1).linesOfB().containsExactly("Line two");
    assertThat(diffInfo).content().element(1).isDueToRebase();
    assertThat(diffInfo).content().element(2).commonLines().isNotEmpty();
    assertThat(diffInfo).content().element(3).linesOfA().containsExactly("Line seven");
    assertThat(diffInfo).content().element(3).linesOfB().containsExactly("Line 7");
    assertThat(diffInfo).content().element(3).isNotDueToRebase();
    assertThat(diffInfo).content().element(4).commonLines().isNotEmpty();
    assertThat(diffInfo).content().element(5).linesOfA().containsExactly("Line 9");
    assertThat(diffInfo).content().element(5).linesOfB().containsExactly("Line nine");
    assertThat(diffInfo).content().element(5).isNotDueToRebase();
    assertThat(diffInfo).content().element(6).commonLines().isNotEmpty();
    assertThat(diffInfo).content().element(7).linesOfA().containsExactly("Line 18", "Line 19");
    assertThat(diffInfo)
        .content()
        .element(7)
        .linesOfB()
        .containsExactly("Line eighteen", "Line nineteen");
    assertThat(diffInfo).content().element(7).isDueToRebase();
    assertThat(diffInfo).content().element(8).commonLines().isNotEmpty();
    assertThat(diffInfo).content().element(9).linesOfA().containsExactly("Line 50");
    assertThat(diffInfo).content().element(9).linesOfB().containsExactly("Line fifty");
    assertThat(diffInfo).content().element(9).isDueToRebase();
    assertThat(diffInfo).content().element(10).commonLines().isNotEmpty();
    assertThat(diffInfo).content().element(11).linesOfA().containsExactly("Line 60");
    assertThat(diffInfo).content().element(11).linesOfB().containsExactly("Line sixty");
    assertThat(diffInfo).content().element(11).isNotDueToRebase();
    assertThat(diffInfo).content().element(12).commonLines().isNotEmpty();

    Map<String, FileInfo> changedFiles =
        gApi.changes().id(changeId).current().files(previousPatchSetId);
    assertThat(changedFiles.get(FILE_NAME)).linesInserted().isEqualTo(3);
    assertThat(changedFiles.get(FILE_NAME)).linesDeleted().isEqualTo(3);
  }

  @Test
  public void deletedFileDuringRebaseConsideredAsRegularHunkWhenModifiedInDiff() throws Exception {
    // Modify the file and revert the modifications to allow rebasing.
    addModifiedPatchSet(
        changeId, FILE_NAME, fileContent -> fileContent.replace("Line 50\n", "Line fifty\n"));
    String previousPatchSetId = gApi.changes().id(changeId).get().currentRevision;
    addModifiedPatchSet(
        changeId, FILE_NAME, fileContent -> fileContent.replace("Line fifty\n", "Line 50\n"));

    ObjectId commit2 = addCommitRemovingFiles(commit1, FILE_NAME);

    rebaseChangeOn(changeId, commit2);

    DiffInfo diffInfo =
        getDiffRequest(changeId, CURRENT, FILE_NAME).withBase(previousPatchSetId).get();
    assertThat(diffInfo).changeType().isEqualTo(ChangeType.DELETED);
    assertThat(diffInfo).content().element(0).linesOfA().hasSize(101);
    assertThat(diffInfo).content().element(0).linesOfB().isNull();
    assertThat(diffInfo).content().element(0).isNotDueToRebase();

    Map<String, FileInfo> changedFiles =
        gApi.changes().id(changeId).current().files(previousPatchSetId);
    assertThat(changedFiles.get(FILE_NAME)).linesInserted().isNull();
    assertThat(changedFiles.get(FILE_NAME)).linesDeleted().isEqualTo(100);
  }

  @Test
  public void addedFileDuringRebaseConsideredAsRegularHunkWhenModifiedInDiff() throws Exception {
    String newFilePath = "a_new_file.txt";
    ObjectId commit2 = addCommit(commit1, newFilePath, "1st line\n2nd line\n3rd line\n");

    rebaseChangeOn(changeId, commit2);
    addModifiedPatchSet(
        changeId, newFilePath, fileContent -> fileContent.replace("1st line\n", "First line\n"));

    DiffInfo diffInfo =
        getDiffRequest(changeId, CURRENT, newFilePath).withBase(initialPatchSetId).get();
    assertThat(diffInfo).changeType().isEqualTo(ChangeType.ADDED);
    assertThat(diffInfo).content().element(0).linesOfA().isNull();
    assertThat(diffInfo).content().element(0).linesOfB().hasSize(4);
    assertThat(diffInfo).content().element(0).isNotDueToRebase();

    Map<String, FileInfo> changedFiles =
        gApi.changes().id(changeId).current().files(initialPatchSetId);
    assertThat(changedFiles.get(newFilePath)).linesInserted().isEqualTo(3);
    assertThat(changedFiles.get(newFilePath)).linesDeleted().isNull();
  }

  @Test
  public void rebaseHunkInRenamedFileIsIdentified_WhenFileIsRenamedDuringRebase() throws Exception {
    String renamedFilePath = "renamed_some_file.txt";
    ObjectId commit2 =
        addCommit(commit1, FILE_NAME, FILE_CONTENT.replace("Line 1\n", "Line one\n"));
    ObjectId commit3 = addCommitRenamingFile(commit2, FILE_NAME, renamedFilePath);

    rebaseChangeOn(changeId, commit3);
    Function<String, String> contentModification =
        fileContent -> fileContent.replace("Line 50\n", "Line fifty\n");
    addModifiedPatchSet(changeId, renamedFilePath, contentModification);

    DiffInfo diffInfo =
        getDiffRequest(changeId, CURRENT, renamedFilePath).withBase(initialPatchSetId).get();
    assertThat(diffInfo).content().element(0).linesOfA().containsExactly("Line 1");
    assertThat(diffInfo).content().element(0).linesOfB().containsExactly("Line one");
    assertThat(diffInfo).content().element(0).isDueToRebase();
    assertThat(diffInfo).content().element(1).commonLines().isNotEmpty();
    assertThat(diffInfo).content().element(2).linesOfA().containsExactly("Line 50");
    assertThat(diffInfo).content().element(2).linesOfB().containsExactly("Line fifty");
    assertThat(diffInfo).content().element(2).isNotDueToRebase();
    assertThat(diffInfo).content().element(3).commonLines().isNotEmpty();

    Map<String, FileInfo> changedFiles =
        gApi.changes().id(changeId).current().files(initialPatchSetId);
    assertThat(changedFiles.get(renamedFilePath)).linesInserted().isEqualTo(1);
    assertThat(changedFiles.get(renamedFilePath)).linesDeleted().isEqualTo(1);
  }

  @Test
  public void rebaseHunkInRenamedFileIsIdentified_WhenFileIsRenamedInPatchSets() throws Exception {
    String renamedFilePath = "renamed_some_file.txt";
    gApi.changes().id(changeId).edit().renameFile(FILE_NAME, renamedFilePath);
    gApi.changes().id(changeId).edit().publish();
    String previousPatchSetId = gApi.changes().id(changeId).get().currentRevision;

    // Revert the renaming to be able to rebase.
    gApi.changes().id(changeId).edit().renameFile(renamedFilePath, FILE_NAME);
    gApi.changes().id(changeId).edit().publish();

    ObjectId commit2 =
        addCommit(commit1, FILE_NAME, FILE_CONTENT.replace("Line 5\n", "Line five\n"));

    rebaseChangeOn(changeId, commit2);
    gApi.changes().id(changeId).edit().renameFile(FILE_NAME, renamedFilePath);
    gApi.changes().id(changeId).edit().publish();
    Function<String, String> contentModification =
        fileContent -> fileContent.replace("Line 50\n", "Line fifty\n");
    addModifiedPatchSet(changeId, renamedFilePath, contentModification);

    DiffInfo diffInfo =
        getDiffRequest(changeId, CURRENT, renamedFilePath).withBase(previousPatchSetId).get();
    assertThat(diffInfo).content().element(0).commonLines().isNotEmpty();
    assertThat(diffInfo).content().element(1).linesOfA().containsExactly("Line 5");
    assertThat(diffInfo).content().element(1).linesOfB().containsExactly("Line five");
    assertThat(diffInfo).content().element(1).isDueToRebase();
    assertThat(diffInfo).content().element(2).commonLines().isNotEmpty();
    assertThat(diffInfo).content().element(3).linesOfA().containsExactly("Line 50");
    assertThat(diffInfo).content().element(3).linesOfB().containsExactly("Line fifty");
    assertThat(diffInfo).content().element(3).isNotDueToRebase();
    assertThat(diffInfo).content().element(4).commonLines().isNotEmpty();

    Map<String, FileInfo> changedFiles =
        gApi.changes().id(changeId).current().files(previousPatchSetId);
    assertThat(changedFiles.get(renamedFilePath)).linesInserted().isEqualTo(1);
    assertThat(changedFiles.get(renamedFilePath)).linesDeleted().isEqualTo(1);
  }

  @Test
  public void renamedFileWithOnlyRebaseHunksIsIdentified_WhenRenamedBetweenPatchSets()
      throws Exception {
    String newFilePath1 = "renamed_some_file.txt";
    gApi.changes().id(changeId).edit().renameFile(FILE_NAME, newFilePath1);
    gApi.changes().id(changeId).edit().publish();
    String previousPatchSetId = gApi.changes().id(changeId).get().currentRevision;

    // Revert the renaming to be able to rebase.
    gApi.changes().id(changeId).edit().renameFile(newFilePath1, FILE_NAME);
    gApi.changes().id(changeId).edit().publish();

    ObjectId commit2 =
        addCommit(commit1, FILE_NAME, FILE_CONTENT.replace("Line 5\n", "Line five\n"));

    rebaseChangeOn(changeId, commit2);
    String newFilePath2 = "renamed_some_file_to_something_else.txt";
    gApi.changes().id(changeId).edit().renameFile(FILE_NAME, newFilePath2);
    gApi.changes().id(changeId).edit().publish();

    Map<String, FileInfo> changedFiles =
        gApi.changes().id(changeId).current().files(previousPatchSetId);
    assertThat(changedFiles.keySet()).containsExactly(COMMIT_MSG, newFilePath2);
    assertThat(changedFiles.get(newFilePath2)).linesInserted().isNull();
    assertThat(changedFiles.get(newFilePath2)).linesDeleted().isNull();

    DiffInfo diffInfo =
        getDiffRequest(changeId, CURRENT, newFilePath2).withBase(previousPatchSetId).get();
    assertThat(diffInfo).content().element(0).commonLines().isNotEmpty();
    assertThat(diffInfo).content().element(1).linesOfA().containsExactly("Line 5");
    assertThat(diffInfo).content().element(1).linesOfB().containsExactly("Line five");
    assertThat(diffInfo).content().element(1).isDueToRebase();
    assertThat(diffInfo).content().element(2).commonLines().isNotEmpty();
  }

  @Test
  public void renamedFileWithOnlyRebaseHunksIsIdentified_WhenRenamedForRebaseAndForPatchSets()
      throws Exception {
    String newFilePath1 = "renamed_some_file.txt";
    gApi.changes().id(changeId).edit().renameFile(FILE_NAME, newFilePath1);
    gApi.changes().id(changeId).edit().publish();
    String previousPatchSetId = gApi.changes().id(changeId).get().currentRevision;

    // Revert the renaming to be able to rebase.
    gApi.changes().id(changeId).edit().renameFile(newFilePath1, FILE_NAME);
    gApi.changes().id(changeId).edit().publish();

    ObjectId commit2 =
        addCommit(commit1, FILE_NAME, FILE_CONTENT.replace("Line 5\n", "Line five\n"));
    String newFilePath2 = "renamed_some_file_during_rebase.txt";
    ObjectId commit3 = addCommitRenamingFile(commit2, FILE_NAME, newFilePath2);

    rebaseChangeOn(changeId, commit3);
    String newFilePath3 = "renamed_some_file_to_something_else.txt";
    gApi.changes().id(changeId).edit().renameFile(newFilePath2, newFilePath3);
    gApi.changes().id(changeId).edit().publish();

    Map<String, FileInfo> changedFiles =
        gApi.changes().id(changeId).current().files(previousPatchSetId);
    assertThat(changedFiles.keySet()).containsExactly(COMMIT_MSG, newFilePath3);
    assertThat(changedFiles.get(newFilePath3)).linesInserted().isNull();
    assertThat(changedFiles.get(newFilePath3)).linesDeleted().isNull();

    DiffInfo diffInfo =
        getDiffRequest(changeId, CURRENT, newFilePath3).withBase(previousPatchSetId).get();
    assertThat(diffInfo).content().element(0).commonLines().isNotEmpty();
    assertThat(diffInfo).content().element(1).linesOfA().containsExactly("Line 5");
    assertThat(diffInfo).content().element(1).linesOfB().containsExactly("Line five");
    assertThat(diffInfo).content().element(1).isDueToRebase();
    assertThat(diffInfo).content().element(2).commonLines().isNotEmpty();
  }

  @Test
  public void copiedAndRenamedFilesWithOnlyRebaseHunksAreIdentified() throws Exception {
    String newFileContent = FILE_CONTENT.replace("Line 5\n", "Line five\n");
    ObjectId commit2 = addCommit(commit1, FILE_NAME, newFileContent);

    rebaseChangeOn(changeId, commit2);
    // Copies are only identified by JGit when paired with renaming.
    String copyFileName = "copy_of_some_file.txt";
    String renamedFileName = "renamed_some_file.txt";
    gApi.changes()
        .id(changeId)
        .edit()
        .modifyFile(copyFileName, RawInputUtil.create(newFileContent));
    gApi.changes().id(changeId).edit().renameFile(FILE_NAME, renamedFileName);
    gApi.changes().id(changeId).edit().publish();

    Map<String, FileInfo> changedFiles =
        gApi.changes().id(changeId).current().files(initialPatchSetId);
    assertThat(changedFiles.keySet()).containsExactly(COMMIT_MSG, copyFileName, renamedFileName);

    DiffInfo renamedFileDiffInfo =
        getDiffRequest(changeId, CURRENT, renamedFileName).withBase(initialPatchSetId).get();
    assertThat(renamedFileDiffInfo).content().element(0).commonLines().isNotEmpty();
    assertThat(renamedFileDiffInfo).content().element(1).linesOfA().containsExactly("Line 5");
    assertThat(renamedFileDiffInfo).content().element(1).linesOfB().containsExactly("Line five");
    assertThat(renamedFileDiffInfo).content().element(1).isDueToRebase();
    assertThat(renamedFileDiffInfo).content().element(2).commonLines().isNotEmpty();

    DiffInfo copiedFileDiffInfo =
        getDiffRequest(changeId, CURRENT, copyFileName).withBase(initialPatchSetId).get();
    assertThat(copiedFileDiffInfo).content().element(0).commonLines().isNotEmpty();
    assertThat(copiedFileDiffInfo).content().element(1).linesOfA().containsExactly("Line 5");
    assertThat(copiedFileDiffInfo).content().element(1).linesOfB().containsExactly("Line five");
    assertThat(copiedFileDiffInfo).content().element(1).isDueToRebase();
    assertThat(copiedFileDiffInfo).content().element(2).commonLines().isNotEmpty();
  }

  /*
   *                change PS B
   *                   |
   * change PS A    commit4
   *    |              |
   * commit2        commit3
   *    |             /
   * commit1 --------
   */
  @Test
  public void rebaseHunksWhenRebasingOnAnotherChangeOrPatchSetAreIdentified() throws Exception {
    ObjectId commit2 =
        addCommit(commit1, FILE_NAME, FILE_CONTENT.replace("Line 5\n", "Line five\n"));
    rebaseChangeOn(changeId, commit2);
    String previousPatchSetId = gApi.changes().id(changeId).get().currentRevision;

    String commit3FileContent = FILE_CONTENT.replace("Line 35\n", "Line thirty five\n");
    ObjectId commit3 = addCommit(commit1, FILE_NAME, commit3FileContent);
    ObjectId commit4 =
        addCommit(commit3, FILE_NAME, commit3FileContent.replace("Line 60\n", "Line sixty\n"));

    rebaseChangeOn(changeId, commit4);
    Function<String, String> contentModification =
        fileContent -> fileContent.replace("Line 20\n", "Line twenty\n");
    addModifiedPatchSet(changeId, FILE_NAME, contentModification);

    DiffInfo diffInfo =
        getDiffRequest(changeId, CURRENT, FILE_NAME).withBase(previousPatchSetId).get();
    assertThat(diffInfo).content().element(0).commonLines().isNotEmpty();
    assertThat(diffInfo).content().element(1).linesOfA().containsExactly("Line five");
    assertThat(diffInfo).content().element(1).linesOfB().containsExactly("Line 5");
    assertThat(diffInfo).content().element(1).isDueToRebase();
    assertThat(diffInfo).content().element(2).commonLines().isNotEmpty();
    assertThat(diffInfo).content().element(3).linesOfA().containsExactly("Line 20");
    assertThat(diffInfo).content().element(3).linesOfB().containsExactly("Line twenty");
    assertThat(diffInfo).content().element(3).isNotDueToRebase();
    assertThat(diffInfo).content().element(4).commonLines().isNotEmpty();
    assertThat(diffInfo).content().element(5).linesOfA().containsExactly("Line 35");
    assertThat(diffInfo).content().element(5).linesOfB().containsExactly("Line thirty five");
    assertThat(diffInfo).content().element(5).isDueToRebase();
    assertThat(diffInfo).content().element(6).commonLines().isNotEmpty();
    assertThat(diffInfo).content().element(7).linesOfA().containsExactly("Line 60");
    assertThat(diffInfo).content().element(7).linesOfB().containsExactly("Line sixty");
    assertThat(diffInfo).content().element(7).isDueToRebase();
    assertThat(diffInfo).content().element(8).commonLines().isNotEmpty();

    Map<String, FileInfo> changedFiles =
        gApi.changes().id(changeId).current().files(previousPatchSetId);
    assertThat(changedFiles.get(FILE_NAME)).linesInserted().isEqualTo(1);
    assertThat(changedFiles.get(FILE_NAME)).linesDeleted().isEqualTo(1);
  }

  /*
   *                change PS B
   *                   |
   * change PS A    commit4
   *    |              |
   * commit2        commit3
   *    |             /
   * commit1 --------
   */
  @Test
  public void unrelatedFileWhenRebasingOnAnotherChangeOrPatchSetIsIgnored() throws Exception {
    ObjectId commit2 =
        addCommit(commit1, FILE_NAME, FILE_CONTENT.replace("Line 5\n", "Line five\n"));
    rebaseChangeOn(changeId, commit2);
    String previousPatchSetId = gApi.changes().id(changeId).get().currentRevision;

    ObjectId commit3 =
        addCommit(commit1, FILE_NAME2, FILE_CONTENT2.replace("2nd line\n", "Second line\n"));
    ObjectId commit4 =
        addCommit(commit3, FILE_NAME, FILE_CONTENT.replace("Line 60\n", "Line sixty\n"));

    rebaseChangeOn(changeId, commit4);
    Function<String, String> contentModification =
        fileContent -> fileContent.replace("Line 20\n", "Line twenty\n");
    addModifiedPatchSet(changeId, FILE_NAME, contentModification);

    Map<String, FileInfo> changedFiles =
        gApi.changes().id(changeId).current().files(previousPatchSetId);
    assertThat(changedFiles.keySet()).containsExactly(COMMIT_MSG, FILE_NAME);
  }

  @Test
  public void rebaseHunksWhenReversingPatchSetOrderAreIdentified() throws Exception {
    ObjectId commit2 =
        addCommit(
            commit1,
            FILE_NAME,
            FILE_CONTENT.replace("Line 5\n", "Line five\n").replace("Line 35\n", ""));

    rebaseChangeOn(changeId, commit2);
    Function<String, String> contentModification =
        fileContent -> fileContent.replace("Line 20\n", "Line twenty\n");
    addModifiedPatchSet(changeId, FILE_NAME, contentModification);

    String currentPatchSetId = gApi.changes().id(changeId).get().currentRevision;
    DiffInfo diffInfo =
        getDiffRequest(changeId, initialPatchSetId, FILE_NAME).withBase(currentPatchSetId).get();
    assertThat(diffInfo).content().element(0).commonLines().isNotEmpty();
    assertThat(diffInfo).content().element(1).linesOfA().containsExactly("Line five");
    assertThat(diffInfo).content().element(1).linesOfB().containsExactly("Line 5");
    assertThat(diffInfo).content().element(1).isDueToRebase();
    assertThat(diffInfo).content().element(2).commonLines().isNotEmpty();
    assertThat(diffInfo).content().element(3).linesOfA().containsExactly("Line twenty");
    assertThat(diffInfo).content().element(3).linesOfB().containsExactly("Line 20");
    assertThat(diffInfo).content().element(3).isNotDueToRebase();
    assertThat(diffInfo).content().element(4).commonLines().isNotEmpty();
    assertThat(diffInfo).content().element(5).linesOfA().isNull();
    assertThat(diffInfo).content().element(5).linesOfB().containsExactly("Line 35");
    assertThat(diffInfo).content().element(5).isDueToRebase();
    assertThat(diffInfo).content().element(6).commonLines().isNotEmpty();

    Map<String, FileInfo> changedFiles =
        gApi.changes().id(changeId).revision(initialPatchSetId).files(currentPatchSetId);
    assertThat(changedFiles.get(FILE_NAME)).linesInserted().isEqualTo(1);
    assertThat(changedFiles.get(FILE_NAME)).linesDeleted().isEqualTo(1);
  }

  @Test
  public void intralineEditsInNonRebaseHunksAreIdentified() throws Exception {
    assume().that(intraline).isTrue();

    Function<String, String> contentModification =
        fileContent -> fileContent.replace("Line 1\n", "Line one\n");
    addModifiedPatchSet(changeId, FILE_NAME, contentModification);

    DiffInfo diffInfo =
        getDiffRequest(changeId, CURRENT, FILE_NAME).withBase(initialPatchSetId).get();
    assertThat(diffInfo).content().element(0).linesOfA().containsExactly("Line 1");
    assertThat(diffInfo).content().element(0).linesOfB().containsExactly("Line one");
    assertThat(diffInfo)
        .content()
        .element(0)
        .intralineEditsOfA()
        .containsExactly(ImmutableList.of(5, 1));
    assertThat(diffInfo)
        .content()
        .element(0)
        .intralineEditsOfB()
        .containsExactly(ImmutableList.of(5, 3));
    assertThat(diffInfo).content().element(0).isNotDueToRebase();
    assertThat(diffInfo).content().element(1).commonLines().isNotEmpty();
  }

  @Test
  public void intralineEditsInRebaseHunksAreIdentified() throws Exception {
    assume().that(intraline).isTrue();

    String newFileContent = FILE_CONTENT.replace("Line 1\n", "Line one\n");
    ObjectId commit2 = addCommit(commit1, FILE_NAME, newFileContent);

    rebaseChangeOn(changeId, commit2);
    Function<String, String> contentModification =
        fileContent -> fileContent.replace("Line 50\n", "Line fifty\n");
    addModifiedPatchSet(changeId, FILE_NAME, contentModification);

    DiffInfo diffInfo =
        getDiffRequest(changeId, CURRENT, FILE_NAME).withBase(initialPatchSetId).get();
    assertThat(diffInfo).content().element(0).linesOfA().containsExactly("Line 1");
    assertThat(diffInfo).content().element(0).linesOfB().containsExactly("Line one");
    assertThat(diffInfo)
        .content()
        .element(0)
        .intralineEditsOfA()
        .containsExactly(ImmutableList.of(5, 1));
    assertThat(diffInfo)
        .content()
        .element(0)
        .intralineEditsOfB()
        .containsExactly(ImmutableList.of(5, 3));
    assertThat(diffInfo).content().element(0).isDueToRebase();
    assertThat(diffInfo).content().element(1).commonLines().isNotEmpty();
    assertThat(diffInfo).content().element(2).linesOfA().containsExactly("Line 50");
    assertThat(diffInfo).content().element(2).linesOfB().containsExactly("Line fifty");
    assertThat(diffInfo).content().element(2).isNotDueToRebase();
    assertThat(diffInfo).content().element(3).commonLines().isNotEmpty();
  }

  @Test
  public void closeNonRebaseHunksAreCombinedForIntralineOptimizations() throws Exception {
    assume().that(intraline).isTrue();

    String fileContent = FILE_CONTENT.replace("Line 5\n", "{\n");
    ObjectId commit2 = addCommit(commit1, FILE_NAME, fileContent);
    rebaseChangeOn(changeId, commit2);
    String previousPatchSetId = gApi.changes().id(changeId).get().currentRevision;

    addModifiedPatchSet(
        changeId,
        FILE_NAME,
        content -> content.replace("Line 4\n", "Line four\n").replace("Line 6\n", "Line six\n"));

    DiffInfo diffInfo =
        getDiffRequest(changeId, CURRENT, FILE_NAME).withBase(previousPatchSetId).get();
    assertThat(diffInfo).content().element(0).commonLines().isNotEmpty();
    assertThat(diffInfo).content().element(1).linesOfA().containsExactly("Line 4", "{", "Line 6");
    assertThat(diffInfo)
        .content()
        .element(1)
        .linesOfB()
        .containsExactly("Line four", "{", "Line six");
    assertThat(diffInfo).content().element(1).isNotDueToRebase();
    assertThat(diffInfo).content().element(2).commonLines().isNotEmpty();

    Map<String, FileInfo> changedFiles =
        gApi.changes().id(changeId).current().files(previousPatchSetId);
    // Lines which weren't modified but are included in a hunk due to optimization don't count for
    // the number of inserted/deleted lines.
    assertThat(changedFiles.get(FILE_NAME)).linesInserted().isEqualTo(2);
    assertThat(changedFiles.get(FILE_NAME)).linesDeleted().isEqualTo(2);
  }

  @Test
  public void closeRebaseHunksAreNotCombinedForIntralineOptimizations() throws Exception {
    assume().that(intraline).isTrue();

    String fileContent = FILE_CONTENT.replace("Line 5\n", "{\n");
    ObjectId commit2 = addCommit(commit1, FILE_NAME, fileContent);
    rebaseChangeOn(changeId, commit2);
    String previousPatchSetId = gApi.changes().id(changeId).get().currentRevision;

    String newFileContent =
        fileContent.replace("Line 4\n", "Line four\n").replace("Line 6\n", "Line six\n");
    ObjectId commit3 = addCommit(commit1, FILE_NAME, newFileContent);
    rebaseChangeOn(changeId, commit3);

    addModifiedPatchSet(
        changeId, FILE_NAME, content -> content.replace("Line 20\n", "Line twenty\n"));

    DiffInfo diffInfo =
        getDiffRequest(changeId, CURRENT, FILE_NAME).withBase(previousPatchSetId).get();
    assertThat(diffInfo).content().element(0).commonLines().isNotEmpty();
    assertThat(diffInfo).content().element(1).linesOfA().containsExactly("Line 4");
    assertThat(diffInfo).content().element(1).linesOfB().containsExactly("Line four");
    assertThat(diffInfo).content().element(1).isDueToRebase();
    assertThat(diffInfo).content().element(2).commonLines().isNotEmpty();
    assertThat(diffInfo).content().element(3).linesOfA().containsExactly("Line 6");
    assertThat(diffInfo).content().element(3).linesOfB().containsExactly("Line six");
    assertThat(diffInfo).content().element(3).isDueToRebase();
    assertThat(diffInfo).content().element(4).commonLines().isNotEmpty();
    assertThat(diffInfo).content().element(5).linesOfA().containsExactly("Line 20");
    assertThat(diffInfo).content().element(5).linesOfB().containsExactly("Line twenty");
    assertThat(diffInfo).content().element(5).isNotDueToRebase();
    assertThat(diffInfo).content().element(6).commonLines().isNotEmpty();

    Map<String, FileInfo> changedFiles =
        gApi.changes().id(changeId).current().files(previousPatchSetId);
    assertThat(changedFiles.get(FILE_NAME)).linesInserted().isEqualTo(1);
    assertThat(changedFiles.get(FILE_NAME)).linesDeleted().isEqualTo(1);
  }

  @Test
  public void closeRebaseAndNonRebaseHunksAreNotCombinedForIntralineOptimizations()
      throws Exception {
    assume().that(intraline).isTrue();

    String fileContent = FILE_CONTENT.replace("Line 5\n", "{\n").replace("Line 7\n", "{\n");
    ObjectId commit2 = addCommit(commit1, FILE_NAME, fileContent);
    rebaseChangeOn(changeId, commit2);
    String previousPatchSetId = gApi.changes().id(changeId).get().currentRevision;

    String newFileContent =
        fileContent.replace("Line 4\n", "Line four\n").replace("Line 8\n", "Line eight\n");
    ObjectId commit3 = addCommit(commit1, FILE_NAME, newFileContent);
    rebaseChangeOn(changeId, commit3);

    addModifiedPatchSet(changeId, FILE_NAME, content -> content.replace("Line 6\n", "Line six\n"));

    DiffInfo diffInfo =
        getDiffRequest(changeId, CURRENT, FILE_NAME).withBase(previousPatchSetId).get();
    assertThat(diffInfo).content().element(0).commonLines().isNotEmpty();
    assertThat(diffInfo).content().element(1).linesOfA().containsExactly("Line 4");
    assertThat(diffInfo).content().element(1).linesOfB().containsExactly("Line four");
    assertThat(diffInfo).content().element(1).isDueToRebase();
    assertThat(diffInfo).content().element(2).commonLines().isNotEmpty();
    assertThat(diffInfo).content().element(3).linesOfA().containsExactly("Line 6");
    assertThat(diffInfo).content().element(3).linesOfB().containsExactly("Line six");
    assertThat(diffInfo).content().element(3).isNotDueToRebase();
    assertThat(diffInfo).content().element(4).commonLines().isNotEmpty();
    assertThat(diffInfo).content().element(5).linesOfA().containsExactly("Line 8");
    assertThat(diffInfo).content().element(5).linesOfB().containsExactly("Line eight");
    assertThat(diffInfo).content().element(5).isDueToRebase();
    assertThat(diffInfo).content().element(6).commonLines().isNotEmpty();

    Map<String, FileInfo> changedFiles =
        gApi.changes().id(changeId).current().files(previousPatchSetId);
    assertThat(changedFiles.get(FILE_NAME)).linesInserted().isEqualTo(1);
    assertThat(changedFiles.get(FILE_NAME)).linesDeleted().isEqualTo(1);
  }

  @Test
  public void closeNonRebaseHunksNextToRebaseHunksAreCombinedForIntralineOptimizations()
      throws Exception {
    assume().that(intraline).isTrue();

    String fileContent = FILE_CONTENT.replace("Line 5\n", "{\n").replace("Line 7\n", "{\n");
    ObjectId commit2 = addCommit(commit1, FILE_NAME, fileContent);
    rebaseChangeOn(changeId, commit2);
    String previousPatchSetId = gApi.changes().id(changeId).get().currentRevision;

    String newFileContent = fileContent.replace("Line 8\n", "Line eight!\n");
    ObjectId commit3 = addCommit(commit1, FILE_NAME, newFileContent);
    rebaseChangeOn(changeId, commit3);

    addModifiedPatchSet(
        changeId,
        FILE_NAME,
        content -> content.replace("Line 4\n", "Line four\n").replace("Line 6\n", "Line six\n"));

    DiffInfo diffInfo =
        getDiffRequest(changeId, CURRENT, FILE_NAME).withBase(previousPatchSetId).get();
    assertThat(diffInfo).content().element(0).commonLines().isNotEmpty();
    assertThat(diffInfo).content().element(1).linesOfA().containsExactly("Line 4", "{", "Line 6");
    assertThat(diffInfo)
        .content()
        .element(1)
        .linesOfB()
        .containsExactly("Line four", "{", "Line six");
    assertThat(diffInfo).content().element(1).isNotDueToRebase();
    assertThat(diffInfo).content().element(2).commonLines().isNotEmpty();
    assertThat(diffInfo).content().element(3).linesOfA().containsExactly("Line 8");
    assertThat(diffInfo).content().element(3).linesOfB().containsExactly("Line eight!");
    assertThat(diffInfo).content().element(3).isDueToRebase();
    assertThat(diffInfo).content().element(4).commonLines().isNotEmpty();

    Map<String, FileInfo> changedFiles =
        gApi.changes().id(changeId).current().files(previousPatchSetId);
    assertThat(changedFiles.get(FILE_NAME)).linesInserted().isEqualTo(2);
    assertThat(changedFiles.get(FILE_NAME)).linesDeleted().isEqualTo(2);
  }

  @Test
  public void diffOfUnmodifiedFileWithWholeFileContextReturnsFileContents() throws Exception {
    addModifiedPatchSet(changeId, FILE_NAME, content -> content.replace("Line 2\n", "Line two\n"));
    String previousPatchSetId = gApi.changes().id(changeId).get().currentRevision;
    addModifiedPatchSet(
        changeId, FILE_NAME2, content -> content.replace("2nd line\n", "Second line\n"));

    DiffInfo diffInfo =
        getDiffRequest(changeId, CURRENT, FILE_NAME)
            .withBase(previousPatchSetId)
            .withContext(DiffPreferencesInfo.WHOLE_FILE_CONTEXT)
            .get();
    // We don't list the full file contents here as that is not the focus of this test.
    assertThat(diffInfo)
        .content()
        .element(0)
        .commonLines()
        .containsAtLeast("Line 1", "Line two", "Line 3", "Line 4", "Line 5")
        .inOrder();
  }

  @Test
  public void diffOfUnmodifiedFileWithCommentAndWholeFileContextReturnsFileContents()
      throws Exception {
    addModifiedPatchSet(changeId, FILE_NAME, content -> content.replace("Line 2\n", "Line two\n"));
    String previousPatchSetId = gApi.changes().id(changeId).get().currentRevision;
    CommentInput comment = createCommentInput(2, 0, 3, 0, "Should be 'Line 2'.");
    addCommentTo(changeId, previousPatchSetId, FILE_NAME, comment);
    addModifiedPatchSet(
        changeId, FILE_NAME2, content -> content.replace("2nd line\n", "Second line\n"));

    DiffInfo diffInfo =
        getDiffRequest(changeId, CURRENT, FILE_NAME)
            .withBase(previousPatchSetId)
            .withContext(DiffPreferencesInfo.WHOLE_FILE_CONTEXT)
            .get();
    // We don't list the full file contents here as that is not the focus of this test.
    assertThat(diffInfo)
        .content()
        .element(0)
        .commonLines()
        .containsAtLeast("Line 1", "Line two", "Line 3", "Line 4", "Line 5")
        .inOrder();
  }

  @Test
  public void
      diffOfFileWithOnlyRebaseHunksAndWithCommentAndConsideringWhitespaceReturnsFileContents()
          throws Exception {
    addModifiedPatchSet(changeId, FILE_NAME, content -> content.replace("Line 2\n", "Line two\n"));
    String previousPatchSetId = gApi.changes().id(changeId).get().currentRevision;
    String newBaseFileContent = FILE_CONTENT.replace("Line 70\n", "Line seventy\n");
    ObjectId commit2 = addCommit(commit1, FILE_NAME, newBaseFileContent);
    rebaseChangeOn(changeId, commit2);
    CommentInput comment = createCommentInput(2, 0, 3, 0, "Should be 'Line 2'.");
    addCommentTo(changeId, previousPatchSetId, FILE_NAME, comment);

    DiffInfo diffInfo =
        getDiffRequest(changeId, CURRENT, FILE_NAME)
            .withBase(previousPatchSetId)
            .withWhitespace(DiffPreferencesInfo.Whitespace.IGNORE_NONE)
            .get();
    // We don't list the full file contents here as that is not the focus of this test.
    assertThat(diffInfo)
        .content()
        .element(0)
        .commonLines()
        .containsAtLeast("Line 1", "Line two", "Line 3", "Line 4", "Line 5")
        .inOrder();
  }

  @Test
  public void diffOfFileWithOnlyRebaseHunksAndWithCommentAndIgnoringWhitespaceReturnsFileContents()
      throws Exception {
    addModifiedPatchSet(changeId, FILE_NAME, content -> content.replace("Line 2\n", "Line two\n"));
    String previousPatchSetId = gApi.changes().id(changeId).get().currentRevision;
    String newBaseFileContent = FILE_CONTENT.replace("Line 70\n", "Line seventy\n");
    ObjectId commit2 = addCommit(commit1, FILE_NAME, newBaseFileContent);
    rebaseChangeOn(changeId, commit2);
    CommentInput comment = createCommentInput(2, 0, 3, 0, "Should be 'Line 2'.");
    addCommentTo(changeId, previousPatchSetId, FILE_NAME, comment);

    DiffInfo diffInfo =
        getDiffRequest(changeId, CURRENT, FILE_NAME)
            .withBase(previousPatchSetId)
            .withWhitespace(DiffPreferencesInfo.Whitespace.IGNORE_ALL)
            .get();
    // We don't list the full file contents here as that is not the focus of this test.
    assertThat(diffInfo)
        .content()
        .element(0)
        .commonLines()
        .containsAtLeast("Line 1", "Line two", "Line 3", "Line 4", "Line 5")
        .inOrder();
  }

  @Test
  public void
      diffOfFileWithMultilineRebaseHunkAddingNewlineAtEndOfFileAndWithCommentReturnsFileContents()
          throws Exception {
    String baseFileContent = FILE_CONTENT.concat("Line 101");
    ObjectId commit2 = addCommit(commit1, FILE_NAME, baseFileContent);
    rebaseChangeOn(changeId, commit2);
    addModifiedPatchSet(changeId, FILE_NAME, content -> content.replace("Line 2\n", "Line two\n"));
    String previousPatchSetId = gApi.changes().id(changeId).get().currentRevision;
    String newBaseFileContent = baseFileContent.concat("\nLine 102\nLine 103\n");
    ObjectId commit3 = addCommit(commit2, FILE_NAME, newBaseFileContent);
    rebaseChangeOn(changeId, commit3);
    CommentInput comment = createCommentInput(2, 0, 3, 0, "Should be 'Line 2'.");
    addCommentTo(changeId, previousPatchSetId, FILE_NAME, comment);

    DiffInfo diffInfo =
        getDiffRequest(changeId, CURRENT, FILE_NAME)
            .withBase(previousPatchSetId)
            .withWhitespace(DiffPreferencesInfo.Whitespace.IGNORE_NONE)
            .get();
    // We don't list the full file contents here as that is not the focus of this test.
    assertThat(diffInfo)
        .content()
        .element(0)
        .commonLines()
        .containsAtLeast("Line 1", "Line two", "Line 3", "Line 4", "Line 5")
        .inOrder();
  }

  @Test
  public void
      diffOfFileWithMultilineRebaseHunkRemovingNewlineAtEndOfFileAndWithCommentReturnsFileContents()
          throws Exception {
    addModifiedPatchSet(changeId, FILE_NAME, content -> content.replace("Line 2\n", "Line two\n"));
    String previousPatchSetId = gApi.changes().id(changeId).get().currentRevision;
    String newBaseFileContent = FILE_CONTENT.concat("Line 101\nLine 103\nLine 104");
    ObjectId commit2 = addCommit(commit1, FILE_NAME, newBaseFileContent);
    rebaseChangeOn(changeId, commit2);
    CommentInput comment = createCommentInput(2, 0, 3, 0, "Should be 'Line 2'.");
    addCommentTo(changeId, previousPatchSetId, FILE_NAME, comment);

    DiffInfo diffInfo =
        getDiffRequest(changeId, CURRENT, FILE_NAME)
            .withBase(previousPatchSetId)
            .withWhitespace(DiffPreferencesInfo.Whitespace.IGNORE_NONE)
            .get();
    // We don't list the full file contents here as that is not the focus of this test.
    assertThat(diffInfo)
        .content()
        .element(0)
        .commonLines()
        .containsAtLeast("Line 1", "Line two", "Line 3", "Line 4", "Line 5")
        .inOrder();
  }

  @Test
  public void diffOfNonExistentFileIsAnEmptyDiffResult() throws Exception {
    addModifiedPatchSet(changeId, FILE_NAME, content -> content.replace("Line 2\n", "Line two\n"));

    DiffInfo diffInfo =
        getDiffRequest(changeId, CURRENT, "a_non-existent_file.txt")
            .withBase(initialPatchSetId)
            .withContext(DiffPreferencesInfo.WHOLE_FILE_CONTEXT)
            .get();
    assertThat(diffInfo).content().isEmpty();
  }

  // This behavior is likely a bug. A fix might not be easy as it might break syntax highlighting.
  // TODO: Fix this issue or remove the broken parameter (at least in the documentation).
  @Test
  public void contextParameterIsIgnored() throws Exception {
    addModifiedPatchSet(
        changeId, FILE_NAME, content -> content.replace("Line 20\n", "Line twenty\n"));

    DiffInfo diffInfo =
        getDiffRequest(changeId, CURRENT, FILE_NAME)
            .withBase(initialPatchSetId)
            .withContext(5)
            .get();
    assertThat(diffInfo).content().element(0).commonLines().hasSize(19);
    assertThat(diffInfo).content().element(1).linesOfA().containsExactly("Line 20");
    assertThat(diffInfo).content().element(1).linesOfB().containsExactly("Line twenty");
    assertThat(diffInfo).content().element(2).commonLines().hasSize(81);
  }

  // This behavior is likely a bug. A fix might not be easy as it might break syntax highlighting.
  // TODO: Fix this issue or remove the broken parameter (at least in the documentation).
  @Test
  public void contextParameterIsIgnoredForUnmodifiedFileWithComment() throws Exception {
    addModifiedPatchSet(
        changeId, FILE_NAME, content -> content.replace("Line 20\n", "Line twenty\n"));
    String previousPatchSetId = gApi.changes().id(changeId).get().currentRevision;
    CommentInput comment = createCommentInput(20, 0, 21, 0, "Should be 'Line 20'.");
<<<<<<< HEAD
    ReviewInput reviewInput = new ReviewInput();
    reviewInput.comments = ImmutableMap.of(FILE_NAME, ImmutableList.of(comment));
    gApi.changes().id(changeId).revision(previousPatchSetId).review(reviewInput);
=======
    addCommentTo(changeId, previousPatchSetId, FILE_NAME, comment);
>>>>>>> 9078129f
    addModifiedPatchSet(
        changeId, FILE_NAME2, content -> content.replace("2nd line\n", "Second line\n"));

    DiffInfo diffInfo =
        getDiffRequest(changeId, CURRENT, FILE_NAME)
            .withBase(previousPatchSetId)
            .withContext(5)
            .get();
    assertThat(diffInfo).content().element(0).commonLines().hasSize(101);
  }

  @Test
  public void requestingDiffForOldFileNameOfRenamedFileYieldsReasonableResult() throws Exception {
    addModifiedPatchSet(changeId, FILE_NAME, content -> content.replace("Line 2\n", "Line two\n"));
    String previousPatchSetId = gApi.changes().id(changeId).get().currentRevision;
    String newFilePath = "a_new_file.txt";
    gApi.changes().id(changeId).edit().renameFile(FILE_NAME, newFilePath);
    gApi.changes().id(changeId).edit().publish();

    DiffInfo diffInfo =
        getDiffRequest(changeId, CURRENT, FILE_NAME)
            .withBase(previousPatchSetId)
            .withContext(DiffPreferencesInfo.WHOLE_FILE_CONTEXT)
            .get();
    // This behavior has been present in Gerrit for quite some time. It differs from the results
    // returned for other cases (e.g. requesting the diff with whole file context for an unmodified
    // file; requesting the diff with whole file context for a non-existent file). However, it's not
    // completely clear what should be returned. The closest would be the result of a file deletion
    // but that might also be misleading for users as actually a file rename occurred. In fact,
    // requesting the diff result for the old file name of a renamed file is not a reasonable use
    // case at all. We at least guarantee that we don't run into an internal error.
    assertThat(diffInfo).content().element(0).commonLines().isNull();
    assertThat(diffInfo).content().element(0).numberOfSkippedLines().isGreaterThan(0);
  }

  @Test
  public void requestingDiffForOldFileNameOfRenamedFileWithCommentOnOldFileYieldsReasonableResult()
      throws Exception {
    addModifiedPatchSet(changeId, FILE_NAME, content -> content.replace("Line 2\n", "Line two\n"));
    String previousPatchSetId = gApi.changes().id(changeId).get().currentRevision;
    CommentInput comment = createCommentInput(2, 0, 3, 0, "Should be 'Line 2'.");
    addCommentTo(changeId, previousPatchSetId, FILE_NAME, comment);
    String newFilePath = "a_new_file.txt";
    gApi.changes().id(changeId).edit().renameFile(FILE_NAME, newFilePath);
    gApi.changes().id(changeId).edit().publish();

    DiffInfo diffInfo =
        getDiffRequest(changeId, CURRENT, FILE_NAME)
            .withBase(previousPatchSetId)
            .withContext(DiffPreferencesInfo.WHOLE_FILE_CONTEXT)
            .get();
    // See comment for requestingDiffForOldFileNameOfRenamedFileYieldsReasonableResult().
    // This test should additionally ensure that we also don't run into an internal error when
    // a comment is present.
    assertThat(diffInfo).content().element(0).commonLines().isNull();
    assertThat(diffInfo).content().element(0).numberOfSkippedLines().isGreaterThan(0);
  }

  private static CommentInput createCommentInput(
      int startLine, int startCharacter, int endLine, int endCharacter, String message) {
    CommentInput comment = new CommentInput();
    comment.range = new Comment.Range();
    comment.range.startLine = startLine;
    comment.range.startCharacter = startCharacter;
    comment.range.endLine = endLine;
    comment.range.endCharacter = endCharacter;
    comment.message = message;
    return comment;
  }

  private void addCommentTo(
      String changeId, String previousPatchSetId, String fileName, CommentInput comment)
      throws RestApiException {
    ReviewInput reviewInput = new ReviewInput();
    reviewInput.comments = ImmutableMap.of(fileName, ImmutableList.of(comment));
    gApi.changes().id(changeId).revision(previousPatchSetId).review(reviewInput);
  }

  private void assertDiffForNewFile(
      PushOneCommit.Result pushResult, String path, String expectedContentSideB) throws Exception {
    DiffInfo diff =
        gApi.changes()
            .id(pushResult.getChangeId())
            .revision(pushResult.getCommit().name())
            .file(path)
            .diff();

    List<String> headers = new ArrayList<>();
    if (path.equals(COMMIT_MSG)) {
      RevCommit c = pushResult.getCommit();

      RevCommit parentCommit = c.getParents()[0];
      String parentCommitId =
          abbreviateName(parentCommit, 8, testRepo.getRevWalk().getObjectReader());
      headers.add("Parent:     " + parentCommitId + " (" + parentCommit.getShortMessage() + ")");

      SimpleDateFormat dtfmt = new SimpleDateFormat("yyyy-MM-dd HH:mm:ss Z", Locale.US);
      PersonIdent author = c.getAuthorIdent();
      dtfmt.setTimeZone(author.getTimeZone());
      headers.add("Author:     " + author.getName() + " <" + author.getEmailAddress() + ">");
      headers.add("AuthorDate: " + dtfmt.format(author.getWhen().getTime()));

      PersonIdent committer = c.getCommitterIdent();
      dtfmt.setTimeZone(committer.getTimeZone());
      headers.add("Commit:     " + committer.getName() + " <" + committer.getEmailAddress() + ">");
      headers.add("CommitDate: " + dtfmt.format(committer.getWhen().getTime()));
      headers.add("");
    }

    if (!headers.isEmpty()) {
      String header = Joiner.on("\n").join(headers);
      expectedContentSideB = header + "\n" + expectedContentSideB;
    }

    assertDiffForNewFile(diff, pushResult.getCommit(), path, expectedContentSideB);
  }

  private void rebaseChangeOn(String changeId, ObjectId newParent) throws Exception {
    RebaseInput rebaseInput = new RebaseInput();
    rebaseInput.base = newParent.getName();
    gApi.changes().id(changeId).current().rebase(rebaseInput);
  }

  private ObjectId addCommit(ObjectId parentCommit, String filePath, String fileContent)
      throws Exception {
    ImmutableMap<String, String> files = ImmutableMap.of(filePath, fileContent);
    return addCommit(parentCommit, files);
  }

  private ObjectId addCommit(ObjectId parentCommit, ImmutableMap<String, String> files)
      throws Exception {
    testRepo.reset(parentCommit);
    PushOneCommit push =
        pushFactory.create(admin.newIdent(), testRepo, "Adjust files of repo", files);
    PushOneCommit.Result result = push.to("refs/for/master");
    return result.getCommit();
  }

  private ObjectId addCommit(ObjectId parentCommit, String filePath, byte[] fileContent)
      throws Exception {
    testRepo.reset(parentCommit);
    PushOneCommit.Result result = createEmptyChange();
    String changeId = result.getChangeId();
    gApi.changes().id(changeId).edit().modifyFile(filePath, RawInputUtil.create(fileContent));
    gApi.changes().id(changeId).edit().publish();
    String currentRevision = gApi.changes().id(changeId).get().currentRevision;
    GitUtil.fetch(testRepo, "refs/*:refs/*");
    return ObjectId.fromString(currentRevision);
  }

  private ObjectId addCommitRemovingFiles(ObjectId parentCommit, String... removedFilePaths)
      throws Exception {
    testRepo.reset(parentCommit);
    Map<String, String> files =
        Arrays.stream(removedFilePaths)
            .collect(toMap(Function.identity(), path -> "Irrelevant content"));
    PushOneCommit push =
        pushFactory.create(admin.newIdent(), testRepo, "Remove files from repo", files);
    PushOneCommit.Result result = push.rm("refs/for/master");
    return result.getCommit();
  }

  private ObjectId addCommitRenamingFile(
      ObjectId parentCommit, String oldFilePath, String newFilePath) throws Exception {
    testRepo.reset(parentCommit);
    PushOneCommit.Result result = createEmptyChange();
    String changeId = result.getChangeId();
    gApi.changes().id(changeId).edit().renameFile(oldFilePath, newFilePath);
    gApi.changes().id(changeId).edit().publish();
    String currentRevision = gApi.changes().id(changeId).get().currentRevision;
    GitUtil.fetch(testRepo, "refs/*:refs/*");
    return ObjectId.fromString(currentRevision);
  }

  private Result createEmptyChange() throws Exception {
    PushOneCommit push =
        pushFactory.create(admin.newIdent(), testRepo, "Test change", ImmutableMap.of());
    return push.to("refs/for/master");
  }

  private void addModifiedPatchSet(
      String changeId, String filePath, Function<String, String> contentModification)
      throws Exception {
    try (BinaryResult content = gApi.changes().id(changeId).current().file(filePath).content()) {
      String newContent = contentModification.apply(content.asString());
      gApi.changes().id(changeId).edit().modifyFile(filePath, RawInputUtil.create(newContent));
    }
    gApi.changes().id(changeId).edit().publish();
  }

  private static byte[] createRgbImage(int red, int green, int blue) throws IOException {
    BufferedImage bufferedImage = new BufferedImage(10, 20, BufferedImage.TYPE_INT_RGB);
    for (int x = 0; x < bufferedImage.getWidth(); x++) {
      for (int y = 0; y < bufferedImage.getHeight(); y++) {
        int rgb = (red << 16) + (green << 8) + blue;
        bufferedImage.setRGB(x, y, rgb);
      }
    }

    ByteArrayOutputStream byteArrayOutputStream = new ByteArrayOutputStream();
    ImageIO.write(bufferedImage, "png", byteArrayOutputStream);
    return byteArrayOutputStream.toByteArray();
  }

  private FileApi.DiffRequest getDiffRequest(String changeId, String revisionId, String fileName)
      throws Exception {
    return gApi.changes()
        .id(changeId)
        .revision(revisionId)
        .file(fileName)
        .diffRequest()
        .withIntraline(intraline);
  }
}<|MERGE_RESOLUTION|>--- conflicted
+++ resolved
@@ -19,12 +19,8 @@
 import static com.google.gerrit.entities.Patch.COMMIT_MSG;
 import static com.google.gerrit.extensions.common.testing.DiffInfoSubject.assertThat;
 import static com.google.gerrit.extensions.common.testing.FileInfoSubject.assertThat;
-<<<<<<< HEAD
 import static com.google.gerrit.git.ObjectIds.abbreviateName;
-=======
-import static com.google.gerrit.reviewdb.client.Patch.COMMIT_MSG;
 import static com.google.gerrit.reviewdb.client.Patch.MERGE_LIST;
->>>>>>> 9078129f
 import static java.util.stream.Collectors.joining;
 import static java.util.stream.Collectors.toMap;
 
@@ -2663,13 +2659,7 @@
         changeId, FILE_NAME, content -> content.replace("Line 20\n", "Line twenty\n"));
     String previousPatchSetId = gApi.changes().id(changeId).get().currentRevision;
     CommentInput comment = createCommentInput(20, 0, 21, 0, "Should be 'Line 20'.");
-<<<<<<< HEAD
-    ReviewInput reviewInput = new ReviewInput();
-    reviewInput.comments = ImmutableMap.of(FILE_NAME, ImmutableList.of(comment));
-    gApi.changes().id(changeId).revision(previousPatchSetId).review(reviewInput);
-=======
     addCommentTo(changeId, previousPatchSetId, FILE_NAME, comment);
->>>>>>> 9078129f
     addModifiedPatchSet(
         changeId, FILE_NAME2, content -> content.replace("2nd line\n", "Second line\n"));
 
@@ -2679,6 +2669,8 @@
             .withContext(5)
             .get();
     assertThat(diffInfo).content().element(0).commonLines().hasSize(101);
+  }
+
   }
 
   @Test
