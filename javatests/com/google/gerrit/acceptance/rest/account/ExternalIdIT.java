// Copyright (C) 2017 The Android Open Source Project
//
// Licensed under the Apache License, Version 2.0 (the "License");
// you may not use this file except in compliance with the License.
// You may obtain a copy of the License at
//
// http://www.apache.org/licenses/LICENSE-2.0
//
// Unless required by applicable law or agreed to in writing, software
// distributed under the License is distributed on an "AS IS" BASIS,
// WITHOUT WARRANTIES OR CONDITIONS OF ANY KIND, either express or implied.
// See the License for the specific language governing permissions and
// limitations under the License.

package com.google.gerrit.acceptance.rest.account;

import static com.google.common.truth.Truth.assertThat;
import static com.google.common.truth.Truth8.assertThat;
import static com.google.gerrit.acceptance.GitUtil.fetch;
import static com.google.gerrit.acceptance.GitUtil.pushHead;
import static com.google.gerrit.server.account.externalids.ExternalId.SCHEME_MAILTO;
import static com.google.gerrit.server.account.externalids.ExternalId.SCHEME_USERNAME;
import static com.google.gerrit.server.account.externalids.ExternalId.SCHEME_UUID;
import static com.google.gerrit.server.group.SystemGroupBackend.REGISTERED_USERS;
import static java.nio.charset.StandardCharsets.UTF_8;
import static java.util.stream.Collectors.toList;
import static org.eclipse.jgit.lib.Constants.OBJ_BLOB;
import static org.eclipse.jgit.lib.Constants.OBJ_TREE;

import com.google.common.collect.ImmutableList;
import com.google.common.collect.ImmutableSet;
import com.google.common.collect.Iterables;
import com.google.gerrit.acceptance.AbstractDaemonTest;
import com.google.gerrit.acceptance.RestResponse;
import com.google.gerrit.acceptance.TestAccount;
import com.google.gerrit.acceptance.testsuite.request.RequestScopeOperations;
import com.google.gerrit.common.data.GlobalCapability;
import com.google.gerrit.common.data.Permission;
import com.google.gerrit.exceptions.DuplicateKeyException;
import com.google.gerrit.extensions.api.config.ConsistencyCheckInfo;
import com.google.gerrit.extensions.api.config.ConsistencyCheckInfo.ConsistencyProblemInfo;
import com.google.gerrit.extensions.api.config.ConsistencyCheckInput;
import com.google.gerrit.extensions.api.config.ConsistencyCheckInput.CheckAccountExternalIdsInput;
import com.google.gerrit.extensions.common.AccountExternalIdInfo;
import com.google.gerrit.extensions.restapi.AuthException;
import com.google.gerrit.extensions.restapi.UnprocessableEntityException;
import com.google.gerrit.reviewdb.client.Account;
import com.google.gerrit.reviewdb.client.RefNames;
import com.google.gerrit.server.ServerInitiated;
import com.google.gerrit.server.account.AccountsUpdate;
import com.google.gerrit.server.account.externalids.ExternalId;
import com.google.gerrit.server.account.externalids.ExternalIdNotes;
import com.google.gerrit.server.account.externalids.ExternalIdReader;
import com.google.gerrit.server.account.externalids.ExternalIds;
import com.google.gerrit.server.extensions.events.GitReferenceUpdated;
import com.google.gerrit.server.git.meta.MetaDataUpdate;
import com.google.gson.reflect.TypeToken;
import com.google.inject.Inject;
import com.google.inject.Provider;
import java.io.IOException;
import java.util.ArrayList;
import java.util.Arrays;
import java.util.Collection;
import java.util.HashSet;
import java.util.List;
import java.util.Locale;
import java.util.Optional;
import java.util.Set;
import org.eclipse.jgit.api.errors.TransportException;
import org.eclipse.jgit.errors.ConfigInvalidException;
import org.eclipse.jgit.internal.storage.dfs.InMemoryRepository;
import org.eclipse.jgit.junit.TestRepository;
import org.eclipse.jgit.lib.CommitBuilder;
import org.eclipse.jgit.lib.Config;
import org.eclipse.jgit.lib.ObjectId;
import org.eclipse.jgit.lib.ObjectInserter;
import org.eclipse.jgit.lib.RefUpdate;
import org.eclipse.jgit.lib.Repository;
import org.eclipse.jgit.notes.NoteMap;
import org.eclipse.jgit.revwalk.FooterLine;
import org.eclipse.jgit.revwalk.RevCommit;
import org.eclipse.jgit.revwalk.RevWalk;
import org.eclipse.jgit.transport.PushResult;
import org.eclipse.jgit.transport.RemoteRefUpdate;
import org.eclipse.jgit.transport.RemoteRefUpdate.Status;
import org.eclipse.jgit.util.MutableInteger;
import org.junit.Test;

public class ExternalIdIT extends AbstractDaemonTest {
  @Inject @ServerInitiated private Provider<AccountsUpdate> accountsUpdateProvider;
  @Inject private ExternalIds externalIds;
  @Inject private ExternalIdReader externalIdReader;
  @Inject private ExternalIdNotes.Factory externalIdNotesFactory;
  @Inject private RequestScopeOperations requestScopeOperations;

  @Test
  public void getExternalIds() throws Exception {
    Collection<ExternalId> expectedIds = getAccountState(user.id()).getExternalIds();
    List<AccountExternalIdInfo> expectedIdInfos = toExternalIdInfos(expectedIds);

    RestResponse response = userRestSession.get("/accounts/self/external.ids");
    response.assertOK();

    List<AccountExternalIdInfo> results =
        newGson()
            .fromJson(
                response.getReader(), new TypeToken<List<AccountExternalIdInfo>>() {}.getType());

    assertThat(results).containsExactlyElementsIn(expectedIdInfos);
  }

  @Test
  public void getExternalIdsOfOtherUserNotAllowed() throws Exception {
    requestScopeOperations.setApiUser(user.id());
    exception.expect(AuthException.class);
    exception.expectMessage("access database not permitted");
    gApi.accounts().id(admin.id().get()).getExternalIds();
  }

  @Test
  public void getExternalIdsOfOtherUserWithAccessDatabase() throws Exception {
    allowGlobalCapabilities(REGISTERED_USERS, GlobalCapability.ACCESS_DATABASE);

    Collection<ExternalId> expectedIds = getAccountState(admin.id()).getExternalIds();
    List<AccountExternalIdInfo> expectedIdInfos = toExternalIdInfos(expectedIds);

    RestResponse response = userRestSession.get("/accounts/" + admin.id() + "/external.ids");
    response.assertOK();

    List<AccountExternalIdInfo> results =
        newGson()
            .fromJson(
                response.getReader(), new TypeToken<List<AccountExternalIdInfo>>() {}.getType());

    assertThat(results).containsExactlyElementsIn(expectedIdInfos);
  }

  @Test
  public void deleteExternalIds() throws Exception {
    requestScopeOperations.setApiUser(user.id());
    List<AccountExternalIdInfo> externalIds = gApi.accounts().self().getExternalIds();

    List<String> toDelete = new ArrayList<>();
    List<AccountExternalIdInfo> expectedIds = new ArrayList<>();
    for (AccountExternalIdInfo id : externalIds) {
      if (id.canDelete != null && id.canDelete) {
        toDelete.add(id.identity);
        continue;
      }
      expectedIds.add(id);
    }

    assertThat(toDelete).hasSize(1);

    RestResponse response = userRestSession.post("/accounts/self/external.ids:delete", toDelete);
    response.assertNoContent();
    List<AccountExternalIdInfo> results = gApi.accounts().self().getExternalIds();
    // The external ID in WebSession will not be set for tests, resulting that
    // "mailto:user@example.com" can be deleted while "username:user" can't.
    assertThat(results).hasSize(1);
    assertThat(results).containsExactlyElementsIn(expectedIds);
  }

  @Test
  public void deleteExternalIdsOfOtherUserNotAllowed() throws Exception {
    List<AccountExternalIdInfo> extIds = gApi.accounts().self().getExternalIds();
    requestScopeOperations.setApiUser(user.id());
    exception.expect(AuthException.class);
    exception.expectMessage("access database not permitted");
    gApi.accounts()
        .id(admin.id().get())
        .deleteExternalIds(extIds.stream().map(e -> e.identity).collect(toList()));
  }

  @Test
  public void deleteExternalIdOfOtherUserUnderOwnAccount_UnprocessableEntity() throws Exception {
    List<AccountExternalIdInfo> extIds = gApi.accounts().self().getExternalIds();
    requestScopeOperations.setApiUser(user.id());
    exception.expect(UnprocessableEntityException.class);
    exception.expectMessage(String.format("External id %s does not exist", extIds.get(0).identity));
    gApi.accounts()
        .self()
        .deleteExternalIds(extIds.stream().map(e -> e.identity).collect(toList()));
  }

  @Test
  public void deleteExternalIdsOfOtherUserWithAccessDatabase() throws Exception {
    allowGlobalCapabilities(REGISTERED_USERS, GlobalCapability.ACCESS_DATABASE);

    List<AccountExternalIdInfo> externalIds = gApi.accounts().self().getExternalIds();

    List<String> toDelete = new ArrayList<>();
    List<AccountExternalIdInfo> expectedIds = new ArrayList<>();
    for (AccountExternalIdInfo id : externalIds) {
      if (id.canDelete != null && id.canDelete) {
        toDelete.add(id.identity);
        continue;
      }
      expectedIds.add(id);
    }

    assertThat(toDelete).hasSize(1);

    requestScopeOperations.setApiUser(user.id());
    RestResponse response =
        userRestSession.post("/accounts/" + admin.id() + "/external.ids:delete", toDelete);
    response.assertNoContent();
    List<AccountExternalIdInfo> results = gApi.accounts().id(admin.id().get()).getExternalIds();
    // The external ID in WebSession will not be set for tests, resulting that
    // "mailto:user@example.com" can be deleted while "username:user" can't.
    assertThat(results).hasSize(1);
    assertThat(results).containsExactlyElementsIn(expectedIds);
  }

  @Test
  public void deleteExternalIdOfPreferredEmail() throws Exception {
    String preferredEmail = gApi.accounts().self().get().email;
    assertThat(preferredEmail).isNotNull();

    gApi.accounts()
        .self()
        .deleteExternalIds(
            ImmutableList.of(ExternalId.Key.create(SCHEME_MAILTO, preferredEmail).get()));
    assertThat(gApi.accounts().self().get().email).isNull();
  }

  @Test
  public void deleteExternalIds_Conflict() throws Exception {
    List<String> toDelete = new ArrayList<>();
    String externalIdStr = "username:" + user.username();
    toDelete.add(externalIdStr);
    RestResponse response = userRestSession.post("/accounts/self/external.ids:delete", toDelete);
    response.assertConflict();
    assertThat(response.getEntityContent())
        .isEqualTo(String.format("External id %s cannot be deleted", externalIdStr));
  }

  @Test
  public void deleteExternalIds_UnprocessableEntity() throws Exception {
    List<String> toDelete = new ArrayList<>();
    String externalIdStr = "mailto:user@domain.com";
    toDelete.add(externalIdStr);
    RestResponse response = userRestSession.post("/accounts/self/external.ids:delete", toDelete);
    response.assertUnprocessableEntity();
    assertThat(response.getEntityContent())
        .isEqualTo(String.format("External id %s does not exist", externalIdStr));
  }

  @Test
  public void fetchExternalIdsBranch() throws Exception {
    TestRepository<InMemoryRepository> allUsersRepo = cloneProject(allUsers, user);

    // refs/meta/external-ids is only visible to users with the 'Access Database' capability
    try {
      fetch(allUsersRepo, RefNames.REFS_EXTERNAL_IDS);
      fail("expected TransportException");
    } catch (TransportException e) {
      assertThat(e.getMessage())
          .isEqualTo(
              "Remote does not have " + RefNames.REFS_EXTERNAL_IDS + " available for fetch.");
    }

    allowGlobalCapabilities(REGISTERED_USERS, GlobalCapability.ACCESS_DATABASE);

    // re-clone to get new request context, otherwise the old global capabilities are still cached
    // in the IdentifiedUser object
    allUsersRepo = cloneProject(allUsers, user);
    fetch(allUsersRepo, RefNames.REFS_EXTERNAL_IDS);
  }

  @Test
  public void pushToExternalIdsBranch() throws Exception {
    allowGlobalCapabilities(REGISTERED_USERS, GlobalCapability.ACCESS_DATABASE);

    TestRepository<InMemoryRepository> allUsersRepo = cloneProject(allUsers);
    fetch(allUsersRepo, RefNames.REFS_EXTERNAL_IDS + ":" + RefNames.REFS_EXTERNAL_IDS);
    allUsersRepo.reset(RefNames.REFS_EXTERNAL_IDS);

    // different case email is allowed
    ExternalId newExtId = createExternalIdWithOtherCaseEmail("foo:bar");
    addExtId(allUsersRepo, newExtId);
    allUsersRepo.reset(RefNames.REFS_EXTERNAL_IDS);

    List<AccountExternalIdInfo> extIdsBefore = gApi.accounts().self().getExternalIds();

    allowPushOfExternalIds();
    PushResult r = pushHead(allUsersRepo, RefNames.REFS_EXTERNAL_IDS);
    assertThat(r.getRemoteUpdate(RefNames.REFS_EXTERNAL_IDS).getStatus()).isEqualTo(Status.OK);

    List<AccountExternalIdInfo> extIdsAfter = gApi.accounts().self().getExternalIds();
    assertThat(extIdsAfter)
        .containsExactlyElementsIn(
            Iterables.concat(extIdsBefore, ImmutableSet.of(toExternalIdInfo(newExtId))));
  }

  @Test
  public void pushToExternalIdsBranchRejectsExternalIdWithoutAccountId() throws Exception {
    allowGlobalCapabilities(REGISTERED_USERS, GlobalCapability.ACCESS_DATABASE);

    TestRepository<InMemoryRepository> allUsersRepo = cloneProject(allUsers);
    fetch(allUsersRepo, RefNames.REFS_EXTERNAL_IDS + ":" + RefNames.REFS_EXTERNAL_IDS);
    allUsersRepo.reset(RefNames.REFS_EXTERNAL_IDS);

    insertExternalIdWithoutAccountId(
        allUsersRepo.getRepository(), allUsersRepo.getRevWalk(), "foo:bar");
    allUsersRepo.reset(RefNames.REFS_EXTERNAL_IDS);

    allowPushOfExternalIds();
    PushResult r = pushHead(allUsersRepo, RefNames.REFS_EXTERNAL_IDS);
    assertRefUpdateFailure(r.getRemoteUpdate(RefNames.REFS_EXTERNAL_IDS), "invalid external IDs");
  }

  @Test
  public void pushToExternalIdsBranchRejectsExternalIdWithKeyThatDoesntMatchTheNoteId()
      throws Exception {
    allowGlobalCapabilities(REGISTERED_USERS, GlobalCapability.ACCESS_DATABASE);

    TestRepository<InMemoryRepository> allUsersRepo = cloneProject(allUsers);
    fetch(allUsersRepo, RefNames.REFS_EXTERNAL_IDS + ":" + RefNames.REFS_EXTERNAL_IDS);
    allUsersRepo.reset(RefNames.REFS_EXTERNAL_IDS);

    insertExternalIdWithKeyThatDoesntMatchNoteId(
        allUsersRepo.getRepository(), allUsersRepo.getRevWalk(), "foo:bar");
    allUsersRepo.reset(RefNames.REFS_EXTERNAL_IDS);

    allowPushOfExternalIds();
    PushResult r = pushHead(allUsersRepo, RefNames.REFS_EXTERNAL_IDS);
    assertRefUpdateFailure(r.getRemoteUpdate(RefNames.REFS_EXTERNAL_IDS), "invalid external IDs");
  }

  @Test
  public void pushToExternalIdsBranchRejectsExternalIdWithInvalidConfig() throws Exception {
    allowGlobalCapabilities(REGISTERED_USERS, GlobalCapability.ACCESS_DATABASE);

    TestRepository<InMemoryRepository> allUsersRepo = cloneProject(allUsers);
    fetch(allUsersRepo, RefNames.REFS_EXTERNAL_IDS + ":" + RefNames.REFS_EXTERNAL_IDS);
    allUsersRepo.reset(RefNames.REFS_EXTERNAL_IDS);

    insertExternalIdWithInvalidConfig(
        allUsersRepo.getRepository(), allUsersRepo.getRevWalk(), "foo:bar");
    allUsersRepo.reset(RefNames.REFS_EXTERNAL_IDS);

    allowPushOfExternalIds();
    PushResult r = pushHead(allUsersRepo, RefNames.REFS_EXTERNAL_IDS);
    assertRefUpdateFailure(r.getRemoteUpdate(RefNames.REFS_EXTERNAL_IDS), "invalid external IDs");
  }

  @Test
  public void pushToExternalIdsBranchRejectsExternalIdWithEmptyNote() throws Exception {
    allowGlobalCapabilities(REGISTERED_USERS, GlobalCapability.ACCESS_DATABASE);

    TestRepository<InMemoryRepository> allUsersRepo = cloneProject(allUsers);
    fetch(allUsersRepo, RefNames.REFS_EXTERNAL_IDS + ":" + RefNames.REFS_EXTERNAL_IDS);
    allUsersRepo.reset(RefNames.REFS_EXTERNAL_IDS);

    insertExternalIdWithEmptyNote(
        allUsersRepo.getRepository(), allUsersRepo.getRevWalk(), "foo:bar");
    allUsersRepo.reset(RefNames.REFS_EXTERNAL_IDS);

    allowPushOfExternalIds();
    PushResult r = pushHead(allUsersRepo, RefNames.REFS_EXTERNAL_IDS);
    assertRefUpdateFailure(r.getRemoteUpdate(RefNames.REFS_EXTERNAL_IDS), "invalid external IDs");
  }

  @Test
  public void pushToExternalIdsBranchRejectsExternalIdForNonExistingAccount() throws Exception {
    testPushToExternalIdsBranchRejectsInvalidExternalId(
        createExternalIdForNonExistingAccount("foo:bar"));
  }

  @Test
  public void pushToExternalIdsBranchRejectsExternalIdWithInvalidEmail() throws Exception {
    testPushToExternalIdsBranchRejectsInvalidExternalId(
        createExternalIdWithInvalidEmail("foo:bar"));
  }

  @Test
  public void pushToExternalIdsBranchRejectsDuplicateEmails() throws Exception {
    testPushToExternalIdsBranchRejectsInvalidExternalId(
        createExternalIdWithDuplicateEmail("foo:bar"));
  }

  @Test
  public void pushToExternalIdsBranchRejectsBadPassword() throws Exception {
    testPushToExternalIdsBranchRejectsInvalidExternalId(createExternalIdWithBadPassword("foo"));
  }

  private void testPushToExternalIdsBranchRejectsInvalidExternalId(ExternalId invalidExtId)
      throws Exception {
    allowGlobalCapabilities(REGISTERED_USERS, GlobalCapability.ACCESS_DATABASE);

    TestRepository<InMemoryRepository> allUsersRepo = cloneProject(allUsers);
    fetch(allUsersRepo, RefNames.REFS_EXTERNAL_IDS + ":" + RefNames.REFS_EXTERNAL_IDS);
    allUsersRepo.reset(RefNames.REFS_EXTERNAL_IDS);

    addExtId(allUsersRepo, invalidExtId);
    allUsersRepo.reset(RefNames.REFS_EXTERNAL_IDS);

    allowPushOfExternalIds();
    PushResult r = pushHead(allUsersRepo, RefNames.REFS_EXTERNAL_IDS);
    assertRefUpdateFailure(r.getRemoteUpdate(RefNames.REFS_EXTERNAL_IDS), "invalid external IDs");
  }

  @Test
  public void readExternalIdsWhenInvalidExternalIdsExist() throws Exception {
    allowGlobalCapabilities(REGISTERED_USERS, GlobalCapability.ACCESS_DATABASE);
    requestScopeOperations.resetCurrentApiUser();

    insertValidExternalIds();
    insertInvalidButParsableExternalIds();

    Set<ExternalId> parseableExtIds = externalIds.all();

    insertNonParsableExternalIds();

    Set<ExternalId> extIds = externalIds.all();
    assertThat(extIds).containsExactlyElementsIn(parseableExtIds);

    for (ExternalId parseableExtId : parseableExtIds) {
      Optional<ExternalId> extId = externalIds.get(parseableExtId.key());
      assertThat(extId).hasValue(parseableExtId);
    }
  }

  @Test
  public void checkConsistency() throws Exception {
    allowGlobalCapabilities(REGISTERED_USERS, GlobalCapability.ACCESS_DATABASE);
    requestScopeOperations.resetCurrentApiUser();

    insertValidExternalIds();

    ConsistencyCheckInput input = new ConsistencyCheckInput();
    input.checkAccountExternalIds = new CheckAccountExternalIdsInput();
    ConsistencyCheckInfo checkInfo = gApi.config().server().checkConsistency(input);
    assertThat(checkInfo.checkAccountExternalIdsResult.problems).isEmpty();

    Set<ConsistencyProblemInfo> expectedProblems = new HashSet<>();
    expectedProblems.addAll(insertInvalidButParsableExternalIds());
    expectedProblems.addAll(insertNonParsableExternalIds());

    checkInfo = gApi.config().server().checkConsistency(input);
    assertThat(checkInfo.checkAccountExternalIdsResult.problems).hasSize(expectedProblems.size());
    assertThat(checkInfo.checkAccountExternalIdsResult.problems)
        .containsExactlyElementsIn(expectedProblems);
  }

  @Test
  public void checkConsistencyNotAllowed() throws Exception {
    exception.expect(AuthException.class);
    exception.expectMessage("access database not permitted");
    gApi.config().server().checkConsistency(new ConsistencyCheckInput());
  }

  private ConsistencyProblemInfo consistencyError(String message) {
    return new ConsistencyProblemInfo(ConsistencyProblemInfo.Status.ERROR, message);
  }

  private void insertValidExternalIds() throws Exception {
    MutableInteger i = new MutableInteger();
    String scheme = "valid";

    // create valid external IDs
    insertExtId(
        ExternalId.createWithPassword(
            ExternalId.Key.parse(nextId(scheme, i)),
            admin.id(),
            "admin.other@example.com",
            "secret-password"));
    insertExtId(ExternalId.createEmail(admin.id, "admin.other@example.com"));
    insertExtId(createExternalIdWithOtherCaseEmail(nextId(scheme, i)));
  }

  private Set<ConsistencyProblemInfo> insertInvalidButParsableExternalIds() throws Exception {
    MutableInteger i = new MutableInteger();
    String scheme = "invalid";

    Set<ConsistencyProblemInfo> expectedProblems = new HashSet<>();
    ExternalId extIdForNonExistingAccount =
        createExternalIdForNonExistingAccount(nextId(scheme, i));
    insertExtIdForNonExistingAccount(extIdForNonExistingAccount);
    expectedProblems.add(
        consistencyError(
            "External ID '"
                + extIdForNonExistingAccount.key().get()
                + "' belongs to account that doesn't exist: "
                + extIdForNonExistingAccount.accountId().get()));

    ExternalId extIdWithInvalidEmail = createExternalIdWithInvalidEmail(nextId(scheme, i));
    insertExtId(extIdWithInvalidEmail);
    expectedProblems.add(
        consistencyError(
            "External ID '"
                + extIdWithInvalidEmail.key().get()
                + "' has an invalid email: "
                + extIdWithInvalidEmail.email()));

    ExternalId extIdWithDuplicateEmail = createExternalIdWithDuplicateEmail(nextId(scheme, i));
    insertExtId(extIdWithDuplicateEmail);
    expectedProblems.add(
        consistencyError(
            "Email '"
                + extIdWithDuplicateEmail.email()
                + "' is not unique, it's used by the following external IDs: '"
                + extIdWithDuplicateEmail.key().get()
                + "', 'mailto:"
                + extIdWithDuplicateEmail.email()
                + "'"));

    ExternalId extIdWithBadPassword = createExternalIdWithBadPassword("admin-username");
    insertExtId(extIdWithBadPassword);
    expectedProblems.add(
        consistencyError(
            "External ID '"
                + extIdWithBadPassword.key().get()
                + "' has an invalid password: unrecognized algorithm"));

    return expectedProblems;
  }

  private Set<ConsistencyProblemInfo> insertNonParsableExternalIds() throws IOException {
    MutableInteger i = new MutableInteger();
    String scheme = "corrupt";

    Set<ConsistencyProblemInfo> expectedProblems = new HashSet<>();
    try (Repository repo = repoManager.openRepository(allUsers);
        RevWalk rw = new RevWalk(repo)) {
      String externalId = nextId(scheme, i);
      String noteId = insertExternalIdWithoutAccountId(repo, rw, externalId);
      expectedProblems.add(
          consistencyError(
              "Invalid external ID config for note '"
                  + noteId
                  + "': Value for 'externalId."
                  + externalId
                  + ".accountId' is missing, expected account ID"));

      externalId = nextId(scheme, i);
      noteId = insertExternalIdWithKeyThatDoesntMatchNoteId(repo, rw, externalId);
      expectedProblems.add(
          consistencyError(
              "Invalid external ID config for note '"
                  + noteId
                  + "': SHA1 of external ID '"
                  + externalId
                  + "' does not match note ID '"
                  + noteId
                  + "'"));

      noteId = insertExternalIdWithInvalidConfig(repo, rw, nextId(scheme, i));
      expectedProblems.add(
          consistencyError(
              "Invalid external ID config for note '" + noteId + "': Invalid line in config file"));

      noteId = insertExternalIdWithEmptyNote(repo, rw, nextId(scheme, i));
      expectedProblems.add(
          consistencyError(
              "Invalid external ID config for note '"
                  + noteId
                  + "': Expected exactly 1 'externalId' section, found 0"));
    }

    return expectedProblems;
  }

  private ExternalId createExternalIdWithOtherCaseEmail(String externalId) {
    return ExternalId.createWithPassword(
        ExternalId.Key.parse(externalId),
        admin.id(),
        admin.email().toUpperCase(Locale.US),
        "password");
  }

  private String insertExternalIdWithoutAccountId(Repository repo, RevWalk rw, String externalId)
      throws IOException {
    return insertExternalId(
        repo,
        rw,
        (ins, noteMap) -> {
          ExternalId extId = ExternalId.create(ExternalId.Key.parse(externalId), admin.id());
          ObjectId noteId = extId.key().sha1();
          Config c = new Config();
          extId.writeToConfig(c);
          c.unset("externalId", extId.key().get(), "accountId");
          byte[] raw = c.toText().getBytes(UTF_8);
          ObjectId dataBlob = ins.insert(OBJ_BLOB, raw);
          noteMap.set(noteId, dataBlob);
          return noteId;
        });
  }

  private String insertExternalIdWithKeyThatDoesntMatchNoteId(
      Repository repo, RevWalk rw, String externalId) throws IOException {
    return insertExternalId(
        repo,
        rw,
        (ins, noteMap) -> {
          ExternalId extId = ExternalId.create(ExternalId.Key.parse(externalId), admin.id());
          ObjectId noteId = ExternalId.Key.parse(externalId + "x").sha1();
          Config c = new Config();
          extId.writeToConfig(c);
          byte[] raw = c.toText().getBytes(UTF_8);
          ObjectId dataBlob = ins.insert(OBJ_BLOB, raw);
          noteMap.set(noteId, dataBlob);
          return noteId;
        });
  }

  private String insertExternalIdWithInvalidConfig(Repository repo, RevWalk rw, String externalId)
      throws IOException {
    return insertExternalId(
        repo,
        rw,
        (ins, noteMap) -> {
          ObjectId noteId = ExternalId.Key.parse(externalId).sha1();
          byte[] raw = "bad-config".getBytes(UTF_8);
          ObjectId dataBlob = ins.insert(OBJ_BLOB, raw);
          noteMap.set(noteId, dataBlob);
          return noteId;
        });
  }

  private String insertExternalIdWithEmptyNote(Repository repo, RevWalk rw, String externalId)
      throws IOException {
    return insertExternalId(
        repo,
        rw,
        (ins, noteMap) -> {
          ObjectId noteId = ExternalId.Key.parse(externalId).sha1();
          byte[] raw = "".getBytes(UTF_8);
          ObjectId dataBlob = ins.insert(OBJ_BLOB, raw);
          noteMap.set(noteId, dataBlob);
          return noteId;
        });
  }

  private String insertExternalId(Repository repo, RevWalk rw, ExternalIdInserter extIdInserter)
      throws IOException {
    ObjectId rev = ExternalIdReader.readRevision(repo);
    NoteMap noteMap = ExternalIdReader.readNoteMap(rw, rev);

    try (ObjectInserter ins = repo.newObjectInserter()) {
      ObjectId noteId = extIdInserter.addNote(ins, noteMap);

      CommitBuilder cb = new CommitBuilder();
      cb.setMessage("Update external IDs");
      cb.setTreeId(noteMap.writeTree(ins));
      cb.setAuthor(admin.newIdent());
      cb.setCommitter(admin.newIdent());
      if (!rev.equals(ObjectId.zeroId())) {
        cb.setParentId(rev);
      } else {
        cb.setParentIds(); // Ref is currently nonexistent, commit has no parents.
      }
      if (cb.getTreeId() == null) {
        if (rev.equals(ObjectId.zeroId())) {
          cb.setTreeId(ins.insert(OBJ_TREE, new byte[] {})); // No parent, assume empty tree.
        } else {
          RevCommit p = rw.parseCommit(rev);
          cb.setTreeId(p.getTree()); // Copy tree from parent.
        }
      }
      ObjectId commitId = ins.insert(cb);
      ins.flush();

      RefUpdate u = repo.updateRef(RefNames.REFS_EXTERNAL_IDS);
      u.setExpectedOldObjectId(rev);
      u.setNewObjectId(commitId);
      RefUpdate.Result res = u.update();
      switch (res) {
        case NEW:
        case FAST_FORWARD:
        case NO_CHANGE:
        case RENAMED:
        case FORCED:
          break;
        case LOCK_FAILURE:
        case IO_FAILURE:
        case NOT_ATTEMPTED:
        case REJECTED:
        case REJECTED_CURRENT_BRANCH:
        case REJECTED_MISSING_OBJECT:
        case REJECTED_OTHER_REASON:
        default:
          throw new IOException("Updating external IDs failed with " + res);
      }
      return noteId.getName();
    }
  }

  private ExternalId createExternalIdForNonExistingAccount(String externalId) {
    return ExternalId.create(ExternalId.Key.parse(externalId), new Account.Id(1));
  }

  private ExternalId createExternalIdWithInvalidEmail(String externalId) {
    return ExternalId.createWithEmail(
        ExternalId.Key.parse(externalId), admin.id(), "invalid-email");
  }

  private ExternalId createExternalIdWithDuplicateEmail(String externalId) {
<<<<<<< HEAD
    return ExternalId.createWithEmail(ExternalId.Key.parse(externalId), admin.id(), admin.email());
=======
    return ExternalId.createWithEmail(ExternalId.Key.parse(externalId), user.id, admin.email);
>>>>>>> 2edcdf23
  }

  private ExternalId createExternalIdWithBadPassword(String username) {
    return ExternalId.create(
        ExternalId.Key.create(SCHEME_USERNAME, username),
        admin.id(),
        null,
        "non-hashed-password-is-not-allowed");
  }

  private static String nextId(String scheme, MutableInteger i) {
    return scheme + ":foo" + ++i.value;
  }

  @Test
  public void readExternalIdWithAccountIdThatCanBeExpressedInKiB() throws Exception {
    ExternalId.Key extIdKey = ExternalId.Key.parse("foo:bar");
    Account.Id accountId = new Account.Id(1024 * 100);
    accountsUpdateProvider
        .get()
        .insert(
            "Create Account with Bad External ID",
            accountId,
            u -> u.addExternalId(ExternalId.create(extIdKey, accountId)));
    Optional<ExternalId> extId = externalIds.get(extIdKey);
    assertThat(extId.map(ExternalId::accountId)).hasValue(accountId);
  }

  @Test
  public void checkNoReloadAfterUpdate() throws Exception {
    Set<ExternalId> expectedExtIds = new HashSet<>(externalIds.byAccount(admin.id()));
    try (AutoCloseable ctx = createFailOnLoadContext()) {
      // insert external ID
      ExternalId extId = ExternalId.create("foo", "bar", admin.id());
      insertExtId(extId);
      expectedExtIds.add(extId);
      assertThat(externalIds.byAccount(admin.id())).containsExactlyElementsIn(expectedExtIds);

      // update external ID
      expectedExtIds.remove(extId);
      ExternalId extId2 =
          ExternalId.createWithEmail("foo", "bar", admin.id(), "foo.bar@example.com");
      accountsUpdateProvider
          .get()
          .update("Update External ID", admin.id(), u -> u.updateExternalId(extId2));
      expectedExtIds.add(extId2);
      assertThat(externalIds.byAccount(admin.id())).containsExactlyElementsIn(expectedExtIds);

      // delete external ID
      accountsUpdateProvider
          .get()
          .update("Delete External ID", admin.id(), u -> u.deleteExternalId(extId));
      expectedExtIds.remove(extId2);
      assertThat(externalIds.byAccount(admin.id())).containsExactlyElementsIn(expectedExtIds);
    }
  }

  @Test
  public void byAccountFailIfReadingExternalIdsFails() throws Exception {
    try (AutoCloseable ctx = createFailOnLoadContext()) {
      // update external ID branch so that external IDs need to be reloaded
      insertExtIdBehindGerritsBack(ExternalId.create("foo", "bar", admin.id()));

      exception.expect(IOException.class);
      externalIds.byAccount(admin.id());
    }
  }

  @Test
  public void byEmailFailIfReadingExternalIdsFails() throws Exception {
    try (AutoCloseable ctx = createFailOnLoadContext()) {
      // update external ID branch so that external IDs need to be reloaded
      insertExtIdBehindGerritsBack(ExternalId.create("foo", "bar", admin.id()));

      exception.expect(IOException.class);
      externalIds.byEmail(admin.email());
    }
  }

  @Test
  public void byAccountUpdateExternalIdsBehindGerritsBack() throws Exception {
    Set<ExternalId> expectedExternalIds = new HashSet<>(externalIds.byAccount(admin.id()));
    ExternalId newExtId = ExternalId.create("foo", "bar", admin.id());
    insertExtIdBehindGerritsBack(newExtId);
    expectedExternalIds.add(newExtId);
    assertThat(externalIds.byAccount(admin.id())).containsExactlyElementsIn(expectedExternalIds);
  }

  @Test
  public void unsetEmail() throws Exception {
    ExternalId extId = ExternalId.createWithEmail("x", "1", user.id(), "x@example.com");
    insertExtId(extId);

    ExternalId extIdWithoutEmail = ExternalId.create("x", "1", user.id());
    try (Repository allUsersRepo = repoManager.openRepository(allUsers);
        MetaDataUpdate md = metaDataUpdateFactory.create(allUsers)) {
      ExternalIdNotes extIdNotes = externalIdNotesFactory.load(allUsersRepo);
      extIdNotes.upsert(extIdWithoutEmail);
      extIdNotes.commit(md);

      assertThat(extIdNotes.get(extId.key())).hasValue(extIdWithoutEmail);
    }
  }

  @Test
  public void unsetHttpPassword() throws Exception {
    ExternalId extId =
        ExternalId.createWithPassword(ExternalId.Key.create("y", "1"), user.id(), null, "secret");
    insertExtId(extId);

    ExternalId extIdWithoutPassword = ExternalId.create("y", "1", user.id());
    try (Repository allUsersRepo = repoManager.openRepository(allUsers);
        MetaDataUpdate md = metaDataUpdateFactory.create(allUsers)) {
      ExternalIdNotes extIdNotes = externalIdNotesFactory.load(allUsersRepo);
      extIdNotes.upsert(extIdWithoutPassword);
      extIdNotes.commit(md);

      assertThat(extIdNotes.get(extId.key())).hasValue(extIdWithoutPassword);
    }
  }

  @Test
  public void footers() throws Exception {
    // Insert external ID for different accounts
    TestAccount user1 = accountCreator.create("user1");
    TestAccount user2 = accountCreator.create("user2");
    ExternalId extId1 = ExternalId.create("foo", "1", user1.id());
    ExternalId extId2 = ExternalId.create("foo", "2", user1.id());
    ExternalId extId3 = ExternalId.create("foo", "3", user2.id());
    try (Repository allUsersRepo = repoManager.openRepository(allUsers);
        MetaDataUpdate md = metaDataUpdateFactory.create(allUsers)) {
      ExternalIdNotes extIdNotes = externalIdNotesFactory.load(allUsersRepo);
      extIdNotes.insert(ImmutableSet.of(extId1, extId2, extId3));
      RevCommit c = extIdNotes.commit(md);
      assertThat(getFooters(c))
          .containsExactly("Account: " + user1.id(), "Account: " + user2.id())
          .inOrder();
    }

    // Insert external ID with different emails
    ExternalId extId4 = ExternalId.createWithEmail("foo", "4", user1.id(), "foo4@example.com");
    ExternalId extId5 = ExternalId.createWithEmail("foo", "5", user2.id(), "foo5@example.com");
    try (Repository allUsersRepo = repoManager.openRepository(allUsers);
        MetaDataUpdate md = metaDataUpdateFactory.create(allUsers)) {
      ExternalIdNotes extIdNotes = externalIdNotesFactory.load(allUsersRepo);
      extIdNotes.insert(ImmutableSet.of(extId4, extId5));
      RevCommit c = extIdNotes.commit(md);
      assertThat(getFooters(c))
          .containsExactly(
              "Account: " + user1.id(),
              "Account: " + user2.id(),
              "Email: foo4@example.com",
              "Email: foo5@example.com")
          .inOrder();
    }

    // Update external ID - Add Email
    ExternalId extId1a = ExternalId.createWithEmail("foo", "1", user1.id(), "foo1@example.com");
    try (Repository allUsersRepo = repoManager.openRepository(allUsers);
        MetaDataUpdate md = metaDataUpdateFactory.create(allUsers)) {
      ExternalIdNotes extIdNotes = externalIdNotesFactory.load(allUsersRepo);
      extIdNotes.upsert(extId1a);
      RevCommit c = extIdNotes.commit(md);
      assertThat(getFooters(c))
          .containsExactly("Account: " + user1.id(), "Email: foo1@example.com")
          .inOrder();
    }

    // Update external ID - Remove Email
    try (Repository allUsersRepo = repoManager.openRepository(allUsers);
        MetaDataUpdate md = metaDataUpdateFactory.create(allUsers)) {
      ExternalIdNotes extIdNotes = externalIdNotesFactory.load(allUsersRepo);
      extIdNotes.upsert(extId1);
      RevCommit c = extIdNotes.commit(md);
      assertThat(getFooters(c))
          .containsExactly("Account: " + user1.id(), "Email: foo1@example.com")
          .inOrder();
    }

    // Delete external IDs
    try (Repository allUsersRepo = repoManager.openRepository(allUsers);
        MetaDataUpdate md = metaDataUpdateFactory.create(allUsers)) {
      ExternalIdNotes extIdNotes = externalIdNotesFactory.load(allUsersRepo);
      extIdNotes.delete(ImmutableSet.of(extId1, extId5));
      RevCommit c = extIdNotes.commit(md);
      assertThat(getFooters(c))
          .containsExactly(
              "Account: " + user1.id(), "Account: " + user2.id(), "Email: foo5@example.com")
          .inOrder();
    }

    // Delete external ID by key without email
    try (Repository allUsersRepo = repoManager.openRepository(allUsers);
        MetaDataUpdate md = metaDataUpdateFactory.create(allUsers)) {
      ExternalIdNotes extIdNotes = externalIdNotesFactory.load(allUsersRepo);
      extIdNotes.delete(extId2.accountId(), extId2.key());
      RevCommit c = extIdNotes.commit(md);
      assertThat(getFooters(c)).containsExactly("Account: " + user1.id()).inOrder();
    }

    // Delete external ID by key with email
    try (Repository allUsersRepo = repoManager.openRepository(allUsers);
        MetaDataUpdate md = metaDataUpdateFactory.create(allUsers)) {
      ExternalIdNotes extIdNotes = externalIdNotesFactory.load(allUsersRepo);
      extIdNotes.delete(extId4.accountId(), extId4.key());
      RevCommit c = extIdNotes.commit(md);
      assertThat(getFooters(c))
          .containsExactly("Account: " + user1.id(), "Email: foo4@example.com")
          .inOrder();
    }
  }

  private void insertExtId(ExternalId extId) throws Exception {
    accountsUpdateProvider
        .get()
        .update("Add External ID", extId.accountId(), u -> u.addExternalId(extId));
  }

  private void insertExtIdForNonExistingAccount(ExternalId extId) throws Exception {
    // Cannot use AccountsUpdate to insert an external ID for a non-existing account.
    try (Repository repo = repoManager.openRepository(allUsers);
        MetaDataUpdate update = metaDataUpdateFactory.create(allUsers)) {
      ExternalIdNotes extIdNotes = externalIdNotesFactory.load(repo);
      extIdNotes.insert(extId);
      extIdNotes.commit(update);
      extIdNotes.updateCaches();
    }
  }

  private void insertExtIdBehindGerritsBack(ExternalId extId) throws Exception {
    try (Repository repo = repoManager.openRepository(allUsers)) {
      // Inserting an external ID "behind Gerrit's back" means that the caches are not updated.
      ExternalIdNotes extIdNotes = ExternalIdNotes.loadNoCacheUpdate(allUsers, repo);
      extIdNotes.insert(extId);
      try (MetaDataUpdate metaDataUpdate =
          new MetaDataUpdate(GitReferenceUpdated.DISABLED, null, repo)) {
        metaDataUpdate.getCommitBuilder().setAuthor(admin.newIdent());
        metaDataUpdate.getCommitBuilder().setCommitter(admin.newIdent());
        extIdNotes.commit(metaDataUpdate);
      }
    }
  }

  private void addExtId(TestRepository<?> testRepo, ExternalId... extIds)
      throws IOException, DuplicateKeyException, ConfigInvalidException {
    ExternalIdNotes extIdNotes = externalIdNotesFactory.load(testRepo.getRepository());
    extIdNotes.insert(Arrays.asList(extIds));
    try (MetaDataUpdate metaDataUpdate =
        new MetaDataUpdate(GitReferenceUpdated.DISABLED, null, testRepo.getRepository())) {
      metaDataUpdate.getCommitBuilder().setAuthor(admin.newIdent());
      metaDataUpdate.getCommitBuilder().setCommitter(admin.newIdent());
      extIdNotes.commit(metaDataUpdate);
      extIdNotes.updateCaches();
    }
  }

  private List<String> getFooters(RevCommit c) {
    return c.getFooterLines().stream().map(FooterLine::toString).collect(toList());
  }

  private List<AccountExternalIdInfo> toExternalIdInfos(Collection<ExternalId> extIds) {
    return extIds.stream().map(this::toExternalIdInfo).collect(toList());
  }

  private AccountExternalIdInfo toExternalIdInfo(ExternalId extId) {
    AccountExternalIdInfo info = new AccountExternalIdInfo();
    info.identity = extId.key().get();
    info.emailAddress = extId.email();
    info.canDelete = !extId.isScheme(SCHEME_USERNAME) ? true : null;
    info.trusted =
        extId.isScheme(SCHEME_MAILTO)
                || extId.isScheme(SCHEME_UUID)
                || extId.isScheme(SCHEME_USERNAME)
            ? true
            : null;
    return info;
  }

  private void allowPushOfExternalIds() throws IOException, ConfigInvalidException {
    grant(allUsers, RefNames.REFS_EXTERNAL_IDS, Permission.READ);
    grant(allUsers, RefNames.REFS_EXTERNAL_IDS, Permission.PUSH);
  }

  private void assertRefUpdateFailure(RemoteRefUpdate update, String msg) {
    assertThat(update.getStatus()).isEqualTo(Status.REJECTED_OTHER_REASON);
    assertThat(update.getMessage()).contains(msg);
  }

  private AutoCloseable createFailOnLoadContext() {
    externalIdReader.setFailOnLoad(true);
    return () -> externalIdReader.setFailOnLoad(false);
  }

  @FunctionalInterface
  private interface ExternalIdInserter {
    public ObjectId addNote(ObjectInserter ins, NoteMap noteMap) throws IOException;
  }
}<|MERGE_RESOLUTION|>--- conflicted
+++ resolved
@@ -466,7 +466,7 @@
             admin.id(),
             "admin.other@example.com",
             "secret-password"));
-    insertExtId(ExternalId.createEmail(admin.id, "admin.other@example.com"));
+    insertExtId(ExternalId.createEmail(admin.id(), "admin.other@example.com"));
     insertExtId(createExternalIdWithOtherCaseEmail(nextId(scheme, i)));
   }
 
@@ -697,11 +697,7 @@
   }
 
   private ExternalId createExternalIdWithDuplicateEmail(String externalId) {
-<<<<<<< HEAD
-    return ExternalId.createWithEmail(ExternalId.Key.parse(externalId), admin.id(), admin.email());
-=======
-    return ExternalId.createWithEmail(ExternalId.Key.parse(externalId), user.id, admin.email);
->>>>>>> 2edcdf23
+    return ExternalId.createWithEmail(ExternalId.Key.parse(externalId), user.id(), admin.email());
   }
 
   private ExternalId createExternalIdWithBadPassword(String username) {
