--- conflicted
+++ resolved
@@ -48,11 +48,7 @@
 import com.google.gerrit.server.submit.ChangeAlreadyMergedException;
 import com.google.gerrit.testing.FakeEmailSender.Message;
 import com.google.gerrit.testing.TestTimeUtil;
-<<<<<<< HEAD
 import com.google.inject.Inject;
-import java.util.Iterator;
-=======
->>>>>>> 6a9e8650
 import java.util.List;
 import java.util.Map;
 import org.eclipse.jgit.lib.ObjectId;
@@ -392,61 +388,6 @@
     assertCreateSucceeds(in);
   }
 
-<<<<<<< HEAD
-  @Test
-  public void cherryPickCommitWithoutChangeId() throws Exception {
-    // This test is a little superfluous, since the current cherry-pick code ignores
-    // the commit message of the to-be-cherry-picked change, using the one in
-    // CherryPickInput instead.
-    CherryPickInput input = new CherryPickInput();
-    input.destination = "foo";
-    input.message = "it goes to foo branch";
-    gApi.projects().name(project.get()).branch(input.destination).create(new BranchInput());
-
-    RevCommit revCommit = createNewCommitWithoutChangeId("refs/heads/master", "a.txt", "content");
-    ChangeInfo changeInfo =
-        gApi.projects().name(project.get()).commit(revCommit.getName()).cherryPick(input).get();
-
-    assertThat(changeInfo.messages).hasSize(1);
-    Iterator<ChangeMessageInfo> messageIterator = changeInfo.messages.iterator();
-    String expectedMessage =
-        String.format("Patch Set 1: Cherry Picked from commit %s.", revCommit.getName());
-    assertThat(messageIterator.next().message).isEqualTo(expectedMessage);
-
-    RevisionInfo revInfo = changeInfo.revisions.get(changeInfo.currentRevision);
-    assertThat(revInfo).isNotNull();
-    CommitInfo commitInfo = revInfo.commit;
-    assertThat(commitInfo.message)
-        .isEqualTo(input.message + "\n\nChange-Id: " + changeInfo.changeId + "\n");
-  }
-
-  @Test
-  public void cherryPickCommitWithChangeId() throws Exception {
-    CherryPickInput input = new CherryPickInput();
-    input.destination = "foo";
-
-    RevCommit revCommit = createChange().getCommit();
-    List<String> footers = revCommit.getFooterLines("Change-Id");
-    assertThat(footers).hasSize(1);
-    String changeId = footers.get(0);
-
-    input.message = "it goes to foo branch\n\nChange-Id: " + changeId;
-    gApi.projects().name(project.get()).branch(input.destination).create(new BranchInput());
-
-    ChangeInfo changeInfo =
-        gApi.projects().name(project.get()).commit(revCommit.getName()).cherryPick(input).get();
-
-    assertThat(changeInfo.messages).hasSize(1);
-    Iterator<ChangeMessageInfo> messageIterator = changeInfo.messages.iterator();
-    String expectedMessage =
-        String.format("Patch Set 1: Cherry Picked from commit %s.", revCommit.getName());
-    assertThat(messageIterator.next().message).isEqualTo(expectedMessage);
-
-    RevisionInfo revInfo = changeInfo.revisions.get(changeInfo.currentRevision);
-    assertThat(revInfo).isNotNull();
-    assertThat(revInfo.commit.message).isEqualTo(input.message + "\n");
-  }
-
   @Test
   public void createChangeOnExistingBranchNotPermitted() throws Exception {
     createBranch(new Branch.NameKey(project, "foo"));
@@ -471,8 +412,6 @@
     assertCreateFails(input, ResourceNotFoundException.class, "ref refs/heads/foo not found");
   }
 
-=======
->>>>>>> 6a9e8650
   private ChangeInput newChangeInput(ChangeStatus status) {
     ChangeInput in = new ChangeInput();
     in.project = project.get();
