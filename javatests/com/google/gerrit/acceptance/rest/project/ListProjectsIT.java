// Copyright (C) 2014 The Android Open Source Project
//
// Licensed under the Apache License, Version 2.0 (the "License");
// you may not use this file except in compliance with the License.
// You may obtain a copy of the License at
//
// http://www.apache.org/licenses/LICENSE-2.0
//
// Unless required by applicable law or agreed to in writing, software
// distributed under the License is distributed on an "AS IS" BASIS,
// WITHOUT WARRANTIES OR CONDITIONS OF ANY KIND, either express or implied.
// See the License for the specific language governing permissions and
// limitations under the License.

package com.google.gerrit.acceptance.rest.project;

import static com.google.common.truth.Truth.assertThat;
import static com.google.gerrit.acceptance.rest.project.ProjectAssert.assertThatNameList;
import static com.google.gerrit.server.group.SystemGroupBackend.REGISTERED_USERS;

import com.google.common.collect.Iterables;
import com.google.gerrit.acceptance.AbstractDaemonTest;
import com.google.gerrit.acceptance.NoHttpd;
import com.google.gerrit.acceptance.Sandboxed;
import com.google.gerrit.acceptance.TestProjectInput;
import com.google.gerrit.acceptance.testsuite.project.ProjectOperations;
import com.google.gerrit.acceptance.testsuite.request.RequestScopeOperations;
import com.google.gerrit.common.data.Permission;
import com.google.gerrit.extensions.api.projects.ConfigInfo;
import com.google.gerrit.extensions.api.projects.ConfigInput;
import com.google.gerrit.extensions.api.projects.Projects.ListRequest;
import com.google.gerrit.extensions.api.projects.Projects.ListRequest.FilterType;
import com.google.gerrit.extensions.client.ProjectState;
import com.google.gerrit.extensions.common.ProjectInfo;
import com.google.gerrit.extensions.restapi.BadRequestException;
import com.google.gerrit.reviewdb.client.Project;
import com.google.gerrit.server.project.ProjectCacheImpl;
import com.google.gerrit.server.project.testing.Util;
import com.google.inject.Inject;
import java.util.List;
import java.util.Map;
import org.junit.Test;

@NoHttpd
@Sandboxed
public class ListProjectsIT extends AbstractDaemonTest {
  @Inject private ProjectOperations projectOperations;
  @Inject private RequestScopeOperations requestScopeOperations;

  @Test
  public void listProjects() throws Exception {
    Project.NameKey someProject = projectOperations.newProject().create();
    assertThatNameList(gApi.projects().list().get())
        .containsExactly(allProjects, allUsers, project, someProject);
    assertThatNameList(gApi.projects().list().get()).isOrdered();
  }

  @Test
  public void listProjectsFiltersInvisibleProjects() throws Exception {
    requestScopeOperations.setApiUser(user.getId());
    assertThatNameList(gApi.projects().list().get()).contains(project);

    try (ProjectConfigUpdate u = updateProject(project)) {
      Util.block(u.getConfig(), Permission.READ, REGISTERED_USERS, "refs/*");
      u.save();
    }

    assertThatNameList(gApi.projects().list().get()).doesNotContain(project);
  }

  @Test
  public void listProjectsWithBranch() throws Exception {
    Map<String, ProjectInfo> result = gApi.projects().list().addShowBranch("master").getAsMap();
    assertThat(result).containsKey(project.get());
    ProjectInfo info = result.get(project.get());
    assertThat(info.branches).isNotNull();
    assertThat(info.branches).hasSize(1);
    assertThat(info.branches.get("master")).isNotNull();
  }

  @Test
  @TestProjectInput(description = "Description of some-project")
  public void listProjectWithDescription() throws Exception {
    // description not be included in the results by default.
    Map<String, ProjectInfo> result = gApi.projects().list().getAsMap();
    assertThat(result).containsKey(project.get());
    assertThat(result.get(project.get()).description).isNull();

    result = gApi.projects().list().withDescription(true).getAsMap();
    assertThat(result).containsKey(project.get());
    assertThat(result.get(project.get()).description).isEqualTo("Description of some-project");
  }

  @Test
  public void listProjectsWithLimit() throws Exception {
<<<<<<< HEAD
    String pre = "lpwl-someProject";
    int n = 6;
    for (int i = 0; i < n; i++) {
      projectOperations.newProject().name(pre + i).create();
    }

=======
    ProjectCacheImpl projectCacheImpl = (ProjectCacheImpl) projectCache;
    for (int i = 0; i < 5; i++) {
      createProject("someProject" + i);
    }

    String p = name("");
    // 5, plus p which was automatically created.
    int n = 6;
    projectCacheImpl.evictAllByName();
>>>>>>> 8d89cb95
    for (int i = 1; i <= n + 2; i++) {
      assertThatNameList(gApi.projects().list().withPrefix(pre).withLimit(i).get())
          .hasSize(Math.min(i, n));
      assertThat(projectCacheImpl.sizeAllByName())
          .isAtMost((long) (i + 2)); // 2 = AllProjects + AllUsers
    }
  }

  @Test
  public void listProjectsWithPrefix() throws Exception {
    Project.NameKey someProject = projectOperations.newProject().name("listtest-p1").create();
    Project.NameKey someOtherProject = projectOperations.newProject().name("listtest-p2").create();
    projectOperations.newProject().name("other-prefix-project").create();

    String p = "listtest";
    assertBadRequest(gApi.projects().list().withPrefix(p).withRegex(".*"));
    assertBadRequest(gApi.projects().list().withPrefix(p).withSubstring(p));
    assertThatNameList(gApi.projects().list().withPrefix(p).get())
        .containsExactly(someOtherProject, someProject);
    p = "notlisttest";
    assertThatNameList(gApi.projects().list().withPrefix(p).get()).isEmpty();
  }

  @Test
  public void listProjectsWithRegex() throws Exception {
    Project.NameKey someProject = projectOperations.newProject().name("lpwr-some-project").create();
    Project.NameKey someOtherProject =
        projectOperations.newProject().name("lpwr-some-other-project").create();
    Project.NameKey projectAwesome =
        projectOperations.newProject().name("lpwr-project-awesome").create();

    assertBadRequest(gApi.projects().list().withRegex("[.*"));
    assertBadRequest(gApi.projects().list().withRegex(".*").withPrefix("p"));
    assertBadRequest(gApi.projects().list().withRegex(".*").withSubstring("p"));

    assertThatNameList(gApi.projects().list().withRegex(".*some").get())
        .containsExactly(projectAwesome);
    String r = ("lpwr-some-project$").replace(".", "\\.");
    assertThatNameList(gApi.projects().list().withRegex(r).get()).containsExactly(someProject);
    assertThatNameList(gApi.projects().list().withRegex(".*").get())
        .containsExactly(
            allProjects, allUsers, project, projectAwesome, someOtherProject, someProject);
  }

  @Test
  public void listProjectsWithStart() throws Exception {
    String pre = "lpws-";
    for (int i = 0; i < 5; i++) {
      projectOperations.newProject().name(pre + i).create();
    }

    List<ProjectInfo> all = gApi.projects().list().withPrefix(pre).get();
    int n = 5;
    assertThat(all).hasSize(n);
    assertThatNameList(gApi.projects().list().withPrefix(pre).withStart(n - 1).get())
        .containsExactly(new Project.NameKey(Iterables.getLast(all).name));
  }

  @Test
  public void listProjectsWithSubstring() throws Exception {
    Project.NameKey someProject = projectOperations.newProject().name("some-project").create();
    Project.NameKey someOtherProject =
        projectOperations.newProject().name("some-other-project").create();
    Project.NameKey projectAwesome =
        projectOperations.newProject().name("project-awesome").create();

    assertBadRequest(gApi.projects().list().withSubstring("some").withRegex(".*"));
    assertBadRequest(gApi.projects().list().withSubstring("some").withPrefix("some"));
    assertThatNameList(gApi.projects().list().withSubstring("some").get())
        .containsExactly(projectAwesome, someOtherProject, someProject);
    assertThatNameList(gApi.projects().list().withSubstring("SOME").get())
        .containsExactly(projectAwesome, someOtherProject, someProject);
  }

  @Test
  public void listProjectsWithTree() throws Exception {
    Project.NameKey someParentProject =
        projectOperations.newProject().name("some-parent-project").create();
    Project.NameKey someChildProject =
        projectOperations
            .newProject()
            .name("some-child-project")
            .parent(someParentProject)
            .create();

    Map<String, ProjectInfo> result = gApi.projects().list().withTree(true).getAsMap();
    assertThat(result).containsKey(someChildProject.get());
    assertThat(result.get(someChildProject.get()).parent).isEqualTo(someParentProject.get());
  }

  @Test
  public void listProjectWithType() throws Exception {
    Map<String, ProjectInfo> result =
        gApi.projects().list().withType(FilterType.PERMISSIONS).getAsMap();
    assertThat(result.keySet()).containsExactly(allProjects.get(), allUsers.get());

    assertThatNameList(gApi.projects().list().withType(FilterType.ALL).get())
        .containsExactly(allProjects, allUsers, project);
  }

  @Test
  public void listParentCandidates() throws Exception {
    Map<String, ProjectInfo> result =
        gApi.projects().list().withType(FilterType.PARENT_CANDIDATES).getAsMap();
    assertThat(result).hasSize(1);
    assertThat(result).containsKey(allProjects.get());

    // Create a new project with 'project' as parent
    Project.NameKey testProject = createProject(name("test"), project);

    // Parent candidates are All-Projects and 'project'
    assertThatNameList(filter(gApi.projects().list().withType(FilterType.PARENT_CANDIDATES).get()))
        .containsExactly(allProjects, project)
        .inOrder();

    // All projects are listed
    assertThatNameList(filter(gApi.projects().list().get()))
        .containsExactly(allProjects, allUsers, testProject, project)
        .inOrder();
  }

  @Test
  public void listWithHiddenAndReadonlyProjects() throws Exception {
    Project.NameKey hidden = projectOperations.newProject().create();
    Project.NameKey readonly = projectOperations.newProject().create();

    // Set project read-only
    ConfigInput input = new ConfigInput();
    input.state = ProjectState.READ_ONLY;
    ConfigInfo info = gApi.projects().name(readonly.get()).config(input);
    assertThat(info.state).isEqualTo(input.state);

    // The hidden project is included because it was not hidden yet.
    // The read-only project is included.
    assertThatNameList(gApi.projects().list().get())
        .containsExactly(allProjects, allUsers, project, hidden, readonly);

    // Hide the project
    input.state = ProjectState.HIDDEN;
    info = gApi.projects().name(hidden.get()).config(input);
    assertThat(info.state).isEqualTo(input.state);

    // Project is still accessible directly
    gApi.projects().name(hidden.get()).get();

    // Hidden project is not included in the list
    assertThatNameList(gApi.projects().list().get())
        .containsExactly(allProjects, allUsers, project, readonly);

    // ALL filter applies to type, and doesn't include hidden state
    assertThatNameList(gApi.projects().list().withType(FilterType.ALL).get())
        .containsExactly(allProjects, allUsers, project, readonly);

    // "All" boolean option causes hidden projects to be included
    assertThatNameList(gApi.projects().list().withAll(true).get())
        .containsExactly(allProjects, allUsers, project, hidden, readonly);

    // "State" option causes only the projects in that state to be included
    assertThatNameList(gApi.projects().list().withState(ProjectState.HIDDEN).get())
        .containsExactly(hidden);
    assertThatNameList(gApi.projects().list().withState(ProjectState.READ_ONLY).get())
        .containsExactly(readonly);
    assertThatNameList(gApi.projects().list().withState(ProjectState.ACTIVE).get())
        .containsExactly(allProjects, allUsers, project);

    // Cannot use "all" and "state" together
    assertBadRequest(gApi.projects().list().withAll(true).withState(ProjectState.ACTIVE));
  }

  private void assertBadRequest(ListRequest req) throws Exception {
    try {
      req.get();
      fail("Expected BadRequestException");
    } catch (BadRequestException expected) {
      // Expected.
    }
  }
}<|MERGE_RESOLUTION|>--- conflicted
+++ resolved
@@ -93,24 +93,14 @@
 
   @Test
   public void listProjectsWithLimit() throws Exception {
-<<<<<<< HEAD
+    ProjectCacheImpl projectCacheImpl = (ProjectCacheImpl) projectCache;
     String pre = "lpwl-someProject";
     int n = 6;
     for (int i = 0; i < n; i++) {
       projectOperations.newProject().name(pre + i).create();
     }
 
-=======
-    ProjectCacheImpl projectCacheImpl = (ProjectCacheImpl) projectCache;
-    for (int i = 0; i < 5; i++) {
-      createProject("someProject" + i);
-    }
-
-    String p = name("");
-    // 5, plus p which was automatically created.
-    int n = 6;
     projectCacheImpl.evictAllByName();
->>>>>>> 8d89cb95
     for (int i = 1; i <= n + 2; i++) {
       assertThatNameList(gApi.projects().list().withPrefix(pre).withLimit(i).get())
           .hasSize(Math.min(i, n));
@@ -212,27 +202,6 @@
   }
 
   @Test
-  public void listParentCandidates() throws Exception {
-    Map<String, ProjectInfo> result =
-        gApi.projects().list().withType(FilterType.PARENT_CANDIDATES).getAsMap();
-    assertThat(result).hasSize(1);
-    assertThat(result).containsKey(allProjects.get());
-
-    // Create a new project with 'project' as parent
-    Project.NameKey testProject = createProject(name("test"), project);
-
-    // Parent candidates are All-Projects and 'project'
-    assertThatNameList(filter(gApi.projects().list().withType(FilterType.PARENT_CANDIDATES).get()))
-        .containsExactly(allProjects, project)
-        .inOrder();
-
-    // All projects are listed
-    assertThatNameList(filter(gApi.projects().list().get()))
-        .containsExactly(allProjects, allUsers, testProject, project)
-        .inOrder();
-  }
-
-  @Test
   public void listWithHiddenAndReadonlyProjects() throws Exception {
     Project.NameKey hidden = projectOperations.newProject().create();
     Project.NameKey readonly = projectOperations.newProject().create();
