// Copyright (C) 2017 The Android Open Source Project
//
// Licensed under the Apache License, Version 2.0 (the "License");
// you may not use this file except in compliance with the License.
// You may obtain a copy of the License at
//
// http://www.apache.org/licenses/LICENSE-2.0
//
// Unless required by applicable law or agreed to in writing, software
// distributed under the License is distributed on an "AS IS" BASIS,
// WITHOUT WARRANTIES OR CONDITIONS OF ANY KIND, either express or implied.
// See the License for the specific language governing permissions and
// limitations under the License.

package com.google.gerrit.acceptance.server.mail;

import static com.google.gerrit.extensions.api.changes.NotifyHandling.ALL;
import static com.google.gerrit.extensions.api.changes.NotifyHandling.NONE;
import static com.google.gerrit.extensions.api.changes.NotifyHandling.OWNER;
import static com.google.gerrit.extensions.api.changes.NotifyHandling.OWNER_REVIEWERS;
import static com.google.gerrit.extensions.client.GeneralPreferencesInfo.EmailStrategy.CC_ON_OWN_COMMENTS;
import static com.google.gerrit.extensions.client.GeneralPreferencesInfo.EmailStrategy.ENABLED;
import static com.google.gerrit.server.account.ProjectWatches.NotifyType.ABANDONED_CHANGES;
import static com.google.gerrit.server.account.ProjectWatches.NotifyType.ALL_COMMENTS;
import static com.google.gerrit.server.account.ProjectWatches.NotifyType.NEW_CHANGES;
import static com.google.gerrit.server.account.ProjectWatches.NotifyType.NEW_PATCHSETS;
import static com.google.gerrit.server.account.ProjectWatches.NotifyType.SUBMITTED_CHANGES;
import static com.google.gerrit.server.group.SystemGroupBackend.REGISTERED_USERS;

import com.google.common.collect.ImmutableList;
import com.google.common.truth.Truth;
import com.google.gerrit.acceptance.AbstractNotificationTest;
import com.google.gerrit.acceptance.TestAccount;
import com.google.gerrit.acceptance.testsuite.request.RequestScopeOperations;
import com.google.gerrit.common.Nullable;
import com.google.gerrit.common.data.Permission;
import com.google.gerrit.extensions.api.changes.AbandonInput;
import com.google.gerrit.extensions.api.changes.AddReviewerInput;
import com.google.gerrit.extensions.api.changes.AssigneeInput;
import com.google.gerrit.extensions.api.changes.DeleteReviewerInput;
import com.google.gerrit.extensions.api.changes.DeleteVoteInput;
import com.google.gerrit.extensions.api.changes.NotifyHandling;
import com.google.gerrit.extensions.api.changes.ReviewInput;
import com.google.gerrit.extensions.api.changes.SubmitInput;
import com.google.gerrit.extensions.api.projects.ConfigInput;
import com.google.gerrit.extensions.client.GeneralPreferencesInfo;
import com.google.gerrit.extensions.client.GeneralPreferencesInfo.EmailStrategy;
import com.google.gerrit.extensions.client.InheritableBoolean;
import com.google.gerrit.extensions.client.ReviewerState;
import com.google.gerrit.extensions.client.SubmitType;
import com.google.gerrit.extensions.common.CommitInfo;
import com.google.gerrit.extensions.common.CommitMessageInput;
import com.google.gerrit.reviewdb.client.Project;
import com.google.gerrit.server.project.ProjectConfig;
import com.google.gerrit.server.project.testing.Util;
import com.google.gerrit.server.restapi.change.PostReview;
import com.google.inject.Inject;
import org.eclipse.jgit.junit.TestRepository;
import org.eclipse.jgit.lib.Repository;
import org.junit.Before;
import org.junit.Test;

public class ChangeNotificationsIT extends AbstractNotificationTest {
  @Inject private RequestScopeOperations requestScopeOperations;

  /*
   * Set up for extra standard test accounts and permissions.
   */
  private TestAccount other;
  private TestAccount extraReviewer;
  private TestAccount extraCcer;

  @Before
  public void createExtraAccounts() throws Exception {
    extraReviewer =
        accountCreator.create("extraReviewer", "extraReviewer@example.com", "extraReviewer");
    extraCcer = accountCreator.create("extraCcer", "extraCcer@example.com", "extraCcer");
    other = accountCreator.create("other", "other@example.com", "other");
  }

  @Before
  public void grantPermissions() throws Exception {
    try (ProjectConfigUpdate u = updateProject(project)) {
      ProjectConfig cfg = u.getConfig();
      Util.allow(cfg, Permission.FORGE_COMMITTER, REGISTERED_USERS, "refs/*");
      Util.allow(cfg, Permission.SUBMIT, REGISTERED_USERS, "refs/*");
      Util.allow(cfg, Permission.ABANDON, REGISTERED_USERS, "refs/*");
      Util.allow(cfg, Permission.forLabel("Code-Review"), -2, +2, REGISTERED_USERS, "refs/*");
      u.save();
    }
  }

  /*
   * AbandonedSender tests.
   */

  @Test
  public void abandonReviewableChangeByOwner() throws Exception {
    StagedChange sc = stageReviewableChange();
    abandon(sc.changeId, sc.owner);
    assertThat(sender)
        .sent("abandon", sc)
        .cc(sc.reviewer, sc.ccer)
        .cc(StagedUsers.REVIEWER_BY_EMAIL, StagedUsers.CC_BY_EMAIL)
        .bcc(sc.starrer)
        .bcc(ABANDONED_CHANGES)
        .noOneElse();
    assertThat(sender).didNotSend();
  }

  @Test
  public void abandonReviewableChangeByOwnerCcingSelf() throws Exception {
    StagedChange sc = stageReviewableChange();
    abandon(sc.changeId, sc.owner, CC_ON_OWN_COMMENTS);
    assertThat(sender)
        .sent("abandon", sc)
        .to(sc.owner)
        .cc(sc.reviewer, sc.ccer)
        .cc(StagedUsers.REVIEWER_BY_EMAIL, StagedUsers.CC_BY_EMAIL)
        .bcc(sc.starrer)
        .bcc(ABANDONED_CHANGES)
        .noOneElse();
    assertThat(sender).didNotSend();
  }

  @Test
  public void abandonReviewableChangeByOther() throws Exception {
    StagedChange sc = stageReviewableChange();
    TestAccount other = accountCreator.create("other", "other@example.com", "other");
    abandon(sc.changeId, other);
    assertThat(sender)
        .sent("abandon", sc)
        .to(sc.owner)
        .cc(sc.reviewer, sc.ccer)
        .cc(StagedUsers.REVIEWER_BY_EMAIL, StagedUsers.CC_BY_EMAIL)
        .bcc(sc.starrer)
        .bcc(ABANDONED_CHANGES)
        .noOneElse();
    assertThat(sender).didNotSend();
  }

  @Test
  public void abandonReviewableChangeByOtherCcingSelf() throws Exception {
    StagedChange sc = stageReviewableChange();
    TestAccount other = accountCreator.create("other", "other@example.com", "other");
    abandon(sc.changeId, other, CC_ON_OWN_COMMENTS);
    assertThat(sender)
        .sent("abandon", sc)
        .to(sc.owner)
        .cc(sc.reviewer, sc.ccer, other)
        .cc(StagedUsers.REVIEWER_BY_EMAIL, StagedUsers.CC_BY_EMAIL)
        .bcc(sc.starrer)
        .bcc(ABANDONED_CHANGES)
        .noOneElse();
    assertThat(sender).didNotSend();
  }

  @Test
  public void abandonReviewableChangeNotifyOwnersReviewers() throws Exception {
    StagedChange sc = stageReviewableChange();
    abandon(sc.changeId, sc.owner, OWNER_REVIEWERS);
    assertThat(sender)
        .sent("abandon", sc)
        .cc(sc.reviewer, sc.ccer)
        .cc(StagedUsers.REVIEWER_BY_EMAIL, StagedUsers.CC_BY_EMAIL)
        .noOneElse();
    assertThat(sender).didNotSend();
  }

  @Test
  public void abandonReviewableChangeNotifyOwner() throws Exception {
    StagedChange sc = stageReviewableChange();
    abandon(sc.changeId, sc.owner, OWNER);
    assertThat(sender).didNotSend();
  }

  @Test
  public void abandonReviewableChangeNotifyOwnerCcingSelf() throws Exception {
    StagedChange sc = stageReviewableChange();
    abandon(sc.changeId, sc.owner, CC_ON_OWN_COMMENTS, OWNER);
    // Self-CC applies *after* need for sending notification is determined.
    // Since there are no recipients before including the user taking action,
    // there should no notification sent.
    assertThat(sender).didNotSend();
  }

  @Test
  public void abandonReviewableChangeByOtherCcingSelfNotifyOwner() throws Exception {
    StagedChange sc = stageReviewableChange();
    TestAccount other = accountCreator.create("other", "other@example.com", "other");
    abandon(sc.changeId, other, CC_ON_OWN_COMMENTS, OWNER);
    assertThat(sender).sent("abandon", sc).to(sc.owner).cc(other).noOneElse();
    assertThat(sender).didNotSend();
  }

  @Test
  public void abandonReviewableChangeNotifyNone() throws Exception {
    StagedChange sc = stageReviewableChange();
    abandon(sc.changeId, sc.owner, NONE);
    assertThat(sender).didNotSend();
  }

  @Test
  public void abandonReviewableChangeNotifyNoneCcingSelf() throws Exception {
    StagedChange sc = stageReviewableChange();
    abandon(sc.changeId, sc.owner, CC_ON_OWN_COMMENTS, NONE);
    assertThat(sender).didNotSend();
  }

  @Test
  public void abandonReviewableWipChange() throws Exception {
    StagedChange sc = stageReviewableWipChange();
    abandon(sc.changeId, sc.owner);
    assertThat(sender)
        .sent("abandon", sc)
        .cc(sc.reviewer, sc.ccer)
        .cc(StagedUsers.REVIEWER_BY_EMAIL, StagedUsers.CC_BY_EMAIL)
        .bcc(sc.starrer)
        .bcc(ABANDONED_CHANGES)
        .noOneElse();
    assertThat(sender).didNotSend();
  }

  @Test
  public void abandonWipChange() throws Exception {
    StagedChange sc = stageWipChange();
    abandon(sc.changeId, sc.owner);
    assertThat(sender).didNotSend();
  }

  @Test
  public void abandonWipChangeNotifyAll() throws Exception {
    StagedChange sc = stageWipChange();
    abandon(sc.changeId, sc.owner, ALL);
    assertThat(sender)
        .sent("abandon", sc)
        .cc(sc.reviewer, sc.ccer)
        .cc(StagedUsers.REVIEWER_BY_EMAIL, StagedUsers.CC_BY_EMAIL)
        .bcc(sc.starrer)
        .bcc(ABANDONED_CHANGES)
        .noOneElse();
    assertThat(sender).didNotSend();
  }

  private void abandon(String changeId, TestAccount by) throws Exception {
    abandon(changeId, by, ENABLED);
  }

  private void abandon(String changeId, TestAccount by, EmailStrategy emailStrategy)
      throws Exception {
    abandon(changeId, by, emailStrategy, null);
  }

  private void abandon(String changeId, TestAccount by, @Nullable NotifyHandling notify)
      throws Exception {
    abandon(changeId, by, ENABLED, notify);
  }

  private void abandon(
      String changeId, TestAccount by, EmailStrategy emailStrategy, @Nullable NotifyHandling notify)
      throws Exception {
    setEmailStrategy(by, emailStrategy);
    requestScopeOperations.setApiUser(by.id());
    AbandonInput in = new AbandonInput();
    if (notify != null) {
      in.notify = notify;
    }
    gApi.changes().id(changeId).abandon(in);
  }

  /*
   * AddReviewerSender tests.
   */

<<<<<<< HEAD
  private void addReviewerToReviewableChange(Adder adder) throws Exception {
=======
  private void addReviewerToReviewableChangeInReviewDb(Adder adder) throws Exception {
    assume().that(notesMigration.readChanges()).isFalse();
    StagedChange sc = stageReviewableChange();
    TestAccount reviewer = accountCreator.create("added", "added@example.com", "added");
    addReviewer(adder, sc.changeId, sc.owner, reviewer.email);
    assertThat(sender)
        .sent("newchange", sc)
        .to(reviewer)
        .cc(sc.reviewer, sc.ccer)
        .cc(StagedUsers.REVIEWER_BY_EMAIL, StagedUsers.CC_BY_EMAIL)
        .noOneElse();
  }

  @Test
  public void addReviewerToReviewableChangeInReviewDbSingly() throws Exception {
    addReviewerToReviewableChangeInReviewDb(singly());
  }

  @Test
  public void addReviewerToReviewableChangeInReviewDbBatch() throws Exception {
    addReviewerToReviewableChangeInReviewDb(batch());
  }

  private void addReviewerToReviewableChangeInNoteDb(Adder adder) throws Exception {
    assume().that(notesMigration.readChanges()).isTrue();
>>>>>>> 9ec0b9ae
    StagedChange sc = stageReviewableChange();
    TestAccount reviewer = accountCreator.create("added", "added@example.com", "added");
    addReviewer(adder, sc.changeId, sc.owner, reviewer.email());
    // TODO(logan): Should CCs be included?
    assertThat(sender)
        .sent("newchange", sc)
        .to(reviewer)
        .cc(sc.reviewer)
        .cc(StagedUsers.REVIEWER_BY_EMAIL, StagedUsers.CC_BY_EMAIL)
        .noOneElse();
    assertThat(sender).didNotSend();
  }

  @Test
  public void addReviewerToReviewableChangeSingly() throws Exception {
    addReviewerToReviewableChange(singly());
  }

  @Test
  public void addReviewerToReviewableChangeBatch() throws Exception {
    addReviewerToReviewableChange(batch());
  }

  private void addReviewerToReviewableChangeByOwnerCcingSelf(Adder adder) throws Exception {
    StagedChange sc = stageReviewableChange();
    TestAccount reviewer = accountCreator.create("added", "added@example.com", "added");
    addReviewer(adder, sc.changeId, sc.owner, reviewer.email(), CC_ON_OWN_COMMENTS, null);
    // TODO(logan): Should CCs be included?
    assertThat(sender)
        .sent("newchange", sc)
        .to(reviewer)
        .cc(sc.owner, sc.reviewer)
        .cc(StagedUsers.REVIEWER_BY_EMAIL, StagedUsers.CC_BY_EMAIL)
        .noOneElse();
    assertThat(sender).didNotSend();
  }

  @Test
  public void addReviewerToReviewableChangeByOwnerCcingSelfSingly() throws Exception {
    addReviewerToReviewableChangeByOwnerCcingSelf(singly());
  }

  @Test
  public void addReviewerToReviewableChangeByOwnerCcingSelfBatch() throws Exception {
    addReviewerToReviewableChangeByOwnerCcingSelf(batch());
  }

  private void addReviewerToReviewableChangeByOther(Adder adder) throws Exception {
    TestAccount other = accountCreator.create("other", "other@example.com", "other");
    StagedChange sc = stageReviewableChange();
    TestAccount reviewer = accountCreator.create("added", "added@example.com", "added");
    addReviewer(adder, sc.changeId, other, reviewer.email());
    // TODO(logan): Should CCs be included?
    assertThat(sender)
        .sent("newchange", sc)
        .to(reviewer)
        .cc(sc.owner, sc.reviewer)
        .cc(StagedUsers.REVIEWER_BY_EMAIL, StagedUsers.CC_BY_EMAIL)
        .noOneElse();
    assertThat(sender).didNotSend();
  }

  @Test
  public void addReviewerToReviewableChangeByOtherSingly() throws Exception {
    addReviewerToReviewableChangeByOther(singly());
  }

  @Test
  public void addReviewerToReviewableChangeByOtherBatch() throws Exception {
    addReviewerToReviewableChangeByOther(batch());
  }

  private void addReviewerToReviewableChangeByOtherCcingSelf(Adder adder) throws Exception {
    TestAccount other = accountCreator.create("other", "other@example.com", "other");
    StagedChange sc = stageReviewableChange();
    TestAccount reviewer = accountCreator.create("added", "added@example.com", "added");
    addReviewer(adder, sc.changeId, other, reviewer.email(), CC_ON_OWN_COMMENTS, null);
    // TODO(logan): Should CCs be included?
    assertThat(sender)
        .sent("newchange", sc)
        .to(reviewer)
        .cc(sc.owner, sc.reviewer, other)
        .cc(StagedUsers.REVIEWER_BY_EMAIL, StagedUsers.CC_BY_EMAIL)
        .noOneElse();
    assertThat(sender).didNotSend();
  }

  @Test
  public void addReviewerToReviewableChangeByOtherCcingSelfSingly() throws Exception {
    addReviewerToReviewableChangeByOtherCcingSelf(singly());
  }

  @Test
  public void addReviewerToReviewableChangeByOtherCcingSelfBatch() throws Exception {
    addReviewerToReviewableChangeByOtherCcingSelf(batch());
  }

  private void addReviewerByEmailToReviewableChange(Adder adder) throws Exception {
    String email = "addedbyemail@example.com";
    StagedChange sc = stageReviewableChange();
    addReviewer(adder, sc.changeId, sc.owner, email);
    // TODO(logan): Should CCs be included?
    assertThat(sender)
        .sent("newchange", sc)
        .to(email)
        .cc(sc.reviewer)
        .cc(StagedUsers.REVIEWER_BY_EMAIL, StagedUsers.CC_BY_EMAIL)
        .noOneElse();
    assertThat(sender).didNotSend();
  }

  @Test
  public void addReviewerByEmailToReviewableChangeSingly() throws Exception {
    addReviewerByEmailToReviewableChange(singly());
  }

  @Test
  public void addReviewerByEmailToReviewableChangeBatch() throws Exception {
    addReviewerByEmailToReviewableChange(batch());
  }

  private void addReviewerToWipChange(Adder adder) throws Exception {
    StagedChange sc = stageWipChange();
    TestAccount reviewer = accountCreator.create("added", "added@example.com", "added");
    addReviewer(adder, sc.changeId, sc.owner, reviewer.email());
    assertThat(sender).didNotSend();
  }

  @Test
  public void addReviewerToWipChangeSingly() throws Exception {
    addReviewerToWipChange(singly());
  }

  @Test
  public void addReviewerToWipChangeBatch() throws Exception {
    addReviewerToWipChange(batch());
  }

  @Test
  public void addReviewerToReviewableWipChangeSingly() throws Exception {
    StagedChange sc = stageReviewableWipChange();
    TestAccount reviewer = accountCreator.create("added", "added@example.com", "added");
    addReviewer(singly(), sc.changeId, sc.owner, reviewer.email());
    // TODO(dborowitz): In theory this should match the batch case, but we don't currently pass
    // enough info into AddReviewersEmail#emailReviewers to distinguish the reviewStarted case.
    // Complicating the emailReviewers arguments is not the answer; this needs to be rewritten.
    // Tolerate the difference for now.
    assertThat(sender).didNotSend();
  }

  @Test
  public void addReviewerToReviewableWipChangeBatch() throws Exception {
    StagedChange sc = stageReviewableWipChange();
    TestAccount reviewer = accountCreator.create("added", "added@example.com", "added");
    addReviewer(batch(), sc.changeId, sc.owner, reviewer.email());
    // For a review-started WIP change, same as in the notify=ALL case. It's not especially
    // important to notify just because a reviewer is added, but we do want to notify in the other
    // case that hits this codepath: posting an actual review.
    assertThat(sender)
        .sent("newchange", sc)
        .to(reviewer)
        .cc(sc.reviewer)
        .cc(StagedUsers.REVIEWER_BY_EMAIL, StagedUsers.CC_BY_EMAIL)
        .noOneElse();
  }

  private void addReviewerToWipChangeNotifyAll(Adder adder) throws Exception {
    StagedChange sc = stageWipChange();
    TestAccount reviewer = accountCreator.create("added", "added@example.com", "added");
    addReviewer(adder, sc.changeId, sc.owner, reviewer.email(), NotifyHandling.ALL);
    // TODO(logan): Should CCs be included?
    assertThat(sender)
        .sent("newchange", sc)
        .to(reviewer)
<<<<<<< HEAD
        .cc(sc.reviewer)
        .cc(sc.reviewerByEmail, sc.ccerByEmail)
=======
        .cc(sc.reviewer, sc.ccer)
        .cc(StagedUsers.REVIEWER_BY_EMAIL, StagedUsers.CC_BY_EMAIL)
>>>>>>> 9ec0b9ae
        .noOneElse();
    assertThat(sender).didNotSend();
  }

  @Test
  public void addReviewerToWipChangeNotifyAllSingly() throws Exception {
    addReviewerToWipChangeNotifyAll(singly());
  }

  @Test
  public void addReviewerToWipChangeNotifyAllBatch() throws Exception {
    addReviewerToWipChangeNotifyAll(batch());
  }

  private void addReviewerToReviewableChangeNotifyOwnerReviewers(Adder adder) throws Exception {
    StagedChange sc = stageReviewableChange();
    TestAccount reviewer = accountCreator.create("added", "added@example.com", "added");
    addReviewer(adder, sc.changeId, sc.owner, reviewer.email(), OWNER_REVIEWERS);
    // TODO(logan): Should CCs be included?
    assertThat(sender)
        .sent("newchange", sc)
        .to(reviewer)
        .cc(sc.reviewer)
        .cc(StagedUsers.REVIEWER_BY_EMAIL, StagedUsers.CC_BY_EMAIL)
        .noOneElse();
    assertThat(sender).didNotSend();
  }

  @Test
  public void addReviewerToReviewableChangeNotifyOwnerReviewersSingly() throws Exception {
    addReviewerToReviewableChangeNotifyOwnerReviewers(singly());
  }

  @Test
  public void addReviewerToReviewableChangeNotifyOwnerReviewersBatch() throws Exception {
    addReviewerToReviewableChangeNotifyOwnerReviewers(batch());
  }

  private void addReviewerToReviewableChangeByOwnerCcingSelfNotifyOwner(Adder adder)
      throws Exception {
    StagedChange sc = stageReviewableChange();
    TestAccount reviewer = accountCreator.create("added", "added@example.com", "added");
    addReviewer(adder, sc.changeId, sc.owner, reviewer.email(), CC_ON_OWN_COMMENTS, OWNER);
    assertThat(sender).didNotSend();
  }

  @Test
  public void addReviewerToReviewableChangeByOwnerCcingSelfNotifyOwnerSingly() throws Exception {
    addReviewerToReviewableChangeByOwnerCcingSelfNotifyOwner(singly());
  }

  @Test
  public void addReviewerToReviewableChangeByOwnerCcingSelfNotifyOwnerBatch() throws Exception {
    addReviewerToReviewableChangeByOwnerCcingSelfNotifyOwner(batch());
  }

  private void addReviewerToReviewableChangeByOwnerCcingSelfNotifyNone(Adder adder)
      throws Exception {
    StagedChange sc = stageReviewableChange();
    TestAccount reviewer = accountCreator.create("added", "added@example.com", "added");
    addReviewer(adder, sc.changeId, sc.owner, reviewer.email(), CC_ON_OWN_COMMENTS, NONE);
    assertThat(sender).didNotSend();
  }

  @Test
  public void addReviewerToReviewableChangeByOwnerCcingSelfNotifyNoneSingly() throws Exception {
    addReviewerToReviewableChangeByOwnerCcingSelfNotifyNone(singly());
  }

  @Test
  public void addReviewerToReviewableChangeByOwnerCcingSelfNotifyNoneBatch() throws Exception {
    addReviewerToReviewableChangeByOwnerCcingSelfNotifyNone(batch());
  }

  private void addNonUserReviewerByEmail(Adder adder) throws Exception {
    StagedChange sc = stageReviewableChange();
    addReviewer(adder, sc.changeId, sc.owner, "nonexistent@example.com");
    assertThat(sender)
        .sent("newchange", sc)
        .to("nonexistent@example.com")
        .cc(sc.reviewer)
        .cc(StagedUsers.CC_BY_EMAIL, StagedUsers.REVIEWER_BY_EMAIL)
        .noOneElse();
    assertThat(sender).didNotSend();
  }

  @Test
  public void addNonUserReviewerByEmailSingly() throws Exception {
    addNonUserReviewerByEmail(singly(ReviewerState.REVIEWER));
  }

  @Test
  public void addNonUserReviewerByEmailBatch() throws Exception {
    addNonUserReviewerByEmail(batch(ReviewerState.REVIEWER));
  }

  private void addNonUserCcByEmail(Adder adder) throws Exception {
    StagedChange sc = stageReviewableChange();
    addReviewer(adder, sc.changeId, sc.owner, "nonexistent@example.com");
    assertThat(sender)
        .sent("newchange", sc)
        .cc("nonexistent@example.com")
        .cc(sc.reviewer)
        .cc(StagedUsers.CC_BY_EMAIL, StagedUsers.REVIEWER_BY_EMAIL)
        .noOneElse();
    assertThat(sender).didNotSend();
  }

  @Test
  public void addNonUserCcByEmailSingly() throws Exception {
    addNonUserCcByEmail(singly(ReviewerState.CC));
  }

  @Test
  public void addNonUserCcByEmailBatch() throws Exception {
    addNonUserCcByEmail(batch(ReviewerState.CC));
  }

  private interface Adder {
    void addReviewer(String changeId, String reviewer, @Nullable NotifyHandling notify)
        throws Exception;
  }

  private Adder singly() {
    return singly(ReviewerState.REVIEWER);
  }

  private Adder singly(ReviewerState reviewerState) {
    return (String changeId, String reviewer, @Nullable NotifyHandling notify) -> {
      AddReviewerInput in = new AddReviewerInput();
      in.reviewer = reviewer;
      in.state = reviewerState;
      if (notify != null) {
        in.notify = notify;
      }
      gApi.changes().id(changeId).addReviewer(in);
    };
  }

  private Adder batch() {
    return batch(ReviewerState.REVIEWER);
  }

  private Adder batch(ReviewerState reviewerState) {
    return (String changeId, String reviewer, @Nullable NotifyHandling notify) -> {
      ReviewInput in = ReviewInput.noScore();
      in.reviewer(reviewer, reviewerState, false);
      if (notify != null) {
        in.notify = notify;
      }
      gApi.changes().id(changeId).revision("current").review(in);
    };
  }

  private void addReviewer(Adder adder, String changeId, TestAccount by, String reviewer)
      throws Exception {
    addReviewer(adder, changeId, by, reviewer, ENABLED, null);
  }

  private void addReviewer(
      Adder adder, String changeId, TestAccount by, String reviewer, NotifyHandling notify)
      throws Exception {
    addReviewer(adder, changeId, by, reviewer, ENABLED, notify);
  }

  private void addReviewer(
      Adder adder,
      String changeId,
      TestAccount by,
      String reviewer,
      EmailStrategy emailStrategy,
      @Nullable NotifyHandling notify)
      throws Exception {
    setEmailStrategy(by, emailStrategy);
    requestScopeOperations.setApiUser(by.id());
    adder.addReviewer(changeId, reviewer, notify);
  }

  /*
   * CommentSender tests.
   */

  @Test
  public void commentOnReviewableChangeByOwner() throws Exception {
    StagedChange sc = stageReviewableChange();
    review(sc.owner, sc.changeId, ENABLED);
    assertThat(sender)
        .sent("comment", sc)
        .cc(sc.reviewer, sc.ccer)
        .cc(StagedUsers.REVIEWER_BY_EMAIL, StagedUsers.CC_BY_EMAIL)
        .bcc(sc.starrer)
        .bcc(ALL_COMMENTS)
        .noOneElse();
    assertThat(sender).didNotSend();
  }

  @Test
  public void commentOnReviewableChangeByReviewer() throws Exception {
    StagedChange sc = stageReviewableChange();
    review(sc.reviewer, sc.changeId, ENABLED);
    assertThat(sender)
        .sent("comment", sc)
        .to(sc.owner)
        .cc(sc.ccer)
        .cc(StagedUsers.REVIEWER_BY_EMAIL, StagedUsers.CC_BY_EMAIL)
        .bcc(sc.starrer)
        .bcc(ALL_COMMENTS)
        .noOneElse();
    assertThat(sender).didNotSend();
  }

  @Test
  public void commentOnReviewableChangeByOwnerCcingSelf() throws Exception {
    StagedChange sc = stageReviewableChange();
    review(sc.owner, sc.changeId, CC_ON_OWN_COMMENTS);
    assertThat(sender)
        .sent("comment", sc)
        .to(sc.owner)
        .cc(sc.reviewer, sc.ccer)
        .cc(StagedUsers.REVIEWER_BY_EMAIL, StagedUsers.CC_BY_EMAIL)
        .bcc(sc.starrer)
        .bcc(ALL_COMMENTS)
        .noOneElse();
    assertThat(sender).didNotSend();
  }

  @Test
  public void commentOnReviewableChangeByReviewerCcingSelf() throws Exception {
    StagedChange sc = stageReviewableChange();
    review(sc.reviewer, sc.changeId, CC_ON_OWN_COMMENTS);
    assertThat(sender)
        .sent("comment", sc)
        .to(sc.owner)
        .cc(sc.reviewer, sc.ccer)
        .cc(StagedUsers.REVIEWER_BY_EMAIL, StagedUsers.CC_BY_EMAIL)
        .bcc(sc.starrer)
        .bcc(ALL_COMMENTS)
        .noOneElse();
    assertThat(sender).didNotSend();
  }

  @Test
  public void commentOnReviewableChangeByOther() throws Exception {
    TestAccount other = accountCreator.create("other", "other@example.com", "other");
    StagedChange sc = stageReviewableChange();
    review(other, sc.changeId, ENABLED);
    assertThat(sender)
        .sent("comment", sc)
        .to(sc.owner)
        .cc(sc.reviewer, sc.ccer)
        .cc(StagedUsers.REVIEWER_BY_EMAIL, StagedUsers.CC_BY_EMAIL)
        .bcc(sc.starrer)
        .bcc(ALL_COMMENTS)
        .noOneElse();
    assertThat(sender).didNotSend();
  }

  @Test
  public void commentOnReviewableChangeByOtherCcingSelf() throws Exception {
    TestAccount other = accountCreator.create("other", "other@example.com", "other");
    StagedChange sc = stageReviewableChange();
    review(other, sc.changeId, CC_ON_OWN_COMMENTS);
    assertThat(sender)
        .sent("comment", sc)
        .to(sc.owner)
        .cc(sc.reviewer, sc.ccer, other)
        .cc(StagedUsers.REVIEWER_BY_EMAIL, StagedUsers.CC_BY_EMAIL)
        .bcc(sc.starrer)
        .bcc(ALL_COMMENTS)
        .noOneElse();
    assertThat(sender).didNotSend();
  }

  @Test
  public void commentOnReviewableChangeByOwnerNotifyOwnerReviewers() throws Exception {
    StagedChange sc = stageReviewableChange();
    review(sc.owner, sc.changeId, ENABLED, OWNER_REVIEWERS);
    assertThat(sender)
        .sent("comment", sc)
        .cc(sc.reviewer, sc.ccer)
        .cc(StagedUsers.REVIEWER_BY_EMAIL, StagedUsers.CC_BY_EMAIL)
        .noOneElse();
    assertThat(sender).didNotSend();
  }

  @Test
  public void commentOnReviewableChangeByOwnerNotifyOwner() throws Exception {
    StagedChange sc = stageReviewableChange();
    review(sc.owner, sc.changeId, ENABLED, OWNER);
    assertThat(sender).didNotSend();
  }

  @Test
  public void commentOnReviewableChangeByOwnerCcingSelfNotifyOwner() throws Exception {
    StagedChange sc = stageReviewableChange();
    setEmailStrategy(sc.owner, CC_ON_OWN_COMMENTS);
    review(sc.owner, sc.changeId, ENABLED, OWNER);
    assertThat(sender).didNotSend(); // TODO(logan): Why not send to owner?
  }

  @Test
  public void commentOnReviewableChangeByOwnerNotifyNone() throws Exception {
    StagedChange sc = stageReviewableChange();
    review(sc.owner, sc.changeId, ENABLED, NONE);
    assertThat(sender).didNotSend();
  }

  @Test
  public void commentOnReviewableChangeByOwnerCcingSelfNotifyNone() throws Exception {
    StagedChange sc = stageReviewableChange();
    setEmailStrategy(sc.owner, CC_ON_OWN_COMMENTS);
    review(sc.owner, sc.changeId, ENABLED, NONE);
    assertThat(sender).didNotSend(); // TODO(logan): Why not send to owner?
  }

  @Test
  public void commentOnReviewableChangeByBot() throws Exception {
    StagedChange sc = stageReviewableChange();
    TestAccount bot = sc.testAccount("bot");
    review(bot, sc.changeId, ENABLED, null, "autogenerated:bot");
    assertThat(sender)
        .sent("comment", sc)
        .to(sc.owner)
        .cc(sc.reviewer, sc.ccer)
        .cc(StagedUsers.REVIEWER_BY_EMAIL, StagedUsers.CC_BY_EMAIL)
        .noOneElse();
    assertThat(sender).didNotSend();
  }

  @Test
  public void commentOnWipChangeByOwner() throws Exception {
    StagedChange sc = stageWipChange();
    review(sc.owner, sc.changeId, ENABLED);
    assertThat(sender).didNotSend();
  }

  @Test
  public void commentOnWipChangeByOwnerCcingSelf() throws Exception {
    StagedChange sc = stageWipChange();
    review(sc.owner, sc.changeId, CC_ON_OWN_COMMENTS);
    assertThat(sender).didNotSend();
  }

  @Test
  public void commentOnWipChangeByOwnerNotifyAll() throws Exception {
    StagedChange sc = stageWipChange();
    review(sc.owner, sc.changeId, ENABLED, ALL);
    assertThat(sender)
        .sent("comment", sc)
        .cc(sc.reviewer, sc.ccer)
        .cc(StagedUsers.REVIEWER_BY_EMAIL, StagedUsers.CC_BY_EMAIL)
        .bcc(sc.starrer)
        .bcc(ALL_COMMENTS)
        .noOneElse();
    assertThat(sender).didNotSend();
  }

  @Test
  public void commentOnWipChangeByBot() throws Exception {
    StagedChange sc = stageWipChange();
    TestAccount bot = sc.testAccount("bot");
    review(bot, sc.changeId, ENABLED, null, "autogenerated:tag");
    assertThat(sender).sent("comment", sc).to(sc.owner).noOneElse();
    assertThat(sender).didNotSend();
  }

  @Test
  public void commentOnReviewableWipChangeByBot() throws Exception {
    StagedChange sc = stageReviewableWipChange();
    TestAccount bot = sc.testAccount("bot");
    review(bot, sc.changeId, ENABLED, null, "autogenerated:tag");
    assertThat(sender).sent("comment", sc).to(sc.owner).noOneElse();
    assertThat(sender).didNotSend();
  }

  @Test
  public void commentOnReviewableWipChangeByBotNotifyAll() throws Exception {
    StagedChange sc = stageWipChange();
    TestAccount bot = sc.testAccount("bot");
    review(bot, sc.changeId, ENABLED, ALL, "tag");
    assertThat(sender)
        .sent("comment", sc)
        .to(sc.owner)
        .cc(sc.reviewer, sc.ccer)
        .cc(StagedUsers.REVIEWER_BY_EMAIL, StagedUsers.CC_BY_EMAIL)
        .bcc(sc.starrer)
        .bcc(ALL_COMMENTS)
        .noOneElse();
    assertThat(sender).didNotSend();
  }

  @Test
  public void commentOnReviewableWipChangeByOwner() throws Exception {
    StagedChange sc = stageReviewableWipChange();
    review(sc.owner, sc.changeId, ENABLED);
    assertThat(sender)
        .sent("comment", sc)
        .cc(sc.reviewer, sc.ccer)
        .cc(StagedUsers.REVIEWER_BY_EMAIL, StagedUsers.CC_BY_EMAIL)
        .bcc(sc.starrer)
        .bcc(ALL_COMMENTS)
        .noOneElse();
    assertThat(sender).didNotSend();
  }

  @Test
  public void noCommentAndSetWorkInProgress() throws Exception {
    StagedChange sc = stageReviewableChange();
    ReviewInput in = ReviewInput.noScore().setWorkInProgress(true);
    gApi.changes().id(sc.changeId).revision("current").review(in);
    assertThat(sender).didNotSend();
  }

  @Test
  public void commentAndSetWorkInProgress() throws Exception {
    StagedChange sc = stageReviewableChange();
    ReviewInput in = ReviewInput.noScore().message("ok").setWorkInProgress(true);
    gApi.changes().id(sc.changeId).revision("current").review(in);
    assertThat(sender)
        .sent("comment", sc)
        .cc(sc.reviewer, sc.ccer)
        .cc(StagedUsers.REVIEWER_BY_EMAIL, StagedUsers.CC_BY_EMAIL)
        .bcc(sc.starrer)
        .bcc(ALL_COMMENTS)
        .noOneElse();
    assertThat(sender).didNotSend();
  }

  @Test
  public void commentOnWipChangeAndStartReview() throws Exception {
    StagedChange sc = stageWipChange();
    ReviewInput in = ReviewInput.noScore().message("ok").setWorkInProgress(false);
    gApi.changes().id(sc.changeId).revision("current").review(in);
    assertThat(sender)
        .sent("comment", sc)
        .cc(sc.reviewer, sc.ccer)
        .cc(StagedUsers.REVIEWER_BY_EMAIL, StagedUsers.CC_BY_EMAIL)
        .bcc(sc.starrer)
        .bcc(ALL_COMMENTS)
        .noOneElse();
    assertThat(sender).didNotSend();
  }

  @Test
  public void addReviewerOnWipChangeAndStartReview() throws Exception {
    StagedChange sc = stageWipChange();
    ReviewInput in = ReviewInput.noScore().reviewer(other.email()).setWorkInProgress(false);
    gApi.changes().id(sc.changeId).revision("current").review(in);
    assertThat(sender)
        .sent("comment", sc)
        .cc(sc.reviewer, sc.ccer, other)
        .cc(StagedUsers.REVIEWER_BY_EMAIL, StagedUsers.CC_BY_EMAIL)
        .bcc(sc.starrer)
        .bcc(ALL_COMMENTS)
        .noOneElse();
    // TODO(logan): Should CCs be included?
    assertThat(sender)
        .sent("newchange", sc)
        .to(other)
        .cc(sc.reviewer)
        .cc(StagedUsers.REVIEWER_BY_EMAIL, StagedUsers.CC_BY_EMAIL)
        .noOneElse();
<<<<<<< HEAD
    assertThat(sender).didNotSend();
=======
    assertThat(sender).notSent();
  }

  @Test
  public void addReviewerOnWipChangeAndStartReviewInReviewDb() throws Exception {
    assume().that(notesMigration.readChanges()).isFalse();
    StagedChange sc = stageWipChange();
    ReviewInput in = ReviewInput.noScore().reviewer(other.email).setWorkInProgress(false);
    gApi.changes().id(sc.changeId).revision("current").review(in);
    assertThat(sender)
        .sent("comment", sc)
        .cc(sc.reviewer, sc.ccer, other)
        .cc(StagedUsers.REVIEWER_BY_EMAIL, StagedUsers.CC_BY_EMAIL)
        .bcc(sc.starrer)
        .bcc(ALL_COMMENTS)
        .noOneElse();
    assertThat(sender)
        .sent("newchange", sc)
        .to(other)
        .cc(sc.reviewer, sc.ccer)
        .cc(StagedUsers.REVIEWER_BY_EMAIL, StagedUsers.CC_BY_EMAIL)
        .noOneElse();
    assertThat(sender).notSent();
>>>>>>> 9ec0b9ae
  }

  @Test
  public void startReviewMessageNotRepeated() throws Exception {
    // TODO(logan): Remove this test check once PolyGerrit workaround is rolled back.
    StagedChange sc = stageWipChange();
    ReviewInput in =
        ReviewInput.noScore().message(PostReview.START_REVIEW_MESSAGE).setWorkInProgress(false);
    gApi.changes().id(sc.changeId).revision("current").review(in);
    Truth.assertThat(sender.getMessages()).isNotEmpty();
    String body = sender.getMessages().get(0).body();
    int idx = body.indexOf(PostReview.START_REVIEW_MESSAGE);
    Truth.assertThat(idx).isAtLeast(0);
    Truth.assertThat(body.indexOf(PostReview.START_REVIEW_MESSAGE, idx + 1)).isEqualTo(-1);
  }

  private void review(TestAccount account, String changeId, EmailStrategy strategy)
      throws Exception {
    review(account, changeId, strategy, null);
  }

  private void review(
      TestAccount account, String changeId, EmailStrategy strategy, @Nullable NotifyHandling notify)
      throws Exception {
    review(account, changeId, strategy, notify, null);
  }

  private void review(
      TestAccount account,
      String changeId,
      EmailStrategy strategy,
      @Nullable NotifyHandling notify,
      @Nullable String tag)
      throws Exception {
    setEmailStrategy(account, strategy);
    ReviewInput in = ReviewInput.recommend();
    in.notify = notify;
    in.tag = tag;
    gApi.changes().id(changeId).revision("current").review(in);
  }

  /*
   * CreateChangeSender tests.
   */

  @Test
  public void createReviewableChange() throws Exception {
    StagedPreChange spc = stagePreChange("refs/for/master");
    assertThat(sender)
        .sent("newchange", spc)
        .to(spc.watchingProjectOwner)
        .bcc(NEW_CHANGES, NEW_PATCHSETS)
        .noOneElse();
    assertThat(sender).didNotSend();
  }

  @Test
  public void createWipChange() throws Exception {
    stagePreChange("refs/for/master%wip");
    assertThat(sender).didNotSend();
  }

  @Test
  public void createWipChangeWithWorkInProgressByDefaultForProject() throws Exception {
    setWorkInProgressByDefault(project, InheritableBoolean.TRUE);
    StagedPreChange spc = stagePreChange("refs/for/master");
    Truth.assertThat(gApi.changes().id(spc.changeId).get().workInProgress).isTrue();
    assertThat(sender).didNotSend();
  }

  @Test
  public void createWipChangeWithWorkInProgressByDefaultForUser() throws Exception {
    // Make sure owner user is created
    StagedChange sc = stageReviewableChange();
    // All was cleaned already
    assertThat(sender).didNotSend();

    // Toggle workInProgress flag for owner
    GeneralPreferencesInfo prefs = gApi.accounts().id(sc.owner.id().get()).getPreferences();
    prefs.workInProgressByDefault = true;
    gApi.accounts().id(sc.owner.id().get()).setPreferences(prefs);

    // Create another change without notification that should be wip
    StagedPreChange spc = stagePreChange("refs/for/master");
    Truth.assertThat(gApi.changes().id(spc.changeId).get().workInProgress).isTrue();
    assertThat(sender).didNotSend();

    // Clean up workInProgressByDefault by owner
    prefs = gApi.accounts().id(sc.owner.id().get()).getPreferences();
    Truth.assertThat(prefs.workInProgressByDefault).isTrue();
    prefs.workInProgressByDefault = false;
    gApi.accounts().id(sc.owner.id().get()).setPreferences(prefs);
  }

  @Test
  public void createReviewableChangeWithNotifyOwnerReviewers() throws Exception {
    stagePreChange("refs/for/master%notify=OWNER_REVIEWERS");
    assertThat(sender).didNotSend();
  }

  @Test
  public void createReviewableChangeWithNotifyOwner() throws Exception {
    stagePreChange("refs/for/master%notify=OWNER");
    assertThat(sender).didNotSend();
  }

  @Test
  public void createReviewableChangeWithNotifyNone() throws Exception {
    stagePreChange("refs/for/master%notify=OWNER");
    assertThat(sender).didNotSend();
  }

  @Test
  public void createWipChangeWithNotifyAll() throws Exception {
    StagedPreChange spc = stagePreChange("refs/for/master%wip,notify=ALL");
    assertThat(sender)
        .sent("newchange", spc)
        .to(spc.watchingProjectOwner)
        .bcc(NEW_CHANGES, NEW_PATCHSETS)
        .noOneElse();
    assertThat(sender).didNotSend();
  }

  @Test
  public void createReviewableChangeWithReviewersAndCcs() throws Exception {
    StagedPreChange spc =
        stagePreChange(
            "refs/for/master",
            users ->
                ImmutableList.of("r=" + users.reviewer.username(), "cc=" + users.ccer.username()));
    FakeEmailSenderSubject subject =
        assertThat(sender).sent("newchange", spc).to(spc.reviewer, spc.watchingProjectOwner);
    subject.cc(spc.ccer);
    subject.bcc(NEW_CHANGES, NEW_PATCHSETS).noOneElse();
    assertThat(sender).didNotSend();
  }

  @Test
  public void createReviewableChangeWithReviewersAndCcsByEmail() throws Exception {
    StagedPreChange spc =
        stagePreChange(
            "refs/for/master",
            users -> ImmutableList.of("r=nobody1@example.com,cc=nobody2@example.com"));
    spc.supportReviewersByEmail = true;
    assertThat(sender)
        .sent("newchange", spc)
        .to("nobody1@example.com")
        .to(spc.watchingProjectOwner)
        .cc("nobody2@example.com")
        .bcc(NEW_CHANGES, NEW_PATCHSETS)
        .noOneElse();
    assertThat(sender).didNotSend();
  }

  /*
   * DeleteReviewerSender tests.
   */

  @Test
  public void deleteReviewerFromReviewableChange() throws Exception {
    StagedChange sc = stageReviewableChangeWithExtraReviewer();
    requestScopeOperations.setApiUser(sc.owner.id());
    removeReviewer(sc, extraReviewer);
    assertThat(sender)
        .sent("deleteReviewer", sc)
        .to(extraReviewer)
        .cc(extraCcer, sc.reviewer, sc.ccer)
        .cc(StagedUsers.REVIEWER_BY_EMAIL, StagedUsers.CC_BY_EMAIL)
        .bcc(sc.starrer)
        .bcc(ALL_COMMENTS)
        .noOneElse();
    assertThat(sender).didNotSend();
  }

  @Test
  public void deleteReviewerFromReviewableChangeByOwnerCcingSelf() throws Exception {
    StagedChange sc = stageReviewableChangeWithExtraReviewer();
    setEmailStrategy(sc.owner, EmailStrategy.CC_ON_OWN_COMMENTS);
    removeReviewer(sc, extraReviewer);
    assertThat(sender)
        .sent("deleteReviewer", sc)
        .to(sc.owner, extraReviewer)
        .cc(extraCcer, sc.reviewer, sc.ccer)
        .cc(StagedUsers.REVIEWER_BY_EMAIL, StagedUsers.CC_BY_EMAIL)
        .bcc(sc.starrer)
        .bcc(ALL_COMMENTS)
        .noOneElse();
    assertThat(sender).didNotSend();
  }

  @Test
  public void deleteReviewerFromReviewableChangeByAdmin() throws Exception {
    StagedChange sc = stageReviewableChangeWithExtraReviewer();
    requestScopeOperations.setApiUser(admin.id());
    removeReviewer(sc, extraReviewer);
    assertThat(sender)
        .sent("deleteReviewer", sc)
        .to(sc.owner, extraReviewer)
        .cc(extraCcer, sc.reviewer, sc.ccer)
        .cc(StagedUsers.REVIEWER_BY_EMAIL, StagedUsers.CC_BY_EMAIL)
        .bcc(sc.starrer)
        .bcc(ALL_COMMENTS)
        .noOneElse();
    assertThat(sender).didNotSend();
  }

  @Test
  public void deleteReviewerFromReviewableChangeByAdminCcingSelf() throws Exception {
    StagedChange sc = stageReviewableChangeWithExtraReviewer();
    setEmailStrategy(admin, EmailStrategy.CC_ON_OWN_COMMENTS);
    requestScopeOperations.setApiUser(admin.id());
    removeReviewer(sc, extraReviewer);
    assertThat(sender)
        .sent("deleteReviewer", sc)
        .to(sc.owner, extraReviewer)
        .cc(admin, extraCcer, sc.reviewer, sc.ccer)
        .cc(StagedUsers.REVIEWER_BY_EMAIL, StagedUsers.CC_BY_EMAIL)
        .bcc(sc.starrer)
        .bcc(ALL_COMMENTS)
        .noOneElse();
    assertThat(sender).didNotSend();
  }

  @Test
  public void deleteCcerFromReviewableChange() throws Exception {
    StagedChange sc = stageReviewableChangeWithExtraReviewer();
    requestScopeOperations.setApiUser(sc.owner.id());
    removeReviewer(sc, extraCcer);
    assertThat(sender)
        .sent("deleteReviewer", sc)
        .to(extraCcer)
        .cc(sc.reviewer, sc.ccer, extraReviewer)
        .cc(StagedUsers.REVIEWER_BY_EMAIL, StagedUsers.CC_BY_EMAIL)
        .bcc(sc.starrer)
        .bcc(ALL_COMMENTS)
        .noOneElse();
    assertThat(sender).didNotSend();
  }

  @Test
  public void deleteReviewerFromReviewableChangeNotifyOwnerReviewers() throws Exception {
    StagedChange sc = stageReviewableChangeWithExtraReviewer();
    requestScopeOperations.setApiUser(sc.owner.id());
    removeReviewer(sc, extraReviewer, NotifyHandling.OWNER_REVIEWERS);
    assertThat(sender)
        .sent("deleteReviewer", sc)
        .to(extraReviewer)
        .cc(extraCcer, sc.reviewer, sc.ccer)
        .cc(StagedUsers.REVIEWER_BY_EMAIL, StagedUsers.CC_BY_EMAIL)
        .noOneElse();
    assertThat(sender).didNotSend();
  }

  @Test
  public void deleteReviewerFromReviewableChangeNotifyOwner() throws Exception {
    StagedChange sc = stageReviewableChangeWithExtraReviewer();
    removeReviewer(sc, extraReviewer, NotifyHandling.OWNER);
    assertThat(sender).didNotSend();
  }

  @Test
  public void deleteReviewerFromReviewableChangeByOwnerCcingSelfNotifyOwner() throws Exception {
    StagedChange sc = stageReviewableChangeWithExtraReviewer();
    setEmailStrategy(sc.owner, EmailStrategy.CC_ON_OWN_COMMENTS);
    removeReviewer(sc, extraReviewer, NotifyHandling.OWNER);
    assertThat(sender).sent("deleteReviewer", sc).to(sc.owner, extraReviewer).noOneElse();
    assertThat(sender).didNotSend();
  }

  @Test
  public void deleteReviewerFromReviewableChangeNotifyNone() throws Exception {
    StagedChange sc = stageReviewableChangeWithExtraReviewer();
    removeReviewer(sc, extraReviewer, NotifyHandling.NONE);
    assertThat(sender).didNotSend();
  }

  @Test
  public void deleteReviewerFromReviewableChangeByOwnerCcingSelfNotifyNone() throws Exception {
    StagedChange sc = stageReviewableChangeWithExtraReviewer();
    setEmailStrategy(sc.owner, EmailStrategy.CC_ON_OWN_COMMENTS);
    removeReviewer(sc, extraReviewer, NotifyHandling.NONE);
    assertThat(sender).didNotSend();
  }

  @Test
  public void deleteReviewerFromReviewableWipChange() throws Exception {
    StagedChange sc = stageReviewableWipChangeWithExtraReviewer();
    removeReviewer(sc, extraReviewer);
    assertThat(sender).didNotSend();
  }

  @Test
  public void deleteReviewerFromWipChange() throws Exception {
    StagedChange sc = stageWipChangeWithExtraReviewer();
    removeReviewer(sc, extraReviewer);
    assertThat(sender).didNotSend();
  }

  @Test
  public void deleteReviewerFromWipChangeNotifyAll() throws Exception {
    StagedChange sc = stageWipChangeWithExtraReviewer();
    requestScopeOperations.setApiUser(sc.owner.id());
    removeReviewer(sc, extraReviewer, NotifyHandling.ALL);
    assertThat(sender)
        .sent("deleteReviewer", sc)
        .to(extraReviewer)
        .cc(extraCcer, sc.reviewer, sc.ccer)
        .cc(StagedUsers.REVIEWER_BY_EMAIL, StagedUsers.CC_BY_EMAIL)
        .bcc(sc.starrer)
        .bcc(ALL_COMMENTS)
        .noOneElse();
    assertThat(sender).didNotSend();
  }

  @Test
  public void deleteReviewerWithApprovalFromWipChange() throws Exception {
    StagedChange sc = stageWipChangeWithExtraReviewer();
    recommend(sc, extraReviewer);
    requestScopeOperations.setApiUser(sc.owner.id());
    removeReviewer(sc, extraReviewer);
    assertThat(sender).sent("deleteReviewer", sc).to(extraReviewer).noOneElse();
    assertThat(sender).didNotSend();
  }

  @Test
  public void deleteReviewerWithApprovalFromWipChangeNotifyOwner() throws Exception {
    StagedChange sc = stageWipChangeWithExtraReviewer();
    recommend(sc, extraReviewer);
    removeReviewer(sc, extraReviewer, NotifyHandling.OWNER);
    assertThat(sender).didNotSend();
  }

  @Test
  public void deleteReviewerByEmailFromWipChange() throws Exception {
    StagedChange sc = stageWipChangeWithExtraReviewer();
<<<<<<< HEAD
    gApi.changes().id(sc.changeId).reviewer(sc.reviewerByEmail).remove();
    assertThat(sender).didNotSend();
=======
    gApi.changes().id(sc.changeId).reviewer(StagedUsers.REVIEWER_BY_EMAIL).remove();
    assertThat(sender).notSent();
>>>>>>> 9ec0b9ae
  }

  private void recommend(StagedChange sc, TestAccount by) throws Exception {
    requestScopeOperations.setApiUser(by.id());
    gApi.changes().id(sc.changeId).revision("current").review(ReviewInput.recommend());
  }

  private interface Stager {
    StagedChange stage() throws Exception;
  }

  private StagedChange stageChangeWithExtraReviewer(Stager stager) throws Exception {
    StagedChange sc = stager.stage();
    ReviewInput in =
        ReviewInput.noScore()
            .reviewer(extraReviewer.email())
            .reviewer(extraCcer.email(), ReviewerState.CC, false);
    requestScopeOperations.setApiUser(extraReviewer.id());
    gApi.changes().id(sc.changeId).revision("current").review(in);
    sender.clear();
    return sc;
  }

  private StagedChange stageReviewableChangeWithExtraReviewer() throws Exception {
    StagedChange sc = stageChangeWithExtraReviewer(this::stageReviewableChange);
    sender.clear();
    return sc;
  }

  private StagedChange stageReviewableWipChangeWithExtraReviewer() throws Exception {
    return stageChangeWithExtraReviewer(this::stageReviewableWipChange);
  }

  private StagedChange stageWipChangeWithExtraReviewer() throws Exception {
    StagedChange sc = stageChangeWithExtraReviewer(this::stageWipChange);
    assertThat(sender).didNotSend();
    return sc;
  }

  private void removeReviewer(StagedChange sc, TestAccount account) throws Exception {
    sender.clear();
    gApi.changes().id(sc.changeId).reviewer(account.email()).remove();
  }

  private void removeReviewer(StagedChange sc, TestAccount account, NotifyHandling notify)
      throws Exception {
    sender.clear();
    DeleteReviewerInput in = new DeleteReviewerInput();
    in.notify = notify;
    gApi.changes().id(sc.changeId).reviewer(account.email()).remove(in);
  }

  /*
   * DeleteVoteSender tests.
   */

  @Test
  public void deleteVoteFromReviewableChange() throws Exception {
    StagedChange sc = stageReviewableChangeWithExtraReviewer();
    recommend(sc, extraReviewer);
    requestScopeOperations.setApiUser(sc.owner.id());
    deleteVote(sc, extraReviewer);
    assertThat(sender)
        .sent("deleteVote", sc)
        .cc(sc.reviewer, sc.ccer, extraReviewer, extraCcer)
        .cc(StagedUsers.REVIEWER_BY_EMAIL, StagedUsers.CC_BY_EMAIL)
        .bcc(sc.starrer)
        .bcc(ALL_COMMENTS)
        .noOneElse();
    assertThat(sender).didNotSend();
  }

  @Test
  public void deleteVoteFromReviewableChangeWithSelfCc() throws Exception {
    StagedChange sc = stageReviewableChangeWithExtraReviewer();
    recommend(sc, extraReviewer);
    setEmailStrategy(sc.owner, CC_ON_OWN_COMMENTS);
    requestScopeOperations.setApiUser(sc.owner.id());
    deleteVote(sc, extraReviewer);
    assertThat(sender)
        .sent("deleteVote", sc)
        .to(sc.owner)
        .cc(sc.reviewer, sc.ccer, extraReviewer, extraCcer)
        .cc(StagedUsers.REVIEWER_BY_EMAIL, StagedUsers.CC_BY_EMAIL)
        .bcc(sc.starrer)
        .bcc(ALL_COMMENTS)
        .noOneElse();
    assertThat(sender).didNotSend();
  }

  @Test
  public void deleteVoteFromReviewableChangeByAdmin() throws Exception {
    StagedChange sc = stageReviewableChangeWithExtraReviewer();
    recommend(sc, extraReviewer);
    requestScopeOperations.setApiUser(admin.id());
    deleteVote(sc, extraReviewer);
    assertThat(sender)
        .sent("deleteVote", sc)
        .to(sc.owner)
        .cc(sc.reviewer, sc.ccer, extraReviewer, extraCcer)
        .cc(StagedUsers.REVIEWER_BY_EMAIL, StagedUsers.CC_BY_EMAIL)
        .bcc(sc.starrer)
        .bcc(ALL_COMMENTS)
        .noOneElse();
    assertThat(sender).didNotSend();
  }

  @Test
  public void deleteVoteFromReviewableChangeByAdminCcingSelf() throws Exception {
    StagedChange sc = stageReviewableChangeWithExtraReviewer();
    recommend(sc, extraReviewer);
    setEmailStrategy(admin, EmailStrategy.CC_ON_OWN_COMMENTS);
    requestScopeOperations.setApiUser(admin.id());
    deleteVote(sc, extraReviewer);
    assertThat(sender)
        .sent("deleteVote", sc)
        .to(sc.owner)
        .cc(sc.reviewer, sc.ccer, admin, extraReviewer, extraCcer)
        .cc(StagedUsers.REVIEWER_BY_EMAIL, StagedUsers.CC_BY_EMAIL)
        .bcc(sc.starrer)
        .bcc(ALL_COMMENTS)
        .noOneElse();
    assertThat(sender).didNotSend();
  }

  @Test
  public void deleteVoteFromReviewableChangeNotifyOwnerReviewers() throws Exception {
    StagedChange sc = stageReviewableChangeWithExtraReviewer();
    recommend(sc, extraReviewer);
    requestScopeOperations.setApiUser(sc.owner.id());
    deleteVote(sc, extraReviewer, NotifyHandling.OWNER_REVIEWERS);
    assertThat(sender)
        .sent("deleteVote", sc)
        .cc(sc.reviewer, sc.ccer, extraReviewer, extraCcer)
        .cc(StagedUsers.REVIEWER_BY_EMAIL, StagedUsers.CC_BY_EMAIL)
        .noOneElse();
    assertThat(sender).didNotSend();
  }

  @Test
  public void deleteVoteFromReviewableChangeNotifyOwnerReviewersWithSelfCc() throws Exception {
    StagedChange sc = stageReviewableChangeWithExtraReviewer();
    recommend(sc, extraReviewer);
    setEmailStrategy(sc.owner, CC_ON_OWN_COMMENTS);
    requestScopeOperations.setApiUser(sc.owner.id());
    deleteVote(sc, extraReviewer, NotifyHandling.OWNER_REVIEWERS);
    assertThat(sender)
        .sent("deleteVote", sc)
        .to(sc.owner)
        .cc(sc.reviewer, sc.ccer, extraReviewer, extraCcer)
        .cc(StagedUsers.REVIEWER_BY_EMAIL, StagedUsers.CC_BY_EMAIL)
        .noOneElse();
    assertThat(sender).didNotSend();
  }

  @Test
  public void deleteVoteFromReviewableChangeNotifyOwner() throws Exception {
    StagedChange sc = stageReviewableChangeWithExtraReviewer();
    recommend(sc, extraReviewer);
    requestScopeOperations.setApiUser(admin.id());
    deleteVote(sc, extraReviewer, NotifyHandling.OWNER);
    assertThat(sender).sent("deleteVote", sc).to(sc.owner).noOneElse();
    assertThat(sender).didNotSend();
  }

  @Test
  public void deleteVoteFromReviewableChangeNotifyNone() throws Exception {
    StagedChange sc = stageReviewableChangeWithExtraReviewer();
    recommend(sc, extraReviewer);
    requestScopeOperations.setApiUser(sc.owner.id());
    deleteVote(sc, extraReviewer, NotifyHandling.NONE);
    assertThat(sender).didNotSend();
  }

  @Test
  public void deleteVoteFromReviewableChangeNotifyNoneWithSelfCc() throws Exception {
    StagedChange sc = stageReviewableChangeWithExtraReviewer();
    recommend(sc, extraReviewer);
    setEmailStrategy(sc.owner, CC_ON_OWN_COMMENTS);
    requestScopeOperations.setApiUser(sc.owner.id());
    deleteVote(sc, extraReviewer, NotifyHandling.NONE);
    assertThat(sender).didNotSend();
  }

  @Test
  public void deleteVoteFromReviewableWipChange() throws Exception {
    StagedChange sc = stageReviewableWipChangeWithExtraReviewer();
    recommend(sc, extraReviewer);
    requestScopeOperations.setApiUser(sc.owner.id());
    deleteVote(sc, extraReviewer);
    assertThat(sender)
        .sent("deleteVote", sc)
        .cc(sc.reviewer, sc.ccer, extraReviewer, extraCcer)
        .cc(StagedUsers.REVIEWER_BY_EMAIL, StagedUsers.CC_BY_EMAIL)
        .bcc(sc.starrer)
        .bcc(ALL_COMMENTS)
        .noOneElse();
    assertThat(sender).didNotSend();
  }

  @Test
  public void deleteVoteFromWipChange() throws Exception {
    StagedChange sc = stageWipChangeWithExtraReviewer();
    recommend(sc, extraReviewer);
    requestScopeOperations.setApiUser(sc.owner.id());
    deleteVote(sc, extraReviewer);
    assertThat(sender)
        .sent("deleteVote", sc)
        .cc(sc.reviewer, sc.ccer, extraReviewer, extraCcer)
        .cc(StagedUsers.REVIEWER_BY_EMAIL, StagedUsers.CC_BY_EMAIL)
        .bcc(sc.starrer)
        .bcc(ALL_COMMENTS)
        .noOneElse();
    assertThat(sender).didNotSend();
  }

  private void deleteVote(StagedChange sc, TestAccount account) throws Exception {
    sender.clear();
    gApi.changes().id(sc.changeId).reviewer(account.email()).deleteVote("Code-Review");
  }

  private void deleteVote(StagedChange sc, TestAccount account, NotifyHandling notify)
      throws Exception {
    sender.clear();
    DeleteVoteInput in = new DeleteVoteInput();
    in.label = "Code-Review";
    in.notify = notify;
    gApi.changes().id(sc.changeId).reviewer(account.email()).deleteVote(in);
  }

  /*
   * MergedSender tests.
   */

  @Test
<<<<<<< HEAD
  public void mergeByOwnerAllSubmitStrategies() throws Exception {
    mergeByOwnerAllSubmitStrategies(false);
  }

  @Test
  public void mergeByOwnerAllSubmitStrategiesWithAdvancingBranch() throws Exception {
    mergeByOwnerAllSubmitStrategies(true);
  }

  private void mergeByOwnerAllSubmitStrategies(boolean advanceBranchBeforeSubmitting)
      throws Exception {
    for (SubmitType submitType : SubmitType.values()) {
      try (ProjectConfigUpdate u = updateProject(project)) {
        u.getConfig().getProject().setSubmitType(submitType);
        u.save();
      }

      StagedChange sc = stageChangeReadyForMerge();

      String name = submitType + " sender";
      if (advanceBranchBeforeSubmitting) {
        if (submitType == SubmitType.FAST_FORWARD_ONLY) {
          continue;
        }
        try (Repository repo = repoManager.openRepository(project);
            TestRepository<Repository> tr = new TestRepository<>(repo)) {
          tr.branch("master").commit().create();
        }
        name += " after branch has advanced";
      }

      merge(sc.changeId, sc.owner);
      assertThat(sender)
          .named(name)
          .sent("merged", sc)
          .cc(sc.reviewer, sc.ccer)
          .cc(sc.reviewerByEmail, sc.ccerByEmail)
          .bcc(sc.starrer)
          .bcc(ALL_COMMENTS, SUBMITTED_CHANGES)
          .noOneElse();
      assertThat(sender).named(name).didNotSend();
    }
=======
  public void mergeByOwner() throws Exception {
    StagedChange sc = stageChangeReadyForMerge();
    merge(sc.changeId, sc.owner);
    assertThat(sender)
        .sent("merged", sc)
        .cc(sc.reviewer, sc.ccer)
        .cc(StagedUsers.REVIEWER_BY_EMAIL, StagedUsers.CC_BY_EMAIL)
        .bcc(sc.starrer)
        .bcc(ALL_COMMENTS, SUBMITTED_CHANGES)
        .noOneElse();
>>>>>>> 9ec0b9ae
  }

  @Test
  public void mergeByOwnerCcingSelf() throws Exception {
    StagedChange sc = stageChangeReadyForMerge();
    merge(sc.changeId, sc.owner, EmailStrategy.CC_ON_OWN_COMMENTS);
    assertThat(sender)
        .sent("merged", sc)
        .to(sc.owner)
        .cc(sc.reviewer, sc.ccer)
        .cc(StagedUsers.REVIEWER_BY_EMAIL, StagedUsers.CC_BY_EMAIL)
        .bcc(sc.starrer)
        .bcc(ALL_COMMENTS, SUBMITTED_CHANGES)
        .noOneElse();
    assertThat(sender).didNotSend();
  }

  @Test
  public void mergeByReviewer() throws Exception {
    StagedChange sc = stageChangeReadyForMerge();
    merge(sc.changeId, sc.reviewer);
    assertThat(sender)
        .sent("merged", sc)
        .to(sc.owner)
        .cc(sc.ccer)
        .cc(StagedUsers.REVIEWER_BY_EMAIL, StagedUsers.CC_BY_EMAIL)
        .bcc(sc.starrer)
        .bcc(ALL_COMMENTS, SUBMITTED_CHANGES)
        .noOneElse();
    assertThat(sender).didNotSend();
  }

  @Test
  public void mergeByReviewerCcingSelf() throws Exception {
    StagedChange sc = stageChangeReadyForMerge();
    merge(sc.changeId, sc.reviewer, EmailStrategy.CC_ON_OWN_COMMENTS);
    assertThat(sender)
        .sent("merged", sc)
        .to(sc.owner)
        .cc(sc.reviewer, sc.ccer)
        .cc(StagedUsers.REVIEWER_BY_EMAIL, StagedUsers.CC_BY_EMAIL)
        .bcc(sc.starrer)
        .bcc(ALL_COMMENTS, SUBMITTED_CHANGES)
        .noOneElse();
    assertThat(sender).didNotSend();
  }

  @Test
  public void mergeByOtherNotifyOwnerReviewers() throws Exception {
    StagedChange sc = stageChangeReadyForMerge();
    merge(sc.changeId, other, OWNER_REVIEWERS);
    assertThat(sender)
        .sent("merged", sc)
        .to(sc.owner)
        .cc(sc.reviewer, sc.ccer)
        .cc(StagedUsers.REVIEWER_BY_EMAIL, StagedUsers.CC_BY_EMAIL)
        .noOneElse();
    assertThat(sender).didNotSend();
  }

  @Test
  public void mergeByOtherNotifyOwner() throws Exception {
    StagedChange sc = stageChangeReadyForMerge();
    merge(sc.changeId, other, OWNER);
    assertThat(sender).sent("merged", sc).to(sc.owner).noOneElse();
    assertThat(sender).didNotSend();
  }

  @Test
  public void mergeByOtherCcingSelfNotifyOwner() throws Exception {
    StagedChange sc = stageChangeReadyForMerge();
    setEmailStrategy(other, EmailStrategy.CC_ON_OWN_COMMENTS);
    merge(sc.changeId, other, OWNER);
    assertThat(sender).sent("merged", sc).to(sc.owner).noOneElse();
    assertThat(sender).didNotSend();
  }

  @Test
  public void mergeByOtherNotifyNone() throws Exception {
    StagedChange sc = stageChangeReadyForMerge();
    merge(sc.changeId, other, NONE);
    assertThat(sender).didNotSend();
  }

  @Test
  public void mergeByOtherCcingSelfNotifyNone() throws Exception {
    StagedChange sc = stageChangeReadyForMerge();
    setEmailStrategy(other, EmailStrategy.CC_ON_OWN_COMMENTS);
    merge(sc.changeId, other, NONE);
    assertThat(sender).didNotSend();
  }

  private void merge(String changeId, TestAccount by) throws Exception {
    merge(changeId, by, ENABLED);
  }

  private void merge(String changeId, TestAccount by, EmailStrategy emailStrategy)
      throws Exception {
    setEmailStrategy(by, emailStrategy);
    requestScopeOperations.setApiUser(by.id());
    gApi.changes().id(changeId).revision("current").submit();
  }

  private void merge(String changeId, TestAccount by, NotifyHandling notify) throws Exception {
    merge(changeId, by, ENABLED, notify);
  }

  private void merge(
      String changeId, TestAccount by, EmailStrategy emailStrategy, NotifyHandling notify)
      throws Exception {
    setEmailStrategy(by, emailStrategy);
    requestScopeOperations.setApiUser(by.id());
    SubmitInput in = new SubmitInput();
    in.notify = notify;
    gApi.changes().id(changeId).revision("current").submit(in);
  }

  private StagedChange stageChangeReadyForMerge() throws Exception {
    StagedChange sc = stageReviewableChange();
    requestScopeOperations.setApiUser(sc.reviewer.id());
    gApi.changes().id(sc.changeId).revision("current").review(ReviewInput.approve());
    sender.clear();
    return sc;
  }

  /*
   * ReplacePatchSetSender tests.
   */

  @Test
  public void newPatchSetByOwnerOnReviewableChange() throws Exception {
    StagedChange sc = stageReviewableChange();
    pushTo(sc, "refs/for/master", sc.owner);
    assertThat(sender)
        .sent("newpatchset", sc)
        .to(sc.reviewer)
        .cc(sc.ccer)
        .cc(StagedUsers.REVIEWER_BY_EMAIL, StagedUsers.CC_BY_EMAIL)
        .bcc(sc.starrer)
        .bcc(NEW_PATCHSETS)
        .noOneElse();
    assertThat(sender).didNotSend();
  }

  @Test
  public void newPatchSetByOtherOnReviewableChange() throws Exception {
    StagedChange sc = stageReviewableChange();
    pushTo(sc, "refs/for/master", other);
    assertThat(sender)
        .sent("newpatchset", sc)
        .notTo(sc.owner) // TODO(logan): This shouldn't be sent *from* the owner.
        .to(sc.reviewer, other)
        .cc(sc.ccer)
        .cc(StagedUsers.REVIEWER_BY_EMAIL, StagedUsers.CC_BY_EMAIL)
        .bcc(sc.starrer)
        .bcc(NEW_PATCHSETS)
        .noOneElse();
    assertThat(sender).didNotSend();
  }

  @Test
  public void newPatchSetByOtherOnReviewableChangeOwnerSelfCc() throws Exception {
    StagedChange sc = stageReviewableChange();
    pushTo(sc, "refs/for/master", other, EmailStrategy.CC_ON_OWN_COMMENTS);
    assertThat(sender)
        .sent("newpatchset", sc)
        .notTo(sc.owner) // TODO(logan): This shouldn't be sent *from* the owner.
        .to(sc.reviewer, other)
        .cc(sc.ccer)
        .cc(StagedUsers.REVIEWER_BY_EMAIL, StagedUsers.CC_BY_EMAIL)
        .bcc(sc.starrer)
        .bcc(NEW_PATCHSETS)
        .noOneElse();
    assertThat(sender).didNotSend();
  }

  @Test
  public void newPatchSetByOtherOnReviewableChangeNotifyOwnerReviewers() throws Exception {
    StagedChange sc = stageReviewableChange();
    pushTo(sc, "refs/for/master%notify=OWNER_REVIEWERS", other);
    assertThat(sender)
        .sent("newpatchset", sc)
        .notTo(sc.owner) // TODO(logan): This shouldn't be sent *from* the owner.
        .to(sc.reviewer)
        .to(other)
        .cc(sc.ccer)
        .cc(StagedUsers.REVIEWER_BY_EMAIL, StagedUsers.CC_BY_EMAIL)
        .noOneElse();
    assertThat(sender).didNotSend();
  }

  @Test
  public void newPatchSetByOtherOnReviewableChangeOwnerSelfCcNotifyOwnerReviewers()
      throws Exception {
    StagedChange sc = stageReviewableChange();
    pushTo(sc, "refs/for/master%notify=OWNER_REVIEWERS", other, EmailStrategy.CC_ON_OWN_COMMENTS);
    assertThat(sender)
        .sent("newpatchset", sc)
        .notTo(sc.owner) // TODO(logan): This shouldn't be sent *from* the owner.
        .to(sc.reviewer)
        .to(other)
        .cc(sc.ccer)
        .cc(StagedUsers.REVIEWER_BY_EMAIL, StagedUsers.CC_BY_EMAIL)
        .noOneElse();
    assertThat(sender).didNotSend();
  }

  @Test
  public void newPatchSetByOtherOnReviewableChangeNotifyOwner() throws Exception {
    StagedChange sc = stageReviewableChange();
    pushTo(sc, "refs/for/master%notify=OWNER", other);
    assertThat(sender).didNotSend();
  }

  @Test
  public void newPatchSetByOtherOnReviewableChangeOwnerSelfCcNotifyOwner() throws Exception {
    StagedChange sc = stageReviewableChange();
    pushTo(sc, "refs/for/master%notify=OWNER", other, EmailStrategy.CC_ON_OWN_COMMENTS);
    // TODO(logan): This email shouldn't come from the owner, and that's why
    // no email is currently sent (owner isn't CCing self).
    assertThat(sender).didNotSend();
  }

  @Test
  public void newPatchSetByOtherOnReviewableChangeNotifyNone() throws Exception {
    StagedChange sc = stageReviewableChange();
    pushTo(sc, "refs/for/master%notify=NONE", other);
    // TODO(logan): This email shouldn't come from the owner, and that's why
    // no email is currently sent (owner isn't CCing self).
    assertThat(sender).didNotSend();
  }

  @Test
  public void newPatchSetByOtherOnReviewableChangeOwnerSelfCcNotifyNone() throws Exception {
    StagedChange sc = stageReviewableChange();
    pushTo(sc, "refs/for/master%notify=NONE", other, EmailStrategy.CC_ON_OWN_COMMENTS);
    assertThat(sender).didNotSend();
  }

  @Test
  public void newPatchSetByOwnerOnReviewableChangeToWip() throws Exception {
    StagedChange sc = stageReviewableChange();
    pushTo(sc, "refs/for/master%wip", sc.owner);
    assertThat(sender).didNotSend();
  }

  @Test
  public void newPatchSetOnWipChange() throws Exception {
    StagedChange sc = stageWipChange();
    pushTo(sc, "refs/for/master%wip", sc.owner);
    assertThat(sender).didNotSend();
  }

  @Test
  public void newPatchSetOnWipChangeNotifyAll() throws Exception {
    StagedChange sc = stageWipChange();
    pushTo(sc, "refs/for/master%wip,notify=ALL", sc.owner);
    assertThat(sender)
        .sent("newpatchset", sc)
        .to(sc.reviewer)
        .cc(sc.ccer)
        .cc(StagedUsers.REVIEWER_BY_EMAIL, StagedUsers.CC_BY_EMAIL)
        .bcc(sc.starrer)
        .bcc(NEW_PATCHSETS)
        .noOneElse();
    assertThat(sender).didNotSend();
  }

  @Test
  public void newPatchSetOnWipChangeToReady() throws Exception {
    StagedChange sc = stageWipChange();
    pushTo(sc, "refs/for/master%ready", sc.owner);
    assertThat(sender)
        .sent("newpatchset", sc)
        .to(sc.reviewer)
        .cc(sc.ccer)
        .cc(StagedUsers.REVIEWER_BY_EMAIL, StagedUsers.CC_BY_EMAIL)
        .bcc(sc.starrer)
        .bcc(NEW_PATCHSETS)
        .noOneElse();
    assertThat(sender).didNotSend();
  }

  @Test
  public void newPatchSetOnReviewableWipChange() throws Exception {
    StagedChange sc = stageReviewableWipChange();
    pushTo(sc, "refs/for/master%wip", sc.owner);
    assertThat(sender).didNotSend();
  }

  @Test
  public void newPatchSetOnReviewableChangeAddingReviewer() throws Exception {
    StagedChange sc = stageReviewableChange();
    TestAccount newReviewer = sc.testAccount("newReviewer");
    pushTo(sc, "refs/for/master%r=" + newReviewer.username(), sc.owner);
    assertThat(sender)
        .sent("newpatchset", sc)
        .to(sc.reviewer, newReviewer)
        .cc(sc.ccer)
        .cc(StagedUsers.REVIEWER_BY_EMAIL, StagedUsers.CC_BY_EMAIL)
        .bcc(sc.starrer)
        .bcc(NEW_PATCHSETS)
        .noOneElse();
<<<<<<< HEAD
    assertThat(sender).didNotSend();
=======
    assertThat(sender).notSent();
  }

  @Test
  public void newPatchSetOnReviewableChangeAddingReviewerInReviewDb() throws Exception {
    assume().that(notesMigration.readChanges()).isFalse();
    StagedChange sc = stageReviewableChange();
    TestAccount newReviewer = sc.testAccount("newReviewer");
    pushTo(sc, "refs/for/master%r=" + newReviewer.username, sc.owner);
    assertThat(sender)
        .sent("newpatchset", sc)
        .to(sc.reviewer, sc.ccer, newReviewer)
        .cc(StagedUsers.REVIEWER_BY_EMAIL, StagedUsers.CC_BY_EMAIL)
        .bcc(sc.starrer)
        .bcc(NEW_PATCHSETS)
        .noOneElse();
    assertThat(sender).notSent();
>>>>>>> 9ec0b9ae
  }

  @Test
  public void newPatchSetOnWipChangeAddingReviewer() throws Exception {
    StagedChange sc = stageWipChange();
    TestAccount newReviewer = sc.testAccount("newReviewer");
    pushTo(sc, "refs/for/master%r=" + newReviewer.username(), sc.owner);
    assertThat(sender).didNotSend();
  }

  @Test
  public void newPatchSetOnWipChangeAddingReviewerNotifyAll() throws Exception {
    StagedChange sc = stageWipChange();
    TestAccount newReviewer = sc.testAccount("newReviewer");
    pushTo(sc, "refs/for/master%notify=ALL,r=" + newReviewer.username(), sc.owner);
    assertThat(sender)
        .sent("newpatchset", sc)
        .to(sc.reviewer, newReviewer)
        .cc(sc.ccer)
        .cc(StagedUsers.REVIEWER_BY_EMAIL, StagedUsers.CC_BY_EMAIL)
        .bcc(sc.starrer)
        .bcc(NEW_PATCHSETS)
        .noOneElse();
<<<<<<< HEAD
    assertThat(sender).didNotSend();
=======
    assertThat(sender).notSent();
  }

  @Test
  public void newPatchSetOnWipChangeAddingReviewerNotifyAllInReviewDb() throws Exception {
    assume().that(notesMigration.readChanges()).isFalse();
    StagedChange sc = stageWipChange();
    TestAccount newReviewer = sc.testAccount("newReviewer");
    pushTo(sc, "refs/for/master%notify=ALL,r=" + newReviewer.username, sc.owner);
    assertThat(sender)
        .sent("newpatchset", sc)
        .to(sc.reviewer, sc.ccer, newReviewer)
        .cc(StagedUsers.REVIEWER_BY_EMAIL, StagedUsers.CC_BY_EMAIL)
        .bcc(sc.starrer)
        .bcc(NEW_PATCHSETS)
        .noOneElse();
    assertThat(sender).notSent();
>>>>>>> 9ec0b9ae
  }

  @Test
  public void newPatchSetOnWipChangeSettingReady() throws Exception {
    StagedChange sc = stageWipChange();
    pushTo(sc, "refs/for/master%ready", sc.owner);
    assertThat(sender)
        .sent("newpatchset", sc)
        .to(sc.reviewer)
        .cc(sc.ccer)
        .cc(StagedUsers.REVIEWER_BY_EMAIL, StagedUsers.CC_BY_EMAIL)
        .bcc(sc.starrer)
        .bcc(NEW_PATCHSETS)
        .noOneElse();
<<<<<<< HEAD
    assertThat(sender).didNotSend();
=======
    assertThat(sender).notSent();
  }

  @Test
  public void newPatchSetOnWipChangeSettingReadyInReviewDb() throws Exception {
    assume().that(notesMigration.readChanges()).isFalse();
    StagedChange sc = stageWipChange();
    pushTo(sc, "refs/for/master%ready", sc.owner);
    assertThat(sender)
        .sent("newpatchset", sc)
        .to(sc.reviewer, sc.ccer)
        .cc(StagedUsers.REVIEWER_BY_EMAIL, StagedUsers.CC_BY_EMAIL)
        .bcc(sc.starrer)
        .bcc(NEW_PATCHSETS)
        .noOneElse();
    assertThat(sender).notSent();
>>>>>>> 9ec0b9ae
  }

  private void pushTo(StagedChange sc, String ref, TestAccount by) throws Exception {
    pushTo(sc, ref, by, ENABLED);
  }

  private void pushTo(StagedChange sc, String ref, TestAccount by, EmailStrategy emailStrategy)
      throws Exception {
    setEmailStrategy(by, emailStrategy);
    pushFactory.create(by.newIdent(), sc.repo, sc.changeId).to(ref).assertOkStatus();
  }

  @Test
  public void editCommitMessageEditByOwnerOnReviewableChange() throws Exception {
    StagedChange sc = stageReviewableChange();
    editCommitMessage(sc, sc.owner);
    assertThat(sender)
        .sent("newpatchset", sc)
        .to(sc.reviewer)
        .cc(sc.ccer)
        .cc(StagedUsers.REVIEWER_BY_EMAIL, StagedUsers.CC_BY_EMAIL)
        .bcc(sc.starrer)
        .bcc(NEW_PATCHSETS)
        .noOneElse();
    assertThat(sender).didNotSend();
  }

  @Test
  public void editCommitMessageEditByOtherOnReviewableChange() throws Exception {
    StagedChange sc = stageReviewableChange();
    editCommitMessage(sc, other);
    assertThat(sender)
        .sent("newpatchset", sc)
        .to(sc.owner, sc.reviewer)
        .cc(sc.ccer)
        .cc(StagedUsers.REVIEWER_BY_EMAIL, StagedUsers.CC_BY_EMAIL)
        .bcc(sc.starrer)
        .bcc(NEW_PATCHSETS)
        .noOneElse();
    assertThat(sender).didNotSend();
  }

  @Test
  public void editCommitMessageByOtherOnReviewableChangeOwnerSelfCc() throws Exception {
    StagedChange sc = stageReviewableChange();
    editCommitMessage(sc, other, CC_ON_OWN_COMMENTS);
    assertThat(sender)
        .sent("newpatchset", sc)
        .to(sc.owner, sc.reviewer, other)
        .cc(sc.ccer)
        .cc(StagedUsers.REVIEWER_BY_EMAIL, StagedUsers.CC_BY_EMAIL)
        .bcc(sc.starrer)
        .bcc(NEW_PATCHSETS)
        .noOneElse();
    assertThat(sender).didNotSend();
  }

  @Test
  public void editCommitMessageByOtherOnReviewableChangeNotifyOwnerReviewers() throws Exception {
    StagedChange sc = stageReviewableChange();
    editCommitMessage(sc, other, OWNER_REVIEWERS);
    assertThat(sender)
        .sent("newpatchset", sc)
        .to(sc.owner, sc.reviewer)
        .cc(sc.ccer)
        .cc(StagedUsers.REVIEWER_BY_EMAIL, StagedUsers.CC_BY_EMAIL)
        .noOneElse();
    assertThat(sender).didNotSend();
  }

  @Test
  public void editCommitMessageByOtherOnReviewableChangeOwnerSelfCcNotifyOwnerReviewers()
      throws Exception {
    StagedChange sc = stageReviewableChange();
    editCommitMessage(sc, other, OWNER_REVIEWERS, CC_ON_OWN_COMMENTS);
    assertThat(sender)
        .sent("newpatchset", sc)
        .to(sc.owner, sc.reviewer)
        .cc(sc.ccer, other)
        .cc(StagedUsers.REVIEWER_BY_EMAIL, StagedUsers.CC_BY_EMAIL)
        .noOneElse();
    assertThat(sender).didNotSend();
  }

  @Test
  public void editCommitMessageByOtherOnReviewableChangeNotifyOwner() throws Exception {
    StagedChange sc = stageReviewableChange();
    editCommitMessage(sc, other, OWNER);
    assertThat(sender).sent("newpatchset", sc).to(sc.owner).noOneElse();
    assertThat(sender).didNotSend();
  }

  @Test
  public void editCommitMessageByOtherOnReviewableChangeOwnerSelfCcNotifyOwner() throws Exception {
    StagedChange sc = stageReviewableChange();
    editCommitMessage(sc, other, OWNER, CC_ON_OWN_COMMENTS);
    assertThat(sender).sent("newpatchset", sc).to(sc.owner).cc(other).noOneElse();
    assertThat(sender).didNotSend();
  }

  @Test
  public void editCommitMessageByOtherOnReviewableChangeNotifyNone() throws Exception {
    StagedChange sc = stageReviewableChange();
    editCommitMessage(sc, other, NONE);
    assertThat(sender).didNotSend();
  }

  @Test
  public void editCommitMessageByOtherOnReviewableChangeOwnerSelfCcNotifyNone() throws Exception {
    StagedChange sc = stageReviewableChange();
    editCommitMessage(sc, other, NONE, CC_ON_OWN_COMMENTS);
    assertThat(sender).didNotSend();
  }

  @Test
  public void editCommitMessageOnWipChange() throws Exception {
    StagedChange sc = stageWipChange();
    editCommitMessage(sc, sc.owner);
    assertThat(sender).didNotSend();
  }

  @Test
  public void editCommitMessageByOtherOnWipChange() throws Exception {
    StagedChange sc = stageWipChange();
    editCommitMessage(sc, other);
    assertThat(sender).sent("newpatchset", sc).to(sc.owner).noOneElse();
    assertThat(sender).didNotSend();
  }

  @Test
  public void editCommitMessageByOtherOnWipChangeSelfCc() throws Exception {
    StagedChange sc = stageWipChange();
    editCommitMessage(sc, other, CC_ON_OWN_COMMENTS);
    assertThat(sender).sent("newpatchset", sc).to(sc.owner).cc(other).noOneElse();
    assertThat(sender).didNotSend();
  }

  @Test
  public void editCommitMessageOnWipChangeNotifyAll() throws Exception {
    StagedChange sc = stageWipChange();
    editCommitMessage(sc, sc.owner, ALL);
    assertThat(sender)
        .sent("newpatchset", sc)
        .to(sc.reviewer)
        .cc(sc.ccer)
        .cc(StagedUsers.REVIEWER_BY_EMAIL, StagedUsers.CC_BY_EMAIL)
        .bcc(sc.starrer)
        .bcc(NEW_PATCHSETS)
        .noOneElse();
    assertThat(sender).didNotSend();
  }

  private void editCommitMessage(StagedChange sc, TestAccount by) throws Exception {
    editCommitMessage(sc, by, null, ENABLED);
  }

  private void editCommitMessage(StagedChange sc, TestAccount by, @Nullable NotifyHandling notify)
      throws Exception {
    editCommitMessage(sc, by, notify, ENABLED);
  }

  private void editCommitMessage(StagedChange sc, TestAccount by, EmailStrategy emailStrategy)
      throws Exception {
    editCommitMessage(sc, by, null, emailStrategy);
  }

  private void editCommitMessage(
      StagedChange sc, TestAccount by, @Nullable NotifyHandling notify, EmailStrategy emailStrategy)
      throws Exception {
    setEmailStrategy(by, emailStrategy);
    CommitInfo commit = gApi.changes().id(sc.changeId).revision("current").commit(false);
    CommitMessageInput in = new CommitMessageInput();
    in.message = "update\n" + commit.message;
    in.notify = notify;
    gApi.changes().id(sc.changeId).setMessage(in);
  }

  /*
   * RestoredSender tests.
   */

  @Test
  public void restoreReviewableChange() throws Exception {
    StagedChange sc = stageAbandonedReviewableChange();
    restore(sc.changeId, sc.owner);
    assertThat(sender)
        .sent("restore", sc)
        .cc(sc.reviewer, sc.ccer)
        .cc(StagedUsers.REVIEWER_BY_EMAIL, StagedUsers.CC_BY_EMAIL)
        .bcc(sc.starrer)
        .bcc(ALL_COMMENTS)
        .noOneElse();
    assertThat(sender).didNotSend();
  }

  @Test
  public void restoreReviewableWipChange() throws Exception {
    StagedChange sc = stageAbandonedReviewableWipChange();
    restore(sc.changeId, sc.owner);
    assertThat(sender)
        .sent("restore", sc)
        .cc(sc.reviewer, sc.ccer)
        .cc(StagedUsers.REVIEWER_BY_EMAIL, StagedUsers.CC_BY_EMAIL)
        .bcc(sc.starrer)
        .bcc(ALL_COMMENTS)
        .noOneElse();
    assertThat(sender).didNotSend();
  }

  @Test
  public void restoreWipChange() throws Exception {
    StagedChange sc = stageAbandonedWipChange();
    restore(sc.changeId, sc.owner);
    assertThat(sender)
        .sent("restore", sc)
        .cc(sc.reviewer, sc.ccer)
        .cc(StagedUsers.REVIEWER_BY_EMAIL, StagedUsers.CC_BY_EMAIL)
        .bcc(sc.starrer)
        .bcc(ALL_COMMENTS)
        .noOneElse();
    assertThat(sender).didNotSend();
  }

  @Test
  public void restoreReviewableChangeByAdmin() throws Exception {
    StagedChange sc = stageAbandonedReviewableChange();
    restore(sc.changeId, admin);
    assertThat(sender)
        .sent("restore", sc)
        .to(sc.owner)
        .cc(sc.reviewer, sc.ccer)
        .cc(StagedUsers.REVIEWER_BY_EMAIL, StagedUsers.CC_BY_EMAIL)
        .bcc(sc.starrer)
        .bcc(ALL_COMMENTS)
        .noOneElse();
    assertThat(sender).didNotSend();
  }

  @Test
  public void restoreReviewableChangeByOwnerCcingSelf() throws Exception {
    StagedChange sc = stageAbandonedReviewableChange();
    restore(sc.changeId, sc.owner, CC_ON_OWN_COMMENTS);
    assertThat(sender)
        .sent("restore", sc)
        .to(sc.owner)
        .cc(sc.reviewer, sc.ccer)
        .cc(StagedUsers.REVIEWER_BY_EMAIL, StagedUsers.CC_BY_EMAIL)
        .bcc(sc.starrer)
        .bcc(ALL_COMMENTS)
        .noOneElse();
    assertThat(sender).didNotSend();
  }

  @Test
  public void restoreReviewableChangeByAdminCcingSelf() throws Exception {
    StagedChange sc = stageAbandonedReviewableChange();
    restore(sc.changeId, admin, CC_ON_OWN_COMMENTS);
    assertThat(sender)
        .sent("restore", sc)
        .to(sc.owner)
        .cc(sc.reviewer, sc.ccer, admin)
        .cc(StagedUsers.REVIEWER_BY_EMAIL, StagedUsers.CC_BY_EMAIL)
        .bcc(sc.starrer)
        .bcc(ALL_COMMENTS)
        .noOneElse();
    assertThat(sender).didNotSend();
  }

  private void restore(String changeId, TestAccount by) throws Exception {
    restore(changeId, by, ENABLED);
  }

  private void restore(String changeId, TestAccount by, EmailStrategy emailStrategy)
      throws Exception {
    setEmailStrategy(by, emailStrategy);
    requestScopeOperations.setApiUser(by.id());
    gApi.changes().id(changeId).restore();
  }

  /*
   * RevertedSender tests.
   */

  @Test
<<<<<<< HEAD
  public void revertChangeByOwner() throws Exception {
=======
  public void revertChangeByOwnerInReviewDb() throws Exception {
    assume().that(notesMigration.readChanges()).isFalse();
    StagedChange sc = stageChange();
    revert(sc, sc.owner);

    // email for the newly created revert change
    assertThat(sender)
        .sent("newchange", sc)
        .to(sc.reviewer, sc.ccer, sc.watchingProjectOwner, admin)
        .bcc(NEW_CHANGES, NEW_PATCHSETS)
        .noOneElse();

    // email for the change that is reverted
    assertThat(sender)
        .sent("revert", sc)
        .cc(sc.reviewer, sc.ccer, admin)
        .cc(StagedUsers.REVIEWER_BY_EMAIL)
        .bcc(sc.starrer)
        .bcc(ALL_COMMENTS)
        .noOneElse();
  }

  @Test
  public void revertChangeByOwnerInNoteDb() throws Exception {
    assume().that(notesMigration.readChanges()).isTrue();
>>>>>>> 9ec0b9ae
    StagedChange sc = stageChange();
    revert(sc, sc.owner);

    // email for the newly created revert change
    assertThat(sender)
        .sent("newchange", sc)
        .to(sc.reviewer, sc.watchingProjectOwner, admin)
        .cc(sc.ccer)
        .bcc(NEW_CHANGES, NEW_PATCHSETS)
        .noOneElse();

    // email for the change that is reverted
    assertThat(sender)
        .sent("revert", sc)
        .cc(sc.reviewer, sc.ccer, admin)
        .cc(StagedUsers.REVIEWER_BY_EMAIL, StagedUsers.CC_BY_EMAIL)
        .bcc(sc.starrer)
        .bcc(ALL_COMMENTS)
        .noOneElse();
    assertThat(sender).didNotSend();
  }

  @Test
<<<<<<< HEAD
  public void revertChangeByOwnerCcingSelf() throws Exception {
=======
  public void revertChangeByOwnerCcingSelfInReviewDb() throws Exception {
    assume().that(notesMigration.readChanges()).isFalse();
    StagedChange sc = stageChange();
    revert(sc, sc.owner, CC_ON_OWN_COMMENTS);

    // email for the newly created revert change
    assertThat(sender)
        .sent("newchange", sc)
        .to(sc.reviewer, sc.ccer, sc.watchingProjectOwner, admin)
        .cc(sc.owner)
        .bcc(NEW_CHANGES, NEW_PATCHSETS)
        .noOneElse();

    // email for the change that is reverted
    assertThat(sender)
        .sent("revert", sc)
        .to(sc.owner)
        .cc(sc.reviewer, sc.ccer, admin)
        .cc(StagedUsers.REVIEWER_BY_EMAIL)
        .bcc(sc.starrer)
        .bcc(ALL_COMMENTS)
        .noOneElse();
  }

  @Test
  public void revertChangeByOwnerCcingSelfInNoteDb() throws Exception {
    assume().that(notesMigration.readChanges()).isTrue();
>>>>>>> 9ec0b9ae
    StagedChange sc = stageChange();
    revert(sc, sc.owner, CC_ON_OWN_COMMENTS);

    // email for the newly created revert change
    assertThat(sender)
        .sent("newchange", sc)
        .to(sc.reviewer, sc.watchingProjectOwner, admin)
        .cc(sc.owner, sc.ccer)
        .bcc(NEW_CHANGES, NEW_PATCHSETS)
        .noOneElse();

    // email for the change that is reverted
    assertThat(sender)
        .sent("revert", sc)
        .to(sc.owner)
        .cc(sc.reviewer, sc.ccer, admin)
        .cc(StagedUsers.REVIEWER_BY_EMAIL, StagedUsers.CC_BY_EMAIL)
        .bcc(sc.starrer)
        .bcc(ALL_COMMENTS)
        .noOneElse();
    assertThat(sender).didNotSend();
  }

  @Test
<<<<<<< HEAD
  public void revertChangeByOther() throws Exception {
=======
  public void revertChangeByOtherInReviewDb() throws Exception {
    assume().that(notesMigration.readChanges()).isFalse();
    StagedChange sc = stageChange();
    revert(sc, other);

    // email for the newly created revert change
    assertThat(sender)
        .sent("newchange", sc)
        .to(sc.owner, sc.reviewer, sc.ccer, sc.watchingProjectOwner, admin)
        .bcc(NEW_CHANGES, NEW_PATCHSETS)
        .noOneElse();

    // email for the change that is reverted
    assertThat(sender)
        .sent("revert", sc)
        .to(sc.owner)
        .cc(sc.reviewer, sc.ccer, admin)
        .cc(StagedUsers.REVIEWER_BY_EMAIL)
        .bcc(sc.starrer)
        .bcc(ALL_COMMENTS)
        .noOneElse();
  }

  @Test
  public void revertChangeByOtherInNoteDb() throws Exception {
    assume().that(notesMigration.readChanges()).isTrue();
>>>>>>> 9ec0b9ae
    StagedChange sc = stageChange();
    revert(sc, other);

    // email for the newly created revert change
    assertThat(sender)
        .sent("newchange", sc)
        .to(sc.owner, sc.reviewer, sc.watchingProjectOwner, admin)
        .cc(sc.ccer)
        .bcc(NEW_CHANGES, NEW_PATCHSETS)
        .noOneElse();

    // email for the change that is reverted
    assertThat(sender)
        .sent("revert", sc)
        .to(sc.owner)
        .cc(sc.reviewer, sc.ccer, admin)
        .cc(StagedUsers.REVIEWER_BY_EMAIL, StagedUsers.CC_BY_EMAIL)
        .bcc(sc.starrer)
        .bcc(ALL_COMMENTS)
        .noOneElse();
    assertThat(sender).didNotSend();
  }

  @Test
<<<<<<< HEAD
  public void revertChangeByOtherCcingSelf() throws Exception {
=======
  public void revertChangeByOtherCcingSelfInReviewDb() throws Exception {
    assume().that(notesMigration.readChanges()).isFalse();
    StagedChange sc = stageChange();
    revert(sc, other, CC_ON_OWN_COMMENTS);

    // email for the newly created revert change
    assertThat(sender)
        .sent("newchange", sc)
        .to(sc.owner, sc.reviewer, sc.ccer, sc.watchingProjectOwner, admin)
        .cc(other)
        .bcc(NEW_CHANGES, NEW_PATCHSETS)
        .noOneElse();

    // email for the change that is reverted
    assertThat(sender)
        .sent("revert", sc)
        .to(sc.owner)
        .cc(other, sc.reviewer, sc.ccer, admin)
        .cc(StagedUsers.REVIEWER_BY_EMAIL)
        .bcc(sc.starrer)
        .bcc(ALL_COMMENTS)
        .noOneElse();
  }

  @Test
  public void revertChangeByOtherCcingSelfInNoteDb() throws Exception {
    assume().that(notesMigration.readChanges()).isTrue();
>>>>>>> 9ec0b9ae
    StagedChange sc = stageChange();
    revert(sc, other, CC_ON_OWN_COMMENTS);

    // email for the newly created revert change
    assertThat(sender)
        .sent("newchange", sc)
        .to(sc.owner, sc.reviewer, sc.watchingProjectOwner, admin)
        .cc(sc.ccer, other)
        .bcc(NEW_CHANGES, NEW_PATCHSETS)
        .noOneElse();

    // email for the change that is reverted
    assertThat(sender)
        .sent("revert", sc)
        .to(sc.owner)
        .cc(other, sc.reviewer, sc.ccer, admin)
        .cc(StagedUsers.REVIEWER_BY_EMAIL, StagedUsers.CC_BY_EMAIL)
        .bcc(sc.starrer)
        .bcc(ALL_COMMENTS)
        .noOneElse();
    assertThat(sender).didNotSend();
  }

  private StagedChange stageChange() throws Exception {
    StagedChange sc = stageReviewableChange();
    requestScopeOperations.setApiUser(admin.id());
    gApi.changes().id(sc.changeId).revision("current").review(ReviewInput.approve());
    gApi.changes().id(sc.changeId).revision("current").submit();
    sender.clear();
    return sc;
  }

  private void revert(StagedChange sc, TestAccount by) throws Exception {
    revert(sc, by, ENABLED);
  }

  private void revert(StagedChange sc, TestAccount by, EmailStrategy emailStrategy)
      throws Exception {
    setEmailStrategy(by, emailStrategy);
    requestScopeOperations.setApiUser(by.id());
    gApi.changes().id(sc.changeId).revert();
  }

  /*
   * SetAssigneeSender tests.
   */

  @Test
  public void setAssigneeOnReviewableChange() throws Exception {
    StagedChange sc = stageReviewableChange();
    assign(sc, sc.owner, sc.assignee);
    assertThat(sender)
        .sent("setassignee", sc)
        .cc(
            StagedUsers.REVIEWER_BY_EMAIL,
            StagedUsers.CC_BY_EMAIL) // TODO(logan): This is probably not intended!
        .to(sc.assignee)
        .noOneElse();
    assertThat(sender).didNotSend();
  }

  @Test
  public void setAssigneeOnReviewableChangeByOwnerCcingSelf() throws Exception {
    StagedChange sc = stageReviewableChange();
    assign(sc, sc.owner, sc.assignee, CC_ON_OWN_COMMENTS);
    assertThat(sender)
        .sent("setassignee", sc)
        .cc(sc.owner)
        .cc(
            StagedUsers.REVIEWER_BY_EMAIL,
            StagedUsers.CC_BY_EMAIL) // TODO(logan): This is probably not intended!
        .to(sc.assignee)
        .noOneElse();
    assertThat(sender).didNotSend();
  }

  @Test
  public void setAssigneeOnReviewableChangeByAdmin() throws Exception {
    StagedChange sc = stageReviewableChange();
    assign(sc, admin, sc.assignee);
    assertThat(sender)
        .sent("setassignee", sc)
        .cc(
            StagedUsers.REVIEWER_BY_EMAIL,
            StagedUsers.CC_BY_EMAIL) // TODO(logan): This is probably not intended!
        .to(sc.assignee)
        .noOneElse();
    assertThat(sender).didNotSend();
  }

  @Test
  public void setAssigneeOnReviewableChangeByAdminCcingSelf() throws Exception {
    StagedChange sc = stageReviewableChange();
    assign(sc, admin, sc.assignee, CC_ON_OWN_COMMENTS);
    assertThat(sender)
        .sent("setassignee", sc)
        .cc(admin)
        .cc(
            StagedUsers.REVIEWER_BY_EMAIL,
            StagedUsers.CC_BY_EMAIL) // TODO(logan): This is probably not intended!
        .to(sc.assignee)
        .noOneElse();
    assertThat(sender).didNotSend();
  }

  @Test
  public void setAssigneeToSelfOnReviewableChange() throws Exception {
    StagedChange sc = stageReviewableChange();
    assign(sc, sc.owner, sc.owner);
    assertThat(sender)
        .sent("setassignee", sc)
        .cc(
            StagedUsers.REVIEWER_BY_EMAIL,
            StagedUsers.CC_BY_EMAIL) // TODO(logan): This is probably not intended!
        .noOneElse();
    assertThat(sender).didNotSend();
  }

  @Test
  public void changeAssigneeOnReviewableChange() throws Exception {
    StagedChange sc = stageReviewableChange();
    TestAccount other = accountCreator.create("other", "other@example.com", "other");
    assign(sc, sc.owner, other);
    sender.clear();
    assign(sc, sc.owner, sc.assignee);
    assertThat(sender)
        .sent("setassignee", sc)
        .cc(
            StagedUsers.REVIEWER_BY_EMAIL,
            StagedUsers.CC_BY_EMAIL) // TODO(logan): This is probably not intended!
        .to(sc.assignee)
        .noOneElse();
    assertThat(sender).didNotSend();
  }

  @Test
  public void changeAssigneeToSelfOnReviewableChange() throws Exception {
    StagedChange sc = stageReviewableChange();
    assign(sc, sc.owner, sc.assignee);
    sender.clear();
    assign(sc, sc.owner, sc.owner);
    assertThat(sender)
        .sent("setassignee", sc)
        .cc(
            StagedUsers.REVIEWER_BY_EMAIL,
            StagedUsers.CC_BY_EMAIL) // TODO(logan): This is probably not intended!
        .noOneElse();
    assertThat(sender).didNotSend();
  }

  @Test
  public void setAssigneeOnReviewableWipChange() throws Exception {
    StagedChange sc = stageReviewableWipChange();
    assign(sc, sc.owner, sc.assignee);
    assertThat(sender)
        .sent("setassignee", sc)
        .cc(
            StagedUsers.REVIEWER_BY_EMAIL,
            StagedUsers.CC_BY_EMAIL) // TODO(logan): This is probably not intended!
        .to(sc.assignee)
        .noOneElse();
    assertThat(sender).didNotSend();
  }

  @Test
  public void setAssigneeOnWipChange() throws Exception {
    StagedChange sc = stageWipChange();
    assign(sc, sc.owner, sc.assignee);
    assertThat(sender)
        .sent("setassignee", sc)
        .cc(
            StagedUsers.REVIEWER_BY_EMAIL,
            StagedUsers.CC_BY_EMAIL) // TODO(logan): This is probably not intended!
        .to(sc.assignee)
        .noOneElse();
    assertThat(sender).didNotSend();
  }

  private void assign(StagedChange sc, TestAccount by, TestAccount to) throws Exception {
    assign(sc, by, to, ENABLED);
  }

  private void assign(StagedChange sc, TestAccount by, TestAccount to, EmailStrategy emailStrategy)
      throws Exception {
    setEmailStrategy(by, emailStrategy);
    requestScopeOperations.setApiUser(by.id());
    AssigneeInput in = new AssigneeInput();
    in.assignee = to.email();
    gApi.changes().id(sc.changeId).setAssignee(in);
  }

  /*
   * Start review and WIP tests.
   */

  @Test
  public void startReviewOnWipChange() throws Exception {
    StagedChange sc = stageWipChange();
    startReview(sc);
    assertThat(sender)
        .sent("comment", sc)
        .cc(sc.reviewer, sc.ccer)
        .cc(StagedUsers.REVIEWER_BY_EMAIL, StagedUsers.CC_BY_EMAIL)
        .bcc(sc.starrer)
        .bcc(ALL_COMMENTS)
        .noOneElse();
    assertThat(sender).didNotSend();
  }

  @Test
  public void startReviewOnWipChangeCcingSelf() throws Exception {
    StagedChange sc = stageWipChange();
    setEmailStrategy(sc.owner, CC_ON_OWN_COMMENTS);
    startReview(sc);
    assertThat(sender)
        .sent("comment", sc)
        .to(sc.owner)
        .cc(sc.reviewer, sc.ccer)
        .cc(StagedUsers.REVIEWER_BY_EMAIL, StagedUsers.CC_BY_EMAIL)
        .bcc(sc.starrer)
        .bcc(ALL_COMMENTS)
        .noOneElse();
    assertThat(sender).didNotSend();
  }

  @Test
  public void setWorkInProgress() throws Exception {
    StagedChange sc = stageReviewableChange();
    gApi.changes().id(sc.changeId).setWorkInProgress();
    assertThat(sender).didNotSend();
  }

  private void startReview(StagedChange sc) throws Exception {
    requestScopeOperations.setApiUser(sc.owner.id());
    gApi.changes().id(sc.changeId).setReadyForReview();
  }

  private void setWorkInProgressByDefault(Project.NameKey p, InheritableBoolean v)
      throws Exception {
    ConfigInput input = new ConfigInput();
    input.workInProgressByDefault = v;
    gApi.projects().name(p.get()).config(input);
  }
}<|MERGE_RESOLUTION|>--- conflicted
+++ resolved
@@ -272,35 +272,7 @@
    * AddReviewerSender tests.
    */
 
-<<<<<<< HEAD
   private void addReviewerToReviewableChange(Adder adder) throws Exception {
-=======
-  private void addReviewerToReviewableChangeInReviewDb(Adder adder) throws Exception {
-    assume().that(notesMigration.readChanges()).isFalse();
-    StagedChange sc = stageReviewableChange();
-    TestAccount reviewer = accountCreator.create("added", "added@example.com", "added");
-    addReviewer(adder, sc.changeId, sc.owner, reviewer.email);
-    assertThat(sender)
-        .sent("newchange", sc)
-        .to(reviewer)
-        .cc(sc.reviewer, sc.ccer)
-        .cc(StagedUsers.REVIEWER_BY_EMAIL, StagedUsers.CC_BY_EMAIL)
-        .noOneElse();
-  }
-
-  @Test
-  public void addReviewerToReviewableChangeInReviewDbSingly() throws Exception {
-    addReviewerToReviewableChangeInReviewDb(singly());
-  }
-
-  @Test
-  public void addReviewerToReviewableChangeInReviewDbBatch() throws Exception {
-    addReviewerToReviewableChangeInReviewDb(batch());
-  }
-
-  private void addReviewerToReviewableChangeInNoteDb(Adder adder) throws Exception {
-    assume().that(notesMigration.readChanges()).isTrue();
->>>>>>> 9ec0b9ae
     StagedChange sc = stageReviewableChange();
     TestAccount reviewer = accountCreator.create("added", "added@example.com", "added");
     addReviewer(adder, sc.changeId, sc.owner, reviewer.email());
@@ -475,13 +447,8 @@
     assertThat(sender)
         .sent("newchange", sc)
         .to(reviewer)
-<<<<<<< HEAD
         .cc(sc.reviewer)
-        .cc(sc.reviewerByEmail, sc.ccerByEmail)
-=======
-        .cc(sc.reviewer, sc.ccer)
-        .cc(StagedUsers.REVIEWER_BY_EMAIL, StagedUsers.CC_BY_EMAIL)
->>>>>>> 9ec0b9ae
+        .cc(StagedUsers.REVIEWER_BY_EMAIL, StagedUsers.CC_BY_EMAIL)
         .noOneElse();
     assertThat(sender).didNotSend();
   }
@@ -944,33 +911,7 @@
         .cc(sc.reviewer)
         .cc(StagedUsers.REVIEWER_BY_EMAIL, StagedUsers.CC_BY_EMAIL)
         .noOneElse();
-<<<<<<< HEAD
-    assertThat(sender).didNotSend();
-=======
-    assertThat(sender).notSent();
-  }
-
-  @Test
-  public void addReviewerOnWipChangeAndStartReviewInReviewDb() throws Exception {
-    assume().that(notesMigration.readChanges()).isFalse();
-    StagedChange sc = stageWipChange();
-    ReviewInput in = ReviewInput.noScore().reviewer(other.email).setWorkInProgress(false);
-    gApi.changes().id(sc.changeId).revision("current").review(in);
-    assertThat(sender)
-        .sent("comment", sc)
-        .cc(sc.reviewer, sc.ccer, other)
-        .cc(StagedUsers.REVIEWER_BY_EMAIL, StagedUsers.CC_BY_EMAIL)
-        .bcc(sc.starrer)
-        .bcc(ALL_COMMENTS)
-        .noOneElse();
-    assertThat(sender)
-        .sent("newchange", sc)
-        .to(other)
-        .cc(sc.reviewer, sc.ccer)
-        .cc(StagedUsers.REVIEWER_BY_EMAIL, StagedUsers.CC_BY_EMAIL)
-        .noOneElse();
-    assertThat(sender).notSent();
->>>>>>> 9ec0b9ae
+    assertThat(sender).didNotSend();
   }
 
   @Test
@@ -1306,13 +1247,8 @@
   @Test
   public void deleteReviewerByEmailFromWipChange() throws Exception {
     StagedChange sc = stageWipChangeWithExtraReviewer();
-<<<<<<< HEAD
-    gApi.changes().id(sc.changeId).reviewer(sc.reviewerByEmail).remove();
-    assertThat(sender).didNotSend();
-=======
     gApi.changes().id(sc.changeId).reviewer(StagedUsers.REVIEWER_BY_EMAIL).remove();
-    assertThat(sender).notSent();
->>>>>>> 9ec0b9ae
+    assertThat(sender).didNotSend();
   }
 
   private void recommend(StagedChange sc, TestAccount by) throws Exception {
@@ -1548,7 +1484,6 @@
    */
 
   @Test
-<<<<<<< HEAD
   public void mergeByOwnerAllSubmitStrategies() throws Exception {
     mergeByOwnerAllSubmitStrategies(false);
   }
@@ -1585,24 +1520,12 @@
           .named(name)
           .sent("merged", sc)
           .cc(sc.reviewer, sc.ccer)
-          .cc(sc.reviewerByEmail, sc.ccerByEmail)
+          .cc(StagedUsers.REVIEWER_BY_EMAIL, StagedUsers.CC_BY_EMAIL)
           .bcc(sc.starrer)
           .bcc(ALL_COMMENTS, SUBMITTED_CHANGES)
           .noOneElse();
       assertThat(sender).named(name).didNotSend();
     }
-=======
-  public void mergeByOwner() throws Exception {
-    StagedChange sc = stageChangeReadyForMerge();
-    merge(sc.changeId, sc.owner);
-    assertThat(sender)
-        .sent("merged", sc)
-        .cc(sc.reviewer, sc.ccer)
-        .cc(StagedUsers.REVIEWER_BY_EMAIL, StagedUsers.CC_BY_EMAIL)
-        .bcc(sc.starrer)
-        .bcc(ALL_COMMENTS, SUBMITTED_CHANGES)
-        .noOneElse();
->>>>>>> 9ec0b9ae
   }
 
   @Test
@@ -1906,27 +1829,7 @@
         .bcc(sc.starrer)
         .bcc(NEW_PATCHSETS)
         .noOneElse();
-<<<<<<< HEAD
-    assertThat(sender).didNotSend();
-=======
-    assertThat(sender).notSent();
-  }
-
-  @Test
-  public void newPatchSetOnReviewableChangeAddingReviewerInReviewDb() throws Exception {
-    assume().that(notesMigration.readChanges()).isFalse();
-    StagedChange sc = stageReviewableChange();
-    TestAccount newReviewer = sc.testAccount("newReviewer");
-    pushTo(sc, "refs/for/master%r=" + newReviewer.username, sc.owner);
-    assertThat(sender)
-        .sent("newpatchset", sc)
-        .to(sc.reviewer, sc.ccer, newReviewer)
-        .cc(StagedUsers.REVIEWER_BY_EMAIL, StagedUsers.CC_BY_EMAIL)
-        .bcc(sc.starrer)
-        .bcc(NEW_PATCHSETS)
-        .noOneElse();
-    assertThat(sender).notSent();
->>>>>>> 9ec0b9ae
+    assertThat(sender).didNotSend();
   }
 
   @Test
@@ -1950,27 +1853,7 @@
         .bcc(sc.starrer)
         .bcc(NEW_PATCHSETS)
         .noOneElse();
-<<<<<<< HEAD
-    assertThat(sender).didNotSend();
-=======
-    assertThat(sender).notSent();
-  }
-
-  @Test
-  public void newPatchSetOnWipChangeAddingReviewerNotifyAllInReviewDb() throws Exception {
-    assume().that(notesMigration.readChanges()).isFalse();
-    StagedChange sc = stageWipChange();
-    TestAccount newReviewer = sc.testAccount("newReviewer");
-    pushTo(sc, "refs/for/master%notify=ALL,r=" + newReviewer.username, sc.owner);
-    assertThat(sender)
-        .sent("newpatchset", sc)
-        .to(sc.reviewer, sc.ccer, newReviewer)
-        .cc(StagedUsers.REVIEWER_BY_EMAIL, StagedUsers.CC_BY_EMAIL)
-        .bcc(sc.starrer)
-        .bcc(NEW_PATCHSETS)
-        .noOneElse();
-    assertThat(sender).notSent();
->>>>>>> 9ec0b9ae
+    assertThat(sender).didNotSend();
   }
 
   @Test
@@ -1985,26 +1868,7 @@
         .bcc(sc.starrer)
         .bcc(NEW_PATCHSETS)
         .noOneElse();
-<<<<<<< HEAD
-    assertThat(sender).didNotSend();
-=======
-    assertThat(sender).notSent();
-  }
-
-  @Test
-  public void newPatchSetOnWipChangeSettingReadyInReviewDb() throws Exception {
-    assume().that(notesMigration.readChanges()).isFalse();
-    StagedChange sc = stageWipChange();
-    pushTo(sc, "refs/for/master%ready", sc.owner);
-    assertThat(sender)
-        .sent("newpatchset", sc)
-        .to(sc.reviewer, sc.ccer)
-        .cc(StagedUsers.REVIEWER_BY_EMAIL, StagedUsers.CC_BY_EMAIL)
-        .bcc(sc.starrer)
-        .bcc(NEW_PATCHSETS)
-        .noOneElse();
-    assertThat(sender).notSent();
->>>>>>> 9ec0b9ae
+    assertThat(sender).didNotSend();
   }
 
   private void pushTo(StagedChange sc, String ref, TestAccount by) throws Exception {
@@ -2289,35 +2153,7 @@
    */
 
   @Test
-<<<<<<< HEAD
   public void revertChangeByOwner() throws Exception {
-=======
-  public void revertChangeByOwnerInReviewDb() throws Exception {
-    assume().that(notesMigration.readChanges()).isFalse();
-    StagedChange sc = stageChange();
-    revert(sc, sc.owner);
-
-    // email for the newly created revert change
-    assertThat(sender)
-        .sent("newchange", sc)
-        .to(sc.reviewer, sc.ccer, sc.watchingProjectOwner, admin)
-        .bcc(NEW_CHANGES, NEW_PATCHSETS)
-        .noOneElse();
-
-    // email for the change that is reverted
-    assertThat(sender)
-        .sent("revert", sc)
-        .cc(sc.reviewer, sc.ccer, admin)
-        .cc(StagedUsers.REVIEWER_BY_EMAIL)
-        .bcc(sc.starrer)
-        .bcc(ALL_COMMENTS)
-        .noOneElse();
-  }
-
-  @Test
-  public void revertChangeByOwnerInNoteDb() throws Exception {
-    assume().that(notesMigration.readChanges()).isTrue();
->>>>>>> 9ec0b9ae
     StagedChange sc = stageChange();
     revert(sc, sc.owner);
 
@@ -2341,37 +2177,7 @@
   }
 
   @Test
-<<<<<<< HEAD
   public void revertChangeByOwnerCcingSelf() throws Exception {
-=======
-  public void revertChangeByOwnerCcingSelfInReviewDb() throws Exception {
-    assume().that(notesMigration.readChanges()).isFalse();
-    StagedChange sc = stageChange();
-    revert(sc, sc.owner, CC_ON_OWN_COMMENTS);
-
-    // email for the newly created revert change
-    assertThat(sender)
-        .sent("newchange", sc)
-        .to(sc.reviewer, sc.ccer, sc.watchingProjectOwner, admin)
-        .cc(sc.owner)
-        .bcc(NEW_CHANGES, NEW_PATCHSETS)
-        .noOneElse();
-
-    // email for the change that is reverted
-    assertThat(sender)
-        .sent("revert", sc)
-        .to(sc.owner)
-        .cc(sc.reviewer, sc.ccer, admin)
-        .cc(StagedUsers.REVIEWER_BY_EMAIL)
-        .bcc(sc.starrer)
-        .bcc(ALL_COMMENTS)
-        .noOneElse();
-  }
-
-  @Test
-  public void revertChangeByOwnerCcingSelfInNoteDb() throws Exception {
-    assume().that(notesMigration.readChanges()).isTrue();
->>>>>>> 9ec0b9ae
     StagedChange sc = stageChange();
     revert(sc, sc.owner, CC_ON_OWN_COMMENTS);
 
@@ -2396,36 +2202,7 @@
   }
 
   @Test
-<<<<<<< HEAD
   public void revertChangeByOther() throws Exception {
-=======
-  public void revertChangeByOtherInReviewDb() throws Exception {
-    assume().that(notesMigration.readChanges()).isFalse();
-    StagedChange sc = stageChange();
-    revert(sc, other);
-
-    // email for the newly created revert change
-    assertThat(sender)
-        .sent("newchange", sc)
-        .to(sc.owner, sc.reviewer, sc.ccer, sc.watchingProjectOwner, admin)
-        .bcc(NEW_CHANGES, NEW_PATCHSETS)
-        .noOneElse();
-
-    // email for the change that is reverted
-    assertThat(sender)
-        .sent("revert", sc)
-        .to(sc.owner)
-        .cc(sc.reviewer, sc.ccer, admin)
-        .cc(StagedUsers.REVIEWER_BY_EMAIL)
-        .bcc(sc.starrer)
-        .bcc(ALL_COMMENTS)
-        .noOneElse();
-  }
-
-  @Test
-  public void revertChangeByOtherInNoteDb() throws Exception {
-    assume().that(notesMigration.readChanges()).isTrue();
->>>>>>> 9ec0b9ae
     StagedChange sc = stageChange();
     revert(sc, other);
 
@@ -2450,37 +2227,7 @@
   }
 
   @Test
-<<<<<<< HEAD
   public void revertChangeByOtherCcingSelf() throws Exception {
-=======
-  public void revertChangeByOtherCcingSelfInReviewDb() throws Exception {
-    assume().that(notesMigration.readChanges()).isFalse();
-    StagedChange sc = stageChange();
-    revert(sc, other, CC_ON_OWN_COMMENTS);
-
-    // email for the newly created revert change
-    assertThat(sender)
-        .sent("newchange", sc)
-        .to(sc.owner, sc.reviewer, sc.ccer, sc.watchingProjectOwner, admin)
-        .cc(other)
-        .bcc(NEW_CHANGES, NEW_PATCHSETS)
-        .noOneElse();
-
-    // email for the change that is reverted
-    assertThat(sender)
-        .sent("revert", sc)
-        .to(sc.owner)
-        .cc(other, sc.reviewer, sc.ccer, admin)
-        .cc(StagedUsers.REVIEWER_BY_EMAIL)
-        .bcc(sc.starrer)
-        .bcc(ALL_COMMENTS)
-        .noOneElse();
-  }
-
-  @Test
-  public void revertChangeByOtherCcingSelfInNoteDb() throws Exception {
-    assume().that(notesMigration.readChanges()).isTrue();
->>>>>>> 9ec0b9ae
     StagedChange sc = stageChange();
     revert(sc, other, CC_ON_OWN_COMMENTS);
 
