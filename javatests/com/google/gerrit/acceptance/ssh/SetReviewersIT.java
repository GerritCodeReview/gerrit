--- conflicted
+++ resolved
@@ -22,13 +22,9 @@
 import com.google.gerrit.acceptance.PushOneCommit;
 import com.google.gerrit.acceptance.SshSession;
 import com.google.gerrit.acceptance.UseSsh;
-<<<<<<< HEAD
 import com.google.gerrit.reviewdb.client.Account;
-=======
-import com.google.gerrit.reviewdb.client.Account.Id;
 import com.google.gerrit.testing.ConfigSuite;
 import org.eclipse.jgit.lib.Config;
->>>>>>> 19792ce4
 import org.junit.Before;
 import org.junit.Test;
 
@@ -66,16 +62,10 @@
   }
 
   private void setReviewer(boolean add, String id) throws Exception {
-<<<<<<< HEAD
-    adminSshSession.exec(
+    session.exec(
         String.format("gerrit set-reviewers -%s %s %s", add ? "a" : "r", user.email(), id));
-    adminSshSession.assertSuccess();
+    session.assertSuccess();
     ImmutableSet<Account.Id> reviewers = change.getChange().getReviewers().all();
-=======
-    session.exec(String.format("gerrit set-reviewers -%s %s %s", add ? "a" : "r", user.email, id));
-    session.assertSuccess();
-    ImmutableSet<Id> reviewers = change.getChange().getReviewers().all();
->>>>>>> 19792ce4
     if (add) {
       assertThat(reviewers).contains(user.id());
     } else {
