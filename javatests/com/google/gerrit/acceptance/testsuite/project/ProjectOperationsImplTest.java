// Copyright (C) 2018 The Android Open Source Project
//
// Licensed under the Apache License, Version 2.0 (the "License");
// you may not use this file except in compliance with the License.
// You may obtain a copy of the License at
//
// http://www.apache.org/licenses/LICENSE-2.0
//
// Unless required by applicable law or agreed to in writing, software
// distributed under the License is distributed on an "AS IS" BASIS,
// WITHOUT WARRANTIES OR CONDITIONS OF ANY KIND, either express or implied.
// See the License for the specific language governing permissions and
// limitations under the License.

package com.google.gerrit.acceptance.testsuite.project;

import static com.google.common.truth.Truth.assertThat;
import static com.google.gerrit.acceptance.testsuite.project.TestProjectUpdate.allow;
import static com.google.gerrit.acceptance.testsuite.project.TestProjectUpdate.allowCapability;
import static com.google.gerrit.acceptance.testsuite.project.TestProjectUpdate.allowLabel;
import static com.google.gerrit.acceptance.testsuite.project.TestProjectUpdate.block;
import static com.google.gerrit.acceptance.testsuite.project.TestProjectUpdate.blockLabel;
import static com.google.gerrit.acceptance.testsuite.project.TestProjectUpdate.capabilityKey;
import static com.google.gerrit.acceptance.testsuite.project.TestProjectUpdate.deny;
import static com.google.gerrit.acceptance.testsuite.project.TestProjectUpdate.labelPermissionKey;
import static com.google.gerrit.acceptance.testsuite.project.TestProjectUpdate.permissionKey;
import static com.google.gerrit.common.data.GlobalCapability.ADMINISTRATE_SERVER;
import static com.google.gerrit.common.data.GlobalCapability.DEFAULT_MAX_QUERY_LIMIT;
import static com.google.gerrit.common.data.GlobalCapability.QUERY_LIMIT;
import static com.google.gerrit.entities.RefNames.REFS_CONFIG;
import static com.google.gerrit.server.group.SystemGroupBackend.PROJECT_OWNERS;
import static com.google.gerrit.server.group.SystemGroupBackend.REGISTERED_USERS;
import static com.google.gerrit.testing.GerritJUnit.assertThrows;
import static com.google.gerrit.truth.ConfigSubject.assertThat;
import static java.util.stream.Collectors.toList;

import com.google.common.collect.ImmutableList;
import com.google.common.collect.ImmutableListMultimap;
import com.google.common.truth.Correspondence;
import com.google.gerrit.acceptance.AbstractDaemonTest;
import com.google.gerrit.acceptance.testsuite.project.TestProjectUpdate.TestPermission;
import com.google.gerrit.entities.Permission;
import com.google.gerrit.entities.Project;
import com.google.gerrit.entities.RefNames;
import com.google.gerrit.extensions.api.projects.BranchInfo;
import com.google.gerrit.extensions.api.projects.ConfigInput;
import com.google.gerrit.server.project.ProjectConfig;
import com.google.gerrit.truth.NullAwareCorrespondence;
import com.google.inject.Inject;
import java.util.List;
import org.eclipse.jgit.junit.TestRepository;
import org.eclipse.jgit.lib.Config;
import org.eclipse.jgit.lib.Repository;
import org.eclipse.jgit.lib.StoredConfig;
import org.junit.Test;

public class ProjectOperationsImplTest extends AbstractDaemonTest {

  @Inject private ProjectOperations projectOperations;

  @Test
  public void defaultName() throws Exception {
    Project.NameKey name = projectOperations.newProject().create();
    // check that the project was created (throws exception if not found.)
    gApi.projects().name(name.get());
    Project.NameKey name2 = projectOperations.newProject().create();
    assertThat(name2).isNotEqualTo(name);
  }

  @Test
  public void specifiedName() throws Exception {
    String name = "somename";
    Project.NameKey key = projectOperations.newProject().name(name).create();
    assertThat(key.get()).isEqualTo(name);
  }

  @Test
  public void emptyCommit() throws Exception {
    Project.NameKey key = projectOperations.newProject().create();

    List<BranchInfo> branches = gApi.projects().name(key.get()).branches().get();
    assertThat(branches).isNotEmpty();
    assertThat(branches.stream().map(x -> x.ref).collect(toList()))
        .isEqualTo(ImmutableList.of("HEAD", "refs/meta/config", "refs/heads/master"));
  }

  @Test
<<<<<<< HEAD
  public void specifiedBranchesAreCreatedInNewProject() throws Exception {
    Project.NameKey project =
        projectOperations
            .newProject()
            .branches("test-branch", "refs/heads/another-test-branch")
            .create();

    List<BranchInfo> branches = gApi.projects().name(project.get()).branches().get();
    assertThat(branches)
        .comparingElementsUsing(hasBranchName())
        .containsAtLeast("refs/heads/test-branch", "refs/heads/another-test-branch");
  }

  @Test
  public void specifiedBranchesAreNotCreatedInNewProjectIfNoEmptyCommitRequested()
      throws Exception {
    Project.NameKey project =
        projectOperations
            .newProject()
            .branches("test-branch", "refs/heads/another-test-branch")
            .noEmptyCommit()
            .create();

    List<BranchInfo> branches = gApi.projects().name(project.get()).branches().get();
    assertThat(branches)
        .comparingElementsUsing(hasBranchName())
        .containsNoneOf("refs/heads/test-branch", "refs/heads/another-test-branch");
=======
  public void permissionOnly() throws Exception {
    Project.NameKey key = projectOperations.newProject().permissionOnly(true).create();
    String head = gApi.projects().name(key.get()).head();
    assertThat(head).isEqualTo(RefNames.REFS_CONFIG);
>>>>>>> 7f9b8ca9
  }

  @Test
  public void getProjectConfig() throws Exception {
    Project.NameKey key = projectOperations.newProject().create();
    assertThat(projectOperations.project(key).getProjectConfig().getProject().getDescription())
        .isEmpty();

    ConfigInput input = new ConfigInput();
    input.description = "my fancy project";
    gApi.projects().name(key.get()).config(input);

    assertThat(projectOperations.project(key).getProjectConfig().getProject().getDescription())
        .isEqualTo("my fancy project");
  }

  @Test
  public void getProjectConfigNoRefsMetaConfig() throws Exception {
    Project.NameKey key = projectOperations.newProject().create();
    deleteRefsMetaConfig(key);

    ProjectConfig projectConfig = projectOperations.project(key).getProjectConfig();
    assertThat(projectConfig.getName()).isEqualTo(key);
    assertThat(projectConfig.getRevision()).isNull();
  }

  @Test
  public void getConfig() throws Exception {
    Project.NameKey key = projectOperations.newProject().create();
    Config config = projectOperations.project(key).getConfig();
    assertThat(config).isNotInstanceOf(StoredConfig.class);
    assertThat(config).text().isEmpty();

    ConfigInput input = new ConfigInput();
    input.description = "my fancy project";
    gApi.projects().name(key.get()).config(input);

    config = projectOperations.project(key).getConfig();
    assertThat(config).isNotInstanceOf(StoredConfig.class);
    assertThat(config).sections().containsExactly("project");
    assertThat(config).subsections("project").isEmpty();
    assertThat(config).sectionValues("project").containsExactly("description", "my fancy project");
  }

  @Test
  public void getConfigNoRefsMetaConfig() throws Exception {
    Project.NameKey key = projectOperations.newProject().create();
    deleteRefsMetaConfig(key);

    Config config = projectOperations.project(key).getConfig();
    assertThat(config).isNotInstanceOf(StoredConfig.class);
    assertThat(config).isEmpty();
  }

  @Test
  public void addAllowPermission() throws Exception {
    Project.NameKey key = projectOperations.newProject().create();
    projectOperations
        .project(key)
        .forUpdate()
        .add(allow(Permission.ABANDON).ref("refs/foo").group(REGISTERED_USERS))
        .update();

    Config config = projectOperations.project(key).getConfig();
    assertThat(config).sections().containsExactly("access");
    assertThat(config).subsections("access").containsExactly("refs/foo");
    assertThat(config)
        .subsectionValues("access", "refs/foo")
        .containsExactly("abandon", "group global:Registered-Users");
  }

  @Test
  public void addDenyPermission() throws Exception {
    Project.NameKey key = projectOperations.newProject().create();
    projectOperations
        .project(key)
        .forUpdate()
        .add(deny(Permission.ABANDON).ref("refs/foo").group(REGISTERED_USERS))
        .update();

    Config config = projectOperations.project(key).getConfig();
    assertThat(config).sections().containsExactly("access");
    assertThat(config).subsections("access").containsExactly("refs/foo");
    assertThat(config)
        .subsectionValues("access", "refs/foo")
        .containsExactly("abandon", "deny group global:Registered-Users");
  }

  @Test
  public void addBlockPermission() throws Exception {
    Project.NameKey key = projectOperations.newProject().create();
    projectOperations
        .project(key)
        .forUpdate()
        .add(block(Permission.ABANDON).ref("refs/foo").group(REGISTERED_USERS))
        .update();

    Config config = projectOperations.project(key).getConfig();
    assertThat(config).sections().containsExactly("access");
    assertThat(config).subsections("access").containsExactly("refs/foo");
    assertThat(config)
        .subsectionValues("access", "refs/foo")
        .containsExactly("abandon", "block group global:Registered-Users");
  }

  @Test
  public void addAllowForcePermission() throws Exception {
    Project.NameKey key = projectOperations.newProject().create();
    projectOperations
        .project(key)
        .forUpdate()
        .add(allow(Permission.ABANDON).ref("refs/foo").group(REGISTERED_USERS).force(true))
        .update();

    Config config = projectOperations.project(key).getConfig();
    assertThat(config).sections().containsExactly("access");
    assertThat(config).subsections("access").containsExactly("refs/foo");
    assertThat(config)
        .subsectionValues("access", "refs/foo")
        .containsExactly("abandon", "+force group global:Registered-Users");
  }

  @Test
  public void updateExclusivePermission() throws Exception {
    Project.NameKey key = projectOperations.newProject().create();
    projectOperations
        .project(key)
        .forUpdate()
        .add(allow(Permission.ABANDON).ref("refs/foo").group(REGISTERED_USERS))
        .setExclusiveGroup(permissionKey(Permission.ABANDON).ref("refs/foo"), true)
        .update();

    Config config = projectOperations.project(key).getConfig();
    assertThat(config).sections().containsExactly("access");
    assertThat(config).subsections("access").containsExactly("refs/foo");
    assertThat(config)
        .subsectionValues("access", "refs/foo")
        .containsExactly(
            "abandon", "group global:Registered-Users",
            "exclusiveGroupPermissions", "abandon");

    projectOperations
        .project(key)
        .forUpdate()
        .setExclusiveGroup(permissionKey(Permission.ABANDON).ref("refs/foo"), false)
        .update();

    config = projectOperations.project(key).getConfig();
    assertThat(config).sections().containsExactly("access");
    assertThat(config).subsections("access").containsExactly("refs/foo");
    assertThat(config)
        .subsectionValues("access", "refs/foo")
        .containsExactly("abandon", "group global:Registered-Users");
  }

  @Test
  public void addMultipleExclusivePermission() throws Exception {
    Project.NameKey key = projectOperations.newProject().create();
    projectOperations
        .project(key)
        .forUpdate()
        .setExclusiveGroup(permissionKey(Permission.ABANDON).ref("refs/foo"), true)
        .setExclusiveGroup(permissionKey(Permission.CREATE).ref("refs/foo"), true)
        .update();
    assertThat(projectOperations.project(key).getConfig())
        .subsectionValues("access", "refs/foo")
        .containsEntry("exclusiveGroupPermissions", "abandon create");

    projectOperations
        .project(key)
        .forUpdate()
        .setExclusiveGroup(permissionKey(Permission.ABANDON).ref("refs/foo"), false)
        .update();
    assertThat(projectOperations.project(key).getConfig())
        .subsectionValues("access", "refs/foo")
        .containsEntry("exclusiveGroupPermissions", "create");
  }

  @Test
  public void addMultiplePermissions() throws Exception {
    Project.NameKey key = projectOperations.newProject().create();
    projectOperations
        .project(key)
        .forUpdate()
        .add(allow(Permission.ABANDON).ref("refs/foo").group(PROJECT_OWNERS))
        .add(allow(Permission.CREATE).ref("refs/foo").group(REGISTERED_USERS))
        .update();

    Config config = projectOperations.project(key).getConfig();
    assertThat(config).sections().containsExactly("access");
    assertThat(config).subsections("access").containsExactly("refs/foo");
    assertThat(config)
        .subsectionValues("access", "refs/foo")
        .containsExactly(
            "abandon", "group global:Project-Owners",
            "create", "group global:Registered-Users");
  }

  @Test
  public void addDuplicatePermissions() throws Exception {
    TestPermission permission =
        TestProjectUpdate.allow(Permission.ABANDON).ref("refs/foo").group(REGISTERED_USERS).build();
    Project.NameKey key = projectOperations.newProject().create();
    projectOperations.project(key).forUpdate().add(permission).add(permission).update();

    Config config = projectOperations.project(key).getConfig();
    assertThat(config).sections().containsExactly("access");
    assertThat(config).subsections("access").containsExactly("refs/foo");
    assertThat(config)
        .subsectionValues("access", "refs/foo")
        .containsExactly(
            "abandon", "group global:Registered-Users",
            "abandon", "group global:Registered-Users");

    projectOperations.project(key).forUpdate().add(permission).update();
    config = projectOperations.project(key).getConfig();
    assertThat(config).sections().containsExactly("access");
    assertThat(config).subsections("access").containsExactly("refs/foo");
    assertThat(config)
        .subsectionValues("access", "refs/foo")
        .containsExactly(
            "abandon", "group global:Registered-Users",
            "abandon", "group global:Registered-Users",
            "abandon", "group global:Registered-Users");
  }

  @Test
  public void addAllowLabelPermission() throws Exception {
    Project.NameKey key = projectOperations.newProject().create();
    projectOperations
        .project(key)
        .forUpdate()
        .add(allowLabel("Code-Review").ref("refs/foo").group(REGISTERED_USERS).range(-1, 2))
        .update();

    Config config = projectOperations.project(key).getConfig();
    assertThat(config).sections().containsExactly("access");
    assertThat(config).subsections("access").containsExactly("refs/foo");
    assertThat(config)
        .subsectionValues("access", "refs/foo")
        .containsExactly("label-Code-Review", "-1..+2 group global:Registered-Users");
  }

  @Test
  public void addBlockLabelPermission() throws Exception {
    Project.NameKey key = projectOperations.newProject().create();
    projectOperations
        .project(key)
        .forUpdate()
        .add(blockLabel("Code-Review").ref("refs/foo").group(REGISTERED_USERS).range(-1, 2))
        .update();

    Config config = projectOperations.project(key).getConfig();
    assertThat(config).sections().containsExactly("access");
    assertThat(config).subsections("access").containsExactly("refs/foo");
    assertThat(config)
        .subsectionValues("access", "refs/foo")
        .containsExactly("label-Code-Review", "block -1..+2 group global:Registered-Users");
  }

  @Test
  public void addAllowExclusiveLabelPermission() throws Exception {
    Project.NameKey key = projectOperations.newProject().create();
    projectOperations
        .project(key)
        .forUpdate()
        .add(allowLabel("Code-Review").ref("refs/foo").group(REGISTERED_USERS).range(-1, 2))
        .setExclusiveGroup(labelPermissionKey("Code-Review").ref("refs/foo"), true)
        .update();

    Config config = projectOperations.project(key).getConfig();
    assertThat(config).sections().containsExactly("access");
    assertThat(config).subsections("access").containsExactly("refs/foo");
    assertThat(config)
        .subsectionValues("access", "refs/foo")
        .containsExactly(
            "label-Code-Review", "-1..+2 group global:Registered-Users",
            "exclusiveGroupPermissions", "label-Code-Review");

    projectOperations
        .project(key)
        .forUpdate()
        .setExclusiveGroup(labelPermissionKey("Code-Review").ref("refs/foo"), false)
        .update();

    config = projectOperations.project(key).getConfig();
    assertThat(config).sections().containsExactly("access");
    assertThat(config).subsections("access").containsExactly("refs/foo");
    assertThat(config)
        .subsectionValues("access", "refs/foo")
        .containsExactly("label-Code-Review", "-1..+2 group global:Registered-Users");
  }

  @Test
  public void addAllowLabelAsPermission() throws Exception {
    Project.NameKey key = projectOperations.newProject().create();
    projectOperations
        .project(key)
        .forUpdate()
        .add(
            allowLabel("Code-Review")
                .ref("refs/foo")
                .group(REGISTERED_USERS)
                .range(-1, 2)
                .impersonation(true))
        .update();

    Config config = projectOperations.project(key).getConfig();
    assertThat(config).sections().containsExactly("access");
    assertThat(config).subsections("access").containsExactly("refs/foo");
    assertThat(config)
        .subsectionValues("access", "refs/foo")
        .containsExactly("labelAs-Code-Review", "-1..+2 group global:Registered-Users");
  }

  @Test
  public void addAllowCapability() throws Exception {
    Config config = projectOperations.project(allProjects).getConfig();
    assertThat(config)
        .sectionValues("capability")
        .doesNotContainEntry("administrateServer", "group Registered Users");

    projectOperations
        .allProjectsForUpdate()
        .add(allowCapability(ADMINISTRATE_SERVER).group(REGISTERED_USERS))
        .update();

    assertThat(projectOperations.project(allProjects).getConfig())
        .sectionValues("capability")
        .containsEntry("administrateServer", "group Registered Users");
  }

  @Test
  public void addAllowCapabilityWithRange() throws Exception {
    Config config = projectOperations.project(allProjects).getConfig();
    assertThat(config).sectionValues("capability").doesNotContainKey("queryLimit");

    projectOperations
        .allProjectsForUpdate()
        .add(allowCapability(QUERY_LIMIT).group(REGISTERED_USERS).range(0, 5000))
        .update();

    assertThat(projectOperations.project(allProjects).getConfig())
        .sectionValues("capability")
        .containsEntry("queryLimit", "+0..+5000 group Registered Users");
  }

  @Test
  public void addAllowCapabilityWithDefaultRange() throws Exception {
    Config config = projectOperations.project(allProjects).getConfig();
    assertThat(config).sectionValues("capability").doesNotContainKey("queryLimit");

    projectOperations
        .allProjectsForUpdate()
        .add(allowCapability(QUERY_LIMIT).group(REGISTERED_USERS))
        .update();

    assertThat(projectOperations.project(allProjects).getConfig())
        .sectionValues("capability")
        .containsEntry("queryLimit", "+0..+" + DEFAULT_MAX_QUERY_LIMIT + " group Registered Users");
  }

  @Test
  public void removePermission() throws Exception {
    Project.NameKey key = projectOperations.newProject().create();
    projectOperations
        .project(key)
        .forUpdate()
        .add(allow(Permission.ABANDON).ref("refs/foo").group(REGISTERED_USERS))
        .add(allow(Permission.ABANDON).ref("refs/foo").group(PROJECT_OWNERS))
        .update();
    assertThat(projectOperations.project(key).getConfig())
        .subsectionValues("access", "refs/foo")
        .containsExactly(
            "abandon", "group global:Registered-Users",
            "abandon", "group global:Project-Owners");

    projectOperations
        .project(key)
        .forUpdate()
        .remove(permissionKey(Permission.ABANDON).ref("refs/foo").group(REGISTERED_USERS))
        .update();
    assertThat(projectOperations.project(key).getConfig())
        .subsectionValues("access", "refs/foo")
        .containsExactly("abandon", "group global:Project-Owners");
  }

  @Test
  public void removeLabelPermission() throws Exception {
    Project.NameKey key = projectOperations.newProject().create();
    projectOperations
        .project(key)
        .forUpdate()
        .add(allowLabel("Code-Review").ref("refs/foo").group(REGISTERED_USERS).range(-1, 2))
        .add(allowLabel("Code-Review").ref("refs/foo").group(PROJECT_OWNERS).range(-2, 1))
        .update();
    assertThat(projectOperations.project(key).getConfig())
        .subsectionValues("access", "refs/foo")
        .containsExactly(
            "label-Code-Review", "-1..+2 group global:Registered-Users",
            "label-Code-Review", "-2..+1 group global:Project-Owners");

    projectOperations
        .project(key)
        .forUpdate()
        .remove(labelPermissionKey("Code-Review").ref("refs/foo").group(REGISTERED_USERS))
        .update();
    assertThat(projectOperations.project(key).getConfig())
        .subsectionValues("access", "refs/foo")
        .containsExactly("label-Code-Review", "-2..+1 group global:Project-Owners");
  }

  @Test
  public void removeCapability() throws Exception {
    projectOperations
        .allProjectsForUpdate()
        .add(allowCapability(ADMINISTRATE_SERVER).group(REGISTERED_USERS))
        .add(allowCapability(ADMINISTRATE_SERVER).group(PROJECT_OWNERS))
        .update();
    assertThat(projectOperations.project(allProjects).getConfig())
        .sectionValues("capability")
        .containsAtLeastEntriesIn(
            ImmutableListMultimap.of(
                "administrateServer", "group Registered Users",
                "administrateServer", "group Project Owners"));

    projectOperations
        .allProjectsForUpdate()
        .remove(capabilityKey(ADMINISTRATE_SERVER).group(REGISTERED_USERS))
        .update();
    assertThat(projectOperations.project(allProjects).getConfig())
        .sectionValues("capability")
        .doesNotContainEntry("administrateServer", "group Registered Users");
  }

  @Test
  public void removeOnePermissionForAllGroupsFromOneAccessSection() throws Exception {
    Project.NameKey key = projectOperations.newProject().create();
    projectOperations
        .project(key)
        .forUpdate()
        .add(allow(Permission.ABANDON).ref("refs/foo").group(PROJECT_OWNERS))
        .add(allow(Permission.ABANDON).ref("refs/foo").group(REGISTERED_USERS))
        .add(allow(Permission.CREATE).ref("refs/foo").group(REGISTERED_USERS))
        .update();
    assertThat(projectOperations.project(key).getConfig())
        .subsectionValues("access", "refs/foo")
        .containsAtLeastEntriesIn(
            ImmutableListMultimap.of(
                "abandon", "group global:Project-Owners",
                "abandon", "group global:Registered-Users",
                "create", "group global:Registered-Users"));

    projectOperations
        .project(key)
        .forUpdate()
        .remove(permissionKey(Permission.ABANDON).ref("refs/foo"))
        .update();
    Config config = projectOperations.project(key).getConfig();
    assertThat(config).subsectionValues("access", "refs/foo").doesNotContainKey("abandon");
    assertThat(config)
        .subsectionValues("access", "refs/foo")
        .containsEntry("create", "group global:Registered-Users");
  }

  @Test
  public void updatingCapabilitiesNotAllowedForNonAllProjects() throws Exception {
    Project.NameKey key = projectOperations.newProject().create();
    assertThrows(
        RuntimeException.class,
        () ->
            projectOperations
                .project(key)
                .forUpdate()
                .add(allowCapability(ADMINISTRATE_SERVER).group(REGISTERED_USERS))
                .update());
    assertThrows(
        RuntimeException.class,
        () ->
            projectOperations
                .project(key)
                .forUpdate()
                .remove(capabilityKey(ADMINISTRATE_SERVER))
                .update());
  }

  private void deleteRefsMetaConfig(Project.NameKey key) throws Exception {
    try (Repository repo = repoManager.openRepository(key);
        TestRepository<Repository> tr = new TestRepository<>(repo)) {
      tr.delete(REFS_CONFIG);
    }
  }

  private static Correspondence<BranchInfo, String> hasBranchName() {
    return NullAwareCorrespondence.transforming(branch -> branch.ref, "hasName");
  }
}<|MERGE_RESOLUTION|>--- conflicted
+++ resolved
@@ -85,7 +85,6 @@
   }
 
   @Test
-<<<<<<< HEAD
   public void specifiedBranchesAreCreatedInNewProject() throws Exception {
     Project.NameKey project =
         projectOperations
@@ -113,12 +112,13 @@
     assertThat(branches)
         .comparingElementsUsing(hasBranchName())
         .containsNoneOf("refs/heads/test-branch", "refs/heads/another-test-branch");
-=======
+  }
+
+  @Test
   public void permissionOnly() throws Exception {
     Project.NameKey key = projectOperations.newProject().permissionOnly(true).create();
     String head = gApi.projects().name(key.get()).head();
     assertThat(head).isEqualTo(RefNames.REFS_CONFIG);
->>>>>>> 7f9b8ca9
   }
 
   @Test
