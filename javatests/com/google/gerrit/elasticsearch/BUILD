--- conflicted
+++ resolved
@@ -17,11 +17,7 @@
         "//lib:junit",
         "//lib/guice",
         "//lib/httpcomponents:httpcore",
-<<<<<<< HEAD
-=======
         "//lib/jackson:jackson-annotations",
-        "//lib/jgit/org.eclipse.jgit:jgit",
->>>>>>> fcef5f43
         "//lib/log:api",
         "//lib/testcontainers",
         "//lib/testcontainers:docker-java-api",
