load("@rules_java//java:defs.bzl", "java_library")
load("//tools/bzl:junit.bzl", "junit_tests")

java_library(
    name = "elasticsearch_test_utils",
    testonly = True,
    srcs = [
        "ElasticContainer.java",
        "ElasticTestUtils.java",
    ],
    visibility = ["//visibility:public"],
    deps = [
        "//java/com/google/gerrit/elasticsearch",
        "//java/com/google/gerrit/index",
        "//lib:guava",
        "//lib:jgit",
        "//lib:junit",
        "//lib/guice",
        "//lib/httpcomponents:httpcore",
<<<<<<< HEAD
=======
        "//lib/jgit/org.eclipse.jgit:jgit",
        "//lib/log:api",
>>>>>>> e02b0db9
        "//lib/testcontainers",
        "//lib/testcontainers:testcontainers-elasticsearch",
    ],
)

ELASTICSEARCH_DEPS = [
    ":elasticsearch_test_utils",
    "//java/com/google/gerrit/elasticsearch",
    "//java/com/google/gerrit/testing:gerrit-test-util",
    "//lib/guice",
    "//lib:jgit",
]

HTTP_TEST_DEPS = [
    "//lib/httpcomponents:httpasyncclient",
    "//lib/httpcomponents:httpclient",
]

QUERY_TESTS_DEP = "//javatests/com/google/gerrit/server/query/%s:abstract_query_tests"

TYPES = [
    "account",
    "change",
    "group",
    "project",
]

SUFFIX = "sTest.java"

ELASTICSEARCH_TESTS_V5 = {i: "ElasticV5Query" + i.capitalize() + SUFFIX for i in TYPES}

ELASTICSEARCH_TESTS_V6 = {i: "ElasticV6Query" + i.capitalize() + SUFFIX for i in TYPES}

ELASTICSEARCH_TESTS_V7 = {i: "ElasticV7Query" + i.capitalize() + SUFFIX for i in TYPES}

ELASTICSEARCH_TAGS = [
    "docker",
    "elastic",
    "exclusive",
]

[junit_tests(
    name = "elasticsearch_query_%ss_test_V5" % name,
    size = "large",
    srcs = [src],
    tags = ELASTICSEARCH_TAGS,
    deps = ELASTICSEARCH_DEPS + [QUERY_TESTS_DEP % name],
) for name, src in ELASTICSEARCH_TESTS_V5.items()]

[junit_tests(
    name = "elasticsearch_query_%ss_test_V6" % name,
    size = "large",
    srcs = [src],
    tags = ELASTICSEARCH_TAGS,
    deps = ELASTICSEARCH_DEPS + [QUERY_TESTS_DEP % name] + HTTP_TEST_DEPS,
) for name, src in ELASTICSEARCH_TESTS_V6.items()]

[junit_tests(
    name = "elasticsearch_query_%ss_test_V7" % name,
    size = "large",
    srcs = [src],
    tags = ELASTICSEARCH_TAGS,
    deps = ELASTICSEARCH_DEPS + [QUERY_TESTS_DEP % name] + HTTP_TEST_DEPS,
) for name, src in ELASTICSEARCH_TESTS_V7.items()]

junit_tests(
    name = "elasticsearch_tests",
    size = "small",
    srcs = glob(
        ["*Test.java"],
        exclude = ["Elastic*Query*" + SUFFIX],
    ),
    tags = ["elastic"],
    deps = [
        "//java/com/google/gerrit/elasticsearch",
        "//java/com/google/gerrit/testing:gerrit-test-util",
        "//lib:guava",
        "//lib:jgit",
        "//lib/guice",
        "//lib/httpcomponents:httpcore",
        "//lib/truth",
    ],
)<|MERGE_RESOLUTION|>--- conflicted
+++ resolved
@@ -17,11 +17,7 @@
         "//lib:junit",
         "//lib/guice",
         "//lib/httpcomponents:httpcore",
-<<<<<<< HEAD
-=======
-        "//lib/jgit/org.eclipse.jgit:jgit",
         "//lib/log:api",
->>>>>>> e02b0db9
         "//lib/testcontainers",
         "//lib/testcontainers:testcontainers-elasticsearch",
     ],
