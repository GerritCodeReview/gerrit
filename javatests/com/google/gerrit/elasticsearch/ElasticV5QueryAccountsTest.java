// Copyright (C) 2018 The Android Open Source Project
//
// Licensed under the Apache License, Version 2.0 (the "License");
// you may not use this file except in compliance with the License.
// You may obtain a copy of the License at
//
// http://www.apache.org/licenses/LICENSE-2.0
//
// Unless required by applicable law or agreed to in writing, software
// distributed under the License is distributed on an "AS IS" BASIS,
// WITHOUT WARRANTIES OR CONDITIONS OF ANY KIND, either express or implied.
// See the License for the specific language governing permissions and
// limitations under the License.

package com.google.gerrit.elasticsearch;

import com.google.gerrit.elasticsearch.ElasticTestUtils.ElasticNodeInfo;
import com.google.gerrit.server.query.account.AbstractQueryAccountsTest;
import com.google.gerrit.testing.ConfigSuite;
import com.google.gerrit.testing.InMemoryModule;
import com.google.gerrit.testing.IndexConfig;
import com.google.inject.Guice;
import com.google.inject.Injector;
import org.eclipse.jgit.lib.Config;
import org.junit.AfterClass;
import org.junit.BeforeClass;

public class ElasticV5QueryAccountsTest extends AbstractQueryAccountsTest {
  @ConfigSuite.Default
  public static Config defaultConfig() {
    return IndexConfig.createForElasticsearch();
  }

  private static ElasticNodeInfo nodeInfo;
  private static ElasticContainer container;

  @BeforeClass
  public static void startIndexService() {
    if (nodeInfo != null) {
      // do not start Elasticsearch twice
      return;
    }

    container = ElasticContainer.createAndStart(ElasticVersion.V5_6);
    nodeInfo =
        new ElasticNodeInfo(
            container.getHttpHost().getHostName(), container.getHttpHost().getPort());
  }

  @AfterClass
  public static void stopElasticsearchServer() {
    if (container != null) {
      container.stop();
    }
  }

  @Override
  protected void initAfterLifecycleStart() throws Exception {
    super.initAfterLifecycleStart();
    ElasticTestUtils.createAllIndexes(injector);
  }

  @Override
  protected Injector createInjector() {
    Config elasticsearchConfig = new Config(config);
    InMemoryModule.setDefaults(elasticsearchConfig);
    String indicesPrefix = getSanitizedMethodName();
    ElasticTestUtils.configure(
<<<<<<< HEAD
        elasticsearchConfig, nodeInfo.port, indicesPrefix, ElasticVersion.V5_6);
    return Guice.createInjector(new InMemoryModule(elasticsearchConfig));
=======
        elasticsearchConfig, nodeInfo.hostname, nodeInfo.port, indicesPrefix, ElasticVersion.V5_6);
    return Guice.createInjector(new InMemoryModule(elasticsearchConfig, notesMigration));
>>>>>>> 22aa30d2
  }
}<|MERGE_RESOLUTION|>--- conflicted
+++ resolved
@@ -66,12 +66,7 @@
     InMemoryModule.setDefaults(elasticsearchConfig);
     String indicesPrefix = getSanitizedMethodName();
     ElasticTestUtils.configure(
-<<<<<<< HEAD
-        elasticsearchConfig, nodeInfo.port, indicesPrefix, ElasticVersion.V5_6);
+        elasticsearchConfig, nodeInfo.hostname, nodeInfo.port, indicesPrefix, ElasticVersion.V5_6);
     return Guice.createInjector(new InMemoryModule(elasticsearchConfig));
-=======
-        elasticsearchConfig, nodeInfo.hostname, nodeInfo.port, indicesPrefix, ElasticVersion.V5_6);
-    return Guice.createInjector(new InMemoryModule(elasticsearchConfig, notesMigration));
->>>>>>> 22aa30d2
   }
 }