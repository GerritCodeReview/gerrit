// Copyright (C) 2018 The Android Open Source Project
//
// Licensed under the Apache License, Version 2.0 (the "License");
// you may not use this file except in compliance with the License.
// You may obtain a copy of the License at
//
// http://www.apache.org/licenses/LICENSE-2.0
//
// Unless required by applicable law or agreed to in writing, software
// distributed under the License is distributed on an "AS IS" BASIS,
// WITHOUT WARRANTIES OR CONDITIONS OF ANY KIND, either express or implied.
// See the License for the specific language governing permissions and
// limitations under the License.

package com.google.gerrit.elasticsearch;

import com.google.gerrit.elasticsearch.ElasticTestUtils.ElasticNodeInfo;
import com.google.gerrit.server.query.account.AbstractQueryAccountsTest;
import com.google.gerrit.testing.ConfigSuite;
import com.google.gerrit.testing.InMemoryModule;
import com.google.gerrit.testing.IndexConfig;
import com.google.inject.Guice;
import com.google.inject.Injector;
import org.eclipse.jgit.lib.Config;
import org.junit.AfterClass;
import org.junit.BeforeClass;

public class ElasticV6QueryAccountsTest extends AbstractQueryAccountsTest {
  @ConfigSuite.Default
  public static Config defaultConfig() {
    return IndexConfig.createForElasticsearch();
  }

  private static ElasticNodeInfo nodeInfo;
  private static ElasticContainer container;

  @BeforeClass
  public static void startIndexService() {
    if (nodeInfo != null) {
      // do not start Elasticsearch twice
      return;
    }

    container = ElasticContainer.createAndStart(ElasticVersion.V6_8);
    nodeInfo =
        new ElasticNodeInfo(
            container.getHttpHost().getHostName(), container.getHttpHost().getPort());
  }

  @AfterClass
  public static void stopElasticsearchServer() {
    if (container != null) {
      container.stop();
    }
  }

  @Override
  protected void initAfterLifecycleStart() throws Exception {
    super.initAfterLifecycleStart();
    ElasticTestUtils.createAllIndexes(injector);
  }

  @Override
  protected Injector createInjector() {
    Config elasticsearchConfig = new Config(config);
    InMemoryModule.setDefaults(elasticsearchConfig);
    String indicesPrefix = getSanitizedMethodName();
<<<<<<< HEAD
    ElasticTestUtils.configure(elasticsearchConfig, nodeInfo.port, indicesPrefix);
    return Guice.createInjector(new InMemoryModule(elasticsearchConfig));
=======
    ElasticTestUtils.configure(
        elasticsearchConfig, nodeInfo.hostname, nodeInfo.port, indicesPrefix);
    return Guice.createInjector(new InMemoryModule(elasticsearchConfig, notesMigration));
>>>>>>> 22aa30d2
  }
}<|MERGE_RESOLUTION|>--- conflicted
+++ resolved
@@ -65,13 +65,8 @@
     Config elasticsearchConfig = new Config(config);
     InMemoryModule.setDefaults(elasticsearchConfig);
     String indicesPrefix = getSanitizedMethodName();
-<<<<<<< HEAD
-    ElasticTestUtils.configure(elasticsearchConfig, nodeInfo.port, indicesPrefix);
-    return Guice.createInjector(new InMemoryModule(elasticsearchConfig));
-=======
     ElasticTestUtils.configure(
         elasticsearchConfig, nodeInfo.hostname, nodeInfo.port, indicesPrefix);
-    return Guice.createInjector(new InMemoryModule(elasticsearchConfig, notesMigration));
->>>>>>> 22aa30d2
+    return Guice.createInjector(new InMemoryModule(elasticsearchConfig));
   }
 }