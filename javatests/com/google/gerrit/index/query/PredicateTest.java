--- conflicted
+++ resolved
@@ -18,10 +18,7 @@
 
 @Ignore
 public abstract class PredicateTest {
-<<<<<<< HEAD
-  protected static final class TestPredicate extends OperatorPredicate<String> {
-    private TestPredicate(String name, String value) {
-=======
+  @SuppressWarnings("ProtectedMembersInFinalClass")
   protected static final class TestMatchablePredicate extends TestPredicate
       implements Matchable<String> {
     protected int cost;
@@ -45,8 +42,7 @@
   }
 
   protected static class TestPredicate extends OperatorPredicate<String> {
-    protected TestPredicate(String name, String value) {
->>>>>>> 60c908c3
+    private TestPredicate(String name, String value) {
       super(name, value);
     }
   }
