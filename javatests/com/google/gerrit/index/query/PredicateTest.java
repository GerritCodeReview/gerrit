--- conflicted
+++ resolved
@@ -18,10 +18,6 @@
 
 @Ignore
 public abstract class PredicateTest {
-<<<<<<< HEAD
-  protected static final class TestPredicate extends OperatorPredicate<String> {
-    private TestPredicate(String name, String value) {
-=======
   protected static final class TestMatchablePredicate extends TestPredicate
       implements Matchable<String> {
     protected int cost;
@@ -45,8 +41,7 @@
   }
 
   protected static class TestPredicate extends OperatorPredicate<String> {
-    protected TestPredicate(String name, String value) {
->>>>>>> d3556b97
+    private TestPredicate(String name, String value) {
       super(name, value);
     }
   }
