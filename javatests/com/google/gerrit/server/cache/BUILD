load("//tools/bzl:junit.bzl", "junit_tests")

junit_tests(
    name = "tests",
    srcs = glob(["*.java"]),
    deps = [
        "//java/com/google/gerrit/server",
        "//java/com/google/gerrit/testing:gerrit-test-util",
        "//javatests/com/google/gerrit/util/http/testutil",
        "//lib:junit",
        "//lib/truth",
        "//lib/truth:truth-java8-extension",
<<<<<<< HEAD
        "@servlet-api//jar",
=======
        "@jgit-lib//jar",
        "@servlet-api-3_1//jar",
>>>>>>> 50034609
    ],
)<|MERGE_RESOLUTION|>--- conflicted
+++ resolved
@@ -10,11 +10,7 @@
         "//lib:junit",
         "//lib/truth",
         "//lib/truth:truth-java8-extension",
-<<<<<<< HEAD
+        "@jgit-lib//jar",
         "@servlet-api//jar",
-=======
-        "@jgit-lib//jar",
-        "@servlet-api-3_1//jar",
->>>>>>> 50034609
     ],
 )