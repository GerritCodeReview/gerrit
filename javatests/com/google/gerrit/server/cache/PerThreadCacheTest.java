--- conflicted
+++ resolved
@@ -74,17 +74,10 @@
 
   @Test
   public void doubleInstantiationFails() {
-<<<<<<< HEAD
-    try (PerThreadCache ignored = PerThreadCache.create()) {
+    try (PerThreadCache ignored = PerThreadCache.create(null)) {
       IllegalStateException thrown =
-          assertThrows(IllegalStateException.class, () -> PerThreadCache.create());
+          assertThrows(IllegalStateException.class, () -> PerThreadCache.create(null));
       assertThat(thrown).hasMessageThat().contains("called create() twice on the same request");
-=======
-    try (PerThreadCache ignored = PerThreadCache.create(null)) {
-      exception.expect(IllegalStateException.class);
-      exception.expectMessage("called create() twice on the same request");
-      PerThreadCache.create(null);
->>>>>>> 33866077
     }
   }
 
