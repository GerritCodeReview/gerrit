// Copyright (C) 2022 The Android Open Source Project
//
// Licensed under the Apache License, Version 2.0 (the "License");
// you may not use this file except in compliance with the License.
// You may obtain a copy of the License at
//
// http://www.apache.org/licenses/LICENSE-2.0
//
// Unless required by applicable law or agreed to in writing, software
// distributed under the License is distributed on an "AS IS" BASIS,
// WITHOUT WARRANTIES OR CONDITIONS OF ANY KIND, either express or implied.
// See the License for the specific language governing permissions and
// limitations under the License.

package com.google.gerrit.server.cache.mem;

import static com.google.common.base.Functions.identity;
import static com.google.common.truth.Truth.assertThat;

import com.google.common.cache.CacheLoader;
import com.google.common.cache.LoadingCache;
import com.google.common.cache.RemovalNotification;
import com.google.common.cache.Weigher;
import com.google.common.collect.ImmutableMap;
<<<<<<< HEAD
=======
import com.google.gerrit.metrics.DisabledMetricMaker;
import com.google.gerrit.server.cache.CacheBackend;
>>>>>>> e72f8da2
import com.google.gerrit.server.cache.CacheDef;
import com.google.gerrit.server.cache.ForwardingRemovalListener;
import com.google.gerrit.server.git.WorkQueue;
import com.google.gerrit.server.util.IdGenerator;
import com.google.inject.Guice;
import com.google.inject.TypeLiteral;
import java.time.Duration;
import java.util.Arrays;
import java.util.List;
import java.util.Map;
import java.util.Optional;
import java.util.Set;
import java.util.concurrent.BrokenBarrierException;
import java.util.concurrent.ConcurrentHashMap;
import java.util.concurrent.CyclicBarrier;
import java.util.concurrent.ExecutionException;
import java.util.concurrent.Executors;
import java.util.concurrent.ScheduledExecutorService;
import java.util.concurrent.ScheduledFuture;
import java.util.concurrent.TimeUnit;
import java.util.concurrent.TimeoutException;
import java.util.function.Function;
import java.util.stream.Collectors;
import java.util.stream.StreamSupport;
import org.eclipse.jgit.lib.Config;
import org.junit.Before;
import org.junit.Test;

public class DefaultMemoryCacheFactoryTest {

  private static final String TEST_CACHE = "test-cache";
  private static final long TEST_TIMEOUT_SEC = 1;
  private static final int TEST_CACHE_KEY = 1;
  private static final int TEST_CACHE_VALUE = 2;

  private DefaultMemoryCacheFactory memoryCacheFactory;
  private DefaultMemoryCacheFactory memoryCacheFactoryDirectExecutor;
  private DefaultMemoryCacheFactory memoryCacheFactoryWithThreadPool;
  private Config memoryCacheConfig;
  private ScheduledExecutorService executor;
  private Config memoryCacheConfigDirectExecutor;
  private Config memoryCacheConfigWithThreadPool;
  private CyclicBarrier cacheGetStarted;
  private CyclicBarrier cacheGetCompleted;
  private CyclicBarrier evictionReceived;
  private ForwardingRemovalTrackerListener forwardingRemovalListener;
  private WorkQueue workQueue;

  @Before
  public void setUp() {
    IdGenerator idGenerator = Guice.createInjector().getInstance(IdGenerator.class);
    workQueue = new WorkQueue(idGenerator, 10, new DisabledMetricMaker());
    memoryCacheConfig = new Config();
    memoryCacheConfigDirectExecutor = new Config();
    memoryCacheConfigDirectExecutor.setInt("cache", null, "threads", 0);
    memoryCacheConfigWithThreadPool = new Config();
    memoryCacheConfigWithThreadPool.setInt("cache", null, "threads", 1);
    forwardingRemovalListener = new ForwardingRemovalTrackerListener();
    memoryCacheFactory =
        new DefaultMemoryCacheFactory(
            memoryCacheConfig, (cache) -> forwardingRemovalListener, workQueue);
    memoryCacheFactoryDirectExecutor =
        new DefaultMemoryCacheFactory(
            memoryCacheConfigDirectExecutor, (cache) -> forwardingRemovalListener, workQueue);
    memoryCacheFactoryWithThreadPool =
        new DefaultMemoryCacheFactory(
            memoryCacheConfigWithThreadPool, (cache) -> forwardingRemovalListener, workQueue);
    executor = Executors.newScheduledThreadPool(1);
    cacheGetStarted = new CyclicBarrier(2);
    cacheGetCompleted = new CyclicBarrier(2);
    evictionReceived = new CyclicBarrier(2);
  }

  @Test
  public void shouldNotBlockEvictionsWhenCacheIsDisabledByDefault() throws Exception {
    LoadingCache<Integer, Integer> disabledCache =
        memoryCacheFactory.build(newCacheDef(0), newCacheLoader(identity()));

    assertCacheEvictionIsNotBlocking(disabledCache);
  }

  @Test
  public void shouldNotBlockEvictionsWhenCacheIsDisabledByConfiguration() throws Exception {
    memoryCacheConfig.setInt("cache", TEST_CACHE, "memoryLimit", 0);
    LoadingCache<Integer, Integer> disabledCache =
        memoryCacheFactory.build(newCacheDef(1), newCacheLoader(identity()));

    assertCacheEvictionIsNotBlocking(disabledCache);
  }

  @Test
  public void shouldBlockEvictionsWhenCacheIsEnabled() throws Exception {
    LoadingCache<Integer, Integer> cache =
        memoryCacheFactory.build(newCacheDef(1), newCacheLoader(identity()));

    ScheduledFuture<Integer> cacheValue =
        executor.schedule(() -> cache.getUnchecked(TEST_CACHE_KEY), 0, TimeUnit.SECONDS);

    cacheGetStarted.await(TEST_TIMEOUT_SEC, TimeUnit.SECONDS);
    cache.invalidate(TEST_CACHE_KEY);

    assertThat(cacheValue.isDone()).isTrue();
    assertThat(cacheValue.get()).isEqualTo(TEST_CACHE_KEY);
  }

  @Test
  public void shouldRunEvictionListenerInBackgroundByDefault() throws Exception {
    shouldRunEvictionListenerInThreadPool(memoryCacheFactory, "ForkJoinPool");
  }

  @Test
  public void shouldRunEvictionListenerInThreadPool() throws Exception {
    shouldRunEvictionListenerInThreadPool(
        memoryCacheFactoryWithThreadPool, DefaultMemoryCacheFactory.CACHE_EXECUTOR_PREFIX);
  }

  private void shouldRunEvictionListenerInThreadPool(
      DefaultMemoryCacheFactory cacheFactory, String threadPoolPrefix) throws Exception {
    LoadingCache<Integer, Integer> cache =
        cacheFactory.build(newCacheDef(1), newCacheLoader(identity()), CacheBackend.CAFFEINE);

    cache.put(TEST_CACHE_KEY, TEST_CACHE_VALUE);
    cache.invalidate(TEST_CACHE_KEY);

    assertThat(forwardingRemovalListener.contains(TEST_CACHE_KEY, TEST_CACHE_VALUE)).isFalse();

    evictionReceived.await(TEST_TIMEOUT_SEC, TimeUnit.SECONDS);

    assertThat(forwardingRemovalListener.contains(TEST_CACHE_KEY, TEST_CACHE_VALUE)).isTrue();
    assertThat(forwardingRemovalListener.removalThreadName(TEST_CACHE_KEY))
        .startsWith(threadPoolPrefix);
  }

  @Test
  public void shouldRunEvictionListenerWithDirectExecutor() throws Exception {
    LoadingCache<Integer, Integer> cache =
        memoryCacheFactoryDirectExecutor.build(
            newCacheDef(1), newCacheLoader(identity()), CacheBackend.CAFFEINE);

    cache.put(TEST_CACHE_KEY, TEST_CACHE_VALUE);
    cache.invalidate(TEST_CACHE_KEY);

    assertThat(forwardingRemovalListener.contains(TEST_CACHE_KEY, TEST_CACHE_VALUE)).isTrue();
  }

  @Test
  public void shouldLoadAllKeysWithDisabledCache() throws Exception {
    LoadingCache<Integer, Integer> disabledCache =
        memoryCacheFactory.build(newCacheDef(0), newCacheLoader(identity()));

    List<Integer> keys = Arrays.asList(1, 2);
    ImmutableMap<Integer, Integer> entries = disabledCache.getAll(keys);

    assertThat(entries).containsExactly(1, 1, 2, 2);
  }

  private void assertCacheEvictionIsNotBlocking(LoadingCache<Integer, Integer> disabledCache)
      throws InterruptedException, BrokenBarrierException, TimeoutException, ExecutionException {
    ScheduledFuture<Integer> cacheValue =
        executor.schedule(() -> disabledCache.getUnchecked(TEST_CACHE_KEY), 0, TimeUnit.SECONDS);
    cacheGetStarted.await(TEST_TIMEOUT_SEC, TimeUnit.SECONDS);
    disabledCache.invalidate(TEST_CACHE_KEY);

    // The invalidate did not wait for the cache loader to finish, therefore the cacheValue isn't
    // done yet
    assertThat(cacheValue.isDone()).isFalse();

    // The cache loader completes after the invalidation
    cacheGetCompleted.await(TEST_TIMEOUT_SEC, TimeUnit.SECONDS);
    assertThat(cacheValue.get()).isEqualTo(TEST_CACHE_KEY);
  }

  private CacheLoader<Integer, Integer> newCacheLoader(Function<Integer, Integer> loadFunc) {
    return new CacheLoader<>() {

      @Override
      public Integer load(Integer n) throws Exception {
        Integer v = 0;
        try {
          cacheGetStarted.await(TEST_TIMEOUT_SEC, TimeUnit.SECONDS);
          v = loadFunc.apply(n);
          cacheGetCompleted.await(TEST_TIMEOUT_SEC, TimeUnit.SECONDS);
        } catch (TimeoutException | BrokenBarrierException e) {
          // Just continue
        }
        return v;
      }

      @Override
      public Map<Integer, Integer> loadAll(Iterable<? extends Integer> keys) throws Exception {
        return StreamSupport.stream(keys.spliterator(), false)
            .collect(Collectors.toMap(identity(), identity()));
      }
    };
  }

  private class ForwardingRemovalTrackerListener extends ForwardingRemovalListener<Object, Object> {
    private final ConcurrentHashMap<Object, Set<Object>> removalEvents;
    private final ConcurrentHashMap<Object, String> removalThreads;

    public ForwardingRemovalTrackerListener() {
      super(null, null);

      removalEvents = new ConcurrentHashMap<>();
      removalThreads = new ConcurrentHashMap<>();
    }

    @Override
    public void onRemoval(RemovalNotification<Object, Object> notification) {
      Set<Object> setOfValues =
          removalEvents.computeIfAbsent(
              notification.getKey(),
              (key) -> {
                Set<Object> elements = ConcurrentHashMap.newKeySet();
                return elements;
              });
      setOfValues.add(notification.getValue());

      removalThreads.put(notification.getKey(), Thread.currentThread().getName());

      try {
        evictionReceived.await(TEST_TIMEOUT_SEC, TimeUnit.SECONDS);
      } catch (InterruptedException | BrokenBarrierException | TimeoutException e) {
        throw new IllegalStateException(e);
      }
    }

    private boolean contains(Object key, Object value) {
      return Optional.ofNullable(removalEvents.get(key))
          .map(sv -> sv.contains(value))
          .orElse(false);
    }

    private String removalThreadName(Object key) {
      return removalThreads.get(key);
    }
  }

  private CacheDef<Integer, Integer> newCacheDef(long maximumWeight) {
    return new CacheDef<>() {

      @Override
      public String name() {
        return TEST_CACHE;
      }

      @Override
      public String configKey() {
        return TEST_CACHE;
      }

      @Override
      public TypeLiteral<Integer> keyType() {
        return null;
      }

      @Override
      public TypeLiteral<Integer> valueType() {
        return null;
      }

      @Override
      public long maximumWeight() {
        return maximumWeight;
      }

      @Override
      public Duration expireAfterWrite() {
        return null;
      }

      @Override
      public Duration expireFromMemoryAfterAccess() {
        return null;
      }

      @Override
      public Duration refreshAfterWrite() {
        return null;
      }

      @Override
      public Weigher<Integer, Integer> weigher() {
        return null;
      }

      @Override
      public CacheLoader<Integer, Integer> loader() {
        return null;
      }
    };
  }
}<|MERGE_RESOLUTION|>--- conflicted
+++ resolved
@@ -22,11 +22,7 @@
 import com.google.common.cache.RemovalNotification;
 import com.google.common.cache.Weigher;
 import com.google.common.collect.ImmutableMap;
-<<<<<<< HEAD
-=======
 import com.google.gerrit.metrics.DisabledMetricMaker;
-import com.google.gerrit.server.cache.CacheBackend;
->>>>>>> e72f8da2
 import com.google.gerrit.server.cache.CacheDef;
 import com.google.gerrit.server.cache.ForwardingRemovalListener;
 import com.google.gerrit.server.git.WorkQueue;
@@ -146,7 +142,7 @@
   private void shouldRunEvictionListenerInThreadPool(
       DefaultMemoryCacheFactory cacheFactory, String threadPoolPrefix) throws Exception {
     LoadingCache<Integer, Integer> cache =
-        cacheFactory.build(newCacheDef(1), newCacheLoader(identity()), CacheBackend.CAFFEINE);
+        cacheFactory.build(newCacheDef(1), newCacheLoader(identity()));
 
     cache.put(TEST_CACHE_KEY, TEST_CACHE_VALUE);
     cache.invalidate(TEST_CACHE_KEY);
@@ -163,8 +159,7 @@
   @Test
   public void shouldRunEvictionListenerWithDirectExecutor() throws Exception {
     LoadingCache<Integer, Integer> cache =
-        memoryCacheFactoryDirectExecutor.build(
-            newCacheDef(1), newCacheLoader(identity()), CacheBackend.CAFFEINE);
+        memoryCacheFactoryDirectExecutor.build(newCacheDef(1), newCacheLoader(identity()));
 
     cache.put(TEST_CACHE_KEY, TEST_CACHE_VALUE);
     cache.invalidate(TEST_CACHE_KEY);
