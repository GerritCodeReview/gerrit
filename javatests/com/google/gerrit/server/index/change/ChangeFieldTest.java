--- conflicted
+++ resolved
@@ -158,27 +158,17 @@
   public void tolerateNullValuesForInsertion() {
     Project.NameKey project = Project.nameKey("project");
     ChangeData cd =
-<<<<<<< HEAD
-        ChangeData.createForTest(project, Change.id(1), 1, ObjectId.zeroId(), null, null, null);
+        ChangeData.createForTest(project, Change.id(1), 1, ObjectId.zeroId(), null, null);
     assertThat(ChangeField.ADDED_LINES_SPEC.setIfPossible(cd, new FakeStoredValue(null))).isTrue();
-=======
-        ChangeData.createForTest(project, Change.id(1), 1, ObjectId.zeroId(), null, null);
-    assertThat(ChangeField.ADDED.setIfPossible(cd, new FakeStoredValue(null))).isTrue();
->>>>>>> e02812b5
   }
 
   @Test
   public void tolerateNullValuesForDeletion() {
     Project.NameKey project = Project.nameKey("project");
     ChangeData cd =
-<<<<<<< HEAD
-        ChangeData.createForTest(project, Change.id(1), 1, ObjectId.zeroId(), null, null, null);
+        ChangeData.createForTest(project, Change.id(1), 1, ObjectId.zeroId(), null, null);
     assertThat(ChangeField.DELETED_LINES_SPEC.setIfPossible(cd, new FakeStoredValue(null)))
         .isTrue();
-=======
-        ChangeData.createForTest(project, Change.id(1), 1, ObjectId.zeroId(), null, null);
-    assertThat(ChangeField.DELETED.setIfPossible(cd, new FakeStoredValue(null))).isTrue();
->>>>>>> e02812b5
   }
 
   @Test
