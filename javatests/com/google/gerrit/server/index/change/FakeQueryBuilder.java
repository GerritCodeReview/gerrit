--- conflicted
+++ resolved
@@ -27,7 +27,6 @@
     super(
         new ChangeQueryBuilder.Definition<>(FakeQueryBuilder.class),
         new ChangeQueryBuilder.Arguments(
-<<<<<<< HEAD
             null,
             null,
             null,
@@ -45,7 +44,7 @@
             null,
             null,
             null,
-            null,
+
             indexes,
             null,
             null,
@@ -57,10 +56,6 @@
             null,
             new Config(),
             null));
-=======
-            null, null, null, null, null, null, null, null, null, null, null, null, null, null,
-            null, null, null, indexes, null, null, null, null, null, null, null));
->>>>>>> 85b54c95
   }
 
   @Operator
