// Copyright (C) 2013 The Android Open Source Project
//
// Licensed under the Apache License, Version 2.0 (the "License");
// you may not use this file except in compliance with the License.
// You may obtain a copy of the License at
//
// http://www.apache.org/licenses/LICENSE-2.0
//
// Unless required by applicable law or agreed to in writing, software
// distributed under the License is distributed on an "AS IS" BASIS,
// WITHOUT WARRANTIES OR CONDITIONS OF ANY KIND, either express or implied.
// See the License for the specific language governing permissions and
// limitations under the License.

package com.google.gerrit.server.notedb;

import static com.google.common.collect.ImmutableList.toImmutableList;
import static com.google.common.collect.ImmutableSet.toImmutableSet;
import static com.google.common.truth.Truth.assertThat;
import static com.google.common.truth.Truth.assertWithMessage;
import static com.google.common.truth.Truth8.assertThat;
import static com.google.gerrit.entities.RefNames.changeMetaRef;
import static com.google.gerrit.entities.RefNames.refsDraftComments;
import static com.google.gerrit.server.notedb.ReviewerStateInternal.CC;
import static com.google.gerrit.server.notedb.ReviewerStateInternal.REMOVED;
import static com.google.gerrit.server.notedb.ReviewerStateInternal.REVIEWER;
import static com.google.gerrit.testing.GerritJUnit.assertThrows;
import static com.google.gerrit.testing.TestActionRefUpdateContext.testRefAction;
import static java.nio.charset.StandardCharsets.UTF_8;
import static java.util.Comparator.comparing;
import static org.eclipse.jgit.lib.Constants.OBJ_BLOB;
import static org.mockito.Mockito.mock;

import com.google.common.base.Throwables;
import com.google.common.collect.ImmutableList;
import com.google.common.collect.ImmutableListMultimap;
import com.google.common.collect.ImmutableSet;
import com.google.common.collect.ImmutableSortedMap;
import com.google.common.collect.ImmutableTable;
import com.google.common.collect.Iterables;
import com.google.common.collect.ListMultimap;
import com.google.common.collect.Lists;
import com.google.gerrit.common.Nullable;
import com.google.gerrit.entities.Account;
import com.google.gerrit.entities.Address;
import com.google.gerrit.entities.AttentionSetUpdate;
import com.google.gerrit.entities.AttentionSetUpdate.Operation;
import com.google.gerrit.entities.BranchNameKey;
import com.google.gerrit.entities.Change;
import com.google.gerrit.entities.ChangeMessage;
import com.google.gerrit.entities.CommentRange;
import com.google.gerrit.entities.HumanComment;
import com.google.gerrit.entities.LabelId;
import com.google.gerrit.entities.PatchSet;
import com.google.gerrit.entities.PatchSetApproval;
import com.google.gerrit.entities.SubmissionId;
import com.google.gerrit.entities.SubmitRecord;
import com.google.gerrit.exceptions.StorageException;
import com.google.gerrit.server.ChangeDraftUpdate;
import com.google.gerrit.server.CurrentUser;
import com.google.gerrit.server.DraftCommentsReader;
import com.google.gerrit.server.IdentifiedUser;
import com.google.gerrit.server.ReviewerSet;
import com.google.gerrit.server.git.validators.TopicValidator;
import com.google.gerrit.server.notedb.ChangeNotesCommit.ChangeNotesRevWalk;
import com.google.gerrit.server.util.AccountTemplateUtil;
import com.google.gerrit.server.util.time.TimeUtil;
import com.google.gerrit.server.validators.ValidationException;
import com.google.gerrit.testing.TestChanges;
import com.google.inject.Inject;
import java.time.Instant;
import java.util.LinkedHashSet;
import java.util.List;
import java.util.Map;
import java.util.Optional;
import java.util.TreeMap;
import org.eclipse.jgit.errors.ConfigInvalidException;
import org.eclipse.jgit.lib.ObjectId;
import org.eclipse.jgit.lib.Ref;
import org.eclipse.jgit.lib.Repository;
import org.eclipse.jgit.notes.NoteMap;
import org.eclipse.jgit.revwalk.RevCommit;
import org.eclipse.jgit.revwalk.RevWalk;
import org.junit.Before;
import org.junit.Test;

public class ChangeNotesTest extends AbstractChangeNotesTest {
  @Inject private ChangeNoteJson changeNoteJson;

  @Inject private DraftCommentsReader draftCommentsReader;

  private TopicValidator topicValidator;

  @Before
  public void setUp() throws Exception {
    topicValidator = mock(TopicValidator.class);
  }

  @Test
  public void tagChangeMessage() throws Exception {
    String tag = "jenkins";
    Change c = newChange();
    ChangeUpdate update = newUpdate(c, changeOwner);
    update.setChangeMessage("verification from jenkins");
    update.setTag(tag);
    update.commit();

    ChangeNotes notes = newNotes(c);

    assertThat(notes.getChangeMessages()).hasSize(1);
    assertThat(notes.getChangeMessages().get(0).getTag()).isEqualTo(tag);
  }

  @Test
  public void patchSetDescription() throws Exception {
    String description = "descriptive";
    Change c = newChange();
    ChangeUpdate update = newUpdate(c, changeOwner);
    update.setPsDescription(description);
    update.commit();

    ChangeNotes notes = newNotes(c);
    assertThat(notes.getCurrentPatchSet().description()).hasValue(description);

    description = "new, now more descriptive!";
    update = newUpdate(c, changeOwner);
    update.setPsDescription(description);
    update.commit();

    notes = newNotes(c);
    assertThat(notes.getCurrentPatchSet().description()).hasValue(description);
  }

  @Test
  public void tagInlineComments() throws Exception {
    String tag = "jenkins";
    Change c = newChange();
    RevCommit commit = tr.commit().message("PS2").create();
    ChangeUpdate update = newUpdate(c, changeOwner);
    update.putComment(
        HumanComment.Status.PUBLISHED,
        newComment(
            c.currentPatchSetId(),
            "a.txt",
            "uuid1",
            new CommentRange(1, 2, 3, 4),
            1,
            changeOwner,
            null,
            TimeUtil.now(),
            "Comment",
            (short) 1,
            commit,
            false));
    update.setTag(tag);
    update.commit();

    ChangeNotes notes = newNotes(c);

    ImmutableListMultimap<ObjectId, HumanComment> comments = notes.getHumanComments();
    assertThat(comments).hasSize(1);
    assertThat(comments.entries().asList().get(0).getValue().tag).isEqualTo(tag);
  }

  @Test
  public void tagApprovals() throws Exception {
    String tag1 = "jenkins";
    String tag2 = "ip";
    Change c = newChange();
    ChangeUpdate update = newUpdate(c, changeOwner);
    update.putApproval(LabelId.VERIFIED, (short) -1);
    update.setTag(tag1);
    update.commit();

    update = newUpdate(c, changeOwner);
    update.putApproval(LabelId.VERIFIED, (short) 1);
    update.setTag(tag2);
    update.commit();

    ChangeNotes notes = newNotes(c);

    ImmutableListMultimap<PatchSet.Id, PatchSetApproval> approvals = notes.getApprovals().all();
    assertThat(approvals).hasSize(1);
    assertThat(approvals.entries().asList().get(0).getValue().tag()).hasValue(tag2);
  }

  @Test
  public void multipleTags() throws Exception {
    String ipTag = "ip";
    String coverageTag = "coverage";
    String integrationTag = "integration";
    Change c = newChange();

    ChangeUpdate update = newUpdate(c, changeOwner);
    update.putApproval(LabelId.VERIFIED, (short) -1);
    update.setChangeMessage("integration verification");
    update.setTag(integrationTag);
    update.commit();

    RevCommit commit = tr.commit().message("PS2").create();
    update = newUpdate(c, changeOwner);
    update.putComment(
        HumanComment.Status.PUBLISHED,
        newComment(
            c.currentPatchSetId(),
            "a.txt",
            "uuid1",
            new CommentRange(1, 2, 3, 4),
            1,
            changeOwner,
            null,
            TimeUtil.now(),
            "Comment",
            (short) 1,
            commit,
            false));
    update.setChangeMessage("coverage verification");
    update.setTag(coverageTag);
    update.commit();

    update = newUpdate(c, changeOwner);
    update.setChangeMessage("ip clear");
    update.setTag(ipTag);
    update.commit();

    ChangeNotes notes = newNotes(c);

    ImmutableListMultimap<PatchSet.Id, PatchSetApproval> approvals = notes.getApprovals().all();
    assertThat(approvals).hasSize(1);
    PatchSetApproval approval = approvals.entries().asList().get(0).getValue();
    assertThat(approval.tag()).hasValue(integrationTag);
    assertThat(approval.value()).isEqualTo(-1);

    ImmutableListMultimap<ObjectId, HumanComment> comments = notes.getHumanComments();
    assertThat(comments).hasSize(1);
    assertThat(comments.entries().asList().get(0).getValue().tag).isEqualTo(coverageTag);

    ImmutableList<ChangeMessage> messages = notes.getChangeMessages();
    assertThat(messages).hasSize(3);
    assertThat(messages.get(0).getTag()).isEqualTo(integrationTag);
    assertThat(messages.get(1).getTag()).isEqualTo(coverageTag);
    assertThat(messages.get(2).getTag()).isEqualTo(ipTag);
  }

  @Test
  public void multipleTargetBranches() throws Exception {
    Change c = newChange();

    // PS1 with target branch = refs/heads/master
    ChangeUpdate update = newUpdate(c, changeOwner);
    update.putApproval(LabelId.VERIFIED, (short) 1);
    update.commit();

    // PS2 with target branch = refs/heads/foo
    incrementPatchSet(c);
    update = newUpdate(c, changeOwner);
    update.setBranch("refs/heads/foo");
    update.commit();

    // PS3 with no change
    incrementPatchSet(c);

    // PS4 with target branch = refs/heads/bar
    incrementPatchSet(c);
    update = newUpdate(c, changeOwner);
    update.setBranch("refs/heads/bar");
    update.commit();

    // PS5 with no change
    incrementPatchSet(c);

    ChangeNotes notes = newNotes(c);
    ImmutableSortedMap<PatchSet.Id, PatchSet> patchSets = notes.getPatchSets();
    assertThat(patchSets.get(PatchSet.id(c.getId(), 1)).branch())
        .isEqualTo(Optional.of("refs/heads/master"));
    assertThat(patchSets.get(PatchSet.id(c.getId(), 2)).branch())
        .isEqualTo(Optional.of("refs/heads/foo"));
    assertThat(patchSets.get(PatchSet.id(c.getId(), 3)).branch())
        .isEqualTo(Optional.of("refs/heads/foo"));
    assertThat(patchSets.get(PatchSet.id(c.getId(), 4)).branch())
        .isEqualTo(Optional.of("refs/heads/bar"));
    assertThat(patchSets.get(PatchSet.id(c.getId(), 5)).branch())
        .isEqualTo(Optional.of("refs/heads/bar"));
  }

  @Test
  public void approvalsOnePatchSet() throws Exception {
    Change c = newChange();
    ChangeUpdate update = newUpdate(c, changeOwner);
    update.putApproval(LabelId.VERIFIED, (short) 1);
    update.putApproval(LabelId.CODE_REVIEW, (short) -1);
    update.commit();

    ChangeNotes notes = newNotes(c);
    assertThat(notes.getApprovals().all().keySet()).containsExactly(c.currentPatchSetId());
    List<PatchSetApproval> psas = notes.getApprovals().all().get(c.currentPatchSetId());
    assertThat(psas).hasSize(2);

    assertThat(psas.get(0).patchSetId()).isEqualTo(c.currentPatchSetId());
    assertThat(psas.get(0).accountId().get()).isEqualTo(1);
    assertThat(psas.get(0).label()).isEqualTo(LabelId.CODE_REVIEW);
    assertThat(psas.get(0).value()).isEqualTo((short) -1);
    assertThat(psas.get(0).granted()).isEqualTo(truncate(after(c, 2000)));
    assertParsedUuid(psas.get(0));

    assertThat(psas.get(1).patchSetId()).isEqualTo(c.currentPatchSetId());
    assertThat(psas.get(1).accountId().get()).isEqualTo(1);
    assertThat(psas.get(1).label()).isEqualTo(LabelId.VERIFIED);
    assertThat(psas.get(1).value()).isEqualTo((short) 1);
    assertThat(psas.get(1).granted()).isEqualTo(psas.get(0).granted());
    assertParsedUuid(psas.get(1));
  }

  @Test
  public void approvalsMultiplePatchSets() throws Exception {
    Change c = newChange();
    ChangeUpdate update = newUpdate(c, changeOwner);
    update.putApproval(LabelId.CODE_REVIEW, (short) -1);
    update.commit();
    PatchSet.Id ps1 = c.currentPatchSetId();

    incrementPatchSet(c);
    update = newUpdate(c, changeOwner);
    update.putApproval(LabelId.CODE_REVIEW, (short) 1);
    update.commit();
    PatchSet.Id ps2 = c.currentPatchSetId();

    ChangeNotes notes = newNotes(c);
    ListMultimap<PatchSet.Id, PatchSetApproval> psas = notes.getApprovals().all();
    assertThat(psas).hasSize(2);

    PatchSetApproval psa1 = Iterables.getOnlyElement(psas.get(ps1));
    assertThat(psa1.patchSetId()).isEqualTo(ps1);
    assertThat(psa1.accountId().get()).isEqualTo(1);
    assertThat(psa1.label()).isEqualTo(LabelId.CODE_REVIEW);
    assertThat(psa1.value()).isEqualTo((short) -1);
    assertThat(psa1.granted()).isEqualTo(truncate(after(c, 2000)));
    assertParsedUuid(psa1);

    PatchSetApproval psa2 = Iterables.getOnlyElement(psas.get(ps2));
    assertThat(psa2.patchSetId()).isEqualTo(ps2);
    assertThat(psa2.accountId().get()).isEqualTo(1);
    assertThat(psa2.label()).isEqualTo(LabelId.CODE_REVIEW);
    assertThat(psa2.value()).isEqualTo((short) +1);
    assertThat(psa2.granted()).isEqualTo(truncate(after(c, 4000)));
    assertParsedUuid(psa2);
  }

  @Test
  public void approvalsMultipleApprovals() throws Exception {
    Change c = newChange();
    ChangeUpdate update = newUpdate(c, changeOwner);
    update.putApproval(LabelId.CODE_REVIEW, (short) -1);
    update.commit();

    ChangeNotes notes = newNotes(c);
    PatchSetApproval psa =
        Iterables.getOnlyElement(notes.getApprovals().all().get(c.currentPatchSetId()));
    assertThat(psa.label()).isEqualTo(LabelId.CODE_REVIEW);
    assertThat(psa.value()).isEqualTo((short) -1);
    assertParsedUuid(psa);

    update = newUpdate(c, changeOwner);
    update.putApproval(LabelId.CODE_REVIEW, (short) 1);
    update.commit();

    notes = newNotes(c);
    psa = Iterables.getOnlyElement(notes.getApprovals().all().get(c.currentPatchSetId()));
    assertThat(psa.label()).isEqualTo(LabelId.CODE_REVIEW);
    assertThat(psa.value()).isEqualTo((short) 1);
    assertParsedUuid(psa);
  }

  @Test
  public void approvalsMultipleUsers() throws Exception {
    Change c = newChange();
    ChangeUpdate update = newUpdate(c, changeOwner);
    update.putApproval(LabelId.CODE_REVIEW, (short) -1);
    update.commit();

    update = newUpdate(c, otherUser);
    update.putApproval(LabelId.CODE_REVIEW, (short) 1);
    update.commit();

    ChangeNotes notes = newNotes(c);
    assertThat(notes.getApprovals().all().keySet()).containsExactly(c.currentPatchSetId());
    List<PatchSetApproval> psas = notes.getApprovals().all().get(c.currentPatchSetId());
    assertThat(psas).hasSize(2);

    assertThat(psas.get(0).patchSetId()).isEqualTo(c.currentPatchSetId());
    assertThat(psas.get(0).accountId().get()).isEqualTo(1);
    assertThat(psas.get(0).label()).isEqualTo(LabelId.CODE_REVIEW);
    assertThat(psas.get(0).value()).isEqualTo((short) -1);
    assertThat(psas.get(0).granted()).isEqualTo(truncate(after(c, 2000)));
    assertParsedUuid(psas.get(0));

    assertThat(psas.get(1).patchSetId()).isEqualTo(c.currentPatchSetId());
    assertThat(psas.get(1).accountId().get()).isEqualTo(2);
    assertThat(psas.get(1).label()).isEqualTo(LabelId.CODE_REVIEW);
    assertThat(psas.get(1).value()).isEqualTo((short) 1);
    assertThat(psas.get(1).granted()).isEqualTo(truncate(after(c, 3000)));
    assertParsedUuid(psas.get(1));
  }

  @Test
  public void approvalsTombstone() throws Exception {
    Change c = newChange();
    ChangeUpdate update = newUpdate(c, changeOwner);
    update.putApproval("Not-For-Long", (short) 1);
    update.commit();

    ChangeNotes notes = newNotes(c);
    PatchSetApproval psa =
        Iterables.getOnlyElement(notes.getApprovals().all().get(c.currentPatchSetId()));
    assertThat(psa.accountId().get()).isEqualTo(1);
    assertThat(psa.label()).isEqualTo("Not-For-Long");
    assertThat(psa.value()).isEqualTo((short) 1);
    assertParsedUuid(psa);

    update = newUpdate(c, changeOwner);
    update.removeApproval("Not-For-Long");
    update.commit();

    notes = newNotes(c);
    assertThat(notes.getApprovals().all())
        .containsExactlyEntriesIn(
            ImmutableListMultimap.of(
                psa.patchSetId(),
                PatchSetApproval.builder()
                    .key(psa.key())
                    .value(0)
                    .granted(update.getWhen())
                    .build()));
  }

  @Test
  public void approval_UUIDGenerated_forAllValues() throws Exception {
    for (int value = -2; value <= 2; value++) {
      Change c = newChange();
      ChangeUpdate update = newUpdate(c, changeOwner);
      update.putApproval(LabelId.CODE_REVIEW, (short) value);
      update.commit();

      ChangeNotes notes = newNotes(c);
      PatchSetApproval psa =
          Iterables.getOnlyElement(notes.getApprovals().all().get(c.currentPatchSetId()));
      assertThat(psa.accountId()).isEqualTo(changeOwner.getAccountId());
      assertThat(psa.label()).isEqualTo(LabelId.CODE_REVIEW);
      assertThat(psa.value()).isEqualTo((short) value);
      assertParsedUuid(psa);
    }
  }

  @Test
  public void emptyApproval_uuidGenerated() throws Exception {
    Change c = newChange();
    ChangeUpdate update = newUpdate(c, changeOwner);
    update.putApproval(LabelId.CODE_REVIEW, (short) -1);
    update.commit();

    ChangeNotes notes = newNotes(c);
    PatchSetApproval psa =
        Iterables.getOnlyElement(notes.getApprovals().all().get(c.currentPatchSetId()));
    assertThat(psa.accountId()).isEqualTo(changeOwner.getAccountId());
    assertThat(psa.label()).isEqualTo(LabelId.CODE_REVIEW);
    assertThat(psa.value()).isEqualTo((short) -1);
    assertParsedUuid(psa);

    update = newUpdate(c, changeOwner);
    update.putApproval(LabelId.CODE_REVIEW, (short) 0);
    update.commit();

    notes = newNotes(c);
    PatchSetApproval emptyPsa =
        Iterables.getOnlyElement(notes.getApprovals().all().get(psa.patchSetId()));
    assertThat(emptyPsa.key()).isEqualTo(psa.key());
    assertThat(emptyPsa.value()).isEqualTo((short) 0);
    assertThat(emptyPsa.label()).isEqualTo(psa.label());
    assertParsedUuid(emptyPsa);
  }

  @Test
  public void removedApproval_noUuid() throws Exception {
    Change c = newChange();
    ChangeUpdate update = newUpdate(c, changeOwner);
    update.putApproval(LabelId.CODE_REVIEW, (short) -1);
    update.commit();

    ChangeNotes notes = newNotes(c);
    PatchSetApproval psa =
        Iterables.getOnlyElement(notes.getApprovals().all().get(c.currentPatchSetId()));
    assertThat(psa.accountId()).isEqualTo(changeOwner.getAccountId());
    assertThat(psa.label()).isEqualTo(LabelId.CODE_REVIEW);
    assertThat(psa.value()).isEqualTo((short) -1);
    assertParsedUuid(psa);

    update = newUpdate(c, changeOwner);
    update.removeApproval(LabelId.CODE_REVIEW);
    update.commit();

    notes = newNotes(c);
    PatchSetApproval removedPsa =
        Iterables.getOnlyElement(notes.getApprovals().all().get(psa.patchSetId()));
    assertThat(removedPsa.key()).isEqualTo(psa.key());
    assertThat(removedPsa.value()).isEqualTo((short) 0);
    assertThat(removedPsa.label()).isEqualTo(psa.label());
    assertThat(removedPsa.uuid()).isEmpty();
  }

  @Test
  public void reissuedApproval_samePatchSet_differentUUID() throws Exception {
    Change c = newChange();
    ChangeUpdate update = newUpdate(c, changeOwner);
    update.putApproval(LabelId.CODE_REVIEW, (short) -1);
    update.commit();

    ChangeNotes notes = newNotes(c);
    assertThat(notes.getApprovals().all().keySet()).containsExactly(c.currentPatchSetId());
    PatchSetApproval originalPsa =
        Iterables.getOnlyElement(notes.getApprovals().all().get(c.currentPatchSetId()));

    assertThat(originalPsa.patchSetId()).isEqualTo(c.currentPatchSetId());
    assertThat(originalPsa.accountId()).isEqualTo(changeOwner.getAccountId());
    assertThat(originalPsa.label()).isEqualTo(LabelId.CODE_REVIEW);
    assertThat(originalPsa.value()).isEqualTo((short) -1);
    assertParsedUuid(originalPsa);

    // Remove approval from current patch set
    update = newUpdate(c, changeOwner);
    update.removeApproval(LabelId.CODE_REVIEW);
    update.commit();

    notes = newNotes(c);
    assertThat(notes.getApprovals().all().keySet()).hasSize(1);
    PatchSetApproval removedPsa =
        Iterables.getOnlyElement(notes.getApprovals().all().get(c.currentPatchSetId()));
    assertThat(removedPsa.key()).isEqualTo(originalPsa.key());
    assertThat(removedPsa.value()).isEqualTo(0);
    // Add approval with the same author, label, value to the current patch set
    update = newUpdate(c, changeOwner);
    update.putApproval(LabelId.CODE_REVIEW, (short) -1);
    update.commit();

    notes = newNotes(c);
    assertThat(notes.getApprovals().all().keySet()).hasSize(1);
    PatchSetApproval reAddedPsa =
        Iterables.getOnlyElement(notes.getApprovals().all().get(c.currentPatchSetId()));

    assertThat(reAddedPsa.key()).isEqualTo(originalPsa.key());
    assertThat(reAddedPsa.value()).isEqualTo(originalPsa.value());
    // The re-added approval has a different UUID
    assertParsedUuid(reAddedPsa);
    assertThat(reAddedPsa.uuid().get()).isNotEqualTo(originalPsa.uuid().get());
  }

  @Test
  public void reissuedApproval_otherPatchSet_differentUUID() throws Exception {
    Change c = newChange();
    ChangeUpdate update = newUpdate(c, changeOwner);
    update.putApproval(LabelId.CODE_REVIEW, (short) -1);
    update.commit();

    ChangeNotes notes = newNotes(c);
    assertThat(notes.getApprovals().all().keySet()).containsExactly(c.currentPatchSetId());
    PatchSetApproval originalPsa =
        Iterables.getOnlyElement(notes.getApprovals().all().get(c.currentPatchSetId()));

    assertThat(originalPsa.patchSetId()).isEqualTo(c.currentPatchSetId());
    assertThat(originalPsa.accountId().get()).isEqualTo(1);
    assertThat(originalPsa.label()).isEqualTo(LabelId.CODE_REVIEW);
    assertThat(originalPsa.value()).isEqualTo((short) -1);
    assertParsedUuid(originalPsa);

    // Create new PatchSet and re-issue vote
    incrementPatchSet(c);
    update = newUpdate(c, changeOwner);
    update.putApproval(LabelId.CODE_REVIEW, (short) -1);
    update.commit();

    notes = newNotes(c);
    assertThat(notes.getApprovals().all().keySet()).hasSize(2);
    PatchSetApproval postUpdateOriginalPsa =
        Iterables.getOnlyElement(notes.getApprovals().all().get(originalPsa.patchSetId()));
    PatchSetApproval reAddedPsa =
        Iterables.getOnlyElement(notes.getApprovals().all().get(c.currentPatchSetId()));

    // Same patch set approval for the original patch set is returned after the vote was re-issued
    // on the next patch set
    assertThat(postUpdateOriginalPsa).isEqualTo(originalPsa);

    assertThat(reAddedPsa.accountId()).isEqualTo(originalPsa.accountId());
    assertThat(reAddedPsa.label()).isEqualTo(originalPsa.label());
    assertThat(reAddedPsa.value()).isEqualTo(originalPsa.value());

    // The re-added approval has a different UUID
    assertParsedUuid(reAddedPsa);
    assertThat(reAddedPsa.uuid().get()).isNotEqualTo(originalPsa.uuid().get());
  }

  @Test
  public void approvalUUID_samePatchSet_differentUsers() throws Exception {
    Change c = newChange();
    ChangeUpdate update = newUpdate(c, changeOwner);
    update.putApproval(LabelId.CODE_REVIEW, (short) -1);
    update.putApprovalFor(otherUserId, LabelId.CODE_REVIEW, (short) -1);
    update.commit();

    ChangeNotes notes = newNotes(c);
    assertThat(notes.getApprovals().all().keySet()).containsExactly(c.currentPatchSetId());
    List<PatchSetApproval> patchSetApprovals =
        notes.getApprovals().all().get(c.currentPatchSetId());
    assertThat(patchSetApprovals).hasSize(2);
    assertThat(
            patchSetApprovals.stream()
                .filter(psa -> psa.value() == (short) -1 && psa.label().equals(LabelId.CODE_REVIEW))
                .count())
        .isEqualTo(2);
    // Count UUIDs to make sure they are unique
    assertThat(patchSetApprovals.stream().map(psa -> psa.uuid().get()).distinct().count())
        .isEqualTo(2);
    assertThat(patchSetApprovals.stream().map(psa -> psa.accountId()).collect(toImmutableSet()))
        .containsExactly(changeOwner.getAccountId(), otherUserId);
  }

  @Test
  public void approvalUUID_samePatchSet_differentLabels() throws Exception {
    Change c = newChange();
    ChangeUpdate update = newUpdate(c, changeOwner);
    update.putApproval(LabelId.VERIFIED, (short) -1);
    update.putApproval(LabelId.CODE_REVIEW, (short) -1);
    update.commit();

    ChangeNotes notes = newNotes(c);
    assertThat(notes.getApprovals().all().keySet()).containsExactly(c.currentPatchSetId());
    List<PatchSetApproval> patchSetApprovals =
        notes.getApprovals().all().get(c.currentPatchSetId());
    assertThat(patchSetApprovals).hasSize(2);
    assertThat(
            patchSetApprovals.stream()
                .filter(
                    psa ->
                        psa.value() == (short) -1
                            && psa.accountId().equals(changeOwner.getAccountId()))
                .count())
        .isEqualTo(2);

    // Count UUIDs to make sure they are unique
    assertThat(patchSetApprovals.stream().map(psa -> psa.uuid().get()).distinct().count())
        .isEqualTo(2);
    assertThat(patchSetApprovals.stream().map(psa -> psa.label()).collect(toImmutableSet()))
        .containsExactly(LabelId.VERIFIED, LabelId.CODE_REVIEW);
  }

  @Test
  public void approvalUUID_differentChanges() throws Exception {
    Change c1 = newChange();
    ChangeUpdate update1 = newUpdate(c1, changeOwner);
    update1.putApproval(LabelId.CODE_REVIEW, (short) +2);
    update1.commit();

    Change c2 = newChange();
    ChangeUpdate update = newUpdate(c2, changeOwner);
    update.putApproval(LabelId.CODE_REVIEW, (short) +2);
    update.commit();

    ChangeNotes notes1 = newNotes(c1);
    PatchSetApproval psa1 =
        Iterables.getOnlyElement(notes1.getApprovals().all().get(c1.currentPatchSetId()));
    ChangeNotes notes2 = newNotes(c2);
    PatchSetApproval psa2 =
        Iterables.getOnlyElement(notes2.getApprovals().all().get(c2.currentPatchSetId()));
    assertThat(psa1.label()).isEqualTo(psa2.label());
    assertThat(psa1.accountId()).isEqualTo(psa2.accountId());
    assertThat(psa1.value()).isEqualTo(psa2.value());

    // UUID is global: different across changes.
    assertThat(psa1.uuid()).isNotEqualTo(psa2.uuid());
  }

  @Test
  public void removeOtherUsersApprovals() throws Exception {
    Change c = newChange();
    ChangeUpdate update = newUpdate(c, otherUser);
    update.putApproval("Not-For-Long", (short) 1);
    update.commit();

    ChangeNotes notes = newNotes(c);
    PatchSetApproval psa =
        Iterables.getOnlyElement(notes.getApprovals().all().get(c.currentPatchSetId()));
    assertThat(psa.accountId()).isEqualTo(otherUserId);
    assertThat(psa.label()).isEqualTo("Not-For-Long");
    assertThat(psa.value()).isEqualTo((short) 1);
    assertParsedUuid(psa);

    update = newUpdate(c, changeOwner);
    update.removeApprovalFor(otherUserId, "Not-For-Long");
    update.commit();

    notes = newNotes(c);
    PatchSetApproval removedPsa =
        Iterables.getOnlyElement(notes.getApprovals().all().get(psa.patchSetId()));
    assertThat(removedPsa.key()).isEqualTo(psa.key());
    assertThat(removedPsa.value()).isEqualTo((short) 0);
    assertThat(removedPsa.label()).isEqualTo(psa.label());
    assertThat(removedPsa.uuid()).isEmpty();

    // Add back approval on same label.
    update = newUpdate(c, otherUser);
    update.putApproval("Not-For-Long", (short) 2);
    update.commit();

    notes = newNotes(c);
    psa = Iterables.getOnlyElement(notes.getApprovals().all().get(c.currentPatchSetId()));
    assertThat(psa.accountId()).isEqualTo(otherUserId);
    assertThat(psa.label()).isEqualTo("Not-For-Long");
    assertThat(psa.value()).isEqualTo((short) 2);
    assertParsedUuid(psa);
  }

  @Test
  public void putOtherUsersApprovals() throws Exception {
    Change c = newChange();
    ChangeUpdate update = newUpdate(c, changeOwner);
    update.putApproval(LabelId.CODE_REVIEW, (short) 1);
    update.putApprovalFor(otherUser.getAccountId(), LabelId.CODE_REVIEW, (short) -1);
    update.commit();

    ChangeNotes notes = newNotes(c);
    ImmutableList<PatchSetApproval> approvals =
        notes.getApprovals().all().get(c.currentPatchSetId()).stream()
            .sorted(comparing(a -> a.accountId().get()))
            .collect(toImmutableList());
    assertThat(approvals).hasSize(2);

    assertThat(approvals.get(0).accountId()).isEqualTo(changeOwner.getAccountId());
    assertThat(approvals.get(0).label()).isEqualTo(LabelId.CODE_REVIEW);
    assertThat(approvals.get(0).value()).isEqualTo((short) 1);
    assertParsedUuid(approvals.get(0));

    assertThat(approvals.get(1).accountId()).isEqualTo(otherUser.getAccountId());
    assertThat(approvals.get(1).label()).isEqualTo(LabelId.CODE_REVIEW);
    assertThat(approvals.get(1).value()).isEqualTo((short) -1);
    assertThat(approvals.get(1).uuid()).isPresent();
    assertParsedUuid(approvals.get(1));
  }

  @Test
  public void approvalsPostSubmit() throws Exception {
    Change c = newChange();
    SubmissionId submissionId = new SubmissionId(c);
    ChangeUpdate update = newUpdate(c, changeOwner);
    update.putApproval(LabelId.CODE_REVIEW, (short) 1);
    update.putApproval(LabelId.VERIFIED, (short) 1);
    update.commit();

    update = newUpdate(c, changeOwner);
    update.merge(
        submissionId,
        ImmutableList.of(
            submitRecord(
                "NOT_READY",
                null,
                submitLabel(LabelId.VERIFIED, "OK", changeOwner.getAccountId()),
                submitLabel(LabelId.CODE_REVIEW, "NEED", null))));
    update.commit();

    update = newUpdate(c, changeOwner);
    update.putApproval(LabelId.CODE_REVIEW, (short) 2);
    update.commit();

    ChangeNotes notes = newNotes(c);
    List<PatchSetApproval> approvals = Lists.newArrayList(notes.getApprovals().all().values());
    assertThat(approvals).hasSize(2);
    assertThat(approvals.get(0).label()).isEqualTo(LabelId.VERIFIED);
    assertThat(approvals.get(0).value()).isEqualTo((short) 1);
    assertThat(approvals.get(0).postSubmit()).isFalse();
    assertParsedUuid(approvals.get(1));

    assertThat(approvals.get(1).label()).isEqualTo(LabelId.CODE_REVIEW);
    assertThat(approvals.get(1).value()).isEqualTo((short) 2);
    assertThat(approvals.get(1).postSubmit()).isTrue();
    assertParsedUuid(approvals.get(1));
  }

  @Test
  public void approvalsDuringSubmit() throws Exception {
    Change c = newChange();
    SubmissionId submissionId = new SubmissionId(c);
    ChangeUpdate update = newUpdate(c, changeOwner);
    update.putApproval(LabelId.CODE_REVIEW, (short) 1);
    update.putApproval(LabelId.VERIFIED, (short) 1);
    update.commit();

    Account.Id ownerId = changeOwner.getAccountId();
    Account.Id otherId = otherUser.getAccountId();
    update = newUpdate(c, otherUser);
    update.merge(
        submissionId,
        ImmutableList.of(
            submitRecord(
                "NOT_READY",
                null,
                submitLabel(LabelId.VERIFIED, "OK", ownerId),
                submitLabel(LabelId.CODE_REVIEW, "NEED", null))));
    update.putApproval("Other-Label", (short) 1);
    update.putApprovalFor(ownerId, LabelId.CODE_REVIEW, (short) 2);
    update.commit();

    update = newUpdate(c, otherUser);
    update.putApproval("Other-Label", (short) 2);
    update.commit();

    ChangeNotes notes = newNotes(c);

    List<PatchSetApproval> approvals = Lists.newArrayList(notes.getApprovals().all().values());
    assertThat(approvals).hasSize(3);
    assertThat(approvals.get(0).accountId()).isEqualTo(ownerId);
    assertThat(approvals.get(0).label()).isEqualTo(LabelId.VERIFIED);
    assertThat(approvals.get(0).value()).isEqualTo(1);
    assertThat(approvals.get(0).postSubmit()).isFalse();
    assertParsedUuid(approvals.get(0));

    assertThat(approvals.get(1).accountId()).isEqualTo(ownerId);
    assertThat(approvals.get(1).label()).isEqualTo(LabelId.CODE_REVIEW);
    assertThat(approvals.get(1).value()).isEqualTo(2);
    assertThat(approvals.get(1).postSubmit()).isFalse(); // During submit.
    assertParsedUuid(approvals.get(1));

    assertThat(approvals.get(2).accountId()).isEqualTo(otherId);
    assertThat(approvals.get(2).label()).isEqualTo("Other-Label");
    assertThat(approvals.get(2).value()).isEqualTo(2);
    assertThat(approvals.get(2).postSubmit()).isTrue();
    assertParsedUuid(approvals.get(2));
  }

  @Test
  public void copiedApprovals_keepsUUID() throws Exception {
    Change c = newChange();
    ChangeUpdate update = newUpdate(c, changeOwner);
    update.putApproval(LabelId.CODE_REVIEW, (short) 2);
    update.commit();

    ChangeNotes notes = newNotes(c);
    PatchSetApproval originalPsa =
        Iterables.getOnlyElement(notes.getApprovals().all().get(c.currentPatchSetId()));
    assertThat(originalPsa.accountId()).isEqualTo(changeOwner.getAccountId());
    assertThat(originalPsa.label()).isEqualTo(LabelId.CODE_REVIEW);
    assertThat(originalPsa.value()).isEqualTo(2);
    assertThat(originalPsa.tag()).isEmpty();
    assertThat(originalPsa.realAccountId()).isEqualTo(changeOwner.getAccountId());
    assertParsedUuid(originalPsa);

    // Copied approvals are persisted at the patch set upload, add new patch set
    incrementPatchSet(c);

    addCopiedApproval(c, changeOwner, originalPsa);

    notes = newNotes(c);
    assertThat(notes.getApprovals().all().keySet()).hasSize(2);
    PatchSetApproval copiedApproval =
        Iterables.getOnlyElement(
            notes.getApprovals().all().get(c.currentPatchSetId()).stream()
                .filter(a -> a.copied())
                .collect(toImmutableList()));
    PatchSetApproval nonCopiedApproval =
        Iterables.getOnlyElement(
            notes.getApprovals().all().get(originalPsa.patchSetId()).stream()
                .filter(a -> !a.copied())
                .collect(toImmutableList()));

    // Still same original PSA is returned
    assertThat(nonCopiedApproval).isEqualTo(originalPsa);

    // The copied approval matches the original approval, including UUID
    assertCopiedApproval(originalPsa, copiedApproval);
  }

  @Test
  public void copiedApprovals_withRealUserAndTag_keepsUUID() throws Exception {
    ImmutableList<String> strangeTags =
        ImmutableList.of(", ", ":\"", ",", "!@#$%^\0&*):\" \n: \r\"#$@,. :");
    for (String strangeTag : strangeTags) {
      Change c = newChange();
      CurrentUser otherUserAsOwner =
          userFactory.runAs(/* remotePeer= */ null, changeOwner.getAccountId(), otherUser);
      ChangeUpdate update = newUpdate(c, otherUserAsOwner);
      update.putApproval(LabelId.CODE_REVIEW, (short) 2);
      update.setTag(strangeTag);
      update.commit();
      ChangeNotes notes = newNotes(c);
      PatchSetApproval originalPsa =
          Iterables.getOnlyElement(notes.getApprovals().all().get(c.currentPatchSetId()));
      assertThat(originalPsa.accountId()).isEqualTo(changeOwner.getAccountId());
      assertThat(originalPsa.label()).isEqualTo(LabelId.CODE_REVIEW);
      assertThat(originalPsa.value()).isEqualTo(2);
      assertThat(originalPsa.tag()).hasValue(NoteDbUtil.sanitizeFooter(strangeTag));
      assertThat(originalPsa.realAccountId()).isEqualTo(otherUserId);
      assertParsedUuid(originalPsa);

      // Copied approvals are persisted at the patch set upload, add new patch set
      incrementPatchSet(c);

      addCopiedApproval(c, changeOwner, originalPsa);

      notes = newNotes(c);
      assertThat(notes.getApprovals().all().keySet()).hasSize(2);
      PatchSetApproval copiedApproval =
          Iterables.getOnlyElement(
              notes.getApprovals().all().get(c.currentPatchSetId()).stream()
                  .filter(a -> a.copied())
                  .collect(toImmutableList()));
      PatchSetApproval nonCopiedApproval =
          Iterables.getOnlyElement(
              notes.getApprovals().all().get(originalPsa.patchSetId()).stream()
                  .filter(a -> !a.copied())
                  .collect(toImmutableList()));

      // Still same original PSA is returned
      assertThat(nonCopiedApproval).isEqualTo(originalPsa);

      // The copied approval matches the original approval, including UUID
      assertCopiedApproval(originalPsa, copiedApproval);
    }
  }

  @Test
  public void copiedApprovals_withTag_keepsUUID() throws Exception {
    ImmutableList<String> strangeTags =
        ImmutableList.of(", ", ":\"", ",", "!@#$%^\0&*):\" \n: \r\"#$@,. :");
    for (String strangeTag : strangeTags) {
      Change c = newChange();
      ChangeUpdate update = newUpdate(c, changeOwner);
      update.putApproval(LabelId.CODE_REVIEW, (short) 2);
      update.setTag(strangeTag);
      update.commit();

      ChangeNotes notes = newNotes(c);
      PatchSetApproval originalPsa =
          Iterables.getOnlyElement(notes.getApprovals().all().get(c.currentPatchSetId()));
      assertThat(originalPsa.accountId()).isEqualTo(changeOwner.getAccountId());
      assertThat(originalPsa.label()).isEqualTo(LabelId.CODE_REVIEW);
      assertThat(originalPsa.value()).isEqualTo(2);
      assertThat(originalPsa.tag()).hasValue(NoteDbUtil.sanitizeFooter(strangeTag));
      assertThat(originalPsa.realAccountId()).isEqualTo(changeOwner.getAccountId());
      assertParsedUuid(originalPsa);
      // Copied approvals are persisted at the patch set upload, add new patch set
      incrementPatchSet(c);

      addCopiedApproval(c, changeOwner, originalPsa);

      notes = newNotes(c);
      assertThat(notes.getApprovals().all().keySet()).hasSize(2);
      PatchSetApproval copiedApproval =
          Iterables.getOnlyElement(
              notes.getApprovals().all().get(c.currentPatchSetId()).stream()
                  .filter(a -> a.copied())
                  .collect(toImmutableList()));
      PatchSetApproval nonCopiedApproval =
          Iterables.getOnlyElement(
              notes.getApprovals().all().get(originalPsa.patchSetId()).stream()
                  .filter(a -> !a.copied())
                  .collect(toImmutableList()));

      // Still same original PSA is returned
      assertThat(nonCopiedApproval).isEqualTo(originalPsa);

      // The copied approval matches the original approval, including UUID
      assertCopiedApproval(originalPsa, copiedApproval);
    }
  }

  @Test
  public void copiedApprovals() throws Exception {
    Change c = newChange();
    ChangeUpdate update = newUpdate(c, changeOwner);
    update.putCopiedApproval(
        PatchSetApproval.builder()
            .key(
                PatchSetApproval.key(
                    c.currentPatchSetId(),
                    changeOwner.getAccountId(),
                    LabelId.create(LabelId.CODE_REVIEW)))
            .value(1)
            .copied(true)
            .granted(TimeUtil.now())
            .tag("tag")
            .realAccountId(otherUserId)
            .build());
    update.putApprovalFor(otherUserId, LabelId.CODE_REVIEW, (short) -1);
    update.commit();

    ChangeNotes notes = newNotes(c);
    PatchSetApproval approval =
        Iterables.getOnlyElement(notes.getApprovals().onlyNonCopied().get(c.currentPatchSetId()));
    assertThat(approval.accountId()).isEqualTo(otherUser.getAccountId());
    assertThat(approval.label()).isEqualTo(LabelId.CODE_REVIEW);
    assertThat(approval.value()).isEqualTo((short) -1);
    assertThat(approval.copied()).isFalse();

    ImmutableList<PatchSetApproval> approvals =
        notes.getApprovals().all().get(c.currentPatchSetId()).stream()
            .sorted(comparing(a -> a.accountId().get()))
            .collect(toImmutableList());
    assertThat(approvals).hasSize(2);

    PatchSetApproval copied = approvals.get(0);
    assertThat(copied.accountId()).isEqualTo(changeOwner.getAccountId());
    assertThat(copied.label()).isEqualTo(LabelId.CODE_REVIEW);
    assertThat(copied.value()).isEqualTo((short) 1);
    assertThat(copied.tag()).hasValue("tag");
    assertThat(copied.accountId()).isEqualTo(changeOwner.getAccountId());
    assertThat(copied.realAccountId()).isEqualTo(otherUserId);
    assertThat(copied.copied()).isTrue();

    PatchSetApproval nonCopied = approvals.get(1);
    assertThat(nonCopied.accountId()).isEqualTo(otherUserId);
    assertThat(nonCopied.realAccountId()).isEqualTo(otherUserId);
    assertThat(nonCopied.label()).isEqualTo(LabelId.CODE_REVIEW);
    assertThat(nonCopied.value()).isEqualTo((short) -1);
  }

  @Test
  public void copiedApprovalsCanBeRemoved() throws Exception {
    Change c = newChange();
    ChangeUpdate update = newUpdate(c, changeOwner);
    update.putCopiedApproval(
        PatchSetApproval.builder()
            .key(
                PatchSetApproval.key(
                    c.currentPatchSetId(),
                    changeOwner.getAccountId(),
                    LabelId.create(LabelId.CODE_REVIEW)))
            .value(1)
            .copied(true)
            .granted(TimeUtil.now())
            .build());
    update.commit();

    update.removeApproval(LabelId.CODE_REVIEW);
    update.commit();

    ChangeNotes notes = newNotes(c);
    PatchSetApproval approval =
        Iterables.getOnlyElement(notes.getApprovals().all().get(c.currentPatchSetId()));
    assertThat(approval.accountId()).isEqualTo(changeOwner.getAccountId());
    assertThat(approval.label()).isEqualTo(LabelId.CODE_REVIEW);
    // The vote got removed since the latest patch-set only has one vote and it's "0". The copied
    // approval will never have a "0" vote, but it can be overridden by a "0" vote of a
    // non-copied approval.
    assertThat(approval.value()).isEqualTo((short) 0);
    assertThat(approval.copied()).isFalse();
  }

  @Test
  public void copiedApprovalsWithStrangeTags() throws Exception {
    String strangeTag = "!@#$%^\0&*):\" \n: \r\"#$@,. :";
    Change c = newChange();
    ChangeUpdate update = newUpdate(c, changeOwner);
    update.putCopiedApproval(
        PatchSetApproval.builder()
            .key(
                PatchSetApproval.key(
                    c.currentPatchSetId(),
                    changeOwner.getAccountId(),
                    LabelId.create(LabelId.CODE_REVIEW)))
            .value(1)
            .copied(true)
            .granted(TimeUtil.now())
            .tag(strangeTag)
            .build());
    update.commit();

    ChangeNotes notes = newNotes(c);
    PatchSetApproval approval =
        Iterables.getOnlyElement(notes.getApprovals().all().get(c.currentPatchSetId()));
    assertThat(approval.accountId()).isEqualTo(changeOwner.getAccountId());
    assertThat(approval.label()).isEqualTo(LabelId.CODE_REVIEW);
    assertThat(approval.value()).isEqualTo((short) 1);
    assertThat(approval.tag()).hasValue(NoteDbUtil.sanitizeFooter(strangeTag));
    assertThat(approval.copied()).isTrue();
  }

  @Test
  public void copiedApprovalsPostSubmit() throws Exception {
    Change c = newChange();
    SubmissionId submissionId = new SubmissionId(c);
    ChangeUpdate update = newUpdate(c, changeOwner);
    update.putCopiedApproval(
        PatchSetApproval.builder()
            .key(
                PatchSetApproval.key(
                    c.currentPatchSetId(),
                    changeOwner.getAccountId(),
                    LabelId.create(LabelId.CODE_REVIEW)))
            .value(1)
            .copied(true)
            .granted(TimeUtil.now())
            .build());
    update.putCopiedApproval(
        PatchSetApproval.builder()
            .key(
                PatchSetApproval.key(
                    c.currentPatchSetId(),
                    changeOwner.getAccountId(),
                    LabelId.create(LabelId.VERIFIED)))
            .value(1)
            .copied(true)
            .granted(TimeUtil.now())
            .build());
    update.commit();

    update = newUpdate(c, changeOwner);
    update.merge(
        submissionId,
        ImmutableList.of(
            submitRecord(
                "NOT_READY",
                null,
                submitLabel(LabelId.VERIFIED, "OK", changeOwner.getAccountId()),
                submitLabel(LabelId.CODE_REVIEW, "NEED", null))));
    update.commit();

    update = newUpdate(c, changeOwner);
    update.putCopiedApproval(
        PatchSetApproval.builder()
            .key(
                PatchSetApproval.key(
                    c.currentPatchSetId(),
                    changeOwner.getAccountId(),
                    LabelId.create(LabelId.CODE_REVIEW)))
            .value(2)
            .copied(true)
            .granted(TimeUtil.now())
            .build());
    update.commit();

    ChangeNotes notes = newNotes(c);
    List<PatchSetApproval> approvals = Lists.newArrayList(notes.getApprovals().all().values());
    assertThat(approvals).hasSize(2);
    assertThat(approvals.get(0).label()).isEqualTo(LabelId.VERIFIED);
    assertThat(approvals.get(0).value()).isEqualTo((short) 1);
    assertThat(approvals.get(0).postSubmit()).isFalse();
    assertThat(approvals.get(1).label()).isEqualTo(LabelId.CODE_REVIEW);
    assertThat(approvals.get(1).value()).isEqualTo((short) 2);
    assertThat(approvals.get(1).postSubmit()).isTrue();
  }

  @Test
  public void multipleReviewers() throws Exception {
    Change c = newChange();
    ChangeUpdate update = newUpdate(c, changeOwner);
    update.putReviewer(changeOwner.getAccount().id(), REVIEWER);
    update.putReviewer(otherUser.getAccount().id(), REVIEWER);
    update.commit();

    ChangeNotes notes = newNotes(c);
    Instant ts = update.getWhen();
    assertThat(notes.getReviewers())
        .isEqualTo(
            ReviewerSet.fromTable(
                ImmutableTable.<ReviewerStateInternal, Account.Id, Instant>builder()
                    .put(REVIEWER, Account.id(1), ts)
                    .put(REVIEWER, Account.id(2), ts)
                    .build()));
  }

  @Test
  public void reviewerTypes() throws Exception {
    Change c = newChange();
    ChangeUpdate update = newUpdate(c, changeOwner);
    update.putReviewer(changeOwner.getAccount().id(), REVIEWER);
    update.putReviewer(otherUser.getAccount().id(), CC);
    testRefAction(() -> update.commit());

    ChangeNotes notes = newNotes(c);
    Instant ts = update.getWhen();
    assertThat(notes.getReviewers())
        .isEqualTo(
            ReviewerSet.fromTable(
                ImmutableTable.<ReviewerStateInternal, Account.Id, Instant>builder()
                    .put(REVIEWER, Account.id(1), ts)
                    .put(CC, Account.id(2), ts)
                    .build()));
  }

  @Test
  public void oneReviewerMultipleTypes() throws Exception {
    Change c = newChange();
    ChangeUpdate update = newUpdate(c, changeOwner);
    update.putReviewer(otherUser.getAccount().id(), REVIEWER);
    update.commit();

    ChangeNotes notes = newNotes(c);
    Instant ts = update.getWhen();
    assertThat(notes.getReviewers())
        .isEqualTo(ReviewerSet.fromTable(ImmutableTable.of(REVIEWER, Account.id(2), ts)));

    update = newUpdate(c, otherUser);
    update.putReviewer(otherUser.getAccount().id(), CC);
    update.commit();

    notes = newNotes(c);
    ts = update.getWhen();
    assertThat(notes.getReviewers())
        .isEqualTo(ReviewerSet.fromTable(ImmutableTable.of(CC, Account.id(2), ts)));
  }

  @Test
  public void removeReviewer() throws Exception {
    Change c = newChange();
    ChangeUpdate update = newUpdate(c, changeOwner);
    update.putReviewer(otherUser.getAccount().id(), REVIEWER);
    update.commit();

    update = newUpdate(c, changeOwner);
    update.putApproval(LabelId.CODE_REVIEW, (short) 1);
    update.commit();

    update = newUpdate(c, otherUser);
    update.putApproval(LabelId.CODE_REVIEW, (short) 1);
    update.commit();

    ChangeNotes notes = newNotes(c);
    List<PatchSetApproval> psas = notes.getApprovals().all().get(c.currentPatchSetId());
    assertThat(psas).hasSize(2);
    assertThat(psas.get(0).accountId()).isEqualTo(changeOwner.getAccount().id());
    assertThat(psas.get(1).accountId()).isEqualTo(otherUser.getAccount().id());

    update = newUpdate(c, changeOwner);
    update.removeReviewer(otherUser.getAccount().id());
    update.commit();

    notes = newNotes(c);
    psas = notes.getApprovals().all().get(c.currentPatchSetId());
    assertThat(psas).hasSize(1);
    assertThat(psas.get(0).accountId()).isEqualTo(changeOwner.getAccount().id());
  }

  @Test
  public void submitRecords() throws Exception {
    Change c = newChange();
    SubmissionId submissionId = new SubmissionId(c);
    ChangeUpdate update = newUpdate(c, changeOwner);
    update.setSubjectForCommit("Submit patch set 1");

    update.merge(
        submissionId,
        ImmutableList.of(
            submitRecord(
                "NOT_READY",
                null,
                submitLabel(LabelId.VERIFIED, "OK", changeOwner.getAccountId()),
                submitLabel(LabelId.CODE_REVIEW, "NEED", null)),
            submitRecord(
                "NOT_READY",
                null,
                submitLabel(LabelId.VERIFIED, "OK", changeOwner.getAccountId()),
                submitLabel("Alternative-Code-Review", "NEED", null))));
    update.commit();

    ChangeNotes notes = newNotes(c);
    List<SubmitRecord> recs = notes.getSubmitRecords();
    assertThat(recs).hasSize(2);
    assertThat(recs.get(0))
        .isEqualTo(
            submitRecord(
                "NOT_READY",
                null,
                submitLabel(LabelId.VERIFIED, "OK", changeOwner.getAccountId()),
                submitLabel(LabelId.CODE_REVIEW, "NEED", null)));
    assertThat(recs.get(1))
        .isEqualTo(
            submitRecord(
                "NOT_READY",
                null,
                submitLabel(LabelId.VERIFIED, "OK", changeOwner.getAccountId()),
                submitLabel("Alternative-Code-Review", "NEED", null)));
    assertThat(notes.getChange().getSubmissionId()).isEqualTo(submissionId.toString());
  }

  @Test
  public void latestSubmitRecordsOnly() throws Exception {
    Change c = newChange();
    SubmissionId submissionId = new SubmissionId(c);
    ChangeUpdate update = newUpdate(c, changeOwner);
    update.setSubjectForCommit("Submit patch set 1");
    update.merge(
        submissionId,
        ImmutableList.of(
            submitRecord(
                "OK", null, submitLabel(LabelId.CODE_REVIEW, "OK", otherUser.getAccountId()))));
    update.commit();

    incrementPatchSet(c);
    update = newUpdate(c, changeOwner);
    update.setSubjectForCommit("Submit patch set 2");
    update.merge(
        submissionId,
        ImmutableList.of(
            submitRecord(
                "OK", null, submitLabel(LabelId.CODE_REVIEW, "OK", changeOwner.getAccountId()))));
    update.commit();

    ChangeNotes notes = newNotes(c);
    assertThat(notes.getSubmitRecords())
        .containsExactly(
            submitRecord(
                "OK", null, submitLabel(LabelId.CODE_REVIEW, "OK", changeOwner.getAccountId())));
    assertThat(notes.getChange().getSubmissionId()).isEqualTo(submissionId.toString());
  }

  @Test
  public void mergedOnEmptyIfNotSubmitted() throws Exception {
    Change c = newChange();

    ChangeUpdate update = newUpdate(c, changeOwner);
    // Make sure unrelevent update does not set mergedOn.
    update.setTopic("topic", topicValidator);
    update.commit();
    assertThat(newNotes(c).getMergedOn()).isEmpty();
  }

  @Test
  public void mergedOnSetWhenSubmitted() throws Exception {
    Change c = newChange();

    SubmissionId submissionId = new SubmissionId(c);
    ChangeUpdate update = newUpdate(c, changeOwner);
    update.setSubjectForCommit("Update patch set 1");
    update.merge(
        submissionId,
        ImmutableList.of(
            submitRecord(
                "OK", null, submitLabel(LabelId.CODE_REVIEW, "OK", otherUser.getAccountId()))));
    update.commit();
    ChangeNotes notes = newNotes(c);
    assertThat(notes.getMergedOn()).isPresent();
    Instant mergedOn = notes.getMergedOn().get();
    assertThat(mergedOn).isEqualTo(notes.getChange().getLastUpdatedOn());

    // Next update does not change mergedOn date.
    update = newUpdate(c, changeOwner);
    update.putApproval(LabelId.CODE_REVIEW, (short) 1);
    update.commit();
    notes = newNotes(c);
    assertThat(notes.getMergedOn().get()).isEqualTo(mergedOn);
    assertThat(notes.getMergedOn().get()).isLessThan(notes.getChange().getLastUpdatedOn());
  }

  @Test
  public void latestMergedOn() throws Exception {
    Change c = newChange();
    SubmissionId submissionId = new SubmissionId(c);
    ChangeUpdate update = newUpdate(c, changeOwner);
    update.setSubjectForCommit("Update patch set 1");
    update.merge(
        submissionId,
        ImmutableList.of(
            submitRecord(
                "OK", null, submitLabel(LabelId.CODE_REVIEW, "OK", otherUser.getAccountId()))));
    update.commit();
    ChangeNotes notes = newNotes(c);
    assertThat(notes.getMergedOn()).isPresent();
    Instant mergedOn = notes.getMergedOn().get();
    assertThat(mergedOn).isEqualTo(notes.getChange().getLastUpdatedOn());

    incrementPatchSet(c);
    update = newUpdate(c, changeOwner);
    update.setSubjectForCommit("Update patch set 2");
    update.merge(
        submissionId,
        ImmutableList.of(
            submitRecord(
                "OK", null, submitLabel(LabelId.CODE_REVIEW, "OK", changeOwner.getAccountId()))));
    update.commit();

    notes = newNotes(c);
    assertThat(notes.getMergedOn().get()).isGreaterThan(mergedOn);
    assertThat(notes.getMergedOn().get()).isEqualTo(notes.getChange().getLastUpdatedOn());
  }

  @Test
  public void emptyChangeUpdate() throws Exception {
    Change c = newChange();
    Ref initial = repo.exactRef(changeMetaRef(c.getId()));
    assertThat(initial).isNotNull();

    // Empty update doesn't create a new commit.
    ChangeUpdate update = newUpdate(c, changeOwner);
    update.commit();
    assertThat(update.getResult()).isNull();

    Ref updated = repo.exactRef(changeMetaRef(c.getId()));
    assertThat(updated.getObjectId()).isEqualTo(initial.getObjectId());
  }

  @Test
  public void defaultAttentionSetIsEmpty() throws Exception {
    Change c = newChange();
    ChangeNotes notes = newNotes(c);
    assertThat(notes.getAttentionSet()).isEmpty();
  }

  @Test
  public void defaultAttentionSetUpdatesIsEmpty() throws Exception {
    Change c = newChange();
    ChangeNotes notes = newNotes(c);
    assertThat(notes.getAttentionSetUpdates()).isEmpty();
  }

  @Test
  public void addAttentionStatus() throws Exception {
    Change c = newChange();
    ChangeUpdate update = newUpdate(c, changeOwner);
    AttentionSetUpdate attentionSetUpdate =
        AttentionSetUpdate.createForWrite(changeOwner.getAccountId(), Operation.ADD, "test");
    update.addToPlannedAttentionSetUpdates(ImmutableSet.of(attentionSetUpdate));
    update.commit();

    ChangeNotes notes = newNotes(c);
    assertThat(notes.getAttentionSet()).containsExactly(addTimestamp(attentionSetUpdate, c));
  }

  @Test
  public void addAllAttentionUpdates() throws Exception {
    Change c = newChange();
    ChangeUpdate update = newUpdate(c, changeOwner);
    AttentionSetUpdate attentionSetUpdate =
        AttentionSetUpdate.createForWrite(changeOwner.getAccountId(), Operation.ADD, "test");
    update.addToPlannedAttentionSetUpdates(ImmutableSet.of(attentionSetUpdate));
    update.commit();

    ChangeNotes notes = newNotes(c);
    assertThat(notes.getAttentionSetUpdates()).containsExactly(addTimestamp(attentionSetUpdate, c));
  }

  @Test
  public void filterLatestAttentionStatus() throws Exception {
    Change c = newChange();
    ChangeUpdate update = newUpdate(c, changeOwner);
    AttentionSetUpdate attentionSetUpdate =
        AttentionSetUpdate.createForWrite(changeOwner.getAccountId(), Operation.ADD, "test");
    update.addToPlannedAttentionSetUpdates(ImmutableSet.of(attentionSetUpdate));
    update.commit();
    update = newUpdate(c, changeOwner);
    attentionSetUpdate =
        AttentionSetUpdate.createForWrite(changeOwner.getAccountId(), Operation.REMOVE, "test");
    update.addToPlannedAttentionSetUpdates(ImmutableSet.of(attentionSetUpdate));
    update.commit();

    ChangeNotes notes = newNotes(c);
    assertThat(notes.getAttentionSet()).containsExactly(addTimestamp(attentionSetUpdate, c));
  }

  @Test
  public void DoesNotFilterLatestAttentionSetUpdates() throws Exception {
    Change c = newChange();
    ChangeUpdate update = newUpdate(c, changeOwner);
    AttentionSetUpdate firstAttentionSetUpdate =
        AttentionSetUpdate.createForWrite(changeOwner.getAccountId(), Operation.ADD, "test");
    update.addToPlannedAttentionSetUpdates(ImmutableSet.of(firstAttentionSetUpdate));
    update.commit();
    update = newUpdate(c, changeOwner);
    firstAttentionSetUpdate = addTimestamp(firstAttentionSetUpdate, c);

    AttentionSetUpdate secondAttentionSetUpdate =
        AttentionSetUpdate.createForWrite(changeOwner.getAccountId(), Operation.REMOVE, "test");
    update.addToPlannedAttentionSetUpdates(ImmutableSet.of(secondAttentionSetUpdate));
    update.commit();
    secondAttentionSetUpdate = addTimestamp(secondAttentionSetUpdate, c);

    ChangeNotes notes = newNotes(c);
    assertThat(notes.getAttentionSetUpdates())
        .containsExactly(secondAttentionSetUpdate, firstAttentionSetUpdate);
  }

  @Test
  public void addAttentionStatus_rejectTimestamp() throws Exception {
    Change c = newChange();
    ChangeUpdate update = newUpdate(c, changeOwner);
    AttentionSetUpdate attentionSetUpdate =
        AttentionSetUpdate.createFromRead(
            Instant.now(), changeOwner.getAccountId(), Operation.ADD, "test");
    IllegalArgumentException thrown =
        assertThrows(
            IllegalArgumentException.class,
            () -> update.addToPlannedAttentionSetUpdates(ImmutableSet.of(attentionSetUpdate)));
    assertThat(thrown).hasMessageThat().contains("must not specify timestamp for write");
  }

  @Test
  public void addAttentionStatus_rejectIfSameUserTwice() throws Exception {
    Change c = newChange();
    ChangeUpdate update = newUpdate(c, changeOwner);
    AttentionSetUpdate attentionSetUpdate0 =
        AttentionSetUpdate.createForWrite(changeOwner.getAccountId(), Operation.ADD, "test 0");
    AttentionSetUpdate attentionSetUpdate1 =
        AttentionSetUpdate.createForWrite(changeOwner.getAccountId(), Operation.ADD, "test 1");

    IllegalArgumentException thrown =
        assertThrows(
            IllegalArgumentException.class,
            () ->
                update.addToPlannedAttentionSetUpdates(
                    ImmutableSet.of(attentionSetUpdate0, attentionSetUpdate1)));
    assertThat(thrown)
        .hasMessageThat()
        .contains("must not specify multiple updates for single user");
  }

  @Test
  public void addAttentionStatusForMultipleUsers() throws Exception {
    Change c = newChange();
    ChangeUpdate update = newUpdate(c, changeOwner);
    // put the user as cc to ensure that the user took part in this change.
    update.putReviewer(otherUser.getAccount().id(), CC);
    AttentionSetUpdate attentionSetUpdate0 =
        AttentionSetUpdate.createForWrite(changeOwner.getAccountId(), Operation.ADD, "test");
    AttentionSetUpdate attentionSetUpdate1 =
        AttentionSetUpdate.createForWrite(otherUser.getAccountId(), Operation.ADD, "test");

    update.addToPlannedAttentionSetUpdates(
        ImmutableSet.of(attentionSetUpdate0, attentionSetUpdate1));
    update.commit();

    ChangeNotes notes = newNotes(c);
    assertThat(notes.getAttentionSet())
        .containsExactly(
            addTimestamp(attentionSetUpdate0, c), addTimestamp(attentionSetUpdate1, c));
  }

  @Test
  public void hashtagCommit() throws Exception {
    Change c = newChange();
    ChangeUpdate update = newUpdate(c, changeOwner);
    LinkedHashSet<String> hashtags = new LinkedHashSet<>();
    hashtags.add("tag1");
    hashtags.add("tag2");
    update.setHashtags(hashtags);
    update.commit();
    try (RevWalk walk = new RevWalk(repo)) {
      RevCommit commit = walk.parseCommit(update.getResult());
      walk.parseBody(commit);
      assertThat(commit.getFullMessage()).contains("Hashtags: tag1,tag2\n");
    }
  }

  @Test
  public void hashtagChangeNotes() throws Exception {
    Change c = newChange();
    ChangeUpdate update = newUpdate(c, changeOwner);
    LinkedHashSet<String> hashtags = new LinkedHashSet<>();
    hashtags.add("tag1");
    hashtags.add("tag2");
    update.setHashtags(hashtags);
    update.commit();

    ChangeNotes notes = newNotes(c);
    assertThat(notes.getHashtags()).isEqualTo(hashtags);
  }

  @Test
  public void customKeyedValuesCommit() throws Exception {
    Change c = newChange();
    ChangeUpdate update = newUpdate(c, changeOwner);
    update.addCustomKeyedValue("key1", "value1");
    update.addCustomKeyedValue("key2", "value2");
    update.commit();
    try (RevWalk walk = new RevWalk(repo)) {
      RevCommit commit = walk.parseCommit(update.getResult());
      walk.parseBody(commit);
      assertThat(commit.getFullMessage()).contains("Custom-Keyed-Value: key1=value1\n");
      assertThat(commit.getFullMessage()).contains("Custom-Keyed-Value: key2=value2\n");
    }
  }

  @Test
  public void customKeyedValuesChangeNotes() throws Exception {
    Change c = newChange();
    ChangeUpdate update = newUpdate(c, changeOwner);
    update.addCustomKeyedValue("key1", "value\n1");
    update.addCustomKeyedValue("key2", "value2=value3");
    update.addCustomKeyedValue("key3", "value3: value4");
    update.commit();

    TreeMap<String, String> customKeyedValues = new TreeMap<>();
    customKeyedValues.put("key1", "value 1");
    customKeyedValues.put("key2", "value2=value3");
    customKeyedValues.put("key3", "value3: value4");
    ChangeNotes notes = newNotes(c);
    assertThat(notes.getCustomKeyedValues())
        .isEqualTo(ImmutableSortedMap.copyOfSorted(customKeyedValues));
  }

  @Test
  public void customKeyedValuesChangeNotes_Override() throws Exception {
    Change c = newChange();
    ChangeUpdate update = newUpdate(c, changeOwner);
    update.addCustomKeyedValue("key1", "value1");
    update.addCustomKeyedValue("key2", "value2");
    update.commit();

    update = newUpdate(c, changeOwner);
    update.addCustomKeyedValue("key1", "value3");
    update.commit();

    TreeMap<String, String> customKeyedValues = new TreeMap<>();
    customKeyedValues.put("key1", "value3");
    customKeyedValues.put("key2", "value2");
    ChangeNotes notes = newNotes(c);
    assertThat(notes.getCustomKeyedValues())
        .isEqualTo(ImmutableSortedMap.copyOfSorted(customKeyedValues));
  }

  @Test
  public void customKeyedValuesChangeNotes_Deletion() throws Exception {
    Change c = newChange();
    ChangeUpdate update = newUpdate(c, changeOwner);
    update.addCustomKeyedValue("key1", "value1");
    update.addCustomKeyedValue("key2", "value2");
    update.commit();

    update = newUpdate(c, changeOwner);
    update.deleteCustomKeyedValue("key1");
    update.commit();

    TreeMap<String, String> customKeyedValues = new TreeMap<>();
    customKeyedValues.put("key2", "value2");
    ChangeNotes notes = newNotes(c);
    assertThat(notes.getCustomKeyedValues())
        .isEqualTo(ImmutableSortedMap.copyOfSorted(customKeyedValues));
  }

  @Test
  public void topicChangeNotes() throws Exception {
    Change c = newChange();

    // initially topic is not set
    ChangeNotes notes = newNotes(c);
    assertThat(notes.getChange().getTopic()).isNull();

    // set topic
    String topic = "myTopic";
    ChangeUpdate update = newUpdate(c, changeOwner);
    update.setTopic(topic, topicValidator);
    update.commit();
    notes = newNotes(c);
    assertThat(notes.getChange().getTopic()).isEqualTo(topic);

    // clear topic by setting empty string
    update = newUpdate(c, changeOwner);
    update.setTopic("", topicValidator);
    update.commit();
    notes = newNotes(c);
    assertThat(notes.getChange().getTopic()).isNull();

    // set other topic
    topic = "otherTopic";
    update = newUpdate(c, changeOwner);
    update.setTopic(topic, topicValidator);
    update.commit();
    notes = newNotes(c);
    assertThat(notes.getChange().getTopic()).isEqualTo(topic);

    // clear topic by setting null
    update = newUpdate(c, changeOwner);
    update.setTopic(null, topicValidator);
    update.commit();
    notes = newNotes(c);
    assertThat(notes.getChange().getTopic()).isNull();

    // check invalid topic
    ChangeUpdate failingUpdate = newUpdate(c, changeOwner);
    assertThrows(ValidationException.class, () -> failingUpdate.setTopic("\"", topicValidator));
  }

  @Test
  public void changeIdChangeNotes() throws Exception {
    Change c = newChange();

    ChangeNotes notes = newNotes(c);
    assertThat(notes.getChange().getKey()).isEqualTo(c.getKey());

    // An update doesn't affect the Change-Id
    ChangeUpdate update = newUpdate(c, changeOwner);
    update.setTopic("topic", topicValidator); // Change something to get a new commit.
    update.commit();
    assertThat(notes.getChange().getKey()).isEqualTo(c.getKey());

    // Trying to set another Change-Id fails
    String otherChangeId = "I577fb248e474018276351785930358ec0450e9f7";
    ChangeUpdate failingUpdate = newUpdate(c, changeOwner);
    IllegalArgumentException thrown =
        assertThrows(
            IllegalArgumentException.class, () -> failingUpdate.setChangeId(otherChangeId));
    assertThat(thrown)
        .hasMessageThat()
        .contains(
            "The Change-Id was already set to "
                + c.getKey()
                + ", so we cannot set this Change-Id: "
                + otherChangeId);
  }

  @Test
  public void branchChangeNotes() throws Exception {
    Change c = newChange();

    ChangeNotes notes = newNotes(c);
    BranchNameKey expectedBranch = BranchNameKey.create(project, "refs/heads/master");
    assertThat(notes.getChange().getDest()).isEqualTo(expectedBranch);

    // An update doesn't affect the branch
    ChangeUpdate update = newUpdate(c, changeOwner);
    update.setTopic("topic", topicValidator); // Change something to get a new commit.
    update.commit();
    assertThat(newNotes(c).getChange().getDest()).isEqualTo(expectedBranch);

    // Set another branch
    String otherBranch = "refs/heads/stable";
    update = newUpdate(c, changeOwner);
    update.setBranch(otherBranch);
    update.commit();
    assertThat(newNotes(c).getChange().getDest())
        .isEqualTo(BranchNameKey.create(project, otherBranch));
  }

  @Test
  public void ownerChangeNotes() throws Exception {
    Change c = newChange();

    assertThat(newNotes(c).getChange().getOwner()).isEqualTo(changeOwner.getAccountId());

    // An update doesn't affect the owner
    ChangeUpdate update = newUpdate(c, otherUser);
    update.setTopic("topic", topicValidator); // Change something to get a new commit.
    update.commit();
    assertThat(newNotes(c).getChange().getOwner()).isEqualTo(changeOwner.getAccountId());
  }

  @Test
  public void createdOnChangeNotes() throws Exception {
    Change c = newChange();

    Instant createdOn = newNotes(c).getChange().getCreatedOn();
    assertThat(createdOn).isNotNull();

    // An update doesn't affect the createdOn timestamp.
    ChangeUpdate update = newUpdate(c, changeOwner);
    update.setTopic("topic", topicValidator); // Change something to get a new commit.
    update.commit();
    assertThat(newNotes(c).getChange().getCreatedOn()).isEqualTo(createdOn);
  }

  @Test
  public void lastUpdatedOnChangeNotes() throws Exception {
    Change c = newChange();

    ChangeNotes notes = newNotes(c);
    Instant ts1 = notes.getChange().getLastUpdatedOn();
    assertThat(ts1).isEqualTo(notes.getChange().getCreatedOn());

    // Various kinds of updates that update the timestamp.
    ChangeUpdate update = newUpdate(c, changeOwner);
    update.setTopic("topic", topicValidator); // Change something to get a new commit.
    update.commit();
    Instant ts2 = newNotes(c).getChange().getLastUpdatedOn();
    assertThat(ts2).isGreaterThan(ts1);

    update = newUpdate(c, changeOwner);
    update.setChangeMessage("Some message");
    update.commit();
    Instant ts3 = newNotes(c).getChange().getLastUpdatedOn();
    assertThat(ts3).isGreaterThan(ts2);

    update = newUpdate(c, changeOwner);
    update.setHashtags(ImmutableSet.of("foo"));
    update.commit();
    Instant ts4 = newNotes(c).getChange().getLastUpdatedOn();
    assertThat(ts4).isGreaterThan(ts3);

    incrementPatchSet(c);
    Instant ts5 = newNotes(c).getChange().getLastUpdatedOn();
    assertThat(ts5).isGreaterThan(ts4);

    update = newUpdate(c, changeOwner);
    update.putApproval(LabelId.CODE_REVIEW, (short) 1);
    update.commit();
    Instant ts6 = newNotes(c).getChange().getLastUpdatedOn();
    assertThat(ts6).isGreaterThan(ts5);

    update = newUpdate(c, changeOwner);
    update.setStatus(Change.Status.ABANDONED);
    update.commit();
    Instant ts7 = newNotes(c).getChange().getLastUpdatedOn();
    assertThat(ts7).isGreaterThan(ts6);

    update = newUpdate(c, changeOwner);
    update.putReviewer(otherUser.getAccountId(), ReviewerStateInternal.REVIEWER);
    update.commit();
    Instant ts8 = newNotes(c).getChange().getLastUpdatedOn();
    assertThat(ts8).isGreaterThan(ts7);

    update = newUpdate(c, changeOwner);
    update.setGroups(ImmutableList.of("a", "b"));
    update.commit();
    Instant ts9 = newNotes(c).getChange().getLastUpdatedOn();
    assertThat(ts9).isGreaterThan(ts8);

    // Finish off by merging the change.
    update = newUpdate(c, changeOwner);
    update.merge(
        new SubmissionId(c),
        ImmutableList.of(
            submitRecord(
                "NOT_READY",
                null,
                submitLabel(LabelId.VERIFIED, "OK", changeOwner.getAccountId()),
                submitLabel("Alternative-Code-Review", "NEED", null))));
    update.commit();
    Instant ts10 = newNotes(c).getChange().getLastUpdatedOn();
    assertThat(ts10).isGreaterThan(ts9);
  }

  @Test
  public void subjectLeadingWhitespaceChangeNotes() throws Exception {
    Change c = TestChanges.newChange(project, changeOwner.getAccountId());
    String trimmedSubj = c.getSubject();
    c.setCurrentPatchSet(c.currentPatchSetId(), "  " + trimmedSubj, c.getOriginalSubject());
    ChangeUpdate update = newUpdateForNewChange(c, changeOwner);
    update.setChangeId(c.getKey().get());
    update.setBranch(c.getDest().branch());
    update.commit();

    ChangeNotes notes = newNotes(c);
    assertThat(notes.getChange().getSubject()).isEqualTo(trimmedSubj);

    String tabSubj = "\t\t" + trimmedSubj;

    c = TestChanges.newChange(project, changeOwner.getAccountId());
    c.setCurrentPatchSet(c.currentPatchSetId(), tabSubj, c.getOriginalSubject());
    update = newUpdateForNewChange(c, changeOwner);
    update.setChangeId(c.getKey().get());
    update.setBranch(c.getDest().branch());
    update.commit();

    notes = newNotes(c);
    assertThat(notes.getChange().getSubject()).isEqualTo(tabSubj);
  }

  @Test
  public void commitChangeNotesUnique() throws Exception {
    // PatchSetId -> ObjectId must be a one to one mapping
    Change c = newChange();

    ChangeNotes notes = newNotes(c);
    PatchSet ps = notes.getCurrentPatchSet();
    assertThat(ps).isNotNull();

    // new revId for the same patch set, ps1
    ChangeUpdate update = newUpdate(c, changeOwner);
    RevCommit commit = tr.commit().message("PS1 again").create();
    update.setCommit(rw, commit);
    update.commit();

    StorageException e = assertThrows(StorageException.class, () -> newNotes(c));
    assertCause(
        e,
        ConfigInvalidException.class,
        "Multiple revisions parsed for patch set 1:"
            + " "
            + commit.name()
            + " and "
            + ps.commitId().name());
  }

  @Test
  public void patchSetChangeNotes() throws Exception {
    Change c = newChange();

    // ps1 created by newChange()
    ChangeNotes notes = newNotes(c);
    PatchSet ps1 = notes.getCurrentPatchSet();
    assertThat(notes.getChange().currentPatchSetId()).isEqualTo(ps1.id());
    assertThat(notes.getChange().getSubject()).isEqualTo("Change subject");
    assertThat(notes.getChange().getOriginalSubject()).isEqualTo("Change subject");
    assertThat(ps1.id()).isEqualTo(PatchSet.id(c.getId(), 1));
    assertThat(ps1.uploader()).isEqualTo(changeOwner.getAccountId());

    // ps2 by other user
    RevCommit commit = incrementPatchSet(c, otherUser);
    notes = newNotes(c);
    PatchSet ps2 = notes.getCurrentPatchSet();
    assertThat(ps2.id()).isEqualTo(PatchSet.id(c.getId(), 2));
    assertThat(notes.getChange().getSubject()).isEqualTo("PS2");
    assertThat(notes.getChange().getOriginalSubject()).isEqualTo("Change subject");
    assertThat(notes.getChange().currentPatchSetId()).isEqualTo(ps2.id());
    assertThat(ps2.commitId()).isNotEqualTo(ps1.commitId());
    assertThat(ps2.commitId()).isEqualTo(commit);
    assertThat(ps2.uploader()).isEqualTo(otherUser.getAccountId());
    assertThat(ps2.createdOn()).isEqualTo(notes.getChange().getLastUpdatedOn());

    // comment on ps1, current patch set is still ps2
    ChangeUpdate update = newUpdate(c, changeOwner);
    update.setPatchSetId(ps1.id());
    update.setChangeMessage("Comment on old patch set.");
    update.commit();
    notes = newNotes(c);
    assertThat(notes.getChange().currentPatchSetId()).isEqualTo(ps2.id());
  }

  @Test
  public void patchSetStates() throws Exception {
    Change c = newChange();
    PatchSet.Id psId1 = c.currentPatchSetId();

    incrementCurrentPatchSetFieldOnly(c);
    PatchSet.Id psId2 = c.currentPatchSetId();
    RevCommit commit = tr.commit().message("PS2").create();
    ChangeUpdate update = newUpdate(c, changeOwner);
    update.setCommit(rw, commit);
    update.putApproval(LabelId.CODE_REVIEW, (short) 1);
    update.setChangeMessage("This is a message");
    update.putComment(
        HumanComment.Status.PUBLISHED,
        newComment(
            c.currentPatchSetId(),
            "a.txt",
            "uuid1",
            new CommentRange(1, 2, 3, 4),
            1,
            changeOwner,
            null,
            TimeUtil.now(),
            "Comment",
            (short) 1,
            commit,
            false));
    update.commit();

    ChangeNotes notes = newNotes(c);
    assertThat(notes.getPatchSets().keySet()).containsExactly(psId1, psId2);
    assertThat(notes.getApprovals().all()).isNotEmpty();
    assertThat(notes.getChangeMessages()).isNotEmpty();
    assertThat(notes.getHumanComments()).isNotEmpty();

    // publish ps2
    update = newUpdate(c, changeOwner);
    update.setPatchSetState(PatchSetState.PUBLISHED);
    update.commit();

    // delete ps2
    update = newUpdate(c, changeOwner);
    update.setPatchSetState(PatchSetState.DELETED);
    update.commit();

    notes = newNotes(c);
    assertThat(notes.getPatchSets().keySet()).containsExactly(psId1);
    assertThat(notes.getApprovals().all()).isEmpty();
    assertThat(notes.getChangeMessages()).isEmpty();
    assertThat(notes.getHumanComments()).isEmpty();
  }

  @Test
  public void patchSetGroups() throws Exception {
    Change c = newChange();
    PatchSet.Id psId1 = c.currentPatchSetId();

    ChangeNotes notes = newNotes(c);
    assertThat(notes.getPatchSets().get(psId1).groups()).isEmpty();

    // ps1
    ChangeUpdate update = newUpdate(c, changeOwner);
    update.setGroups(ImmutableList.of("a", "b"));
    update.commit();
    notes = newNotes(c);
    assertThat(notes.getPatchSets().get(psId1).groups()).containsExactly("a", "b").inOrder();

    incrementCurrentPatchSetFieldOnly(c);
    PatchSet.Id psId2 = c.currentPatchSetId();
    update = newUpdate(c, changeOwner);
    update.setCommit(rw, tr.commit().message("PS2").create());
    update.setGroups(ImmutableList.of("d"));
    update.commit();
    notes = newNotes(c);
    assertThat(notes.getPatchSets().get(psId2).groups()).containsExactly("d");
    assertThat(notes.getPatchSets().get(psId1).groups()).containsExactly("a", "b").inOrder();
  }

  @Test
  public void pushCertificate() throws Exception {
    String pushCert =
        "certificate version 0.1\n"
            + "pusher This is not a real push cert\n"
            + "-----BEGIN PGP SIGNATURE-----\n"
            + "Version: GnuPG v1\n"
            + "\n"
            + "Nor is this a real signature.\n"
            + "-----END PGP SIGNATURE-----\n";

    // ps2 with push cert
    Change c = newChange();
    PatchSet.Id psId1 = c.currentPatchSetId();
    incrementCurrentPatchSetFieldOnly(c);
    PatchSet.Id psId2 = c.currentPatchSetId();
    ChangeUpdate update = newUpdate(c, changeOwner);
    update.setPatchSetId(psId2);
    RevCommit commit = tr.commit().message("PS2").create();
    update.setCommit(rw, commit, pushCert);
    update.commit();

    ChangeNotes notes = newNotes(c);
    readNote(notes, commit);

    Map<PatchSet.Id, PatchSet> patchSets = notes.getPatchSets();
    assertThat(patchSets.get(psId1).pushCertificate()).isEmpty();
    assertThat(patchSets.get(psId2).pushCertificate()).hasValue(pushCert);
    assertThat(notes.getHumanComments()).isEmpty();

    // comment on ps2
    update = newUpdate(c, changeOwner);
    update.setPatchSetId(psId2);
    Instant ts = TimeUtil.now();
    update.putComment(
        HumanComment.Status.PUBLISHED,
        newComment(
            psId2,
            "a.txt",
            "uuid1",
            new CommentRange(1, 2, 3, 4),
            1,
            changeOwner,
            null,
            ts,
            "Comment",
            (short) 1,
            commit,
            false));
    update.commit();

    notes = newNotes(c);

    patchSets = notes.getPatchSets();
    assertThat(patchSets.get(psId1).pushCertificate()).isEmpty();
    assertThat(patchSets.get(psId2).pushCertificate()).hasValue(pushCert);
    assertThat(notes.getHumanComments()).isNotEmpty();
  }

  @Test
  public void emptyExceptSubject() throws Exception {
    ChangeUpdate update = newUpdate(newChange(), changeOwner);
    update.setSubjectForCommit("Create change");
    assertThat(update.commit()).isNotNull();
  }

  @Test
  public void multipleUpdatesInManager() throws Exception {
    Change c = newChange();
    ChangeUpdate update1 = newUpdate(c, changeOwner);
    update1.putApproval(LabelId.VERIFIED, (short) 1);

    ChangeUpdate update2 = newUpdate(c, otherUser);
    update2.putApproval(LabelId.CODE_REVIEW, (short) 2);

    try (NoteDbUpdateManager updateManager = updateManagerFactory.create(project, otherUser)) {
      updateManager.add(update1);
      updateManager.add(update2);
      testRefAction(() -> updateManager.execute());
    }

    ChangeNotes notes = newNotes(c);
    List<PatchSetApproval> psas = notes.getApprovals().all().get(c.currentPatchSetId());
    assertThat(psas).hasSize(2);

    assertThat(psas.get(0).accountId()).isEqualTo(changeOwner.getAccount().id());
    assertThat(psas.get(0).label()).isEqualTo(LabelId.VERIFIED);
    assertThat(psas.get(0).value()).isEqualTo((short) 1);

    assertThat(psas.get(1).accountId()).isEqualTo(otherUser.getAccount().id());
    assertThat(psas.get(1).label()).isEqualTo(LabelId.CODE_REVIEW);
    assertThat(psas.get(1).value()).isEqualTo((short) 2);
  }

  @Test
  public void multipleUpdatesIncludingComments() throws Exception {
    Change c = newChange();
    ChangeUpdate update1 = newUpdate(c, otherUser);
    String uuid1 = "uuid1";
    String message1 = "comment 1";
    CommentRange range1 = new CommentRange(1, 1, 2, 1);
    Instant time1 = TimeUtil.now();
    PatchSet.Id psId = c.currentPatchSetId();
    RevCommit tipCommit;
    try (NoteDbUpdateManager updateManager = updateManagerFactory.create(project, otherUser)) {
      HumanComment comment1 =
          newComment(
              psId,
              "file1",
              uuid1,
              range1,
              range1.getEndLine(),
              otherUser,
              null,
              time1,
              message1,
              (short) 0,
              ObjectId.fromString("abcd1234abcd1234abcd1234abcd1234abcd1234"),
              false);
      update1.setPatchSetId(psId);
      update1.putComment(HumanComment.Status.PUBLISHED, comment1);
      updateManager.add(update1);

      ChangeUpdate update2 = newUpdate(c, otherUser);
      update2.putApproval(LabelId.CODE_REVIEW, (short) 2);
      updateManager.add(update2);

      testRefAction(() -> updateManager.execute());
    }

    ChangeNotes notes = newNotes(c);
    ObjectId tip = notes.getRevision();
    tipCommit = rw.parseCommit(tip);

    RevCommit commitWithApprovals = tipCommit;
    assertThat(commitWithApprovals).isNotNull();
    RevCommit commitWithComments = commitWithApprovals.getParent(0);
    assertThat(commitWithComments).isNotNull();

    try (ChangeNotesRevWalk rw = ChangeNotesCommit.newRevWalk(repo)) {
      ChangeNotesParser notesWithComments =
          new ChangeNotesParser(
              c.getId(),
              commitWithComments.copy(),
              rw,
              changeNoteJson,
              args.metrics,
              new NoteDbUtil(serverId, externalIdCache));
      ChangeNotesState state = notesWithComments.parseAll();
      assertThat(state.approvals()).isEmpty();
      assertThat(state.publishedComments()).hasSize(1);
    }

    try (ChangeNotesRevWalk rw = ChangeNotesCommit.newRevWalk(repo)) {
      ChangeNotesParser notesWithApprovals =
          new ChangeNotesParser(
              c.getId(),
              commitWithApprovals.copy(),
              rw,
              changeNoteJson,
              args.metrics,
              new NoteDbUtil(serverId, externalIdCache));

      ChangeNotesState state = notesWithApprovals.parseAll();
      assertThat(state.approvals()).hasSize(1);
      assertThat(state.publishedComments()).hasSize(1);
    }
  }

  @Test
  public void multipleUpdatesAcrossRefs() throws Exception {
    Change c1 = newChange();
    ChangeUpdate update1 = newUpdate(c1, changeOwner);
    update1.putApproval(LabelId.VERIFIED, (short) 1);

    Change c2 = newChange();
    ChangeUpdate update2 = newUpdate(c2, otherUser);
    update2.putApproval(LabelId.CODE_REVIEW, (short) 2);

    Ref initial1 = repo.exactRef(update1.getRefName());
    assertThat(initial1).isNotNull();
    Ref initial2 = repo.exactRef(update2.getRefName());
    assertThat(initial2).isNotNull();

    try (NoteDbUpdateManager updateManager = updateManagerFactory.create(project, otherUser)) {
      updateManager.add(update1);
      updateManager.add(update2);
      testRefAction(() -> updateManager.execute());
    }

    Ref ref1 = repo.exactRef(update1.getRefName());
    assertThat(ref1.getObjectId()).isEqualTo(update1.getResult());
    assertThat(ref1.getObjectId()).isNotEqualTo(initial1.getObjectId());
    Ref ref2 = repo.exactRef(update2.getRefName());
    assertThat(ref2.getObjectId()).isEqualTo(update2.getResult());
    assertThat(ref2.getObjectId()).isNotEqualTo(initial2.getObjectId());

    PatchSetApproval approval1 =
        newNotes(c1).getApprovals().all().get(c1.currentPatchSetId()).iterator().next();
    assertThat(approval1.label()).isEqualTo(LabelId.VERIFIED);

    PatchSetApproval approval2 =
        newNotes(c2).getApprovals().all().get(c2.currentPatchSetId()).iterator().next();
    assertThat(approval2.label()).isEqualTo(LabelId.CODE_REVIEW);
  }

  @Test
  public void changeMessageOnePatchSet() throws Exception {
    Change c = newChange();
    ChangeUpdate update = newUpdate(c, changeOwner);
    update.putReviewer(changeOwner.getAccount().id(), REVIEWER);
    update.setChangeMessage("Just a little code change.\n");
    update.commit();

    ChangeNotes notes = newNotes(c);
    ChangeMessage cm = Iterables.getOnlyElement(notes.getChangeMessages());
    assertThat(cm.getMessage()).isEqualTo("Just a little code change.\n");
    assertThat(cm.getAuthor()).isEqualTo(changeOwner.getAccount().id());
    assertThat(cm.getPatchSetId()).isEqualTo(c.currentPatchSetId());
  }

  @Test
  public void noChangeMessage() throws Exception {
    Change c = newChange();
    ChangeUpdate update = newUpdate(c, changeOwner);
    update.putReviewer(changeOwner.getAccount().id(), REVIEWER);
    update.commit();

    ChangeNotes notes = newNotes(c);
    assertThat(notes.getChangeMessages()).isEmpty();
  }

  @Test
  public void changeMessageWithTrailingDoubleNewline() throws Exception {
    Change c = newChange();
    ChangeUpdate update = newUpdate(c, changeOwner);
    update.setChangeMessage("Testing trailing double newline\n\n");
    update.commit();

    ChangeNotes notes = newNotes(c);
    ChangeMessage cm1 = Iterables.getOnlyElement(notes.getChangeMessages());
    assertThat(cm1.getMessage()).isEqualTo("Testing trailing double newline\n\n");

    assertThat(cm1.getAuthor()).isEqualTo(changeOwner.getAccount().id());
  }

  @Test
  public void changeMessageWithMultipleParagraphs() throws Exception {
    Change c = newChange();
    ChangeUpdate update = newUpdate(c, changeOwner);
    update.setChangeMessage("Testing paragraph 1\n\nTesting paragraph 2\n\nTesting paragraph 3");
    update.commit();

    ChangeNotes notes = newNotes(c);
    ChangeMessage cm1 = Iterables.getOnlyElement(notes.getChangeMessages());
    assertThat(cm1.getMessage())
        .isEqualTo(
            "Testing paragraph 1\n"
                + "\n"
                + "Testing paragraph 2\n"
                + "\n"
                + "Testing paragraph 3");

    assertThat(cm1.getAuthor()).isEqualTo(changeOwner.getAccount().id());
  }

  @Test
  public void changeMessageWithTemplate() throws Exception {
    Change c = newChange();
    ChangeUpdate update = newUpdate(c, changeOwner);
    update.putReviewer(changeOwner.getAccount().id(), REVIEWER);
    String messageTemplate =
        String.format(
            "Change update by %s, also includes %s",
            AccountTemplateUtil.getAccountTemplate(changeOwner.getAccountId()),
            AccountTemplateUtil.getAccountTemplate(otherUser.getAccountId()));
    update.setChangeMessage(messageTemplate);
    update.commit();

    ChangeNotes notes = newNotes(c);
    ChangeMessage cm = Iterables.getOnlyElement(notes.getChangeMessages());
    assertThat(cm.getMessage()).isEqualTo(messageTemplate);
  }

  @Test
  public void changeMessagesMultiplePatchSets() throws Exception {
    Change c = newChange();
    ChangeUpdate update = newUpdate(c, changeOwner);
    update.putReviewer(changeOwner.getAccount().id(), REVIEWER);
    update.setChangeMessage("This is the change message for the first PS.");
    update.commit();
    PatchSet.Id ps1 = c.currentPatchSetId();

    incrementPatchSet(c);
    update = newUpdate(c, changeOwner);

    update.setChangeMessage("This is the change message for the second PS.");
    update.commit();
    PatchSet.Id ps2 = c.currentPatchSetId();

    ChangeNotes notes = newNotes(c);
    assertThat(notes.getChangeMessages()).hasSize(2);

    ChangeMessage cm1 = notes.getChangeMessages().get(0);
    assertThat(cm1.getPatchSetId()).isEqualTo(ps1);
    assertThat(cm1.getMessage()).isEqualTo("This is the change message for the first PS.");

    assertThat(cm1.getAuthor()).isEqualTo(changeOwner.getAccount().id());

    ChangeMessage cm2 = notes.getChangeMessages().get(1);
    assertThat(cm2.getPatchSetId()).isEqualTo(ps2);
    assertThat(cm2.getMessage()).isEqualTo("This is the change message for the second PS.");

    assertThat(cm2.getAuthor()).isEqualTo(changeOwner.getAccount().id());
    assertThat(cm2.getPatchSetId()).isEqualTo(ps2);
  }

  @Test
  public void changeMessageMultipleInOnePatchSet() throws Exception {
    Change c = newChange();
    ChangeUpdate update = newUpdate(c, changeOwner);
    update.putReviewer(changeOwner.getAccount().id(), REVIEWER);
    update.setChangeMessage("First change message.\n");
    update.commit();

    PatchSet.Id ps1 = c.currentPatchSetId();

    update = newUpdate(c, changeOwner);
    update.putReviewer(changeOwner.getAccount().id(), REVIEWER);
    update.setChangeMessage("Second change message.\n");
    update.commit();

    ChangeNotes notes = newNotes(c);

    List<ChangeMessage> cm = notes.getChangeMessages();
    assertThat(cm).hasSize(2);
    assertThat(cm.get(0).getMessage()).isEqualTo("First change message.\n");
    assertThat(cm.get(0).getAuthor()).isEqualTo(changeOwner.getAccount().id());
    assertThat(cm.get(0).getPatchSetId()).isEqualTo(ps1);
    assertThat(cm.get(1).getMessage()).isEqualTo("Second change message.\n");
    assertThat(cm.get(1).getAuthor()).isEqualTo(changeOwner.getAccount().id());
    assertThat(cm.get(1).getPatchSetId()).isEqualTo(ps1);
  }

  @Test
  public void patchLineCommentsFileComment() throws Exception {
    Change c = newChange();
    ChangeUpdate update = newUpdate(c, otherUser);
    PatchSet.Id psId = c.currentPatchSetId();
    ObjectId commitId = ObjectId.fromString("abcd1234abcd1234abcd1234abcd1234abcd1234");

    HumanComment comment =
        newComment(
            psId,
            "file1",
            "uuid",
            null,
            0,
            otherUser,
            null,
            TimeUtil.now(),
            "message",
            (short) 1,
            commitId,
            false);
    update.setPatchSetId(psId);
    update.putComment(HumanComment.Status.PUBLISHED, comment);
    update.commit();

    ChangeNotes notes = newNotes(c);
    assertThat(notes.getHumanComments()).isEqualTo(ImmutableListMultimap.of(commitId, comment));
  }

  @Test
  public void patchLineCommentsZeroColumns() throws Exception {
    Change c = newChange();
    ChangeUpdate update = newUpdate(c, otherUser);
    PatchSet.Id psId = c.currentPatchSetId();
    ObjectId commitId = ObjectId.fromString("abcd1234abcd1234abcd1234abcd1234abcd1234");
    CommentRange range = new CommentRange(1, 0, 2, 0);

    HumanComment comment =
        newComment(
            psId,
            "file1",
            "uuid",
            range,
            range.getEndLine(),
            otherUser,
            null,
            TimeUtil.now(),
            "message",
            (short) 1,
            commitId,
            false);
    update.setPatchSetId(psId);
    update.putComment(HumanComment.Status.PUBLISHED, comment);
    update.commit();

    ChangeNotes notes = newNotes(c);
    assertThat(notes.getHumanComments()).isEqualTo(ImmutableListMultimap.of(commitId, comment));
  }

  @Test
  public void patchLineCommentZeroRange() throws Exception {
    Change c = newChange();
    ChangeUpdate update = newUpdate(c, otherUser);
    PatchSet.Id psId = c.currentPatchSetId();
    ObjectId commitId = ObjectId.fromString("abcd1234abcd1234abcd1234abcd1234abcd1234");
    CommentRange range = new CommentRange(0, 0, 0, 0);

    HumanComment comment =
        newComment(
            psId,
            "file",
            "uuid",
            range,
            range.getEndLine(),
            otherUser,
            null,
            TimeUtil.now(),
            "message",
            (short) 1,
            commitId,
            false);
    update.setPatchSetId(psId);
    update.putComment(HumanComment.Status.PUBLISHED, comment);
    update.commit();

    ChangeNotes notes = newNotes(c);
    assertThat(notes.getHumanComments()).isEqualTo(ImmutableListMultimap.of(commitId, comment));
  }

  @Test
  public void patchLineCommentEmptyFilename() throws Exception {
    Change c = newChange();
    ChangeUpdate update = newUpdate(c, otherUser);
    PatchSet.Id psId = c.currentPatchSetId();
    ObjectId commitId = ObjectId.fromString("abcd1234abcd1234abcd1234abcd1234abcd1234");
    CommentRange range = new CommentRange(1, 2, 3, 4);

    HumanComment comment =
        newComment(
            psId,
            "",
            "uuid",
            range,
            range.getEndLine(),
            otherUser,
            null,
            TimeUtil.now(),
            "message",
            (short) 1,
            commitId,
            false);
    update.setPatchSetId(psId);
    update.putComment(HumanComment.Status.PUBLISHED, comment);
    update.commit();

    ChangeNotes notes = newNotes(c);
    assertThat(notes.getHumanComments()).isEqualTo(ImmutableListMultimap.of(commitId, comment));
  }

  @Test
  public void patchLineCommentNotesFormatMultiplePatchSetsSameCommitId() throws Exception {
    Change c = newChange();
    PatchSet.Id psId1 = c.currentPatchSetId();
    incrementPatchSet(c);
    PatchSet.Id psId2 = c.currentPatchSetId();
    String uuid1 = "uuid1";
    String uuid2 = "uuid2";
    String uuid3 = "uuid3";
    String message1 = "comment 1";
    String message2 = "comment 2";
    String message3 = "comment 3";
    CommentRange range1 = new CommentRange(1, 1, 2, 1);
    CommentRange range2 = new CommentRange(2, 1, 3, 1);
    Instant time = TimeUtil.now();
    ObjectId commitId = ObjectId.fromString("abcd1234abcd1234abcd1234abcd1234abcd1234");

    HumanComment comment1 =
        newComment(
            psId1,
            "file1",
            uuid1,
            range1,
            range1.getEndLine(),
            otherUser,
            null,
            time,
            message1,
            (short) 0,
            commitId,
            false);
    HumanComment comment2 =
        newComment(
            psId1,
            "file1",
            uuid2,
            range2,
            range2.getEndLine(),
            otherUser,
            null,
            time,
            message2,
            (short) 0,
            commitId,
            false);
    HumanComment comment3 =
        newComment(
            psId2,
            "file1",
            uuid3,
            range1,
            range1.getEndLine(),
            otherUser,
            null,
            time,
            message3,
            (short) 0,
            commitId,
            false);

    ChangeUpdate update = newUpdate(c, otherUser);
    update.setPatchSetId(psId2);
    update.putComment(HumanComment.Status.PUBLISHED, comment3);
    update.putComment(HumanComment.Status.PUBLISHED, comment2);
    update.putComment(HumanComment.Status.PUBLISHED, comment1);
    update.commit();

    ChangeNotes notes = newNotes(c);
    assertThat(notes.getHumanComments())
        .isEqualTo(
            ImmutableListMultimap.of(
                commitId, comment1,
                commitId, comment2,
                commitId, comment3));
  }

  @Test
  public void patchLineCommentNotesFormatRealAuthor() throws Exception {
    Change c = newChange();
    CurrentUser ownerAsOtherUser = userFactory.runAs(null, otherUserId, changeOwner);
    ChangeUpdate update = newUpdate(c, ownerAsOtherUser);
    String uuid = "uuid";
    String message = "comment";
    CommentRange range = new CommentRange(1, 1, 2, 1);
    Instant time = TimeUtil.now();
    PatchSet.Id psId = c.currentPatchSetId();
    ObjectId commitId = ObjectId.fromString("abcd1234abcd1234abcd1234abcd1234abcd1234");

    HumanComment comment =
        newComment(
            psId,
            "file",
            uuid,
            range,
            range.getEndLine(),
            otherUser,
            null,
            time,
            message,
            (short) 1,
            commitId,
            false);
    comment.setRealAuthor(changeOwner.getAccountId());
    update.setPatchSetId(psId);
    update.putComment(HumanComment.Status.PUBLISHED, comment);
    update.commit();

    ChangeNotes notes = newNotes(c);

    assertThat(notes.getHumanComments()).isEqualTo(ImmutableListMultimap.of(commitId, comment));
  }

  @Test
  public void patchLineCommentNotesFormatWeirdUser() throws Exception {
    Account.Builder account = Account.builder(Account.id(3), TimeUtil.now());
    account.setFullName("Weird\n\u0002<User>\n");
    account.setPreferredEmail(" we\r\nird@ex>ample<.com");
    accountCache.put(account.build());
    IdentifiedUser user = userFactory.create(Account.id(3));

    Change c = newChange();
    ChangeUpdate update = newUpdate(c, user);
    String uuid = "uuid";
    CommentRange range = new CommentRange(1, 1, 2, 1);
    Instant time = TimeUtil.now();
    PatchSet.Id psId = c.currentPatchSetId();

    HumanComment comment =
        newComment(
            psId,
            "file1",
            uuid,
            range,
            range.getEndLine(),
            user,
            null,
            time,
            "comment",
            (short) 1,
            ObjectId.fromString("abcd1234abcd1234abcd1234abcd1234abcd1234"),
            false);
    update.setPatchSetId(psId);
    update.putComment(HumanComment.Status.PUBLISHED, comment);
    update.commit();

    ChangeNotes notes = newNotes(c);

    assertThat(notes.getHumanComments())
        .isEqualTo(ImmutableListMultimap.of(comment.getCommitId(), comment));
  }

  @Test
  public void patchLineCommentMultipleOnePatchsetOneFileBothSides() throws Exception {
    Change c = newChange();
    ChangeUpdate update = newUpdate(c, otherUser);
    String uuid1 = "uuid1";
    String uuid2 = "uuid2";
    ObjectId commitId1 = ObjectId.fromString("abcd1234abcd1234abcd1234abcd1234abcd1234");
    ObjectId commitId2 = ObjectId.fromString("abcd4567abcd4567abcd4567abcd4567abcd4567");
    String messageForBase = "comment for base";
    String messageForPS = "comment for ps";
    CommentRange range = new CommentRange(1, 1, 2, 1);
    Instant now = TimeUtil.now();
    PatchSet.Id psId = c.currentPatchSetId();

    HumanComment commentForBase =
        newComment(
            psId,
            "filename",
            uuid1,
            range,
            range.getEndLine(),
            otherUser,
            null,
            now,
            messageForBase,
            (short) 0,
            commitId1,
            false);
    update.setPatchSetId(psId);
    update.putComment(HumanComment.Status.PUBLISHED, commentForBase);
    update.commit();

    update = newUpdate(c, otherUser);
    HumanComment commentForPS =
        newComment(
            psId,
            "filename",
            uuid2,
            range,
            range.getEndLine(),
            otherUser,
            null,
            now,
            messageForPS,
            (short) 1,
            commitId2,
            false);
    update.setPatchSetId(psId);
    update.putComment(HumanComment.Status.PUBLISHED, commentForPS);
    update.commit();

    assertThat(newNotes(c).getHumanComments())
        .containsExactlyEntriesIn(
            ImmutableListMultimap.of(
                commitId1, commentForBase,
                commitId2, commentForPS));
  }

  @Test
  public void patchLineCommentMultipleOnePatchsetOneFile() throws Exception {
    Change c = newChange();
    String uuid1 = "uuid1";
    String uuid2 = "uuid2";
    ObjectId commitId = ObjectId.fromString("abcd1234abcd1234abcd1234abcd1234abcd1234");
    CommentRange range = new CommentRange(1, 1, 2, 1);
    PatchSet.Id psId = c.currentPatchSetId();
    String filename = "filename";
    short side = (short) 1;

    ChangeUpdate update = newUpdate(c, otherUser);
    Instant timeForComment1 = TimeUtil.now();
    Instant timeForComment2 = TimeUtil.now();
    HumanComment comment1 =
        newComment(
            psId,
            filename,
            uuid1,
            range,
            range.getEndLine(),
            otherUser,
            null,
            timeForComment1,
            "comment 1",
            side,
            commitId,
            false);
    update.setPatchSetId(psId);
    update.putComment(HumanComment.Status.PUBLISHED, comment1);
    update.commit();

    update = newUpdate(c, otherUser);
    HumanComment comment2 =
        newComment(
            psId,
            filename,
            uuid2,
            range,
            range.getEndLine(),
            otherUser,
            null,
            timeForComment2,
            "comment 2",
            side,
            commitId,
            false);
    update.setPatchSetId(psId);
    update.putComment(HumanComment.Status.PUBLISHED, comment2);
    update.commit();

    assertThat(newNotes(c).getHumanComments())
        .containsExactlyEntriesIn(
            ImmutableListMultimap.of(
                commitId, comment1,
                commitId, comment2))
        .inOrder();
  }

  @Test
  public void patchLineCommentMultipleOnePatchsetMultipleFiles() throws Exception {
    Change c = newChange();
    String uuid = "uuid";
    ObjectId commitId = ObjectId.fromString("abcd1234abcd1234abcd1234abcd1234abcd1234");
    CommentRange range = new CommentRange(1, 1, 2, 1);
    PatchSet.Id psId = c.currentPatchSetId();
    String filename1 = "filename1";
    String filename2 = "filename2";
    short side = (short) 1;

    ChangeUpdate update = newUpdate(c, otherUser);
    Instant now = TimeUtil.now();
    HumanComment comment1 =
        newComment(
            psId,
            filename1,
            uuid,
            range,
            range.getEndLine(),
            otherUser,
            null,
            now,
            "comment 1",
            side,
            commitId,
            false);
    update.setPatchSetId(psId);
    update.putComment(HumanComment.Status.PUBLISHED, comment1);
    update.commit();

    update = newUpdate(c, otherUser);
    HumanComment comment2 =
        newComment(
            psId,
            filename2,
            uuid,
            range,
            range.getEndLine(),
            otherUser,
            null,
            now,
            "comment 2",
            side,
            commitId,
            false);
    update.setPatchSetId(psId);
    update.putComment(HumanComment.Status.PUBLISHED, comment2);
    update.commit();

    assertThat(newNotes(c).getHumanComments())
        .containsExactlyEntriesIn(
            ImmutableListMultimap.of(
                commitId, comment1,
                commitId, comment2))
        .inOrder();
  }

  @Test
  public void patchLineCommentMultiplePatchsets() throws Exception {
    Change c = newChange();
    String uuid = "uuid";
    ObjectId commitId1 = ObjectId.fromString("abcd1234abcd1234abcd1234abcd1234abcd1234");
    ObjectId commitId2 = ObjectId.fromString("abcd4567abcd4567abcd4567abcd4567abcd4567");
    CommentRange range = new CommentRange(1, 1, 2, 1);
    PatchSet.Id ps1 = c.currentPatchSetId();
    String filename = "filename1";
    short side = (short) 1;

    ChangeUpdate update = newUpdate(c, otherUser);
    Instant now = TimeUtil.now();
    HumanComment comment1 =
        newComment(
            ps1,
            filename,
            uuid,
            range,
            range.getEndLine(),
            otherUser,
            null,
            now,
            "comment on ps1",
            side,
            commitId1,
            false);
    update.setPatchSetId(ps1);
    update.putComment(HumanComment.Status.PUBLISHED, comment1);
    update.commit();

    incrementPatchSet(c);
    PatchSet.Id ps2 = c.currentPatchSetId();

    update = newUpdate(c, otherUser);
    now = TimeUtil.now();
    HumanComment comment2 =
        newComment(
            ps2,
            filename,
            uuid,
            range,
            range.getEndLine(),
            otherUser,
            null,
            now,
            "comment on ps2",
            side,
            commitId2,
            false);
    update.setPatchSetId(ps2);
    update.putComment(HumanComment.Status.PUBLISHED, comment2);
    update.commit();

    assertThat(newNotes(c).getHumanComments())
        .containsExactlyEntriesIn(
            ImmutableListMultimap.of(
                commitId1, comment1,
                commitId2, comment2));
  }

  @Test
  public void patchLineCommentSingleDraftToPublished() throws Exception {
    Change c = newChange();
    String uuid = "uuid";
    ObjectId commitId = ObjectId.fromString("abcd4567abcd4567abcd4567abcd4567abcd4567");
    CommentRange range = new CommentRange(1, 1, 2, 1);
    PatchSet.Id ps1 = c.currentPatchSetId();
    String filename = "filename1";
    short side = (short) 1;

    ChangeUpdate update = newUpdate(c, otherUser);
    Instant now = TimeUtil.now();
    HumanComment comment1 =
        newComment(
            ps1,
            filename,
            uuid,
            range,
            range.getEndLine(),
            otherUser,
            null,
            now,
            "comment on ps1",
            side,
            commitId,
            false);
    update.setPatchSetId(ps1);
    update.putComment(HumanComment.Status.DRAFT, comment1);
    update.commit();

    ChangeNotes notes = newNotes(c);
    assertThat(notes.getDraftComments(otherUserId)).containsExactly(comment1);
    assertThat(notes.getHumanComments()).isEmpty();

    update = newUpdate(c, otherUser);
    update.setPatchSetId(ps1);
    update.putComment(HumanComment.Status.PUBLISHED, comment1);
    update.commit();

    notes = newNotes(c);
    assertThat(notes.getDraftComments(otherUserId)).isEmpty();
    assertThat(notes.getHumanComments())
        .containsExactlyEntriesIn(ImmutableListMultimap.of(commitId, comment1));
  }

  @Test
  public void patchLineCommentMultipleDraftsSameSidePublishOne() throws Exception {
    Change c = newChange();
    String uuid1 = "uuid1";
    String uuid2 = "uuid2";
    ObjectId commitId = ObjectId.fromString("abcd4567abcd4567abcd4567abcd4567abcd4567");
    CommentRange range1 = new CommentRange(1, 1, 2, 2);
    CommentRange range2 = new CommentRange(2, 2, 3, 3);
    String filename = "filename1";
    short side = (short) 1;
    Instant now = TimeUtil.now();
    PatchSet.Id psId = c.currentPatchSetId();

    // Write two drafts on the same side of one patch set.
    ChangeUpdate update = newUpdate(c, otherUser);
    update.setPatchSetId(psId);
    HumanComment comment1 =
        newComment(
            psId,
            filename,
            uuid1,
            range1,
            range1.getEndLine(),
            otherUser,
            null,
            now,
            "comment on ps1",
            side,
            commitId,
            false);
    HumanComment comment2 =
        newComment(
            psId,
            filename,
            uuid2,
            range2,
            range2.getEndLine(),
            otherUser,
            null,
            now,
            "other on ps1",
            side,
            commitId,
            false);
    update.putComment(HumanComment.Status.DRAFT, comment1);
    update.putComment(HumanComment.Status.DRAFT, comment2);
    update.commit();

    ChangeNotes notes = newNotes(c);
    assertThat(notes.getDraftComments(otherUserId)).containsExactly(comment1, comment2).inOrder();
    assertThat(notes.getHumanComments()).isEmpty();

    // Publish first draft.
    update = newUpdate(c, otherUser);
    update.setPatchSetId(psId);
    update.putComment(HumanComment.Status.PUBLISHED, comment1);
    update.commit();

    notes = newNotes(c);
    assertThat(notes.getDraftComments(otherUserId)).containsExactly(comment2);
    assertThat(notes.getHumanComments())
        .containsExactlyEntriesIn(ImmutableListMultimap.of(commitId, comment1));
  }

  @Test
  public void patchLineCommentsMultipleDraftsBothSidesPublishAll() throws Exception {
    Change c = newChange();
    String uuid1 = "uuid1";
    String uuid2 = "uuid2";
    ObjectId commitId1 = ObjectId.fromString("abcd1234abcd1234abcd1234abcd1234abcd1234");
    ObjectId commitId2 = ObjectId.fromString("abcd4567abcd4567abcd4567abcd4567abcd4567");
    CommentRange range1 = new CommentRange(1, 1, 2, 2);
    CommentRange range2 = new CommentRange(2, 2, 3, 3);
    String filename = "filename1";
    Instant now = TimeUtil.now();
    PatchSet.Id psId = c.currentPatchSetId();

    // Write two drafts, one on each side of the patchset.
    ChangeUpdate update = newUpdate(c, otherUser);
    update.setPatchSetId(psId);
    HumanComment baseComment =
        newComment(
            psId,
            filename,
            uuid1,
            range1,
            range1.getEndLine(),
            otherUser,
            null,
            now,
            "comment on base",
            (short) 0,
            commitId1,
            false);
    HumanComment psComment =
        newComment(
            psId,
            filename,
            uuid2,
            range2,
            range2.getEndLine(),
            otherUser,
            null,
            now,
            "comment on ps",
            (short) 1,
            commitId2,
            false);

    update.putComment(HumanComment.Status.DRAFT, baseComment);
    update.putComment(HumanComment.Status.DRAFT, psComment);
    update.commit();

    ChangeNotes notes = newNotes(c);
    assertThat(notes.getDraftComments(otherUserId)).containsExactly(baseComment, psComment);
    assertThat(notes.getHumanComments()).isEmpty();

    // Publish both comments.
    update = newUpdate(c, otherUser);
    update.setPatchSetId(psId);

    update.putComment(HumanComment.Status.PUBLISHED, baseComment);
    update.putComment(HumanComment.Status.PUBLISHED, psComment);
    update.commit();

    notes = newNotes(c);
    assertThat(notes.getDraftComments(otherUserId)).isEmpty();
    assertThat(notes.getHumanComments())
        .containsExactlyEntriesIn(
            ImmutableListMultimap.of(
                commitId1, baseComment,
                commitId2, psComment));
  }

  @Test
  public void patchLineCommentsDeleteAllDrafts() throws Exception {
    Change c = newChange();
    String uuid = "uuid";
    ObjectId commitId = ObjectId.fromString("abcd1234abcd1234abcd1234abcd1234abcd1234");
    CommentRange range = new CommentRange(1, 1, 2, 1);
    PatchSet.Id psId = c.currentPatchSetId();
    String filename = "filename";
    short side = (short) 1;

    ChangeUpdate update = newUpdate(c, otherUser);
    Instant now = TimeUtil.now();
    HumanComment comment =
        newComment(
            psId,
            filename,
            uuid,
            range,
            range.getEndLine(),
            otherUser,
            null,
            now,
            "comment on ps1",
            side,
            commitId,
            false);
    update.setPatchSetId(psId);
    update.putComment(HumanComment.Status.DRAFT, comment);
    update.commit();

    ChangeNotes notes = newNotes(c);
    assertThat(notes.getDraftComments(otherUserId)).hasSize(1);
    assertThat(notes.getDraftCommentNotes().getNoteMap().contains(commitId)).isTrue();

    update = newUpdate(c, otherUser);
    update.setPatchSetId(psId);
    update.deleteComment(comment);
    update.commit();

    notes = newNotes(c);
    assertThat(notes.getDraftComments(otherUserId)).isEmpty();
    assertThat(notes.getDraftCommentNotes().getNoteMap()).isNull();
  }

  @Test
  public void patchLineCommentsDeleteAllDraftsForOneRevision() throws Exception {
    Change c = newChange();
    String uuid = "uuid";
    ObjectId commitId1 = ObjectId.fromString("abcd1234abcd1234abcd1234abcd1234abcd1234");
    ObjectId commitId2 = ObjectId.fromString("abcd4567abcd4567abcd4567abcd4567abcd4567");
    CommentRange range = new CommentRange(1, 1, 2, 1);
    PatchSet.Id ps1 = c.currentPatchSetId();
    String filename = "filename1";
    short side = (short) 1;

    ChangeUpdate update = newUpdate(c, otherUser);
    Instant now = TimeUtil.now();
    HumanComment comment1 =
        newComment(
            ps1,
            filename,
            uuid,
            range,
            range.getEndLine(),
            otherUser,
            null,
            now,
            "comment on ps1",
            side,
            commitId1,
            false);
    update.setPatchSetId(ps1);
    update.putComment(HumanComment.Status.DRAFT, comment1);
    update.commit();

    incrementPatchSet(c);
    PatchSet.Id ps2 = c.currentPatchSetId();

    update = newUpdate(c, otherUser);
    now = TimeUtil.now();
    HumanComment comment2 =
        newComment(
            ps2,
            filename,
            uuid,
            range,
            range.getEndLine(),
            otherUser,
            null,
            now,
            "comment on ps2",
            side,
            commitId2,
            false);
    update.setPatchSetId(ps2);
    update.putComment(HumanComment.Status.DRAFT, comment2);
    update.commit();

    ChangeNotes notes = newNotes(c);
    assertThat(notes.getDraftComments(otherUserId)).hasSize(2);

    update = newUpdate(c, otherUser);
    update.setPatchSetId(ps2);
    update.deleteComment(comment2);
    update.commit();

    notes = newNotes(c);
    assertThat(notes.getDraftComments(otherUserId)).hasSize(1);
    NoteMap noteMap = notes.getDraftCommentNotes().getNoteMap();
    assertThat(noteMap.contains(commitId1)).isTrue();
    assertThat(noteMap.contains(commitId2)).isFalse();
  }

  @Test
  public void addingPublishedCommentDoesNotCreateNoOpCommitOnEmptyDraftRef() throws Exception {
    Change c = newChange();
    String uuid = "uuid";
    ObjectId commitId = ObjectId.fromString("abcd4567abcd4567abcd4567abcd4567abcd4567");
    CommentRange range = new CommentRange(1, 1, 2, 1);
    PatchSet.Id ps1 = c.currentPatchSetId();
    String filename = "filename1";
    short side = (short) 1;

    ChangeUpdate update = newUpdate(c, otherUser);
    Instant now = TimeUtil.now();
    HumanComment comment =
        newComment(
            ps1,
            filename,
            uuid,
            range,
            range.getEndLine(),
            otherUser,
            null,
            now,
            "comment on ps1",
            side,
            commitId,
            false);
    update.putComment(HumanComment.Status.PUBLISHED, comment);
    update.commit();

    assertThat(repo.exactRef(changeMetaRef(c.getId()))).isNotNull();
    String draftRef = refsDraftComments(c.getId(), otherUser.getAccountId());
    assertThat(exactRefAllUsers(draftRef)).isNull();
  }

  @Test
  public void addingPublishedCommentDoesNotCreateNoOpCommitOnNonEmptyDraftRef() throws Exception {
    Change c = newChange();
    ObjectId commitId = ObjectId.fromString("abcd4567abcd4567abcd4567abcd4567abcd4567");
    CommentRange range = new CommentRange(1, 1, 2, 1);
    PatchSet.Id ps1 = c.currentPatchSetId();
    String filename = "filename1";
    short side = (short) 1;

    ChangeUpdate update = newUpdate(c, otherUser);
    Instant now = TimeUtil.now();
    HumanComment draft =
        newComment(
            ps1,
            filename,
            "uuid1",
            range,
            range.getEndLine(),
            otherUser,
            null,
            now,
            "draft comment on ps1",
            side,
            commitId,
            false);
    update.putComment(HumanComment.Status.DRAFT, draft);
    update.commit();

    String draftRef = refsDraftComments(c.getId(), otherUser.getAccountId());
    ObjectId old = exactRefAllUsers(draftRef);
    assertThat(old).isNotNull();

    update = newUpdate(c, otherUser);
    HumanComment pub =
        newComment(
            ps1,
            filename,
            "uuid2",
            range,
            range.getEndLine(),
            otherUser,
            null,
            now,
            "comment on ps1",
            side,
            commitId,
            false);
    update.putComment(HumanComment.Status.PUBLISHED, pub);
    update.commit();

    assertThat(exactRefAllUsers(draftRef)).isEqualTo(old);
  }

  @Test
  public void fileComment() throws Exception {
    Change c = newChange();
    ChangeUpdate update = newUpdate(c, otherUser);
    String uuid = "uuid";
    ObjectId commitId = ObjectId.fromString("abcd1234abcd1234abcd1234abcd1234abcd1234");
    String messageForBase = "comment for base";
    Instant now = TimeUtil.now();
    PatchSet.Id psId = c.currentPatchSetId();

    HumanComment comment =
        newComment(
            psId,
            "filename",
            uuid,
            null,
            0,
            otherUser,
            null,
            now,
            messageForBase,
            (short) 0,
            commitId,
            false);
    update.setPatchSetId(psId);
    update.putComment(HumanComment.Status.PUBLISHED, comment);
    update.commit();

    assertThat(newNotes(c).getHumanComments())
        .containsExactlyEntriesIn(ImmutableListMultimap.of(commitId, comment));
  }

  @Test
  public void patchLineCommentNoRange() throws Exception {
    Change c = newChange();
    ChangeUpdate update = newUpdate(c, otherUser);
    String uuid = "uuid";
    ObjectId commitId = ObjectId.fromString("abcd1234abcd1234abcd1234abcd1234abcd1234");
    String messageForBase = "comment for base";
    Instant now = TimeUtil.now();
    PatchSet.Id psId = c.currentPatchSetId();

    HumanComment comment =
        newComment(
            psId,
            "filename",
            uuid,
            null,
            1,
            otherUser,
            null,
            now,
            messageForBase,
            (short) 0,
            commitId,
            false);
    update.setPatchSetId(psId);
    update.putComment(HumanComment.Status.PUBLISHED, comment);
    update.commit();

    assertThat(newNotes(c).getHumanComments())
        .containsExactlyEntriesIn(ImmutableListMultimap.of(commitId, comment));
  }

  @Test
  public void putCommentsForMultipleRevisions() throws Exception {
    Change c = newChange();
    String uuid = "uuid";
    ObjectId commitId1 = ObjectId.fromString("abcd1234abcd1234abcd1234abcd1234abcd1234");
    ObjectId commitId2 = ObjectId.fromString("abcd4567abcd4567abcd4567abcd4567abcd4567");
    CommentRange range = new CommentRange(1, 1, 2, 1);
    PatchSet.Id ps1 = c.currentPatchSetId();
    String filename = "filename1";
    short side = (short) 1;

    incrementPatchSet(c);
    PatchSet.Id ps2 = c.currentPatchSetId();

    ChangeUpdate update = newUpdate(c, otherUser);
    update.setPatchSetId(ps2);
    Instant now = TimeUtil.now();
    HumanComment comment1 =
        newComment(
            ps1,
            filename,
            uuid,
            range,
            range.getEndLine(),
            otherUser,
            null,
            now,
            "comment on ps1",
            side,
            commitId1,
            false);
    HumanComment comment2 =
        newComment(
            ps2,
            filename,
            uuid,
            range,
            range.getEndLine(),
            otherUser,
            null,
            now,
            "comment on ps2",
            side,
            commitId2,
            false);
    update.putComment(HumanComment.Status.DRAFT, comment1);
    update.putComment(HumanComment.Status.DRAFT, comment2);
    update.commit();

    ChangeNotes notes = newNotes(c);
    assertThat(notes.getDraftComments(otherUserId)).hasSize(2);
    assertThat(notes.getHumanComments()).isEmpty();

    update = newUpdate(c, otherUser);
    update.setPatchSetId(ps2);
    update.putComment(HumanComment.Status.PUBLISHED, comment1);
    update.putComment(HumanComment.Status.PUBLISHED, comment2);
    update.commit();

    notes = newNotes(c);
    assertThat(notes.getDraftComments(otherUserId)).isEmpty();
    assertThat(notes.getHumanComments()).hasSize(2);
  }

  @Test
  public void publishSubsetOfCommentsOnRevision() throws Exception {
    Change c = newChange();
    ObjectId commitId1 = ObjectId.fromString("abcd1234abcd1234abcd1234abcd1234abcd1234");
    CommentRange range = new CommentRange(1, 1, 2, 1);
    PatchSet.Id ps1 = c.currentPatchSetId();
    short side = (short) 1;

    ChangeUpdate update = newUpdate(c, otherUser);
    update.setPatchSetId(ps1);
    Instant now = TimeUtil.now();
    HumanComment comment1 =
        newComment(
            ps1,
            "file1",
            "uuid1",
            range,
            range.getEndLine(),
            otherUser,
            null,
            now,
            "comment1",
            side,
            commitId1,
            false);
    HumanComment comment2 =
        newComment(
            ps1,
            "file2",
            "uuid2",
            range,
            range.getEndLine(),
            otherUser,
            null,
            now,
            "comment2",
            side,
            commitId1,
            false);
    update.putComment(HumanComment.Status.DRAFT, comment1);
    update.putComment(HumanComment.Status.DRAFT, comment2);
    update.commit();

    ChangeNotes notes = newNotes(c);
    assertThat(notes.getDraftComments(otherUserId)).containsExactly(comment1, comment2);
    assertThat(notes.getHumanComments()).isEmpty();

    update = newUpdate(c, otherUser);
    update.setPatchSetId(ps1);
    update.putComment(HumanComment.Status.PUBLISHED, comment2);
    update.commit();

    notes = newNotes(c);
    assertThat(notes.getDraftComments(otherUserId)).containsExactly(comment1);
    assertThat(notes.getHumanComments().get(commitId1)).containsExactly(comment2);
  }

  @Test
  public void updateWithServerIdent() throws Exception {
    Change c = newChange();
    ChangeUpdate update = newUpdate(c, internalUser);
    update.setChangeMessage("A message.");
    update.commit();

    ChangeMessage msg = Iterables.getLast(newNotes(c).getChangeMessages());
    assertThat(msg.getMessage()).isEqualTo("A message.");
    assertThat(msg.getAuthor()).isNull();

    ChangeUpdate failingUpdate = newUpdate(c, internalUser);
    assertThrows(
        IllegalStateException.class,
        () -> failingUpdate.putApproval(LabelId.CODE_REVIEW, (short) 1));
  }

  @Test
  public void filterOutAndFixUpZombieDraftComments() throws Exception {
    Change c = newChange();
    ObjectId commitId1 = ObjectId.fromString("abcd1234abcd1234abcd1234abcd1234abcd1234");
    CommentRange range = new CommentRange(1, 1, 2, 1);
    PatchSet.Id ps1 = c.currentPatchSetId();
    short side = (short) 1;

    ChangeUpdate update = newUpdate(c, otherUser);
    Instant now = TimeUtil.now();
    HumanComment comment1 =
        newComment(
            ps1,
            "file1",
            "uuid1",
            range,
            range.getEndLine(),
            otherUser,
            null,
            now,
            "comment on ps1",
            side,
            commitId1,
            false);
    HumanComment comment2 =
        newComment(
            ps1,
            "file2",
            "uuid2",
            range,
            range.getEndLine(),
            otherUser,
            null,
            now,
            "another comment",
            side,
            commitId1,
            false);
    update.putComment(HumanComment.Status.DRAFT, comment1);
    update.putComment(HumanComment.Status.DRAFT, comment2);
    update.commit();

    String refName = refsDraftComments(c.getId(), otherUserId);
    ObjectId oldDraftId = exactRefAllUsers(refName);

    update = newUpdate(c, otherUser);
    update.setPatchSetId(ps1);
    update.putComment(HumanComment.Status.PUBLISHED, comment2);
    update.commit();
    assertThat(exactRefAllUsers(refName)).isNotNull();
    assertThat(exactRefAllUsers(refName)).isNotEqualTo(oldDraftId);

    // Re-add draft version of comment2 back to draft ref without updating
    // change ref. Simulates the case where deleting the draft failed
    // non-atomically after adding the published comment succeeded.
<<<<<<< HEAD
    ChangeDraftUpdate draftUpdate = newUpdate(c, otherUser).createDraftUpdateIfNull();
    if (draftUpdate != null) {
      draftUpdate.putDraftComment(comment2);
      try (NoteDbUpdateManager manager = updateManagerFactory.create(c.getProject())) {
        manager.add(draftUpdate);
=======
    Optional<ChangeDraftNotesUpdate> draftUpdate =
        ChangeDraftNotesUpdate.asChangeDraftNotesUpdate(
            newUpdate(c, otherUser).createDraftUpdateIfNull());
    if (draftUpdate.isPresent()) {
      draftUpdate.get().putDraftComment(comment2);
      try (NoteDbUpdateManager manager = updateManagerFactory.create(c.getProject(), otherUser)) {
        manager.add(draftUpdate.get());
>>>>>>> 93d31d7a
        testRefAction(() -> manager.execute());
      }
    }

    // Looking at drafts directly shows the zombie comment.
    assertThat(draftCommentsReader.getDraftsByChangeAndDraftAuthor(c.getId(), otherUserId))
        .containsExactly(comment1, comment2);

    // Zombie comment is filtered out of drafts via ChangeNotes.
    ChangeNotes notes = newNotes(c);
    assertThat(notes.getDraftComments(otherUserId)).containsExactly(comment1);
    assertThat(notes.getHumanComments().get(commitId1)).containsExactly(comment2);

    update = newUpdate(c, otherUser);
    update.setPatchSetId(ps1);
    update.putComment(HumanComment.Status.PUBLISHED, comment1);
    update.commit();

    // Updating an unrelated comment causes the zombie comment to get fixed up.
    assertThat(exactRefAllUsers(refName)).isNull();
  }

  @Test
  public void updateCommentsInSequentialUpdates() throws Exception {
    Change c = newChange();
    CommentRange range = new CommentRange(1, 1, 2, 1);
    ObjectId commitId = ObjectId.fromString("abcd1234abcd1234abcd1234abcd1234abcd1234");

    ChangeUpdate update1 = newUpdate(c, otherUser);
    HumanComment comment1 =
        newComment(
            c.currentPatchSetId(),
            "filename",
            "uuid1",
            range,
            range.getEndLine(),
            otherUser,
            null,
            update1.getWhen(),
            "comment 1",
            (short) 1,
            commitId,
            false);
    update1.putComment(HumanComment.Status.PUBLISHED, comment1);

    ChangeUpdate update2 = newUpdate(c, otherUser);
    HumanComment comment2 =
        newComment(
            c.currentPatchSetId(),
            "filename",
            "uuid2",
            range,
            range.getEndLine(),
            otherUser,
            null,
            update2.getWhen(),
            "comment 2",
            (short) 1,
            commitId,
            false);
    update2.putComment(HumanComment.Status.PUBLISHED, comment2);

    try (NoteDbUpdateManager manager = updateManagerFactory.create(project, otherUser)) {
      manager.add(update1);
      manager.add(update2);
      testRefAction(() -> manager.execute());
    }

    ChangeNotes notes = newNotes(c);
    List<HumanComment> comments = notes.getHumanComments().get(commitId);
    assertThat(comments).hasSize(2);
    assertThat(comments.get(0).message).isEqualTo("comment 1");
    assertThat(comments.get(1).message).isEqualTo("comment 2");
  }

  @Test
  public void realUser() throws Exception {
    Change c = newChange();
    CurrentUser ownerAsOtherUser = userFactory.runAs(null, otherUserId, changeOwner);
    ChangeUpdate update = newUpdate(c, ownerAsOtherUser);
    update.setChangeMessage("Message on behalf of other user");
    update.commit();

    ChangeMessage msg = Iterables.getLast(newNotes(c).getChangeMessages());
    assertThat(msg.getMessage()).isEqualTo("Message on behalf of other user");
    assertThat(msg.getAuthor()).isEqualTo(otherUserId);
    assertThat(msg.getRealAuthor()).isEqualTo(changeOwner.getAccountId());
  }

  @Test
  public void ignoreEntitiesBeyondCurrentPatchSet() throws Exception {
    Change c = newChange();
    ChangeNotes notes = newNotes(c);
    int numMessages = notes.getChangeMessages().size();
    int numPatchSets = notes.getPatchSets().size();
    int numApprovals = notes.getApprovals().all().size();
    int numComments = notes.getHumanComments().size();

    ChangeUpdate update = newUpdate(c, changeOwner);
    update.setPatchSetId(PatchSet.id(c.getId(), c.currentPatchSetId().get() + 1));
    update.setChangeMessage("Should be ignored");
    update.putApproval(LabelId.CODE_REVIEW, (short) 2);
    CommentRange range = new CommentRange(1, 1, 2, 1);
    HumanComment comment =
        newComment(
            update.getPatchSetId(),
            "filename",
            "uuid",
            range,
            range.getEndLine(),
            changeOwner,
            null,
            update.getWhen(),
            "comment",
            (short) 1,
            ObjectId.fromString("abcd1234abcd1234abcd1234abcd1234abcd1234"),
            false);
    update.putComment(HumanComment.Status.PUBLISHED, comment);
    update.commit();

    notes = newNotes(c);
    assertThat(notes.getChangeMessages()).hasSize(numMessages);
    assertThat(notes.getPatchSets()).hasSize(numPatchSets);
    assertThat(notes.getApprovals().all()).hasSize(numApprovals);
    assertThat(notes.getHumanComments()).hasSize(numComments);
  }

  @Test
  public void currentPatchSet() throws Exception {
    Change c = newChange();
    assertThat(newNotes(c).getChange().currentPatchSetId().get()).isEqualTo(1);

    incrementPatchSet(c);
    assertThat(newNotes(c).getChange().currentPatchSetId().get()).isEqualTo(2);

    ChangeUpdate update = newUpdate(c, changeOwner);
    update.setPatchSetId(PatchSet.id(c.getId(), 1));
    update.setCurrentPatchSet();
    update.commit();
    assertThat(newNotes(c).getChange().currentPatchSetId().get()).isEqualTo(1);

    incrementPatchSet(c);
    assertThat(newNotes(c).getChange().currentPatchSetId().get()).isEqualTo(3);

    // Delete PS3, PS1 becomes current, as the most recent event explicitly set
    // it to current.
    update = newUpdate(c, changeOwner);
    update.setPatchSetState(PatchSetState.DELETED);
    update.commit();
    assertThat(newNotes(c).getChange().currentPatchSetId().get()).isEqualTo(1);

    // Delete PS1, PS2 becomes current.
    update = newUpdate(c, changeOwner);
    update.setPatchSetId(PatchSet.id(c.getId(), 1));
    update.setPatchSetState(PatchSetState.DELETED);
    update.commit();
    assertThat(newNotes(c).getChange().currentPatchSetId().get()).isEqualTo(2);
  }

  @Test
  public void privateDefault() throws Exception {
    Change c = newChange();
    ChangeNotes notes = newNotes(c);
    assertThat(notes.getChange().isPrivate()).isFalse();
  }

  @Test
  public void privateSetPrivate() throws Exception {
    Change c = newChange();
    ChangeUpdate update = newUpdate(c, changeOwner);
    update.setPrivate(true);
    update.commit();

    ChangeNotes notes = newNotes(c);
    assertThat(notes.getChange().isPrivate()).isTrue();
  }

  @Test
  public void privateSetPrivateMultipleTimes() throws Exception {
    Change c = newChange();
    ChangeUpdate update = newUpdate(c, changeOwner);
    update.setPrivate(true);
    update.commit();

    update = newUpdate(c, changeOwner);
    update.setPrivate(false);
    update.commit();

    ChangeNotes notes = newNotes(c);
    assertThat(notes.getChange().isPrivate()).isFalse();
  }

  @Test
  public void defaultReviewersByEmailIsEmpty() throws Exception {
    Change c = newChange();
    ChangeNotes notes = newNotes(c);
    assertThat(notes.getReviewersByEmail().all()).isEmpty();
  }

  @Test
  public void putReviewerByEmail() throws Exception {
    Address adr = Address.create("Foo Bar", "foo.bar@gerritcodereview.com");

    Change c = newChange();
    ChangeUpdate update = newUpdate(c, changeOwner);
    update.putReviewerByEmail(adr, ReviewerStateInternal.REVIEWER);
    update.commit();

    ChangeNotes notes = newNotes(c);
    assertThat(notes.getReviewersByEmail().all()).containsExactly(adr);
  }

  @Test
  public void putAndRemoveReviewerByEmail() throws Exception {
    Address adr = Address.create("Foo Bar", "foo.bar@gerritcodereview.com");

    Change c = newChange();
    ChangeUpdate update = newUpdate(c, changeOwner);
    update.putReviewerByEmail(adr, ReviewerStateInternal.REVIEWER);
    update.commit();

    update = newUpdate(c, changeOwner);
    update.removeReviewerByEmail(adr);
    update.commit();

    ChangeNotes notes = newNotes(c);
    assertThat(notes.getReviewersByEmail().all()).isEmpty();
  }

  @Test
  public void putRemoveAndAddBackReviewerByEmail() throws Exception {
    Address adr = Address.create("Foo Bar", "foo.bar@gerritcodereview.com");

    Change c = newChange();
    ChangeUpdate update = newUpdate(c, changeOwner);
    update.putReviewerByEmail(adr, ReviewerStateInternal.REVIEWER);
    update.commit();

    update = newUpdate(c, changeOwner);
    update.removeReviewerByEmail(adr);
    update.commit();

    update = newUpdate(c, changeOwner);
    update.putReviewerByEmail(adr, ReviewerStateInternal.CC);
    update.commit();

    ChangeNotes notes = newNotes(c);
    assertThat(notes.getReviewersByEmail().all()).containsExactly(adr);
  }

  @Test
  public void putReviewerByEmailAndCcByEmail() throws Exception {
    Address adrReviewer = Address.create("Foo Bar", "foo.bar@gerritcodereview.com");
    Address adrCc = Address.create("Foo Bor", "foo.bar.2@gerritcodereview.com");

    Change c = newChange();
    ChangeUpdate update = newUpdate(c, changeOwner);
    update.putReviewerByEmail(adrReviewer, ReviewerStateInternal.REVIEWER);
    update.commit();

    update = newUpdate(c, changeOwner);
    update.putReviewerByEmail(adrCc, ReviewerStateInternal.CC);
    update.commit();

    ChangeNotes notes = newNotes(c);
    assertThat(notes.getReviewersByEmail().byState(ReviewerStateInternal.REVIEWER))
        .containsExactly(adrReviewer);
    assertThat(notes.getReviewersByEmail().byState(ReviewerStateInternal.CC))
        .containsExactly(adrCc);
    assertThat(notes.getReviewersByEmail().all()).containsExactly(adrReviewer, adrCc);
  }

  @Test
  public void putReviewerByEmailAndChangeToCc() throws Exception {
    Address adr = Address.create("Foo Bar", "foo.bar@gerritcodereview.com");

    Change c = newChange();
    ChangeUpdate update = newUpdate(c, changeOwner);
    update.putReviewerByEmail(adr, ReviewerStateInternal.REVIEWER);
    update.commit();

    update = newUpdate(c, changeOwner);
    update.putReviewerByEmail(adr, ReviewerStateInternal.CC);
    update.commit();

    ChangeNotes notes = newNotes(c);
    assertThat(notes.getReviewersByEmail().byState(ReviewerStateInternal.REVIEWER)).isEmpty();
    assertThat(notes.getReviewersByEmail().byState(ReviewerStateInternal.CC)).containsExactly(adr);
    assertThat(notes.getReviewersByEmail().all()).containsExactly(adr);
  }

  @Test
  public void hasReviewStarted() throws Exception {
    ChangeNotes notes = newNotes(newChange());
    assertThat(notes.getChange().hasReviewStarted()).isTrue();

    notes = newNotes(newWorkInProgressChange());
    assertThat(notes.getChange().hasReviewStarted()).isFalse();

    Change c = newWorkInProgressChange();
    ChangeUpdate update = newUpdate(c, changeOwner);
    update.commit();
    notes = newNotes(c);
    assertThat(notes.getChange().hasReviewStarted()).isFalse();

    update = newUpdate(c, changeOwner);
    update.setWorkInProgress(true);
    update.commit();
    notes = newNotes(c);
    assertThat(notes.getChange().hasReviewStarted()).isFalse();

    update = newUpdate(c, changeOwner);
    update.setWorkInProgress(false);
    update.commit();
    notes = newNotes(c);
    assertThat(notes.getChange().hasReviewStarted()).isTrue();

    // Once review is started, setting WIP should have no impact.
    c = newChange();
    notes = newNotes(c);
    assertThat(notes.getChange().hasReviewStarted()).isTrue();
    update = newUpdate(c, changeOwner);
    update.setWorkInProgress(true);
    update.commit();
    notes = newNotes(c);
    assertThat(notes.getChange().hasReviewStarted()).isTrue();
  }

  @Test
  public void pendingReviewers() throws Exception {
    Address adr1 = Address.create("Foo Bar1", "foo.bar1@gerritcodereview.com");
    Address adr2 = Address.create("Foo Bar2", "foo.bar2@gerritcodereview.com");
    Account.Id ownerId = changeOwner.getAccount().id();
    Account.Id otherUserId = otherUser.getAccount().id();

    ChangeNotes notes = newNotes(newChange());
    assertThat(notes.getPendingReviewers().asTable()).isEmpty();
    assertThat(notes.getPendingReviewersByEmail().asTable()).isEmpty();

    Change c = newWorkInProgressChange();
    notes = newNotes(c);
    assertThat(notes.getPendingReviewers().asTable()).isEmpty();
    assertThat(notes.getPendingReviewersByEmail().asTable()).isEmpty();

    ChangeUpdate update = newUpdate(c, changeOwner);
    update.putReviewer(ownerId, REVIEWER);
    update.putReviewer(otherUserId, CC);
    update.putReviewerByEmail(adr1, REVIEWER);
    update.putReviewerByEmail(adr2, CC);
    update.commit();
    notes = newNotes(c);
    assertThat(notes.getPendingReviewers().byState(REVIEWER)).containsExactly(ownerId);
    assertThat(notes.getPendingReviewers().byState(CC)).containsExactly(otherUserId);
    assertThat(notes.getPendingReviewers().byState(REMOVED)).isEmpty();
    assertThat(notes.getPendingReviewersByEmail().byState(REVIEWER)).containsExactly(adr1);
    assertThat(notes.getPendingReviewersByEmail().byState(CC)).containsExactly(adr2);
    assertThat(notes.getPendingReviewersByEmail().byState(REMOVED)).isEmpty();

    update = newUpdate(c, changeOwner);
    update.removeReviewer(ownerId);
    update.removeReviewerByEmail(adr1);
    update.commit();
    notes = newNotes(c);
    assertThat(notes.getPendingReviewers().byState(REVIEWER)).isEmpty();
    assertThat(notes.getPendingReviewers().byState(CC)).containsExactly(otherUserId);
    assertThat(notes.getPendingReviewers().byState(REMOVED)).containsExactly(ownerId);
    assertThat(notes.getPendingReviewersByEmail().byState(REVIEWER)).isEmpty();
    assertThat(notes.getPendingReviewersByEmail().byState(CC)).containsExactly(adr2);
    assertThat(notes.getPendingReviewersByEmail().byState(REMOVED)).containsExactly(adr1);

    update = newUpdate(c, changeOwner);
    update.setWorkInProgress(false);
    update.commit();
    notes = newNotes(c);
    assertThat(notes.getPendingReviewers().asTable()).isEmpty();
    assertThat(notes.getPendingReviewersByEmail().asTable()).isEmpty();

    update = newUpdate(c, changeOwner);
    update.putReviewer(ownerId, REVIEWER);
    update.putReviewerByEmail(adr1, REVIEWER);
    update.commit();
    notes = newNotes(c);
    assertThat(notes.getPendingReviewers().asTable()).isEmpty();
    assertThat(notes.getPendingReviewersByEmail().asTable()).isEmpty();
  }

  @Test
  public void revertOfIsNullByDefault() throws Exception {
    Change c = newChange();
    ChangeNotes notes = newNotes(c);
    assertThat(notes.getChange().getRevertOf()).isNull();
  }

  @Test
  public void setRevertOfPersistsValue() throws Exception {
    Change changeToRevert = newChange();
    Change c = TestChanges.newChange(project, changeOwner.getAccountId());
    ChangeUpdate update = newUpdateForNewChange(c, changeOwner);
    update.setChangeId(c.getKey().get());
    update.setRevertOf(changeToRevert.getId().get());
    update.commit();
    assertThat(newNotes(c).getChange().getRevertOf()).isEqualTo(changeToRevert.getId());
  }

  @Test
  public void setRevertOfToCurrentChangeFails() throws Exception {
    Change c = newChange();
    ChangeUpdate update = newUpdate(c, changeOwner);
    IllegalArgumentException thrown =
        assertThrows(IllegalArgumentException.class, () -> update.setRevertOf(c.getId().get()));
    assertThat(thrown).hasMessageThat().contains("A change cannot revert itself");
  }

  @Test
  public void setRevertOfOnChildCommitFails() throws Exception {
    Change c = newChange();
    ChangeUpdate update = newUpdate(c, changeOwner);
    update.setRevertOf(newChange().getId().get());
    StorageException thrown = assertThrows(StorageException.class, () -> update.commit());
    assertThat(thrown)
        .hasMessageThat()
        .contains("Given ChangeUpdate is only allowed on initial commit");
  }

  @Test
  public void resetCherryPickOf() throws Exception {
    Change destinationChange = newChange();
    Change cherryPickChange = newChange();
    assertThat(newNotes(destinationChange).getChange().getCherryPickOf()).isNull();

    ChangeUpdate update = newUpdate(destinationChange, changeOwner);
    update.setCherryPickOf(
        cherryPickChange.currentPatchSetId().getCommaSeparatedChangeAndPatchSetId());
    update.commit();
    assertThat(newNotes(destinationChange).getChange().getCherryPickOf())
        .isEqualTo(cherryPickChange.currentPatchSetId());

    update = newUpdate(destinationChange, changeOwner);
    update.resetCherryPickOf();
    update.commit();
    assertThat(newNotes(destinationChange).getChange().getCherryPickOf()).isNull();

    // Can set again after reset.
    cherryPickChange = newChange();
    update = newUpdate(destinationChange, changeOwner);
    update.setCherryPickOf(
        cherryPickChange.currentPatchSetId().getCommaSeparatedChangeAndPatchSetId());
    update.commit();
    assertThat(newNotes(destinationChange).getChange().getCherryPickOf())
        .isEqualTo(cherryPickChange.currentPatchSetId());
  }

  @Test
  public void updateCount() throws Exception {
    Change c = newChange();
    assertThat(newNotes(c).getUpdateCount()).isEqualTo(1);

    ChangeUpdate update = newUpdate(c, changeOwner);
    update.putApproval(LabelId.CODE_REVIEW, (short) -1);
    update.commit();
    assertThat(newNotes(c).getUpdateCount()).isEqualTo(2);

    update = newUpdate(c, changeOwner);
    update.putApproval(LabelId.CODE_REVIEW, (short) 1);
    update.commit();
    assertThat(newNotes(c).getUpdateCount()).isEqualTo(3);
  }

  @Test
  public void createPatchSetAfterPatchSetDeletion() throws Exception {
    Change c = newChange();
    assertThat(newNotes(c).getChange().currentPatchSetId().get()).isEqualTo(1);

    // Create PS2.
    incrementCurrentPatchSetFieldOnly(c);
    RevCommit commit = tr.commit().message("PS" + c.currentPatchSetId().get()).create();
    ChangeUpdate update = newUpdate(c, changeOwner);
    update.setCommit(rw, commit);
    update.setGroups(ImmutableList.of(commit.name()));
    update.commit();
    assertThat(newNotes(c).getChange().currentPatchSetId().get()).isEqualTo(2);

    // Delete PS2.
    update = newUpdate(c, changeOwner);
    update.setPatchSetState(PatchSetState.DELETED);
    update.commit();
    c = newNotes(c).getChange();
    assertThat(c.currentPatchSetId().get()).isEqualTo(1);

    // Create another PS2
    incrementCurrentPatchSetFieldOnly(c);
    commit = tr.commit().message("PS" + c.currentPatchSetId().get()).create();
    update = newUpdate(c, changeOwner);
    update.setPatchSetState(PatchSetState.PUBLISHED);
    update.setCommit(rw, commit);
    update.setGroups(ImmutableList.of(commit.name()));
    update.commit();
    assertThat(newNotes(c).getChange().currentPatchSetId().get()).isEqualTo(2);
  }

  private String readNote(ChangeNotes notes, ObjectId noteId) throws Exception {
    ObjectId dataId = notes.revisionNoteMap.noteMap.getNote(noteId).getData();
    return new String(rw.getObjectReader().open(dataId, OBJ_BLOB).getCachedBytes(), UTF_8);
  }

  @Nullable
  private ObjectId exactRefAllUsers(String refName) throws Exception {
    try (Repository allUsersRepo = repoManager.openRepository(allUsers)) {
      Ref ref = allUsersRepo.exactRef(refName);
      return ref != null ? ref.getObjectId() : null;
    }
  }

  private void assertCause(
      Throwable e, Class<? extends Throwable> expectedClass, String expectedMsg) {
    Throwable cause = null;
    for (Throwable t : Throwables.getCausalChain(e)) {
      if (expectedClass.isAssignableFrom(t.getClass())) {
        cause = t;
        break;
      }
    }
    assertWithMessage(
            expectedClass.getSimpleName()
                + " in causal chain of:\n"
                + Throwables.getStackTraceAsString(e))
        .that(cause)
        .isNotNull();
    assertThat(cause.getMessage()).isEqualTo(expectedMsg);
  }

  private void incrementCurrentPatchSetFieldOnly(Change c) {
    TestChanges.incrementPatchSet(c);
  }

  private RevCommit incrementPatchSet(Change c) throws Exception {
    return incrementPatchSet(c, userFactory.create(c.getOwner()));
  }

  private RevCommit incrementPatchSet(Change c, IdentifiedUser user) throws Exception {
    incrementCurrentPatchSetFieldOnly(c);
    RevCommit commit = tr.commit().message("PS" + c.currentPatchSetId().get()).create();
    ChangeUpdate update = newUpdate(c, user);
    update.setCommit(rw, commit);
    update.commit();
    return tr.parseBody(commit);
  }

  private AttentionSetUpdate addTimestamp(AttentionSetUpdate attentionSetUpdate, Change c) {
    Instant timestamp = newNotes(c).getChange().getLastUpdatedOn();
    return AttentionSetUpdate.createFromRead(
        timestamp,
        attentionSetUpdate.account(),
        attentionSetUpdate.operation(),
        attentionSetUpdate.reason());
  }

  /**
   * Assert UUID was parsed as generated by {@link
   * com.google.gerrit.server.approval.testing.TestPatchSetApprovalUuidGenerator}.
   */
  private void assertParsedUuid(PatchSetApproval patchSetApproval) {
    assertThat(patchSetApproval.uuid().get().get()).matches("^[0-9a-z_]+$");
  }

  private void assertCopiedApproval(PatchSetApproval originalPsa, PatchSetApproval copiedPsa) {
    assertThat(copiedPsa.label()).isEqualTo(originalPsa.label());
    assertThat(copiedPsa.value()).isEqualTo(originalPsa.value());
    assertThat(copiedPsa.tag()).isEqualTo(originalPsa.tag());
    assertThat(copiedPsa.accountId()).isEqualTo(originalPsa.accountId());
    assertThat(copiedPsa.realAccountId()).isEqualTo(originalPsa.realAccountId());
    assertThat(copiedPsa.uuid()).isEqualTo(originalPsa.uuid());
    assertThat(copiedPsa.copied()).isTrue();
  }

  private void addCopiedApproval(Change c, CurrentUser user, PatchSetApproval originalPsa)
      throws Exception {
    ChangeUpdate update = newUpdate(c, user);
    update.putCopiedApproval(
        PatchSetApproval.builder()
            .key(originalPsa.key())
            .value(originalPsa.value())
            .copied(true)
            .granted(TimeUtil.now())
            .tag(originalPsa.tag())
            .uuid(originalPsa.uuid())
            .realAccountId(originalPsa.realAccountId())
            .build());
    update.commit();
  }
}<|MERGE_RESOLUTION|>--- conflicted
+++ resolved
@@ -3473,21 +3473,11 @@
     // Re-add draft version of comment2 back to draft ref without updating
     // change ref. Simulates the case where deleting the draft failed
     // non-atomically after adding the published comment succeeded.
-<<<<<<< HEAD
     ChangeDraftUpdate draftUpdate = newUpdate(c, otherUser).createDraftUpdateIfNull();
     if (draftUpdate != null) {
       draftUpdate.putDraftComment(comment2);
-      try (NoteDbUpdateManager manager = updateManagerFactory.create(c.getProject())) {
+      try (NoteDbUpdateManager manager = updateManagerFactory.create(c.getProject(), otherUser)) {
         manager.add(draftUpdate);
-=======
-    Optional<ChangeDraftNotesUpdate> draftUpdate =
-        ChangeDraftNotesUpdate.asChangeDraftNotesUpdate(
-            newUpdate(c, otherUser).createDraftUpdateIfNull());
-    if (draftUpdate.isPresent()) {
-      draftUpdate.get().putDraftComment(comment2);
-      try (NoteDbUpdateManager manager = updateManagerFactory.create(c.getProject(), otherUser)) {
-        manager.add(draftUpdate.get());
->>>>>>> 93d31d7a
         testRefAction(() -> manager.execute());
       }
     }
