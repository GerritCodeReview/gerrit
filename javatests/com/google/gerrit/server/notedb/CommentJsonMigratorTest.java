// Copyright (C) 2017 The Android Open Source Project
//
// Licensed under the Apache License, Version 2.0 (the "License");
// you may not use this file except in compliance with the License.
// You may obtain a copy of the License at
//
// http://www.apache.org/licenses/LICENSE-2.0
//
// Unless required by applicable law or agreed to in writing, software
// distributed under the License is distributed on an "AS IS" BASIS,
// WITHOUT WARRANTIES OR CONDITIONS OF ANY KIND, either express or implied.
// See the License for the specific language governing permissions and
// limitations under the License.

package com.google.gerrit.server.notedb;

import static com.google.common.base.Preconditions.checkArgument;
import static com.google.common.collect.ImmutableMap.toImmutableMap;
import static com.google.common.truth.Truth.assertThat;

import com.google.common.collect.ImmutableList;
import com.google.common.collect.ImmutableListMultimap;
import com.google.common.collect.ImmutableMap;
import com.google.common.collect.ListMultimap;
import com.google.common.collect.Multimaps;
import com.google.gerrit.reviewdb.client.Change;
import com.google.gerrit.reviewdb.client.Comment;
import com.google.gerrit.reviewdb.client.PatchLineComment.Status;
import com.google.gerrit.reviewdb.client.PatchSet;
import com.google.gerrit.reviewdb.client.Project;
import com.google.gerrit.reviewdb.client.RefNames;
import com.google.gerrit.reviewdb.client.RevId;
import com.google.gerrit.server.CommentsUtil;
import com.google.gerrit.server.IdentifiedUser;
import com.google.gerrit.server.config.AllUsersName;
import com.google.gerrit.server.notedb.CommentJsonMigrator.ProjectMigrationResult;
import com.google.gerrit.server.util.time.TimeUtil;
import com.google.gerrit.testing.TestChanges;
import com.google.inject.Inject;
import java.io.ByteArrayOutputStream;
import java.util.Collection;
import java.util.List;
import java.util.concurrent.atomic.AtomicInteger;
import org.eclipse.jgit.junit.TestRepository;
import org.eclipse.jgit.lib.ObjectId;
import org.eclipse.jgit.lib.ObjectReader;
import org.eclipse.jgit.lib.Ref;
import org.eclipse.jgit.lib.Repository;
import org.eclipse.jgit.notes.NoteMap;
import org.eclipse.jgit.revwalk.RevCommit;
import org.eclipse.jgit.revwalk.RevSort;
import org.eclipse.jgit.revwalk.RevWalk;
import org.junit.Before;
import org.junit.Test;

public class CommentJsonMigratorTest extends AbstractChangeNotesTest {
  private CommentJsonMigrator migrator;
  @Inject private ChangeNoteUtil noteUtil;
  @Inject private CommentsUtil commentsUtil;
  @Inject private LegacyChangeNoteWrite legacyChangeNoteWrite;
  @Inject private AllUsersName allUsersName;

  private AtomicInteger uuidCounter;

  @Before
  public void setUpCounter() {
    uuidCounter = new AtomicInteger();
    migrator = new CommentJsonMigrator(new ChangeNoteJson(), "gerrit", allUsersName);
  }

  @Test
  public void noOpIfAllCommentsAreJson() throws Exception {
    Change c = newChange();
    incrementPatchSet(c);

    ChangeNotes notes = newNotes(c);
    ChangeUpdate update = newUpdate(c, changeOwner);
    Comment ps1Comment = newComment(notes, 1, "comment on ps1");
    update.putComment(Status.PUBLISHED, ps1Comment);
    update.commit();

    notes = newNotes(c);
    update = newUpdate(c, changeOwner);
    Comment ps2Comment = newComment(notes, 2, "comment on ps2");
    update.putComment(Status.PUBLISHED, ps2Comment);
    update.commit();

    notes = newNotes(c);
    assertThat(getToStringRepresentations(notes.getComments()))
        .containsExactly(
            getRevId(notes, 1), ps1Comment.toString(),
            getRevId(notes, 2), ps2Comment.toString());

    ChangeNotes oldNotes = notes;
    checkMigrate(project, ImmutableList.of());
    assertNoDifferences(notes, oldNotes);
    assertThat(notes.getMetaId()).isEqualTo(oldNotes.getMetaId());
  }

  @Test
  public void migratePublishedComments() throws Exception {
    Change c = newChange();
    incrementPatchSet(c);

    ChangeNotes notes = newNotes(c);

    Comment ps1Comment1 = newComment(notes, 1, "first comment on ps1");
    Comment ps2Comment1 = newComment(notes, 2, "first comment on ps2");
    Comment ps1Comment2 = newComment(notes, 1, "second comment on ps1");

    // Construct legacy format 'by hand'.
    ByteArrayOutputStream out1 = new ByteArrayOutputStream(0);
    legacyChangeNoteWrite.buildNote(
        ImmutableListMultimap.<Integer, Comment>builder().put(1, ps1Comment1).build(), out1);

    ByteArrayOutputStream out2 = new ByteArrayOutputStream(0);
    legacyChangeNoteWrite.buildNote(
        ImmutableListMultimap.<Integer, Comment>builder().put(2, ps2Comment1).build(), out2);

    ByteArrayOutputStream out3 = new ByteArrayOutputStream(0);
    legacyChangeNoteWrite.buildNote(
        ImmutableListMultimap.<Integer, Comment>builder()
            .put(1, ps1Comment2)
            .put(1, ps1Comment1)
            .build(),
        out3);

    TestRepository<Repository> testRepository = new TestRepository<>(repo, rw);

    String metaRefName = RefNames.changeMetaRef(c.getId());
    testRepository
        .branch(metaRefName)
        .commit()
        .message("Review ps 1\n\nPatch-set: 1")
        .add(ps1Comment1.revId, out1.toString())
        .author(serverIdent)
        .committer(serverIdent)
        .create();

    testRepository
        .branch(metaRefName)
        .commit()
        .message("Review ps 2\n\nPatch-set: 2")
        .add(ps2Comment1.revId, out2.toString())
        .add(ps1Comment1.revId, out3.toString())
        .author(serverIdent)
        .committer(serverIdent)
        .create();

    notes = newNotes(c);
    assertThat(getToStringRepresentations(notes.getComments()))
        .containsExactly(
            getRevId(notes, 1), ps1Comment1.toString(),
            getRevId(notes, 1), ps1Comment2.toString(),
            getRevId(notes, 2), ps2Comment1.toString());

    // Comments at each commit all have legacy format.
    ImmutableList<RevCommit> oldLog = log(project, RefNames.changeMetaRef(c.getId()));
    assertThat(oldLog).hasSize(4);
    assertThat(getLegacyFormatMapForPublishedComments(notes, oldLog.get(0))).isEmpty();
    assertThat(getLegacyFormatMapForPublishedComments(notes, oldLog.get(1))).isEmpty();
    assertThat(getLegacyFormatMapForPublishedComments(notes, oldLog.get(2)))
        .containsExactly(ps1Comment1.key, true);
    assertThat(getLegacyFormatMapForPublishedComments(notes, oldLog.get(3)))
        .containsExactly(ps1Comment1.key, true, ps1Comment2.key, true, ps2Comment1.key, true);

    // Check that dryRun doesn't touch anything.
    String refName = RefNames.changeMetaRef(c.getId());
    ObjectId before = repo.getRefDatabase().getRef(refName).getObjectId();
    ProjectMigrationResult dryRunResult = migrator.migrateProject(project, repo, true);
    ObjectId after = repo.getRefDatabase().getRef(refName).getObjectId();
    assertThat(before).isEqualTo(after);
    assertThat(dryRunResult.refsUpdated).isEqualTo(ImmutableList.of(refName));

    ChangeNotes oldNotes = notes;
    checkMigrate(project, ImmutableList.of(refName));

    // Comment content is the same.
    notes = newNotes(c);
    assertNoDifferences(notes, oldNotes);
    assertThat(getToStringRepresentations(notes.getComments()))
        .containsExactly(
            getRevId(notes, 1), ps1Comment1.toString(),
            getRevId(notes, 1), ps1Comment2.toString(),
            getRevId(notes, 2), ps2Comment1.toString());

    // Comments at each commit all have JSON format.
    ImmutableList<RevCommit> newLog = log(project, RefNames.changeMetaRef(c.getId()));
    assertThat(getLegacyFormatMapForPublishedComments(notes, newLog.get(0))).isEmpty();
    assertThat(getLegacyFormatMapForPublishedComments(notes, newLog.get(1))).isEmpty();
    assertThat(getLegacyFormatMapForPublishedComments(notes, newLog.get(2)))
        .containsExactly(ps1Comment1.key, false);
    assertThat(getLegacyFormatMapForPublishedComments(notes, newLog.get(3)))
        .containsExactly(ps1Comment1.key, false, ps1Comment2.key, false, ps2Comment1.key, false);
  }

  @Test
  public void migrateDraftComments() throws Exception {
    Change c = newChange();
    incrementPatchSet(c);

    ChangeNotes notes = newNotes(c);
    ObjectId origMetaId = notes.getMetaId();

    Comment ownerCommentPs1 = newComment(notes, 1, "owner comment on ps1", changeOwner);
    Comment ownerCommentPs2 = newComment(notes, 2, "owner comment on ps2", changeOwner);
    Comment otherCommentPs1 = newComment(notes, 1, "other user comment on ps1", otherUser);

    ByteArrayOutputStream out1 = new ByteArrayOutputStream(0);
    legacyChangeNoteWrite.buildNote(
        ImmutableListMultimap.<Integer, Comment>builder().put(1, ownerCommentPs1).build(), out1);

    ByteArrayOutputStream out2 = new ByteArrayOutputStream(0);
    legacyChangeNoteWrite.buildNote(
        ImmutableListMultimap.<Integer, Comment>builder().put(2, ownerCommentPs2).build(), out2);

    ByteArrayOutputStream out3 = new ByteArrayOutputStream(0);
    legacyChangeNoteWrite.buildNote(
        ImmutableListMultimap.<Integer, Comment>builder().put(1, otherCommentPs1).build(), out3);

    try (Repository allUsersRepo = repoManager.openRepository(allUsers);
        RevWalk allUsersRw = new RevWalk(allUsersRepo)) {
      TestRepository<Repository> testRepository = new TestRepository<>(allUsersRepo, allUsersRw);

      testRepository
          .branch(RefNames.refsDraftComments(c.getId(), changeOwner.getAccountId()))
          .commit()
          .message("Review ps 1\n\nPatch-set: 1")
          .add(ownerCommentPs1.revId, out1.toString())
          .author(serverIdent)
          .committer(serverIdent)
          .create();

      testRepository
          .branch(RefNames.refsDraftComments(c.getId(), changeOwner.getAccountId()))
          .commit()
          .message("Review ps 1\n\nPatch-set: 2")
          .add(ownerCommentPs2.revId, out2.toString())
          .author(serverIdent)
          .committer(serverIdent)
          .create();

      testRepository
          .branch(RefNames.refsDraftComments(c.getId(), otherUser.getAccountId()))
          .commit()
          .message("Review ps 2\n\nPatch-set: 2")
          .add(otherCommentPs1.revId, out3.toString())
          .author(serverIdent)
          .committer(serverIdent)
          .create();
    }

    notes = newNotes(c);
    assertThat(getToStringRepresentations(notes.getDraftComments(changeOwner.getAccountId())))
        .containsExactly(
            getRevId(notes, 1), ownerCommentPs1.toString(),
            getRevId(notes, 2), ownerCommentPs2.toString());
    assertThat(getToStringRepresentations(notes.getDraftComments(otherUser.getAccountId())))
        .containsExactly(getRevId(notes, 1), otherCommentPs1.toString());

    // Comments at each commit all have legacy format.
    ImmutableList<RevCommit> oldOwnerLog =
        log(allUsers, RefNames.refsDraftComments(c.getId(), changeOwner.getAccountId()));
    assertThat(oldOwnerLog).hasSize(2);
    assertThat(getLegacyFormatMapForDraftComments(notes, oldOwnerLog.get(0)))
        .containsExactly(ownerCommentPs1.key, true);
    assertThat(getLegacyFormatMapForDraftComments(notes, oldOwnerLog.get(1)))
        .containsExactly(ownerCommentPs1.key, true, ownerCommentPs2.key, true);

    ImmutableList<RevCommit> oldOtherLog =
        log(allUsers, RefNames.refsDraftComments(c.getId(), otherUser.getAccountId()));
    assertThat(oldOtherLog).hasSize(1);
    assertThat(getLegacyFormatMapForDraftComments(notes, oldOtherLog.get(0)))
        .containsExactly(otherCommentPs1.key, true);

    ChangeNotes oldNotes = notes;
    checkMigrate(
        allUsers,
        ImmutableList.of(
            RefNames.refsDraftComments(c.getId(), changeOwner.getAccountId()),
            RefNames.refsDraftComments(c.getId(), otherUser.getAccountId())));
    assertNoDifferences(notes, oldNotes);

    // Migration doesn't touch change ref.
    assertThat(repo.exactRef(RefNames.changeMetaRef(c.getId())).getObjectId())
        .isEqualTo(origMetaId);

    // Comment content is the same.
    notes = newNotes(c);
    assertThat(getToStringRepresentations(notes.getDraftComments(changeOwner.getAccountId())))
        .containsExactly(
            getRevId(notes, 1), ownerCommentPs1.toString(),
            getRevId(notes, 2), ownerCommentPs2.toString());
    assertThat(getToStringRepresentations(notes.getDraftComments(otherUser.getAccountId())))
        .containsExactly(getRevId(notes, 1), otherCommentPs1.toString());

    // Comments at each commit all have JSON format.
    ImmutableList<RevCommit> newOwnerLog =
        log(allUsers, RefNames.refsDraftComments(c.getId(), changeOwner.getAccountId()));
    assertThat(getLegacyFormatMapForDraftComments(notes, newOwnerLog.get(0)))
        .containsExactly(ownerCommentPs1.key, false);
    assertThat(getLegacyFormatMapForDraftComments(notes, newOwnerLog.get(1)))
        .containsExactly(ownerCommentPs1.key, false, ownerCommentPs2.key, false);

    ImmutableList<RevCommit> newOtherLog =
        log(allUsers, RefNames.refsDraftComments(c.getId(), otherUser.getAccountId()));
    assertThat(getLegacyFormatMapForDraftComments(notes, newOtherLog.get(0)))
        .containsExactly(otherCommentPs1.key, false);
  }

  @Test
  public void migrateMixOfJsonAndLegacyComments() throws Exception {
    // 3 comments: legacy, JSON, legacy. Because adding a comment necessarily rewrites the entire
    // note, these comments need to be on separate patch sets.
    Change c = newChange();
    incrementPatchSet(c);
    incrementPatchSet(c);

    ChangeNotes notes = newNotes(c);

    Comment ps1Comment = newComment(notes, 1, "comment on ps1 (legacy)");

    ByteArrayOutputStream out1 = new ByteArrayOutputStream(0);
    legacyChangeNoteWrite.buildNote(
        ImmutableListMultimap.<Integer, Comment>builder().put(1, ps1Comment).build(), out1);

    TestRepository<Repository> testRepository = new TestRepository<>(repo, rw);

    String metaRefName = RefNames.changeMetaRef(c.getId());
    testRepository
        .branch(metaRefName)
        .commit()
        .message("Review ps 1\n\nPatch-set: 1")
        .add(ps1Comment.revId, out1.toString())
        .author(serverIdent)
        .committer(serverIdent)
        .create();

    notes = newNotes(c);
    ChangeUpdate update = newUpdate(c, changeOwner);
    Comment ps2Comment = newComment(notes, 2, "comment on ps2 (JSON)");
    update.putComment(Status.PUBLISHED, ps2Comment);
    update.commit();

    Comment ps3Comment = newComment(notes, 3, "comment on ps3 (legacy)");
    ByteArrayOutputStream out3 = new ByteArrayOutputStream(0);
    legacyChangeNoteWrite.buildNote(
        ImmutableListMultimap.<Integer, Comment>builder().put(3, ps3Comment).build(), out3);

    testRepository
        .branch(metaRefName)
        .commit()
        .message("Review ps 3\n\nPatch-set: 3")
        .add(ps3Comment.revId, out3.toString())
        .author(serverIdent)
        .committer(serverIdent)
        .create();

    notes = newNotes(c);
    assertThat(getToStringRepresentations(notes.getComments()))
        .containsExactly(
            getRevId(notes, 1), ps1Comment.toString(),
            getRevId(notes, 2), ps2Comment.toString(),
            getRevId(notes, 3), ps3Comment.toString());

    // Comments at each commit match expected format.
    ImmutableList<RevCommit> oldLog = log(project, RefNames.changeMetaRef(c.getId()));
    assertThat(oldLog).hasSize(6);
    assertThat(getLegacyFormatMapForPublishedComments(notes, oldLog.get(0))).isEmpty();
    assertThat(getLegacyFormatMapForPublishedComments(notes, oldLog.get(1))).isEmpty();
    assertThat(getLegacyFormatMapForPublishedComments(notes, oldLog.get(2))).isEmpty();
    assertThat(getLegacyFormatMapForPublishedComments(notes, oldLog.get(3)))
        .containsExactly(ps1Comment.key, true);
    assertThat(getLegacyFormatMapForPublishedComments(notes, oldLog.get(4)))
        .containsExactly(ps1Comment.key, true, ps2Comment.key, false);
    assertThat(getLegacyFormatMapForPublishedComments(notes, oldLog.get(5)))
        .containsExactly(ps1Comment.key, true, ps2Comment.key, false, ps3Comment.key, true);

    ChangeNotes oldNotes = notes;
    checkMigrate(project, ImmutableList.of(RefNames.changeMetaRef(c.getId())));
    assertNoDifferences(notes, oldNotes);

    // Comment content is the same.
    notes = newNotes(c);
    assertThat(getToStringRepresentations(notes.getComments()))
        .containsExactly(
            getRevId(notes, 1), ps1Comment.toString(),
            getRevId(notes, 2), ps2Comment.toString(),
            getRevId(notes, 3), ps3Comment.toString());

    // Comments at each commit all have JSON format.
    ImmutableList<RevCommit> newLog = log(project, RefNames.changeMetaRef(c.getId()));
    assertThat(getLegacyFormatMapForPublishedComments(notes, newLog.get(0))).isEmpty();
    assertThat(getLegacyFormatMapForPublishedComments(notes, newLog.get(1))).isEmpty();
    assertThat(getLegacyFormatMapForPublishedComments(notes, newLog.get(2))).isEmpty();
    assertThat(getLegacyFormatMapForPublishedComments(notes, newLog.get(3)))
        .containsExactly(ps1Comment.key, false);
    assertThat(getLegacyFormatMapForPublishedComments(notes, newLog.get(4)))
        .containsExactly(ps1Comment.key, false, ps2Comment.key, false);
    assertThat(getLegacyFormatMapForPublishedComments(notes, newLog.get(5)))
        .containsExactly(ps1Comment.key, false, ps2Comment.key, false, ps3Comment.key, false);
  }

  private void checkMigrate(Project.NameKey project, List<String> expectedRefs) throws Exception {
    try (Repository repo = repoManager.openRepository(project)) {
      ProjectMigrationResult progress = migrator.migrateProject(project, repo, false);

      assertThat(progress.ok).isTrue();
      assertThat(progress.refsUpdated).isEqualTo(expectedRefs);
    }
  }

  private Comment newComment(ChangeNotes notes, int psNum, String message) {
    return newComment(notes, psNum, message, changeOwner);
  }

  private Comment newComment(
      ChangeNotes notes, int psNum, String message, IdentifiedUser commenter) {
    return newComment(
        new PatchSet.Id(notes.getChangeId(), psNum),
        "filename",
        "uuid-" + uuidCounter.getAndIncrement(),
        null,
        0,
        commenter,
        null,
        TimeUtil.nowTs(),
        message,
        (short) 1,
        getRevId(notes, psNum).get(),
        false);
  }

  private void incrementPatchSet(Change c) throws Exception {
    TestChanges.incrementPatchSet(c);
    RevCommit commit = tr.commit().message("PS" + c.currentPatchSetId().get()).create();
    ChangeUpdate update = newUpdate(c, changeOwner);
    update.setCommit(rw, commit);
    update.commit();
  }

  private static RevId getRevId(ChangeNotes notes, int psNum) {
    PatchSet.Id psId = new PatchSet.Id(notes.getChangeId(), psNum);
    PatchSet ps = notes.getPatchSets().get(psId);
    checkArgument(ps != null, "no patch set %s: %s", psNum, notes.getPatchSets());
    return ps.getRevision();
  }

  private static ListMultimap<RevId, String> getToStringRepresentations(
      ListMultimap<RevId, Comment> comments) {
    // Use string representation for equality comparison in this test, because Comment#equals only
    // compares keys.
    return Multimaps.transformValues(comments, Comment::toString);
  }

  private ImmutableMap<Comment.Key, Boolean> getLegacyFormatMapForPublishedComments(
      ChangeNotes notes, ObjectId metaId) throws Exception {
    return getLegacyFormatMap(project, notes.getChangeId(), metaId, Status.PUBLISHED);
  }

  private ImmutableMap<Comment.Key, Boolean> getLegacyFormatMapForDraftComments(
      ChangeNotes notes, ObjectId metaId) throws Exception {
    return getLegacyFormatMap(allUsers, notes.getChangeId(), metaId, Status.DRAFT);
  }

  private ImmutableMap<Comment.Key, Boolean> getLegacyFormatMap(
      Project.NameKey project, Change.Id changeId, ObjectId metaId, Status status)
      throws Exception {
    try (Repository repo = repoManager.openRepository(project);
        ObjectReader reader = repo.newObjectReader();
        RevWalk rw = new RevWalk(reader)) {
      NoteMap noteMap = NoteMap.read(reader, rw.parseCommit(metaId));
      RevisionNoteMap<ChangeRevisionNote> revNoteMap =
          RevisionNoteMap.parse(
              noteUtil.getChangeNoteJson(),
              noteUtil.getLegacyChangeNoteRead(),
              changeId,
              reader,
              noteMap,
              status);
<<<<<<< HEAD
      return revNoteMap
          .revisionNotes
          .values()
          .stream()
          .flatMap(crn -> crn.getEntities().stream())
=======
      return revNoteMap.revisionNotes.values().stream()
          .flatMap(crn -> crn.getComments().stream())
>>>>>>> 75802113
          .collect(toImmutableMap(c -> c.key, c -> c.legacyFormat));
    }
  }

  private ImmutableList<RevCommit> log(Project.NameKey project, String refName) throws Exception {
    try (Repository repo = repoManager.openRepository(project)) {
      return log(repo, refName);
    }
  }

  private ImmutableList<RevCommit> log(Repository repo, String refName) throws Exception {
    try (RevWalk rw = new RevWalk(repo)) {
      rw.sort(RevSort.TOPO);
      rw.sort(RevSort.REVERSE);
      Ref ref = repo.exactRef(refName);
      if (ref == null) {
        return ImmutableList.of();
      }
      rw.markStart(rw.parseCommit(ref.getObjectId()));
      return ImmutableList.copyOf(rw);
    }
  }

  private ImmutableListMultimap<String, RevCommit> logAll(
      Project.NameKey project, Collection<Ref> refs) throws Exception {
    ImmutableListMultimap.Builder<String, RevCommit> logs = ImmutableListMultimap.builder();
    try (Repository repo = repoManager.openRepository(project)) {
      for (Ref r : refs) {
        logs.putAll(r.getName(), log(repo, r.getName()));
      }
    }
    return logs.build();
  }

  private static void assertLogEqualExceptTrees(
      ImmutableList<RevCommit> actualLog, ImmutableList<RevCommit> expectedLog) {
    assertThat(actualLog).hasSize(expectedLog.size());
    for (int i = 0; i < expectedLog.size(); i++) {
      RevCommit actual = actualLog.get(i);
      RevCommit expected = expectedLog.get(i);
      assertThat(actual.getAuthorIdent())
          .named("author of entry %s", i)
          .isEqualTo(expected.getAuthorIdent());
      assertThat(actual.getCommitterIdent())
          .named("committer of entry %s", i)
          .isEqualTo(expected.getCommitterIdent());
      assertThat(actual.getFullMessage()).named("message of entry %s", i).isNotNull();
      assertThat(actual.getFullMessage())
          .named("message of entry %s", i)
          .isEqualTo(expected.getFullMessage());
    }
  }

  private void assertNoDifferences(ChangeNotes actual, ChangeNotes expected) throws Exception {
    checkArgument(
        actual.getChangeId().equals(expected.getChangeId()),
        "must be same change: %s != %s",
        actual.getChangeId(),
        expected.getChangeId());

    // Parsed comment representations are equal.
    // TODO(dborowitz): Comparing collections directly would be much easier, but Comment doesn't
    // have a proper equals; switch to that when the issues with
    // https://gerrit-review.googlesource.com/c/gerrit/+/207013 are resolved.
    assertCommentsEqual(commentsUtil.draftByChange(actual), commentsUtil.draftByChange(expected));
    assertCommentsEqual(
        commentsUtil.publishedByChange(actual), commentsUtil.publishedByChange(expected));

    // Change metadata is equal.
    assertLogEqualExceptTrees(
        log(project, actual.getRefName()), log(project, expected.getRefName()));

    // Logs of all draft refs are equal.
    ImmutableListMultimap<String, RevCommit> actualDraftLogs =
        logAll(allUsersName, commentsUtil.getDraftRefs(actual.getChangeId()));
    ImmutableListMultimap<String, RevCommit> expectedDraftLogs =
        logAll(allUsersName, commentsUtil.getDraftRefs(expected.getChangeId()));
    assertThat(actualDraftLogs.keySet())
        .named("draft ref names")
        .containsExactlyElementsIn(expectedDraftLogs.keySet());
    for (String refName : actualDraftLogs.keySet()) {
      assertLogEqualExceptTrees(actualDraftLogs.get(refName), actualDraftLogs.get(refName));
    }
  }

  private static void assertCommentsEqual(List<Comment> actualList, List<Comment> expectedList) {
    ImmutableMap<Comment.Key, Comment> actualMap = byKey(actualList);
    ImmutableMap<Comment.Key, Comment> expectedMap = byKey(expectedList);
    assertThat(actualMap.keySet()).isEqualTo(expectedMap.keySet());
    for (Comment.Key key : actualMap.keySet()) {
      Comment actual = actualMap.get(key);
      Comment expected = expectedMap.get(key);
      assertThat(actual.key).isEqualTo(expected.key);
      assertThat(actual.lineNbr).isEqualTo(expected.lineNbr);
      assertThat(actual.author).isEqualTo(expected.author);
      assertThat(actual.getRealAuthor()).isEqualTo(expected.getRealAuthor());
      assertThat(actual.writtenOn).isEqualTo(expected.writtenOn);
      assertThat(actual.side).isEqualTo(expected.side);
      assertThat(actual.message).isEqualTo(expected.message);
      assertThat(actual.parentUuid).isEqualTo(expected.parentUuid);
      assertThat(actual.range).isEqualTo(expected.range);
      assertThat(actual.tag).isEqualTo(expected.tag);
      assertThat(actual.revId).isEqualTo(expected.revId);
      assertThat(actual.serverId).isEqualTo(expected.serverId);
      assertThat(actual.unresolved).isEqualTo(expected.unresolved);
    }
  }

  private static ImmutableMap<Comment.Key, Comment> byKey(List<Comment> comments) {
    return comments.stream().collect(toImmutableMap(c -> c.key, c -> c));
  }
}<|MERGE_RESOLUTION|>--- conflicted
+++ resolved
@@ -478,16 +478,8 @@
               reader,
               noteMap,
               status);
-<<<<<<< HEAD
-      return revNoteMap
-          .revisionNotes
-          .values()
-          .stream()
+      return revNoteMap.revisionNotes.values().stream()
           .flatMap(crn -> crn.getEntities().stream())
-=======
-      return revNoteMap.revisionNotes.values().stream()
-          .flatMap(crn -> crn.getComments().stream())
->>>>>>> 75802113
           .collect(toImmutableMap(c -> c.key, c -> c.legacyFormat));
     }
   }
