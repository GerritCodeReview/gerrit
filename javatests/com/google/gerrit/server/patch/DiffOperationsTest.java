--- conflicted
+++ resolved
@@ -309,7 +309,6 @@
             new FileEntity(fileName2, fileContent2 + "\nnew line here"));
     ObjectId newCommitId = createCommit(repo, oldCommitId, newFiles);
 
-<<<<<<< HEAD
     try (Repository repository = repoManager.openRepository(testProjectName);
         ObjectInserter ins = repository.newObjectInserter();
         ObjectReader reader = ins.newReader();
@@ -328,7 +327,7 @@
           diffOperations.loadModifiedFilesAgainstParentIfNecessary(
               testProjectName,
               newCommitId,
-              /* parentNum=*/ 0,
+              /* parentNum= */ 0,
               new RepoView(repository, rw, ins),
               ins,
               /* enableRenameDetection= */ false);
@@ -371,7 +370,7 @@
           diffOperations.loadModifiedFilesAgainstParentIfNecessary(
               testProjectName,
               newCommitId,
-              /* parentNum=*/ 0,
+              /* parentNum= */ 0,
               new RepoView(repository, rw, ins),
               ins,
               /* enableRenameDetection= */ false);
@@ -405,7 +404,7 @@
           diffOperations.loadModifiedFilesAgainstParentIfNecessary(
               testProjectName,
               newCommitId,
-              /* parentNum=*/ 0,
+              /* parentNum= */ 0,
               new RepoView(repository, rw, ins),
               ins,
               /* enableRenameDetection= */ true);
@@ -420,26 +419,6 @@
       assertThat(modifiedFilesCacheImpl.getIfPresent(cacheKey))
           .hasValue(ImmutableList.of(expectedRenamedFile));
     }
-=======
-    Repository repository = repoManager.openRepository(testProjectName);
-    ObjectReader objectReader = repository.newObjectReader();
-    RevWalk rw = new RevWalk(objectReader);
-    StoredConfig repoConfig = repository.getConfig();
-
-    // This call loads modified files directly without going through the diff cache.
-    Map<String, ModifiedFile> modifiedFiles =
-        diffOperations.loadModifiedFilesAgainstParent(
-            testProjectName, newCommitId, /* parentNum= */ 0, DiffOptions.DEFAULTS, rw, repoConfig);
-
-    assertThat(modifiedFiles)
-        .containsExactly(
-            fileName2,
-            ModifiedFile.builder()
-                .changeType(ChangeType.MODIFIED)
-                .oldPath(Optional.of(fileName2))
-                .newPath(Optional.of(fileName2))
-                .build());
->>>>>>> 64b8e175
   }
 
   static class FileEntity {
