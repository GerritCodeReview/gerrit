// Copyright (C) 2013 The Android Open Source Project
//
// Licensed under the Apache License, Version 2.0 (the "License");
// you may not use this file except in compliance with the License.
// You may obtain a copy of the License at
//
// http://www.apache.org/licenses/LICENSE-2.0
//
// Unless required by applicable law or agreed to in writing, software
// distributed under the License is distributed on an "AS IS" BASIS,
// WITHOUT WARRANTIES OR CONDITIONS OF ANY KIND, either express or implied.
// See the License for the specific language governing permissions and
// limitations under the License.

package com.google.gerrit.server.query.change;

import static com.google.common.collect.ImmutableList.toImmutableList;
import static com.google.common.truth.Truth.assertThat;
import static com.google.common.truth.Truth.assertWithMessage;
import static com.google.common.truth.TruthJUnit.assume;
import static com.google.gerrit.acceptance.testsuite.project.TestProjectUpdate.allowLabel;
import static com.google.gerrit.acceptance.testsuite.project.TestProjectUpdate.block;
import static com.google.gerrit.extensions.client.ListChangesOption.DETAILED_LABELS;
import static com.google.gerrit.extensions.client.ListChangesOption.REVIEWED;
import static com.google.gerrit.server.group.SystemGroupBackend.REGISTERED_USERS;
import static com.google.gerrit.server.project.testing.TestLabels.label;
import static com.google.gerrit.server.project.testing.TestLabels.value;
import static com.google.gerrit.testing.GerritJUnit.assertThrows;
import static com.google.gerrit.testing.TestActionRefUpdateContext.testRefAction;
import static java.nio.charset.StandardCharsets.UTF_8;
import static java.util.concurrent.TimeUnit.HOURS;
import static java.util.concurrent.TimeUnit.MILLISECONDS;
import static java.util.concurrent.TimeUnit.MINUTES;
import static java.util.concurrent.TimeUnit.SECONDS;
import static java.util.stream.Collectors.toList;
import static org.junit.Assert.fail;

import com.google.common.base.MoreObjects;
import com.google.common.collect.FluentIterable;
import com.google.common.collect.ImmutableList;
import com.google.common.collect.ImmutableMap;
import com.google.common.collect.ImmutableSet;
import com.google.common.collect.Iterables;
import com.google.common.collect.Lists;
import com.google.common.collect.Maps;
import com.google.common.collect.Multimap;
import com.google.common.collect.Multimaps;
import com.google.common.collect.Streams;
import com.google.common.truth.ThrowableSubject;
import com.google.errorprone.annotations.CanIgnoreReturnValue;
import com.google.gerrit.acceptance.ExtensionRegistry;
import com.google.gerrit.acceptance.ExtensionRegistry.Registration;
import com.google.gerrit.acceptance.FakeSubmitRule;
import com.google.gerrit.acceptance.config.GerritConfig;
import com.google.gerrit.acceptance.testsuite.group.GroupOperations;
import com.google.gerrit.acceptance.testsuite.project.ProjectOperations;
import com.google.gerrit.common.Nullable;
import com.google.gerrit.common.RawInputUtil;
import com.google.gerrit.entities.Account;
import com.google.gerrit.entities.AccountGroup;
import com.google.gerrit.entities.BranchNameKey;
import com.google.gerrit.entities.Change;
import com.google.gerrit.entities.GroupDescription;
import com.google.gerrit.entities.GroupReference;
import com.google.gerrit.entities.LabelId;
import com.google.gerrit.entities.LabelType;
import com.google.gerrit.entities.Patch;
import com.google.gerrit.entities.PatchSet;
import com.google.gerrit.entities.Permission;
import com.google.gerrit.entities.PermissionRule;
import com.google.gerrit.entities.Project;
import com.google.gerrit.entities.RefNames;
import com.google.gerrit.extensions.api.GerritApi;
import com.google.gerrit.extensions.api.changes.AttentionSetInput;
import com.google.gerrit.extensions.api.changes.ChangeApi;
import com.google.gerrit.extensions.api.changes.Changes.QueryRequest;
import com.google.gerrit.extensions.api.changes.DraftInput;
import com.google.gerrit.extensions.api.changes.HashtagsInput;
import com.google.gerrit.extensions.api.changes.ReviewInput;
import com.google.gerrit.extensions.api.changes.ReviewInput.DraftHandling;
import com.google.gerrit.extensions.api.changes.ReviewerInput;
import com.google.gerrit.extensions.api.groups.GroupInput;
import com.google.gerrit.extensions.api.projects.ConfigInput;
import com.google.gerrit.extensions.api.projects.ProjectInput;
import com.google.gerrit.extensions.client.InheritableBoolean;
import com.google.gerrit.extensions.client.ListChangesOption;
import com.google.gerrit.extensions.client.ProjectWatchInfo;
import com.google.gerrit.extensions.client.ReviewerState;
import com.google.gerrit.extensions.common.AccountInfo;
import com.google.gerrit.extensions.common.ChangeInfo;
import com.google.gerrit.extensions.common.ChangeInput;
import com.google.gerrit.extensions.common.ChangeMessageInfo;
import com.google.gerrit.extensions.common.CommentInfo;
import com.google.gerrit.extensions.restapi.AuthException;
import com.google.gerrit.extensions.restapi.BadRequestException;
import com.google.gerrit.extensions.restapi.RestApiException;
import com.google.gerrit.httpd.raw.IndexPreloadingUtil;
import com.google.gerrit.index.IndexConfig;
import com.google.gerrit.index.PaginationType;
import com.google.gerrit.index.Schema;
import com.google.gerrit.index.query.IndexPredicate;
import com.google.gerrit.index.query.Predicate;
import com.google.gerrit.index.query.QueryParseException;
import com.google.gerrit.lifecycle.LifecycleManager;
import com.google.gerrit.server.AnonymousUser;
import com.google.gerrit.server.CurrentUser;
import com.google.gerrit.server.IdentifiedUser;
import com.google.gerrit.server.PatchSetUtil;
import com.google.gerrit.server.ServerInitiated;
import com.google.gerrit.server.account.AccountCache;
import com.google.gerrit.server.account.AccountManager;
import com.google.gerrit.server.account.Accounts;
import com.google.gerrit.server.account.AccountsUpdate;
import com.google.gerrit.server.account.AuthRequest;
import com.google.gerrit.server.account.ListGroupMembership;
import com.google.gerrit.server.account.VersionedAccountQueries;
import com.google.gerrit.server.account.externalids.ExternalId;
import com.google.gerrit.server.account.externalids.ExternalIdFactory;
import com.google.gerrit.server.change.ChangeInserter;
import com.google.gerrit.server.change.ChangeTriplet;
import com.google.gerrit.server.change.NotifyResolver;
import com.google.gerrit.server.change.PatchSetInserter;
import com.google.gerrit.server.config.AllProjectsName;
import com.google.gerrit.server.config.AllUsersName;
import com.google.gerrit.server.git.GitRepositoryManager;
import com.google.gerrit.server.git.meta.MetaDataUpdate;
import com.google.gerrit.server.group.testing.TestGroupBackend;
import com.google.gerrit.server.index.change.ChangeField;
import com.google.gerrit.server.index.change.ChangeIndexCollection;
import com.google.gerrit.server.index.change.ChangeIndexer;
import com.google.gerrit.server.index.change.IndexedChangeQuery;
import com.google.gerrit.server.notedb.ChangeNotes;
import com.google.gerrit.server.notedb.ChangeUpdate;
import com.google.gerrit.server.notedb.Sequences;
import com.google.gerrit.server.project.ProjectCache;
import com.google.gerrit.server.project.ProjectConfig;
import com.google.gerrit.server.schema.SchemaCreator;
import com.google.gerrit.server.update.BatchUpdate;
import com.google.gerrit.server.util.ManualRequestContext;
import com.google.gerrit.server.util.OneOffRequestContext;
import com.google.gerrit.server.util.RequestContext;
import com.google.gerrit.server.util.ThreadLocalRequestContext;
import com.google.gerrit.server.util.time.TimeUtil;
import com.google.gerrit.testing.GerritServerTests;
import com.google.gerrit.testing.TestChanges;
import com.google.gerrit.testing.TestTimeUtil;
import com.google.inject.Inject;
import com.google.inject.Injector;
import com.google.inject.Provider;
import java.io.IOException;
import java.sql.Timestamp;
import java.time.Instant;
import java.util.ArrayList;
import java.util.Arrays;
import java.util.Collection;
import java.util.Iterator;
import java.util.List;
import java.util.Map;
import java.util.Optional;
import java.util.concurrent.TimeUnit;
import org.eclipse.jgit.errors.ConfigInvalidException;
import org.eclipse.jgit.errors.RepositoryNotFoundException;
import org.eclipse.jgit.junit.TestRepository;
import org.eclipse.jgit.lib.ObjectId;
import org.eclipse.jgit.lib.ObjectInserter;
import org.eclipse.jgit.lib.ObjectReader;
import org.eclipse.jgit.lib.PersonIdent;
import org.eclipse.jgit.lib.Ref;
import org.eclipse.jgit.lib.Repository;
import org.eclipse.jgit.revwalk.RevCommit;
import org.eclipse.jgit.revwalk.RevWalk;
import org.eclipse.jgit.util.SystemReader;
import org.junit.After;
import org.junit.Before;
import org.junit.Ignore;
import org.junit.Test;

@Ignore
public abstract class AbstractQueryChangesTest extends GerritServerTests {
  @Inject protected Accounts accounts;
  @Inject protected AccountCache accountCache;
  @Inject @ServerInitiated protected Provider<AccountsUpdate> accountsUpdate;
  @Inject protected AccountManager accountManager;
  @Inject protected AllUsersName allUsersName;
  @Inject protected BatchUpdate.Factory updateFactory;
  @Inject protected AllProjectsName allProjectsName;
  @Inject protected ChangeInserter.Factory changeFactory;
  @Inject protected ChangeQueryBuilder queryBuilder;
  @Inject protected GerritApi gApi;
  @Inject protected IdentifiedUser.GenericFactory userFactory;
  @Inject protected ChangeIndexCollection indexes;
  @Inject protected ChangeIndexer indexer;
  @Inject protected ExtensionRegistry extensionRegistry;
  @Inject protected IndexConfig indexConfig;
  @Inject protected GitRepositoryManager repoManager;
  @Inject protected Provider<AnonymousUser> anonymousUserProvider;
  @Inject protected Provider<InternalChangeQuery> queryProvider;
  @Inject protected ChangeNotes.Factory notesFactory;
  @Inject protected OneOffRequestContext oneOffRequestContext;
  @Inject protected PatchSetInserter.Factory patchSetFactory;
  @Inject protected PatchSetUtil psUtil;
  @Inject protected ChangeNotes.Factory changeNotesFactory;
  @Inject protected Provider<ChangeQueryProcessor> queryProcessorProvider;
  @Inject protected SchemaCreator schemaCreator;
  @Inject protected Sequences seq;
  @Inject protected ThreadLocalRequestContext requestContext;
  @Inject protected TestGroupBackend testGroupBackend;
  @Inject protected ProjectCache projectCache;
  @Inject protected MetaDataUpdate.Server metaDataUpdateFactory;
  @Inject protected AuthRequest.Factory authRequestFactory;
  @Inject protected ExternalIdFactory externalIdFactory;
  @Inject protected ProjectOperations projectOperations;
  @Inject protected GroupOperations groupOperations;

  @Inject private ProjectConfig.Factory projectConfigFactory;

  protected Injector injector;
  protected LifecycleManager lifecycle;

  /**
   * Index tests should not use username in query assert, since some backends do not use {@link
   * ExternalId#SCHEME_USERNAME}
   */
  protected Account.Id userId;

  protected CurrentUser user;
  protected Account userAccount;

  private String systemTimeZone;

  protected TestRepository<Repository> repo;

  protected abstract Injector createInjector();

  @Before
  public void setUpInjector() throws Exception {
    lifecycle = new LifecycleManager();
    injector = createInjector();
    lifecycle.add(injector);
    injector.injectMembers(this);
    lifecycle.start();
    initAfterLifecycleStart();
    setUpDatabase();
  }

  @After
  public void cleanUp() {
    if (repo != null) {
      repo.close();
      repo = null;
    }
    lifecycle.stop();
  }

  protected void initAfterLifecycleStart() throws Exception {}

  protected void setUpDatabase() throws Exception {
    schemaCreator.create();

    userId = accountManager.authenticate(authRequestFactory.createForUser("user")).getAccountId();
    String email = "user@example.com";
    accountsUpdate
        .get()
        .update(
            "Add Email",
            userId,
            u ->
                u.addExternalId(externalIdFactory.createEmail(userId, email))
                    .setPreferredEmail(email));
    resetUser();
  }

  protected RequestContext newRequestContext(Account.Id requestUserId) {
    final CurrentUser requestUser = userFactory.create(requestUserId);
    return () -> requestUser;
  }

  protected void resetUser() throws ConfigInvalidException, IOException {
    user = userFactory.create(userId);
    userAccount = accounts.get(userId).get().account();
    requestContext.setContext(newRequestContext(userId));
  }

  @After
  public void tearDownInjector() {
    if (lifecycle != null) {
      lifecycle.stop();
    }
    requestContext.setContext(null);
  }

  @Before
  public void setTimeForTesting() {
    resetTimeWithClockStep(1, SECONDS);
  }

  private void resetTimeWithClockStep(long clockStep, TimeUnit clockStepUnit) {
    systemTimeZone = System.setProperty("user.timezone", "US/Eastern");
    // TODO(dborowitz): Figure out why tests fail when stubbing out
    // SystemReader.
    TestTimeUtil.resetWithClockStep(clockStep, clockStepUnit);
    SystemReader.setInstance(null);
  }

  @After
  public void resetTime() {
    TestTimeUtil.useSystemTime();
    if (systemTimeZone != null) {
      System.setProperty("user.timezone", systemTimeZone);
      systemTimeZone = null;
    }
  }

  @Test
  public void byId() throws Exception {
    repo = createAndOpenProject("repo");
    Change change1 = insert("repo", newChange(repo));
    Change change2 = insert("repo", newChange(repo));

    assertQuery("12345");
    assertQuery(change1.getId().get(), change1);
    assertQuery(change2.getId().get(), change2);
  }

  @Test
  public void byKey() throws Exception {
    repo = createAndOpenProject("repo");
    Change change = insert("repo", newChange(repo));
    String key = change.getKey().get();

    assertQuery("I0000000000000000000000000000000000000000");
    for (int i = 0; i <= 36; i++) {
      String q = key.substring(0, 41 - i);
      assertQuery(q, change);
    }
  }

  @Test
  public void byTriplet() throws Exception {
    repo = createAndOpenProject("iabcde");
    Change change = insert("iabcde", newChangeForBranch(repo, "branch"));
    String k = change.getKey().get();

    assertQuery("iabcde~branch~" + k, change);
    assertQuery("change:iabcde~branch~" + k, change);
    assertQuery("iabcde~refs/heads/branch~" + k, change);
    assertQuery("change:iabcde~refs/heads/branch~" + k, change);
    assertQuery("iabcde~branch~" + k.substring(0, 10), change);
    assertQuery("change:iabcde~branch~" + k.substring(0, 10), change);

    assertQuery("foo~bar");
    assertThatQueryException("change:foo~bar").hasMessageThat().isEqualTo("Invalid change format");
    assertQuery("otherrepo~branch~" + k);
    assertQuery("change:otherrepo~branch~" + k);
    assertQuery("iabcde~otherbranch~" + k);
    assertQuery("change:iabcde~otherbranch~" + k);
    assertQuery("iabcde~branch~I0000000000000000000000000000000000000000");
    assertQuery("change:iabcde~branch~I0000000000000000000000000000000000000000");
  }

  @Test
  public void byStatus() throws Exception {
    repo = createAndOpenProject("repo");
    ChangeInserter ins1 = newChangeWithStatus(repo, Change.Status.NEW);
    Change change1 = insert("repo", ins1);
    ChangeInserter ins2 = newChangeWithStatus(repo, Change.Status.MERGED);
    Change change2 = insert("repo", ins2);

    assertQuery("status:new", change1);
    assertQuery("status:NEW", change1);
    assertQuery("is:new", change1);
    assertQuery("status:merged", change2);
    assertQuery("is:merged", change2);
    Exception thrown = assertThrows(BadRequestException.class, () -> assertQuery("is:draft"));
    assertThat(thrown).hasMessageThat().isEqualTo("Unrecognized value: draft");
    thrown = assertThrows(BadRequestException.class, () -> assertQuery("status:draft"));
    assertThat(thrown).hasMessageThat().isEqualTo("Unrecognized value: draft");
  }

  @Test
  public void byStatusOr() throws Exception {
    repo = createAndOpenProject("repo");
    ChangeInserter ins1 = newChangeWithStatus(repo, Change.Status.NEW);
    Change change1 = insert("repo", ins1);
    ChangeInserter ins2 = newChangeWithStatus(repo, Change.Status.MERGED);
    Change change2 = insert("repo", ins2);

    assertQuery("status:new OR status:merged", change2, change1);
    assertQuery("status:new or status:merged", change2, change1);
  }

  @Test
  public void byStatusOpen() throws Exception {
    repo = createAndOpenProject("repo");
    ChangeInserter ins1 = newChangeWithStatus(repo, Change.Status.NEW);
    Change change1 = insert("repo", ins1);
    insert("repo", newChangeWithStatus(repo, Change.Status.MERGED));

    Change[] expected = new Change[] {change1};
    assertQuery("status:open", expected);
    assertQuery("status:OPEN", expected);
    assertQuery("status:o", expected);
    assertQuery("status:op", expected);
    assertQuery("status:ope", expected);
    assertQuery("status:pending", expected);
    assertQuery("status:PENDING", expected);
    assertQuery("status:p", expected);
    assertQuery("status:pe", expected);
    assertQuery("status:pen", expected);
    assertQuery("is:open", expected);
    assertQuery("is:pending", expected);
  }

  @Test
  public void byStatusClosed() throws Exception {
    repo = createAndOpenProject("repo");
    ChangeInserter ins1 = newChangeWithStatus(repo, Change.Status.MERGED);
    Change change1 = insert("repo", ins1);
    ChangeInserter ins2 = newChangeWithStatus(repo, Change.Status.ABANDONED);
    Change change2 = insert("repo", ins2);
    insert("repo", newChangeWithStatus(repo, Change.Status.NEW));

    Change[] expected = new Change[] {change2, change1};
    assertQuery("status:closed", expected);
    assertQuery("status:CLOSED", expected);
    assertQuery("status:c", expected);
    assertQuery("status:cl", expected);
    assertQuery("status:clo", expected);
    assertQuery("status:clos", expected);
    assertQuery("status:close", expected);
    assertQuery("status:closed", expected);
    assertQuery("is:closed", expected);
  }

  @Test
  public void byStatusAbandoned() throws Exception {
    repo = createAndOpenProject("repo");
    ChangeInserter ins1 = newChangeWithStatus(repo, Change.Status.MERGED);
    insert("repo", ins1);
    ChangeInserter ins2 = newChangeWithStatus(repo, Change.Status.ABANDONED);
    Change change1 = insert("repo", ins2);
    insert("repo", newChangeWithStatus(repo, Change.Status.NEW));

    assertQuery("status:abandoned", change1);
    assertQuery("status:ABANDONED", change1);
    assertQuery("is:abandoned", change1);
  }

  @Test
  public void byStatusPrefix() throws Exception {
    repo = createAndOpenProject("repo");
    ChangeInserter ins1 = newChangeWithStatus(repo, Change.Status.NEW);
    Change change1 = insert("repo", ins1);
    Change change2 = insert("repo", newChangeWithStatus(repo, Change.Status.MERGED));

    assertQuery("status:n", change1);
    assertQuery("status:ne", change1);
    assertQuery("status:new", change1);
    assertQuery("status:N", change1);
    assertQuery("status:nE", change1);
    assertQuery("status:neW", change1);
    assertQuery("status:m", change2);
    Exception thrown = assertThrows(BadRequestException.class, () -> assertQuery("status:newx"));
    assertThat(thrown).hasMessageThat().isEqualTo("Unrecognized value: newx");
    thrown = assertThrows(BadRequestException.class, () -> assertQuery("status:nx"));
    assertThat(thrown).hasMessageThat().isEqualTo("Unrecognized value: nx");
  }

  @Test
  public void byPrivate() throws Exception {
    repo = createAndOpenProject("repo");
    Change change1 = insert("repo", newChange(repo), userId);
    Account.Id user2 =
        accountManager.authenticate(authRequestFactory.createForUser("anotheruser")).getAccountId();
    Change change2 = insert("repo", newChange(repo), user2);

    // No private changes.
    assertQuery("is:open", change2, change1);
    assertQuery("is:private");

    gApi.changes().id(change1.getChangeId()).setPrivate(true, null);

    // Change1 is private, but should be still visible to its owner.
    assertQuery("is:open", change1, change2);
    assertQuery("is:private", change1);

    // Switch request context to user2.
    requestContext.setContext(newRequestContext(user2));
    assertQuery("is:open", change2);
    assertQuery("is:private");
  }

  @Test
  public void byWip() throws Exception {
    repo = createAndOpenProject("repo");
    Change change1 = insert("repo", newChange(repo), userId);

    assertQuery("is:open", change1);
    assertQuery("is:wip");

    gApi.changes().id(change1.getChangeId()).setWorkInProgress();

    assertQuery("is:wip", change1);

    gApi.changes().id(change1.getChangeId()).setReadyForReview();

    assertQuery("is:wip");
  }

  @Test
  public void excludeWipChangeFromReviewersDashboards() throws Exception {
    Account.Id user1 = createAccount("user1");
    repo = createAndOpenProject("repo");
    Change change1 = insert("repo", newChangeWorkInProgress(repo), userId);

    assertQuery("is:wip", change1);
    assertQuery("reviewer:" + user1);

    gApi.changes().id(change1.getChangeId()).setReadyForReview();
    assertQuery("is:wip");
    assertQuery("reviewer:" + user1);

    gApi.changes().id(change1.getChangeId()).setWorkInProgress();
    assertQuery("is:wip", change1);
    assertQuery("reviewer:" + user1);
  }

  @Test
  public void byStarted() throws Exception {
    repo = createAndOpenProject("repo");
    Change change1 = insert("repo", newChangeWorkInProgress(repo));

    assertQuery("is:started");

    gApi.changes().id(change1.getChangeId()).setReadyForReview();
    assertQuery("is:started", change1);

    gApi.changes().id(change1.getChangeId()).setWorkInProgress();
    assertQuery("is:started", change1);
  }

  private void assertReviewers(Collection<AccountInfo> reviewers, Object... expected)
      throws Exception {
    if (expected.length == 0) {
      assertThat(reviewers).isNull();
      return;
    }

    // Convert AccountInfos to strings, either account ID or email.
    List<String> reviewerIds =
        reviewers.stream()
            .map(
                ai -> {
                  if (ai._accountId != null) {
                    return ai._accountId.toString();
                  }
                  return ai.email;
                })
            .collect(toList());
    assertThat(reviewerIds).containsExactly(expected);
  }

  @Test
  public void restorePendingReviewers() throws Exception {
    Project.NameKey project = Project.nameKey("repo");
    repo = createAndOpenProject(project.get());
    ConfigInput conf = new ConfigInput();
    conf.enableReviewerByEmail = InheritableBoolean.TRUE;
    gApi.projects().name(project.get()).config(conf);
    Change change1 = insert("repo", newChangeWorkInProgress(repo));
    Account.Id user1 = createAccount("user1");
    Account.Id user2 = createAccount("user2");
    String email1 = "email1@example.com";
    String email2 = "email2@example.com";

    ReviewInput in =
        ReviewInput.noScore()
            .reviewer(user1.toString())
            .reviewer(user2.toString(), ReviewerState.CC, false)
            .reviewer(email1)
            .reviewer(email2, ReviewerState.CC, false);
    gApi.changes().id(change1.getId().get()).current().review(in);

    List<ChangeInfo> changeInfos =
        assertQuery(newQuery("is:wip").withOption(DETAILED_LABELS), change1);
    assertThat(changeInfos).isNotEmpty();

    Map<ReviewerState, Collection<AccountInfo>> pendingReviewers =
        changeInfos.get(0).pendingReviewers;
    assertThat(pendingReviewers).isNotNull();

    assertReviewers(pendingReviewers.get(ReviewerState.REVIEWER), user1.toString(), email1);
    assertReviewers(pendingReviewers.get(ReviewerState.CC), user2.toString(), email2);
    assertReviewers(pendingReviewers.get(ReviewerState.REMOVED));

    // Pending reviewers may also be presented in the REMOVED state. Toggle the
    // change to ready and then back to WIP and remove reviewers to produce.
    assertThat(pendingReviewers.get(ReviewerState.REMOVED)).isNull();
    gApi.changes().id(change1.getId().get()).setReadyForReview();
    gApi.changes().id(change1.getId().get()).setWorkInProgress();
    gApi.changes().id(change1.getId().get()).reviewer(user1.toString()).remove();
    gApi.changes().id(change1.getId().get()).reviewer(user2.toString()).remove();
    gApi.changes().id(change1.getId().get()).reviewer(email1).remove();
    gApi.changes().id(change1.getId().get()).reviewer(email2).remove();

    changeInfos = assertQuery(newQuery("is:wip").withOption(DETAILED_LABELS), change1);
    assertThat(changeInfos).isNotEmpty();

    pendingReviewers = changeInfos.get(0).pendingReviewers;
    assertThat(pendingReviewers).isNotNull();
    assertReviewers(pendingReviewers.get(ReviewerState.REVIEWER));
    assertReviewers(pendingReviewers.get(ReviewerState.CC));
    assertReviewers(
        pendingReviewers.get(ReviewerState.REMOVED),
        user1.toString(),
        user2.toString(),
        email1,
        email2);
  }

  @Test
  public void byCommit() throws Exception {
    repo = createAndOpenProject("repo");
    ChangeInserter ins = newChange(repo);
    Change change = insert("repo", ins);
    String sha = ins.getCommitId().name();

    assertQuery("0000000000000000000000000000000000000000");
    assertQuery("commit:0000000000000000000000000000000000000000");
    for (int i = 0; i <= 36; i++) {
      String q = sha.substring(0, 40 - i);
      assertQuery(q, change);
      assertQuery("commit:" + q, change);
    }
  }

  @Test
  public void byOwner() throws Exception {
    repo = createAndOpenProject("repo");
    Change change1 = insert("repo", newChange(repo), userId);
    Account.Id user2 =
        accountManager.authenticate(authRequestFactory.createForUser("anotheruser")).getAccountId();
    Change change2 = insert("repo", newChange(repo), user2);

    assertQuery("is:owner", change1);
    assertQuery("owner:" + userId.get(), change1);
    assertQuery("owner:" + user2, change2);

    String nameEmail = user.asIdentifiedUser().getNameEmail();
    assertQuery("owner: \"" + nameEmail + "\"", change1);
  }

  @Test
  public void byUploader() throws Exception {
    assume().that(getSchema().hasField(ChangeField.UPLOADER_SPEC)).isTrue();

    repo = createAndOpenProject("repo");
    Change change1 = insert("repo", newChange(repo), userId);
    assertQuery("is:uploader", change1);
    assertQuery("uploader:" + userId.get(), change1);

    Account.Id user2 = createAccount("anotheruser");
    CurrentUser user2CurrentUser = userFactory.create(user2);

    change1 = newPatchSet("repo", change1, user2CurrentUser, /* message= */ Optional.empty());
    // Uploader has changed
    assertQuery("uploader:" + userId.get());
    assertQuery("uploader:" + user2.get(), change1);

    requestContext.setContext(newRequestContext(user2));
    assertQuery("is:uploader", change1); // self (user2)

    String nameEmail = user2CurrentUser.asIdentifiedUser().getNameEmail();
    assertQuery("uploader: \"" + nameEmail + "\"", change1);
  }

  @Test
  public void byAuthorExact() throws Exception {
    byAuthorOrCommitterExact("author:");
  }

  @Test
  public void byAuthorExact_byAlias() throws Exception {
    byAuthorOrCommitterExact("a:");
  }

  @Test
  public void byAuthorFullText() throws Exception {
    byAuthorOrCommitterFullText("author:");
  }

  @Test
  public void byAuthorFullText_byAlias() throws Exception {
    byAuthorOrCommitterFullText("a:");
  }

  @Test
  public void byCommitterExact() throws Exception {
    byAuthorOrCommitterExact("committer:");
  }

  @Test
  public void byCommitterFullText() throws Exception {
    byAuthorOrCommitterFullText("committer:");
  }

  private void byAuthorOrCommitterExact(String searchOperator) throws Exception {
    createProject("repo");
    PersonIdent johnDoe = new PersonIdent("John Doe", "john.doe@example.com");
    PersonIdent john = new PersonIdent("John", "john@example.com");
    PersonIdent doeSmith = new PersonIdent("Doe Smith", "doe_smith@example.com");
    Account ua = user.asIdentifiedUser().getAccount();
    PersonIdent myself = new PersonIdent("I Am", ua.preferredEmail());
    PersonIdent selfName = new PersonIdent("My Self", "my.self@example.com");

    Change change1 = createChange("repo", johnDoe);
    Change change2 = createChange("repo", john);
    Change change3 = createChange("repo", doeSmith);
    createChange("repo", selfName);

    // Only email address.
    assertQuery(searchOperator + "john.doe@example.com", change1);
    assertQuery(searchOperator + "john@example.com", change2);
    assertQuery(searchOperator + "Doe_SmIth@example.com", change3); // Case insensitive.

    // Right combination of email address and name.
    assertQuery(searchOperator + "\"John Doe <john.doe@example.com>\"", change1);
    assertQuery(searchOperator + "\" John <john@example.com> \"", change2);
    assertQuery(searchOperator + "\"doE SMITH <doe_smitH@example.com>\"", change3);

    // Wrong combination of email address and name.
    assertQuery(searchOperator + "\"John <john.doe@example.com>\"");
    assertQuery(searchOperator + "\"Doe John <john@example.com>\"");
    assertQuery(searchOperator + "\"Doe John <doe_smith@example.com>\"");

    // Partial name
    assertQuery(searchOperator + "ohn");
    assertQuery(searchOperator + "smith", change3);

    // The string 'self' in the name should not be matched
    assertQuery(searchOperator + "self");

    // ':self' matches a change created with the current user's email address
    Change change5 = createChange("repo", myself);
    assertQuery(searchOperator + "me", change5);
    assertQuery(searchOperator + "self", change5);
  }

  private void byAuthorOrCommitterFullText(String searchOperator) throws Exception {
    createProject("repo");
    PersonIdent johnDoe = new PersonIdent("John Doe", "john.doe@example.com");
    PersonIdent john = new PersonIdent("John", "john@example.com");
    PersonIdent doeSmith = new PersonIdent("Doe Smith", "doe_smith@example.com");
    Change change1 = createChange("repo", johnDoe);
    Change change2 = createChange("repo", john);
    Change change3 = createChange("repo", doeSmith);

    // By exact name.
    assertQuery(searchOperator + "\"John Doe\"", change1);
    assertQuery(searchOperator + "\"john\"", change2, change1);
    assertQuery(searchOperator + "\"Doe smith\"", change3);

    // By name part.
    assertQuery(searchOperator + "Doe", change3, change1);
    assertQuery(searchOperator + "smith", change3);

    // By wrong combination.
    assertQuery(searchOperator + "\"John Smith\"");

    // By invalid query.
    // SchemaUtil.getNameParts will return an empty set for query only containing these characters.
    BadRequestException thrown =
        assertThrows(BadRequestException.class, () -> assertQuery(searchOperator + "@.- /_"));
    assertThat(thrown).hasMessageThat().contains("invalid value");
  }

  @CanIgnoreReturnValue
  protected Change createChange(String repoName, PersonIdent person) throws Exception {
    try (TestRepository<Repository> repo =
        new TestRepository<>(repoManager.openRepository(Project.nameKey(repoName)))) {
      RevCommit commit =
          repo.parseBody(
              repo.commit().message("message").author(person).committer(person).create());
      return insert("repo", newChangeForCommit(repo, commit), null);
    }
  }

  @Test
  public void byOwnerIn() throws Exception {
    repo = createAndOpenProject("repo");
    Change change1 = insert("repo", newChange(repo), userId);
    Account.Id user2 =
        accountManager.authenticate(authRequestFactory.createForUser("anotheruser")).getAccountId();
    Change change2 = insert("repo", newChange(repo), user2);
    Change change3 = insert("repo", newChange(repo), user2);
    gApi.changes().id(change3.getId().get()).current().review(ReviewInput.approve());
    gApi.changes().id(change3.getId().get()).current().submit();

    assertQuery("ownerin:Administrators", change1);
    assertQuery("ownerin:\"Registered Users\"", change3, change2, change1);
    assertQuery("ownerin:\"Registered Users\" project:repo", change3, change2, change1);
    assertQuery("ownerin:\"Registered Users\" status:merged", change3);

    GroupDescription.Basic externalGroup = testGroupBackend.create("External Group");
    try {
      testGroupBackend.setMembershipsOf(
          user2, new ListGroupMembership(ImmutableList.of(externalGroup.getGroupUUID())));

      assertQuery(
          "ownerin:\"" + TestGroupBackend.PREFIX + externalGroup.getName() + "\"",
          change3,
          change2);

      String nameOfGroupThatContainsExternalGroupAsSubgroup = "test-group-1";
      AccountGroup.UUID uuidOfGroupThatContainsExternalGroupAsSubgroup =
          groupOperations
              .newGroup()
              .name(nameOfGroupThatContainsExternalGroupAsSubgroup)
              .addSubgroup(externalGroup.getGroupUUID())
              .create();
      assertQuery(
          "ownerin:\"" + nameOfGroupThatContainsExternalGroupAsSubgroup + "\"", change3, change2);

      String nameOfGroupThatContainsExternalGroupAsSubSubgroup = "test-group-2";
      groupOperations
          .newGroup()
          .name(nameOfGroupThatContainsExternalGroupAsSubSubgroup)
          .addSubgroup(uuidOfGroupThatContainsExternalGroupAsSubgroup)
          .create();
      assertQuery(
          "ownerin:\"" + nameOfGroupThatContainsExternalGroupAsSubSubgroup + "\"",
          change3,
          change2);
    } finally {
      testGroupBackend.removeMembershipsOf(user2);
      testGroupBackend.remove(externalGroup.getGroupUUID());
    }
  }

  @Test
  public void byUploaderIn() throws Exception {
    assume().that(getSchema().hasField(ChangeField.UPLOADER_SPEC)).isTrue();
    repo = createAndOpenProject("repo");
    Change change1 = insert("repo", newChange(repo), userId);

    assertQuery("uploaderin:Administrators", change1);

    Account.Id user2 = createAccount("anotheruser");
    CurrentUser user2CurrentUser = userFactory.create(user2);
    change1 = newPatchSet("repo", change1, user2CurrentUser, /* message= */ Optional.empty());

    assertQuery("uploaderin:Administrators");
    assertQuery("uploaderin:\"Registered Users\"", change1);

    GroupDescription.Basic externalGroup = testGroupBackend.create("External Group");
    try {
      testGroupBackend.setMembershipsOf(
          user2, new ListGroupMembership(ImmutableList.of(externalGroup.getGroupUUID())));

      assertQuery(
          "uploaderin:\"" + TestGroupBackend.PREFIX + externalGroup.getName() + "\"", change1);

      String nameOfGroupThatContainsExternalGroupAsSubgroup = "test-group-1";
      AccountGroup.UUID uuidOfGroupThatContainsExternalGroupAsSubgroup =
          groupOperations
              .newGroup()
              .name(nameOfGroupThatContainsExternalGroupAsSubgroup)
              .addSubgroup(externalGroup.getGroupUUID())
              .create();
      assertQuery("uploaderin:\"" + nameOfGroupThatContainsExternalGroupAsSubgroup + "\"", change1);

      String nameOfGroupThatContainsExternalGroupAsSubSubgroup = "test-group-2";
      groupOperations
          .newGroup()
          .name(nameOfGroupThatContainsExternalGroupAsSubSubgroup)
          .addSubgroup(uuidOfGroupThatContainsExternalGroupAsSubgroup)
          .create();
      assertQuery(
          "uploaderin:\"" + nameOfGroupThatContainsExternalGroupAsSubSubgroup + "\"", change1);

    } finally {
      testGroupBackend.removeMembershipsOf(user2);
      testGroupBackend.remove(externalGroup.getGroupUUID());
    }
  }

  @Test
  public void byProject() throws Exception {
    createProject("repo1");
    createProject("repo2");
    Change change1 = insert("repo1", newChange("repo1"));
    Change change2 = insert("repo2", newChange("repo2"));

    assertQuery("project:foo");
    assertQuery("project:repo");
    assertQuery("project:repo1", change1);
    assertQuery("project:repo2", change2);
  }

  @Test
  public void byProjectWithHidden() throws Exception {
    createProject("hiddenProject");
    insert("hiddenProject", newChange("hiddenProject"));
    projectOperations
        .project(Project.nameKey("hiddenProject"))
        .forUpdate()
        .add(block(Permission.READ).ref("refs/*").group(REGISTERED_USERS))
        .update();

    createProject("visibleProject");
    Change visibleChange = insert("visibleProject", newChange("visibleProject"));
    assertQuery("project:visibleProject", visibleChange);
    assertQuery("project:hiddenProject");
    assertQuery("project:visibleProject OR project:hiddenProject", visibleChange);
  }

  @Test
  public void byParentOf() throws Exception {
    repo = createAndOpenProject("repo1");
    RevCommit commit1 = repo.parseBody(repo.commit().message("message").create());
    Change change1 = insert("repo1", newChangeForCommit(repo, commit1));
    RevCommit commit2 = repo.parseBody(repo.commit(commit1));
    Change change2 = insert("repo1", newChangeForCommit(repo, commit2));
    RevCommit commit3 = repo.parseBody(repo.commit(commit1, commit2));
    Change change3 = insert("repo1", newChangeForCommit(repo, commit3));

    assertQuery("parentof:" + change1.getId().get());
    assertQuery("parentof:" + change1.getKey().get());
    assertQuery("parentof:" + change2.getId().get(), change1);
    assertQuery("parentof:" + change2.getKey().get(), change1);
    assertQuery("parentof:" + change3.getId().get(), change2, change1);
    assertQuery("parentof:" + change3.getKey().get(), change2, change1);
  }

  @Test
  public void byParentProject() throws Exception {
    createProject("repo1");
    createProject("repo2", "repo1");
    Change change1 = insert("repo1", newChange("repo1"));
    Change change2 = insert("repo2", newChange("repo2"));

    assertQuery("parentproject:repo1", change2, change1);
    assertQuery("parentproject:repo2", change2);
  }

  @Test
  public void byProjectPrefix() throws Exception {
    createProject("repo1");
    createProject("repo2");
    Change change1 = insert("repo1", newChange("repo1"));
    Change change2 = insert("repo2", newChange("repo2"));

    assertQuery("projects:foo");
    assertQuery("projects:repo1", change1);
    assertQuery("projects:repo2", change2);
    assertQuery("projects:repo", change2, change1);
  }

  @Test
  public void byRepository() throws Exception {
    createProject("repo1");
    createProject("repo2");
    Change change1 = insert("repo1", newChange("repo1"));
    Change change2 = insert("repo2", newChange("repo2"));

    assertQuery("repository:foo");
    assertQuery("repository:repo");
    assertQuery("repository:repo1", change1);
    assertQuery("repository:repo2", change2);
  }

  @Test
  public void byParentRepository() throws Exception {
    createProject("repo1");
    createProject("repo2", "repo1");
    Change change1 = insert("repo1", newChange("repo1"));
    Change change2 = insert("repo2", newChange("repo2"));

    assertQuery("parentrepository:repo1", change2, change1);
    assertQuery("parentrepository:repo2", change2);
  }

  @Test
  public void byRepositoryPrefix() throws Exception {
    createProject("repo1");
    createProject("repo2");
    Change change1 = insert("repo1", newChange("repo1"));
    Change change2 = insert("repo2", newChange("repo2"));

    assertQuery("repositories:foo");
    assertQuery("repositories:repo1", change1);
    assertQuery("repositories:repo2", change2);
    assertQuery("repositories:repo", change2, change1);
  }

  @Test
  public void byRepo() throws Exception {
    createProject("repo1");
    createProject("repo2");
    Change change1 = insert("repo1", newChange("repo1"));
    Change change2 = insert("repo2", newChange("repo2"));

    assertQuery("repo:foo");
    assertQuery("repo:repo");
    assertQuery("repo:repo1", change1);
    assertQuery("repo:repo2", change2);
  }

  @Test
  public void byParentRepo() throws Exception {
    createProject("repo1");
    createProject("repo2", "repo1");
    Change change1 = insert("repo1", newChange("repo1"));
    Change change2 = insert("repo2", newChange("repo2"));

    assertQuery("parentrepo:repo1", change2, change1);
    assertQuery("parentrepo:repo2", change2);
  }

  @Test
  public void byRepoPrefix() throws Exception {
    createProject("repo1");
    createProject("repo2");
    Change change1 = insert("repo1", newChange("repo1"));
    Change change2 = insert("repo2", newChange("repo2"));

    assertQuery("repos:foo");
    assertQuery("repos:repo1", change1);
    assertQuery("repos:repo2", change2);
    assertQuery("repos:repo", change2, change1);
  }

  @Test
  public void byBranchAndRef() throws Exception {
    repo = createAndOpenProject("repo");
    Change change1 = insert("repo", newChangeForBranch(repo, "master"));
    Change change2 = insert("repo", newChangeForBranch(repo, "branch"));

    assertQuery("branch:foo");
    assertQuery("branch:master", change1);
    assertQuery("branch:refs/heads/master", change1);
    assertQuery("ref:master");
    assertQuery("ref:refs/heads/master", change1);
    assertQuery("branch:refs/heads/master", change1);
    assertQuery("branch:branch", change2);
    assertQuery("branch:refs/heads/branch", change2);
    assertQuery("ref:branch");
    assertQuery("ref:refs/heads/branch", change2);
  }

  @Test
  public void byTopic() throws Exception {

    repo = createAndOpenProject("repo");
    ChangeInserter ins1 = newChangeWithTopic(repo, "feature1");
    Change change1 = insert("repo", ins1);

    ChangeInserter ins2 = newChangeWithTopic(repo, "feature2");
    Change change2 = insert("repo", ins2);

    ChangeInserter ins3 = newChangeWithTopic(repo, "Cherrypick-feature2");
    Change change3 = insert("repo", ins3);

    ChangeInserter ins4 = newChangeWithTopic(repo, "feature2-fixup");
    Change change4 = insert("repo", ins4);

    ChangeInserter ins5 = newChangeWithTopic(repo, "https://gerrit.local");
    Change change5 = insert("repo", ins5);

    ChangeInserter ins6 = newChangeWithTopic(repo, "git_gerrit_training");
    Change change6 = insert("repo", ins6);

    Change changeNoTopic = insert("repo", newChange(repo));

    assertQuery("intopic:foo");
    assertQuery("intopic:feature1", change1);
    assertQuery("intopic:feature2", change4, change3, change2);
    assertQuery("topic:feature2", change2);
    assertQuery("intopic:feature2", change4, change3, change2);
    assertQuery("intopic:fixup", change4);
    assertQuery("intopic:gerrit", change6, change5);
    assertQuery("topic:\"\"", changeNoTopic);
    assertQuery("intopic:\"\"", changeNoTopic);

    assume().that(getSchema().hasField(ChangeField.PREFIX_TOPIC)).isTrue();
    assertQuery("prefixtopic:feature", change4, change2, change1);
    assertQuery("prefixtopic:Cher", change3);
    assertQuery("prefixtopic:feature22");
  }

  @Test
  public void byTopicRegex() throws Exception {
    repo = createAndOpenProject("repo");

    ChangeInserter ins1 = newChangeWithTopic(repo, "feature1");
    Change change1 = insert("repo", ins1);

    ChangeInserter ins2 = newChangeWithTopic(repo, "Cherrypick-feature1");
    Change change2 = insert("repo", ins2);

    ChangeInserter ins3 = newChangeWithTopic(repo, "feature1-fixup");
    Change change3 = insert("repo", ins3);

    assertQuery("intopic:^feature1.*", change3, change1);
    assertQuery("intopic:{^.*feature1$}", change2, change1);
  }

  @Test
  public void byMessageExact() throws Exception {
    repo = createAndOpenProject("repo");
    RevCommit commit1 = repo.parseBody(repo.commit().message("one").create());
    Change change1 = insert("repo", newChangeForCommit(repo, commit1));
    RevCommit commit2 = repo.parseBody(repo.commit().message("two").create());
    Change change2 = insert("repo", newChangeForCommit(repo, commit2));
    RevCommit commit3 = repo.parseBody(repo.commit().message("A great \"fix\" to my bug").create());
    Change change3 = insert("repo", newChangeForCommit(repo, commit3));

    assertQuery("message:foo");
    assertQuery("message:one", change1);
    assertQuery("message:two", change2);
    assertQuery("message:\"great \\\"fix\\\" to\"", change3);
  }

  @Test
  public void byMessageRegEx() throws Exception {
    assume().that(getSchema().hasField(ChangeField.COMMIT_MESSAGE_EXACT)).isTrue();
    repo = createAndOpenProject("repo");
    RevCommit commit1 = repo.parseBody(repo.commit().message("aaaabcc").create());
    Change change1 = insert("repo", newChangeForCommit(repo, commit1));
    RevCommit commit2 = repo.parseBody(repo.commit().message("aaaacc").create());
    Change change2 = insert("repo", newChangeForCommit(repo, commit2));
    RevCommit commit3 = repo.parseBody(repo.commit().message("Title\n\nHELLO WORLD").create());
    Change change3 = insert("repo", newChangeForCommit(repo, commit3));
    RevCommit commit4 =
        repo.parseBody(repo.commit().message("Title\n\nfoobar hello WORLD").create());
    Change change4 = insert("repo", newChangeForCommit(repo, commit4));

    assertQuery("message:\"^aaaa(b|c)*\"", change2, change1);
    assertQuery("message:\"^aaaa(c)*c.*\"", change2);
    assertQuery("message:\"^.*HELLO WORLD.*\"", change3);
    assertQuery(
        "message:\"^.*(H|h)(E|e)(L|l)(L|l)(O|o) (W|w)(O|o)(R|r)(L|l)(D|d).*\"", change4, change3);
  }

  @Test
  public void bySubject() throws Exception {
    assume().that(getSchema().hasField(ChangeField.SUBJECT_SPEC)).isTrue();
    repo = createAndOpenProject("repo");
    RevCommit commit1 =
        repo.parseBody(
            repo.commit()
                .message(
                    "First commit with test subject\n\n"
                        + "Message body\n\n"
                        + "Change-Id: I986c6a013dd5b3a2e8a0271c04deac2c9752b920")
                .create());
    Change change1 = insert("repo", newChangeForCommit(repo, commit1));
    RevCommit commit2 =
        repo.parseBody(
            repo.commit()
                .message(
                    "Second commit with test subject\n\n"
                        + "Message body for another commit\n\n"
                        + "Change-Id: I986c6a013dd5b3a2e8a0271c04deac2c9752b921")
                .create());
    Change change2 = insert("repo", newChangeForCommit(repo, commit2));
    RevCommit commit3 =
        repo.parseBody(
            repo.commit()
                .message(
                    "Third commit with test subject\n\n"
                        + "Last message body\n\n"
                        + "Change-Id: I986c6a013dd5b3a2e8a0271c04deac2c9752b921")
                .create());
    Change change3 = insert("repo", newChangeForCommit(repo, commit3));

    assertQuery("subject:First", change1);
    assertQuery("subject:Second", change2);
    assertQuery("subject:Third", change3);
    assertQuery("subject:\"commit with test subject\"", change3, change2, change1);
    assertQuery("subject:\"Message body\"");
    assertQuery("subject:body");
    change1 =
        newPatchSet(
            "repo",
            change1,
            user,
            Optional.of("Rework of commit with test subject\n\n" + "Message body\n\n"));
    assertQuery("subject:Rework", change1);
    assertQuery("subject:First");
    assertQuery("subject:\"commit with test subject\"", change1, change3, change2);
  }

  @Test
  public void bySubjectPrefix() throws Exception {
    assume().that(getSchema().hasField(ChangeField.PREFIX_SUBJECT_SPEC)).isTrue();
    repo = createAndOpenProject("repo");
    RevCommit commit1 =
        repo.parseBody(
            repo.commit()
                .message(
                    "[FOO123] First commit with test subject\n\n"
                        + "Message body\n\n"
                        + "Change-Id: I986c6a013dd5b3a2e8a0271c04deac2c9752b920")
                .create());
    Change change1 = insert("repo", newChangeForCommit(repo, commit1));
    RevCommit commit2 =
        repo.parseBody(
            repo.commit()
                .message(
                    "[BAR45] Second commit with test subject\n\n"
                        + "Message body for another commit\n\n"
                        + "Change-Id: I986c6a013dd5b3a2e8a0271c04deac2c9752b921")
                .create());
    Change change2 = insert("repo", newChangeForCommit(repo, commit2));
    RevCommit commit3 =
        repo.parseBody(
            repo.commit()
                .message(
                    "[FOO99] Third commit with test subject\n\n"
                        + "Last message body\n\n"
                        + "Change-Id: I986c6a013dd5b3a2e8a0271c04deac2c9752b921")
                .create());
    Change change3 = insert("repo", newChangeForCommit(repo, commit3));

    assertQuery("prefixsubject:\"[FOO\"", change3, change1);
    assertQuery("prefixsubject:\"[BAR\"", change2);
    assertQuery("prefixsubject:\"[FOO1\"", change1);
    assertQuery("prefixsubject:\"[FOO123]\"", change1);
    assertQuery("prefixsubject:\"[\"", change3, change2, change1);
    assertQuery("prefixsubject:FOO");
    change1 =
        newPatchSet(
            "repo",
            change1,
            user,
            Optional.of("[BAR123] Rework of commit with test subject\n\n" + "Message body\n\n"));
    assertQuery("prefixsubject:\"[FOO\"", change3);
    assertQuery("prefixsubject:\"[BAR\"", change1, change2);
  }

  @Test
  public void fullTextWithNumbers() throws Exception {
    repo = createAndOpenProject("repo");
    RevCommit commit1 = repo.parseBody(repo.commit().message("12345 67890").create());
    Change change1 = insert("repo", newChangeForCommit(repo, commit1));
    RevCommit commit2 = repo.parseBody(repo.commit().message("12346 67891").create());
    Change change2 = insert("repo", newChangeForCommit(repo, commit2));

    assertQuery("message:1234");
    assertQuery("message:12345", change1);
    assertQuery("message:12346", change2);
  }

  @Test
  public void fullTextMultipleTerms() throws Exception {
    repo = createAndOpenProject("repo");
    RevCommit commit1 = repo.parseBody(repo.commit().message("Signed-off: owner").create());
    Change change1 = insert("repo", newChangeForCommit(repo, commit1));
    RevCommit commit2 = repo.parseBody(repo.commit().message("Signed by owner").create());
    Change change2 = insert("repo", newChangeForCommit(repo, commit2));
    RevCommit commit3 = repo.parseBody(repo.commit().message("This change is off").create());
    Change change3 = insert("repo", newChangeForCommit(repo, commit3));

    assertQuery("message:\"Signed-off: owner\"", change1);
    assertQuery("message:\"Signed\"", change2, change1);
    assertQuery("message:\"off\"", change3, change1);
  }

  @Test
  public void byMessageMixedCase() throws Exception {
    repo = createAndOpenProject("repo");
    RevCommit commit1 = repo.parseBody(repo.commit().message("Hello gerrit").create());
    Change change1 = insert("repo", newChangeForCommit(repo, commit1));
    RevCommit commit2 = repo.parseBody(repo.commit().message("Hello Gerrit").create());
    Change change2 = insert("repo", newChangeForCommit(repo, commit2));

    assertQuery("message:gerrit", change2, change1);
    assertQuery("message:Gerrit", change2, change1);
  }

  @Test
  public void byMessageSubstring() throws Exception {
    repo = createAndOpenProject("repo");
    RevCommit commit1 = repo.parseBody(repo.commit().message("https://gerrit.local").create());
    Change change1 = insert("repo", newChangeForCommit(repo, commit1));
    assertQuery("message:gerrit", change1);
  }

  @Test
  public void byLabel() throws Exception {
    Account.Id anotherUser = createAccount("anotheruser");
    repo = createAndOpenProject("repo");
    ChangeInserter ins = newChange(repo);
    ChangeInserter ins2 = newChange(repo);
    ChangeInserter ins3 = newChange(repo);
    ChangeInserter ins4 = newChange(repo);
    ChangeInserter ins5 = newChange(repo);
    ChangeInserter ins6 = newChange(repo);

    Change reviewMinus2Change = insert("repo", ins);
    gApi.changes().id(reviewMinus2Change.getId().get()).current().review(ReviewInput.reject());

    Change reviewMinus1Change = insert("repo", ins2);
    gApi.changes().id(reviewMinus1Change.getId().get()).current().review(ReviewInput.dislike());

    Change noLabelChange = insert("repo", ins3);

    Change reviewPlus1Change = insert("repo", ins4);
    gApi.changes().id(reviewPlus1Change.getId().get()).current().review(ReviewInput.recommend());

    Change reviewTwoPlus1Change = insert("repo", ins5);
    gApi.changes().id(reviewTwoPlus1Change.getId().get()).current().review(ReviewInput.recommend());
    requestContext.setContext(newRequestContext(createAccount("user1")));
    gApi.changes().id(reviewTwoPlus1Change.getId().get()).current().review(ReviewInput.recommend());
    requestContext.setContext(newRequestContext(userId));

    Change reviewPlus2Change = insert("repo", ins6);
    gApi.changes().id(reviewPlus2Change.getId().get()).current().review(ReviewInput.approve());

    Map<String, Short> m =
        gApi.changes()
            .id(reviewPlus1Change.getId().get())
            .reviewer(user.getAccountId().toString())
            .votes();
    assertThat(m).hasSize(1);
    assertThat(m).containsEntry("Code-Review", Short.valueOf((short) 1));

    Multimap<Integer, Change> changes =
        Multimaps.newListMultimap(Maps.newLinkedHashMap(), () -> Lists.newArrayList());
    changes.put(2, reviewPlus2Change);
    changes.put(1, reviewTwoPlus1Change);
    changes.put(1, reviewPlus1Change);
    changes.put(0, noLabelChange);
    changes.put(-1, reviewMinus1Change);
    changes.put(-2, reviewMinus2Change);

    assertQuery("label:Code-Review=MIN", reviewMinus2Change);
    assertQuery("label:Code-Review=-2", reviewMinus2Change);
    assertQuery("label:Code-Review-2", reviewMinus2Change);
    assertQuery("label:Code-Review=-1", reviewMinus1Change);
    assertQuery("label:Code-Review-1", reviewMinus1Change);
    assertQuery("label:Code-Review=0", noLabelChange);
    assertQuery("label:Code-Review=+1", reviewTwoPlus1Change, reviewPlus1Change);
    assertQuery("label:Code-Review=1", reviewTwoPlus1Change, reviewPlus1Change);
    assertQuery("label:Code-Review+1", reviewTwoPlus1Change, reviewPlus1Change);
    assertQuery("label:Code-Review=+2", reviewPlus2Change);
    assertQuery("label:Code-Review=2", reviewPlus2Change);
    assertQuery("label:Code-Review+2", reviewPlus2Change);
    assertQuery("label:Code-Review=MAX", reviewPlus2Change);
    assertQuery(
        "label:Code-Review=ANY",
        reviewPlus2Change,
        reviewTwoPlus1Change,
        reviewPlus1Change,
        reviewMinus1Change,
        reviewMinus2Change);

    assertQuery("label:Code-Review>-3", codeReviewInRange(changes, -2, 2));
    assertQuery("label:Code-Review>=-2", codeReviewInRange(changes, -2, 2));
    assertQuery("label:Code-Review>-2", codeReviewInRange(changes, -1, 2));
    assertQuery("label:Code-Review>=-1", codeReviewInRange(changes, -1, 2));
    assertQuery("label:Code-Review>-1", codeReviewInRange(changes, 0, 2));
    assertQuery("label:Code-Review>=0", codeReviewInRange(changes, 0, 2));
    assertQuery("label:Code-Review>0", codeReviewInRange(changes, 1, 2));
    assertQuery("label:Code-Review>=1", codeReviewInRange(changes, 1, 2));
    assertQuery("label:Code-Review>1", reviewPlus2Change);
    assertQuery("label:Code-Review>=2", reviewPlus2Change);
    assertQuery("label:Code-Review>2");

    assertQuery("label:Code-Review<=2", codeReviewInRange(changes, -2, 2));
    assertQuery("label:Code-Review<2", codeReviewInRange(changes, -2, 1));
    assertQuery("label:Code-Review<=1", codeReviewInRange(changes, -2, 1));
    assertQuery("label:Code-Review<1", codeReviewInRange(changes, -2, 0));
    assertQuery("label:Code-Review<=0", codeReviewInRange(changes, -2, 0));
    assertQuery("label:Code-Review<0", codeReviewInRange(changes, -2, -1));
    assertQuery("label:Code-Review<=-1", codeReviewInRange(changes, -2, -1));
    assertQuery("label:Code-Review<-1", reviewMinus2Change);
    assertQuery("label:Code-Review<=-2", reviewMinus2Change);
    assertQuery("label:Code-Review<-2");

    assertQuery("label:Code-Review=+1," + anotherUser);
    assertQuery(
        String.format("label:Code-Review=+1,%s", userAccount.preferredEmail()),
        reviewTwoPlus1Change,
        reviewPlus1Change);
    assertQuery(
        String.format("label:Code-Review=+1,user=%s", userAccount.preferredEmail()),
        reviewTwoPlus1Change,
        reviewPlus1Change);
    assertQuery("label:Code-Review=+1,Administrators", reviewTwoPlus1Change, reviewPlus1Change);
    assertQuery(
        "label:Code-Review=+1,group=Administrators", reviewTwoPlus1Change, reviewPlus1Change);
    assertQuery("label:Code-Review=+1,user=owner", reviewTwoPlus1Change, reviewPlus1Change);
    assertQuery("label:Code-Review=+1,owner", reviewTwoPlus1Change, reviewPlus1Change);
    assertQuery("label:Code-Review=+2,owner", reviewPlus2Change);
    assertQuery("label:Code-Review=-2,owner", reviewMinus2Change);

    // count=0 is not allowed
    Exception thrown =
        assertThrows(BadRequestException.class, () -> assertQuery("label:Code-Review=+2,count=0"));
    assertThat(thrown).hasMessageThat().isEqualTo("Argument count=0 is not allowed.");
    assertQuery("label:Code-Review=1,count=1", reviewPlus1Change);
    assertQuery("label:Code-Review=1,count=2", reviewTwoPlus1Change);
    assertQuery("label:Code-Review=1,count>=2", reviewTwoPlus1Change);
    assertQuery("label:Code-Review=1,count>1", reviewTwoPlus1Change);
    assertQuery("label:Code-Review=1,count>=1", reviewTwoPlus1Change, reviewPlus1Change);
    assertQuery("label:Code-Review=1,count=3");
    thrown =
        assertThrows(BadRequestException.class, () -> assertQuery("label:Code-Review=1,count=7"));
    assertThat(thrown)
        .hasMessageThat()
        .isEqualTo("count=7 is not allowed. Maximum allowed value for count is 5.");

    // Less than operator does not match with changes having count=0 for a specific vote value (i.e.
    // no votes for that specific value). We do that deliberately since the computation of count=0
    // for label values is expensive when the change is re-indexed. This is because the operation
    // requires generating all formats for all {label-type, vote}=0 values that are non-voted for
    // the change and storing them with the 'count=0' format.
    assertQuery("label:Code-Review=1,count<5", reviewTwoPlus1Change, reviewPlus1Change);
    assertQuery("label:Code-Review=1,count<=5", reviewTwoPlus1Change, reviewPlus1Change);
    assertQuery(
        "label:Code-Review=1,count<=1", // reviewTwoPlus1Change is not matched since its count=2
        reviewPlus1Change);
    assertQuery(
        "label:Code-Review=1,count<5 label:Code-Review=1,count>=1",
        reviewTwoPlus1Change,
        reviewPlus1Change);
    assertQuery(
        "label:Code-Review=1,count<=5 label:Code-Review=1,count>=1",
        reviewTwoPlus1Change,
        reviewPlus1Change);
    assertQuery("label:Code-Review=1,count<=1 label:Code-Review=1,count>=1", reviewPlus1Change);

    assertQuery("label:Code-Review=MAX,count=1", reviewPlus2Change);
    assertQuery("label:Code-Review=MAX,count=2");
    assertQuery("label:Code-Review=MIN,count=1", reviewMinus2Change);
    assertQuery("label:Code-Review=MIN,count>1");
    assertQuery("label:Code-Review=MAX,count<2", reviewPlus2Change);
    assertQuery("label:Code-Review=MIN,count<1");
    assertQuery("label:Code-Review=MAX,count<2 label:Code-Review=MAX,count>=1", reviewPlus2Change);
    assertQuery("label:Code-Review=MIN,count<1 label:Code-Review=MIN,count>=1");
    assertQuery("label:Code-Review>=+1,count=2", reviewTwoPlus1Change);

    // "count" and "user" args cannot be used simultaneously.
    assertThrows(
        BadRequestException.class,
        () -> assertQuery("label:Code-Review=+1,user=non_uploader,count=2"));

    // "count" and "group" args cannot be used simultaneously.
    assertThrows(
        BadRequestException.class, () -> assertQuery("label:Code-Review=+1,group=gerrit,count=2"));

    // "non_contributor arg for the label operator is not allowed in change queries
    thrown =
        assertThrows(
            BadRequestException.class,
            () -> assertQuery("label:Code-Review=+2,user=non_contributor"));
    assertThat(thrown)
        .hasMessageThat()
        .isEqualTo("non_contributor arg is not allowed in change queries");
  }

  @Test
  public void byLabelMulti() throws Exception {
    Project.NameKey project = Project.nameKey("repo");
    repo = createAndOpenProject(project.get());

    LabelType verified =
        label(LabelId.VERIFIED, value(1, "Passes"), value(0, "No score"), value(-1, "Failed"));
    try (MetaDataUpdate md = metaDataUpdateFactory.create(project)) {
      ProjectConfig cfg = projectConfigFactory.create(project);
      cfg.load(md);
      cfg.upsertLabelType(verified);
      cfg.commit(md);
    }
    projectCache.evictAndReindex(project);

    String heads = RefNames.REFS_HEADS + "*";
    projectOperations
        .project(project)
        .forUpdate()
        .add(allowLabel(verified.getName()).ref(heads).group(REGISTERED_USERS).range(-1, 1))
        .update();

    ReviewInput reviewVerified = new ReviewInput().label(LabelId.VERIFIED, 1);
    ChangeInserter ins = newChange(repo);
    ChangeInserter ins2 = newChange(repo);
    ChangeInserter ins3 = newChange(repo);
    ChangeInserter ins4 = newChange(repo);
    ChangeInserter ins5 = newChange(repo);

    // CR+1
    Change reviewCRplus1 = insert(project.get(), ins);
    gApi.changes().id(reviewCRplus1.getId().get()).current().review(ReviewInput.recommend());

    // CR+2
    Change reviewCRplus2 = insert(project.get(), ins2);
    gApi.changes().id(reviewCRplus2.getId().get()).current().review(ReviewInput.approve());

    // CR+1 VR+1
    Change reviewCRplus1VRplus1 = insert(project.get(), ins3);
    gApi.changes().id(reviewCRplus1VRplus1.getId().get()).current().review(ReviewInput.recommend());
    gApi.changes().id(reviewCRplus1VRplus1.getId().get()).current().review(reviewVerified);

    // CR+2 VR+1
    Change reviewCRplus2VRplus1 = insert(project.get(), ins4);
    gApi.changes().id(reviewCRplus2VRplus1.getId().get()).current().review(ReviewInput.approve());
    gApi.changes().id(reviewCRplus2VRplus1.getId().get()).current().review(reviewVerified);

    // VR+1
    Change reviewVRplus1 = insert(project.get(), ins5);
    gApi.changes().id(reviewVRplus1.getId().get()).current().review(reviewVerified);

    assertQuery("label:Code-Review=+1", reviewCRplus1VRplus1, reviewCRplus1);
    assertQuery(
        "label:Code-Review>=+1",
        reviewCRplus2VRplus1,
        reviewCRplus1VRplus1,
        reviewCRplus2,
        reviewCRplus1);
    assertQuery("label:Code-Review>=+2", reviewCRplus2VRplus1, reviewCRplus2);

    assertQuery(
        "label:Code-Review>=+1 label:Verified=+1", reviewCRplus2VRplus1, reviewCRplus1VRplus1);
    assertQuery("label:Code-Review>=+2 label:Verified=+1", reviewCRplus2VRplus1);
  }

  @Test
  public void byLabelNotOwner() throws Exception {
    repo = createAndOpenProject("repo");
    ChangeInserter ins = newChange(repo);
    Account.Id user1 = createAccount("user1");

    Change reviewPlus1Change = insert("repo", ins);

    // post a review with user1
    requestContext.setContext(newRequestContext(user1));
    gApi.changes().id(reviewPlus1Change.getId().get()).current().review(ReviewInput.recommend());

    assertQuery("label:Code-Review=+1,user=" + user1, reviewPlus1Change);
    assertQuery("label:Code-Review=+1,owner");
  }

  @Test
  public void byLabelNonUploader() throws Exception {
    repo = createAndOpenProject("repo");
    ChangeInserter ins = newChange(repo);
    Account.Id user1 = createAccount("user1");

    // create a change with "user"
    Change reviewPlus1Change = insert("repo", ins);

    // add a +1 vote with "user". Query doesn't match since voter is the uploader.
    gApi.changes().id(reviewPlus1Change.getId().get()).current().review(ReviewInput.recommend());
    assertQuery("label:Code-Review=+1,user=non_uploader");

    // add a +1 vote with "user1". Query will match since voter is a non-uploader.
    requestContext.setContext(newRequestContext(user1));
    gApi.changes().id(reviewPlus1Change.getId().get()).current().review(ReviewInput.recommend());
    assertQuery("label:Code-Review=+1,user=non_uploader", reviewPlus1Change);
    assertQuery("label:Code-Review=+1,non_uploader", reviewPlus1Change);
  }

  private Change[] codeReviewInRange(Multimap<Integer, Change> changes, int start, int end) {
    List<Change> range = new ArrayList<>();
    for (Map.Entry<Integer, Change> entry : changes.entries()) {
      int i = entry.getKey();
      if (i >= start && i <= end) {
        range.add(entry.getValue());
      }
    }
    return range.toArray(new Change[0]);
  }

  private String createGroup(String name, String owner) throws Exception {
    GroupInput in = new GroupInput();
    in.name = name;
    in.ownerId = owner;
    gApi.groups().create(in);
    return name;
  }

  private Account.Id createAccount(String name) throws Exception {
    return accountManager.authenticate(authRequestFactory.createForUser(name)).getAccountId();
  }

  @Test
  public void byLabelGroup() throws Exception {
    Account.Id user1 = createAccount("user1");
    Account.Id user2 = createAccount("user2");
    repo = createAndOpenProject("repo");

    // create group and add users
    String g1 = createGroup("group1", "Administrators");
    String g2 = createGroup("group2", "Administrators");
    gApi.groups().id(g1).addMembers("user1");
    gApi.groups().id(g2).addMembers("user2");

    // create a change
    Change change1 = insert("repo", newChange(repo), user1);

    // post a review with user1
    requestContext.setContext(newRequestContext(user1));
    gApi.changes()
        .id(change1.getId().get())
        .current()
        .review(new ReviewInput().label("Code-Review", 1));

    // verify that query with user1 will return results.
    requestContext.setContext(newRequestContext(userId));
    assertQuery("label:Code-Review=+1,group1", change1);
    assertQuery("label:Code-Review=+1,group=group1", change1);
    assertQuery("label:Code-Review=+1,user=" + user1, change1);
    assertQuery("label:Code-Review=+1,user=" + user2);
    assertQuery("label:Code-Review=+1,group=group2");
  }

  @Test
  public void byLabelExternalGroup() throws Exception {
    Account.Id user1 = createAccount("user1");
    Account.Id user2 = createAccount("user2");
    repo = createAndOpenProject("repo");

    // create group and add users
    AccountGroup.UUID external_group1 = AccountGroup.uuid("testbackend:group1");
    AccountGroup.UUID external_group2 = AccountGroup.uuid("testbackend:group2");
    String nameOfGroupThatContainsExternalGroupAsSubgroup = "test-group-1";
    String nameOfGroupThatContainsExternalGroupAsSubSubgroup = "test-group-2";
    testGroupBackend.create(external_group1);
    testGroupBackend.create(external_group2);
    testGroupBackend.setMembershipsOf(
        user1, new ListGroupMembership(ImmutableList.of(external_group1)));
    testGroupBackend.setMembershipsOf(
        user2, new ListGroupMembership(ImmutableList.of(external_group2)));
    AccountGroup.UUID uuidOfGroupThatContainsExternalGroupAsSubgroup =
        groupOperations
            .newGroup()
            .name(nameOfGroupThatContainsExternalGroupAsSubgroup)
            .addSubgroup(external_group1)
            .create();
    groupOperations
        .newGroup()
        .name(nameOfGroupThatContainsExternalGroupAsSubSubgroup)
        .addSubgroup(uuidOfGroupThatContainsExternalGroupAsSubgroup)
        .create();

    Change change1 = insert("repo", newChange(repo), user1);
    Change change2 = insert("repo", newChange(repo), user1);

    // post a review with user1 and other_user
    requestContext.setContext(newRequestContext(user1));
    gApi.changes()
        .id(change1.getId().get())
        .current()
        .review(new ReviewInput().label("Code-Review", 1));
    requestContext.setContext(newRequestContext(userId));
    gApi.changes()
        .id(change2.getId().get())
        .current()
        .review(new ReviewInput().label("Code-Review", 1));

    assertQuery("label:Code-Review=+1," + external_group1.get(), change1);
    assertQuery("label:Code-Review=+1,group=" + external_group1.get(), change1);
    assertQuery(
        "label:Code-Review=+1,group=" + nameOfGroupThatContainsExternalGroupAsSubgroup, change1);
    assertQuery(
        "label:Code-Review=+1,group=" + nameOfGroupThatContainsExternalGroupAsSubSubgroup, change1);
    assertQuery("label:Code-Review=+1,user=" + user1, change1);
    assertQuery("label:Code-Review=+1,user=" + user2);
    assertQuery("label:Code-Review=+1,group=" + external_group2.get());

    // Negated operator tests
    assertQuery("-label:Code-Review=+1," + external_group1.get(), change2);
    assertQuery("-label:Code-Review=+1,group=" + external_group1.get(), change2);
    assertQuery(
        "-label:Code-Review=+1,group=" + nameOfGroupThatContainsExternalGroupAsSubgroup, change2);
    assertQuery(
        "-label:Code-Review=+1,group=" + nameOfGroupThatContainsExternalGroupAsSubSubgroup,
        change2);
    assertQuery("-label:Code-Review=+1,user=" + user1, change2);
    assertQuery("-label:Code-Review=+1,group=" + external_group2.get(), change2, change1);
    assertQuery("-label:Code-Review=+1,user=" + user2, change2, change1);
  }

  @Test
  public void limit() throws Exception {
    repo = createAndOpenProject("repo");
    Change last = null;
    int n = 5;
    for (int i = 0; i < n; i++) {
      last = insert("repo", newChange(repo));
    }

    for (int i = 1; i <= n + 2; i++) {
      int expectedSize;
      Boolean expectedMoreChanges;
      if (i < n) {
        expectedSize = i;
        expectedMoreChanges = true;
      } else {
        expectedSize = n;
        expectedMoreChanges = null;
      }
      String q = "status:new limit:" + i;
      List<ChangeInfo> results = newQuery(q).get();
      assertWithMessage(q).that(results).hasSize(expectedSize);
      assertWithMessage(q)
          .that(results.get(results.size() - 1)._moreChanges)
          .isEqualTo(expectedMoreChanges);
      assertThat(results.get(0)._number).isEqualTo(last.getId().get());
    }
  }

  @Test
  public void start() throws Exception {
    repo = createAndOpenProject("repo");
    List<Change> changes = new ArrayList<>();
    for (int i = 0; i < 2; i++) {
      changes.add(insert("repo", newChange(repo)));
    }

    assertQuery("status:new", changes.get(1), changes.get(0));
    assertQuery(newQuery("status:new").withStart(1), changes.get(0));
    assertQuery(newQuery("status:new").withStart(2));
    assertQuery(newQuery("status:new").withStart(3));
  }

  @Test
  public void startCannotBeLessThanZero() throws Exception {
    assertFailingQuery(
        newQuery("owner:self").withStart(-1), "'start' parameter cannot be less than zero");
  }

  @Test
  public void startWithLimit() throws Exception {
    repo = createAndOpenProject("repo");
    List<Change> changes = new ArrayList<>();
    for (int i = 0; i < 3; i++) {
      changes.add(insert("repo", newChange(repo)));
    }

    assertQuery("status:new limit:2", changes.get(2), changes.get(1));
    assertQuery(newQuery("status:new limit:2").withStart(1), changes.get(1), changes.get(0));
    assertQuery(newQuery("status:new limit:2").withStart(2), changes.get(0));
    assertQuery(newQuery("status:new limit:2").withStart(3));
  }

  @Test
  public void maxPages() throws Exception {
    repo = createAndOpenProject("repo");
    Change change = insert("repo", newChange(repo));

    QueryRequest query = newQuery("status:new").withLimit(10);
    assertQuery(query, change);
    assertQuery(query.withStart(1));
    assertQuery(query.withStart(99));
    assertThatQueryException(query.withStart(100))
        .hasMessageThat()
        .isEqualTo("Cannot go beyond page 10 of results");
    assertQuery(query.withLimit(100).withStart(100));
  }

  @Test
  public void updateOrder() throws Exception {
    resetTimeWithClockStep(2, MINUTES);
    repo = createAndOpenProject("repo");
    List<ChangeInserter> inserters = new ArrayList<>();
    List<Change> changes = new ArrayList<>();
    for (int i = 0; i < 5; i++) {
      inserters.add(newChange(repo));
      changes.add(insert("repo", inserters.get(i)));
    }

    for (int i : ImmutableList.of(2, 0, 1, 4, 3)) {
      gApi.changes()
          .id(changes.get(i).getId().get())
          .current()
          .review(new ReviewInput().message("modifying " + i));
    }

    assertQuery(
        "status:new",
        changes.get(3),
        changes.get(4),
        changes.get(1),
        changes.get(0),
        changes.get(2));
  }

  @Test
  public void updatedOrder() throws Exception {
    resetTimeWithClockStep(1, SECONDS);
    repo = createAndOpenProject("repo");
    ChangeInserter ins1 = newChange(repo);
    Change change1 = insert("repo", ins1);
    Change change2 = insert("repo", newChange(repo));

    assertThat(lastUpdatedMs(change1)).isLessThan(lastUpdatedMs(change2));
    assertQuery("status:new", change2, change1);

    gApi.changes().id(change1.getId().get()).topic("new-topic");
    change1 = notesFactory.create(change1.getProject(), change1.getId()).getChange();

    assertThat(lastUpdatedMs(change1)).isGreaterThan(lastUpdatedMs(change2));
    assertThat(lastUpdatedMs(change1) - lastUpdatedMs(change2))
        .isAtLeast(MILLISECONDS.convert(1, SECONDS));

    // change1 moved to the top.
    assertQuery("status:new", change1, change2);
  }

  @Test
  public void filterOutMoreThanOnePageOfResults() throws Exception {
    repo = createAndOpenProject("repo");
    Change change = insert("repo", newChange(repo), userId);
    Account.Id user2 =
        accountManager.authenticate(authRequestFactory.createForUser("anotheruser")).getAccountId();
    for (int i = 0; i < 5; i++) {
      insert("repo", newChange(repo), user2);
    }

    assertQuery("status:new ownerin:Administrators", change);
    assertQuery("status:new ownerin:Administrators limit:2", change);
  }

  @Test
  public void filterOutAllResults() throws Exception {
    repo = createAndOpenProject("repo");
    Account.Id user2 =
        accountManager.authenticate(authRequestFactory.createForUser("anotheruser")).getAccountId();
    for (int i = 0; i < 5; i++) {
      insert("repo", newChange(repo), user2);
    }

    assertQuery("status:new ownerin:Administrators");
    assertQuery("status:new ownerin:Administrators limit:2");
  }

  @Test
  public void byFileExact() throws Exception {
    repo = createAndOpenProject("repo");
    Change change = insert("repo", newChangeWithFiles(repo, "dir/file1", "dir/file2"));

    assertQuery("file:file");
    assertQuery("file:dir", change);
    assertQuery("file:file1", change);
    assertQuery("file:file2", change);
    assertQuery("file:dir/file1", change);
    assertQuery("file:dir/file2", change);
  }

  @Test
  public void byFileRegex() throws Exception {
    repo = createAndOpenProject("repo");
    Change change = insert("repo", newChangeWithFiles(repo, "dir/file1", "dir/file2"));

    assertQuery("file:.*file.*");
    assertQuery("file:^file.*"); // Whole path only.
    assertQuery("file:^dir.file.*", change);
  }

  @Test
  public void byPathExact() throws Exception {
    repo = createAndOpenProject("repo");
    Change change = insert("repo", newChangeWithFiles(repo, "dir/file1", "dir/file2"));

    assertQuery("path:file");
    assertQuery("path:dir");
    assertQuery("path:file1");
    assertQuery("path:file2");
    assertQuery("path:dir/file1", change);
    assertQuery("path:dir/file2", change);
  }

  @Test
  public void byPathRegex() throws Exception {
    repo = createAndOpenProject("repo");
    Change change = insert("repo", newChangeWithFiles(repo, "dir/file1", "dir/file2"));

    assertQuery("path:.*file.*");
    assertQuery("path:^dir.file.*", change);
  }

  @Test
  public void byExtension() throws Exception {
    repo = createAndOpenProject("repo");
    Change change1 = insert("repo", newChangeWithFiles(repo, "foo.h", "foo.cc"));
    Change change2 = insert("repo", newChangeWithFiles(repo, "bar.H", "bar.CC"));
    Change change3 = insert("repo", newChangeWithFiles(repo, "dir/baz.h", "dir/baz.cc"));
    Change change4 = insert("repo", newChangeWithFiles(repo, "Quux.java", "foo"));
    Change change5 = insert("repo", newChangeWithFiles(repo, "foo"));

    assertQuery("extension:java", change4);
    assertQuery("ext:java", change4);
    assertQuery("ext:.java", change4);
    assertQuery("ext:jAvA", change4);
    assertQuery("ext:.jAvA", change4);
    assertQuery("ext:cc", change3, change2, change1);

    // matching changes with files that have no extension is possible
    assertQuery("ext:\"\"", change5, change4);
    assertFailingQuery("ext:");
  }

  @Test
  public void byOnlyExtensions() throws Exception {
    repo = createAndOpenProject("repo");
    Change change1 = insert("repo", newChangeWithFiles(repo, "foo.h", "foo.cc", "bar.cc"));
    Change change2 = insert("repo", newChangeWithFiles(repo, "bar.H", "bar.CC", "foo.H"));
    Change change3 = insert("repo", newChangeWithFiles(repo, "foo.CC", "bar.cc"));
    Change change4 = insert("repo", newChangeWithFiles(repo, "dir/baz.h", "dir/baz.cc"));
    Change change5 = insert("repo", newChangeWithFiles(repo, "Quux.java"));
    Change change6 = insert("repo", newChangeWithFiles(repo, "foo.txt", "foo"));
    Change change7 = insert("repo", newChangeWithFiles(repo, "foo"));

    // case doesn't matter
    assertQuery("onlyextensions:cc,h", change4, change2, change1);
    assertQuery("onlyextensions:CC,H", change4, change2, change1);
    assertQuery("onlyextensions:cc,H", change4, change2, change1);
    assertQuery("onlyextensions:cC,h", change4, change2, change1);
    assertQuery("onlyextensions:cc", change3);
    assertQuery("onlyextensions:CC", change3);
    assertQuery("onlyexts:java", change5);
    assertQuery("onlyexts:jAvA", change5);
    assertQuery("onlyexts:.jAvA", change5);

    // order doesn't matter
    assertQuery("onlyextensions:h,cc", change4, change2, change1);
    assertQuery("onlyextensions:H,CC", change4, change2, change1);

    // specifying extension with '.' is okay
    assertQuery("onlyextensions:.cc,.h", change4, change2, change1);
    assertQuery("onlyextensions:cc,.h", change4, change2, change1);
    assertQuery("onlyextensions:.cc,h", change4, change2, change1);
    assertQuery("onlyexts:.java", change5);

    // matching changes without extension is possible
    assertQuery("onlyexts:txt");
    assertQuery("onlyexts:txt,", change6);
    assertQuery("onlyexts:,txt", change6);
    assertQuery("onlyextensions:\"\"", change7);
    assertQuery("onlyexts:\"\"", change7);
    assertQuery("onlyextensions:,", change7);
    assertQuery("onlyexts:,", change7);
    assertFailingQuery("onlyextensions:");
    assertFailingQuery("onlyexts:");

    // inverse queries
    assertQuery("-onlyextensions:cc,h", change7, change6, change5, change3);
  }

  @Test
  public void byFooter() throws Exception {
    repo = createAndOpenProject("repo");
    RevCommit commit1 = repo.parseBody(repo.commit().message("Test\n\nfoo: bar").create());
    Change change1 = insert("repo", newChangeForCommit(repo, commit1));
    RevCommit commit2 = repo.parseBody(repo.commit().message("Test\n\nfoo: baz").create());
    Change change2 = insert("repo", newChangeForCommit(repo, commit2));
    RevCommit commit3 = repo.parseBody(repo.commit().message("Test\n\nfoo: bar\nfoo:baz").create());
    Change change3 = insert("repo", newChangeForCommit(repo, commit3));
    RevCommit commit4 = repo.parseBody(repo.commit().message("Test\n\nfoo: bar=baz").create());
    Change change4 = insert("repo", newChangeForCommit(repo, commit4));

    // create a changes with lines that look like footers, but which are not
    RevCommit commit5 =
        repo.parseBody(
            repo.commit().message("Test\n\nfoo: bar\n\nfoo=bar").insertChangeId().create());
    Change change5 = insert("repo", newChangeForCommit(repo, commit5));
    RevCommit commit6 = repo.parseBody(repo.commit().message("Test\n\na=b: c").create());
    insert("repo", newChangeForCommit(repo, commit6));

    // matching by 'key=value' works
    assertQuery("footer:foo=bar", change3, change1);
    assertQuery("footer:foo=baz", change3, change2);
    assertQuery("footer:Change-Id=" + change5.getKey(), change5);
    assertQuery("footer:foo=bar=baz", change4);

    // case doesn't matter
    assertQuery("footer:foo=BAR", change3, change1);
    assertQuery("footer:FOO=bar", change3, change1);
    assertQuery("footer:fOo=BaZ", change3, change2);

    // verbatim matching of footers works
    assertQuery("footer:\"foo: bar\"", change3, change1);
    assertQuery("footer:\"foo: baz\"", change3, change2);
    assertQuery("footer:\"Change-Id: " + change5.getKey() + "\"", change5);
    assertQuery("footer:\"foo: bar=baz\"", change4);

    // expect no match because 'a=b: c' of commit6 is not a valid footer (footer key cannot contain
    // '=')
    assertQuery("footer:a=b=c");
    assertQuery("footer:\"a=b: c\"");

    // expect empty result for invalid footers
    assertQuery("footer:foo");
    assertQuery("footer:foo=");
    assertQuery("footer:=foo");
    assertQuery("footer:=");
  }

  @Test
  public void byFooterName() throws Exception {
    assume().that(getSchema().hasField(ChangeField.FOOTER_NAME)).isTrue();
    repo = createAndOpenProject("repo");
    RevCommit commit1 = repo.parseBody(repo.commit().message("Test\n\nfoo: bar").create());
    Change change1 = insert("repo", newChangeForCommit(repo, commit1));
    RevCommit commit2 = repo.parseBody(repo.commit().message("Test\n\nBaR: baz").create());
    Change change2 = insert("repo", newChangeForCommit(repo, commit2));

    // create a changes with lines that look like footers, but which are not
    RevCommit commit6 = repo.parseBody(repo.commit().message("Test\n\na=b: c").create());
    insert("repo", newChangeForCommit(repo, commit6));

    // matching by 'key=value' works
    assertQuery("hasfooter:foo", change1);

    // case matters
    assertQuery("hasfooter:BaR", change2);
    assertQuery("hasfooter:Bar");
  }

  @Test
  public void byDirectory() throws Exception {
    repo = createAndOpenProject("repo");
    Change change1 = insert("repo", newChangeWithFiles(repo, "src/foo.h", "src/foo.cc"));
    Change change2 = insert("repo", newChangeWithFiles(repo, "src/java/foo.java", "src/js/bar.js"));
    Change change3 =
        insert("repo", newChangeWithFiles(repo, "documentation/training/slides/README.txt"));
    Change change4 = insert("repo", newChangeWithFiles(repo, "a.txt"));
    Change change5 = insert("repo", newChangeWithFiles(repo, "a/b/c/d/e/foo.txt"));
    Change change6 = insert("repo", newChangeWithFiles(repo, "all/caps/DIRECTORY/file.txt"));

    // matching by directory prefix works
    assertQuery("directory:src", change2, change1);
    assertQuery("directory:src/java", change2);
    assertQuery("directory:src/js", change2);
    assertQuery("directory:documentation/", change3);
    assertQuery("directory:documentation/training", change3);
    assertQuery("directory:documentation/training/slides", change3);

    // 'dir' alias works
    assertQuery("dir:src", change2, change1);
    assertQuery("dir:src/java", change2);

    // case doesn't matter
    assertQuery("directory:Documentation/TrAiNiNg/SLIDES", change3);
    assertQuery("directory:all/caps/directory", change6);

    // leading and trailing '/' doesn't matter
    assertQuery("directory:/documentation/training/slides", change3);
    assertQuery("directory:documentation/training/slides/", change3);
    assertQuery("directory:/documentation/training/slides/", change3);

    // files do not match as directory
    assertQuery("directory:src/foo.h");
    assertQuery("directory:documentation/training/slides/README.txt");

    // root directory matches all changes
    assertQuery("directory:/", change6, change5, change4, change3, change2, change1);
    assertQuery("directory:\"\"", change6, change5, change4, change3, change2, change1);
    assertFailingQuery("directory:");

    // matching single directory segments works
    assertQuery("directory:java", change2);
    assertQuery("directory:slides", change3);

    // files do not match as directory segment
    assertQuery("directory:foo.h");

    // matching any combination of intermediate directory segments works
    assertQuery("directory:training/slides", change3);
    assertQuery("directory:b/c", change5);
    assertQuery("directory:b/c/d", change5);
    assertQuery("directory:b/c/d/e", change5);
    assertQuery("directory:c/d", change5);
    assertQuery("directory:c/d/e", change5);
    assertQuery("directory:d/e", change5);

    // files do not match as directory segments
    assertQuery("directory:d/e/foo.txt");
    assertQuery("directory:e/foo.txt");

    // matching any combination of intermediate directory segments works with leading and trailing
    // '/'
    assertQuery("directory:/b/c", change5);
    assertQuery("directory:/b/c/", change5);
    assertQuery("directory:b/c/", change5);
  }

  @Test
  public void byDirectoryRegex() throws Exception {
    repo = createAndOpenProject("repo");
    Change change1 = insert("repo", newChangeWithFiles(repo, "src/java/foo.java", "src/js/bar.js"));
    Change change2 =
        insert("repo", newChangeWithFiles(repo, "documentation/training/slides/README.txt"));

    // match by regexp
    assertQuery("directory:^.*va.*", change1);
    assertQuery("directory:^documentation/.*/slides", change2);
    assertQuery("directory:^train.*", change2);
  }

  @Test
  public void byComment() throws Exception {
    repo = createAndOpenProject("repo");
    ChangeInserter ins = newChange(repo);
    Change change = insert("repo", ins);

    ReviewInput input = new ReviewInput();
    input.message = "toplevel";
    ReviewInput.CommentInput commentInput = new ReviewInput.CommentInput();
    commentInput.line = 1;
    commentInput.message = "inline";
    input.comments = ImmutableMap.of(Patch.COMMIT_MSG, ImmutableList.of(commentInput));
    gApi.changes().id(change.getId().get()).current().review(input);

    Map<String, List<CommentInfo>> comments =
        gApi.changes().id(change.getId().get()).current().comments();
    assertThat(comments).hasSize(1);
    CommentInfo comment = Iterables.getOnlyElement(comments.get(Patch.COMMIT_MSG));
    assertThat(comment.message).isEqualTo(commentInput.message);
    ChangeMessageInfo lastMsg =
        Iterables.getLast(gApi.changes().id(change.getId().get()).get().messages, null);
    assertThat(lastMsg.message).isEqualTo("Patch Set 1:\n\n(1 comment)\n\n" + input.message);

    assertQuery("comment:foo");
    assertQuery("comment:toplevel", change);
    assertQuery("comment:inline", change);
  }

  @Test
  public void byAge() throws Exception {
    long thirtyHoursInMs = MILLISECONDS.convert(30, HOURS);
    resetTimeWithClockStep(thirtyHoursInMs, MILLISECONDS);
    repo = createAndOpenProject("repo");
    long startMs = TestTimeUtil.START.toEpochMilli();
    Change change1 = insert("repo", newChange(repo), null, Instant.ofEpochMilli(startMs));
    Change change2 =
        insert("repo", newChange(repo), null, Instant.ofEpochMilli(startMs + thirtyHoursInMs));

    // Stop time so age queries use the same endpoint.
    TestTimeUtil.setClockStep(0, MILLISECONDS);
    TestTimeUtil.setClock(new Timestamp(startMs + 2 * thirtyHoursInMs));
    long nowMs = TimeUtil.nowMs();

    assertThat(lastUpdatedMs(change2) - lastUpdatedMs(change1)).isEqualTo(thirtyHoursInMs);
    assertThat(nowMs - lastUpdatedMs(change2)).isEqualTo(thirtyHoursInMs);
    assertThat(TimeUtil.nowMs()).isEqualTo(nowMs);

    // Change1 was last updated on 2009-09-30 21:00:00 -0000
    // Change2 was last updated on 2009-10-02 03:00:00 -0000
    // The endpoint is 2009-10-03 09:00:00 -0000

    assertQuery("-age:1d");
    assertQuery("-age:" + (30 * 60 - 1) + "m");
    assertQuery("-age:2d", change2);
    assertQuery("-age:3d", change2, change1);
    assertQuery("age:3d");
    assertQuery("age:2d", change1);
    assertQuery("age:1d", change2, change1);

    // Same test as above, but using filter code path.
    assertQuery(makeIndexedPredicateFilterQuery("-age:1d"));
    assertQuery(makeIndexedPredicateFilterQuery("-age:" + (30 * 60 - 1) + "m"));
    assertQuery(makeIndexedPredicateFilterQuery("-age:2d"), change2);
    assertQuery(makeIndexedPredicateFilterQuery("-age:3d"), change2, change1);
    assertQuery(makeIndexedPredicateFilterQuery("age:3d"));
    assertQuery(makeIndexedPredicateFilterQuery("age:2d"), change1);
    assertQuery(makeIndexedPredicateFilterQuery("age:1d"), change2, change1);
  }

  @Test
  public void byBeforeUntil() throws Exception {
    long thirtyHoursInMs = MILLISECONDS.convert(30, HOURS);
    resetTimeWithClockStep(thirtyHoursInMs, MILLISECONDS);
    repo = createAndOpenProject("repo");
    long startMs = TestTimeUtil.START.toEpochMilli();
    Change change1 = insert("repo", newChange(repo), null, Instant.ofEpochMilli(startMs));
    Change change2 =
        insert("repo", newChange(repo), null, Instant.ofEpochMilli(startMs + thirtyHoursInMs));
    TestTimeUtil.setClockStep(0, MILLISECONDS);

    // Change1 was last updated on 2009-09-30 21:00:00 -0000
    // Change2 was last updated on 2009-10-02 03:00:00 -0000

    for (String predicate : Lists.newArrayList("before:", "until:")) {
      assertQuery(predicate + "2009-09-29");
      assertQuery(predicate + "2009-09-30");
      assertQuery(predicate + "\"2009-09-30 16:59:00 -0400\"");
      assertQuery(predicate + "\"2009-09-30 20:59:00 -0000\"");
      assertQuery(predicate + "\"2009-09-30 20:59:00\"");
      assertQuery(predicate + "\"2009-09-30 17:02:00 -0400\"", change1);
      assertQuery(predicate + "\"2009-10-01 21:02:00 -0000\"", change1);
      assertQuery(predicate + "\"2009-10-01 21:02:00\"", change1);
      assertQuery(predicate + "2009-10-01", change1);
      assertQuery(predicate + "2009-10-03", change2, change1);
      assertQuery(predicate + "\"2009-09-30 21:00:00 -0000\"", change1);
      assertQuery(predicate + "\"2009-10-02 03:00:00 -0000\"", change2, change1);
    }

    // Same test as above, but using filter code path.
    for (String predicate : Lists.newArrayList("before:", "until:")) {
      assertQuery(makeIndexedPredicateFilterQuery(predicate + "2009-09-29"));
      assertQuery(makeIndexedPredicateFilterQuery(predicate + "2009-09-30"));
      assertQuery(makeIndexedPredicateFilterQuery(predicate + "\"2009-09-30 16:59:00 -0400\""));
      assertQuery(makeIndexedPredicateFilterQuery(predicate + "\"2009-09-30 20:59:00 -0000\""));
      assertQuery(makeIndexedPredicateFilterQuery(predicate + "\"2009-09-30 20:59:00\""));
      assertQuery(
          makeIndexedPredicateFilterQuery(predicate + "\"2009-09-30 17:02:00 -0400\""), change1);
      assertQuery(
          makeIndexedPredicateFilterQuery(predicate + "\"2009-10-01 21:02:00 -0000\""), change1);
      assertQuery(makeIndexedPredicateFilterQuery(predicate + "\"2009-10-01 21:02:00\""), change1);
      assertQuery(makeIndexedPredicateFilterQuery(predicate + "2009-10-01"), change1);
      assertQuery(makeIndexedPredicateFilterQuery(predicate + "2009-10-03"), change2, change1);
      assertQuery(
          makeIndexedPredicateFilterQuery(predicate + "\"2009-09-30 21:00:00 -0000\""), change1);
      assertQuery(
          makeIndexedPredicateFilterQuery(predicate + "\"2009-10-02 03:00:00 -0000\""),
          change2,
          change1);
    }
  }

  @Test
  public void byAfterSince() throws Exception {
    long thirtyHoursInMs = MILLISECONDS.convert(30, HOURS);
    resetTimeWithClockStep(thirtyHoursInMs, MILLISECONDS);
    repo = createAndOpenProject("repo");
    long startMs = TestTimeUtil.START.toEpochMilli();
    Change change1 = insert("repo", newChange(repo), null, Instant.ofEpochMilli(startMs));
    Change change2 =
        insert("repo", newChange(repo), null, Instant.ofEpochMilli(startMs + thirtyHoursInMs));
    TestTimeUtil.setClockStep(0, MILLISECONDS);

    // Change1 was last updated on 2009-09-30 21:00:00 -0000
    // Change2 was last updated on 2009-10-02 03:00:00 -0000
    for (String predicate : Lists.newArrayList("after:", "since:")) {
      assertQuery(predicate + "2009-10-03");
      assertQuery(predicate + "\"2009-10-01 20:59:59 -0400\"", change2);
      assertQuery(predicate + "\"2009-10-01 20:59:59 -0000\"", change2);
      assertQuery(predicate + "2009-10-01", change2);
      assertQuery(predicate + "2009-09-30", change2, change1);
      assertQuery(predicate + "\"2009-09-30 21:00:00 -0000\"", change2, change1);
      assertQuery(predicate + "\"2009-10-02 03:00:00 -0000\"", change2);
    }

    // Same test as above, but using filter code path.
    for (String predicate : Lists.newArrayList("after:", "since:")) {
      assertQuery(makeIndexedPredicateFilterQuery(predicate + "2009-10-03"));
      assertQuery(
          makeIndexedPredicateFilterQuery(predicate + "\"2009-10-01 20:59:59 -0400\""), change2);
      assertQuery(
          makeIndexedPredicateFilterQuery(predicate + "\"2009-10-01 20:59:59 -0000\""), change2);
      assertQuery(makeIndexedPredicateFilterQuery(predicate + "2009-10-01"), change2);
      assertQuery(makeIndexedPredicateFilterQuery(predicate + "2009-09-30"), change2, change1);
      assertQuery(
          makeIndexedPredicateFilterQuery(predicate + "\"2009-09-30 21:00:00 -0000\""),
          change2,
          change1);
      assertQuery(
          makeIndexedPredicateFilterQuery(predicate + "\"2009-10-02 03:00:00 -0000\""), change2);
    }
  }

  @Test
  public void byMergedBefore() throws Exception {
    assume().that(getSchema().hasField(ChangeField.MERGED_ON_SPEC)).isTrue();
    long thirtyHoursInMs = MILLISECONDS.convert(30, HOURS);

    // Stop the clock, will set time to specific test values.
    resetTimeWithClockStep(0, MILLISECONDS);
    repo = createAndOpenProject("repo");
    long startMs = TestTimeUtil.START.toEpochMilli();
    TestTimeUtil.setClock(new Timestamp(startMs));
    Change change1 = insert("repo", newChange(repo));
    Change change2 = insert("repo", newChange(repo));
    Change change3 = insert("repo", newChange(repo));

    TestTimeUtil.setClock(new Timestamp(startMs + thirtyHoursInMs));
    submit(change3);
    TestTimeUtil.setClock(new Timestamp(startMs + 2 * thirtyHoursInMs));
    submit(change2);
    TestTimeUtil.setClock(new Timestamp(startMs + 3 * thirtyHoursInMs));
    // Put another approval on the change, just to update it. This does not record an update in
    // NoteDb since this is a no/op.
    approve(change1);
    approve(change3);

    assertThat(TimeUtil.nowMs()).isEqualTo(startMs + 3 * thirtyHoursInMs);
    assertThat(lastUpdatedMsApi(change3)).isEqualTo(startMs + thirtyHoursInMs);
    assertThat(lastUpdatedMsApi(change2)).isEqualTo(startMs + 2 * thirtyHoursInMs);
    assertThat(lastUpdatedMsApi(change1)).isEqualTo(startMs + 3 * thirtyHoursInMs);

    // Verify that:
    // 1. Change1 was not submitted and should be never returned.
    // 2. Change2 was merged on 2009-10-02 03:00:00 -0000
    // 3. Change3 was merged on 2009-10-03 09:00:00.0 -0000
    assertQuery("mergedbefore:2009-10-01");
    // Changes excluded on the date submitted.
    assertQuery("mergedbefore:2009-10-02");
    assertQuery("mergedbefore:\"2009-10-01 22:59:00 -0400\"");
    assertQuery("mergedbefore:\"2009-10-01 02:59:00\"");
    assertQuery("mergedbefore:\"2009-10-01 23:02:00 -0400\"", change3);
    assertQuery("mergedbefore:\"2009-10-02 03:02:00 -0000\"", change3);
    assertQuery("mergedbefore:\"2009-10-02 03:02:00\"", change3);
    assertQuery("mergedbefore:2009-10-03", change3);
    // Changes are sorted by lastUpdatedOn first, then by mergedOn.
    // Even though Change2 was merged after Change3, Change3 is returned first.
    assertQuery("mergedbefore:2009-10-04", change2, change3);

    // Same test as above, but using filter code path.
    assertQuery(makeIndexedPredicateFilterQuery("mergedbefore:2009-10-01"));
    assertQuery(makeIndexedPredicateFilterQuery("mergedbefore:2009-10-02"));
    assertQuery(makeIndexedPredicateFilterQuery("mergedbefore:\"2009-10-01 22:59:00 -0400\""));
    assertQuery(makeIndexedPredicateFilterQuery("mergedbefore:\"2009-10-01 02:59:00\""));
    assertQuery(
        makeIndexedPredicateFilterQuery("mergedbefore:\"2009-10-01 23:02:00 -0400\""), change3);
    assertQuery(
        makeIndexedPredicateFilterQuery("mergedbefore:\"2009-10-02 03:02:00 -0000\""), change3);
    assertQuery(makeIndexedPredicateFilterQuery("mergedbefore:\"2009-10-02 03:02:00\""), change3);
    assertQuery(makeIndexedPredicateFilterQuery("mergedbefore:2009-10-03"), change3);
    assertQuery(makeIndexedPredicateFilterQuery("mergedbefore:2009-10-04"), change2, change3);
  }

  @Test
  public void byMergedAfter() throws Exception {
    assume().that(getSchema().hasField(ChangeField.MERGED_ON_SPEC)).isTrue();
    long thirtyHoursInMs = MILLISECONDS.convert(30, HOURS);

    // Stop the clock, will set time to specific test values.
    resetTimeWithClockStep(0, MILLISECONDS);
    repo = createAndOpenProject("repo");
    long startMs = TestTimeUtil.START.toEpochMilli();
    TestTimeUtil.setClock(new Timestamp(startMs));
    Change change1 = insert("repo", newChange(repo));
    Change change2 = insert("repo", newChange(repo));
    Change change3 = insert("repo", newChange(repo));
    assertThat(TimeUtil.nowMs()).isEqualTo(startMs);

    TestTimeUtil.setClock(new Timestamp(startMs + thirtyHoursInMs));
    submit(change3);

    TestTimeUtil.setClock(new Timestamp(startMs + 2 * thirtyHoursInMs));
    submit(change2);

    TestTimeUtil.setClock(new Timestamp(startMs + 3 * thirtyHoursInMs));
    // Put another approval on the change, just to update it. This does not record an update
    // in NoteDb since this is a no/op.
    approve(change1);
    approve(change3);

    assertThat(TimeUtil.nowMs()).isEqualTo(startMs + 3 * thirtyHoursInMs);

    assertThat(lastUpdatedMsApi(change3)).isEqualTo(startMs + thirtyHoursInMs);
    assertThat(lastUpdatedMsApi(change2)).isEqualTo(startMs + 2 * thirtyHoursInMs);
    assertThat(lastUpdatedMsApi(change1)).isEqualTo(startMs + 3 * thirtyHoursInMs);

    // Verify that:
    // 1. Change1 was not submitted and should be never returned.
    // 2. Change2 was merged on 2009-10-02 03:00:00 -0000
    // 3. Change3 was merged on 2009-10-03 09:00:00.0 -0000
    assertQuery("mergedafter:2009-10-01", change2, change3);
    // Changes are sorted by lastUpdatedOn first, then by mergedOn.
    // Change 2 (which was updated last) is returned before change 3.
    assertQuery("mergedafter:\"2009-10-01 22:59:00 -0400\"", change2, change3);
    assertQuery("mergedafter:\"2009-10-02 02:59:00 -0000\"", change2, change3);
    assertQuery("mergedafter:\"2009-10-01 23:02:00 -0400\"", change2);
    assertQuery("mergedafter:\"2009-10-02 03:02:00 -0000\"", change2);
    // Changes included on the date submitted.
    assertQuery("mergedafter:2009-10-02", change2, change3);
    assertQuery("mergedafter:2009-10-03", change2);

    // Same test as above, but using filter code path.

    assertQuery(makeIndexedPredicateFilterQuery("mergedafter:2009-10-01"), change2, change3);
    // Changes are sorted by lastUpdatedOn first, then by mergedOn.
    // Even though Change2 was merged after Change3, Change3 is returned first.
    assertQuery(
        makeIndexedPredicateFilterQuery("mergedafter:\"2009-10-01 22:59:00 -0400\""),
        change2,
        change3);
    assertQuery(
        makeIndexedPredicateFilterQuery("mergedafter:\"2009-10-02 02:59:00 -0000\""),
        change2,
        change3);
    assertQuery(
        makeIndexedPredicateFilterQuery("mergedafter:\"2009-10-01 23:02:00 -0400\""), change2);
    assertQuery(
        makeIndexedPredicateFilterQuery("mergedafter:\"2009-10-02 03:02:00 -0000\""), change2);
    // Changes included on the date submitted.
    assertQuery(makeIndexedPredicateFilterQuery("mergedafter:2009-10-02"), change2, change3);
    assertQuery(makeIndexedPredicateFilterQuery("mergedafter:2009-10-03"), change2);
  }

  @Test
  public void updatedThenMergedOrder() throws Exception {
    assume().that(getSchema().hasField(ChangeField.MERGED_ON_SPEC)).isTrue();
    long thirtyHoursInMs = MILLISECONDS.convert(30, HOURS);

    // Stop the clock, will set time to specific test values.
    resetTimeWithClockStep(0, MILLISECONDS);
    repo = createAndOpenProject("repo");
    long startMs = TestTimeUtil.START.toEpochMilli();
    TestTimeUtil.setClock(new Timestamp(startMs));

    Change change1 = insert("repo", newChange(repo));
    Change change2 = insert("repo", newChange(repo));
    Change change3 = insert("repo", newChange(repo));

    TestTimeUtil.setClock(new Timestamp(startMs + thirtyHoursInMs));
    submit(change2);
    submit(change3);
    TestTimeUtil.setClock(new Timestamp(startMs + 2 * thirtyHoursInMs));
    // Approve post submit just to update lastUpdatedOn. This does not record an update in NoteDb
    // since this is a No/op.
    approve(change3);
    approve(change2);
    submit(change1);

    // All Changes were last updated at the same time.
    assertThat(lastUpdatedMsApi(change3)).isEqualTo(startMs + thirtyHoursInMs);
    assertThat(lastUpdatedMsApi(change2)).isEqualTo(startMs + thirtyHoursInMs);
    assertThat(lastUpdatedMsApi(change1)).isEqualTo(startMs + 2 * thirtyHoursInMs);

    // Changes are sorted by lastUpdatedOn first, then by mergedOn, then by Id in reverse order.
    // 1. Change3 and Change2 were merged at the same time, but Change3 ID > Change2 ID.
    // 2. Change1 ID < Change3 ID & Change2 ID but it was merged last.
    assertQuery("mergedbefore:2009-10-06", change1, change3, change2);
    assertQuery("mergedafter:2009-09-30", change1, change3, change2);
    assertQuery("status:merged", change1, change3, change2);
  }

  @Test
  public void bySize() throws Exception {
    repo = createAndOpenProject("repo");

    // added = 3, deleted = 0, delta = 3
    RevCommit commit1 = repo.parseBody(repo.commit().add("file1", "foo\n\foo\nfoo").create());
    // added = 0, deleted = 2, delta = 2
    RevCommit commit2 = repo.parseBody(repo.commit().parent(commit1).add("file1", "foo").create());

    Change change1 = insert("repo", newChangeForCommit(repo, commit1));
    Change change2 = insert("repo", newChangeForCommit(repo, commit2));

    assertQuery("added:>4");
    assertQuery("-added:<=4");

    assertQuery("added:3", change1);
    assertQuery("-(added:<3 OR added:>3)", change1);

    assertQuery("added:>2", change1);
    assertQuery("-added:<=2", change1);

    assertQuery("added:>=3", change1);
    assertQuery("-added:<3", change1);

    assertQuery("added:<1", change2);
    assertQuery("-added:>=1", change2);

    assertQuery("added:<=0", change2);
    assertQuery("-added:>0", change2);

    assertQuery("deleted:>3");
    assertQuery("-deleted:<=3");

    assertQuery("deleted:2", change2);
    assertQuery("-(deleted:<2 OR deleted:>2)", change2);

    assertQuery("deleted:>1", change2);
    assertQuery("-deleted:<=1", change2);

    assertQuery("deleted:>=2", change2);
    assertQuery("-deleted:<2", change2);

    assertQuery("deleted:<1", change1);
    assertQuery("-deleted:>=1", change1);

    assertQuery("deleted:<=0", change1);

    for (String str : Lists.newArrayList("delta:", "size:")) {
      assertQuery(str + "<2");
      assertQuery(str + "3", change1);
      assertQuery(str + ">2", change1);
      assertQuery(str + ">=3", change1);
      assertQuery(str + "<3", change2);
      assertQuery(str + "<=2", change2);
    }
  }

  private List<Change> setUpHashtagChanges() throws Exception {
    repo = createAndOpenProject("repo");
    Change change1 = insert("repo", newChange(repo));
    Change change2 = insert("repo", newChange(repo));

    addHashtags(change1.getId(), "foo", "aaa-bbb-ccc");
    addHashtags(change2.getId(), "foo", "bar", "a tag", "ACamelCaseTag");
    return ImmutableList.of(change1, change2);
  }

  private void addHashtags(Change.Id changeId, String... hashtags) throws Exception {
    HashtagsInput in = new HashtagsInput();
    in.add = ImmutableSet.copyOf(hashtags);
    gApi.changes().id(changeId.get()).setHashtags(in);
  }

  @Test
  public void byHashtag() throws Exception {
    List<Change> changes = setUpHashtagChanges();
    assertQuery("hashtag:foo", changes.get(1), changes.get(0));
    assertQuery("hashtag:bar", changes.get(1));
    assertQuery("hashtag:\"a tag\"", changes.get(1));
    assertQuery("hashtag:\"a tag \"", changes.get(1));
    assertQuery("hashtag:\" a tag \"", changes.get(1));
    assertQuery("hashtag:\"#a tag\"", changes.get(1));
    assertQuery("hashtag:\"# #a tag\"", changes.get(1));
    assertQuery("hashtag:acamelcasetag", changes.get(1));
    assertQuery("hashtag:ACamelCaseTAg", changes.get(1));
  }

  @Test
  public void byHashtagFullText() throws Exception {
    assume().that(getSchema().hasField(ChangeField.FUZZY_HASHTAG)).isTrue();
    List<Change> changes = setUpHashtagChanges();
    assertQuery("inhashtag:foo", changes.get(1), changes.get(0));
    assertQuery("inhashtag:bbb", changes.get(0));
    assertQuery("inhashtag:tag", changes.get(1));
  }

  @Test
  public void byHashtagPrefix() throws Exception {
    assume().that(getSchema().hasField(ChangeField.PREFIX_HASHTAG)).isTrue();
    List<Change> changes = setUpHashtagChanges();
    assertQuery("prefixhashtag:a", changes.get(1), changes.get(0));
    assertQuery("prefixhashtag:aa", changes.get(0));
    assertQuery("prefixhashtag:bar", changes.get(1));
  }

  @Test
  public void byHashtagRegex() throws Exception {
    repo = createAndOpenProject("repo");
    Change change1 = insert("repo", newChange(repo));
    Change change2 = insert("repo", newChange(repo));
    Change change3 = insert("repo", newChange(repo));
    addHashtags(change1.getId(), "feature1");
    addHashtags(change1.getId(), "trending");
    addHashtags(change2.getId(), "Cherrypick-feature1");
    addHashtags(change3.getId(), "feature1-fixup");

    assertQuery("inhashtag:^feature1.*", change3, change1);
    assertQuery("inhashtag:{^.*feature1$}", change2, change1);
    assertQuery("inhashtag:^trending.*", change1);
  }

  @Test
  public void byDefault() throws Exception {
    repo = createAndOpenProject("repo");

    Change change1 = insert("repo", newChange(repo));

    RevCommit commit2 = repo.parseBody(repo.commit().message("foosubject").create());
    Change change2 = insert("repo", newChangeForCommit(repo, commit2));

    RevCommit commit3 = repo.parseBody(repo.commit().add("Foo.java", "foo contents").create());
    Change change3 = insert("repo", newChangeForCommit(repo, commit3));

    ChangeInserter ins4 = newChange(repo);
    Change change4 = insert("repo", ins4);
    ReviewInput ri4 = new ReviewInput();
    ri4.message = "toplevel";
    ri4.labels = ImmutableMap.of("Code-Review", (short) 1);
    gApi.changes().id(change4.getId().get()).current().review(ri4);

    ChangeInserter ins5 = newChangeWithTopic(repo, "feature5");
    Change change5 = insert("repo", ins5);

    Change change6 = insert("repo", newChangeForBranch(repo, "branch6"));

    assertQuery(change1.getId().get(), change1);
    assertQuery(ChangeTriplet.format(change1), change1);
    assertQuery("foosubject", change2);
    assertQuery("Foo.java", change3);
    assertQuery("Code-Review+1", change4);
    assertQuery("toplevel", change4);
    assertQuery("feature5", change5);
    assertQuery("branch6", change6);
    assertQuery("refs/heads/branch6", change6);

    Change[] expected = new Change[] {change6, change5, change4, change3, change2, change1};
    assertQuery("user@example.com", expected);
    assertQuery("repo", expected);

    assertQuery("Code-Review=+1", change4);
  }

  @Test
  public void byDefaultWithCommitPrefix() throws Exception {
    repo = createAndOpenProject("repo");
    RevCommit commit = repo.parseBody(repo.commit().message("message").create());
    Change change = insert("repo", newChangeForCommit(repo, commit));

    assertQuery(commit.getId().getName().substring(0, 6), change);
  }

  @Test
  public void visible() throws Exception {
    repo = createAndOpenProject("repo");
    Change change1 = insert("repo", newChange(repo));
    Change change2 = insert("repo", newChangePrivate(repo));

    String q = "project:repo";

    // Bad request for query with non-existent user
    assertThatQueryException(q + " visibleto:notexisting");

    // Current user can see all changes
    assertQuery(q, change2, change1);
    assertQuery(q + " visibleto:self", change2, change1);

    // Second user cannot see first user's private change
    Account.Id user2 = createAccount("user2");
    assertQuery(q + " visibleto:" + user2.get(), change1);
    assertQuery(q + " visibleto:user2", change1);

    String g1 = createGroup("group1", "Administrators");
    gApi.groups().id(g1).addMembers("user2");

    // By default when a group is created without any permission granted,
    // nothing is visible to it; having members or not has nothing to do with it
    assertQuery(q + " visibleto:" + g1);

    // change is visible to group ONLY when access is granted
    grant(
        Project.nameKey("repo"),
        "refs/*",
        Permission.READ,
        false,
        AccountGroup.uuid(gApi.groups().id(g1).get().id));
    assertQuery(q + " visibleto:" + g1, change1);

    // Both changes are visible to InternalUser
    try (ManualRequestContext ctx = oneOffRequestContext.open()) {
      assertQuery(q, change2, change1);
    }

    requestContext.setContext(newRequestContext(user2));
    assertQuery("is:visible", change1);

    Account.Id user3 = createAccount("user3");

    // Explicitly authenticate user2 and user3 so that display name gets set
    AuthRequest authRequest = authRequestFactory.createForUser("user2");
    authRequest.setDisplayName("Another User");
    authRequest.setEmailAddress("user2@example.com");
    accountManager.authenticate(authRequest);
    authRequest = authRequestFactory.createForUser("user3");
    authRequest.setDisplayName("Another User");
    authRequest.setEmailAddress("user3@example.com");
    accountManager.authenticate(authRequest);

    // Switch to user3
    requestContext.setContext(newRequestContext(user3));
    Change change3 = insert("repo", newChange(repo), user3);
    Change change4 = insert("repo", newChangePrivate(repo), user3);

    // User3 can see both their changes and the first user's change
    assertQuery(q + " visibleto:" + user3.get(), change4, change3, change1);

    // User2 cannot see user3's private change
    assertQuery(q + " visibleto:" + user2.get(), change3, change1);

    // Query as user3 by display name matching user2 and user3; bad request
    assertFailingQuery(
        q + " visibleto:\"Another User\"", "\"Another User\" resolves to multiple accounts");
  }

  protected void grant(
      Project.NameKey project,
      String ref,
      String permission,
      boolean force,
      AccountGroup.UUID groupUUID)
      throws RepositoryNotFoundException, IOException, ConfigInvalidException {
    try (MetaDataUpdate md = metaDataUpdateFactory.create(project)) {
      md.setMessage(String.format("Grant %s on %s", permission, ref));
      ProjectConfig config = projectConfigFactory.read(md);
      config.upsertAccessSection(
          ref,
          s -> {
            Permission.Builder p = s.upsertPermission(permission);
            PermissionRule.Builder rule =
                PermissionRule.builder(GroupReference.create(groupUUID, groupUUID.get()))
                    .setForce(force);
            p.add(rule);
          });

      config.commit(md);
      projectCache.evictAndReindex(config.getProject());
    }
  }

  @Test
  public void visibleToSelf() throws Exception {
    repo = createAndOpenProject("repo");
    Change change1 = insert("repo", newChange(repo));
    Change change2 = insert("repo", newChange(repo));

    gApi.changes().id(change2.getChangeId()).setPrivate(true, "private");

    String q = "project:repo";
    assertQuery(q + " visibleto:self", change2, change1);
    assertQuery(q + " visibleto:me", change2, change1);

    // Anonymous user cannot see first user's private change.
    requestContext.setContext(anonymousUserProvider::get);
    assertQuery(q + " visibleto:self", change1);
    assertQuery(q + " visibleto:me", change1);
  }

  @Test
  public void byCommentBy() throws Exception {

    repo = createAndOpenProject("repo");
    Change change1 = insert("repo", newChange(repo));
    Change change2 = insert("repo", newChange(repo));

    Account.Id user2 = createAccount("anotheruser");
    ReviewInput input = new ReviewInput();
    input.message = "toplevel";
    ReviewInput.CommentInput comment = new ReviewInput.CommentInput();
    comment.line = 1;
    comment.message = "inline";
    input.comments = ImmutableMap.of(Patch.COMMIT_MSG, ImmutableList.of(comment));
    gApi.changes().id(change1.getId().get()).current().review(input);

    input = new ReviewInput();
    input.message = "toplevel";
    gApi.changes().id(change2.getId().get()).current().review(input);

    assertQuery("commentby:" + userId.get(), change2, change1);
    assertQuery("commentby:" + user2);
  }

  @Test
  public void bySubmitRuleResult() throws Exception {
    try (Registration registration =
        extensionRegistry.newRegistration().add(new FakeSubmitRule())) {
      repo = createAndOpenProject("repo");
      Change change = insert("repo", newChange(repo));
      // The fake submit rule exports its ruleName as "FakeSubmitRule"
      assertQuery("rule:FakeSubmitRule");

      // FakeSubmitRule returns true if change has one or more hashtags.
      HashtagsInput hashtag = new HashtagsInput();
      hashtag.add = ImmutableSet.of("Tag1");
      gApi.changes().id(change.getId().get()).setHashtags(hashtag);

      assertQuery("rule:FakeSubmitRule", change);
      assertQuery("rule:FakeSubmitRule=OK", change);
      assertQuery("rule:FakeSubmitRule=NOT_READY");
    }
  }

  @Test
  public void byNonExistingSubmitRule_returnsEmpty() throws Exception {
    try (Registration registration =
        extensionRegistry.newRegistration().add(new FakeSubmitRule())) {
      repo = createAndOpenProject("repo");
      insert("repo", newChange(repo));
      assertQuery("rule:non-existent-rule");
    }
  }

  @Test
  public void byHasDraft() throws Exception {
    repo = createAndOpenProject("repo");
    Change change1 = insert("repo", newChange(repo));
    Change change2 = insert("repo", newChange(repo));

    assertQuery("has:draft");

    DraftInput in = new DraftInput();
    in.line = 1;
    in.message = "nit: trailing whitespace";
    in.path = Patch.COMMIT_MSG;
    gApi.changes().id(change1.getId().get()).current().createDraft(in);

    in = new DraftInput();
    in.line = 2;
    in.message = "nit: point in the end of the statement";
    in.path = Patch.COMMIT_MSG;
    gApi.changes().id(change2.getId().get()).current().createDraft(in);

    Account.Id user2 =
        accountManager.authenticate(authRequestFactory.createForUser("anotheruser")).getAccountId();

    assertQuery("has:draft", change2, change1);

    requestContext.setContext(newRequestContext(user2));
    assertQuery("has:draft");
  }

  /**
   * This test does not have a test about drafts computed from All-Users Repository because zombie
   * drafts can't be filtered when computing from All-Users repository. TODO(paiking): During
   * rollout, we should find a way to fix zombie drafts.
   */
  public void byHasDraftExcludesZombieDrafts() throws Exception {
    Project.NameKey project = Project.nameKey("repo");
    repo = createAndOpenProject(project.get());
    Change change = insert("repo", newChange(repo));
    Change.Id id = change.getId();

    DraftInput in = new DraftInput();
    in.line = 1;
    in.message = "nit: trailing whitespace";
    in.path = Patch.COMMIT_MSG;
    gApi.changes().id(id.get()).current().createDraft(in);

    assertQuery("has:draft", change);
    assertQuery("commentby:" + userId);

    try (TestRepository<Repository> allUsers =
        new TestRepository<>(repoManager.openRepository(allUsersName))) {
      Ref draftsRef = allUsers.getRepository().exactRef(RefNames.refsDraftComments(id, userId));
      assertThat(draftsRef).isNotNull();

      ReviewInput rin = ReviewInput.dislike();
      rin.drafts = DraftHandling.PUBLISH_ALL_REVISIONS;
      gApi.changes().id(id.get()).current().review(rin);

      assertQuery("has:draft");
      assertQuery("commentby:" + userId, change);
      assertThat(allUsers.getRepository().exactRef(draftsRef.getName())).isNull();

      // Re-add drafts ref and ensure it gets filtered out during indexing.
      allUsers.update(draftsRef.getName(), draftsRef.getObjectId());
      assertThat(allUsers.getRepository().exactRef(draftsRef.getName())).isNotNull();
    }

    indexer.index(project, id);
    assertQuery("has:draft");
  }

  @Test
  public void byHasDraftWithManyDrafts() throws Exception {
    repo = createAndOpenProject("repo");
    Change[] changesWithDrafts = new Change[30];

    // unrelated change not shown in the result.
    insert("repo", newChange(repo));

    for (int i = 0; i < changesWithDrafts.length; i++) {
      // put the changes in reverse order since this is the order we receive them from the index.
      changesWithDrafts[changesWithDrafts.length - 1 - i] = insert("repo", newChange(repo));
      DraftInput in = new DraftInput();
      in.line = 1;
      in.message = "nit: trailing whitespace";
      in.path = Patch.COMMIT_MSG;
      gApi.changes()
          .id(changesWithDrafts[changesWithDrafts.length - 1 - i].getId().get())
          .current()
          .createDraft(in);
    }
    assertQuery("has:draft", changesWithDrafts);

    Account.Id user2 =
        accountManager.authenticate(authRequestFactory.createForUser("anotheruser")).getAccountId();
    requestContext.setContext(newRequestContext(user2));
    assertQuery("has:draft");
  }

  @Test
  public void byStarredBy() throws Exception {
    repo = createAndOpenProject("repo");
    Change change1 = insert("repo", newChange(repo));
    Change change2 = insert("repo", newChange(repo));
    insert("repo", newChange(repo));

    gApi.accounts().self().starChange(change1.getId().toString());
    gApi.accounts().self().starChange(change2.getId().toString());

    Account.Id user2 =
        accountManager.authenticate(authRequestFactory.createForUser("anotheruser")).getAccountId();

    assertQuery("has:star", change2, change1);

    requestContext.setContext(newRequestContext(user2));
    assertQuery("has:star");
  }

  @Test
<<<<<<< HEAD
  public void byStar() throws Exception {
    repo = createAndOpenProject("repo");
    Change change1 = insert("repo", newChangeWithStatus(repo, Change.Status.MERGED));
=======
  public void byStar_withStarOptionSet() throws Exception {
    // When star option is set, the 'starred' field is set in the change infos in response.
    TestRepository<Repo> repo = createProject("repo");
    Change change1 = insert(repo, newChangeWithStatus(repo, Change.Status.MERGED));
>>>>>>> 4350b3d5

    Account.Id user2 =
        accountManager.authenticate(authRequestFactory.createForUser("anotheruser")).getAccountId();
    requestContext.setContext(newRequestContext(user2));

    gApi.accounts().self().starChange(change1.getId().toString());

    // check default star
    assertQuery("has:star", change1);
    assertQuery("is:starred", change1);

    // The 'Star' bit in the change data is also set correctly
    List<ChangeInfo> changeInfos =
        gApi.changes().query("has:star").withOptions(ListChangesOption.STAR).get();
    assertThat(changeInfos.get(0).starred).isTrue();
  }

  @Test
  public void byStar_withStarOptionNotSet() throws Exception {
    // When star option is not set, the 'starred' field is not set in the change infos in response.
    TestRepository<Repo> repo = createProject("repo");
    Change change1 = insert(repo, newChangeWithStatus(repo, Change.Status.MERGED));

    Account.Id user2 =
        accountManager.authenticate(authRequestFactory.createForUser("anotheruser")).getAccountId();
    requestContext.setContext(newRequestContext(user2));

    gApi.accounts().self().starChange(change1.getId().toString());

    // check default star
    assertQuery("has:star", change1);
    assertQuery("is:starred", change1);

    // The 'Star' bit in the change data is not set if the backfilling option is not set
    List<ChangeInfo> changeInfos = gApi.changes().query("has:star").get();
    assertThat(changeInfos.get(0).starred).isNull();
  }

  @Test
  public void byStar_withStarOptionSet_notPopulatedForAnonymousUsers() throws Exception {
    // Create a random change and star it as some user
    TestRepository<Repo> repo = createProject("repo");
    Change change1 = insert(repo, newChangeWithStatus(repo, Change.Status.NEW));
    Account.Id user2 =
        accountManager.authenticate(authRequestFactory.createForUser("anotheruser")).getAccountId();
    requestContext.setContext(newRequestContext(user2));
    gApi.accounts().self().starChange(change1.getId().toString());

    // Request a change query for all open changes. The star field is not set on the single change.
    requestContext.setContext(anonymousUserProvider::get);
    List<ChangeInfo> changeInfos =
        gApi.changes().query("is:open").withOptions(ListChangesOption.STAR).get();
    assertThat(changeInfos.get(0)._number).isEqualTo(change1.getId().get());
    assertThat(changeInfos.get(0).starred).isNull();
  }

  @Test
  public void byStarWithManyStars() throws Exception {
    repo = createAndOpenProject("repo");
    Change[] changesWithDrafts = new Change[30];
    for (int i = 0; i < changesWithDrafts.length; i++) {
      // put the changes in reverse order since this is the order we receive them from the index.
      changesWithDrafts[changesWithDrafts.length - 1 - i] = insert("repo", newChange(repo));

      // star the change
      gApi.accounts()
          .self()
          .starChange(changesWithDrafts[changesWithDrafts.length - 1 - i].getId().toString());
    }

    // all changes are both starred and ignored.
    assertQuery("is:starred", changesWithDrafts);
  }

  @Test
  public void byFrom() throws Exception {
    repo = createAndOpenProject("repo");
    Change change1 = insert("repo", newChange(repo));

    Account.Id user2 =
        accountManager.authenticate(authRequestFactory.createForUser("anotheruser")).getAccountId();
    Change change2 = insert("repo", newChange(repo), user2);

    ReviewInput input = new ReviewInput();
    input.message = "toplevel";
    ReviewInput.CommentInput comment = new ReviewInput.CommentInput();
    comment.line = 1;
    comment.message = "inline";
    input.comments = ImmutableMap.of(Patch.COMMIT_MSG, ImmutableList.of(comment));
    gApi.changes().id(change2.getId().get()).current().review(input);

    assertQuery("from:" + userId.get(), change2, change1);
    assertQuery("from:" + user2, change2);
  }

  @Test
  public void conflicts() throws Exception {
    repo = createAndOpenProject("repo");
    RevCommit commit1 =
        repo.parseBody(
            repo.commit()
                .add("file1", "contents1")
                .add("dir/file2", "contents2")
                .add("dir/file3", "contents3")
                .create());
    RevCommit commit2 = repo.parseBody(repo.commit().add("file1", "contents1").create());
    RevCommit commit3 =
        repo.parseBody(repo.commit().add("dir/file2", "contents2 different").create());
    RevCommit commit4 = repo.parseBody(repo.commit().add("file4", "contents4").create());
    Change change1 = insert("repo", newChangeForCommit(repo, commit1));
    Change change2 = insert("repo", newChangeForCommit(repo, commit2));
    Change change3 = insert("repo", newChangeForCommit(repo, commit3));
    Change change4 = insert("repo", newChangeForCommit(repo, commit4));

    assertQuery("conflicts:" + change1.getId().get(), change3);
    assertQuery("conflicts:" + change2.getId().get());
    assertQuery("conflicts:" + change3.getId().get(), change1);
    assertQuery("conflicts:" + change4.getId().get());
  }

  @Test
  @GerritConfig(
      name = "change.mergeabilityComputationBehavior",
      value = "API_REF_UPDATED_AND_CHANGE_REINDEX")
  public void mergeable() throws Exception {
    assume().that(getSchema().hasField(ChangeField.MERGEABLE_SPEC)).isTrue();
    repo = createAndOpenProject("repo");
    RevCommit commit1 = repo.parseBody(repo.commit().add("file1", "contents1").create());
    RevCommit commit2 = repo.parseBody(repo.commit().add("file1", "contents2").create());
    Change change1 = insert("repo", newChangeForCommit(repo, commit1));
    Change change2 = insert("repo", newChangeForCommit(repo, commit2));

    assertQuery("conflicts:" + change1.getId().get(), change2);
    assertQuery("conflicts:" + change2.getId().get(), change1);
    assertQuery("is:mergeable", change2, change1);

    gApi.changes().id(change1.getChangeId()).current().review(ReviewInput.approve());
    gApi.changes().id(change1.getChangeId()).current().submit();

    // If a change gets submitted, the remaining open changes get reindexed asynchronously to update
    // their mergeability information. If the further assertions in this test are done before the
    // asynchronous reindex completed they fail because the mergeability information in the index
    // was not updated yet. To avoid this flakiness indexing mergeable is switched off for the
    // tests and we index change2 synchronously here.
    gApi.changes().id(change2.getChangeId()).index();

    assertQuery("status:open conflicts:" + change2.getId().get());
    assertQuery("status:open is:mergeable");
    assertQuery("status:open -is:mergeable", change2);
  }

  @Test
  public void cherrypick() throws Exception {
    assume().that(getSchema().hasField(ChangeField.CHERRY_PICK_SPEC)).isTrue();
    repo = createAndOpenProject("repo");
    Change change1 = insert("repo", newChange(repo));
    Change change2 = insert("repo", newCherryPickChange(repo, "foo", change1.currentPatchSetId()));

    assertQuery("is:cherrypick", change2);
    assertQuery("-is:cherrypick", change1);
  }

  @Test
  public void merge() throws Exception {
    assume().that(getSchema().hasField(ChangeField.MERGE_SPEC)).isTrue();
    repo = createAndOpenProject("repo");
    RevCommit commit1 = repo.parseBody(repo.commit().add("file1", "contents1").create());
    RevCommit commit2 = repo.parseBody(repo.commit().add("file1", "contents2").create());
    RevCommit commit3 =
        repo.parseBody(repo.commit().parent(commit2).add("file1", "contents3").create());
    Change change1 = insert("repo", newChangeForCommit(repo, commit1));
    Change change2 = insert("repo", newChangeForCommit(repo, commit2));
    Change change3 = insert("repo", newChangeForCommit(repo, commit3));
    RevCommit mergeCommit =
        repo.branch("master")
            .commit()
            .message("Merge commit")
            .parent(commit1)
            .parent(commit3)
            .insertChangeId()
            .create();
    Change mergeChange = insert("repo", newChangeForCommit(repo, mergeCommit));

    assertQuery("status:open is:merge", mergeChange);
    assertQuery("status:open -is:merge", change3, change2, change1);
    assertQuery("status:open", mergeChange, change3, change2, change1);
  }

  @Test
  public void reviewedBy() throws Exception {
    resetTimeWithClockStep(2, MINUTES);
    repo = createAndOpenProject("repo");
    Change change1 = insert("repo", newChange(repo));
    Change change2 = insert("repo", newChange(repo));
    Change change3 = insert("repo", newChange(repo));

    gApi.changes().id(change1.getId().get()).current().review(new ReviewInput().message("comment"));

    Account.Id user2 =
        accountManager.authenticate(authRequestFactory.createForUser("anotheruser")).getAccountId();
    requestContext.setContext(newRequestContext(user2));

    gApi.changes().id(change2.getId().get()).current().review(new ReviewInput().message("comment"));

    PatchSet.Id ps3_1 = change3.currentPatchSetId();
    change3 = newPatchSet("repo", change3, user, /* message= */ Optional.empty());
    assertThat(change3.currentPatchSetId()).isNotEqualTo(ps3_1);
    // Response to previous patch set still counts as reviewing.
    gApi.changes()
        .id(change3.getId().get())
        .revision(ps3_1.get())
        .review(new ReviewInput().message("comment"));

    List<ChangeInfo> actual;
    actual = assertQuery(newQuery("is:reviewed").withOption(REVIEWED), change3, change2);
    assertThat(actual.get(0).reviewed).isTrue();
    assertThat(actual.get(1).reviewed).isTrue();

    actual = assertQuery(newQuery("-is:reviewed").withOption(REVIEWED), change1);
    assertThat(actual.get(0).reviewed).isNull();

    assertQuery("reviewedby:" + userId.get());

    actual =
        assertQuery(newQuery("reviewedby:" + user2.get()).withOption(REVIEWED), change3, change2);
    assertThat(actual.get(0).reviewed).isTrue();
    assertThat(actual.get(1).reviewed).isTrue();
  }

  @Test
  public void reviewerAndCc() throws Exception {
    Account.Id user1 = createAccount("user1");
    repo = createAndOpenProject("repo");
    Change change1 = insert("repo", newChange(repo));
    Change change2 = insert("repo", newChange(repo));
    Change change3 = insert("repo", newChange(repo));
    insert("repo", newChange(repo));

    ReviewerInput rin = new ReviewerInput();
    rin.reviewer = user1.toString();
    rin.state = ReviewerState.REVIEWER;
    gApi.changes().id(change1.getId().get()).addReviewer(rin);

    rin = new ReviewerInput();
    rin.reviewer = user1.toString();
    rin.state = ReviewerState.CC;
    gApi.changes().id(change2.getId().get()).addReviewer(rin);

    assertQuery("is:reviewer");
    assertQuery("reviewer:self");
    gApi.changes().id(change3.getChangeId()).current().review(ReviewInput.recommend());
    assertQuery("is:reviewer", change3);
    assertQuery("reviewer:self", change3);

    requestContext.setContext(newRequestContext(user1));
    assertQuery("reviewer:" + user1, change1);
    assertQuery("cc:" + user1, change2);
    assertQuery("is:cc", change2);
    assertQuery("cc:self", change2);
  }

  @Test
  public void byReviewed() throws Exception {
    repo = createAndOpenProject("repo");
    Account.Id otherUser =
        accountManager.authenticate(authRequestFactory.createForUser("anotheruser")).getAccountId();
    Change change1 = insert("repo", newChange(repo));
    Change change2 = insert("repo", newChange(repo));

    assertQuery("is:reviewed");
    assertQuery("status:reviewed");
    assertQuery("-is:reviewed", change2, change1);
    assertQuery("-status:reviewed", change2, change1);

    requestContext.setContext(newRequestContext(otherUser));
    gApi.changes().id(change1.getChangeId()).current().review(ReviewInput.recommend());

    assertQuery("is:reviewed", change1);
    assertQuery("status:reviewed", change1);
    assertQuery("-is:reviewed", change2);
    assertQuery("-status:reviewed", change2);
  }

  @Test
  public void reviewerin() throws Exception {
    Account.Id user1 =
        accountManager.authenticate(authRequestFactory.createForUser("user1")).getAccountId();
    Account.Id user2 =
        accountManager.authenticate(authRequestFactory.createForUser("user2")).getAccountId();
    Account.Id user3 =
        accountManager.authenticate(authRequestFactory.createForUser("user3")).getAccountId();
    repo = createAndOpenProject("repo");

    Change change1 = insert("repo", newChange(repo));
    Change change2 = insert("repo", newChange(repo));
    Change change3 = insert("repo", newChange(repo));

    ReviewerInput rin = new ReviewerInput();
    rin.reviewer = user1.toString();
    rin.state = ReviewerState.REVIEWER;
    gApi.changes().id(change1.getId().get()).addReviewer(rin);

    rin = new ReviewerInput();
    rin.reviewer = user2.toString();
    rin.state = ReviewerState.REVIEWER;
    gApi.changes().id(change2.getId().get()).addReviewer(rin);

    rin = new ReviewerInput();
    rin.reviewer = user3.toString();
    rin.state = ReviewerState.CC;
    gApi.changes().id(change3.getId().get()).addReviewer(rin);

    String group = gApi.groups().create("foo").get().name;
    gApi.groups().id(group).addMembers(user2.toString(), user3.toString());

    List<String> members =
        gApi.groups().id(group).members().stream()
            .map(a -> a._accountId.toString())
            .collect(toList());
    assertThat(members).contains(user2.toString());

    assertQuery("reviewerin:\"Registered Users\"", change2, change1);
    assertQuery("reviewerin:" + group, change2);

    gApi.changes().id(change2.getId().get()).current().review(ReviewInput.approve());
    gApi.changes().id(change2.getId().get()).current().submit();

    assertQuery("reviewerin:" + group, change2);
    assertQuery("project:repo reviewerin:" + group, change2);
    assertQuery("status:merged reviewerin:" + group, change2);
  }

  @Test
  public void reviewerAndCcByEmail() throws Exception {
    Project.NameKey project = Project.nameKey("repo");
    repo = createAndOpenProject(project.get());
    ConfigInput conf = new ConfigInput();
    conf.enableReviewerByEmail = InheritableBoolean.TRUE;
    gApi.projects().name(project.get()).config(conf);

    String userByEmail = "un.registered@reviewer.com";
    String userByEmailWithName = "John Doe <" + userByEmail + ">";

    Change change1 = insert("repo", newChange(repo));
    Change change2 = insert("repo", newChange(repo));
    insert("repo", newChange(repo));

    ReviewerInput rin = new ReviewerInput();
    rin.reviewer = userByEmailWithName;
    rin.state = ReviewerState.REVIEWER;
    gApi.changes().id(change1.getId().get()).addReviewer(rin);

    rin = new ReviewerInput();
    rin.reviewer = userByEmailWithName;
    rin.state = ReviewerState.CC;
    gApi.changes().id(change2.getId().get()).addReviewer(rin);

    assertQuery("reviewer:\"" + userByEmailWithName + "\"", change1);
    assertQuery("cc:\"" + userByEmailWithName + "\"", change2);

    // Omitting the name:
    assertQuery("reviewer:\"" + userByEmail + "\"", change1);
    assertQuery("cc:\"" + userByEmail + "\"", change2);
  }

  @Test
  public void reviewerAndCcByEmailWithQueryForDifferentUser() throws Exception {
    Project.NameKey project = Project.nameKey("repo");
    repo = createAndOpenProject(project.get());
    ConfigInput conf = new ConfigInput();
    conf.enableReviewerByEmail = InheritableBoolean.TRUE;
    gApi.projects().name(project.get()).config(conf);

    String userByEmail = "John Doe <un.registered@reviewer.com>";

    Change change1 = insert("repo", newChange(repo));
    Change change2 = insert("repo", newChange(repo));
    insert("repo", newChange(repo));

    ReviewerInput rin = new ReviewerInput();
    rin.reviewer = userByEmail;
    rin.state = ReviewerState.REVIEWER;
    gApi.changes().id(change1.getId().get()).addReviewer(rin);

    rin = new ReviewerInput();
    rin.reviewer = userByEmail;
    rin.state = ReviewerState.CC;
    gApi.changes().id(change2.getId().get()).addReviewer(rin);

    assertQuery("reviewer:\"someone@example.com\"");
    assertQuery("cc:\"someone@example.com\"");
  }

  @Test
  public void submitRecords() throws Exception {
    Account.Id user1 = createAccount("user1");
    repo = createAndOpenProject("repo");
    Change change1 = insert("repo", newChange(repo));
    Change change2 = insert("repo", newChange(repo));

    gApi.changes().id(change1.getId().get()).current().review(ReviewInput.approve());
    requestContext.setContext(newRequestContext(user1));
    gApi.changes().id(change2.getId().get()).current().review(ReviewInput.recommend());
    requestContext.setContext(newRequestContext(user.getAccountId()));

    assertQuery("is:submittable", change1);
    assertQuery("-is:submittable", change2);

    assertQuery("label:CodE-RevieW=ok", change1);
    assertQuery("label:CodE-RevieW=ok,user=" + userAccount.preferredEmail(), change1);
    assertQuery("label:CodE-RevieW=ok,Administrators", change1);
    assertQuery("label:CodE-RevieW=ok,group=Administrators", change1);
    assertQuery("label:CodE-RevieW=ok,owner", change1);
    assertQuery("label:CodE-RevieW=ok,user1");
    assertQuery("label:CodE-RevieW=need", change2);
    // NEED records don't have associated users.
    assertQuery("label:CodE-RevieW=need,user1");
    assertQuery("label:CodE-RevieW=need,user");

    gApi.changes().id(change1.getId().get()).current().submit();
    assertQuery("is:submittable");
    assertQuery("-is:submittable", change1, change2);
  }

  @Test
  public void hasEdit() throws Exception {
    Account.Id user1 = createAccount("user1");
    Account.Id user2 = createAccount("user2");
    repo = createAndOpenProject("repo");
    Change change1 = insert("repo", newChange(repo));
    String changeId1 = change1.getKey().get();
    Change change2 = insert("repo", newChange(repo));
    String changeId2 = change2.getKey().get();

    requestContext.setContext(newRequestContext(user1));
    assertQuery("has:edit");
    gApi.changes().id(changeId1).edit().create();
    gApi.changes().id(changeId2).edit().create();

    requestContext.setContext(newRequestContext(user2));
    assertQuery("has:edit");
    gApi.changes().id(changeId2).edit().create();

    requestContext.setContext(newRequestContext(user1));
    assertQuery("has:edit", change2, change1);

    requestContext.setContext(newRequestContext(user2));
    assertQuery("has:edit", change2);
  }

  @Test
  public void byUnresolved() throws Exception {
    repo = createAndOpenProject("repo");
    Change change1 = insert("repo", newChange(repo));
    Change change2 = insert("repo", newChange(repo));
    Change change3 = insert("repo", newChange(repo));

    // Change1 has one resolved comment (unresolvedcount = 0)
    // Change2 has one unresolved comment (unresolvedcount = 1)
    // Change3 has one resolved comment and one unresolved comment (unresolvedcount = 1)
    addComment(change1.getChangeId(), "comment 1", false);
    addComment(change2.getChangeId(), "comment 2", true);
    addComment(change3.getChangeId(), "comment 3", false);
    addComment(change3.getChangeId(), "comment 4", true);

    assertQuery("has:unresolved", change3, change2);

    assertQuery("unresolved:0", change1);
    List<ChangeInfo> changeInfos = assertQuery("unresolved:>=0", change3, change2, change1);
    assertThat(changeInfos.get(0).unresolvedCommentCount).isEqualTo(1); // Change3
    assertThat(changeInfos.get(1).unresolvedCommentCount).isEqualTo(1); // Change2
    assertThat(changeInfos.get(2).unresolvedCommentCount).isEqualTo(0); // Change1
    assertQuery("unresolved:>0", change3, change2);

    assertQuery("unresolved:<1", change1);
    assertQuery("unresolved:<=1", change3, change2, change1);
    assertQuery("unresolved:1", change3, change2);
    assertQuery("unresolved:>1");
    assertQuery("unresolved:>=1", change3, change2);
  }

  @Test
  public void byCommitsOnBranchNotMerged() throws Exception {
    createProject("repo");
    testByCommitsOnBranchNotMerged("repo", ImmutableSet.of());
  }

  @Test
  public void byCommitsOnBranchNotMergedSkipsMissingChanges() throws Exception {
    repo = createAndOpenProject("repo");
    ObjectId missing =
        repo.branch(PatchSet.id(Change.id(987654), 1).toRefName())
            .commit()
            .message("No change for this commit")
            .insertChangeId()
            .create()
            .copy();
    testByCommitsOnBranchNotMerged("repo", ImmutableSet.of(missing));
  }

  private void testByCommitsOnBranchNotMerged(String repo, Collection<ObjectId> extra)
      throws Exception {
    int n = 10;
    List<String> shas = new ArrayList<>(n + extra.size());
    extra.forEach(i -> shas.add(i.name()));
    List<Integer> expectedIds = new ArrayList<>(n);
    BranchNameKey dest = null;
    try (TestRepository<Repository> repository =
        new TestRepository<>(repoManager.openRepository(Project.nameKey(repo)))) {
      for (int i = 0; i < n; i++) {
        ChangeInserter ins = newChange(repository);
        insert("repo", ins);
        if (dest == null) {
          dest = ins.getChange().getDest();
        }
        shas.add(ins.getCommitId().name());
        expectedIds.add(ins.getChange().getId().get());
      }
    }
    try (Repository repository = repoManager.openRepository(Project.nameKey(repo))) {
      for (int i = 1; i <= 11; i++) {
        Iterable<ChangeData> cds =
            queryProvider.get().byCommitsOnBranchNotMerged(repository, dest, shas, i);
        Iterable<Integer> ids = FluentIterable.from(cds).transform(in -> in.getId().get());
        String name = "limit " + i;
        assertWithMessage(name).that(ids).hasSize(n);
        assertWithMessage(name).that(ids).containsExactlyElementsIn(expectedIds);
      }
    }
  }

  @Test
  public void reindexIfStale() throws Exception {
    Project.NameKey project = Project.nameKey("repo");
    repo = createAndOpenProject(project.get());
    Change change = insert("repo", newChange(repo));
    String changeId = change.getKey().get();

    Account.Id anotherUser = createAccount("another-user");
    requestContext.setContext(newRequestContext(anotherUser));
    gApi.changes().id(changeId).addReviewer(anotherUser.toString());

    assertQuery("reviewer:self", change);
    assertThat(indexer.reindexIfStale(project, change.getId()).get()).isFalse();

    // Remove reviewer behind index's back.
    ChangeUpdate update = newUpdate(change);
    update.removeReviewer(anotherUser);
    update.commit();

    // Index is stale.
    assertQuery("reviewer:self", change);
    assertThat(indexer.reindexIfStale(project, change.getId()).get()).isTrue();
    assertQuery("reviewer:self");
  }

  @Test
  public void watched() throws Exception {
    createProject("repo");
    ChangeInserter ins1 = newChangeWithStatus("repo", Change.Status.NEW);
    Change change1 = insert("repo", ins1);

    createProject("repo2");

    ChangeInserter ins2 = newChangeWithStatus("repo2", Change.Status.NEW);
    insert("repo2", ins2);

    assertQuery("is:watched");

    List<ProjectWatchInfo> projectsToWatch = new ArrayList<>();
    ProjectWatchInfo pwi = new ProjectWatchInfo();
    pwi.project = "repo";
    pwi.filter = null;
    pwi.notifyAbandonedChanges = true;
    pwi.notifyNewChanges = true;
    pwi.notifyAllComments = true;
    projectsToWatch.add(pwi);
    gApi.accounts().self().setWatchedProjects(projectsToWatch);
    resetUser();

    assertQuery("is:watched", change1);
  }

  @Test
  public void trackingid() throws Exception {
    repo = createAndOpenProject("repo");
    RevCommit commit1 =
        repo.parseBody(repo.commit().message("Change one\n\nBug:QUERY123").create());
    Change change1 = insert("repo", newChangeForCommit(repo, commit1));
    RevCommit commit2 =
        repo.parseBody(repo.commit().message("Change two\n\nIssue: Issue 16038\n").create());
    Change change2 = insert("repo", newChangeForCommit(repo, commit2));

    RevCommit commit3 =
        repo.parseBody(repo.commit().message("Change two\n\nGoogle-Bug-Id: b/16039\n").create());
    Change change3 = insert("repo", newChangeForCommit(repo, commit3));

    assertQuery("tr:QUERY123", change1);
    assertQuery("bug:QUERY123", change1);
    assertQuery("tr:16038", change2);
    assertQuery("bug:16038", change2);
    assertQuery("tr:16039", change3);
    assertQuery("bug:16039", change3);
    assertQuery("tr:QUERY-123");
    assertQuery("bug:QUERY-123");
    assertQuery("tr:QUERY12");
    assertQuery("bug:QUERY12");
    assertQuery("tr:QUERY789");
    assertQuery("bug:QUERY789");
  }

  @Test
  public void defaultFieldWithManyUsers() throws Exception {
    for (int i = 0; i < ChangeQueryBuilder.MAX_ACCOUNTS_PER_DEFAULT_FIELD * 2; i++) {
      createAccount("user" + i, "User " + i, "user" + i + "@example.com", true);
    }
    assertQuery("us");
  }

  @Test
  public void revertOf() throws Exception {
    repo = createAndOpenProject("repo");
    // Create two commits and revert second commit (initial commit can't be reverted)
    Change initial = insert("repo", newChange(repo));
    gApi.changes().id(initial.getChangeId()).current().review(ReviewInput.approve());
    gApi.changes().id(initial.getChangeId()).current().submit();

    ChangeInfo changeToRevert =
        gApi.changes().create(new ChangeInput("repo", "master", "commit to revert")).get();
    gApi.changes().id(changeToRevert.id).current().review(ReviewInput.approve());
    gApi.changes().id(changeToRevert.id).current().submit();

    ChangeInfo changeThatReverts = gApi.changes().id(changeToRevert.id).revert().get();
    assertQueryByIds("revertof:" + changeToRevert._number, Change.id(changeThatReverts._number));
  }

  @Test
  public void submissionId() throws Exception {
    repo = createAndOpenProject("repo");
    Change change = insert("repo", newChange(repo));
    // create irrelevant change
    insert("repo", newChange(repo));
    gApi.changes().id(change.getChangeId()).current().review(ReviewInput.approve());
    gApi.changes().id(change.getChangeId()).current().submit();
    String submissionId = gApi.changes().id(change.getChangeId()).get().submissionId;

    assertQueryByIds("submissionid:" + submissionId, change.getId());
  }

  /** Change builder for helping in tests for dashboard sections. */
  protected class DashboardChangeState {
    private final Account.Id ownerId;
    private final List<Account.Id> reviewedBy;
    private final List<Account.Id> cced;
    private final List<Account.Id> draftCommentBy;
    private final List<Account.Id> deleteDraftCommentBy;
    private boolean wip;
    private boolean abandoned;
    @Nullable private Account.Id mergedBy;

    @Nullable Change.Id id;

    DashboardChangeState(Account.Id ownerId) {
      this.ownerId = ownerId;
      reviewedBy = new ArrayList<>();
      cced = new ArrayList<>();
      draftCommentBy = new ArrayList<>();
      deleteDraftCommentBy = new ArrayList<>();
    }

    DashboardChangeState wip() {
      wip = true;
      return this;
    }

    DashboardChangeState abandon() {
      abandoned = true;
      return this;
    }

    DashboardChangeState mergeBy(Account.Id mergedBy) {
      this.mergedBy = mergedBy;
      return this;
    }

    DashboardChangeState addReviewer(Account.Id reviewerId) {
      reviewedBy.add(reviewerId);
      return this;
    }

    DashboardChangeState addCc(Account.Id ccId) {
      cced.add(ccId);
      return this;
    }

    DashboardChangeState draftCommentBy(Account.Id commenterId) {
      draftCommentBy.add(commenterId);
      return this;
    }

    DashboardChangeState draftAndDeleteCommentBy(Account.Id commenterId) {
      deleteDraftCommentBy.add(commenterId);
      return this;
    }

    DashboardChangeState create(TestRepository<Repository> repo) throws Exception {
      requestContext.setContext(newRequestContext(ownerId));
      Change change = insert("repo", newChange(repo), ownerId);
      id = change.getId();
      ChangeApi cApi = gApi.changes().id(change.getChangeId());
      if (wip) {
        cApi.setWorkInProgress();
      }
      if (abandoned) {
        cApi.abandon();
      }
      for (Account.Id reviewerId : reviewedBy) {
        cApi.addReviewer("" + reviewerId);
      }
      for (Account.Id reviewerId : cced) {
        ReviewerInput in = new ReviewerInput();
        in.reviewer = reviewerId.toString();
        in.state = ReviewerState.CC;
        cApi.addReviewer(in);
      }
      DraftInput in = new DraftInput();
      in.path = Patch.COMMIT_MSG;
      in.message = "message";
      for (Account.Id commenterId : draftCommentBy) {
        requestContext.setContext(newRequestContext(commenterId));
        gApi.changes().id(change.getChangeId()).current().createDraft(in);
      }
      for (Account.Id commenterId : deleteDraftCommentBy) {
        requestContext.setContext(newRequestContext(commenterId));
        gApi.changes().id(change.getChangeId()).current().createDraft(in).delete();
      }
      if (mergedBy != null) {
        requestContext.setContext(newRequestContext(mergedBy));
        cApi = gApi.changes().id(change.getChangeId());
        cApi.current().review(ReviewInput.approve());
        cApi.current().submit();
      }
      requestContext.setContext(newRequestContext(user.getAccountId()));
      return this;
    }
  }

  protected List<ChangeInfo> assertDashboardQuery(
      String viewedUser, String query, DashboardChangeState... expected) throws Exception {
    Change.Id[] ids = new Change.Id[expected.length];
    for (int i = 0; i < expected.length; i++) {
      ids[i] = expected[i].id;
    }
    return assertQueryByIds(query.replaceAll("\\$\\{user}", viewedUser), ids);
  }

  protected List<ChangeInfo> assertDashboardQueryWithStart(
      String viewedUser, String query, int start, DashboardChangeState... expected)
      throws Exception {
    Change.Id[] ids = new Change.Id[expected.length];
    for (int i = 0; i < expected.length; i++) {
      ids[i] = expected[i].id;
    }
    QueryRequest queryRequest = newQuery(query.replaceAll("\\$\\{user}", viewedUser));
    queryRequest.withStart(start);
    return assertQueryByIds(queryRequest, ids);
  }

  @Test
  public void dashboardHasUnpublishedDrafts() throws Exception {
    repo = createAndOpenProject("repo");
    Account.Id otherAccountId = createAccount("other");
    DashboardChangeState hasUnpublishedDraft =
        new DashboardChangeState(otherAccountId).draftCommentBy(user.getAccountId()).create(repo);

    // Create changes that should not be returned by query.
    new DashboardChangeState(user.getAccountId()).create(repo);
    new DashboardChangeState(user.getAccountId()).draftCommentBy(otherAccountId).create(repo);
    new DashboardChangeState(user.getAccountId())
        .draftAndDeleteCommentBy(user.getAccountId())
        .create(repo);

    assertDashboardQuery(
        "self", IndexPreloadingUtil.DASHBOARD_HAS_UNPUBLISHED_DRAFTS_QUERY, hasUnpublishedDraft);
  }

  @Test
  public void dashboardWorkInProgressReviews() throws Exception {
    repo = createAndOpenProject("repo");
    DashboardChangeState ownedOpenWip =
        new DashboardChangeState(user.getAccountId()).wip().create(repo);

    // Create changes that should not be returned by query.
    new DashboardChangeState(user.getAccountId()).wip().abandon().create(repo);
    new DashboardChangeState(user.getAccountId()).mergeBy(user.getAccountId()).create(repo);
    new DashboardChangeState(createAccount("other")).wip().create(repo);

    assertDashboardQuery(
        "self", IndexPreloadingUtil.DASHBOARD_WORK_IN_PROGRESS_QUERY, ownedOpenWip);
  }

  @Test
  public void dashboardOutgoingReviews() throws Exception {
    repo = createAndOpenProject("repo");
    Account.Id otherAccountId = createAccount("other");
    DashboardChangeState ownedOpenReviewable =
        new DashboardChangeState(user.getAccountId()).create(repo);

    // Create changes that should not be returned by any queries in this test.
    new DashboardChangeState(user.getAccountId()).wip().create(repo);
    new DashboardChangeState(otherAccountId).create(repo);

    // Viewing one's own dashboard.
    assertDashboardQuery("self", IndexPreloadingUtil.DASHBOARD_OUTGOING_QUERY, ownedOpenReviewable);

    // Viewing another user's dashboard.
    requestContext.setContext(newRequestContext(otherAccountId));
    assertDashboardQuery(
        userId.toString(), IndexPreloadingUtil.DASHBOARD_OUTGOING_QUERY, ownedOpenReviewable);
  }

  @Test
  public void dashboardIncomingReviews() throws Exception {
    repo = createAndOpenProject("repo");
    Account.Id otherAccountId = createAccount("other");
    DashboardChangeState reviewingReviewable =
        new DashboardChangeState(otherAccountId).addReviewer(user.getAccountId()).create(repo);

    // Create changes that should not be returned by any queries in this test.
    new DashboardChangeState(otherAccountId).wip().addReviewer(user.getAccountId()).create(repo);
    new DashboardChangeState(otherAccountId).addReviewer(otherAccountId).create(repo);
    new DashboardChangeState(otherAccountId)
        .addReviewer(user.getAccountId())
        .mergeBy(user.getAccountId())
        .create(repo);

    // Viewing one's own dashboard.
    assertDashboardQuery("self", IndexPreloadingUtil.DASHBOARD_INCOMING_QUERY, reviewingReviewable);

    // Viewing another user's dashboard.
    requestContext.setContext(newRequestContext(otherAccountId));
    assertDashboardQuery(
        userId.toString(), IndexPreloadingUtil.DASHBOARD_INCOMING_QUERY, reviewingReviewable);
  }

  @Test
  public void dashboardRecentlyClosedReviews() throws Exception {
    repo = createAndOpenProject("repo");
    Account.Id otherAccountId = createAccount("other");
    DashboardChangeState mergedOwned =
        new DashboardChangeState(user.getAccountId()).mergeBy(user.getAccountId()).create(repo);
    DashboardChangeState mergedReviewing =
        new DashboardChangeState(otherAccountId)
            .addReviewer(user.getAccountId())
            .mergeBy(user.getAccountId())
            .create(repo);
    DashboardChangeState mergedCced =
        new DashboardChangeState(otherAccountId)
            .addCc(user.getAccountId())
            .mergeBy(user.getAccountId())
            .create(repo);
    DashboardChangeState abandonedOwned =
        new DashboardChangeState(user.getAccountId()).abandon().create(repo);
    DashboardChangeState abandonedOwnedWip =
        new DashboardChangeState(user.getAccountId()).wip().abandon().create(repo);
    DashboardChangeState abandonedReviewing =
        new DashboardChangeState(otherAccountId)
            .addReviewer(user.getAccountId())
            .abandon()
            .create(repo);

    // Create changes that should not be returned by any queries in this test.
    new DashboardChangeState(otherAccountId)
        .addReviewer(user.getAccountId())
        .wip()
        .abandon()
        .create(repo);

    // Viewing one's own dashboard.
    assertDashboardQuery(
        "self",
        IndexPreloadingUtil.DASHBOARD_RECENTLY_CLOSED_QUERY,
        abandonedReviewing,
        abandonedOwnedWip,
        abandonedOwned,
        mergedCced,
        mergedReviewing,
        mergedOwned);

    // Viewing another user's dashboard.
    requestContext.setContext(newRequestContext(otherAccountId));
    assertDashboardQuery(
        userId.toString(),
        IndexPreloadingUtil.DASHBOARD_RECENTLY_CLOSED_QUERY,
        abandonedReviewing,
        abandonedOwned,
        mergedCced,
        mergedReviewing,
        mergedOwned);
  }

  @Test
  public void attentionSetIndexed() throws Exception {
    assume().that(getSchema().hasField(ChangeField.ATTENTION_SET_USERS)).isTrue();
    assume().that(getSchema().hasField(ChangeField.ATTENTION_SET_USERS_COUNT)).isTrue();
    repo = createAndOpenProject("repo");
    Change change1 = insert("repo", newChange(repo));
    Change change2 = insert("repo", newChange(repo));

    AttentionSetInput input = new AttentionSetInput(userId.toString(), "some reason");
    gApi.changes().id(change1.getChangeId()).addToAttentionSet(input);

    assertQuery("is:attention", change1);
    assertQuery("-is:attention", change2);
    assertQuery("has:attention", change1);
    assertQuery("-has:attention", change2);
    assertQuery("attention:" + userAccount.preferredEmail(), change1);
    assertQuery("-attention:" + userId.toString(), change2);

    gApi.changes()
        .id(change1.getChangeId())
        .attention(userId.toString())
        .remove(new AttentionSetInput("removed again"));
    assertQuery("-is:attention", change1, change2);
  }

  @Test
  public void attentionSetStored() throws Exception {
    assume().that(getSchema().hasField(ChangeField.ATTENTION_SET_USERS)).isTrue();
    repo = createAndOpenProject("repo");
    Change change = insert("repo", newChange(repo));

    AttentionSetInput input = new AttentionSetInput(userId.toString(), "reason 1");
    gApi.changes().id(change.getChangeId()).addToAttentionSet(input);
    Account.Id user2Id =
        accountManager.authenticate(authRequestFactory.createForUser("anotheruser")).getAccountId();

    // Add the second user as cc to ensure that user took part of the change and can be added to the
    // attention set.
    ReviewerInput reviewerInput = new ReviewerInput();
    reviewerInput.reviewer = user2Id.toString();
    reviewerInput.state = ReviewerState.CC;
    gApi.changes().id(change.getChangeId()).addReviewer(reviewerInput);

    input = new AttentionSetInput(user2Id.toString(), "reason 2");
    gApi.changes().id(change.getChangeId()).addToAttentionSet(input);

    List<ChangeInfo> result = newQuery("attention:" + user2Id.toString()).get();
    assertThat(result).hasSize(1);
    ChangeInfo changeInfo = Iterables.getOnlyElement(result);
    assertThat(changeInfo.attentionSet).isNotNull();
    assertThat(changeInfo.attentionSet.keySet()).containsExactly(userId.get(), user2Id.get());
    assertThat(changeInfo.attentionSet.get(userId.get()).reason).isEqualTo("reason 1");
    assertThat(changeInfo.attentionSet.get(user2Id.get()).reason).isEqualTo("reason 2");
  }

  @GerritConfig(name = "accounts.visibility", value = "NONE")
  @Test
  public void userDestination() throws Exception {
    createProject("repo1");
    Change change1 = insert("repo1", newChange("repo1"));
    createProject("repo2");
    Change change2 = insert("repo2", newChange("repo2"));

    assertThatQueryException("destination:foo")
        .hasMessageThat()
        .isEqualTo("Unknown named destination: foo");

    Account.Id anotherUserId =
        accountManager.authenticate(authRequestFactory.createForUser("anotheruser")).getAccountId();
    String destination1 = "refs/heads/master\trepo1";
    String destination2 = "refs/heads/master\trepo2";
    String destination3 = "refs/heads/master\trepo1\nrefs/heads/master\trepo2";
    String destination4 = "refs/heads/master\trepo3";
    String destination5 = "refs/heads/other\trepo1";

    try (TestRepository<Repository> allUsers =
        new TestRepository<>(repoManager.openRepository(allUsersName))) {
      String refsUsers = RefNames.refsUsers(userId);
      allUsers.branch(refsUsers).commit().add("destinations/destination1", destination1).create();
      allUsers.branch(refsUsers).commit().add("destinations/destination2", destination2).create();
      allUsers.branch(refsUsers).commit().add("destinations/destination3", destination3).create();
      allUsers.branch(refsUsers).commit().add("destinations/destination4", destination4).create();
      allUsers.branch(refsUsers).commit().add("destinations/destination5", destination5).create();

      String anotherRefsUsers = RefNames.refsUsers(anotherUserId);
      allUsers
          .branch(anotherRefsUsers)
          .commit()
          .add("destinations/destination6", destination1)
          .create();
      allUsers
          .branch(anotherRefsUsers)
          .commit()
          .add("destinations/destination7", destination2)
          .create();
      allUsers
          .branch(anotherRefsUsers)
          .commit()
          .add("destinations/destination8", destination3)
          .create();
      allUsers
          .branch(anotherRefsUsers)
          .commit()
          .add("destinations/destination9", destination4)
          .create();

      Ref userRef = allUsers.getRepository().exactRef(refsUsers);
      Ref anotherUserRef = allUsers.getRepository().exactRef(anotherRefsUsers);
      assertThat(userRef).isNotNull();
      assertThat(anotherUserRef).isNotNull();
    }

    assertQuery("destination:destination1", change1);
    assertQuery("destination:destination2", change2);
    assertQuery("destination:destination3", change2, change1);
    assertQuery("destination:destination4");
    assertQuery("destination:destination5");
    assertQuery("destination:destination6,user=" + anotherUserId, change1);
    assertQuery("destination:name=destination6,user=" + anotherUserId, change1);
    assertQuery("destination:user=" + anotherUserId + ",destination7", change2);
    assertQuery("destination:user=" + anotherUserId + ",name=destination8", change2, change1);
    assertQuery("destination:destination9,user=" + anotherUserId);

    assertThatQueryException("destination:destination3,user=" + anotherUserId)
        .hasMessageThat()
        .isEqualTo("Unknown named destination: destination3");
    assertThatQueryException("destination:destination3,user=non-existent")
        .hasMessageThat()
        .isEqualTo("Account 'non-existent' not found");

    requestContext.setContext(newRequestContext(anotherUserId));
    // account userId is not visible to 'anotheruser' as they are not an admin
    assertThatQueryException("destination:destination3,user=" + userId)
        .hasMessageThat()
        .isEqualTo(String.format("Account '%s' not found", userId));
  }

  @GerritConfig(name = "accounts.visibility", value = "NONE")
  @Test
  public void userQuery() throws Exception {
    repo = createAndOpenProject("repo");
    Change change1 = insert("repo", newChange(repo));
    Change change2 = insert("repo", newChangeForBranch(repo, "stable"));

    Account.Id anotherUserId = createAccount("anotheruser");
    String queryListText =
        "query1\tproject:repo\n"
            + "query2\tproject:repo status:open\n"
            + "query3\tproject:repo branch:stable\n"
            + "query4\tproject:repo branch:other";
    String anotherQueryListText =
        "query5\tproject:repo\n"
            + "query6\tproject:repo status:merged\n"
            + "query7\tproject:repo branch:stable\n"
            + "query8\tproject:repo branch:other";

    try (TestRepository<Repository> allUsers =
            new TestRepository<>(repoManager.openRepository(allUsersName));
        MetaDataUpdate md = metaDataUpdateFactory.create(allUsersName);
        MetaDataUpdate anotherMd = metaDataUpdateFactory.create(allUsersName)) {
      VersionedAccountQueries queries = VersionedAccountQueries.forUser(userId);
      queries.load(md);
      queries.setQueryList(queryListText);
      queries.commit(md);
      VersionedAccountQueries anotherQueries = VersionedAccountQueries.forUser(anotherUserId);
      anotherQueries.load(anotherMd);
      anotherQueries.setQueryList(anotherQueryListText);
      anotherQueries.commit(anotherMd);
    }

    assertThat(gApi.accounts().self().get()._accountId).isEqualTo(userId.get());
    assertThatQueryException("query:foo").hasMessageThat().isEqualTo("Unknown named query: foo");
    assertThatQueryException("query:query1,user=" + anotherUserId)
        .hasMessageThat()
        .isEqualTo("Unknown named query: query1");
    assertThatQueryException("query:query1,user=non-existent")
        .hasMessageThat()
        .isEqualTo("Account 'non-existent' not found");

    requestContext.setContext(newRequestContext(anotherUserId));
    // account 1000000 is not visible to 'anotheruser' as they are not an admin
    assertThatQueryException("query:query1,user=" + userId)
        .hasMessageThat()
        .isEqualTo(String.format("Account '%s' not found", userId));
    requestContext.setContext(newRequestContext(userId));

    assertQuery("query:query1", change2, change1);
    assertQuery("query:query2", change2, change1);
    assertQuery("query:name=query5,user=" + anotherUserId, change2, change1);
    assertQuery("query:user=" + anotherUserId + ",name=query6");
    gApi.changes().id(change1.getChangeId()).current().review(ReviewInput.approve());
    gApi.changes().id(change1.getChangeId()).current().submit();
    assertQuery("query:query2", change2);
    assertQuery("query:query3", change2);
    assertQuery("query:query4");
    assertQuery("query:query6,user=" + anotherUserId, change1);
    assertQuery("query:user=" + anotherUserId + ",query7", change2);
    assertQuery("query:query8,user=" + anotherUserId);
  }

  @Test
  public void byDeletedChange() throws Exception {
    repo = createAndOpenProject("repo");
    Change change = insert("repo", newChange(repo));

    String query = "change:" + change.getId();
    assertQuery(query, change);

    gApi.changes().id(change.getChangeId()).delete();
    assertQuery(query);
  }

  @Test
  public void byUrlEncodedProject() throws Exception {
    repo = createAndOpenProject("repo+foo");
    Change change = insert("repo+foo", newChange(repo));
    assertQuery("project:repo+foo", change);
  }

  @Test
  public void bySubmitRequirement_notAllowed() throws Exception {
    Exception thrown =
        assertThrows(
            QueryParseException.class,
            () ->
                queryProcessorProvider
                    .get()
                    .query(
                        new SubmitRequirementPredicate("submit-requirement", "value") {
                          @Override
                          public boolean match(ChangeData object) {
                            return false;
                          }

                          @Override
                          public int getCost() {
                            return 0;
                          }
                        }));

    assertThat(thrown)
        .hasMessageThat()
        .isEqualTo("Operator 'submit-requirement:value' cannot be used in queries");
  }

  @Test
  public void isPureRevert() throws Exception {
    assume().that(getSchema().hasField(ChangeField.IS_PURE_REVERT_SPEC)).isTrue();
    repo = createAndOpenProject("repo");
    // Create two commits and revert second commit (initial commit can't be reverted)
    Change initial = insert("repo", newChange(repo));
    gApi.changes().id(initial.getChangeId()).current().review(ReviewInput.approve());
    gApi.changes().id(initial.getChangeId()).current().submit();

    ChangeInfo changeToRevert =
        gApi.changes().create(new ChangeInput("repo", "master", "commit to revert")).get();
    gApi.changes().id(changeToRevert.id).current().review(ReviewInput.approve());
    gApi.changes().id(changeToRevert.id).current().submit();

    ChangeInfo changeThatReverts = gApi.changes().id(changeToRevert.id).revert().get();
    Change.Id changeThatRevertsId = Change.id(changeThatReverts._number);
    assertQueryByIds("is:pure-revert", changeThatRevertsId);

    // Update the change that reverts such that it's not a pure revert
    gApi.changes()
        .id(changeThatReverts.id)
        .edit()
        .modifyFile("some-file.txt", RawInputUtil.create("newcontent".getBytes(UTF_8)));
    gApi.changes().id(changeThatReverts.id).edit().publish();
    assertQueryByIds("is:pure-revert");
  }

  @Test
  public void selfFailsForAnonymousUser() throws Exception {
    for (String query : ImmutableList.of("has:star", "is:starred")) {
      assertQuery(query);
      RequestContext oldContext = requestContext.setContext(anonymousUserProvider::get);

      try {
        requestContext.setContext(anonymousUserProvider::get);
        assertThatAuthException(query)
            .hasMessageThat()
            .isEqualTo("Must be signed-in to use this operator");
      } finally {
        requestContext.setContext(oldContext);
      }
    }
  }

  @Test
  public void selfSucceedsForInactiveAccount() throws Exception {
    Account.Id user2 =
        accountManager.authenticate(authRequestFactory.createForUser("anotheruser")).getAccountId();

    repo = createAndOpenProject("repo");
    Change change = insert("repo", newChange(repo));
    gApi.changes().id(change.getId().get()).addReviewer(user2.toString());

    RequestContext adminContext = requestContext.setContext(newRequestContext(user2));
    assertQuery("reviewer:self", change);

    requestContext.setContext(adminContext);
    gApi.accounts().id(user2.get()).setActive(false);

    requestContext.setContext(newRequestContext(user2));
    assertQuery("reviewer:self", change);
  }

  @Test
  public void none() throws Exception {
    repo = createAndOpenProject("repo");
    Change change = insert("repo", newChange(repo));

    assertQuery(ChangeIndexPredicate.none());

    for (Predicate<ChangeData> matchingOneChange :
        ImmutableList.of(
            // One index query, one post-filtering query.
            queryBuilder.parse(change.getId().toString()),
            queryBuilder.parse("ownerin:Administrators"))) {
      assertQuery(matchingOneChange, change);
      assertQuery(Predicate.or(ChangeIndexPredicate.none(), matchingOneChange), change);
      assertQuery(Predicate.and(ChangeIndexPredicate.none(), matchingOneChange));
      assertQuery(
          Predicate.and(Predicate.not(ChangeIndexPredicate.none()), matchingOneChange), change);
    }
  }

  @Test
  @GerritConfig(name = "change.mergeabilityComputationBehavior", value = "NEVER")
  public void mergeableFailsWhenNotIndexed() throws Exception {
    assume().that(getSchema().hasField(ChangeField.MERGE_SPEC)).isTrue();
    repo = createAndOpenProject("repo");
    RevCommit commit1 = repo.parseBody(repo.commit().add("file1", "contents1").create());
    insert("repo", newChangeForCommit(repo, commit1));

    Throwable thrown = assertThrows(Throwable.class, () -> assertQuery("status:open is:mergeable"));
    assertThat(thrown.getCause()).isInstanceOf(QueryParseException.class);
    assertThat(thrown)
        .hasMessageThat()
        .contains("'is:mergeable' operator is not supported on this gerrit host");
  }

  protected ChangeInserter newChangeForCommit(TestRepository<Repository> repo, RevCommit commit)
      throws Exception {
    return newChange(repo, commit, null, null, null, null, false, false);
  }

  protected ChangeInserter newChangeWithFiles(TestRepository<Repository> repo, String... paths)
      throws Exception {
    TestRepository<?>.CommitBuilder b = repo.commit().message("Change with files");
    for (String path : paths) {
      b.add(path, "contents of " + path);
    }
    return newChangeForCommit(repo, repo.parseBody(b.create()));
  }

  protected ChangeInserter newChangeForBranch(TestRepository<Repository> repo, String branch)
      throws Exception {
    return newChange(repo, null, branch, null, null, null, false, false);
  }

  protected ChangeInserter newChangeWithStatus(
      TestRepository<Repository> repo, Change.Status status) throws Exception {
    return newChange(repo, null, null, status, null, null, false, false);
  }

  protected ChangeInserter newChangeWithStatus(String repoName, Change.Status status)
      throws Exception {
    return newChange(repoName, null, null, status, null, null, false, false);
  }

  protected ChangeInserter newChangeWithTopic(TestRepository<Repository> repo, String topic)
      throws Exception {
    return newChange(repo, null, null, null, topic, null, false, false);
  }

  protected ChangeInserter newChangeWorkInProgress(TestRepository<Repository> repo)
      throws Exception {
    return newChange(repo, null, null, null, null, null, true, false);
  }

  protected ChangeInserter newChangePrivate(TestRepository<Repository> repo) throws Exception {
    return newChange(repo, null, null, null, null, null, false, true);
  }

  protected ChangeInserter newCherryPickChange(
      TestRepository<Repository> repo, String branch, PatchSet.Id cherryPickOf) throws Exception {
    return newChange(repo, null, branch, null, null, cherryPickOf, false, true);
  }

  protected ChangeInserter newChange(String repoName) throws Exception {
    return newChange(repoName, null, null, null, null, null, false, false);
  }

  protected ChangeInserter newChange(
      String repoName,
      @Nullable RevCommit commit,
      @Nullable String branch,
      @Nullable Change.Status status,
      @Nullable String topic,
      @Nullable PatchSet.Id cherryPickOf,
      boolean workInProgress,
      boolean isPrivate)
      throws Exception {
    try (TestRepository<Repository> repo =
        new TestRepository<>(repoManager.openRepository(Project.nameKey(repoName)))) {
      return newChange(
          repo, commit, branch, status, topic, cherryPickOf, workInProgress, isPrivate);
    }
  }

  protected ChangeInserter newChange(TestRepository<Repository> repo) throws Exception {
    return newChange(repo, null, null, null, null, null, false, false);
  }

  protected ChangeInserter newChange(
      TestRepository<Repository> repo,
      @Nullable RevCommit commit,
      @Nullable String branch,
      @Nullable Change.Status status,
      @Nullable String topic,
      @Nullable PatchSet.Id cherryPickOf,
      boolean workInProgress,
      boolean isPrivate)
      throws Exception {
    if (commit == null) {
      commit = repo.parseBody(repo.commit().message("initial message").create());
    }

    branch = MoreObjects.firstNonNull(branch, "refs/heads/master");
    if (!branch.startsWith("refs/heads/")) {
      branch = "refs/heads/" + branch;
    }

    Change.Id id = Change.id(seq.nextChangeId());
    return changeFactory
        .create(id, commit, branch)
        .setValidate(false)
        .setStatus(status)
        .setTopic(topic)
        .setWorkInProgress(workInProgress)
        .setPrivate(isPrivate)
        .setCherryPickOf(cherryPickOf);
  }

  @CanIgnoreReturnValue
  protected Change insert(String repoName, ChangeInserter ins, @Nullable Account.Id owner)
      throws Exception {
    return insert(repoName, ins, owner, TimeUtil.now());
  }

  @CanIgnoreReturnValue
  protected Change insert(String repoName, ChangeInserter ins) throws Exception {
    return insert(repoName, ins, null, TimeUtil.now());
  }

  @CanIgnoreReturnValue
  protected Change insert(
      String repoName, ChangeInserter ins, @Nullable Account.Id owner, Instant createdOn)
      throws Exception {
    Project.NameKey project = Project.nameKey(repoName);
    Account.Id ownerId = owner != null ? owner : userId;
    IdentifiedUser user = userFactory.create(ownerId);
    return testRefAction(
        () -> {
          try (BatchUpdate bu = updateFactory.create(project, user, createdOn)) {
            bu.insertChange(ins);
            bu.execute();
            return ins.getChange();
          }
        });
  }

  protected Change newPatchSet(
      String repoName, Change c, CurrentUser user, Optional<String> message) throws Exception {
    try (TestRepository<Repository> repo =
        new TestRepository<>(repoManager.openRepository(Project.nameKey(repoName)))) {
      // Add a new file so the patch set is not a trivial rebase, to avoid default
      // Code-Review label copying.
      int n = c.currentPatchSetId().get() + 1;
      RevCommit commit =
          repo.parseBody(
              repo.commit()
                  .message(message.orElse("updated message"))
                  .add("file" + n, "contents " + n)
                  .create());

      PatchSetInserter inserter =
          patchSetFactory
              .create(changeNotesFactory.createChecked(c), PatchSet.id(c.getId(), n), commit)
              .setFireRevisionCreated(false)
              .setValidate(false);
      testRefAction(
          () -> {
            try (BatchUpdate bu = updateFactory.create(c.getProject(), user, TimeUtil.now());
                ObjectInserter oi = repo.getRepository().newObjectInserter();
                ObjectReader reader = oi.newReader();
                RevWalk rw = new RevWalk(reader)) {
              bu.setRepository(repo.getRepository(), rw, oi);
              bu.setNotify(NotifyResolver.Result.none());
              bu.addOp(c.getId(), inserter);
              bu.execute();
            }
          });

      return inserter.getChange();
    }
  }

  protected ThrowableSubject assertThatQueryException(Object query) throws Exception {
    return assertThatQueryException(newQuery(query));
  }

  protected ThrowableSubject assertThatQueryException(QueryRequest query) throws Exception {
    try {
      query.get();
      throw new AssertionError("expected BadRequestException for query: " + query);
    } catch (BadRequestException e) {
      return assertThat(e);
    }
  }

  protected ThrowableSubject assertThatAuthException(Object query) throws Exception {
    try {
      newQuery(query).get();
      throw new AssertionError("expected AuthException for query: " + query);
    } catch (AuthException e) {
      return assertThat(e);
    }
  }

  @CanIgnoreReturnValue
  protected TestRepository<Repository> createAndOpenProject(String name) throws Exception {
    createProject(name);
    return new TestRepository<>(repoManager.openRepository(Project.nameKey(name)));
  }

  protected TestRepository<Repository> createAndOpenProject(String name, String parent)
      throws Exception {
    createProject(name, parent);
    return new TestRepository<>(repoManager.openRepository(Project.nameKey(name)));
  }

  protected void createProject(String name) throws Exception {
    gApi.projects().create(name).get();
  }

  protected void createProject(String name, String parent) throws Exception {
    ProjectInput input = new ProjectInput();
    input.name = name;
    input.parent = parent;
    gApi.projects().create(input).get();
  }

  protected QueryRequest newQuery(Object query) {
    return gApi.changes().query(query.toString());
  }

  protected List<ChangeInfo> assertQuery(Object query, Change... changes) throws Exception {
    return assertQuery(newQuery(query), changes);
  }

  protected List<ChangeInfo> assertQueryByIds(Object query, Change.Id... changes) throws Exception {
    return assertQueryByIds(newQuery(query), changes);
  }

  protected List<ChangeInfo> assertQuery(QueryRequest query, Change... changes) throws Exception {
    return assertQueryByIds(
        query, Arrays.stream(changes).map(Change::getId).toArray(Change.Id[]::new));
  }

  protected List<ChangeInfo> assertQueryByIds(QueryRequest query, Change.Id... changes)
      throws Exception {
    List<ChangeInfo> result = query.get();
    Iterable<Change.Id> ids = ids(result);
    assertWithMessage(format(query.getQuery(), ids, changes))
        .that(ids)
        .containsExactlyElementsIn(Arrays.asList(changes))
        .inOrder();
    return result;
  }

  protected void assertQuery(Predicate<ChangeData> predicate, Change... changes) throws Exception {
    ImmutableList<Change.Id> actualIds =
        queryProvider.get().query(predicate).stream()
            .map(ChangeData::getId)
            .collect(toImmutableList());
    Change.Id[] expectedIds = Arrays.stream(changes).map(Change::getId).toArray(Change.Id[]::new);
    assertWithMessage(format(predicate.toString(), actualIds, expectedIds))
        .that(actualIds)
        .containsExactlyElementsIn(expectedIds)
        .inOrder();
  }

  private String format(String query, Iterable<Change.Id> actualIds, Change.Id... expectedChanges)
      throws RestApiException {
    return "query '"
        + query
        + "' with expected changes "
        + format(Arrays.asList(expectedChanges))
        + " and result "
        + format(actualIds);
  }

  private String format(Iterable<Change.Id> changeIds) throws RestApiException {
    return format(changeIds.iterator());
  }

  private String format(Iterator<Change.Id> changeIds) throws RestApiException {
    StringBuilder b = new StringBuilder();
    b.append("[");
    while (changeIds.hasNext()) {
      Change.Id id = changeIds.next();
      ChangeInfo c = gApi.changes().id(id.get()).get();
      b.append("{")
          .append(id)
          .append(" (")
          .append(c.changeId)
          .append("), ")
          .append("dest=")
          .append(BranchNameKey.create(Project.nameKey(c.project), c.branch))
          .append(", ")
          .append("status=")
          .append(c.status)
          .append(", ")
          .append("lastUpdated=")
          .append(c.updated.getTime())
          .append("}");
      if (changeIds.hasNext()) {
        b.append(", ");
      }
    }
    b.append("]");
    return b.toString();
  }

  protected static Iterable<Change.Id> ids(Change... changes) {
    return Arrays.stream(changes).map(Change::getId).collect(toList());
  }

  protected static Iterable<Change.Id> ids(Iterable<ChangeInfo> changes) {
    return Streams.stream(changes).map(c -> Change.id(c._number)).collect(toList());
  }

  protected static long lastUpdatedMs(Change c) {
    return c.getLastUpdatedOn().toEpochMilli();
  }

  // Get the last  updated time from ChangeApi
  protected long lastUpdatedMsApi(Change c) throws Exception {
    return gApi.changes().id(c.getChangeId()).get().updated.getTime();
  }

  protected void approve(Change change) throws Exception {
    gApi.changes().id(change.getChangeId()).current().review(ReviewInput.approve());
  }

  protected void submit(Change change) throws Exception {
    approve(change);
    gApi.changes().id(change.getChangeId()).current().submit();
  }

  /**
   * Generates a search query to test {@link com.google.gerrit.index.query.Matchable} implementation
   * of change {@link IndexPredicate}
   *
   * <p>This code path requires triggering the condition, when
   *
   * <ol>
   *   <li>The query is rewritten into multiple {@link IndexedChangeQuery} by {@link
   *       com.google.gerrit.server.index.change.ChangeIndexRewriter#rewrite}
   *   <li>The changes are returned from the index by the first {@link IndexedChangeQuery}
   *   <li>Then constrained in {@link com.google.gerrit.index.query.AndSource#match} by applying all
   *       parsed predicates from the search query
   *   <li>Thus, the rest of {@link IndexedChangeQuery} work as filters on the index results, see
   *       {@link IndexedChangeQuery#match}
   * </ol>
   *
   * The constructed query only constrains by the passed searchTerm for the operator that is being
   * tested (for all changes without a reviewer):
   *
   * <ul>
   *   <li>The search term 'status:new OR status:merged OR status:abandoned' is used to return all
   *       changes from the search index.
   *   <li>The non-indexed search term 'reviewerin:"Empty Group"' is only used to make the right AND
   *       operand work as a filter (not a data source).
   *   <li>See how it is rewritten in {@link
   *       com.google.gerrit.server.index.change.ChangeIndexRewriterTest#threeLevelTreeWithMultipleSources}
   * </ul>
   *
   * @param searchTerm change search term that maps to {@link IndexPredicate} and needs to be tested
   *     as filter
   * @return a search query that allows to test the {@code searchTerm} as a filter.
   */
  protected String makeIndexedPredicateFilterQuery(String searchTerm) throws Exception {
    String emptyGroupName = "Empty Group";
    if (gApi.groups().query(emptyGroupName).get().isEmpty()) {
      createGroup(emptyGroupName, "Administrators");
    }
    String queryPattern =
        "(status:new OR status:merged OR status:abandoned) AND (reviewerin:\"%s\" OR %s)";
    return String.format(queryPattern, emptyGroupName, searchTerm);
  }

  private void addComment(int changeId, String message, Boolean unresolved) throws Exception {
    ReviewInput input = new ReviewInput();
    ReviewInput.CommentInput comment = new ReviewInput.CommentInput();
    comment.line = 1;
    comment.message = message;
    comment.unresolved = unresolved;
    input.comments = ImmutableMap.of(Patch.COMMIT_MSG, ImmutableList.of(comment));
    gApi.changes().id(changeId).current().review(input);
  }

  private Account.Id createAccount(String username, String fullName, String email, boolean active)
      throws Exception {
    try (ManualRequestContext ctx = oneOffRequestContext.open()) {
      Account.Id id =
          accountManager.authenticate(authRequestFactory.createForUser(username)).getAccountId();
      if (email != null) {
        accountManager.link(id, authRequestFactory.createForEmail(email));
      }
      accountsUpdate
          .get()
          .update(
              "Update Test Account",
              id,
              u -> {
                u.setFullName(fullName).setPreferredEmail(email).setActive(active);
              });
      return id;
    }
  }

  protected void assertFailingQuery(String query) throws Exception {
    assertFailingQuery(query, null);
  }

  protected void assertFailingQuery(QueryRequest query, String expectedMessage) throws Exception {
    try {
      assertQuery(query);
      fail("expected BadRequestException for query '" + query + "'");
    } catch (BadRequestException e) {
      assertThat(e.getMessage()).isEqualTo(expectedMessage);
    }
  }

  protected void assertFailingQuery(String query, @Nullable String expectedMessage)
      throws Exception {
    try {
      assertQuery(query);
      fail("expected BadRequestException for query '" + query + "'");
    } catch (BadRequestException e) {
      if (expectedMessage != null) {
        assertThat(e.getMessage()).isEqualTo(expectedMessage);
      }
    }
  }

  protected Schema<ChangeData> getSchema() {
    return indexes.getSearchIndex().getSchema();
  }

  protected ChangeUpdate newUpdate(Change c) throws Exception {
    ChangeUpdate update =
        TestChanges.newUpdate(injector, c, Optional.empty(), /* shouldExist= */ true);
    update.setPatchSetId(c.currentPatchSetId());
    update.setAllowWriteToNewRef(true);
    return update;
  }

  PaginationType getCurrentPaginationType() {
    return config.getEnum("index", null, "paginationType", PaginationType.OFFSET);
  }
}<|MERGE_RESOLUTION|>--- conflicted
+++ resolved
@@ -2890,16 +2890,13 @@
   }
 
   @Test
-<<<<<<< HEAD
-  public void byStar() throws Exception {
-    repo = createAndOpenProject("repo");
-    Change change1 = insert("repo", newChangeWithStatus(repo, Change.Status.MERGED));
-=======
+//  public void byStar() throws Exception {
+//    Change change1 = insert("repo", newChangeWithStatus(repo, Change.Status.MERGED));
   public void byStar_withStarOptionSet() throws Exception {
     // When star option is set, the 'starred' field is set in the change infos in response.
-    TestRepository<Repo> repo = createProject("repo");
-    Change change1 = insert(repo, newChangeWithStatus(repo, Change.Status.MERGED));
->>>>>>> 4350b3d5
+    repo = createAndOpenProject("repo");
+//  Change change1 = insert("repo", newChangeWithStatus(repo, Change.Status.MERGED));
+    Change change1 = insert("repo", newChangeWithStatus(repo, Change.Status.MERGED));
 
     Account.Id user2 =
         accountManager.authenticate(authRequestFactory.createForUser("anotheruser")).getAccountId();
@@ -2920,8 +2917,9 @@
   @Test
   public void byStar_withStarOptionNotSet() throws Exception {
     // When star option is not set, the 'starred' field is not set in the change infos in response.
-    TestRepository<Repo> repo = createProject("repo");
-    Change change1 = insert(repo, newChangeWithStatus(repo, Change.Status.MERGED));
+    repo = createAndOpenProject("repo");
+//    TestRepository<Repo> repo = createProject("repo");
+    Change change1 = insert("repo", newChangeWithStatus(repo, Change.Status.MERGED));
 
     Account.Id user2 =
         accountManager.authenticate(authRequestFactory.createForUser("anotheruser")).getAccountId();
@@ -2941,8 +2939,9 @@
   @Test
   public void byStar_withStarOptionSet_notPopulatedForAnonymousUsers() throws Exception {
     // Create a random change and star it as some user
-    TestRepository<Repo> repo = createProject("repo");
-    Change change1 = insert(repo, newChangeWithStatus(repo, Change.Status.NEW));
+    repo = createAndOpenProject("repo");
+//    TestRepository<Repo> repo = createProject("repo");
+    Change change1 = insert("repo", newChangeWithStatus(repo, Change.Status.NEW));
     Account.Id user2 =
         accountManager.authenticate(authRequestFactory.createForUser("anotheruser")).getAccountId();
     requestContext.setContext(newRequestContext(user2));
