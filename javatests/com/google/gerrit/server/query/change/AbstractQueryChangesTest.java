// Copyright (C) 2013 The Android Open Source Project
//
// Licensed under the Apache License, Version 2.0 (the "License");
// you may not use this file except in compliance with the License.
// You may obtain a copy of the License at
//
// http://www.apache.org/licenses/LICENSE-2.0
//
// Unless required by applicable law or agreed to in writing, software
// distributed under the License is distributed on an "AS IS" BASIS,
// WITHOUT WARRANTIES OR CONDITIONS OF ANY KIND, either express or implied.
// See the License for the specific language governing permissions and
// limitations under the License.

package com.google.gerrit.server.query.change;

import static com.google.common.collect.ImmutableList.toImmutableList;
import static com.google.common.truth.Truth.assertThat;
import static com.google.common.truth.Truth.assertWithMessage;
import static com.google.common.truth.TruthJUnit.assume;
import static com.google.gerrit.acceptance.testsuite.project.TestProjectUpdate.allowLabel;
import static com.google.gerrit.acceptance.testsuite.project.TestProjectUpdate.block;
import static com.google.gerrit.extensions.client.ListChangesOption.DETAILED_LABELS;
import static com.google.gerrit.extensions.client.ListChangesOption.REVIEWED;
import static com.google.gerrit.server.group.SystemGroupBackend.REGISTERED_USERS;
import static com.google.gerrit.server.project.testing.TestLabels.label;
import static com.google.gerrit.server.project.testing.TestLabels.value;
import static com.google.gerrit.testing.GerritJUnit.assertThrows;
import static com.google.gerrit.testing.TestActionRefUpdateContext.testRefAction;
import static java.nio.charset.StandardCharsets.UTF_8;
import static java.util.concurrent.TimeUnit.HOURS;
import static java.util.concurrent.TimeUnit.MILLISECONDS;
import static java.util.concurrent.TimeUnit.MINUTES;
import static java.util.concurrent.TimeUnit.SECONDS;
import static java.util.stream.Collectors.toList;
import static org.junit.Assert.fail;

import com.google.common.base.MoreObjects;
import com.google.common.collect.FluentIterable;
import com.google.common.collect.ImmutableList;
import com.google.common.collect.ImmutableMap;
import com.google.common.collect.ImmutableSet;
import com.google.common.collect.Iterables;
import com.google.common.collect.Lists;
import com.google.common.collect.Maps;
import com.google.common.collect.Multimap;
import com.google.common.collect.Multimaps;
import com.google.common.collect.Streams;
import com.google.common.truth.ThrowableSubject;
import com.google.errorprone.annotations.CanIgnoreReturnValue;
import com.google.gerrit.acceptance.ExtensionRegistry;
import com.google.gerrit.acceptance.ExtensionRegistry.Registration;
import com.google.gerrit.acceptance.FakeSubmitRule;
import com.google.gerrit.acceptance.config.GerritConfig;
import com.google.gerrit.acceptance.testsuite.group.GroupOperations;
import com.google.gerrit.acceptance.testsuite.project.ProjectOperations;
import com.google.gerrit.common.Nullable;
import com.google.gerrit.common.RawInputUtil;
import com.google.gerrit.entities.Account;
import com.google.gerrit.entities.AccountGroup;
import com.google.gerrit.entities.BranchNameKey;
import com.google.gerrit.entities.Change;
import com.google.gerrit.entities.GroupDescription;
import com.google.gerrit.entities.GroupReference;
import com.google.gerrit.entities.LabelId;
import com.google.gerrit.entities.LabelType;
import com.google.gerrit.entities.Patch;
import com.google.gerrit.entities.PatchSet;
import com.google.gerrit.entities.Permission;
import com.google.gerrit.entities.PermissionRule;
import com.google.gerrit.entities.Project;
import com.google.gerrit.entities.RefNames;
import com.google.gerrit.extensions.api.GerritApi;
import com.google.gerrit.extensions.api.changes.AttentionSetInput;
import com.google.gerrit.extensions.api.changes.ChangeApi;
import com.google.gerrit.extensions.api.changes.Changes.QueryRequest;
import com.google.gerrit.extensions.api.changes.DraftInput;
import com.google.gerrit.extensions.api.changes.HashtagsInput;
import com.google.gerrit.extensions.api.changes.ReviewInput;
import com.google.gerrit.extensions.api.changes.ReviewInput.DraftHandling;
import com.google.gerrit.extensions.api.changes.ReviewerInput;
import com.google.gerrit.extensions.api.groups.GroupInput;
import com.google.gerrit.extensions.api.projects.ConfigInput;
import com.google.gerrit.extensions.api.projects.ProjectInput;
import com.google.gerrit.extensions.client.InheritableBoolean;
import com.google.gerrit.extensions.client.ProjectWatchInfo;
import com.google.gerrit.extensions.client.ReviewerState;
import com.google.gerrit.extensions.common.AccountInfo;
import com.google.gerrit.extensions.common.ChangeInfo;
import com.google.gerrit.extensions.common.ChangeInput;
import com.google.gerrit.extensions.common.ChangeMessageInfo;
import com.google.gerrit.extensions.common.CommentInfo;
import com.google.gerrit.extensions.restapi.AuthException;
import com.google.gerrit.extensions.restapi.BadRequestException;
import com.google.gerrit.extensions.restapi.RestApiException;
import com.google.gerrit.httpd.raw.IndexPreloadingUtil;
import com.google.gerrit.index.IndexConfig;
import com.google.gerrit.index.Schema;
import com.google.gerrit.index.query.IndexPredicate;
import com.google.gerrit.index.query.Predicate;
import com.google.gerrit.index.query.QueryParseException;
import com.google.gerrit.lifecycle.LifecycleManager;
import com.google.gerrit.server.AnonymousUser;
import com.google.gerrit.server.CurrentUser;
import com.google.gerrit.server.IdentifiedUser;
import com.google.gerrit.server.PatchSetUtil;
import com.google.gerrit.server.ServerInitiated;
import com.google.gerrit.server.account.AccountCache;
import com.google.gerrit.server.account.AccountManager;
import com.google.gerrit.server.account.Accounts;
import com.google.gerrit.server.account.AccountsUpdate;
import com.google.gerrit.server.account.AuthRequest;
import com.google.gerrit.server.account.ListGroupMembership;
import com.google.gerrit.server.account.VersionedAccountQueries;
import com.google.gerrit.server.account.externalids.ExternalId;
import com.google.gerrit.server.account.externalids.ExternalIdFactory;
import com.google.gerrit.server.change.ChangeInserter;
import com.google.gerrit.server.change.ChangeTriplet;
import com.google.gerrit.server.change.NotifyResolver;
import com.google.gerrit.server.change.PatchSetInserter;
import com.google.gerrit.server.config.AllUsersName;
import com.google.gerrit.server.git.GitRepositoryManager;
import com.google.gerrit.server.git.meta.MetaDataUpdate;
import com.google.gerrit.server.group.testing.TestGroupBackend;
import com.google.gerrit.server.index.change.ChangeField;
import com.google.gerrit.server.index.change.ChangeIndexCollection;
import com.google.gerrit.server.index.change.ChangeIndexer;
import com.google.gerrit.server.index.change.IndexedChangeQuery;
import com.google.gerrit.server.notedb.ChangeNotes;
import com.google.gerrit.server.notedb.ChangeUpdate;
import com.google.gerrit.server.notedb.Sequences;
import com.google.gerrit.server.project.ProjectCache;
import com.google.gerrit.server.project.ProjectConfig;
import com.google.gerrit.server.schema.SchemaCreator;
import com.google.gerrit.server.update.BatchUpdate;
import com.google.gerrit.server.util.ManualRequestContext;
import com.google.gerrit.server.util.OneOffRequestContext;
import com.google.gerrit.server.util.RequestContext;
import com.google.gerrit.server.util.ThreadLocalRequestContext;
import com.google.gerrit.server.util.time.TimeUtil;
import com.google.gerrit.testing.GerritServerTests;
import com.google.gerrit.testing.TestChanges;
import com.google.gerrit.testing.TestTimeUtil;
import com.google.inject.Inject;
import com.google.inject.Injector;
import com.google.inject.Provider;
import java.io.IOException;
import java.sql.Timestamp;
import java.time.Instant;
import java.util.ArrayList;
import java.util.Arrays;
import java.util.Collection;
import java.util.Iterator;
import java.util.List;
import java.util.Map;
import java.util.Optional;
import java.util.concurrent.TimeUnit;
import org.eclipse.jgit.errors.ConfigInvalidException;
import org.eclipse.jgit.errors.RepositoryNotFoundException;
import org.eclipse.jgit.junit.TestRepository;
import org.eclipse.jgit.lib.ObjectId;
import org.eclipse.jgit.lib.ObjectInserter;
import org.eclipse.jgit.lib.ObjectReader;
import org.eclipse.jgit.lib.PersonIdent;
import org.eclipse.jgit.lib.Ref;
import org.eclipse.jgit.lib.Repository;
import org.eclipse.jgit.revwalk.RevCommit;
import org.eclipse.jgit.revwalk.RevWalk;
import org.eclipse.jgit.util.SystemReader;
import org.junit.After;
import org.junit.Before;
import org.junit.Ignore;
import org.junit.Test;

@Ignore
public abstract class AbstractQueryChangesTest extends GerritServerTests {
  @Inject protected Accounts accounts;
  @Inject protected AccountCache accountCache;
  @Inject @ServerInitiated protected Provider<AccountsUpdate> accountsUpdate;
  @Inject protected AccountManager accountManager;
  @Inject protected AllUsersName allUsersName;
  @Inject protected BatchUpdate.Factory updateFactory;
  @Inject protected ChangeInserter.Factory changeFactory;
  @Inject protected ChangeQueryBuilder queryBuilder;
  @Inject protected GerritApi gApi;
  @Inject protected IdentifiedUser.GenericFactory userFactory;
  @Inject protected ChangeIndexCollection indexes;
  @Inject protected ChangeIndexer indexer;
  @Inject protected ExtensionRegistry extensionRegistry;
  @Inject protected IndexConfig indexConfig;
  @Inject protected GitRepositoryManager repoManager;
  @Inject protected Provider<AnonymousUser> anonymousUserProvider;
  @Inject protected Provider<InternalChangeQuery> queryProvider;
  @Inject protected ChangeNotes.Factory notesFactory;
  @Inject protected OneOffRequestContext oneOffRequestContext;
  @Inject protected PatchSetInserter.Factory patchSetFactory;
  @Inject protected PatchSetUtil psUtil;
  @Inject protected ChangeNotes.Factory changeNotesFactory;
  @Inject protected Provider<ChangeQueryProcessor> queryProcessorProvider;
  @Inject protected SchemaCreator schemaCreator;
  @Inject protected Sequences seq;
  @Inject protected ThreadLocalRequestContext requestContext;
  @Inject protected TestGroupBackend testGroupBackend;
  @Inject protected ProjectCache projectCache;
  @Inject protected MetaDataUpdate.Server metaDataUpdateFactory;
  @Inject protected AuthRequest.Factory authRequestFactory;
  @Inject protected ExternalIdFactory externalIdFactory;
  @Inject protected ProjectOperations projectOperations;
  @Inject protected GroupOperations groupOperations;

  @Inject private ProjectConfig.Factory projectConfigFactory;

  protected Injector injector;
  protected LifecycleManager lifecycle;

  /**
   * Index tests should not use username in query assert, since some backends do not use {@link
   * ExternalId#SCHEME_USERNAME}
   */
  protected Account.Id userId;

  protected CurrentUser user;
  protected Account userAccount;

  private String systemTimeZone;

  protected TestRepository<Repository> repo;

  protected abstract Injector createInjector();

  @Before
  public void setUpInjector() throws Exception {
    lifecycle = new LifecycleManager();
    injector = createInjector();
    lifecycle.add(injector);
    injector.injectMembers(this);
    lifecycle.start();
    initAfterLifecycleStart();
    setUpDatabase();
  }

  @After
  public void cleanUp() {
    if (repo != null) {
      repo.close();
      repo = null;
    }
    lifecycle.stop();
  }

  protected void initAfterLifecycleStart() throws Exception {}

  protected void setUpDatabase() throws Exception {
    schemaCreator.create();

    userId = accountManager.authenticate(authRequestFactory.createForUser("user")).getAccountId();
    String email = "user@example.com";
    accountsUpdate
        .get()
        .update(
            "Add Email",
            userId,
            u ->
                u.addExternalId(externalIdFactory.createEmail(userId, email))
                    .setPreferredEmail(email));
    resetUser();
  }

  protected RequestContext newRequestContext(Account.Id requestUserId) {
    final CurrentUser requestUser = userFactory.create(requestUserId);
    return () -> requestUser;
  }

  protected void resetUser() throws ConfigInvalidException, IOException {
    user = userFactory.create(userId);
    userAccount = accounts.get(userId).get().account();
    requestContext.setContext(newRequestContext(userId));
  }

  @After
  public void tearDownInjector() {
    if (lifecycle != null) {
      lifecycle.stop();
    }
    requestContext.setContext(null);
  }

  @Before
  public void setTimeForTesting() {
    resetTimeWithClockStep(1, SECONDS);
  }

  private void resetTimeWithClockStep(long clockStep, TimeUnit clockStepUnit) {
    systemTimeZone = System.setProperty("user.timezone", "US/Eastern");
    // TODO(dborowitz): Figure out why tests fail when stubbing out
    // SystemReader.
    TestTimeUtil.resetWithClockStep(clockStep, clockStepUnit);
    SystemReader.setInstance(null);
  }

  @After
  public void resetTime() {
    TestTimeUtil.useSystemTime();
    if (systemTimeZone != null) {
      System.setProperty("user.timezone", systemTimeZone);
      systemTimeZone = null;
    }
  }

  @Test
  public void byId() throws Exception {
    repo = createAndOpenProject("repo");
    Change change1 = insert("repo", newChange(repo));
    Change change2 = insert("repo", newChange(repo));

    assertQuery("12345");
    assertQuery(change1.getId().get(), change1);
    assertQuery(change2.getId().get(), change2);
  }

  @Test
  public void byKey() throws Exception {
    repo = createAndOpenProject("repo");
    Change change = insert("repo", newChange(repo));
    String key = change.getKey().get();

    assertQuery("I0000000000000000000000000000000000000000");
    for (int i = 0; i <= 36; i++) {
      String q = key.substring(0, 41 - i);
      assertQuery(q, change);
    }
  }

  @Test
  public void byTriplet() throws Exception {
    repo = createAndOpenProject("iabcde");
    Change change = insert("iabcde", newChangeForBranch(repo, "branch"));
    String k = change.getKey().get();

    assertQuery("iabcde~branch~" + k, change);
    assertQuery("change:iabcde~branch~" + k, change);
    assertQuery("iabcde~refs/heads/branch~" + k, change);
    assertQuery("change:iabcde~refs/heads/branch~" + k, change);
    assertQuery("iabcde~branch~" + k.substring(0, 10), change);
    assertQuery("change:iabcde~branch~" + k.substring(0, 10), change);

    assertQuery("foo~bar");
    assertThatQueryException("change:foo~bar").hasMessageThat().isEqualTo("Invalid change format");
    assertQuery("otherrepo~branch~" + k);
    assertQuery("change:otherrepo~branch~" + k);
    assertQuery("iabcde~otherbranch~" + k);
    assertQuery("change:iabcde~otherbranch~" + k);
    assertQuery("iabcde~branch~I0000000000000000000000000000000000000000");
    assertQuery("change:iabcde~branch~I0000000000000000000000000000000000000000");
  }

  @Test
  public void byStatus() throws Exception {
    repo = createAndOpenProject("repo");
    ChangeInserter ins1 = newChangeWithStatus(repo, Change.Status.NEW);
    Change change1 = insert("repo", ins1);
    ChangeInserter ins2 = newChangeWithStatus(repo, Change.Status.MERGED);
    Change change2 = insert("repo", ins2);

    assertQuery("status:new", change1);
    assertQuery("status:NEW", change1);
    assertQuery("is:new", change1);
    assertQuery("status:merged", change2);
    assertQuery("is:merged", change2);
    Exception thrown = assertThrows(BadRequestException.class, () -> assertQuery("is:draft"));
    assertThat(thrown).hasMessageThat().isEqualTo("Unrecognized value: draft");
    thrown = assertThrows(BadRequestException.class, () -> assertQuery("status:draft"));
    assertThat(thrown).hasMessageThat().isEqualTo("Unrecognized value: draft");
  }

  @Test
  public void byStatusOr() throws Exception {
    repo = createAndOpenProject("repo");
    ChangeInserter ins1 = newChangeWithStatus(repo, Change.Status.NEW);
    Change change1 = insert("repo", ins1);
    ChangeInserter ins2 = newChangeWithStatus(repo, Change.Status.MERGED);
    Change change2 = insert("repo", ins2);

    assertQuery("status:new OR status:merged", change2, change1);
    assertQuery("status:new or status:merged", change2, change1);
  }

  @Test
  public void byStatusOpen() throws Exception {
    repo = createAndOpenProject("repo");
    ChangeInserter ins1 = newChangeWithStatus(repo, Change.Status.NEW);
    Change change1 = insert("repo", ins1);
    insert("repo", newChangeWithStatus(repo, Change.Status.MERGED));

    Change[] expected = new Change[] {change1};
    assertQuery("status:open", expected);
    assertQuery("status:OPEN", expected);
    assertQuery("status:o", expected);
    assertQuery("status:op", expected);
    assertQuery("status:ope", expected);
    assertQuery("status:pending", expected);
    assertQuery("status:PENDING", expected);
    assertQuery("status:p", expected);
    assertQuery("status:pe", expected);
    assertQuery("status:pen", expected);
    assertQuery("is:open", expected);
    assertQuery("is:pending", expected);
  }

  @Test
  public void byStatusClosed() throws Exception {
    repo = createAndOpenProject("repo");
    ChangeInserter ins1 = newChangeWithStatus(repo, Change.Status.MERGED);
    Change change1 = insert("repo", ins1);
    ChangeInserter ins2 = newChangeWithStatus(repo, Change.Status.ABANDONED);
    Change change2 = insert("repo", ins2);
    insert("repo", newChangeWithStatus(repo, Change.Status.NEW));

    Change[] expected = new Change[] {change2, change1};
    assertQuery("status:closed", expected);
    assertQuery("status:CLOSED", expected);
    assertQuery("status:c", expected);
    assertQuery("status:cl", expected);
    assertQuery("status:clo", expected);
    assertQuery("status:clos", expected);
    assertQuery("status:close", expected);
    assertQuery("status:closed", expected);
    assertQuery("is:closed", expected);
  }

  @Test
  public void byStatusAbandoned() throws Exception {
    repo = createAndOpenProject("repo");
    ChangeInserter ins1 = newChangeWithStatus(repo, Change.Status.MERGED);
    insert("repo", ins1);
    ChangeInserter ins2 = newChangeWithStatus(repo, Change.Status.ABANDONED);
    Change change1 = insert("repo", ins2);
    insert("repo", newChangeWithStatus(repo, Change.Status.NEW));

    assertQuery("status:abandoned", change1);
    assertQuery("status:ABANDONED", change1);
    assertQuery("is:abandoned", change1);
  }

  @Test
  public void byStatusPrefix() throws Exception {
    repo = createAndOpenProject("repo");
    ChangeInserter ins1 = newChangeWithStatus(repo, Change.Status.NEW);
    Change change1 = insert("repo", ins1);
    Change change2 = insert("repo", newChangeWithStatus(repo, Change.Status.MERGED));

    assertQuery("status:n", change1);
    assertQuery("status:ne", change1);
    assertQuery("status:new", change1);
    assertQuery("status:N", change1);
    assertQuery("status:nE", change1);
    assertQuery("status:neW", change1);
    assertQuery("status:m", change2);
    Exception thrown = assertThrows(BadRequestException.class, () -> assertQuery("status:newx"));
    assertThat(thrown).hasMessageThat().isEqualTo("Unrecognized value: newx");
    thrown = assertThrows(BadRequestException.class, () -> assertQuery("status:nx"));
    assertThat(thrown).hasMessageThat().isEqualTo("Unrecognized value: nx");
  }

  @Test
  public void byPrivate() throws Exception {
    repo = createAndOpenProject("repo");
    Change change1 = insert("repo", newChange(repo), userId);
    Account.Id user2 =
        accountManager.authenticate(authRequestFactory.createForUser("anotheruser")).getAccountId();
    Change change2 = insert("repo", newChange(repo), user2);

    // No private changes.
    assertQuery("is:open", change2, change1);
    assertQuery("is:private");

    gApi.changes().id(change1.getChangeId()).setPrivate(true, null);

    // Change1 is private, but should be still visible to its owner.
    assertQuery("is:open", change1, change2);
    assertQuery("is:private", change1);

    // Switch request context to user2.
    requestContext.setContext(newRequestContext(user2));
    assertQuery("is:open", change2);
    assertQuery("is:private");
  }

  @Test
  public void byWip() throws Exception {
    repo = createAndOpenProject("repo");
    Change change1 = insert("repo", newChange(repo), userId);

    assertQuery("is:open", change1);
    assertQuery("is:wip");

    gApi.changes().id(change1.getChangeId()).setWorkInProgress();

    assertQuery("is:wip", change1);

    gApi.changes().id(change1.getChangeId()).setReadyForReview();

    assertQuery("is:wip");
  }

  @Test
  public void excludeWipChangeFromReviewersDashboards() throws Exception {
    Account.Id user1 = createAccount("user1");
    repo = createAndOpenProject("repo");
    Change change1 = insert("repo", newChangeWorkInProgress(repo), userId);

    assertQuery("is:wip", change1);
    assertQuery("reviewer:" + user1);

    gApi.changes().id(change1.getChangeId()).setReadyForReview();
    assertQuery("is:wip");
    assertQuery("reviewer:" + user1);

    gApi.changes().id(change1.getChangeId()).setWorkInProgress();
    assertQuery("is:wip", change1);
    assertQuery("reviewer:" + user1);
  }

  @Test
  public void byStarted() throws Exception {
    repo = createAndOpenProject("repo");
    Change change1 = insert("repo", newChangeWorkInProgress(repo));

    assertQuery("is:started");

    gApi.changes().id(change1.getChangeId()).setReadyForReview();
    assertQuery("is:started", change1);

    gApi.changes().id(change1.getChangeId()).setWorkInProgress();
    assertQuery("is:started", change1);
  }

  private void assertReviewers(Collection<AccountInfo> reviewers, Object... expected)
      throws Exception {
    if (expected.length == 0) {
      assertThat(reviewers).isNull();
      return;
    }

    // Convert AccountInfos to strings, either account ID or email.
    List<String> reviewerIds =
        reviewers.stream()
            .map(
                ai -> {
                  if (ai._accountId != null) {
                    return ai._accountId.toString();
                  }
                  return ai.email;
                })
            .collect(toList());
    assertThat(reviewerIds).containsExactly(expected);
  }

  @Test
  public void restorePendingReviewers() throws Exception {
    Project.NameKey project = Project.nameKey("repo");
    repo = createAndOpenProject(project.get());
    ConfigInput conf = new ConfigInput();
    conf.enableReviewerByEmail = InheritableBoolean.TRUE;
    gApi.projects().name(project.get()).config(conf);
    Change change1 = insert("repo", newChangeWorkInProgress(repo));
    Account.Id user1 = createAccount("user1");
    Account.Id user2 = createAccount("user2");
    String email1 = "email1@example.com";
    String email2 = "email2@example.com";

    ReviewInput in =
        ReviewInput.noScore()
            .reviewer(user1.toString())
            .reviewer(user2.toString(), ReviewerState.CC, false)
            .reviewer(email1)
            .reviewer(email2, ReviewerState.CC, false);
    gApi.changes().id(change1.getId().get()).current().review(in);

    List<ChangeInfo> changeInfos =
        assertQuery(newQuery("is:wip").withOption(DETAILED_LABELS), change1);
    assertThat(changeInfos).isNotEmpty();

    Map<ReviewerState, Collection<AccountInfo>> pendingReviewers =
        changeInfos.get(0).pendingReviewers;
    assertThat(pendingReviewers).isNotNull();

    assertReviewers(pendingReviewers.get(ReviewerState.REVIEWER), user1.toString(), email1);
    assertReviewers(pendingReviewers.get(ReviewerState.CC), user2.toString(), email2);
    assertReviewers(pendingReviewers.get(ReviewerState.REMOVED));

    // Pending reviewers may also be presented in the REMOVED state. Toggle the
    // change to ready and then back to WIP and remove reviewers to produce.
    assertThat(pendingReviewers.get(ReviewerState.REMOVED)).isNull();
    gApi.changes().id(change1.getId().get()).setReadyForReview();
    gApi.changes().id(change1.getId().get()).setWorkInProgress();
    gApi.changes().id(change1.getId().get()).reviewer(user1.toString()).remove();
    gApi.changes().id(change1.getId().get()).reviewer(user2.toString()).remove();
    gApi.changes().id(change1.getId().get()).reviewer(email1).remove();
    gApi.changes().id(change1.getId().get()).reviewer(email2).remove();

    changeInfos = assertQuery(newQuery("is:wip").withOption(DETAILED_LABELS), change1);
    assertThat(changeInfos).isNotEmpty();

    pendingReviewers = changeInfos.get(0).pendingReviewers;
    assertThat(pendingReviewers).isNotNull();
    assertReviewers(pendingReviewers.get(ReviewerState.REVIEWER));
    assertReviewers(pendingReviewers.get(ReviewerState.CC));
    assertReviewers(
        pendingReviewers.get(ReviewerState.REMOVED),
        user1.toString(),
        user2.toString(),
        email1,
        email2);
  }

  @Test
  public void byCommit() throws Exception {
    repo = createAndOpenProject("repo");
    ChangeInserter ins = newChange(repo);
    Change change = insert("repo", ins);
    String sha = ins.getCommitId().name();

    assertQuery("0000000000000000000000000000000000000000");
    assertQuery("commit:0000000000000000000000000000000000000000");
    for (int i = 0; i <= 36; i++) {
      String q = sha.substring(0, 40 - i);
      assertQuery(q, change);
      assertQuery("commit:" + q, change);
    }
  }

  @Test
  public void byOwner() throws Exception {
    repo = createAndOpenProject("repo");
    Change change1 = insert("repo", newChange(repo), userId);
    Account.Id user2 =
        accountManager.authenticate(authRequestFactory.createForUser("anotheruser")).getAccountId();
    Change change2 = insert("repo", newChange(repo), user2);

    assertQuery("is:owner", change1);
    assertQuery("owner:" + userId.get(), change1);
    assertQuery("owner:" + user2, change2);

    String nameEmail = user.asIdentifiedUser().getNameEmail();
    assertQuery("owner: \"" + nameEmail + "\"", change1);
  }

  @Test
  public void byUploader() throws Exception {
    assume().that(getSchema().hasField(ChangeField.UPLOADER_SPEC)).isTrue();

    repo = createAndOpenProject("repo");
    Change change1 = insert("repo", newChange(repo), userId);
    assertQuery("is:uploader", change1);
    assertQuery("uploader:" + userId.get(), change1);

    Account.Id user2 = createAccount("anotheruser");
    CurrentUser user2CurrentUser = userFactory.create(user2);

    change1 = newPatchSet("repo", change1, user2CurrentUser, /* message= */ Optional.empty());
    // Uploader has changed
    assertQuery("uploader:" + userId.get());
    assertQuery("uploader:" + user2.get(), change1);

    requestContext.setContext(newRequestContext(user2));
    assertQuery("is:uploader", change1); // self (user2)

    String nameEmail = user2CurrentUser.asIdentifiedUser().getNameEmail();
    assertQuery("uploader: \"" + nameEmail + "\"", change1);
  }

  @Test
  public void byAuthorExact() throws Exception {
    byAuthorOrCommitterExact("author:");
  }

  @Test
  public void byAuthorFullText() throws Exception {
    byAuthorOrCommitterFullText("author:");
  }

  @Test
  public void byCommitterExact() throws Exception {
    byAuthorOrCommitterExact("committer:");
  }

  @Test
  public void byCommitterFullText() throws Exception {
    byAuthorOrCommitterFullText("committer:");
  }

  private void byAuthorOrCommitterExact(String searchOperator) throws Exception {
    createProject("repo");
    PersonIdent johnDoe = new PersonIdent("John Doe", "john.doe@example.com");
    PersonIdent john = new PersonIdent("John", "john@example.com");
    PersonIdent doeSmith = new PersonIdent("Doe Smith", "doe_smith@example.com");
    Account ua = user.asIdentifiedUser().getAccount();
    PersonIdent myself = new PersonIdent("I Am", ua.preferredEmail());
    PersonIdent selfName = new PersonIdent("My Self", "my.self@example.com");

    Change change1 = createChange("repo", johnDoe);
    Change change2 = createChange("repo", john);
    Change change3 = createChange("repo", doeSmith);
    createChange("repo", selfName);

    // Only email address.
    assertQuery(searchOperator + "john.doe@example.com", change1);
    assertQuery(searchOperator + "john@example.com", change2);
    assertQuery(searchOperator + "Doe_SmIth@example.com", change3); // Case insensitive.

    // Right combination of email address and name.
    assertQuery(searchOperator + "\"John Doe <john.doe@example.com>\"", change1);
    assertQuery(searchOperator + "\" John <john@example.com> \"", change2);
    assertQuery(searchOperator + "\"doE SMITH <doe_smitH@example.com>\"", change3);

    // Wrong combination of email address and name.
    assertQuery(searchOperator + "\"John <john.doe@example.com>\"");
    assertQuery(searchOperator + "\"Doe John <john@example.com>\"");
    assertQuery(searchOperator + "\"Doe John <doe_smith@example.com>\"");

    // Partial name
    assertQuery(searchOperator + "ohn");
    assertQuery(searchOperator + "smith", change3);

    // The string 'self' in the name should not be matched
    assertQuery(searchOperator + "self");

    // ':self' matches a change created with the current user's email address
    Change change5 = createChange("repo", myself);
    assertQuery(searchOperator + "me", change5);
    assertQuery(searchOperator + "self", change5);
  }

  private void byAuthorOrCommitterFullText(String searchOperator) throws Exception {
    createProject("repo");
    PersonIdent johnDoe = new PersonIdent("John Doe", "john.doe@example.com");
    PersonIdent john = new PersonIdent("John", "john@example.com");
    PersonIdent doeSmith = new PersonIdent("Doe Smith", "doe_smith@example.com");
    Change change1 = createChange("repo", johnDoe);
    Change change2 = createChange("repo", john);
    Change change3 = createChange("repo", doeSmith);

    // By exact name.
    assertQuery(searchOperator + "\"John Doe\"", change1);
    assertQuery(searchOperator + "\"john\"", change2, change1);
    assertQuery(searchOperator + "\"Doe smith\"", change3);

    // By name part.
    assertQuery(searchOperator + "Doe", change3, change1);
    assertQuery(searchOperator + "smith", change3);

    // By wrong combination.
    assertQuery(searchOperator + "\"John Smith\"");

    // By invalid query.
    // SchemaUtil.getNameParts will return an empty set for query only containing these characters.
    BadRequestException thrown =
        assertThrows(BadRequestException.class, () -> assertQuery(searchOperator + "@.- /_"));
    assertThat(thrown).hasMessageThat().contains("invalid value");
  }

  @CanIgnoreReturnValue
  protected Change createChange(String repoName, PersonIdent person) throws Exception {
    try (TestRepository<Repository> repo =
        new TestRepository<>(repoManager.openRepository(Project.nameKey(repoName)))) {
      RevCommit commit =
          repo.parseBody(
              repo.commit().message("message").author(person).committer(person).create());
      return insert("repo", newChangeForCommit(repo, commit), null);
    }
  }

  @Test
  public void byOwnerIn() throws Exception {
    repo = createAndOpenProject("repo");
    Change change1 = insert("repo", newChange(repo), userId);
    Account.Id user2 =
        accountManager.authenticate(authRequestFactory.createForUser("anotheruser")).getAccountId();
    Change change2 = insert("repo", newChange(repo), user2);
    Change change3 = insert("repo", newChange(repo), user2);
    gApi.changes().id(change3.getId().get()).current().review(ReviewInput.approve());
    gApi.changes().id(change3.getId().get()).current().submit();

    assertQuery("ownerin:Administrators", change1);
    assertQuery("ownerin:\"Registered Users\"", change3, change2, change1);
    assertQuery("ownerin:\"Registered Users\" project:repo", change3, change2, change1);
    assertQuery("ownerin:\"Registered Users\" status:merged", change3);

    GroupDescription.Basic externalGroup = testGroupBackend.create("External Group");
    try {
      testGroupBackend.setMembershipsOf(
          user2, new ListGroupMembership(ImmutableList.of(externalGroup.getGroupUUID())));

<<<<<<< HEAD
      assertQuery(
          "ownerin:\"" + TestGroupBackend.PREFIX + externalGroup.getName() + "\"",
          change3,
          change2);
=======
      assertQuery("ownerin:\"" + "testbackend:" + externalGroup.getName() + "\"", change3, change2);
>>>>>>> b7e9dcd8

      String nameOfGroupThatContainsExternalGroupAsSubgroup = "test-group-1";
      AccountGroup.UUID uuidOfGroupThatContainsExternalGroupAsSubgroup =
          groupOperations
              .newGroup()
              .name(nameOfGroupThatContainsExternalGroupAsSubgroup)
              .addSubgroup(externalGroup.getGroupUUID())
              .create();
      assertQuery(
          "ownerin:\"" + nameOfGroupThatContainsExternalGroupAsSubgroup + "\"", change3, change2);

      String nameOfGroupThatContainsExternalGroupAsSubSubgroup = "test-group-2";
      groupOperations
          .newGroup()
          .name(nameOfGroupThatContainsExternalGroupAsSubSubgroup)
          .addSubgroup(uuidOfGroupThatContainsExternalGroupAsSubgroup)
          .create();
      assertQuery(
          "ownerin:\"" + nameOfGroupThatContainsExternalGroupAsSubSubgroup + "\"",
          change3,
          change2);
    } finally {
      testGroupBackend.removeMembershipsOf(user2);
      testGroupBackend.remove(externalGroup.getGroupUUID());
    }
  }

  @Test
  public void byUploaderIn() throws Exception {
    assume().that(getSchema().hasField(ChangeField.UPLOADER_SPEC)).isTrue();
    repo = createAndOpenProject("repo");
    Change change1 = insert("repo", newChange(repo), userId);

    assertQuery("uploaderin:Administrators", change1);

    Account.Id user2 = createAccount("anotheruser");
    CurrentUser user2CurrentUser = userFactory.create(user2);
    change1 = newPatchSet("repo", change1, user2CurrentUser, /* message= */ Optional.empty());

    assertQuery("uploaderin:Administrators");
    assertQuery("uploaderin:\"Registered Users\"", change1);

    GroupDescription.Basic externalGroup = testGroupBackend.create("External Group");
    try {
      testGroupBackend.setMembershipsOf(
          user2, new ListGroupMembership(ImmutableList.of(externalGroup.getGroupUUID())));

<<<<<<< HEAD
      assertQuery(
          "uploaderin:\"" + TestGroupBackend.PREFIX + externalGroup.getName() + "\"", change1);
=======
      assertQuery("uploaderin:\"" + "testbackend:" + externalGroup.getName() + "\"", change1);
>>>>>>> b7e9dcd8

      String nameOfGroupThatContainsExternalGroupAsSubgroup = "test-group-1";
      AccountGroup.UUID uuidOfGroupThatContainsExternalGroupAsSubgroup =
          groupOperations
              .newGroup()
              .name(nameOfGroupThatContainsExternalGroupAsSubgroup)
              .addSubgroup(externalGroup.getGroupUUID())
              .create();
      assertQuery("uploaderin:\"" + nameOfGroupThatContainsExternalGroupAsSubgroup + "\"", change1);

      String nameOfGroupThatContainsExternalGroupAsSubSubgroup = "test-group-2";
      groupOperations
          .newGroup()
          .name(nameOfGroupThatContainsExternalGroupAsSubSubgroup)
          .addSubgroup(uuidOfGroupThatContainsExternalGroupAsSubgroup)
          .create();
      assertQuery(
          "uploaderin:\"" + nameOfGroupThatContainsExternalGroupAsSubSubgroup + "\"", change1);

    } finally {
      testGroupBackend.removeMembershipsOf(user2);
      testGroupBackend.remove(externalGroup.getGroupUUID());
    }
  }

  @Test
  public void byProject() throws Exception {
    createProject("repo1");
    createProject("repo2");
    Change change1 = insert("repo1", newChange("repo1"));
    Change change2 = insert("repo2", newChange("repo2"));

    assertQuery("project:foo");
    assertQuery("project:repo");
    assertQuery("project:repo1", change1);
    assertQuery("project:repo2", change2);
  }

  @Test
  public void byProjectWithHidden() throws Exception {
    createProject("hiddenProject");
    insert("hiddenProject", newChange("hiddenProject"));
    projectOperations
        .project(Project.nameKey("hiddenProject"))
        .forUpdate()
        .add(block(Permission.READ).ref("refs/*").group(REGISTERED_USERS))
        .update();

    createProject("visibleProject");
    Change visibleChange = insert("visibleProject", newChange("visibleProject"));
    assertQuery("project:visibleProject", visibleChange);
    assertQuery("project:hiddenProject");
    assertQuery("project:visibleProject OR project:hiddenProject", visibleChange);
  }

  @Test
  public void byParentOf() throws Exception {
    repo = createAndOpenProject("repo1");
    RevCommit commit1 = repo.parseBody(repo.commit().message("message").create());
    Change change1 = insert("repo1", newChangeForCommit(repo, commit1));
    RevCommit commit2 = repo.parseBody(repo.commit(commit1));
    Change change2 = insert("repo1", newChangeForCommit(repo, commit2));
    RevCommit commit3 = repo.parseBody(repo.commit(commit1, commit2));
    Change change3 = insert("repo1", newChangeForCommit(repo, commit3));

    assertQuery("parentof:" + change1.getId().get());
    assertQuery("parentof:" + change1.getKey().get());
    assertQuery("parentof:" + change2.getId().get(), change1);
    assertQuery("parentof:" + change2.getKey().get(), change1);
    assertQuery("parentof:" + change3.getId().get(), change2, change1);
    assertQuery("parentof:" + change3.getKey().get(), change2, change1);
  }

  @Test
  public void byParentProject() throws Exception {
    createProject("repo1");
    createProject("repo2", "repo1");
    Change change1 = insert("repo1", newChange("repo1"));
    Change change2 = insert("repo2", newChange("repo2"));

    assertQuery("parentproject:repo1", change2, change1);
    assertQuery("parentproject:repo2", change2);
  }

  @Test
  public void byProjectPrefix() throws Exception {
    createProject("repo1");
    createProject("repo2");
    Change change1 = insert("repo1", newChange("repo1"));
    Change change2 = insert("repo2", newChange("repo2"));

    assertQuery("projects:foo");
    assertQuery("projects:repo1", change1);
    assertQuery("projects:repo2", change2);
    assertQuery("projects:repo", change2, change1);
  }

  @Test
  public void byRepository() throws Exception {
    createProject("repo1");
    createProject("repo2");
    Change change1 = insert("repo1", newChange("repo1"));
    Change change2 = insert("repo2", newChange("repo2"));

    assertQuery("repository:foo");
    assertQuery("repository:repo");
    assertQuery("repository:repo1", change1);
    assertQuery("repository:repo2", change2);
  }

  @Test
  public void byParentRepository() throws Exception {
    createProject("repo1");
    createProject("repo2", "repo1");
    Change change1 = insert("repo1", newChange("repo1"));
    Change change2 = insert("repo2", newChange("repo2"));

    assertQuery("parentrepository:repo1", change2, change1);
    assertQuery("parentrepository:repo2", change2);
  }

  @Test
  public void byRepositoryPrefix() throws Exception {
    createProject("repo1");
    createProject("repo2");
    Change change1 = insert("repo1", newChange("repo1"));
    Change change2 = insert("repo2", newChange("repo2"));

    assertQuery("repositories:foo");
    assertQuery("repositories:repo1", change1);
    assertQuery("repositories:repo2", change2);
    assertQuery("repositories:repo", change2, change1);
  }

  @Test
  public void byRepo() throws Exception {
    createProject("repo1");
    createProject("repo2");
    Change change1 = insert("repo1", newChange("repo1"));
    Change change2 = insert("repo2", newChange("repo2"));

    assertQuery("repo:foo");
    assertQuery("repo:repo");
    assertQuery("repo:repo1", change1);
    assertQuery("repo:repo2", change2);
  }

  @Test
  public void byParentRepo() throws Exception {
    createProject("repo1");
    createProject("repo2", "repo1");
    Change change1 = insert("repo1", newChange("repo1"));
    Change change2 = insert("repo2", newChange("repo2"));

    assertQuery("parentrepo:repo1", change2, change1);
    assertQuery("parentrepo:repo2", change2);
  }

  @Test
  public void byRepoPrefix() throws Exception {
    createProject("repo1");
    createProject("repo2");
    Change change1 = insert("repo1", newChange("repo1"));
    Change change2 = insert("repo2", newChange("repo2"));

    assertQuery("repos:foo");
    assertQuery("repos:repo1", change1);
    assertQuery("repos:repo2", change2);
    assertQuery("repos:repo", change2, change1);
  }

  @Test
  public void byBranchAndRef() throws Exception {
    repo = createAndOpenProject("repo");
    Change change1 = insert("repo", newChangeForBranch(repo, "master"));
    Change change2 = insert("repo", newChangeForBranch(repo, "branch"));

    assertQuery("branch:foo");
    assertQuery("branch:master", change1);
    assertQuery("branch:refs/heads/master", change1);
    assertQuery("ref:master");
    assertQuery("ref:refs/heads/master", change1);
    assertQuery("branch:refs/heads/master", change1);
    assertQuery("branch:branch", change2);
    assertQuery("branch:refs/heads/branch", change2);
    assertQuery("ref:branch");
    assertQuery("ref:refs/heads/branch", change2);
  }

  @Test
  public void byTopic() throws Exception {

    repo = createAndOpenProject("repo");
    ChangeInserter ins1 = newChangeWithTopic(repo, "feature1");
    Change change1 = insert("repo", ins1);

    ChangeInserter ins2 = newChangeWithTopic(repo, "feature2");
    Change change2 = insert("repo", ins2);

    ChangeInserter ins3 = newChangeWithTopic(repo, "Cherrypick-feature2");
    Change change3 = insert("repo", ins3);

    ChangeInserter ins4 = newChangeWithTopic(repo, "feature2-fixup");
    Change change4 = insert("repo", ins4);

    ChangeInserter ins5 = newChangeWithTopic(repo, "https://gerrit.local");
    Change change5 = insert("repo", ins5);

    ChangeInserter ins6 = newChangeWithTopic(repo, "git_gerrit_training");
    Change change6 = insert("repo", ins6);

    Change changeNoTopic = insert("repo", newChange(repo));

    assertQuery("intopic:foo");
    assertQuery("intopic:feature1", change1);
    assertQuery("intopic:feature2", change4, change3, change2);
    assertQuery("topic:feature2", change2);
    assertQuery("intopic:feature2", change4, change3, change2);
    assertQuery("intopic:fixup", change4);
    assertQuery("intopic:gerrit", change6, change5);
    assertQuery("topic:\"\"", changeNoTopic);
    assertQuery("intopic:\"\"", changeNoTopic);

    assume().that(getSchema().hasField(ChangeField.PREFIX_TOPIC)).isTrue();
    assertQuery("prefixtopic:feature", change4, change2, change1);
    assertQuery("prefixtopic:Cher", change3);
    assertQuery("prefixtopic:feature22");
  }

  @Test
  public void byTopicRegex() throws Exception {
    repo = createAndOpenProject("repo");

    ChangeInserter ins1 = newChangeWithTopic(repo, "feature1");
    Change change1 = insert("repo", ins1);

    ChangeInserter ins2 = newChangeWithTopic(repo, "Cherrypick-feature1");
    Change change2 = insert("repo", ins2);

    ChangeInserter ins3 = newChangeWithTopic(repo, "feature1-fixup");
    Change change3 = insert("repo", ins3);

    assertQuery("intopic:^feature1.*", change3, change1);
    assertQuery("intopic:{^.*feature1$}", change2, change1);
  }

  @Test
  public void byMessageExact() throws Exception {
    repo = createAndOpenProject("repo");
    RevCommit commit1 = repo.parseBody(repo.commit().message("one").create());
    Change change1 = insert("repo", newChangeForCommit(repo, commit1));
    RevCommit commit2 = repo.parseBody(repo.commit().message("two").create());
    Change change2 = insert("repo", newChangeForCommit(repo, commit2));
    RevCommit commit3 = repo.parseBody(repo.commit().message("A great \"fix\" to my bug").create());
    Change change3 = insert("repo", newChangeForCommit(repo, commit3));

    assertQuery("message:foo");
    assertQuery("message:one", change1);
    assertQuery("message:two", change2);
    assertQuery("message:\"great \\\"fix\\\" to\"", change3);
  }

  @Test
  public void byMessageRegEx() throws Exception {
    assume().that(getSchema().hasField(ChangeField.COMMIT_MESSAGE_EXACT)).isTrue();
    repo = createAndOpenProject("repo");
    RevCommit commit1 = repo.parseBody(repo.commit().message("aaaabcc").create());
    Change change1 = insert("repo", newChangeForCommit(repo, commit1));
    RevCommit commit2 = repo.parseBody(repo.commit().message("aaaacc").create());
    Change change2 = insert("repo", newChangeForCommit(repo, commit2));
    RevCommit commit3 = repo.parseBody(repo.commit().message("Title\n\nHELLO WORLD").create());
    Change change3 = insert("repo", newChangeForCommit(repo, commit3));
    RevCommit commit4 =
        repo.parseBody(repo.commit().message("Title\n\nfoobar hello WORLD").create());
    Change change4 = insert("repo", newChangeForCommit(repo, commit4));

    assertQuery("message:\"^aaaa(b|c)*\"", change2, change1);
    assertQuery("message:\"^aaaa(c)*c.*\"", change2);
    assertQuery("message:\"^.*HELLO WORLD.*\"", change3);
    assertQuery(
        "message:\"^.*(H|h)(E|e)(L|l)(L|l)(O|o) (W|w)(O|o)(R|r)(L|l)(D|d).*\"", change4, change3);
  }

  @Test
  public void bySubject() throws Exception {
    assume().that(getSchema().hasField(ChangeField.SUBJECT_SPEC)).isTrue();
    repo = createAndOpenProject("repo");
    RevCommit commit1 =
        repo.parseBody(
            repo.commit()
                .message(
                    "First commit with test subject\n\n"
                        + "Message body\n\n"
                        + "Change-Id: I986c6a013dd5b3a2e8a0271c04deac2c9752b920")
                .create());
    Change change1 = insert("repo", newChangeForCommit(repo, commit1));
    RevCommit commit2 =
        repo.parseBody(
            repo.commit()
                .message(
                    "Second commit with test subject\n\n"
                        + "Message body for another commit\n\n"
                        + "Change-Id: I986c6a013dd5b3a2e8a0271c04deac2c9752b921")
                .create());
    Change change2 = insert("repo", newChangeForCommit(repo, commit2));
    RevCommit commit3 =
        repo.parseBody(
            repo.commit()
                .message(
                    "Third commit with test subject\n\n"
                        + "Last message body\n\n"
                        + "Change-Id: I986c6a013dd5b3a2e8a0271c04deac2c9752b921")
                .create());
    Change change3 = insert("repo", newChangeForCommit(repo, commit3));

    assertQuery("subject:First", change1);
    assertQuery("subject:Second", change2);
    assertQuery("subject:Third", change3);
    assertQuery("subject:\"commit with test subject\"", change3, change2, change1);
    assertQuery("subject:\"Message body\"");
    assertQuery("subject:body");
    change1 =
        newPatchSet(
            "repo",
            change1,
            user,
            Optional.of("Rework of commit with test subject\n\n" + "Message body\n\n"));
    assertQuery("subject:Rework", change1);
    assertQuery("subject:First");
    assertQuery("subject:\"commit with test subject\"", change1, change3, change2);
  }

  @Test
  public void bySubjectPrefix() throws Exception {
    assume().that(getSchema().hasField(ChangeField.PREFIX_SUBJECT_SPEC)).isTrue();
    repo = createAndOpenProject("repo");
    RevCommit commit1 =
        repo.parseBody(
            repo.commit()
                .message(
                    "[FOO123] First commit with test subject\n\n"
                        + "Message body\n\n"
                        + "Change-Id: I986c6a013dd5b3a2e8a0271c04deac2c9752b920")
                .create());
    Change change1 = insert("repo", newChangeForCommit(repo, commit1));
    RevCommit commit2 =
        repo.parseBody(
            repo.commit()
                .message(
                    "[BAR45] Second commit with test subject\n\n"
                        + "Message body for another commit\n\n"
                        + "Change-Id: I986c6a013dd5b3a2e8a0271c04deac2c9752b921")
                .create());
    Change change2 = insert("repo", newChangeForCommit(repo, commit2));
    RevCommit commit3 =
        repo.parseBody(
            repo.commit()
                .message(
                    "[FOO99] Third commit with test subject\n\n"
                        + "Last message body\n\n"
                        + "Change-Id: I986c6a013dd5b3a2e8a0271c04deac2c9752b921")
                .create());
    Change change3 = insert("repo", newChangeForCommit(repo, commit3));

    assertQuery("prefixsubject:\"[FOO\"", change3, change1);
    assertQuery("prefixsubject:\"[BAR\"", change2);
    assertQuery("prefixsubject:\"[FOO1\"", change1);
    assertQuery("prefixsubject:\"[FOO123]\"", change1);
    assertQuery("prefixsubject:\"[\"", change3, change2, change1);
    assertQuery("prefixsubject:FOO");
    change1 =
        newPatchSet(
            "repo",
            change1,
            user,
            Optional.of("[BAR123] Rework of commit with test subject\n\n" + "Message body\n\n"));
    assertQuery("prefixsubject:\"[FOO\"", change3);
    assertQuery("prefixsubject:\"[BAR\"", change1, change2);
  }

  @Test
  public void fullTextWithNumbers() throws Exception {
    repo = createAndOpenProject("repo");
    RevCommit commit1 = repo.parseBody(repo.commit().message("12345 67890").create());
    Change change1 = insert("repo", newChangeForCommit(repo, commit1));
    RevCommit commit2 = repo.parseBody(repo.commit().message("12346 67891").create());
    Change change2 = insert("repo", newChangeForCommit(repo, commit2));

    assertQuery("message:1234");
    assertQuery("message:12345", change1);
    assertQuery("message:12346", change2);
  }

  @Test
  public void fullTextMultipleTerms() throws Exception {
    repo = createAndOpenProject("repo");
    RevCommit commit1 = repo.parseBody(repo.commit().message("Signed-off: owner").create());
    Change change1 = insert("repo", newChangeForCommit(repo, commit1));
    RevCommit commit2 = repo.parseBody(repo.commit().message("Signed by owner").create());
    Change change2 = insert("repo", newChangeForCommit(repo, commit2));
    RevCommit commit3 = repo.parseBody(repo.commit().message("This change is off").create());
    Change change3 = insert("repo", newChangeForCommit(repo, commit3));

    assertQuery("message:\"Signed-off: owner\"", change1);
    assertQuery("message:\"Signed\"", change2, change1);
    assertQuery("message:\"off\"", change3, change1);
  }

  @Test
  public void byMessageMixedCase() throws Exception {
    repo = createAndOpenProject("repo");
    RevCommit commit1 = repo.parseBody(repo.commit().message("Hello gerrit").create());
    Change change1 = insert("repo", newChangeForCommit(repo, commit1));
    RevCommit commit2 = repo.parseBody(repo.commit().message("Hello Gerrit").create());
    Change change2 = insert("repo", newChangeForCommit(repo, commit2));

    assertQuery("message:gerrit", change2, change1);
    assertQuery("message:Gerrit", change2, change1);
  }

  @Test
  public void byMessageSubstring() throws Exception {
    repo = createAndOpenProject("repo");
    RevCommit commit1 = repo.parseBody(repo.commit().message("https://gerrit.local").create());
    Change change1 = insert("repo", newChangeForCommit(repo, commit1));
    assertQuery("message:gerrit", change1);
  }

  @Test
  public void byLabel() throws Exception {
    Account.Id anotherUser = createAccount("anotheruser");
    repo = createAndOpenProject("repo");
    ChangeInserter ins = newChange(repo);
    ChangeInserter ins2 = newChange(repo);
    ChangeInserter ins3 = newChange(repo);
    ChangeInserter ins4 = newChange(repo);
    ChangeInserter ins5 = newChange(repo);
    ChangeInserter ins6 = newChange(repo);

    Change reviewMinus2Change = insert("repo", ins);
    gApi.changes().id(reviewMinus2Change.getId().get()).current().review(ReviewInput.reject());

    Change reviewMinus1Change = insert("repo", ins2);
    gApi.changes().id(reviewMinus1Change.getId().get()).current().review(ReviewInput.dislike());

    Change noLabelChange = insert("repo", ins3);

    Change reviewPlus1Change = insert("repo", ins4);
    gApi.changes().id(reviewPlus1Change.getId().get()).current().review(ReviewInput.recommend());

    Change reviewTwoPlus1Change = insert("repo", ins5);
    gApi.changes().id(reviewTwoPlus1Change.getId().get()).current().review(ReviewInput.recommend());
    requestContext.setContext(newRequestContext(createAccount("user1")));
    gApi.changes().id(reviewTwoPlus1Change.getId().get()).current().review(ReviewInput.recommend());
    requestContext.setContext(newRequestContext(userId));

    Change reviewPlus2Change = insert("repo", ins6);
    gApi.changes().id(reviewPlus2Change.getId().get()).current().review(ReviewInput.approve());

    Map<String, Short> m =
        gApi.changes()
            .id(reviewPlus1Change.getId().get())
            .reviewer(user.getAccountId().toString())
            .votes();
    assertThat(m).hasSize(1);
    assertThat(m).containsEntry("Code-Review", Short.valueOf((short) 1));

    Multimap<Integer, Change> changes =
        Multimaps.newListMultimap(Maps.newLinkedHashMap(), () -> Lists.newArrayList());
    changes.put(2, reviewPlus2Change);
    changes.put(1, reviewTwoPlus1Change);
    changes.put(1, reviewPlus1Change);
    changes.put(0, noLabelChange);
    changes.put(-1, reviewMinus1Change);
    changes.put(-2, reviewMinus2Change);

    assertQuery("label:Code-Review=MIN", reviewMinus2Change);
    assertQuery("label:Code-Review=-2", reviewMinus2Change);
    assertQuery("label:Code-Review-2", reviewMinus2Change);
    assertQuery("label:Code-Review=-1", reviewMinus1Change);
    assertQuery("label:Code-Review-1", reviewMinus1Change);
    assertQuery("label:Code-Review=0", noLabelChange);
    assertQuery("label:Code-Review=+1", reviewTwoPlus1Change, reviewPlus1Change);
    assertQuery("label:Code-Review=1", reviewTwoPlus1Change, reviewPlus1Change);
    assertQuery("label:Code-Review+1", reviewTwoPlus1Change, reviewPlus1Change);
    assertQuery("label:Code-Review=+2", reviewPlus2Change);
    assertQuery("label:Code-Review=2", reviewPlus2Change);
    assertQuery("label:Code-Review+2", reviewPlus2Change);
    assertQuery("label:Code-Review=MAX", reviewPlus2Change);
    assertQuery(
        "label:Code-Review=ANY",
        reviewPlus2Change,
        reviewTwoPlus1Change,
        reviewPlus1Change,
        reviewMinus1Change,
        reviewMinus2Change);

    assertQuery("label:Code-Review>-3", codeReviewInRange(changes, -2, 2));
    assertQuery("label:Code-Review>=-2", codeReviewInRange(changes, -2, 2));
    assertQuery("label:Code-Review>-2", codeReviewInRange(changes, -1, 2));
    assertQuery("label:Code-Review>=-1", codeReviewInRange(changes, -1, 2));
    assertQuery("label:Code-Review>-1", codeReviewInRange(changes, 0, 2));
    assertQuery("label:Code-Review>=0", codeReviewInRange(changes, 0, 2));
    assertQuery("label:Code-Review>0", codeReviewInRange(changes, 1, 2));
    assertQuery("label:Code-Review>=1", codeReviewInRange(changes, 1, 2));
    assertQuery("label:Code-Review>1", reviewPlus2Change);
    assertQuery("label:Code-Review>=2", reviewPlus2Change);
    assertQuery("label:Code-Review>2");

    assertQuery("label:Code-Review<=2", codeReviewInRange(changes, -2, 2));
    assertQuery("label:Code-Review<2", codeReviewInRange(changes, -2, 1));
    assertQuery("label:Code-Review<=1", codeReviewInRange(changes, -2, 1));
    assertQuery("label:Code-Review<1", codeReviewInRange(changes, -2, 0));
    assertQuery("label:Code-Review<=0", codeReviewInRange(changes, -2, 0));
    assertQuery("label:Code-Review<0", codeReviewInRange(changes, -2, -1));
    assertQuery("label:Code-Review<=-1", codeReviewInRange(changes, -2, -1));
    assertQuery("label:Code-Review<-1", reviewMinus2Change);
    assertQuery("label:Code-Review<=-2", reviewMinus2Change);
    assertQuery("label:Code-Review<-2");

    assertQuery("label:Code-Review=+1," + anotherUser);
    assertQuery(
        String.format("label:Code-Review=+1,%s", userAccount.preferredEmail()),
        reviewTwoPlus1Change,
        reviewPlus1Change);
    assertQuery(
        String.format("label:Code-Review=+1,user=%s", userAccount.preferredEmail()),
        reviewTwoPlus1Change,
        reviewPlus1Change);
    assertQuery("label:Code-Review=+1,Administrators", reviewTwoPlus1Change, reviewPlus1Change);
    assertQuery(
        "label:Code-Review=+1,group=Administrators", reviewTwoPlus1Change, reviewPlus1Change);
    assertQuery("label:Code-Review=+1,user=owner", reviewTwoPlus1Change, reviewPlus1Change);
    assertQuery("label:Code-Review=+1,owner", reviewTwoPlus1Change, reviewPlus1Change);
    assertQuery("label:Code-Review=+2,owner", reviewPlus2Change);
    assertQuery("label:Code-Review=-2,owner", reviewMinus2Change);

    // count=0 is not allowed
    Exception thrown =
        assertThrows(BadRequestException.class, () -> assertQuery("label:Code-Review=+2,count=0"));
    assertThat(thrown).hasMessageThat().isEqualTo("Argument count=0 is not allowed.");
    assertQuery("label:Code-Review=1,count=1", reviewPlus1Change);
    assertQuery("label:Code-Review=1,count=2", reviewTwoPlus1Change);
    assertQuery("label:Code-Review=1,count>=2", reviewTwoPlus1Change);
    assertQuery("label:Code-Review=1,count>1", reviewTwoPlus1Change);
    assertQuery("label:Code-Review=1,count>=1", reviewTwoPlus1Change, reviewPlus1Change);
    assertQuery("label:Code-Review=1,count=3");
    thrown =
        assertThrows(BadRequestException.class, () -> assertQuery("label:Code-Review=1,count=7"));
    assertThat(thrown)
        .hasMessageThat()
        .isEqualTo("count=7 is not allowed. Maximum allowed value for count is 5.");

    // Less than operator does not match with changes having count=0 for a specific vote value (i.e.
    // no votes for that specific value). We do that deliberately since the computation of count=0
    // for label values is expensive when the change is re-indexed. This is because the operation
    // requires generating all formats for all {label-type, vote}=0 values that are non-voted for
    // the change and storing them with the 'count=0' format.
    assertQuery("label:Code-Review=1,count<5", reviewTwoPlus1Change, reviewPlus1Change);
    assertQuery("label:Code-Review=1,count<=5", reviewTwoPlus1Change, reviewPlus1Change);
    assertQuery(
        "label:Code-Review=1,count<=1", // reviewTwoPlus1Change is not matched since its count=2
        reviewPlus1Change);
    assertQuery(
        "label:Code-Review=1,count<5 label:Code-Review=1,count>=1",
        reviewTwoPlus1Change,
        reviewPlus1Change);
    assertQuery(
        "label:Code-Review=1,count<=5 label:Code-Review=1,count>=1",
        reviewTwoPlus1Change,
        reviewPlus1Change);
    assertQuery("label:Code-Review=1,count<=1 label:Code-Review=1,count>=1", reviewPlus1Change);

    assertQuery("label:Code-Review=MAX,count=1", reviewPlus2Change);
    assertQuery("label:Code-Review=MAX,count=2");
    assertQuery("label:Code-Review=MIN,count=1", reviewMinus2Change);
    assertQuery("label:Code-Review=MIN,count>1");
    assertQuery("label:Code-Review=MAX,count<2", reviewPlus2Change);
    assertQuery("label:Code-Review=MIN,count<1");
    assertQuery("label:Code-Review=MAX,count<2 label:Code-Review=MAX,count>=1", reviewPlus2Change);
    assertQuery("label:Code-Review=MIN,count<1 label:Code-Review=MIN,count>=1");
    assertQuery("label:Code-Review>=+1,count=2", reviewTwoPlus1Change);

    // "count" and "user" args cannot be used simultaneously.
    assertThrows(
        BadRequestException.class,
        () -> assertQuery("label:Code-Review=+1,user=non_uploader,count=2"));

    // "count" and "group" args cannot be used simultaneously.
    assertThrows(
        BadRequestException.class, () -> assertQuery("label:Code-Review=+1,group=gerrit,count=2"));

    // "non_contributor arg for the label operator is not allowed in change queries
    thrown =
        assertThrows(
            BadRequestException.class,
            () -> assertQuery("label:Code-Review=+2,user=non_contributor"));
    assertThat(thrown)
        .hasMessageThat()
        .isEqualTo("non_contributor arg is not allowed in change queries");
  }

  @Test
  public void byLabelMulti() throws Exception {
    Project.NameKey project = Project.nameKey("repo");
    repo = createAndOpenProject(project.get());

    LabelType verified =
        label(LabelId.VERIFIED, value(1, "Passes"), value(0, "No score"), value(-1, "Failed"));
    try (MetaDataUpdate md = metaDataUpdateFactory.create(project)) {
      ProjectConfig cfg = projectConfigFactory.create(project);
      cfg.load(md);
      cfg.upsertLabelType(verified);
      cfg.commit(md);
    }
    projectCache.evictAndReindex(project);

    String heads = RefNames.REFS_HEADS + "*";
    projectOperations
        .project(project)
        .forUpdate()
        .add(allowLabel(verified.getName()).ref(heads).group(REGISTERED_USERS).range(-1, 1))
        .update();

    ReviewInput reviewVerified = new ReviewInput().label(LabelId.VERIFIED, 1);
    ChangeInserter ins = newChange(repo);
    ChangeInserter ins2 = newChange(repo);
    ChangeInserter ins3 = newChange(repo);
    ChangeInserter ins4 = newChange(repo);
    ChangeInserter ins5 = newChange(repo);

    // CR+1
    Change reviewCRplus1 = insert(project.get(), ins);
    gApi.changes().id(reviewCRplus1.getId().get()).current().review(ReviewInput.recommend());

    // CR+2
    Change reviewCRplus2 = insert(project.get(), ins2);
    gApi.changes().id(reviewCRplus2.getId().get()).current().review(ReviewInput.approve());

    // CR+1 VR+1
    Change reviewCRplus1VRplus1 = insert(project.get(), ins3);
    gApi.changes().id(reviewCRplus1VRplus1.getId().get()).current().review(ReviewInput.recommend());
    gApi.changes().id(reviewCRplus1VRplus1.getId().get()).current().review(reviewVerified);

    // CR+2 VR+1
    Change reviewCRplus2VRplus1 = insert(project.get(), ins4);
    gApi.changes().id(reviewCRplus2VRplus1.getId().get()).current().review(ReviewInput.approve());
    gApi.changes().id(reviewCRplus2VRplus1.getId().get()).current().review(reviewVerified);

    // VR+1
    Change reviewVRplus1 = insert(project.get(), ins5);
    gApi.changes().id(reviewVRplus1.getId().get()).current().review(reviewVerified);

    assertQuery("label:Code-Review=+1", reviewCRplus1VRplus1, reviewCRplus1);
    assertQuery(
        "label:Code-Review>=+1",
        reviewCRplus2VRplus1,
        reviewCRplus1VRplus1,
        reviewCRplus2,
        reviewCRplus1);
    assertQuery("label:Code-Review>=+2", reviewCRplus2VRplus1, reviewCRplus2);

    assertQuery(
        "label:Code-Review>=+1 label:Verified=+1", reviewCRplus2VRplus1, reviewCRplus1VRplus1);
    assertQuery("label:Code-Review>=+2 label:Verified=+1", reviewCRplus2VRplus1);
  }

  @Test
  public void byLabelNotOwner() throws Exception {
    repo = createAndOpenProject("repo");
    ChangeInserter ins = newChange(repo);
    Account.Id user1 = createAccount("user1");

    Change reviewPlus1Change = insert("repo", ins);

    // post a review with user1
    requestContext.setContext(newRequestContext(user1));
    gApi.changes().id(reviewPlus1Change.getId().get()).current().review(ReviewInput.recommend());

    assertQuery("label:Code-Review=+1,user=" + user1, reviewPlus1Change);
    assertQuery("label:Code-Review=+1,owner");
  }

  @Test
  public void byLabelNonUploader() throws Exception {
    repo = createAndOpenProject("repo");
    ChangeInserter ins = newChange(repo);
    Account.Id user1 = createAccount("user1");

    // create a change with "user"
    Change reviewPlus1Change = insert("repo", ins);

    // add a +1 vote with "user". Query doesn't match since voter is the uploader.
    gApi.changes().id(reviewPlus1Change.getId().get()).current().review(ReviewInput.recommend());
    assertQuery("label:Code-Review=+1,user=non_uploader");

    // add a +1 vote with "user1". Query will match since voter is a non-uploader.
    requestContext.setContext(newRequestContext(user1));
    gApi.changes().id(reviewPlus1Change.getId().get()).current().review(ReviewInput.recommend());
    assertQuery("label:Code-Review=+1,user=non_uploader", reviewPlus1Change);
    assertQuery("label:Code-Review=+1,non_uploader", reviewPlus1Change);
  }

  private Change[] codeReviewInRange(Multimap<Integer, Change> changes, int start, int end) {
    List<Change> range = new ArrayList<>();
    for (Map.Entry<Integer, Change> entry : changes.entries()) {
      int i = entry.getKey();
      if (i >= start && i <= end) {
        range.add(entry.getValue());
      }
    }
    return range.toArray(new Change[0]);
  }

  private String createGroup(String name, String owner) throws Exception {
    GroupInput in = new GroupInput();
    in.name = name;
    in.ownerId = owner;
    gApi.groups().create(in);
    return name;
  }

  private Account.Id createAccount(String name) throws Exception {
    return accountManager.authenticate(authRequestFactory.createForUser(name)).getAccountId();
  }

  @Test
  public void byLabelGroup() throws Exception {
    Account.Id user1 = createAccount("user1");
    Account.Id user2 = createAccount("user2");
    repo = createAndOpenProject("repo");

    // create group and add users
    String g1 = createGroup("group1", "Administrators");
    String g2 = createGroup("group2", "Administrators");
    gApi.groups().id(g1).addMembers("user1");
    gApi.groups().id(g2).addMembers("user2");

    // create a change
    Change change1 = insert("repo", newChange(repo), user1);

    // post a review with user1
    requestContext.setContext(newRequestContext(user1));
    gApi.changes()
        .id(change1.getId().get())
        .current()
        .review(new ReviewInput().label("Code-Review", 1));

    // verify that query with user1 will return results.
    requestContext.setContext(newRequestContext(userId));
    assertQuery("label:Code-Review=+1,group1", change1);
    assertQuery("label:Code-Review=+1,group=group1", change1);
    assertQuery("label:Code-Review=+1,user=" + user1, change1);
    assertQuery("label:Code-Review=+1,user=" + user2);
    assertQuery("label:Code-Review=+1,group=group2");
  }

  @Test
  public void byLabelExternalGroup() throws Exception {
    Account.Id user1 = createAccount("user1");
    Account.Id user2 = createAccount("user2");
    repo = createAndOpenProject("repo");

    // create group and add users
    AccountGroup.UUID external_group1 = AccountGroup.uuid("testbackend:group1");
    AccountGroup.UUID external_group2 = AccountGroup.uuid("testbackend:group2");
    String nameOfGroupThatContainsExternalGroupAsSubgroup = "test-group-1";
    String nameOfGroupThatContainsExternalGroupAsSubSubgroup = "test-group-2";
    testGroupBackend.create(external_group1);
    testGroupBackend.create(external_group2);
    testGroupBackend.setMembershipsOf(
        user1, new ListGroupMembership(ImmutableList.of(external_group1)));
    testGroupBackend.setMembershipsOf(
        user2, new ListGroupMembership(ImmutableList.of(external_group2)));
    AccountGroup.UUID uuidOfGroupThatContainsExternalGroupAsSubgroup =
        groupOperations
            .newGroup()
            .name(nameOfGroupThatContainsExternalGroupAsSubgroup)
            .addSubgroup(external_group1)
            .create();
    groupOperations
        .newGroup()
        .name(nameOfGroupThatContainsExternalGroupAsSubSubgroup)
        .addSubgroup(uuidOfGroupThatContainsExternalGroupAsSubgroup)
        .create();

    Change change1 = insert("repo", newChange(repo), user1);
    Change change2 = insert("repo", newChange(repo), user1);

    // post a review with user1 and other_user
    requestContext.setContext(newRequestContext(user1));
    gApi.changes()
        .id(change1.getId().get())
        .current()
        .review(new ReviewInput().label("Code-Review", 1));
    requestContext.setContext(newRequestContext(userId));
    gApi.changes()
        .id(change2.getId().get())
        .current()
        .review(new ReviewInput().label("Code-Review", 1));

    assertQuery("label:Code-Review=+1," + external_group1.get(), change1);
    assertQuery("label:Code-Review=+1,group=" + external_group1.get(), change1);
<<<<<<< HEAD
    assertQuery("label:Code-Review=+1,user=" + user1, change1);
    assertQuery("label:Code-Review=+1,user=" + user2);
=======
    assertQuery(
        "label:Code-Review=+1,group=" + nameOfGroupThatContainsExternalGroupAsSubgroup, change1);
    assertQuery(
        "label:Code-Review=+1,group=" + nameOfGroupThatContainsExternalGroupAsSubSubgroup, change1);
    assertQuery("label:Code-Review=+1,user=user1", change1);
    assertQuery("label:Code-Review=+1,user=user2");
>>>>>>> b7e9dcd8
    assertQuery("label:Code-Review=+1,group=" + external_group2.get());

    // Negated operator tests
    assertQuery("-label:Code-Review=+1," + external_group1.get(), change2);
    assertQuery("-label:Code-Review=+1,group=" + external_group1.get(), change2);
    assertQuery(
        "-label:Code-Review=+1,group=" + nameOfGroupThatContainsExternalGroupAsSubgroup, change2);
    assertQuery(
        "-label:Code-Review=+1,group=" + nameOfGroupThatContainsExternalGroupAsSubSubgroup,
        change2);
    assertQuery("-label:Code-Review=+1,user=user1", change2);
    assertQuery("-label:Code-Review=+1,group=" + external_group2.get(), change2, change1);
    assertQuery("-label:Code-Review=+1,user=user2", change2, change1);
  }

  @Test
  public void limit() throws Exception {
    repo = createAndOpenProject("repo");
    Change last = null;
    int n = 5;
    for (int i = 0; i < n; i++) {
      last = insert("repo", newChange(repo));
    }

    for (int i = 1; i <= n + 2; i++) {
      int expectedSize;
      Boolean expectedMoreChanges;
      if (i < n) {
        expectedSize = i;
        expectedMoreChanges = true;
      } else {
        expectedSize = n;
        expectedMoreChanges = null;
      }
      String q = "status:new limit:" + i;
      List<ChangeInfo> results = newQuery(q).get();
      assertWithMessage(q).that(results).hasSize(expectedSize);
      assertWithMessage(q)
          .that(results.get(results.size() - 1)._moreChanges)
          .isEqualTo(expectedMoreChanges);
      assertThat(results.get(0)._number).isEqualTo(last.getId().get());
    }
  }

  @Test
  public void start() throws Exception {
    repo = createAndOpenProject("repo");
    List<Change> changes = new ArrayList<>();
    for (int i = 0; i < 2; i++) {
      changes.add(insert("repo", newChange(repo)));
    }

    assertQuery("status:new", changes.get(1), changes.get(0));
    assertQuery(newQuery("status:new").withStart(1), changes.get(0));
    assertQuery(newQuery("status:new").withStart(2));
    assertQuery(newQuery("status:new").withStart(3));
  }

  @Test
  public void startCannotBeLessThanZero() throws Exception {
    assertFailingQuery(
        newQuery("owner:self").withStart(-1), "'start' parameter cannot be less than zero");
  }

  @Test
  public void startWithLimit() throws Exception {
    repo = createAndOpenProject("repo");
    List<Change> changes = new ArrayList<>();
    for (int i = 0; i < 3; i++) {
      changes.add(insert("repo", newChange(repo)));
    }

    assertQuery("status:new limit:2", changes.get(2), changes.get(1));
    assertQuery(newQuery("status:new limit:2").withStart(1), changes.get(1), changes.get(0));
    assertQuery(newQuery("status:new limit:2").withStart(2), changes.get(0));
    assertQuery(newQuery("status:new limit:2").withStart(3));
  }

  @Test
  public void maxPages() throws Exception {
    repo = createAndOpenProject("repo");
    Change change = insert("repo", newChange(repo));

    QueryRequest query = newQuery("status:new").withLimit(10);
    assertQuery(query, change);
    assertQuery(query.withStart(1));
    assertQuery(query.withStart(99));
    assertThatQueryException(query.withStart(100))
        .hasMessageThat()
        .isEqualTo("Cannot go beyond page 10 of results");
    assertQuery(query.withLimit(100).withStart(100));
  }

  @Test
  public void updateOrder() throws Exception {
    resetTimeWithClockStep(2, MINUTES);
    repo = createAndOpenProject("repo");
    List<ChangeInserter> inserters = new ArrayList<>();
    List<Change> changes = new ArrayList<>();
    for (int i = 0; i < 5; i++) {
      inserters.add(newChange(repo));
      changes.add(insert("repo", inserters.get(i)));
    }

    for (int i : ImmutableList.of(2, 0, 1, 4, 3)) {
      gApi.changes()
          .id(changes.get(i).getId().get())
          .current()
          .review(new ReviewInput().message("modifying " + i));
    }

    assertQuery(
        "status:new",
        changes.get(3),
        changes.get(4),
        changes.get(1),
        changes.get(0),
        changes.get(2));
  }

  @Test
  public void updatedOrder() throws Exception {
    resetTimeWithClockStep(1, SECONDS);
    repo = createAndOpenProject("repo");
    ChangeInserter ins1 = newChange(repo);
    Change change1 = insert("repo", ins1);
    Change change2 = insert("repo", newChange(repo));

    assertThat(lastUpdatedMs(change1)).isLessThan(lastUpdatedMs(change2));
    assertQuery("status:new", change2, change1);

    gApi.changes().id(change1.getId().get()).topic("new-topic");
    change1 = notesFactory.create(change1.getProject(), change1.getId()).getChange();

    assertThat(lastUpdatedMs(change1)).isGreaterThan(lastUpdatedMs(change2));
    assertThat(lastUpdatedMs(change1) - lastUpdatedMs(change2))
        .isAtLeast(MILLISECONDS.convert(1, SECONDS));

    // change1 moved to the top.
    assertQuery("status:new", change1, change2);
  }

  @Test
  public void filterOutMoreThanOnePageOfResults() throws Exception {
    repo = createAndOpenProject("repo");
    Change change = insert("repo", newChange(repo), userId);
    Account.Id user2 =
        accountManager.authenticate(authRequestFactory.createForUser("anotheruser")).getAccountId();
    for (int i = 0; i < 5; i++) {
      insert("repo", newChange(repo), user2);
    }

    assertQuery("status:new ownerin:Administrators", change);
    assertQuery("status:new ownerin:Administrators limit:2", change);
  }

  @Test
  public void filterOutAllResults() throws Exception {
    repo = createAndOpenProject("repo");
    Account.Id user2 =
        accountManager.authenticate(authRequestFactory.createForUser("anotheruser")).getAccountId();
    for (int i = 0; i < 5; i++) {
      insert("repo", newChange(repo), user2);
    }

    assertQuery("status:new ownerin:Administrators");
    assertQuery("status:new ownerin:Administrators limit:2");
  }

  @Test
  public void byFileExact() throws Exception {
    repo = createAndOpenProject("repo");
    Change change = insert("repo", newChangeWithFiles(repo, "dir/file1", "dir/file2"));

    assertQuery("file:file");
    assertQuery("file:dir", change);
    assertQuery("file:file1", change);
    assertQuery("file:file2", change);
    assertQuery("file:dir/file1", change);
    assertQuery("file:dir/file2", change);
  }

  @Test
  public void byFileRegex() throws Exception {
    repo = createAndOpenProject("repo");
    Change change = insert("repo", newChangeWithFiles(repo, "dir/file1", "dir/file2"));

    assertQuery("file:.*file.*");
    assertQuery("file:^file.*"); // Whole path only.
    assertQuery("file:^dir.file.*", change);
  }

  @Test
  public void byPathExact() throws Exception {
    repo = createAndOpenProject("repo");
    Change change = insert("repo", newChangeWithFiles(repo, "dir/file1", "dir/file2"));

    assertQuery("path:file");
    assertQuery("path:dir");
    assertQuery("path:file1");
    assertQuery("path:file2");
    assertQuery("path:dir/file1", change);
    assertQuery("path:dir/file2", change);
  }

  @Test
  public void byPathRegex() throws Exception {
    repo = createAndOpenProject("repo");
    Change change = insert("repo", newChangeWithFiles(repo, "dir/file1", "dir/file2"));

    assertQuery("path:.*file.*");
    assertQuery("path:^dir.file.*", change);
  }

  @Test
  public void byExtension() throws Exception {
    repo = createAndOpenProject("repo");
    Change change1 = insert("repo", newChangeWithFiles(repo, "foo.h", "foo.cc"));
    Change change2 = insert("repo", newChangeWithFiles(repo, "bar.H", "bar.CC"));
    Change change3 = insert("repo", newChangeWithFiles(repo, "dir/baz.h", "dir/baz.cc"));
    Change change4 = insert("repo", newChangeWithFiles(repo, "Quux.java", "foo"));
    Change change5 = insert("repo", newChangeWithFiles(repo, "foo"));

    assertQuery("extension:java", change4);
    assertQuery("ext:java", change4);
    assertQuery("ext:.java", change4);
    assertQuery("ext:jAvA", change4);
    assertQuery("ext:.jAvA", change4);
    assertQuery("ext:cc", change3, change2, change1);

    // matching changes with files that have no extension is possible
    assertQuery("ext:\"\"", change5, change4);
    assertFailingQuery("ext:");
  }

  @Test
  public void byOnlyExtensions() throws Exception {
    repo = createAndOpenProject("repo");
    Change change1 = insert("repo", newChangeWithFiles(repo, "foo.h", "foo.cc", "bar.cc"));
    Change change2 = insert("repo", newChangeWithFiles(repo, "bar.H", "bar.CC", "foo.H"));
    Change change3 = insert("repo", newChangeWithFiles(repo, "foo.CC", "bar.cc"));
    Change change4 = insert("repo", newChangeWithFiles(repo, "dir/baz.h", "dir/baz.cc"));
    Change change5 = insert("repo", newChangeWithFiles(repo, "Quux.java"));
    Change change6 = insert("repo", newChangeWithFiles(repo, "foo.txt", "foo"));
    Change change7 = insert("repo", newChangeWithFiles(repo, "foo"));

    // case doesn't matter
    assertQuery("onlyextensions:cc,h", change4, change2, change1);
    assertQuery("onlyextensions:CC,H", change4, change2, change1);
    assertQuery("onlyextensions:cc,H", change4, change2, change1);
    assertQuery("onlyextensions:cC,h", change4, change2, change1);
    assertQuery("onlyextensions:cc", change3);
    assertQuery("onlyextensions:CC", change3);
    assertQuery("onlyexts:java", change5);
    assertQuery("onlyexts:jAvA", change5);
    assertQuery("onlyexts:.jAvA", change5);

    // order doesn't matter
    assertQuery("onlyextensions:h,cc", change4, change2, change1);
    assertQuery("onlyextensions:H,CC", change4, change2, change1);

    // specifying extension with '.' is okay
    assertQuery("onlyextensions:.cc,.h", change4, change2, change1);
    assertQuery("onlyextensions:cc,.h", change4, change2, change1);
    assertQuery("onlyextensions:.cc,h", change4, change2, change1);
    assertQuery("onlyexts:.java", change5);

    // matching changes without extension is possible
    assertQuery("onlyexts:txt");
    assertQuery("onlyexts:txt,", change6);
    assertQuery("onlyexts:,txt", change6);
    assertQuery("onlyextensions:\"\"", change7);
    assertQuery("onlyexts:\"\"", change7);
    assertQuery("onlyextensions:,", change7);
    assertQuery("onlyexts:,", change7);
    assertFailingQuery("onlyextensions:");
    assertFailingQuery("onlyexts:");

    // inverse queries
    assertQuery("-onlyextensions:cc,h", change7, change6, change5, change3);
  }

  @Test
  public void byFooter() throws Exception {
    repo = createAndOpenProject("repo");
    RevCommit commit1 = repo.parseBody(repo.commit().message("Test\n\nfoo: bar").create());
    Change change1 = insert("repo", newChangeForCommit(repo, commit1));
    RevCommit commit2 = repo.parseBody(repo.commit().message("Test\n\nfoo: baz").create());
    Change change2 = insert("repo", newChangeForCommit(repo, commit2));
    RevCommit commit3 = repo.parseBody(repo.commit().message("Test\n\nfoo: bar\nfoo:baz").create());
    Change change3 = insert("repo", newChangeForCommit(repo, commit3));
    RevCommit commit4 = repo.parseBody(repo.commit().message("Test\n\nfoo: bar=baz").create());
    Change change4 = insert("repo", newChangeForCommit(repo, commit4));

    // create a changes with lines that look like footers, but which are not
    RevCommit commit5 =
        repo.parseBody(
            repo.commit().message("Test\n\nfoo: bar\n\nfoo=bar").insertChangeId().create());
    Change change5 = insert("repo", newChangeForCommit(repo, commit5));
    RevCommit commit6 = repo.parseBody(repo.commit().message("Test\n\na=b: c").create());
    insert("repo", newChangeForCommit(repo, commit6));

    // matching by 'key=value' works
    assertQuery("footer:foo=bar", change3, change1);
    assertQuery("footer:foo=baz", change3, change2);
    assertQuery("footer:Change-Id=" + change5.getKey(), change5);
    assertQuery("footer:foo=bar=baz", change4);

    // case doesn't matter
    assertQuery("footer:foo=BAR", change3, change1);
    assertQuery("footer:FOO=bar", change3, change1);
    assertQuery("footer:fOo=BaZ", change3, change2);

    // verbatim matching of footers works
    assertQuery("footer:\"foo: bar\"", change3, change1);
    assertQuery("footer:\"foo: baz\"", change3, change2);
    assertQuery("footer:\"Change-Id: " + change5.getKey() + "\"", change5);
    assertQuery("footer:\"foo: bar=baz\"", change4);

    // expect no match because 'a=b: c' of commit6 is not a valid footer (footer key cannot contain
    // '=')
    assertQuery("footer:a=b=c");
    assertQuery("footer:\"a=b: c\"");

    // expect empty result for invalid footers
    assertQuery("footer:foo");
    assertQuery("footer:foo=");
    assertQuery("footer:=foo");
    assertQuery("footer:=");
  }

  @Test
  public void byFooterName() throws Exception {
    assume().that(getSchema().hasField(ChangeField.FOOTER_NAME)).isTrue();
    repo = createAndOpenProject("repo");
    RevCommit commit1 = repo.parseBody(repo.commit().message("Test\n\nfoo: bar").create());
    Change change1 = insert("repo", newChangeForCommit(repo, commit1));
    RevCommit commit2 = repo.parseBody(repo.commit().message("Test\n\nBaR: baz").create());
    Change change2 = insert("repo", newChangeForCommit(repo, commit2));

    // create a changes with lines that look like footers, but which are not
    RevCommit commit6 = repo.parseBody(repo.commit().message("Test\n\na=b: c").create());
    insert("repo", newChangeForCommit(repo, commit6));

    // matching by 'key=value' works
    assertQuery("hasfooter:foo", change1);

    // case matters
    assertQuery("hasfooter:BaR", change2);
    assertQuery("hasfooter:Bar");
  }

  @Test
  public void byDirectory() throws Exception {
    repo = createAndOpenProject("repo");
    Change change1 = insert("repo", newChangeWithFiles(repo, "src/foo.h", "src/foo.cc"));
    Change change2 = insert("repo", newChangeWithFiles(repo, "src/java/foo.java", "src/js/bar.js"));
    Change change3 =
        insert("repo", newChangeWithFiles(repo, "documentation/training/slides/README.txt"));
    Change change4 = insert("repo", newChangeWithFiles(repo, "a.txt"));
    Change change5 = insert("repo", newChangeWithFiles(repo, "a/b/c/d/e/foo.txt"));
    Change change6 = insert("repo", newChangeWithFiles(repo, "all/caps/DIRECTORY/file.txt"));

    // matching by directory prefix works
    assertQuery("directory:src", change2, change1);
    assertQuery("directory:src/java", change2);
    assertQuery("directory:src/js", change2);
    assertQuery("directory:documentation/", change3);
    assertQuery("directory:documentation/training", change3);
    assertQuery("directory:documentation/training/slides", change3);

    // 'dir' alias works
    assertQuery("dir:src", change2, change1);
    assertQuery("dir:src/java", change2);

    // case doesn't matter
    assertQuery("directory:Documentation/TrAiNiNg/SLIDES", change3);
    assertQuery("directory:all/caps/directory", change6);

    // leading and trailing '/' doesn't matter
    assertQuery("directory:/documentation/training/slides", change3);
    assertQuery("directory:documentation/training/slides/", change3);
    assertQuery("directory:/documentation/training/slides/", change3);

    // files do not match as directory
    assertQuery("directory:src/foo.h");
    assertQuery("directory:documentation/training/slides/README.txt");

    // root directory matches all changes
    assertQuery("directory:/", change6, change5, change4, change3, change2, change1);
    assertQuery("directory:\"\"", change6, change5, change4, change3, change2, change1);
    assertFailingQuery("directory:");

    // matching single directory segments works
    assertQuery("directory:java", change2);
    assertQuery("directory:slides", change3);

    // files do not match as directory segment
    assertQuery("directory:foo.h");

    // matching any combination of intermediate directory segments works
    assertQuery("directory:training/slides", change3);
    assertQuery("directory:b/c", change5);
    assertQuery("directory:b/c/d", change5);
    assertQuery("directory:b/c/d/e", change5);
    assertQuery("directory:c/d", change5);
    assertQuery("directory:c/d/e", change5);
    assertQuery("directory:d/e", change5);

    // files do not match as directory segments
    assertQuery("directory:d/e/foo.txt");
    assertQuery("directory:e/foo.txt");

    // matching any combination of intermediate directory segments works with leading and trailing
    // '/'
    assertQuery("directory:/b/c", change5);
    assertQuery("directory:/b/c/", change5);
    assertQuery("directory:b/c/", change5);
  }

  @Test
  public void byDirectoryRegex() throws Exception {
    repo = createAndOpenProject("repo");
    Change change1 = insert("repo", newChangeWithFiles(repo, "src/java/foo.java", "src/js/bar.js"));
    Change change2 =
        insert("repo", newChangeWithFiles(repo, "documentation/training/slides/README.txt"));

    // match by regexp
    assertQuery("directory:^.*va.*", change1);
    assertQuery("directory:^documentation/.*/slides", change2);
    assertQuery("directory:^train.*", change2);
  }

  @Test
  public void byComment() throws Exception {
    repo = createAndOpenProject("repo");
    ChangeInserter ins = newChange(repo);
    Change change = insert("repo", ins);

    ReviewInput input = new ReviewInput();
    input.message = "toplevel";
    ReviewInput.CommentInput commentInput = new ReviewInput.CommentInput();
    commentInput.line = 1;
    commentInput.message = "inline";
    input.comments = ImmutableMap.of(Patch.COMMIT_MSG, ImmutableList.of(commentInput));
    gApi.changes().id(change.getId().get()).current().review(input);

    Map<String, List<CommentInfo>> comments =
        gApi.changes().id(change.getId().get()).current().comments();
    assertThat(comments).hasSize(1);
    CommentInfo comment = Iterables.getOnlyElement(comments.get(Patch.COMMIT_MSG));
    assertThat(comment.message).isEqualTo(commentInput.message);
    ChangeMessageInfo lastMsg =
        Iterables.getLast(gApi.changes().id(change.getId().get()).get().messages, null);
    assertThat(lastMsg.message).isEqualTo("Patch Set 1:\n\n(1 comment)\n\n" + input.message);

    assertQuery("comment:foo");
    assertQuery("comment:toplevel", change);
    assertQuery("comment:inline", change);
  }

  @Test
  public void byAge() throws Exception {
    long thirtyHoursInMs = MILLISECONDS.convert(30, HOURS);
    resetTimeWithClockStep(thirtyHoursInMs, MILLISECONDS);
    repo = createAndOpenProject("repo");
    long startMs = TestTimeUtil.START.toEpochMilli();
    Change change1 = insert("repo", newChange(repo), null, Instant.ofEpochMilli(startMs));
    Change change2 =
        insert("repo", newChange(repo), null, Instant.ofEpochMilli(startMs + thirtyHoursInMs));

    // Stop time so age queries use the same endpoint.
    TestTimeUtil.setClockStep(0, MILLISECONDS);
    TestTimeUtil.setClock(new Timestamp(startMs + 2 * thirtyHoursInMs));
    long nowMs = TimeUtil.nowMs();

    assertThat(lastUpdatedMs(change2) - lastUpdatedMs(change1)).isEqualTo(thirtyHoursInMs);
    assertThat(nowMs - lastUpdatedMs(change2)).isEqualTo(thirtyHoursInMs);
    assertThat(TimeUtil.nowMs()).isEqualTo(nowMs);

    // Change1 was last updated on 2009-09-30 21:00:00 -0000
    // Change2 was last updated on 2009-10-02 03:00:00 -0000
    // The endpoint is 2009-10-03 09:00:00 -0000

    assertQuery("-age:1d");
    assertQuery("-age:" + (30 * 60 - 1) + "m");
    assertQuery("-age:2d", change2);
    assertQuery("-age:3d", change2, change1);
    assertQuery("age:3d");
    assertQuery("age:2d", change1);
    assertQuery("age:1d", change2, change1);

    // Same test as above, but using filter code path.
    assertQuery(makeIndexedPredicateFilterQuery("-age:1d"));
    assertQuery(makeIndexedPredicateFilterQuery("-age:" + (30 * 60 - 1) + "m"));
    assertQuery(makeIndexedPredicateFilterQuery("-age:2d"), change2);
    assertQuery(makeIndexedPredicateFilterQuery("-age:3d"), change2, change1);
    assertQuery(makeIndexedPredicateFilterQuery("age:3d"));
    assertQuery(makeIndexedPredicateFilterQuery("age:2d"), change1);
    assertQuery(makeIndexedPredicateFilterQuery("age:1d"), change2, change1);
  }

  @Test
  public void byBeforeUntil() throws Exception {
    long thirtyHoursInMs = MILLISECONDS.convert(30, HOURS);
    resetTimeWithClockStep(thirtyHoursInMs, MILLISECONDS);
    repo = createAndOpenProject("repo");
    long startMs = TestTimeUtil.START.toEpochMilli();
    Change change1 = insert("repo", newChange(repo), null, Instant.ofEpochMilli(startMs));
    Change change2 =
        insert("repo", newChange(repo), null, Instant.ofEpochMilli(startMs + thirtyHoursInMs));
    TestTimeUtil.setClockStep(0, MILLISECONDS);

    // Change1 was last updated on 2009-09-30 21:00:00 -0000
    // Change2 was last updated on 2009-10-02 03:00:00 -0000

    for (String predicate : Lists.newArrayList("before:", "until:")) {
      assertQuery(predicate + "2009-09-29");
      assertQuery(predicate + "2009-09-30");
      assertQuery(predicate + "\"2009-09-30 16:59:00 -0400\"");
      assertQuery(predicate + "\"2009-09-30 20:59:00 -0000\"");
      assertQuery(predicate + "\"2009-09-30 20:59:00\"");
      assertQuery(predicate + "\"2009-09-30 17:02:00 -0400\"", change1);
      assertQuery(predicate + "\"2009-10-01 21:02:00 -0000\"", change1);
      assertQuery(predicate + "\"2009-10-01 21:02:00\"", change1);
      assertQuery(predicate + "2009-10-01", change1);
      assertQuery(predicate + "2009-10-03", change2, change1);
      assertQuery(predicate + "\"2009-09-30 21:00:00 -0000\"", change1);
      assertQuery(predicate + "\"2009-10-02 03:00:00 -0000\"", change2, change1);
    }

    // Same test as above, but using filter code path.
    for (String predicate : Lists.newArrayList("before:", "until:")) {
      assertQuery(makeIndexedPredicateFilterQuery(predicate + "2009-09-29"));
      assertQuery(makeIndexedPredicateFilterQuery(predicate + "2009-09-30"));
      assertQuery(makeIndexedPredicateFilterQuery(predicate + "\"2009-09-30 16:59:00 -0400\""));
      assertQuery(makeIndexedPredicateFilterQuery(predicate + "\"2009-09-30 20:59:00 -0000\""));
      assertQuery(makeIndexedPredicateFilterQuery(predicate + "\"2009-09-30 20:59:00\""));
      assertQuery(
          makeIndexedPredicateFilterQuery(predicate + "\"2009-09-30 17:02:00 -0400\""), change1);
      assertQuery(
          makeIndexedPredicateFilterQuery(predicate + "\"2009-10-01 21:02:00 -0000\""), change1);
      assertQuery(makeIndexedPredicateFilterQuery(predicate + "\"2009-10-01 21:02:00\""), change1);
      assertQuery(makeIndexedPredicateFilterQuery(predicate + "2009-10-01"), change1);
      assertQuery(makeIndexedPredicateFilterQuery(predicate + "2009-10-03"), change2, change1);
      assertQuery(
          makeIndexedPredicateFilterQuery(predicate + "\"2009-09-30 21:00:00 -0000\""), change1);
      assertQuery(
          makeIndexedPredicateFilterQuery(predicate + "\"2009-10-02 03:00:00 -0000\""),
          change2,
          change1);
    }
  }

  @Test
  public void byAfterSince() throws Exception {
    long thirtyHoursInMs = MILLISECONDS.convert(30, HOURS);
    resetTimeWithClockStep(thirtyHoursInMs, MILLISECONDS);
    repo = createAndOpenProject("repo");
    long startMs = TestTimeUtil.START.toEpochMilli();
    Change change1 = insert("repo", newChange(repo), null, Instant.ofEpochMilli(startMs));
    Change change2 =
        insert("repo", newChange(repo), null, Instant.ofEpochMilli(startMs + thirtyHoursInMs));
    TestTimeUtil.setClockStep(0, MILLISECONDS);

    // Change1 was last updated on 2009-09-30 21:00:00 -0000
    // Change2 was last updated on 2009-10-02 03:00:00 -0000
    for (String predicate : Lists.newArrayList("after:", "since:")) {
      assertQuery(predicate + "2009-10-03");
      assertQuery(predicate + "\"2009-10-01 20:59:59 -0400\"", change2);
      assertQuery(predicate + "\"2009-10-01 20:59:59 -0000\"", change2);
      assertQuery(predicate + "2009-10-01", change2);
      assertQuery(predicate + "2009-09-30", change2, change1);
      assertQuery(predicate + "\"2009-09-30 21:00:00 -0000\"", change2, change1);
      assertQuery(predicate + "\"2009-10-02 03:00:00 -0000\"", change2);
    }

    // Same test as above, but using filter code path.
    for (String predicate : Lists.newArrayList("after:", "since:")) {
      assertQuery(makeIndexedPredicateFilterQuery(predicate + "2009-10-03"));
      assertQuery(
          makeIndexedPredicateFilterQuery(predicate + "\"2009-10-01 20:59:59 -0400\""), change2);
      assertQuery(
          makeIndexedPredicateFilterQuery(predicate + "\"2009-10-01 20:59:59 -0000\""), change2);
      assertQuery(makeIndexedPredicateFilterQuery(predicate + "2009-10-01"), change2);
      assertQuery(makeIndexedPredicateFilterQuery(predicate + "2009-09-30"), change2, change1);
      assertQuery(
          makeIndexedPredicateFilterQuery(predicate + "\"2009-09-30 21:00:00 -0000\""),
          change2,
          change1);
      assertQuery(
          makeIndexedPredicateFilterQuery(predicate + "\"2009-10-02 03:00:00 -0000\""), change2);
    }
  }

  @Test
  public void byMergedBefore() throws Exception {
    assume().that(getSchema().hasField(ChangeField.MERGED_ON_SPEC)).isTrue();
    long thirtyHoursInMs = MILLISECONDS.convert(30, HOURS);

    // Stop the clock, will set time to specific test values.
    resetTimeWithClockStep(0, MILLISECONDS);
    repo = createAndOpenProject("repo");
    long startMs = TestTimeUtil.START.toEpochMilli();
    TestTimeUtil.setClock(new Timestamp(startMs));
    Change change1 = insert("repo", newChange(repo));
    Change change2 = insert("repo", newChange(repo));
    Change change3 = insert("repo", newChange(repo));

    TestTimeUtil.setClock(new Timestamp(startMs + thirtyHoursInMs));
    submit(change3);
    TestTimeUtil.setClock(new Timestamp(startMs + 2 * thirtyHoursInMs));
    submit(change2);
    TestTimeUtil.setClock(new Timestamp(startMs + 3 * thirtyHoursInMs));
    // Put another approval on the change, just to update it. This does not record an update in
    // NoteDb since this is a no/op.
    approve(change1);
    approve(change3);

    assertThat(TimeUtil.nowMs()).isEqualTo(startMs + 3 * thirtyHoursInMs);
    assertThat(lastUpdatedMsApi(change3)).isEqualTo(startMs + thirtyHoursInMs);
    assertThat(lastUpdatedMsApi(change2)).isEqualTo(startMs + 2 * thirtyHoursInMs);
    assertThat(lastUpdatedMsApi(change1)).isEqualTo(startMs + 3 * thirtyHoursInMs);

    // Verify that:
    // 1. Change1 was not submitted and should be never returned.
    // 2. Change2 was merged on 2009-10-02 03:00:00 -0000
    // 3. Change3 was merged on 2009-10-03 09:00:00.0 -0000
    assertQuery("mergedbefore:2009-10-01");
    // Changes excluded on the date submitted.
    assertQuery("mergedbefore:2009-10-02");
    assertQuery("mergedbefore:\"2009-10-01 22:59:00 -0400\"");
    assertQuery("mergedbefore:\"2009-10-01 02:59:00\"");
    assertQuery("mergedbefore:\"2009-10-01 23:02:00 -0400\"", change3);
    assertQuery("mergedbefore:\"2009-10-02 03:02:00 -0000\"", change3);
    assertQuery("mergedbefore:\"2009-10-02 03:02:00\"", change3);
    assertQuery("mergedbefore:2009-10-03", change3);
    // Changes are sorted by lastUpdatedOn first, then by mergedOn.
    // Even though Change2 was merged after Change3, Change3 is returned first.
    assertQuery("mergedbefore:2009-10-04", change2, change3);

    // Same test as above, but using filter code path.
    assertQuery(makeIndexedPredicateFilterQuery("mergedbefore:2009-10-01"));
    assertQuery(makeIndexedPredicateFilterQuery("mergedbefore:2009-10-02"));
    assertQuery(makeIndexedPredicateFilterQuery("mergedbefore:\"2009-10-01 22:59:00 -0400\""));
    assertQuery(makeIndexedPredicateFilterQuery("mergedbefore:\"2009-10-01 02:59:00\""));
    assertQuery(
        makeIndexedPredicateFilterQuery("mergedbefore:\"2009-10-01 23:02:00 -0400\""), change3);
    assertQuery(
        makeIndexedPredicateFilterQuery("mergedbefore:\"2009-10-02 03:02:00 -0000\""), change3);
    assertQuery(makeIndexedPredicateFilterQuery("mergedbefore:\"2009-10-02 03:02:00\""), change3);
    assertQuery(makeIndexedPredicateFilterQuery("mergedbefore:2009-10-03"), change3);
    assertQuery(makeIndexedPredicateFilterQuery("mergedbefore:2009-10-04"), change2, change3);
  }

  @Test
  public void byMergedAfter() throws Exception {
    assume().that(getSchema().hasField(ChangeField.MERGED_ON_SPEC)).isTrue();
    long thirtyHoursInMs = MILLISECONDS.convert(30, HOURS);

    // Stop the clock, will set time to specific test values.
    resetTimeWithClockStep(0, MILLISECONDS);
    repo = createAndOpenProject("repo");
    long startMs = TestTimeUtil.START.toEpochMilli();
    TestTimeUtil.setClock(new Timestamp(startMs));
    Change change1 = insert("repo", newChange(repo));
    Change change2 = insert("repo", newChange(repo));
    Change change3 = insert("repo", newChange(repo));
    assertThat(TimeUtil.nowMs()).isEqualTo(startMs);

    TestTimeUtil.setClock(new Timestamp(startMs + thirtyHoursInMs));
    submit(change3);

    TestTimeUtil.setClock(new Timestamp(startMs + 2 * thirtyHoursInMs));
    submit(change2);

    TestTimeUtil.setClock(new Timestamp(startMs + 3 * thirtyHoursInMs));
    // Put another approval on the change, just to update it. This does not record an update
    // in NoteDb since this is a no/op.
    approve(change1);
    approve(change3);

    assertThat(TimeUtil.nowMs()).isEqualTo(startMs + 3 * thirtyHoursInMs);

    assertThat(lastUpdatedMsApi(change3)).isEqualTo(startMs + thirtyHoursInMs);
    assertThat(lastUpdatedMsApi(change2)).isEqualTo(startMs + 2 * thirtyHoursInMs);
    assertThat(lastUpdatedMsApi(change1)).isEqualTo(startMs + 3 * thirtyHoursInMs);

    // Verify that:
    // 1. Change1 was not submitted and should be never returned.
    // 2. Change2 was merged on 2009-10-02 03:00:00 -0000
    // 3. Change3 was merged on 2009-10-03 09:00:00.0 -0000
    assertQuery("mergedafter:2009-10-01", change2, change3);
    // Changes are sorted by lastUpdatedOn first, then by mergedOn.
    // Change 2 (which was updated last) is returned before change 3.
    assertQuery("mergedafter:\"2009-10-01 22:59:00 -0400\"", change2, change3);
    assertQuery("mergedafter:\"2009-10-02 02:59:00 -0000\"", change2, change3);
    assertQuery("mergedafter:\"2009-10-01 23:02:00 -0400\"", change2);
    assertQuery("mergedafter:\"2009-10-02 03:02:00 -0000\"", change2);
    // Changes included on the date submitted.
    assertQuery("mergedafter:2009-10-02", change2, change3);
    assertQuery("mergedafter:2009-10-03", change2);

    // Same test as above, but using filter code path.

    assertQuery(makeIndexedPredicateFilterQuery("mergedafter:2009-10-01"), change2, change3);
    // Changes are sorted by lastUpdatedOn first, then by mergedOn.
    // Even though Change2 was merged after Change3, Change3 is returned first.
    assertQuery(
        makeIndexedPredicateFilterQuery("mergedafter:\"2009-10-01 22:59:00 -0400\""),
        change2,
        change3);
    assertQuery(
        makeIndexedPredicateFilterQuery("mergedafter:\"2009-10-02 02:59:00 -0000\""),
        change2,
        change3);
    assertQuery(
        makeIndexedPredicateFilterQuery("mergedafter:\"2009-10-01 23:02:00 -0400\""), change2);
    assertQuery(
        makeIndexedPredicateFilterQuery("mergedafter:\"2009-10-02 03:02:00 -0000\""), change2);
    // Changes included on the date submitted.
    assertQuery(makeIndexedPredicateFilterQuery("mergedafter:2009-10-02"), change2, change3);
    assertQuery(makeIndexedPredicateFilterQuery("mergedafter:2009-10-03"), change2);
  }

  @Test
  public void updatedThenMergedOrder() throws Exception {
    assume().that(getSchema().hasField(ChangeField.MERGED_ON_SPEC)).isTrue();
    long thirtyHoursInMs = MILLISECONDS.convert(30, HOURS);

    // Stop the clock, will set time to specific test values.
    resetTimeWithClockStep(0, MILLISECONDS);
    repo = createAndOpenProject("repo");
    long startMs = TestTimeUtil.START.toEpochMilli();
    TestTimeUtil.setClock(new Timestamp(startMs));

    Change change1 = insert("repo", newChange(repo));
    Change change2 = insert("repo", newChange(repo));
    Change change3 = insert("repo", newChange(repo));

    TestTimeUtil.setClock(new Timestamp(startMs + thirtyHoursInMs));
    submit(change2);
    submit(change3);
    TestTimeUtil.setClock(new Timestamp(startMs + 2 * thirtyHoursInMs));
    // Approve post submit just to update lastUpdatedOn. This does not record an update in NoteDb
    // since this is a No/op.
    approve(change3);
    approve(change2);
    submit(change1);

    // All Changes were last updated at the same time.
    assertThat(lastUpdatedMsApi(change3)).isEqualTo(startMs + thirtyHoursInMs);
    assertThat(lastUpdatedMsApi(change2)).isEqualTo(startMs + thirtyHoursInMs);
    assertThat(lastUpdatedMsApi(change1)).isEqualTo(startMs + 2 * thirtyHoursInMs);

    // Changes are sorted by lastUpdatedOn first, then by mergedOn, then by Id in reverse order.
    // 1. Change3 and Change2 were merged at the same time, but Change3 ID > Change2 ID.
    // 2. Change1 ID < Change3 ID & Change2 ID but it was merged last.
    assertQuery("mergedbefore:2009-10-06", change1, change3, change2);
    assertQuery("mergedafter:2009-09-30", change1, change3, change2);
    assertQuery("status:merged", change1, change3, change2);
  }

  @Test
  public void bySize() throws Exception {
    repo = createAndOpenProject("repo");

    // added = 3, deleted = 0, delta = 3
    RevCommit commit1 = repo.parseBody(repo.commit().add("file1", "foo\n\foo\nfoo").create());
    // added = 0, deleted = 2, delta = 2
    RevCommit commit2 = repo.parseBody(repo.commit().parent(commit1).add("file1", "foo").create());

    Change change1 = insert("repo", newChangeForCommit(repo, commit1));
    Change change2 = insert("repo", newChangeForCommit(repo, commit2));

    assertQuery("added:>4");
    assertQuery("-added:<=4");

    assertQuery("added:3", change1);
    assertQuery("-(added:<3 OR added:>3)", change1);

    assertQuery("added:>2", change1);
    assertQuery("-added:<=2", change1);

    assertQuery("added:>=3", change1);
    assertQuery("-added:<3", change1);

    assertQuery("added:<1", change2);
    assertQuery("-added:>=1", change2);

    assertQuery("added:<=0", change2);
    assertQuery("-added:>0", change2);

    assertQuery("deleted:>3");
    assertQuery("-deleted:<=3");

    assertQuery("deleted:2", change2);
    assertQuery("-(deleted:<2 OR deleted:>2)", change2);

    assertQuery("deleted:>1", change2);
    assertQuery("-deleted:<=1", change2);

    assertQuery("deleted:>=2", change2);
    assertQuery("-deleted:<2", change2);

    assertQuery("deleted:<1", change1);
    assertQuery("-deleted:>=1", change1);

    assertQuery("deleted:<=0", change1);

    for (String str : Lists.newArrayList("delta:", "size:")) {
      assertQuery(str + "<2");
      assertQuery(str + "3", change1);
      assertQuery(str + ">2", change1);
      assertQuery(str + ">=3", change1);
      assertQuery(str + "<3", change2);
      assertQuery(str + "<=2", change2);
    }
  }

  private List<Change> setUpHashtagChanges() throws Exception {
    repo = createAndOpenProject("repo");
    Change change1 = insert("repo", newChange(repo));
    Change change2 = insert("repo", newChange(repo));

    addHashtags(change1.getId(), "foo", "aaa-bbb-ccc");
    addHashtags(change2.getId(), "foo", "bar", "a tag", "ACamelCaseTag");
    return ImmutableList.of(change1, change2);
  }

  private void addHashtags(Change.Id changeId, String... hashtags) throws Exception {
    HashtagsInput in = new HashtagsInput();
    in.add = ImmutableSet.copyOf(hashtags);
    gApi.changes().id(changeId.get()).setHashtags(in);
  }

  @Test
  public void byHashtag() throws Exception {
    List<Change> changes = setUpHashtagChanges();
    assertQuery("hashtag:foo", changes.get(1), changes.get(0));
    assertQuery("hashtag:bar", changes.get(1));
    assertQuery("hashtag:\"a tag\"", changes.get(1));
    assertQuery("hashtag:\"a tag \"", changes.get(1));
    assertQuery("hashtag:\" a tag \"", changes.get(1));
    assertQuery("hashtag:\"#a tag\"", changes.get(1));
    assertQuery("hashtag:\"# #a tag\"", changes.get(1));
    assertQuery("hashtag:acamelcasetag", changes.get(1));
    assertQuery("hashtag:ACamelCaseTAg", changes.get(1));
  }

  @Test
  public void byHashtagFullText() throws Exception {
    assume().that(getSchema().hasField(ChangeField.FUZZY_HASHTAG)).isTrue();
    List<Change> changes = setUpHashtagChanges();
    assertQuery("inhashtag:foo", changes.get(1), changes.get(0));
    assertQuery("inhashtag:bbb", changes.get(0));
    assertQuery("inhashtag:tag", changes.get(1));
  }

  @Test
  public void byHashtagPrefix() throws Exception {
    assume().that(getSchema().hasField(ChangeField.PREFIX_HASHTAG)).isTrue();
    List<Change> changes = setUpHashtagChanges();
    assertQuery("prefixhashtag:a", changes.get(1), changes.get(0));
    assertQuery("prefixhashtag:aa", changes.get(0));
    assertQuery("prefixhashtag:bar", changes.get(1));
  }

  @Test
  public void byHashtagRegex() throws Exception {
    repo = createAndOpenProject("repo");
    Change change1 = insert("repo", newChange(repo));
    Change change2 = insert("repo", newChange(repo));
    Change change3 = insert("repo", newChange(repo));
    addHashtags(change1.getId(), "feature1");
    addHashtags(change1.getId(), "trending");
    addHashtags(change2.getId(), "Cherrypick-feature1");
    addHashtags(change3.getId(), "feature1-fixup");

    assertQuery("inhashtag:^feature1.*", change3, change1);
    assertQuery("inhashtag:{^.*feature1$}", change2, change1);
    assertQuery("inhashtag:^trending.*", change1);
  }

  @Test
  public void byDefault() throws Exception {
    repo = createAndOpenProject("repo");

    Change change1 = insert("repo", newChange(repo));

    RevCommit commit2 = repo.parseBody(repo.commit().message("foosubject").create());
    Change change2 = insert("repo", newChangeForCommit(repo, commit2));

    RevCommit commit3 = repo.parseBody(repo.commit().add("Foo.java", "foo contents").create());
    Change change3 = insert("repo", newChangeForCommit(repo, commit3));

    ChangeInserter ins4 = newChange(repo);
    Change change4 = insert("repo", ins4);
    ReviewInput ri4 = new ReviewInput();
    ri4.message = "toplevel";
    ri4.labels = ImmutableMap.of("Code-Review", (short) 1);
    gApi.changes().id(change4.getId().get()).current().review(ri4);

    ChangeInserter ins5 = newChangeWithTopic(repo, "feature5");
    Change change5 = insert("repo", ins5);

    Change change6 = insert("repo", newChangeForBranch(repo, "branch6"));

    assertQuery(change1.getId().get(), change1);
    assertQuery(ChangeTriplet.format(change1), change1);
    assertQuery("foosubject", change2);
    assertQuery("Foo.java", change3);
    assertQuery("Code-Review+1", change4);
    assertQuery("toplevel", change4);
    assertQuery("feature5", change5);
    assertQuery("branch6", change6);
    assertQuery("refs/heads/branch6", change6);

    Change[] expected = new Change[] {change6, change5, change4, change3, change2, change1};
    assertQuery("user@example.com", expected);
    assertQuery("repo", expected);

    assertQuery("Code-Review=+1", change4);
  }

  @Test
  public void byDefaultWithCommitPrefix() throws Exception {
    repo = createAndOpenProject("repo");
    RevCommit commit = repo.parseBody(repo.commit().message("message").create());
    Change change = insert("repo", newChangeForCommit(repo, commit));

    assertQuery(commit.getId().getName().substring(0, 6), change);
  }

  @Test
  public void visible() throws Exception {
    repo = createAndOpenProject("repo");
    Change change1 = insert("repo", newChange(repo));
    Change change2 = insert("repo", newChangePrivate(repo));

    String q = "project:repo";

    // Bad request for query with non-existent user
    assertThatQueryException(q + " visibleto:notexisting");

    // Current user can see all changes
    assertQuery(q, change2, change1);
    assertQuery(q + " visibleto:self", change2, change1);

    // Second user cannot see first user's private change
    Account.Id user2 = createAccount("user2");
    assertQuery(q + " visibleto:" + user2.get(), change1);
    assertQuery(q + " visibleto:user2", change1);

    String g1 = createGroup("group1", "Administrators");
    gApi.groups().id(g1).addMembers("user2");

    // By default when a group is created without any permission granted,
    // nothing is visible to it; having members or not has nothing to do with it
    assertQuery(q + " visibleto:" + g1);

    // change is visible to group ONLY when access is granted
    grant(
        Project.nameKey("repo"),
        "refs/*",
        Permission.READ,
        false,
        AccountGroup.uuid(gApi.groups().id(g1).get().id));
    assertQuery(q + " visibleto:" + g1, change1);

    // Both changes are visible to InternalUser
    try (ManualRequestContext ctx = oneOffRequestContext.open()) {
      assertQuery(q, change2, change1);
    }

    requestContext.setContext(newRequestContext(user2));
    assertQuery("is:visible", change1);

    Account.Id user3 = createAccount("user3");

    // Explicitly authenticate user2 and user3 so that display name gets set
    AuthRequest authRequest = authRequestFactory.createForUser("user2");
    authRequest.setDisplayName("Another User");
    authRequest.setEmailAddress("user2@example.com");
    accountManager.authenticate(authRequest);
    authRequest = authRequestFactory.createForUser("user3");
    authRequest.setDisplayName("Another User");
    authRequest.setEmailAddress("user3@example.com");
    accountManager.authenticate(authRequest);

    // Switch to user3
    requestContext.setContext(newRequestContext(user3));
    Change change3 = insert("repo", newChange(repo), user3);
    Change change4 = insert("repo", newChangePrivate(repo), user3);

    // User3 can see both their changes and the first user's change
    assertQuery(q + " visibleto:" + user3.get(), change4, change3, change1);

    // User2 cannot see user3's private change
    assertQuery(q + " visibleto:" + user2.get(), change3, change1);

    // Query as user3 by display name matching user2 and user3; bad request
    assertFailingQuery(
        q + " visibleto:\"Another User\"", "\"Another User\" resolves to multiple accounts");
  }

  protected void grant(
      Project.NameKey project,
      String ref,
      String permission,
      boolean force,
      AccountGroup.UUID groupUUID)
      throws RepositoryNotFoundException, IOException, ConfigInvalidException {
    try (MetaDataUpdate md = metaDataUpdateFactory.create(project)) {
      md.setMessage(String.format("Grant %s on %s", permission, ref));
      ProjectConfig config = projectConfigFactory.read(md);
      config.upsertAccessSection(
          ref,
          s -> {
            Permission.Builder p = s.upsertPermission(permission);
            PermissionRule.Builder rule =
                PermissionRule.builder(GroupReference.create(groupUUID, groupUUID.get()))
                    .setForce(force);
            p.add(rule);
          });

      config.commit(md);
      projectCache.evictAndReindex(config.getProject());
    }
  }

  @Test
  public void visibleToSelf() throws Exception {
    repo = createAndOpenProject("repo");
    Change change1 = insert("repo", newChange(repo));
    Change change2 = insert("repo", newChange(repo));

    gApi.changes().id(change2.getChangeId()).setPrivate(true, "private");

    String q = "project:repo";
    assertQuery(q + " visibleto:self", change2, change1);
    assertQuery(q + " visibleto:me", change2, change1);

    // Anonymous user cannot see first user's private change.
    requestContext.setContext(anonymousUserProvider::get);
    assertQuery(q + " visibleto:self", change1);
    assertQuery(q + " visibleto:me", change1);
  }

  @Test
  public void byCommentBy() throws Exception {

    repo = createAndOpenProject("repo");
    Change change1 = insert("repo", newChange(repo));
    Change change2 = insert("repo", newChange(repo));

    Account.Id user2 = createAccount("anotheruser");
    ReviewInput input = new ReviewInput();
    input.message = "toplevel";
    ReviewInput.CommentInput comment = new ReviewInput.CommentInput();
    comment.line = 1;
    comment.message = "inline";
    input.comments = ImmutableMap.of(Patch.COMMIT_MSG, ImmutableList.of(comment));
    gApi.changes().id(change1.getId().get()).current().review(input);

    input = new ReviewInput();
    input.message = "toplevel";
    gApi.changes().id(change2.getId().get()).current().review(input);

    assertQuery("commentby:" + userId.get(), change2, change1);
    assertQuery("commentby:" + user2);
  }

  @Test
  public void bySubmitRuleResult() throws Exception {
    try (Registration registration =
        extensionRegistry.newRegistration().add(new FakeSubmitRule())) {
      repo = createAndOpenProject("repo");
      Change change = insert("repo", newChange(repo));
      // The fake submit rule exports its ruleName as "FakeSubmitRule"
      assertQuery("rule:FakeSubmitRule");

      // FakeSubmitRule returns true if change has one or more hashtags.
      HashtagsInput hashtag = new HashtagsInput();
      hashtag.add = ImmutableSet.of("Tag1");
      gApi.changes().id(change.getId().get()).setHashtags(hashtag);

      assertQuery("rule:FakeSubmitRule", change);
      assertQuery("rule:FakeSubmitRule=OK", change);
      assertQuery("rule:FakeSubmitRule=NOT_READY");
    }
  }

  @Test
  public void byNonExistingSubmitRule_returnsEmpty() throws Exception {
    try (Registration registration =
        extensionRegistry.newRegistration().add(new FakeSubmitRule())) {
      repo = createAndOpenProject("repo");
      insert("repo", newChange(repo));
      assertQuery("rule:non-existent-rule");
    }
  }

  @Test
  public void byHasDraft() throws Exception {
    repo = createAndOpenProject("repo");
    Change change1 = insert("repo", newChange(repo));
    Change change2 = insert("repo", newChange(repo));

    assertQuery("has:draft");

    DraftInput in = new DraftInput();
    in.line = 1;
    in.message = "nit: trailing whitespace";
    in.path = Patch.COMMIT_MSG;
    gApi.changes().id(change1.getId().get()).current().createDraft(in);

    in = new DraftInput();
    in.line = 2;
    in.message = "nit: point in the end of the statement";
    in.path = Patch.COMMIT_MSG;
    gApi.changes().id(change2.getId().get()).current().createDraft(in);

    Account.Id user2 =
        accountManager.authenticate(authRequestFactory.createForUser("anotheruser")).getAccountId();

    assertQuery("has:draft", change2, change1);

    requestContext.setContext(newRequestContext(user2));
    assertQuery("has:draft");
  }

  /**
   * This test does not have a test about drafts computed from All-Users Repository because zombie
   * drafts can't be filtered when computing from All-Users repository. TODO(paiking): During
   * rollout, we should find a way to fix zombie drafts.
   */
  public void byHasDraftExcludesZombieDrafts() throws Exception {
    Project.NameKey project = Project.nameKey("repo");
    repo = createAndOpenProject(project.get());
    Change change = insert("repo", newChange(repo));
    Change.Id id = change.getId();

    DraftInput in = new DraftInput();
    in.line = 1;
    in.message = "nit: trailing whitespace";
    in.path = Patch.COMMIT_MSG;
    gApi.changes().id(id.get()).current().createDraft(in);

    assertQuery("has:draft", change);
    assertQuery("commentby:" + userId);

    try (TestRepository<Repository> allUsers =
        new TestRepository<>(repoManager.openRepository(allUsersName))) {
      Ref draftsRef = allUsers.getRepository().exactRef(RefNames.refsDraftComments(id, userId));
      assertThat(draftsRef).isNotNull();

      ReviewInput rin = ReviewInput.dislike();
      rin.drafts = DraftHandling.PUBLISH_ALL_REVISIONS;
      gApi.changes().id(id.get()).current().review(rin);

      assertQuery("has:draft");
      assertQuery("commentby:" + userId, change);
      assertThat(allUsers.getRepository().exactRef(draftsRef.getName())).isNull();

      // Re-add drafts ref and ensure it gets filtered out during indexing.
      allUsers.update(draftsRef.getName(), draftsRef.getObjectId());
      assertThat(allUsers.getRepository().exactRef(draftsRef.getName())).isNotNull();
    }

    indexer.index(project, id);
    assertQuery("has:draft");
  }

  @Test
  public void byHasDraftWithManyDrafts() throws Exception {
    repo = createAndOpenProject("repo");
    Change[] changesWithDrafts = new Change[30];

    // unrelated change not shown in the result.
    insert("repo", newChange(repo));

    for (int i = 0; i < changesWithDrafts.length; i++) {
      // put the changes in reverse order since this is the order we receive them from the index.
      changesWithDrafts[changesWithDrafts.length - 1 - i] = insert("repo", newChange(repo));
      DraftInput in = new DraftInput();
      in.line = 1;
      in.message = "nit: trailing whitespace";
      in.path = Patch.COMMIT_MSG;
      gApi.changes()
          .id(changesWithDrafts[changesWithDrafts.length - 1 - i].getId().get())
          .current()
          .createDraft(in);
    }
    assertQuery("has:draft", changesWithDrafts);

    Account.Id user2 =
        accountManager.authenticate(authRequestFactory.createForUser("anotheruser")).getAccountId();
    requestContext.setContext(newRequestContext(user2));
    assertQuery("has:draft");
  }

  @Test
  public void byStarredBy() throws Exception {
    repo = createAndOpenProject("repo");
    Change change1 = insert("repo", newChange(repo));
    Change change2 = insert("repo", newChange(repo));
    insert("repo", newChange(repo));

    gApi.accounts().self().starChange(change1.getId().toString());
    gApi.accounts().self().starChange(change2.getId().toString());

    Account.Id user2 =
        accountManager.authenticate(authRequestFactory.createForUser("anotheruser")).getAccountId();

    assertQuery("has:star", change2, change1);

    requestContext.setContext(newRequestContext(user2));
    assertQuery("has:star");
  }

  @Test
  public void byStar() throws Exception {
    repo = createAndOpenProject("repo");
    Change change1 = insert("repo", newChangeWithStatus(repo, Change.Status.MERGED));

    Account.Id user2 =
        accountManager.authenticate(authRequestFactory.createForUser("anotheruser")).getAccountId();
    requestContext.setContext(newRequestContext(user2));

    gApi.accounts().self().starChange(change1.getId().toString());

    // check default star
    assertQuery("has:star", change1);
    assertQuery("is:starred", change1);
  }

  @Test
  public void byStarWithManyStars() throws Exception {
    repo = createAndOpenProject("repo");
    Change[] changesWithDrafts = new Change[30];
    for (int i = 0; i < changesWithDrafts.length; i++) {
      // put the changes in reverse order since this is the order we receive them from the index.
      changesWithDrafts[changesWithDrafts.length - 1 - i] = insert("repo", newChange(repo));

      // star the change
      gApi.accounts()
          .self()
          .starChange(changesWithDrafts[changesWithDrafts.length - 1 - i].getId().toString());
    }

    // all changes are both starred and ignored.
    assertQuery("is:starred", changesWithDrafts);
  }

  @Test
  public void byFrom() throws Exception {
    repo = createAndOpenProject("repo");
    Change change1 = insert("repo", newChange(repo));

    Account.Id user2 =
        accountManager.authenticate(authRequestFactory.createForUser("anotheruser")).getAccountId();
    Change change2 = insert("repo", newChange(repo), user2);

    ReviewInput input = new ReviewInput();
    input.message = "toplevel";
    ReviewInput.CommentInput comment = new ReviewInput.CommentInput();
    comment.line = 1;
    comment.message = "inline";
    input.comments = ImmutableMap.of(Patch.COMMIT_MSG, ImmutableList.of(comment));
    gApi.changes().id(change2.getId().get()).current().review(input);

    assertQuery("from:" + userId.get(), change2, change1);
    assertQuery("from:" + user2, change2);
  }

  @Test
  public void conflicts() throws Exception {
    repo = createAndOpenProject("repo");
    RevCommit commit1 =
        repo.parseBody(
            repo.commit()
                .add("file1", "contents1")
                .add("dir/file2", "contents2")
                .add("dir/file3", "contents3")
                .create());
    RevCommit commit2 = repo.parseBody(repo.commit().add("file1", "contents1").create());
    RevCommit commit3 =
        repo.parseBody(repo.commit().add("dir/file2", "contents2 different").create());
    RevCommit commit4 = repo.parseBody(repo.commit().add("file4", "contents4").create());
    Change change1 = insert("repo", newChangeForCommit(repo, commit1));
    Change change2 = insert("repo", newChangeForCommit(repo, commit2));
    Change change3 = insert("repo", newChangeForCommit(repo, commit3));
    Change change4 = insert("repo", newChangeForCommit(repo, commit4));

    assertQuery("conflicts:" + change1.getId().get(), change3);
    assertQuery("conflicts:" + change2.getId().get());
    assertQuery("conflicts:" + change3.getId().get(), change1);
    assertQuery("conflicts:" + change4.getId().get());
  }

  @Test
  @GerritConfig(
      name = "change.mergeabilityComputationBehavior",
      value = "API_REF_UPDATED_AND_CHANGE_REINDEX")
  public void mergeable() throws Exception {
    assume().that(getSchema().hasField(ChangeField.MERGEABLE_SPEC)).isTrue();
    repo = createAndOpenProject("repo");
    RevCommit commit1 = repo.parseBody(repo.commit().add("file1", "contents1").create());
    RevCommit commit2 = repo.parseBody(repo.commit().add("file1", "contents2").create());
    Change change1 = insert("repo", newChangeForCommit(repo, commit1));
    Change change2 = insert("repo", newChangeForCommit(repo, commit2));

    assertQuery("conflicts:" + change1.getId().get(), change2);
    assertQuery("conflicts:" + change2.getId().get(), change1);
    assertQuery("is:mergeable", change2, change1);

    gApi.changes().id(change1.getChangeId()).current().review(ReviewInput.approve());
    gApi.changes().id(change1.getChangeId()).current().submit();

    // If a change gets submitted, the remaining open changes get reindexed asynchronously to update
    // their mergeability information. If the further assertions in this test are done before the
    // asynchronous reindex completed they fail because the mergeability information in the index
    // was not updated yet. To avoid this flakiness indexing mergeable is switched off for the
    // tests and we index change2 synchronously here.
    gApi.changes().id(change2.getChangeId()).index();

    assertQuery("status:open conflicts:" + change2.getId().get());
    assertQuery("status:open is:mergeable");
    assertQuery("status:open -is:mergeable", change2);
  }

  @Test
  public void cherrypick() throws Exception {
    assume().that(getSchema().hasField(ChangeField.CHERRY_PICK_SPEC)).isTrue();
    repo = createAndOpenProject("repo");
    Change change1 = insert("repo", newChange(repo));
    Change change2 = insert("repo", newCherryPickChange(repo, "foo", change1.currentPatchSetId()));

    assertQuery("is:cherrypick", change2);
    assertQuery("-is:cherrypick", change1);
  }

  @Test
  public void merge() throws Exception {
    assume().that(getSchema().hasField(ChangeField.MERGE_SPEC)).isTrue();
    repo = createAndOpenProject("repo");
    RevCommit commit1 = repo.parseBody(repo.commit().add("file1", "contents1").create());
    RevCommit commit2 = repo.parseBody(repo.commit().add("file1", "contents2").create());
    RevCommit commit3 =
        repo.parseBody(repo.commit().parent(commit2).add("file1", "contents3").create());
    Change change1 = insert("repo", newChangeForCommit(repo, commit1));
    Change change2 = insert("repo", newChangeForCommit(repo, commit2));
    Change change3 = insert("repo", newChangeForCommit(repo, commit3));
    RevCommit mergeCommit =
        repo.branch("master")
            .commit()
            .message("Merge commit")
            .parent(commit1)
            .parent(commit3)
            .insertChangeId()
            .create();
    Change mergeChange = insert("repo", newChangeForCommit(repo, mergeCommit));

    assertQuery("status:open is:merge", mergeChange);
    assertQuery("status:open -is:merge", change3, change2, change1);
    assertQuery("status:open", mergeChange, change3, change2, change1);
  }

  @Test
  public void reviewedBy() throws Exception {
    resetTimeWithClockStep(2, MINUTES);
    repo = createAndOpenProject("repo");
    Change change1 = insert("repo", newChange(repo));
    Change change2 = insert("repo", newChange(repo));
    Change change3 = insert("repo", newChange(repo));

    gApi.changes().id(change1.getId().get()).current().review(new ReviewInput().message("comment"));

    Account.Id user2 =
        accountManager.authenticate(authRequestFactory.createForUser("anotheruser")).getAccountId();
    requestContext.setContext(newRequestContext(user2));

    gApi.changes().id(change2.getId().get()).current().review(new ReviewInput().message("comment"));

    PatchSet.Id ps3_1 = change3.currentPatchSetId();
    change3 = newPatchSet("repo", change3, user, /* message= */ Optional.empty());
    assertThat(change3.currentPatchSetId()).isNotEqualTo(ps3_1);
    // Response to previous patch set still counts as reviewing.
    gApi.changes()
        .id(change3.getId().get())
        .revision(ps3_1.get())
        .review(new ReviewInput().message("comment"));

    List<ChangeInfo> actual;
    actual = assertQuery(newQuery("is:reviewed").withOption(REVIEWED), change3, change2);
    assertThat(actual.get(0).reviewed).isTrue();
    assertThat(actual.get(1).reviewed).isTrue();

    actual = assertQuery(newQuery("-is:reviewed").withOption(REVIEWED), change1);
    assertThat(actual.get(0).reviewed).isNull();

    assertQuery("reviewedby:" + userId.get());

    actual =
        assertQuery(newQuery("reviewedby:" + user2.get()).withOption(REVIEWED), change3, change2);
    assertThat(actual.get(0).reviewed).isTrue();
    assertThat(actual.get(1).reviewed).isTrue();
  }

  @Test
  public void reviewerAndCc() throws Exception {
    Account.Id user1 = createAccount("user1");
    repo = createAndOpenProject("repo");
    Change change1 = insert("repo", newChange(repo));
    Change change2 = insert("repo", newChange(repo));
    Change change3 = insert("repo", newChange(repo));
    insert("repo", newChange(repo));

    ReviewerInput rin = new ReviewerInput();
    rin.reviewer = user1.toString();
    rin.state = ReviewerState.REVIEWER;
    gApi.changes().id(change1.getId().get()).addReviewer(rin);

    rin = new ReviewerInput();
    rin.reviewer = user1.toString();
    rin.state = ReviewerState.CC;
    gApi.changes().id(change2.getId().get()).addReviewer(rin);

    assertQuery("is:reviewer");
    assertQuery("reviewer:self");
    gApi.changes().id(change3.getChangeId()).current().review(ReviewInput.recommend());
    assertQuery("is:reviewer", change3);
    assertQuery("reviewer:self", change3);

    requestContext.setContext(newRequestContext(user1));
    assertQuery("reviewer:" + user1, change1);
    assertQuery("cc:" + user1, change2);
    assertQuery("is:cc", change2);
    assertQuery("cc:self", change2);
  }

  @Test
  public void byReviewed() throws Exception {
    repo = createAndOpenProject("repo");
    Account.Id otherUser =
        accountManager.authenticate(authRequestFactory.createForUser("anotheruser")).getAccountId();
    Change change1 = insert("repo", newChange(repo));
    Change change2 = insert("repo", newChange(repo));

    assertQuery("is:reviewed");
    assertQuery("status:reviewed");
    assertQuery("-is:reviewed", change2, change1);
    assertQuery("-status:reviewed", change2, change1);

    requestContext.setContext(newRequestContext(otherUser));
    gApi.changes().id(change1.getChangeId()).current().review(ReviewInput.recommend());

    assertQuery("is:reviewed", change1);
    assertQuery("status:reviewed", change1);
    assertQuery("-is:reviewed", change2);
    assertQuery("-status:reviewed", change2);
  }

  @Test
  public void reviewerin() throws Exception {
    Account.Id user1 =
        accountManager.authenticate(authRequestFactory.createForUser("user1")).getAccountId();
    Account.Id user2 =
        accountManager.authenticate(authRequestFactory.createForUser("user2")).getAccountId();
    Account.Id user3 =
        accountManager.authenticate(authRequestFactory.createForUser("user3")).getAccountId();
    repo = createAndOpenProject("repo");

    Change change1 = insert("repo", newChange(repo));
    Change change2 = insert("repo", newChange(repo));
    Change change3 = insert("repo", newChange(repo));

    ReviewerInput rin = new ReviewerInput();
    rin.reviewer = user1.toString();
    rin.state = ReviewerState.REVIEWER;
    gApi.changes().id(change1.getId().get()).addReviewer(rin);

    rin = new ReviewerInput();
    rin.reviewer = user2.toString();
    rin.state = ReviewerState.REVIEWER;
    gApi.changes().id(change2.getId().get()).addReviewer(rin);

    rin = new ReviewerInput();
    rin.reviewer = user3.toString();
    rin.state = ReviewerState.CC;
    gApi.changes().id(change3.getId().get()).addReviewer(rin);

    String group = gApi.groups().create("foo").get().name;
    gApi.groups().id(group).addMembers(user2.toString(), user3.toString());

    List<String> members =
        gApi.groups().id(group).members().stream()
            .map(a -> a._accountId.toString())
            .collect(toList());
    assertThat(members).contains(user2.toString());

    assertQuery("reviewerin:\"Registered Users\"", change2, change1);
    assertQuery("reviewerin:" + group, change2);

    gApi.changes().id(change2.getId().get()).current().review(ReviewInput.approve());
    gApi.changes().id(change2.getId().get()).current().submit();

    assertQuery("reviewerin:" + group, change2);
    assertQuery("project:repo reviewerin:" + group, change2);
    assertQuery("status:merged reviewerin:" + group, change2);
  }

  @Test
  public void reviewerAndCcByEmail() throws Exception {
    Project.NameKey project = Project.nameKey("repo");
    repo = createAndOpenProject(project.get());
    ConfigInput conf = new ConfigInput();
    conf.enableReviewerByEmail = InheritableBoolean.TRUE;
    gApi.projects().name(project.get()).config(conf);

    String userByEmail = "un.registered@reviewer.com";
    String userByEmailWithName = "John Doe <" + userByEmail + ">";

    Change change1 = insert("repo", newChange(repo));
    Change change2 = insert("repo", newChange(repo));
    insert("repo", newChange(repo));

    ReviewerInput rin = new ReviewerInput();
    rin.reviewer = userByEmailWithName;
    rin.state = ReviewerState.REVIEWER;
    gApi.changes().id(change1.getId().get()).addReviewer(rin);

    rin = new ReviewerInput();
    rin.reviewer = userByEmailWithName;
    rin.state = ReviewerState.CC;
    gApi.changes().id(change2.getId().get()).addReviewer(rin);

    assertQuery("reviewer:\"" + userByEmailWithName + "\"", change1);
    assertQuery("cc:\"" + userByEmailWithName + "\"", change2);

    // Omitting the name:
    assertQuery("reviewer:\"" + userByEmail + "\"", change1);
    assertQuery("cc:\"" + userByEmail + "\"", change2);
  }

  @Test
  public void reviewerAndCcByEmailWithQueryForDifferentUser() throws Exception {
    Project.NameKey project = Project.nameKey("repo");
    repo = createAndOpenProject(project.get());
    ConfigInput conf = new ConfigInput();
    conf.enableReviewerByEmail = InheritableBoolean.TRUE;
    gApi.projects().name(project.get()).config(conf);

    String userByEmail = "John Doe <un.registered@reviewer.com>";

    Change change1 = insert("repo", newChange(repo));
    Change change2 = insert("repo", newChange(repo));
    insert("repo", newChange(repo));

    ReviewerInput rin = new ReviewerInput();
    rin.reviewer = userByEmail;
    rin.state = ReviewerState.REVIEWER;
    gApi.changes().id(change1.getId().get()).addReviewer(rin);

    rin = new ReviewerInput();
    rin.reviewer = userByEmail;
    rin.state = ReviewerState.CC;
    gApi.changes().id(change2.getId().get()).addReviewer(rin);

    assertQuery("reviewer:\"someone@example.com\"");
    assertQuery("cc:\"someone@example.com\"");
  }

  @Test
  public void submitRecords() throws Exception {
    Account.Id user1 = createAccount("user1");
    repo = createAndOpenProject("repo");
    Change change1 = insert("repo", newChange(repo));
    Change change2 = insert("repo", newChange(repo));

    gApi.changes().id(change1.getId().get()).current().review(ReviewInput.approve());
    requestContext.setContext(newRequestContext(user1));
    gApi.changes().id(change2.getId().get()).current().review(ReviewInput.recommend());
    requestContext.setContext(newRequestContext(user.getAccountId()));

    assertQuery("is:submittable", change1);
    assertQuery("-is:submittable", change2);

    assertQuery("label:CodE-RevieW=ok", change1);
    assertQuery("label:CodE-RevieW=ok,user=" + userAccount.preferredEmail(), change1);
    assertQuery("label:CodE-RevieW=ok,Administrators", change1);
    assertQuery("label:CodE-RevieW=ok,group=Administrators", change1);
    assertQuery("label:CodE-RevieW=ok,owner", change1);
    assertQuery("label:CodE-RevieW=ok,user1");
    assertQuery("label:CodE-RevieW=need", change2);
    // NEED records don't have associated users.
    assertQuery("label:CodE-RevieW=need,user1");
    assertQuery("label:CodE-RevieW=need,user");

    gApi.changes().id(change1.getId().get()).current().submit();
    assertQuery("is:submittable");
    assertQuery("-is:submittable", change1, change2);
  }

  @Test
  public void hasEdit() throws Exception {
    Account.Id user1 = createAccount("user1");
    Account.Id user2 = createAccount("user2");
    repo = createAndOpenProject("repo");
    Change change1 = insert("repo", newChange(repo));
    String changeId1 = change1.getKey().get();
    Change change2 = insert("repo", newChange(repo));
    String changeId2 = change2.getKey().get();

    requestContext.setContext(newRequestContext(user1));
    assertQuery("has:edit");
    gApi.changes().id(changeId1).edit().create();
    gApi.changes().id(changeId2).edit().create();

    requestContext.setContext(newRequestContext(user2));
    assertQuery("has:edit");
    gApi.changes().id(changeId2).edit().create();

    requestContext.setContext(newRequestContext(user1));
    assertQuery("has:edit", change2, change1);

    requestContext.setContext(newRequestContext(user2));
    assertQuery("has:edit", change2);
  }

  @Test
  public void byUnresolved() throws Exception {
    repo = createAndOpenProject("repo");
    Change change1 = insert("repo", newChange(repo));
    Change change2 = insert("repo", newChange(repo));
    Change change3 = insert("repo", newChange(repo));

    // Change1 has one resolved comment (unresolvedcount = 0)
    // Change2 has one unresolved comment (unresolvedcount = 1)
    // Change3 has one resolved comment and one unresolved comment (unresolvedcount = 1)
    addComment(change1.getChangeId(), "comment 1", false);
    addComment(change2.getChangeId(), "comment 2", true);
    addComment(change3.getChangeId(), "comment 3", false);
    addComment(change3.getChangeId(), "comment 4", true);

    assertQuery("has:unresolved", change3, change2);

    assertQuery("unresolved:0", change1);
    List<ChangeInfo> changeInfos = assertQuery("unresolved:>=0", change3, change2, change1);
    assertThat(changeInfos.get(0).unresolvedCommentCount).isEqualTo(1); // Change3
    assertThat(changeInfos.get(1).unresolvedCommentCount).isEqualTo(1); // Change2
    assertThat(changeInfos.get(2).unresolvedCommentCount).isEqualTo(0); // Change1
    assertQuery("unresolved:>0", change3, change2);

    assertQuery("unresolved:<1", change1);
    assertQuery("unresolved:<=1", change3, change2, change1);
    assertQuery("unresolved:1", change3, change2);
    assertQuery("unresolved:>1");
    assertQuery("unresolved:>=1", change3, change2);
  }

  @Test
  public void byCommitsOnBranchNotMerged() throws Exception {
    createProject("repo");
    testByCommitsOnBranchNotMerged("repo", ImmutableSet.of());
  }

  @Test
  public void byCommitsOnBranchNotMergedSkipsMissingChanges() throws Exception {
    repo = createAndOpenProject("repo");
    ObjectId missing =
        repo.branch(PatchSet.id(Change.id(987654), 1).toRefName())
            .commit()
            .message("No change for this commit")
            .insertChangeId()
            .create()
            .copy();
    testByCommitsOnBranchNotMerged("repo", ImmutableSet.of(missing));
  }

  private void testByCommitsOnBranchNotMerged(String repo, Collection<ObjectId> extra)
      throws Exception {
    int n = 10;
    List<String> shas = new ArrayList<>(n + extra.size());
    extra.forEach(i -> shas.add(i.name()));
    List<Integer> expectedIds = new ArrayList<>(n);
    BranchNameKey dest = null;
    try (TestRepository<Repository> repository =
        new TestRepository<>(repoManager.openRepository(Project.nameKey(repo)))) {
      for (int i = 0; i < n; i++) {
        ChangeInserter ins = newChange(repository);
        insert("repo", ins);
        if (dest == null) {
          dest = ins.getChange().getDest();
        }
        shas.add(ins.getCommitId().name());
        expectedIds.add(ins.getChange().getId().get());
      }
    }
    try (Repository repository = repoManager.openRepository(Project.nameKey(repo))) {
      for (int i = 1; i <= 11; i++) {
        Iterable<ChangeData> cds =
            queryProvider.get().byCommitsOnBranchNotMerged(repository, dest, shas, i);
        Iterable<Integer> ids = FluentIterable.from(cds).transform(in -> in.getId().get());
        String name = "limit " + i;
        assertWithMessage(name).that(ids).hasSize(n);
        assertWithMessage(name).that(ids).containsExactlyElementsIn(expectedIds);
      }
    }
  }

  @Test
  public void reindexIfStale() throws Exception {
    Project.NameKey project = Project.nameKey("repo");
    repo = createAndOpenProject(project.get());
    Change change = insert("repo", newChange(repo));
    String changeId = change.getKey().get();

    Account.Id anotherUser = createAccount("another-user");
    requestContext.setContext(newRequestContext(anotherUser));
    gApi.changes().id(changeId).addReviewer(anotherUser.toString());

    assertQuery("reviewer:self", change);
    assertThat(indexer.reindexIfStale(project, change.getId()).get()).isFalse();

    // Remove reviewer behind index's back.
    ChangeUpdate update = newUpdate(change);
    update.removeReviewer(anotherUser);
    update.commit();

    // Index is stale.
    assertQuery("reviewer:self", change);
    assertThat(indexer.reindexIfStale(project, change.getId()).get()).isTrue();
    assertQuery("reviewer:self");
  }

  @Test
  public void watched() throws Exception {
    createProject("repo");
    ChangeInserter ins1 = newChangeWithStatus("repo", Change.Status.NEW);
    Change change1 = insert("repo", ins1);

    createProject("repo2");

    ChangeInserter ins2 = newChangeWithStatus("repo2", Change.Status.NEW);
    insert("repo2", ins2);

    assertQuery("is:watched");

    List<ProjectWatchInfo> projectsToWatch = new ArrayList<>();
    ProjectWatchInfo pwi = new ProjectWatchInfo();
    pwi.project = "repo";
    pwi.filter = null;
    pwi.notifyAbandonedChanges = true;
    pwi.notifyNewChanges = true;
    pwi.notifyAllComments = true;
    projectsToWatch.add(pwi);
    gApi.accounts().self().setWatchedProjects(projectsToWatch);
    resetUser();

    assertQuery("is:watched", change1);
  }

  @Test
  public void trackingid() throws Exception {
    repo = createAndOpenProject("repo");
    RevCommit commit1 =
        repo.parseBody(repo.commit().message("Change one\n\nBug:QUERY123").create());
    Change change1 = insert("repo", newChangeForCommit(repo, commit1));
    RevCommit commit2 =
        repo.parseBody(repo.commit().message("Change two\n\nIssue: Issue 16038\n").create());
    Change change2 = insert("repo", newChangeForCommit(repo, commit2));

    RevCommit commit3 =
        repo.parseBody(repo.commit().message("Change two\n\nGoogle-Bug-Id: b/16039\n").create());
    Change change3 = insert("repo", newChangeForCommit(repo, commit3));

    assertQuery("tr:QUERY123", change1);
    assertQuery("bug:QUERY123", change1);
    assertQuery("tr:16038", change2);
    assertQuery("bug:16038", change2);
    assertQuery("tr:16039", change3);
    assertQuery("bug:16039", change3);
    assertQuery("tr:QUERY-123");
    assertQuery("bug:QUERY-123");
    assertQuery("tr:QUERY12");
    assertQuery("bug:QUERY12");
    assertQuery("tr:QUERY789");
    assertQuery("bug:QUERY789");
  }

  @Test
  public void defaultFieldWithManyUsers() throws Exception {
    for (int i = 0; i < ChangeQueryBuilder.MAX_ACCOUNTS_PER_DEFAULT_FIELD * 2; i++) {
      createAccount("user" + i, "User " + i, "user" + i + "@example.com", true);
    }
    assertQuery("us");
  }

  @Test
  public void revertOf() throws Exception {
    repo = createAndOpenProject("repo");
    // Create two commits and revert second commit (initial commit can't be reverted)
    Change initial = insert("repo", newChange(repo));
    gApi.changes().id(initial.getChangeId()).current().review(ReviewInput.approve());
    gApi.changes().id(initial.getChangeId()).current().submit();

    ChangeInfo changeToRevert =
        gApi.changes().create(new ChangeInput("repo", "master", "commit to revert")).get();
    gApi.changes().id(changeToRevert.id).current().review(ReviewInput.approve());
    gApi.changes().id(changeToRevert.id).current().submit();

    ChangeInfo changeThatReverts = gApi.changes().id(changeToRevert.id).revert().get();
    assertQueryByIds("revertof:" + changeToRevert._number, Change.id(changeThatReverts._number));
  }

  @Test
  public void submissionId() throws Exception {
    repo = createAndOpenProject("repo");
    Change change = insert("repo", newChange(repo));
    // create irrelevant change
    insert("repo", newChange(repo));
    gApi.changes().id(change.getChangeId()).current().review(ReviewInput.approve());
    gApi.changes().id(change.getChangeId()).current().submit();
    String submissionId = gApi.changes().id(change.getChangeId()).get().submissionId;

    assertQueryByIds("submissionid:" + submissionId, change.getId());
  }

  /** Change builder for helping in tests for dashboard sections. */
  protected class DashboardChangeState {
    private final Account.Id ownerId;
    private final List<Account.Id> reviewedBy;
    private final List<Account.Id> cced;
    private final List<Account.Id> draftCommentBy;
    private final List<Account.Id> deleteDraftCommentBy;
    private boolean wip;
    private boolean abandoned;
    @Nullable private Account.Id mergedBy;

    @Nullable Change.Id id;

    DashboardChangeState(Account.Id ownerId) {
      this.ownerId = ownerId;
      reviewedBy = new ArrayList<>();
      cced = new ArrayList<>();
      draftCommentBy = new ArrayList<>();
      deleteDraftCommentBy = new ArrayList<>();
    }

    DashboardChangeState wip() {
      wip = true;
      return this;
    }

    DashboardChangeState abandon() {
      abandoned = true;
      return this;
    }

    DashboardChangeState mergeBy(Account.Id mergedBy) {
      this.mergedBy = mergedBy;
      return this;
    }

    DashboardChangeState addReviewer(Account.Id reviewerId) {
      reviewedBy.add(reviewerId);
      return this;
    }

    DashboardChangeState addCc(Account.Id ccId) {
      cced.add(ccId);
      return this;
    }

    DashboardChangeState draftCommentBy(Account.Id commenterId) {
      draftCommentBy.add(commenterId);
      return this;
    }

    DashboardChangeState draftAndDeleteCommentBy(Account.Id commenterId) {
      deleteDraftCommentBy.add(commenterId);
      return this;
    }

    DashboardChangeState create(TestRepository<Repository> repo) throws Exception {
      requestContext.setContext(newRequestContext(ownerId));
      Change change = insert("repo", newChange(repo), ownerId);
      id = change.getId();
      ChangeApi cApi = gApi.changes().id(change.getChangeId());
      if (wip) {
        cApi.setWorkInProgress();
      }
      if (abandoned) {
        cApi.abandon();
      }
      for (Account.Id reviewerId : reviewedBy) {
        cApi.addReviewer("" + reviewerId);
      }
      for (Account.Id reviewerId : cced) {
        ReviewerInput in = new ReviewerInput();
        in.reviewer = reviewerId.toString();
        in.state = ReviewerState.CC;
        cApi.addReviewer(in);
      }
      DraftInput in = new DraftInput();
      in.path = Patch.COMMIT_MSG;
      in.message = "message";
      for (Account.Id commenterId : draftCommentBy) {
        requestContext.setContext(newRequestContext(commenterId));
        gApi.changes().id(change.getChangeId()).current().createDraft(in);
      }
      for (Account.Id commenterId : deleteDraftCommentBy) {
        requestContext.setContext(newRequestContext(commenterId));
        gApi.changes().id(change.getChangeId()).current().createDraft(in).delete();
      }
      if (mergedBy != null) {
        requestContext.setContext(newRequestContext(mergedBy));
        cApi = gApi.changes().id(change.getChangeId());
        cApi.current().review(ReviewInput.approve());
        cApi.current().submit();
      }
      requestContext.setContext(newRequestContext(user.getAccountId()));
      return this;
    }
  }

  protected List<ChangeInfo> assertDashboardQuery(
      String viewedUser, String query, DashboardChangeState... expected) throws Exception {
    Change.Id[] ids = new Change.Id[expected.length];
    for (int i = 0; i < expected.length; i++) {
      ids[i] = expected[i].id;
    }
    return assertQueryByIds(query.replaceAll("\\$\\{user}", viewedUser), ids);
  }

  protected List<ChangeInfo> assertDashboardQueryWithStart(
      String viewedUser, String query, int start, DashboardChangeState... expected)
      throws Exception {
    Change.Id[] ids = new Change.Id[expected.length];
    for (int i = 0; i < expected.length; i++) {
      ids[i] = expected[i].id;
    }
    QueryRequest queryRequest = newQuery(query.replaceAll("\\$\\{user}", viewedUser));
    queryRequest.withStart(start);
    return assertQueryByIds(queryRequest, ids);
  }

  @Test
  public void dashboardHasUnpublishedDrafts() throws Exception {
    repo = createAndOpenProject("repo");
    Account.Id otherAccountId = createAccount("other");
    DashboardChangeState hasUnpublishedDraft =
        new DashboardChangeState(otherAccountId).draftCommentBy(user.getAccountId()).create(repo);

    // Create changes that should not be returned by query.
    new DashboardChangeState(user.getAccountId()).create(repo);
    new DashboardChangeState(user.getAccountId()).draftCommentBy(otherAccountId).create(repo);
    new DashboardChangeState(user.getAccountId())
        .draftAndDeleteCommentBy(user.getAccountId())
        .create(repo);

    assertDashboardQuery(
        "self", IndexPreloadingUtil.DASHBOARD_HAS_UNPUBLISHED_DRAFTS_QUERY, hasUnpublishedDraft);
  }

  @Test
  public void dashboardWorkInProgressReviews() throws Exception {
    repo = createAndOpenProject("repo");
    DashboardChangeState ownedOpenWip =
        new DashboardChangeState(user.getAccountId()).wip().create(repo);

    // Create changes that should not be returned by query.
    new DashboardChangeState(user.getAccountId()).wip().abandon().create(repo);
    new DashboardChangeState(user.getAccountId()).mergeBy(user.getAccountId()).create(repo);
    new DashboardChangeState(createAccount("other")).wip().create(repo);

    assertDashboardQuery(
        "self", IndexPreloadingUtil.DASHBOARD_WORK_IN_PROGRESS_QUERY, ownedOpenWip);
  }

  @Test
  public void dashboardOutgoingReviews() throws Exception {
    repo = createAndOpenProject("repo");
    Account.Id otherAccountId = createAccount("other");
    DashboardChangeState ownedOpenReviewable =
        new DashboardChangeState(user.getAccountId()).create(repo);

    // Create changes that should not be returned by any queries in this test.
    new DashboardChangeState(user.getAccountId()).wip().create(repo);
    new DashboardChangeState(otherAccountId).create(repo);

    // Viewing one's own dashboard.
    assertDashboardQuery("self", IndexPreloadingUtil.DASHBOARD_OUTGOING_QUERY, ownedOpenReviewable);

    // Viewing another user's dashboard.
    requestContext.setContext(newRequestContext(otherAccountId));
    assertDashboardQuery(
        userId.toString(), IndexPreloadingUtil.DASHBOARD_OUTGOING_QUERY, ownedOpenReviewable);
  }

  @Test
  public void dashboardIncomingReviews() throws Exception {
    repo = createAndOpenProject("repo");
    Account.Id otherAccountId = createAccount("other");
    DashboardChangeState reviewingReviewable =
        new DashboardChangeState(otherAccountId).addReviewer(user.getAccountId()).create(repo);

    // Create changes that should not be returned by any queries in this test.
    new DashboardChangeState(otherAccountId).wip().addReviewer(user.getAccountId()).create(repo);
    new DashboardChangeState(otherAccountId).addReviewer(otherAccountId).create(repo);
    new DashboardChangeState(otherAccountId)
        .addReviewer(user.getAccountId())
        .mergeBy(user.getAccountId())
        .create(repo);

    // Viewing one's own dashboard.
    assertDashboardQuery("self", IndexPreloadingUtil.DASHBOARD_INCOMING_QUERY, reviewingReviewable);

    // Viewing another user's dashboard.
    requestContext.setContext(newRequestContext(otherAccountId));
    assertDashboardQuery(
        userId.toString(), IndexPreloadingUtil.DASHBOARD_INCOMING_QUERY, reviewingReviewable);
  }

  @Test
  public void dashboardRecentlyClosedReviews() throws Exception {
    repo = createAndOpenProject("repo");
    Account.Id otherAccountId = createAccount("other");
    DashboardChangeState mergedOwned =
        new DashboardChangeState(user.getAccountId()).mergeBy(user.getAccountId()).create(repo);
    DashboardChangeState mergedReviewing =
        new DashboardChangeState(otherAccountId)
            .addReviewer(user.getAccountId())
            .mergeBy(user.getAccountId())
            .create(repo);
    DashboardChangeState mergedCced =
        new DashboardChangeState(otherAccountId)
            .addCc(user.getAccountId())
            .mergeBy(user.getAccountId())
            .create(repo);
    DashboardChangeState abandonedOwned =
        new DashboardChangeState(user.getAccountId()).abandon().create(repo);
    DashboardChangeState abandonedOwnedWip =
        new DashboardChangeState(user.getAccountId()).wip().abandon().create(repo);
    DashboardChangeState abandonedReviewing =
        new DashboardChangeState(otherAccountId)
            .addReviewer(user.getAccountId())
            .abandon()
            .create(repo);

    // Create changes that should not be returned by any queries in this test.
    new DashboardChangeState(otherAccountId)
        .addReviewer(user.getAccountId())
        .wip()
        .abandon()
        .create(repo);

    // Viewing one's own dashboard.
    assertDashboardQuery(
        "self",
        IndexPreloadingUtil.DASHBOARD_RECENTLY_CLOSED_QUERY,
        abandonedReviewing,
        abandonedOwnedWip,
        abandonedOwned,
        mergedCced,
        mergedReviewing,
        mergedOwned);

    // Viewing another user's dashboard.
    requestContext.setContext(newRequestContext(otherAccountId));
    assertDashboardQuery(
        userId.toString(),
        IndexPreloadingUtil.DASHBOARD_RECENTLY_CLOSED_QUERY,
        abandonedReviewing,
        abandonedOwned,
        mergedCced,
        mergedReviewing,
        mergedOwned);
  }

  @Test
  public void attentionSetIndexed() throws Exception {
    assume().that(getSchema().hasField(ChangeField.ATTENTION_SET_USERS)).isTrue();
    assume().that(getSchema().hasField(ChangeField.ATTENTION_SET_USERS_COUNT)).isTrue();
    repo = createAndOpenProject("repo");
    Change change1 = insert("repo", newChange(repo));
    Change change2 = insert("repo", newChange(repo));

    AttentionSetInput input = new AttentionSetInput(userId.toString(), "some reason");
    gApi.changes().id(change1.getChangeId()).addToAttentionSet(input);

    assertQuery("is:attention", change1);
    assertQuery("-is:attention", change2);
    assertQuery("has:attention", change1);
    assertQuery("-has:attention", change2);
    assertQuery("attention:" + userAccount.preferredEmail(), change1);
    assertQuery("-attention:" + userId.toString(), change2);

    gApi.changes()
        .id(change1.getChangeId())
        .attention(userId.toString())
        .remove(new AttentionSetInput("removed again"));
    assertQuery("-is:attention", change1, change2);
  }

  @Test
  public void attentionSetStored() throws Exception {
    assume().that(getSchema().hasField(ChangeField.ATTENTION_SET_USERS)).isTrue();
    repo = createAndOpenProject("repo");
    Change change = insert("repo", newChange(repo));

    AttentionSetInput input = new AttentionSetInput(userId.toString(), "reason 1");
    gApi.changes().id(change.getChangeId()).addToAttentionSet(input);
    Account.Id user2Id =
        accountManager.authenticate(authRequestFactory.createForUser("anotheruser")).getAccountId();

    // Add the second user as cc to ensure that user took part of the change and can be added to the
    // attention set.
    ReviewerInput reviewerInput = new ReviewerInput();
    reviewerInput.reviewer = user2Id.toString();
    reviewerInput.state = ReviewerState.CC;
    gApi.changes().id(change.getChangeId()).addReviewer(reviewerInput);

    input = new AttentionSetInput(user2Id.toString(), "reason 2");
    gApi.changes().id(change.getChangeId()).addToAttentionSet(input);

    List<ChangeInfo> result = newQuery("attention:" + user2Id.toString()).get();
    assertThat(result).hasSize(1);
    ChangeInfo changeInfo = Iterables.getOnlyElement(result);
    assertThat(changeInfo.attentionSet).isNotNull();
    assertThat(changeInfo.attentionSet.keySet()).containsExactly(userId.get(), user2Id.get());
    assertThat(changeInfo.attentionSet.get(userId.get()).reason).isEqualTo("reason 1");
    assertThat(changeInfo.attentionSet.get(user2Id.get()).reason).isEqualTo("reason 2");
  }

  @GerritConfig(name = "accounts.visibility", value = "NONE")
  @Test
  public void userDestination() throws Exception {
    createProject("repo1");
    Change change1 = insert("repo1", newChange("repo1"));
    createProject("repo2");
    Change change2 = insert("repo2", newChange("repo2"));

    assertThatQueryException("destination:foo")
        .hasMessageThat()
        .isEqualTo("Unknown named destination: foo");

    Account.Id anotherUserId =
        accountManager.authenticate(authRequestFactory.createForUser("anotheruser")).getAccountId();
    String destination1 = "refs/heads/master\trepo1";
    String destination2 = "refs/heads/master\trepo2";
    String destination3 = "refs/heads/master\trepo1\nrefs/heads/master\trepo2";
    String destination4 = "refs/heads/master\trepo3";
    String destination5 = "refs/heads/other\trepo1";

    try (TestRepository<Repository> allUsers =
        new TestRepository<>(repoManager.openRepository(allUsersName))) {
      String refsUsers = RefNames.refsUsers(userId);
      allUsers.branch(refsUsers).commit().add("destinations/destination1", destination1).create();
      allUsers.branch(refsUsers).commit().add("destinations/destination2", destination2).create();
      allUsers.branch(refsUsers).commit().add("destinations/destination3", destination3).create();
      allUsers.branch(refsUsers).commit().add("destinations/destination4", destination4).create();
      allUsers.branch(refsUsers).commit().add("destinations/destination5", destination5).create();

      String anotherRefsUsers = RefNames.refsUsers(anotherUserId);
      allUsers
          .branch(anotherRefsUsers)
          .commit()
          .add("destinations/destination6", destination1)
          .create();
      allUsers
          .branch(anotherRefsUsers)
          .commit()
          .add("destinations/destination7", destination2)
          .create();
      allUsers
          .branch(anotherRefsUsers)
          .commit()
          .add("destinations/destination8", destination3)
          .create();
      allUsers
          .branch(anotherRefsUsers)
          .commit()
          .add("destinations/destination9", destination4)
          .create();

      Ref userRef = allUsers.getRepository().exactRef(refsUsers);
      Ref anotherUserRef = allUsers.getRepository().exactRef(anotherRefsUsers);
      assertThat(userRef).isNotNull();
      assertThat(anotherUserRef).isNotNull();
    }

    assertQuery("destination:destination1", change1);
    assertQuery("destination:destination2", change2);
    assertQuery("destination:destination3", change2, change1);
    assertQuery("destination:destination4");
    assertQuery("destination:destination5");
    assertQuery("destination:destination6,user=" + anotherUserId, change1);
    assertQuery("destination:name=destination6,user=" + anotherUserId, change1);
    assertQuery("destination:user=" + anotherUserId + ",destination7", change2);
    assertQuery("destination:user=" + anotherUserId + ",name=destination8", change2, change1);
    assertQuery("destination:destination9,user=" + anotherUserId);

    assertThatQueryException("destination:destination3,user=" + anotherUserId)
        .hasMessageThat()
        .isEqualTo("Unknown named destination: destination3");
    assertThatQueryException("destination:destination3,user=non-existent")
        .hasMessageThat()
        .isEqualTo("Account 'non-existent' not found");

    requestContext.setContext(newRequestContext(anotherUserId));
    // account userId is not visible to 'anotheruser' as they are not an admin
    assertThatQueryException("destination:destination3,user=" + userId)
        .hasMessageThat()
        .isEqualTo(String.format("Account '%s' not found", userId));
  }

  @GerritConfig(name = "accounts.visibility", value = "NONE")
  @Test
  public void userQuery() throws Exception {
    repo = createAndOpenProject("repo");
    Change change1 = insert("repo", newChange(repo));
    Change change2 = insert("repo", newChangeForBranch(repo, "stable"));

    Account.Id anotherUserId = createAccount("anotheruser");
    String queryListText =
        "query1\tproject:repo\n"
            + "query2\tproject:repo status:open\n"
            + "query3\tproject:repo branch:stable\n"
            + "query4\tproject:repo branch:other";
    String anotherQueryListText =
        "query5\tproject:repo\n"
            + "query6\tproject:repo status:merged\n"
            + "query7\tproject:repo branch:stable\n"
            + "query8\tproject:repo branch:other";

    try (TestRepository<Repository> allUsers =
            new TestRepository<>(repoManager.openRepository(allUsersName));
        MetaDataUpdate md = metaDataUpdateFactory.create(allUsersName);
        MetaDataUpdate anotherMd = metaDataUpdateFactory.create(allUsersName)) {
      VersionedAccountQueries queries = VersionedAccountQueries.forUser(userId);
      queries.load(md);
      queries.setQueryList(queryListText);
      queries.commit(md);
      VersionedAccountQueries anotherQueries = VersionedAccountQueries.forUser(anotherUserId);
      anotherQueries.load(anotherMd);
      anotherQueries.setQueryList(anotherQueryListText);
      anotherQueries.commit(anotherMd);
    }

    assertThat(gApi.accounts().self().get()._accountId).isEqualTo(userId.get());
    assertThatQueryException("query:foo").hasMessageThat().isEqualTo("Unknown named query: foo");
    assertThatQueryException("query:query1,user=" + anotherUserId)
        .hasMessageThat()
        .isEqualTo("Unknown named query: query1");
    assertThatQueryException("query:query1,user=non-existent")
        .hasMessageThat()
        .isEqualTo("Account 'non-existent' not found");

    requestContext.setContext(newRequestContext(anotherUserId));
    // account 1000000 is not visible to 'anotheruser' as they are not an admin
    assertThatQueryException("query:query1,user=" + userId)
        .hasMessageThat()
        .isEqualTo(String.format("Account '%s' not found", userId));
    requestContext.setContext(newRequestContext(userId));

    assertQuery("query:query1", change2, change1);
    assertQuery("query:query2", change2, change1);
    assertQuery("query:name=query5,user=" + anotherUserId, change2, change1);
    assertQuery("query:user=" + anotherUserId + ",name=query6");
    gApi.changes().id(change1.getChangeId()).current().review(ReviewInput.approve());
    gApi.changes().id(change1.getChangeId()).current().submit();
    assertQuery("query:query2", change2);
    assertQuery("query:query3", change2);
    assertQuery("query:query4");
    assertQuery("query:query6,user=" + anotherUserId, change1);
    assertQuery("query:user=" + anotherUserId + ",query7", change2);
    assertQuery("query:query8,user=" + anotherUserId);
  }

  @Test
  public void byDeletedChange() throws Exception {
    repo = createAndOpenProject("repo");
    Change change = insert("repo", newChange(repo));

    String query = "change:" + change.getId();
    assertQuery(query, change);

    gApi.changes().id(change.getChangeId()).delete();
    assertQuery(query);
  }

  @Test
  public void byUrlEncodedProject() throws Exception {
    repo = createAndOpenProject("repo+foo");
    Change change = insert("repo+foo", newChange(repo));
    assertQuery("project:repo+foo", change);
  }

  @Test
  public void bySubmitRequirement_notAllowed() throws Exception {
    Exception thrown =
        assertThrows(
            QueryParseException.class,
            () ->
                queryProcessorProvider
                    .get()
                    .query(
                        new SubmitRequirementPredicate("submit-requirement", "value") {
                          @Override
                          public boolean match(ChangeData object) {
                            return false;
                          }

                          @Override
                          public int getCost() {
                            return 0;
                          }
                        }));

    assertThat(thrown)
        .hasMessageThat()
        .isEqualTo("Operator 'submit-requirement:value' cannot be used in queries");
  }

  @Test
  public void isPureRevert() throws Exception {
    assume().that(getSchema().hasField(ChangeField.IS_PURE_REVERT_SPEC)).isTrue();
    repo = createAndOpenProject("repo");
    // Create two commits and revert second commit (initial commit can't be reverted)
    Change initial = insert("repo", newChange(repo));
    gApi.changes().id(initial.getChangeId()).current().review(ReviewInput.approve());
    gApi.changes().id(initial.getChangeId()).current().submit();

    ChangeInfo changeToRevert =
        gApi.changes().create(new ChangeInput("repo", "master", "commit to revert")).get();
    gApi.changes().id(changeToRevert.id).current().review(ReviewInput.approve());
    gApi.changes().id(changeToRevert.id).current().submit();

    ChangeInfo changeThatReverts = gApi.changes().id(changeToRevert.id).revert().get();
    Change.Id changeThatRevertsId = Change.id(changeThatReverts._number);
    assertQueryByIds("is:pure-revert", changeThatRevertsId);

    // Update the change that reverts such that it's not a pure revert
    gApi.changes()
        .id(changeThatReverts.id)
        .edit()
        .modifyFile("some-file.txt", RawInputUtil.create("newcontent".getBytes(UTF_8)));
    gApi.changes().id(changeThatReverts.id).edit().publish();
    assertQueryByIds("is:pure-revert");
  }

  @Test
  public void selfFailsForAnonymousUser() throws Exception {
    for (String query : ImmutableList.of("has:star", "is:starred")) {
      assertQuery(query);
      RequestContext oldContext = requestContext.setContext(anonymousUserProvider::get);

      try {
        requestContext.setContext(anonymousUserProvider::get);
        assertThatAuthException(query)
            .hasMessageThat()
            .isEqualTo("Must be signed-in to use this operator");
      } finally {
        requestContext.setContext(oldContext);
      }
    }
  }

  @Test
  public void selfSucceedsForInactiveAccount() throws Exception {
    Account.Id user2 =
        accountManager.authenticate(authRequestFactory.createForUser("anotheruser")).getAccountId();

    repo = createAndOpenProject("repo");
    Change change = insert("repo", newChange(repo));
    gApi.changes().id(change.getId().get()).addReviewer(user2.toString());

    RequestContext adminContext = requestContext.setContext(newRequestContext(user2));
    assertQuery("reviewer:self", change);

    requestContext.setContext(adminContext);
    gApi.accounts().id(user2.get()).setActive(false);

    requestContext.setContext(newRequestContext(user2));
    assertQuery("reviewer:self", change);
  }

  @Test
  public void none() throws Exception {
    repo = createAndOpenProject("repo");
    Change change = insert("repo", newChange(repo));

    assertQuery(ChangeIndexPredicate.none());

    for (Predicate<ChangeData> matchingOneChange :
        ImmutableList.of(
            // One index query, one post-filtering query.
            queryBuilder.parse(change.getId().toString()),
            queryBuilder.parse("ownerin:Administrators"))) {
      assertQuery(matchingOneChange, change);
      assertQuery(Predicate.or(ChangeIndexPredicate.none(), matchingOneChange), change);
      assertQuery(Predicate.and(ChangeIndexPredicate.none(), matchingOneChange));
      assertQuery(
          Predicate.and(Predicate.not(ChangeIndexPredicate.none()), matchingOneChange), change);
    }
  }

  @Test
  @GerritConfig(name = "change.mergeabilityComputationBehavior", value = "NEVER")
  public void mergeableFailsWhenNotIndexed() throws Exception {
    assume().that(getSchema().hasField(ChangeField.MERGE_SPEC)).isTrue();
    repo = createAndOpenProject("repo");
    RevCommit commit1 = repo.parseBody(repo.commit().add("file1", "contents1").create());
    insert("repo", newChangeForCommit(repo, commit1));

    Throwable thrown = assertThrows(Throwable.class, () -> assertQuery("status:open is:mergeable"));
    assertThat(thrown.getCause()).isInstanceOf(QueryParseException.class);
    assertThat(thrown)
        .hasMessageThat()
        .contains("'is:mergeable' operator is not supported on this gerrit host");
  }

  protected ChangeInserter newChangeForCommit(TestRepository<Repository> repo, RevCommit commit)
      throws Exception {
    return newChange(repo, commit, null, null, null, null, false, false);
  }

  protected ChangeInserter newChangeWithFiles(TestRepository<Repository> repo, String... paths)
      throws Exception {
    TestRepository<?>.CommitBuilder b = repo.commit().message("Change with files");
    for (String path : paths) {
      b.add(path, "contents of " + path);
    }
    return newChangeForCommit(repo, repo.parseBody(b.create()));
  }

  protected ChangeInserter newChangeForBranch(TestRepository<Repository> repo, String branch)
      throws Exception {
    return newChange(repo, null, branch, null, null, null, false, false);
  }

  protected ChangeInserter newChangeWithStatus(
      TestRepository<Repository> repo, Change.Status status) throws Exception {
    return newChange(repo, null, null, status, null, null, false, false);
  }

  protected ChangeInserter newChangeWithStatus(String repoName, Change.Status status)
      throws Exception {
    return newChange(repoName, null, null, status, null, null, false, false);
  }

  protected ChangeInserter newChangeWithTopic(TestRepository<Repository> repo, String topic)
      throws Exception {
    return newChange(repo, null, null, null, topic, null, false, false);
  }

  protected ChangeInserter newChangeWorkInProgress(TestRepository<Repository> repo)
      throws Exception {
    return newChange(repo, null, null, null, null, null, true, false);
  }

  protected ChangeInserter newChangePrivate(TestRepository<Repository> repo) throws Exception {
    return newChange(repo, null, null, null, null, null, false, true);
  }

  protected ChangeInserter newCherryPickChange(
      TestRepository<Repository> repo, String branch, PatchSet.Id cherryPickOf) throws Exception {
    return newChange(repo, null, branch, null, null, cherryPickOf, false, true);
  }

  protected ChangeInserter newChange(String repoName) throws Exception {
    return newChange(repoName, null, null, null, null, null, false, false);
  }

  protected ChangeInserter newChange(
      String repoName,
      @Nullable RevCommit commit,
      @Nullable String branch,
      @Nullable Change.Status status,
      @Nullable String topic,
      @Nullable PatchSet.Id cherryPickOf,
      boolean workInProgress,
      boolean isPrivate)
      throws Exception {
    try (TestRepository<Repository> repo =
        new TestRepository<>(repoManager.openRepository(Project.nameKey(repoName)))) {
      return newChange(
          repo, commit, branch, status, topic, cherryPickOf, workInProgress, isPrivate);
    }
  }

  protected ChangeInserter newChange(TestRepository<Repository> repo) throws Exception {
    return newChange(repo, null, null, null, null, null, false, false);
  }

  protected ChangeInserter newChange(
      TestRepository<Repository> repo,
      @Nullable RevCommit commit,
      @Nullable String branch,
      @Nullable Change.Status status,
      @Nullable String topic,
      @Nullable PatchSet.Id cherryPickOf,
      boolean workInProgress,
      boolean isPrivate)
      throws Exception {
    if (commit == null) {
      commit = repo.parseBody(repo.commit().message("initial message").create());
    }

    branch = MoreObjects.firstNonNull(branch, "refs/heads/master");
    if (!branch.startsWith("refs/heads/")) {
      branch = "refs/heads/" + branch;
    }

    Change.Id id = Change.id(seq.nextChangeId());
    return changeFactory
        .create(id, commit, branch)
        .setValidate(false)
        .setStatus(status)
        .setTopic(topic)
        .setWorkInProgress(workInProgress)
        .setPrivate(isPrivate)
        .setCherryPickOf(cherryPickOf);
  }

  @CanIgnoreReturnValue
  protected Change insert(String repoName, ChangeInserter ins, @Nullable Account.Id owner)
      throws Exception {
    return insert(repoName, ins, owner, TimeUtil.now());
  }

  @CanIgnoreReturnValue
  protected Change insert(String repoName, ChangeInserter ins) throws Exception {
    return insert(repoName, ins, null, TimeUtil.now());
  }

  @CanIgnoreReturnValue
  protected Change insert(
      String repoName, ChangeInserter ins, @Nullable Account.Id owner, Instant createdOn)
      throws Exception {
    Project.NameKey project = Project.nameKey(repoName);
    Account.Id ownerId = owner != null ? owner : userId;
    IdentifiedUser user = userFactory.create(ownerId);
    return testRefAction(
        () -> {
          try (BatchUpdate bu = updateFactory.create(project, user, createdOn)) {
            bu.insertChange(ins);
            bu.execute();
            return ins.getChange();
          }
        });
  }

  protected Change newPatchSet(
      String repoName, Change c, CurrentUser user, Optional<String> message) throws Exception {
    try (TestRepository<Repository> repo =
        new TestRepository<>(repoManager.openRepository(Project.nameKey(repoName)))) {
      // Add a new file so the patch set is not a trivial rebase, to avoid default
      // Code-Review label copying.
      int n = c.currentPatchSetId().get() + 1;
      RevCommit commit =
          repo.parseBody(
              repo.commit()
                  .message(message.orElse("updated message"))
                  .add("file" + n, "contents " + n)
                  .create());

      PatchSetInserter inserter =
          patchSetFactory
              .create(changeNotesFactory.createChecked(c), PatchSet.id(c.getId(), n), commit)
              .setFireRevisionCreated(false)
              .setValidate(false);
      testRefAction(
          () -> {
            try (BatchUpdate bu = updateFactory.create(c.getProject(), user, TimeUtil.now());
                ObjectInserter oi = repo.getRepository().newObjectInserter();
                ObjectReader reader = oi.newReader();
                RevWalk rw = new RevWalk(reader)) {
              bu.setRepository(repo.getRepository(), rw, oi);
              bu.setNotify(NotifyResolver.Result.none());
              bu.addOp(c.getId(), inserter);
              bu.execute();
            }
          });

      return inserter.getChange();
    }
  }

  protected ThrowableSubject assertThatQueryException(Object query) throws Exception {
    return assertThatQueryException(newQuery(query));
  }

  protected ThrowableSubject assertThatQueryException(QueryRequest query) throws Exception {
    try {
      query.get();
      throw new AssertionError("expected BadRequestException for query: " + query);
    } catch (BadRequestException e) {
      return assertThat(e);
    }
  }

  protected ThrowableSubject assertThatAuthException(Object query) throws Exception {
    try {
      newQuery(query).get();
      throw new AssertionError("expected AuthException for query: " + query);
    } catch (AuthException e) {
      return assertThat(e);
    }
  }

  @CanIgnoreReturnValue
  protected TestRepository<Repository> createAndOpenProject(String name) throws Exception {
    createProject(name);
    return new TestRepository<>(repoManager.openRepository(Project.nameKey(name)));
  }

  protected TestRepository<Repository> createAndOpenProject(String name, String parent)
      throws Exception {
    createProject(name, parent);
    return new TestRepository<>(repoManager.openRepository(Project.nameKey(name)));
  }

  protected void createProject(String name) throws Exception {
    gApi.projects().create(name).get();
  }

  protected void createProject(String name, String parent) throws Exception {
    ProjectInput input = new ProjectInput();
    input.name = name;
    input.parent = parent;
    gApi.projects().create(input).get();
  }

  protected QueryRequest newQuery(Object query) {
    return gApi.changes().query(query.toString());
  }

  protected List<ChangeInfo> assertQuery(Object query, Change... changes) throws Exception {
    return assertQuery(newQuery(query), changes);
  }

  protected List<ChangeInfo> assertQueryByIds(Object query, Change.Id... changes) throws Exception {
    return assertQueryByIds(newQuery(query), changes);
  }

  protected List<ChangeInfo> assertQuery(QueryRequest query, Change... changes) throws Exception {
    return assertQueryByIds(
        query, Arrays.stream(changes).map(Change::getId).toArray(Change.Id[]::new));
  }

  protected List<ChangeInfo> assertQueryByIds(QueryRequest query, Change.Id... changes)
      throws Exception {
    List<ChangeInfo> result = query.get();
    Iterable<Change.Id> ids = ids(result);
    assertWithMessage(format(query.getQuery(), ids, changes))
        .that(ids)
        .containsExactlyElementsIn(Arrays.asList(changes))
        .inOrder();
    return result;
  }

  protected void assertQuery(Predicate<ChangeData> predicate, Change... changes) throws Exception {
    ImmutableList<Change.Id> actualIds =
        queryProvider.get().query(predicate).stream()
            .map(ChangeData::getId)
            .collect(toImmutableList());
    Change.Id[] expectedIds = Arrays.stream(changes).map(Change::getId).toArray(Change.Id[]::new);
    assertWithMessage(format(predicate.toString(), actualIds, expectedIds))
        .that(actualIds)
        .containsExactlyElementsIn(expectedIds)
        .inOrder();
  }

  private String format(String query, Iterable<Change.Id> actualIds, Change.Id... expectedChanges)
      throws RestApiException {
    return "query '"
        + query
        + "' with expected changes "
        + format(Arrays.asList(expectedChanges))
        + " and result "
        + format(actualIds);
  }

  private String format(Iterable<Change.Id> changeIds) throws RestApiException {
    return format(changeIds.iterator());
  }

  private String format(Iterator<Change.Id> changeIds) throws RestApiException {
    StringBuilder b = new StringBuilder();
    b.append("[");
    while (changeIds.hasNext()) {
      Change.Id id = changeIds.next();
      ChangeInfo c = gApi.changes().id(id.get()).get();
      b.append("{")
          .append(id)
          .append(" (")
          .append(c.changeId)
          .append("), ")
          .append("dest=")
          .append(BranchNameKey.create(Project.nameKey(c.project), c.branch))
          .append(", ")
          .append("status=")
          .append(c.status)
          .append(", ")
          .append("lastUpdated=")
          .append(c.updated.getTime())
          .append("}");
      if (changeIds.hasNext()) {
        b.append(", ");
      }
    }
    b.append("]");
    return b.toString();
  }

  protected static Iterable<Change.Id> ids(Change... changes) {
    return Arrays.stream(changes).map(Change::getId).collect(toList());
  }

  protected static Iterable<Change.Id> ids(Iterable<ChangeInfo> changes) {
    return Streams.stream(changes).map(c -> Change.id(c._number)).collect(toList());
  }

  protected static long lastUpdatedMs(Change c) {
    return c.getLastUpdatedOn().toEpochMilli();
  }

  // Get the last  updated time from ChangeApi
  protected long lastUpdatedMsApi(Change c) throws Exception {
    return gApi.changes().id(c.getChangeId()).get().updated.getTime();
  }

  protected void approve(Change change) throws Exception {
    gApi.changes().id(change.getChangeId()).current().review(ReviewInput.approve());
  }

  protected void submit(Change change) throws Exception {
    approve(change);
    gApi.changes().id(change.getChangeId()).current().submit();
  }

  /**
   * Generates a search query to test {@link com.google.gerrit.index.query.Matchable} implementation
   * of change {@link IndexPredicate}
   *
   * <p>This code path requires triggering the condition, when
   *
   * <ol>
   *   <li>The query is rewritten into multiple {@link IndexedChangeQuery} by {@link
   *       com.google.gerrit.server.index.change.ChangeIndexRewriter#rewrite}
   *   <li>The changes are returned from the index by the first {@link IndexedChangeQuery}
   *   <li>Then constrained in {@link com.google.gerrit.index.query.AndSource#match} by applying all
   *       parsed predicates from the search query
   *   <li>Thus, the rest of {@link IndexedChangeQuery} work as filters on the index results, see
   *       {@link IndexedChangeQuery#match}
   * </ol>
   *
   * The constructed query only constrains by the passed searchTerm for the operator that is being
   * tested (for all changes without a reviewer):
   *
   * <ul>
   *   <li>The search term 'status:new OR status:merged OR status:abandoned' is used to return all
   *       changes from the search index.
   *   <li>The non-indexed search term 'reviewerin:"Empty Group"' is only used to make the right AND
   *       operand work as a filter (not a data source).
   *   <li>See how it is rewritten in {@link
   *       com.google.gerrit.server.index.change.ChangeIndexRewriterTest#threeLevelTreeWithMultipleSources}
   * </ul>
   *
   * @param searchTerm change search term that maps to {@link IndexPredicate} and needs to be tested
   *     as filter
   * @return a search query that allows to test the {@code searchTerm} as a filter.
   */
  protected String makeIndexedPredicateFilterQuery(String searchTerm) throws Exception {
    String emptyGroupName = "Empty Group";
    if (gApi.groups().query(emptyGroupName).get().isEmpty()) {
      createGroup(emptyGroupName, "Administrators");
    }
    String queryPattern =
        "(status:new OR status:merged OR status:abandoned) AND (reviewerin:\"%s\" OR %s)";
    return String.format(queryPattern, emptyGroupName, searchTerm);
  }

  private void addComment(int changeId, String message, Boolean unresolved) throws Exception {
    ReviewInput input = new ReviewInput();
    ReviewInput.CommentInput comment = new ReviewInput.CommentInput();
    comment.line = 1;
    comment.message = message;
    comment.unresolved = unresolved;
    input.comments = ImmutableMap.of(Patch.COMMIT_MSG, ImmutableList.of(comment));
    gApi.changes().id(changeId).current().review(input);
  }

  private Account.Id createAccount(String username, String fullName, String email, boolean active)
      throws Exception {
    try (ManualRequestContext ctx = oneOffRequestContext.open()) {
      Account.Id id =
          accountManager.authenticate(authRequestFactory.createForUser(username)).getAccountId();
      if (email != null) {
        accountManager.link(id, authRequestFactory.createForEmail(email));
      }
      accountsUpdate
          .get()
          .update(
              "Update Test Account",
              id,
              u -> {
                u.setFullName(fullName).setPreferredEmail(email).setActive(active);
              });
      return id;
    }
  }

  protected void assertFailingQuery(String query) throws Exception {
    assertFailingQuery(query, null);
  }

  protected void assertFailingQuery(QueryRequest query, String expectedMessage) throws Exception {
    try {
      assertQuery(query);
      fail("expected BadRequestException for query '" + query + "'");
    } catch (BadRequestException e) {
      assertThat(e.getMessage()).isEqualTo(expectedMessage);
    }
  }

  protected void assertFailingQuery(String query, @Nullable String expectedMessage)
      throws Exception {
    try {
      assertQuery(query);
      fail("expected BadRequestException for query '" + query + "'");
    } catch (BadRequestException e) {
      if (expectedMessage != null) {
        assertThat(e.getMessage()).isEqualTo(expectedMessage);
      }
    }
  }

  protected Schema<ChangeData> getSchema() {
    return indexes.getSearchIndex().getSchema();
  }

  protected ChangeUpdate newUpdate(Change c) throws Exception {
    ChangeUpdate update =
        TestChanges.newUpdate(injector, c, Optional.empty(), /* shouldExist= */ true);
    update.setPatchSetId(c.currentPatchSetId());
    update.setAllowWriteToNewRef(true);
    return update;
  }
}<|MERGE_RESOLUTION|>--- conflicted
+++ resolved
@@ -792,14 +792,10 @@
       testGroupBackend.setMembershipsOf(
           user2, new ListGroupMembership(ImmutableList.of(externalGroup.getGroupUUID())));
 
-<<<<<<< HEAD
       assertQuery(
           "ownerin:\"" + TestGroupBackend.PREFIX + externalGroup.getName() + "\"",
           change3,
           change2);
-=======
-      assertQuery("ownerin:\"" + "testbackend:" + externalGroup.getName() + "\"", change3, change2);
->>>>>>> b7e9dcd8
 
       String nameOfGroupThatContainsExternalGroupAsSubgroup = "test-group-1";
       AccountGroup.UUID uuidOfGroupThatContainsExternalGroupAsSubgroup =
@@ -847,12 +843,8 @@
       testGroupBackend.setMembershipsOf(
           user2, new ListGroupMembership(ImmutableList.of(externalGroup.getGroupUUID())));
 
-<<<<<<< HEAD
       assertQuery(
           "uploaderin:\"" + TestGroupBackend.PREFIX + externalGroup.getName() + "\"", change1);
-=======
-      assertQuery("uploaderin:\"" + "testbackend:" + externalGroup.getName() + "\"", change1);
->>>>>>> b7e9dcd8
 
       String nameOfGroupThatContainsExternalGroupAsSubgroup = "test-group-1";
       AccountGroup.UUID uuidOfGroupThatContainsExternalGroupAsSubgroup =
@@ -1656,17 +1648,12 @@
 
     assertQuery("label:Code-Review=+1," + external_group1.get(), change1);
     assertQuery("label:Code-Review=+1,group=" + external_group1.get(), change1);
-<<<<<<< HEAD
-    assertQuery("label:Code-Review=+1,user=" + user1, change1);
-    assertQuery("label:Code-Review=+1,user=" + user2);
-=======
     assertQuery(
         "label:Code-Review=+1,group=" + nameOfGroupThatContainsExternalGroupAsSubgroup, change1);
     assertQuery(
         "label:Code-Review=+1,group=" + nameOfGroupThatContainsExternalGroupAsSubSubgroup, change1);
-    assertQuery("label:Code-Review=+1,user=user1", change1);
-    assertQuery("label:Code-Review=+1,user=user2");
->>>>>>> b7e9dcd8
+    assertQuery("label:Code-Review=+1,user=" + user1, change1);
+    assertQuery("label:Code-Review=+1,user=" + user2);
     assertQuery("label:Code-Review=+1,group=" + external_group2.get());
 
     // Negated operator tests
@@ -1677,9 +1664,9 @@
     assertQuery(
         "-label:Code-Review=+1,group=" + nameOfGroupThatContainsExternalGroupAsSubSubgroup,
         change2);
-    assertQuery("-label:Code-Review=+1,user=user1", change2);
+    assertQuery("-label:Code-Review=+1,user=" + user1, change2);
     assertQuery("-label:Code-Review=+1,group=" + external_group2.get(), change2, change1);
-    assertQuery("-label:Code-Review=+1,user=user2", change2, change1);
+    assertQuery("-label:Code-Review=+1,user=" + user2, change2, change1);
   }
 
   @Test
