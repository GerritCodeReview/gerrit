// Copyright (C) 2021 The Android Open Source Project
//
// Licensed under the Apache License, Version 2.0 (the "License");
// you may not use this file except in compliance with the License.
// You may obtain a copy of the License at
//
// http://www.apache.org/licenses/LICENSE-2.0
//
// Unless required by applicable law or agreed to in writing, software
// distributed under the License is distributed on an "AS IS" BASIS,
// WITHOUT WARRANTIES OR CONDITIONS OF ANY KIND, either express or implied.
// See the License for the specific language governing permissions and
// limitations under the License.

package com.google.gerrit.server.query.change;

import static com.google.common.truth.Truth.assertThat;
import static com.google.gerrit.acceptance.testsuite.project.TestProjectUpdate.allow;
import static com.google.gerrit.acceptance.testsuite.project.TestProjectUpdate.allowCapability;
import static com.google.gerrit.acceptance.testsuite.project.TestProjectUpdate.block;
import static com.google.gerrit.common.data.GlobalCapability.QUERY_LIMIT;
import static com.google.gerrit.server.group.SystemGroupBackend.ANONYMOUS_USERS;
import static com.google.gerrit.server.group.SystemGroupBackend.REGISTERED_USERS;
import static org.junit.Assume.assumeFalse;
import static org.junit.Assume.assumeTrue;

import com.google.common.collect.ImmutableList;
import com.google.gerrit.acceptance.UseClockStep;
import com.google.gerrit.entities.Account;
import com.google.gerrit.entities.Change;
import com.google.gerrit.entities.Permission;
import com.google.gerrit.entities.Project;
import com.google.gerrit.extensions.common.ChangeInfo;
import com.google.gerrit.index.PaginationType;
import com.google.gerrit.index.query.QueryParseException;
import com.google.gerrit.index.testing.AbstractFakeIndex;
import com.google.gerrit.server.config.AllProjectsName;
import com.google.gerrit.server.group.SystemGroupBackend;
import com.google.gerrit.server.index.change.ChangeIndexCollection;
import com.google.gerrit.testing.InMemoryModule;
import com.google.inject.Guice;
import com.google.inject.Inject;
import com.google.inject.Injector;
import java.util.List;
import org.eclipse.jgit.junit.TestRepository;
import org.eclipse.jgit.lib.Config;
import org.eclipse.jgit.lib.Repository;
import org.junit.Test;

/**
 * Test against {@link com.google.gerrit.index.testing.AbstractFakeIndex}. This test might seem
 * obsolete, but it makes sure that the fake index implementation used in tests gives the same
 * results as production indices.
 */
public abstract class FakeQueryChangesTest extends AbstractQueryChangesTest {
  @Inject private ChangeIndexCollection changeIndexCollection;
  @Inject protected AllProjectsName allProjects;

  @Override
  protected Injector createInjector() {
    Config fakeConfig = new Config(config);
    InMemoryModule.setDefaults(fakeConfig);
    fakeConfig.setString("index", null, "type", "fake");
    return Guice.createInjector(new InMemoryModule(fakeConfig));
  }

  @Test
  @UseClockStep
  public void stopQueryIfNoMoreResults() throws Exception {
    // create 2 visible changes
    Project.NameKey project = Project.nameKey("repo");
    try (TestRepository<Repository> testRepo = createAndOpenProject(project)) {
      insert(project, newChange(testRepo));
      insert(project, newChange(testRepo));
    }

    // create 2 invisible changes
    Project.NameKey hiddenProject = Project.nameKey("hiddenProject");
    try (TestRepository<Repository> hiddenRepo = createAndOpenProject(hiddenProject)) {
      insert(hiddenProject, newChange(hiddenRepo));
      insert(hiddenProject, newChange(hiddenRepo));
      projectOperations
          .project(hiddenProject)
          .forUpdate()
          .add(block(Permission.READ).ref("refs/*").group(REGISTERED_USERS))
          .update();
    }

    AbstractFakeIndex<?, ?, ?> idx =
        (AbstractFakeIndex<?, ?, ?>) changeIndexCollection.getSearchIndex();
<<<<<<< HEAD

    @SuppressWarnings("unused")
    var unused = newQuery("status:new").withLimit(5).get();

=======
    newQuery("status:new").withLimit(5).get();
    // Since the limit of the query (i.e. 5) is more than the total number of changes (i.e. 4),
    // only 1 index search is expected.
>>>>>>> 19b662bb
    assertThatSearchQueryWasNotPaginated(idx.getQueryCount());
  }

  @Test
  @UseClockStep
  public void queryRightNumberOfTimes() throws Exception {
    TestRepository<Repository> repo = createAndOpenProject("repo");
    Account.Id user2 =
        accountManager.authenticate(authRequestFactory.createForUser("anotheruser")).getAccountId();

    // create 1 visible change
    Change visibleChange1 = insert("repo", newChangeWithStatus(repo, Change.Status.NEW));

    // create 4 private changes
    Change invisibleChange2 = insert("repo", newChangeWithStatus(repo, Change.Status.NEW), user2);
    Change invisibleChange3 = insert("repo", newChangeWithStatus(repo, Change.Status.NEW), user2);
    Change invisibleChange4 = insert("repo", newChangeWithStatus(repo, Change.Status.NEW), user2);
    Change invisibleChange5 = insert("repo", newChangeWithStatus(repo, Change.Status.NEW), user2);
    gApi.changes().id(invisibleChange2.getKey().get()).setPrivate(true, null);
    gApi.changes().id(invisibleChange3.getKey().get()).setPrivate(true, null);
    gApi.changes().id(invisibleChange4.getKey().get()).setPrivate(true, null);
    gApi.changes().id(invisibleChange5.getKey().get()).setPrivate(true, null);

    AbstractFakeIndex<?, ?, ?> idx =
        (AbstractFakeIndex<?, ?, ?>) changeIndexCollection.getSearchIndex();
    idx.resetQueryCount();
    List<ChangeInfo> queryResult = newQuery("status:new").withLimit(2).get();
    assertThat(queryResult).hasSize(1);
    assertThat(queryResult.get(0).changeId).isEqualTo(visibleChange1.getKey().get());

    // Since the limit of the query (i.e. 2), 2 index searches are expected in fact:
    // 1: The first query will return invisibleChange5, invisibleChange4 and invisibleChange3,
    // 2: Another query is needed to back-fill the limit requested by the user.
    // even if one result in the second query is skipped because it is not visible,
    // there are no more results to query.
    assertThatSearchQueryWasPaginated(idx.getQueryCount(), 2);
  }

  @Test
  @UseClockStep
  public void noLimitQueryPaginates() throws Exception {
    assumeFalse(PaginationType.NONE == getCurrentPaginationType());

    Project.NameKey project = Project.nameKey("repo");
    try (TestRepository<Repository> testRepo = createAndOpenProject(project)) {
      insert(project, newChange(testRepo));
      insert(project, newChange(testRepo));
      insert(project, newChange(testRepo));
      insert(project, newChange(testRepo));
    }
    // Set queryLimit to 2
    projectOperations
        .project(allProjects)
        .forUpdate()
        .add(allowCapability(QUERY_LIMIT).group(REGISTERED_USERS).range(0, 2))
        .update();

    AbstractFakeIndex<?, ?, ?> idx =
        (AbstractFakeIndex<?, ?, ?>) changeIndexCollection.getSearchIndex();

    // 2 index searches are expected. The first index search will run with size 3 (i.e.
    // the configured query-limit+1), and then we will paginate to get the remaining
    // changes with the second index search.
    @SuppressWarnings("unused")
    var unused = newQuery("status:new").withNoLimit().get();

    assertThatSearchQueryWasPaginated(idx.getQueryCount(), 2);
  }

  @Test
  @UseClockStep
  public void noLimitQueryDoesNotPaginatesWithNonePaginationType() throws Exception {
    assumeTrue(PaginationType.NONE == getCurrentPaginationType());

    AbstractFakeIndex<?, ?, ?> idx = setupRepoWithFourChanges();

    @SuppressWarnings("unused")
    var unused = newQuery("status:new").withNoLimit().get();

    assertThatSearchQueryWasNotPaginated(idx.getQueryCount());
  }

  @Test
  @UseClockStep
<<<<<<< HEAD
  public void invisibleChangesNotPaginatedWithNonePaginationType() throws Exception {
    assumeTrue(PaginationType.NONE == getCurrentPaginationType());
    AbstractFakeIndex<?, ?, ?> idx = setupRepoWithFourChanges();
    final int LIMIT = 3;

    projectOperations
        .project(allProjectsName)
        .forUpdate()
        .removeAllAccessSections()
        .add(allow(Permission.READ).ref("refs/*").group(SystemGroupBackend.REGISTERED_USERS))
        .update();

    // Set queryLimit to 3
    projectOperations
        .project(allProjects)
        .forUpdate()
        .add(allowCapability(QUERY_LIMIT).group(ANONYMOUS_USERS).range(0, LIMIT))
        .update();

    @SuppressWarnings("unused")
    var unused = requestContext.setContext(anonymousUserProvider::get);

    List<ChangeInfo> result = newQuery("status:new").withLimit(LIMIT).get();
    assertThat(result.size()).isEqualTo(0);
    assertThatSearchQueryWasNotPaginated(idx.getQueryCount());
    assertThat(idx.getResultsSizes().get(0)).isEqualTo(LIMIT + 1);
  }

  @Test
  @UseClockStep
=======
>>>>>>> 19b662bb
  public void invisibleChangesPaginatedWithPagination() throws Exception {
    AbstractFakeIndex<?, ?, ?> idx = setupRepoWithFourChanges();
    final int LIMIT = 3;

    projectOperations
        .project(allProjectsName)
        .forUpdate()
        .removeAllAccessSections()
        .add(allow(Permission.READ).ref("refs/*").group(SystemGroupBackend.REGISTERED_USERS))
        .update();

    projectOperations
        .project(allProjects)
        .forUpdate()
        .add(allowCapability(QUERY_LIMIT).group(ANONYMOUS_USERS).range(0, LIMIT))
        .update();

    @SuppressWarnings("unused")
    var unused = requestContext.setContext(anonymousUserProvider::get);

    List<ChangeInfo> result = newQuery("status:new").withLimit(LIMIT).get();
    assertThat(result.size()).isEqualTo(0);
    assertThatSearchQueryWasPaginated(idx.getQueryCount(), 2);
    assertThat(idx.getResultsSizes().get(0)).isEqualTo(LIMIT + 1);
    assertThat(idx.getResultsSizes().get(1)).isEqualTo(0); // Second query size
  }

  @Test
  @UseClockStep
  public void internalQueriesPaginate() throws Exception {
    assumeFalse(PaginationType.NONE == getCurrentPaginationType());
    final int LIMIT = 2;

    Project.NameKey project = Project.nameKey("repo");
    try (TestRepository<Repository> testRepo = createAndOpenProject(project)) {
      insert(project, newChange(testRepo));
      insert(project, newChange(testRepo));
      insert(project, newChange(testRepo));
      insert(project, newChange(testRepo));
    }
    // Set queryLimit to 2
    projectOperations
        .project(allProjects)
        .forUpdate()
        .add(allowCapability(QUERY_LIMIT).group(REGISTERED_USERS).range(0, LIMIT))
        .update();
    AbstractFakeIndex<?, ?, ?> idx =
        (AbstractFakeIndex<?, ?, ?>) changeIndexCollection.getSearchIndex();
    // 2 index searches are expected. The first index search will run with size 3 (i.e.
    // the configured query-limit+1), and then we will paginate to get the remaining
    // changes with the second index search.
    executeQuery("status:new");
    assertThat(idx.getQueryCount()).isEqualTo(LIMIT);
  }

  @Test
  @UseClockStep
  public void internalQueriesDoNotPaginateWithNonePaginationType() throws Exception {
    assumeTrue(PaginationType.NONE == getCurrentPaginationType());

    AbstractFakeIndex<?, ?, ?> idx = setupRepoWithFourChanges();
    // 1 index search is expected since we are not paginating.
    executeQuery("status:new");
    assertThatSearchQueryWasNotPaginated(idx.getQueryCount());
  }

  @SuppressWarnings("unused")
  private void executeQuery(String query) throws QueryParseException {
    ImmutableList<ChangeData> unused =
        queryProvider.get().query(queryBuilderProvider.get().parse(query));
  }

  private void assertThatSearchQueryWasNotPaginated(int queryCount) {
    assertThat(queryCount).isEqualTo(1);
  }

  private void assertThatSearchQueryWasPaginated(int queryCount, int expectedPages) {
    assertThat(queryCount).isEqualTo(expectedPages);
  }

  private AbstractFakeIndex<?, ?, ?> setupRepoWithFourChanges() throws Exception {
    Project.NameKey project = Project.nameKey("repo");
    try (TestRepository<Repository> testRepo = createAndOpenProject(project)) {
      insert(project, newChange(testRepo));
      insert(project, newChange(testRepo));
      insert(project, newChange(testRepo));
      insert(project, newChange(testRepo));
    }

    // Set queryLimit to 2
    projectOperations
        .project(allProjects)
        .forUpdate()
        .add(allowCapability(QUERY_LIMIT).group(REGISTERED_USERS).range(0, 2))
        .update();

    return (AbstractFakeIndex<?, ?, ?>) changeIndexCollection.getSearchIndex();
  }
}<|MERGE_RESOLUTION|>--- conflicted
+++ resolved
@@ -88,34 +88,31 @@
 
     AbstractFakeIndex<?, ?, ?> idx =
         (AbstractFakeIndex<?, ?, ?>) changeIndexCollection.getSearchIndex();
-<<<<<<< HEAD
 
     @SuppressWarnings("unused")
     var unused = newQuery("status:new").withLimit(5).get();
 
-=======
-    newQuery("status:new").withLimit(5).get();
     // Since the limit of the query (i.e. 5) is more than the total number of changes (i.e. 4),
     // only 1 index search is expected.
->>>>>>> 19b662bb
     assertThatSearchQueryWasNotPaginated(idx.getQueryCount());
   }
 
   @Test
   @UseClockStep
   public void queryRightNumberOfTimes() throws Exception {
-    TestRepository<Repository> repo = createAndOpenProject("repo");
+    Project.NameKey project = Project.nameKey("repo");
+    TestRepository<Repository> repo = createAndOpenProject(project);
     Account.Id user2 =
         accountManager.authenticate(authRequestFactory.createForUser("anotheruser")).getAccountId();
 
     // create 1 visible change
-    Change visibleChange1 = insert("repo", newChangeWithStatus(repo, Change.Status.NEW));
+    Change visibleChange1 = insert(project, newChangeWithStatus(repo, Change.Status.NEW));
 
     // create 4 private changes
-    Change invisibleChange2 = insert("repo", newChangeWithStatus(repo, Change.Status.NEW), user2);
-    Change invisibleChange3 = insert("repo", newChangeWithStatus(repo, Change.Status.NEW), user2);
-    Change invisibleChange4 = insert("repo", newChangeWithStatus(repo, Change.Status.NEW), user2);
-    Change invisibleChange5 = insert("repo", newChangeWithStatus(repo, Change.Status.NEW), user2);
+    Change invisibleChange2 = insert(project, newChangeWithStatus(repo, Change.Status.NEW), user2);
+    Change invisibleChange3 = insert(project, newChangeWithStatus(repo, Change.Status.NEW), user2);
+    Change invisibleChange4 = insert(project, newChangeWithStatus(repo, Change.Status.NEW), user2);
+    Change invisibleChange5 = insert(project, newChangeWithStatus(repo, Change.Status.NEW), user2);
     gApi.changes().id(invisibleChange2.getKey().get()).setPrivate(true, null);
     gApi.changes().id(invisibleChange3.getKey().get()).setPrivate(true, null);
     gApi.changes().id(invisibleChange4.getKey().get()).setPrivate(true, null);
@@ -182,39 +179,6 @@
 
   @Test
   @UseClockStep
-<<<<<<< HEAD
-  public void invisibleChangesNotPaginatedWithNonePaginationType() throws Exception {
-    assumeTrue(PaginationType.NONE == getCurrentPaginationType());
-    AbstractFakeIndex<?, ?, ?> idx = setupRepoWithFourChanges();
-    final int LIMIT = 3;
-
-    projectOperations
-        .project(allProjectsName)
-        .forUpdate()
-        .removeAllAccessSections()
-        .add(allow(Permission.READ).ref("refs/*").group(SystemGroupBackend.REGISTERED_USERS))
-        .update();
-
-    // Set queryLimit to 3
-    projectOperations
-        .project(allProjects)
-        .forUpdate()
-        .add(allowCapability(QUERY_LIMIT).group(ANONYMOUS_USERS).range(0, LIMIT))
-        .update();
-
-    @SuppressWarnings("unused")
-    var unused = requestContext.setContext(anonymousUserProvider::get);
-
-    List<ChangeInfo> result = newQuery("status:new").withLimit(LIMIT).get();
-    assertThat(result.size()).isEqualTo(0);
-    assertThatSearchQueryWasNotPaginated(idx.getQueryCount());
-    assertThat(idx.getResultsSizes().get(0)).isEqualTo(LIMIT + 1);
-  }
-
-  @Test
-  @UseClockStep
-=======
->>>>>>> 19b662bb
   public void invisibleChangesPaginatedWithPagination() throws Exception {
     AbstractFakeIndex<?, ?, ?> idx = setupRepoWithFourChanges();
     final int LIMIT = 3;
