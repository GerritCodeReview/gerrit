// Copyright (C) 2021 The Android Open Source Project
//
// Licensed under the Apache License, Version 2.0 (the "License");
// you may not use this file except in compliance with the License.
// You may obtain a copy of the License at
//
// http://www.apache.org/licenses/LICENSE-2.0
//
// Unless required by applicable law or agreed to in writing, software
// distributed under the License is distributed on an "AS IS" BASIS,
// WITHOUT WARRANTIES OR CONDITIONS OF ANY KIND, either express or implied.
// See the License for the specific language governing permissions and
// limitations under the License.

package com.google.gerrit.server.query.change;

import static com.google.common.truth.Truth.assertThat;
import static com.google.gerrit.acceptance.testsuite.project.TestProjectUpdate.allow;
import static com.google.gerrit.acceptance.testsuite.project.TestProjectUpdate.allowCapability;
import static com.google.gerrit.acceptance.testsuite.project.TestProjectUpdate.block;
import static com.google.gerrit.common.data.GlobalCapability.QUERY_LIMIT;
import static com.google.gerrit.server.group.SystemGroupBackend.ANONYMOUS_USERS;
import static com.google.gerrit.server.group.SystemGroupBackend.REGISTERED_USERS;
import static org.junit.Assume.assumeFalse;
import static org.junit.Assume.assumeTrue;

import com.google.gerrit.acceptance.UseClockStep;
import com.google.gerrit.entities.Account;
import com.google.gerrit.entities.Change;
import com.google.gerrit.entities.Permission;
import com.google.gerrit.entities.Project;
import com.google.gerrit.extensions.common.ChangeInfo;
import com.google.gerrit.index.PaginationType;
import com.google.gerrit.index.query.QueryParseException;
import com.google.gerrit.index.testing.AbstractFakeIndex;
import com.google.gerrit.server.config.AllProjectsName;
import com.google.gerrit.server.group.SystemGroupBackend;
import com.google.gerrit.server.index.change.ChangeIndexCollection;
import com.google.gerrit.testing.InMemoryModule;
import com.google.inject.Guice;
import com.google.inject.Inject;
import com.google.inject.Injector;
import java.util.List;
import org.eclipse.jgit.junit.TestRepository;
import org.eclipse.jgit.lib.Config;
import org.eclipse.jgit.lib.Repository;
import org.junit.Test;

/**
 * Test against {@link com.google.gerrit.index.testing.AbstractFakeIndex}. This test might seem
 * obsolete, but it makes sure that the fake index implementation used in tests gives the same
 * results as production indices.
 */
public abstract class FakeQueryChangesTest extends AbstractQueryChangesTest {
  @Inject private ChangeIndexCollection changeIndexCollection;
  @Inject protected AllProjectsName allProjects;

  @Override
  protected Injector createInjector() {
    Config fakeConfig = new Config(config);
    InMemoryModule.setDefaults(fakeConfig);
    fakeConfig.setString("index", null, "type", "fake");
    return Guice.createInjector(new InMemoryModule(fakeConfig));
  }

  @Test
  @UseClockStep
  public void stopQueryIfNoMoreResults() throws Exception {
    // create 2 visible changes
    try (TestRepository<Repository> testRepo = createAndOpenProject("repo")) {
      insert("repo", newChange(testRepo));
      insert("repo", newChange(testRepo));
    }

    // create 2 invisible changes
    try (TestRepository<Repository> hiddenProject = createAndOpenProject("hiddenProject")) {
      insert("hiddenProject", newChange(hiddenProject));
      insert("hiddenProject", newChange(hiddenProject));
      projectOperations
          .project(Project.nameKey("hiddenProject"))
          .forUpdate()
          .add(block(Permission.READ).ref("refs/*").group(REGISTERED_USERS))
          .update();
    }

    AbstractFakeIndex<?, ?, ?> idx =
        (AbstractFakeIndex<?, ?, ?>) changeIndexCollection.getSearchIndex();
    newQuery("status:new").withLimit(5).get();
    // Since the limit of the query (i.e. 5) is more than the total number of changes (i.e. 4),
    // only 1 index search is expected.
    assertThatSearchQueryWasNotPaginated(idx.getQueryCount());
  }

  @Test
  @UseClockStep
<<<<<<< HEAD
=======
  @SuppressWarnings("unchecked")
  public void queryRightNumberOfTimes() throws Exception {
    TestRepository<Repo> repo = createProject("repo");
    Account.Id user2 =
        accountManager.authenticate(authRequestFactory.createForUser("anotheruser")).getAccountId();

    // create 1 visible change
    Change visibleChange1 = insert(repo, newChangeWithStatus(repo, Change.Status.NEW));

    // create 4 private changes
    Change invisibleChange2 = insert(repo, newChangeWithStatus(repo, Change.Status.NEW), user2);
    Change invisibleChange3 = insert(repo, newChangeWithStatus(repo, Change.Status.NEW), user2);
    Change invisibleChange4 = insert(repo, newChangeWithStatus(repo, Change.Status.NEW), user2);
    Change invisibleChange5 = insert(repo, newChangeWithStatus(repo, Change.Status.NEW), user2);
    gApi.changes().id(invisibleChange2.getChangeId()).setPrivate(true, null);
    gApi.changes().id(invisibleChange3.getChangeId()).setPrivate(true, null);
    gApi.changes().id(invisibleChange4.getChangeId()).setPrivate(true, null);
    gApi.changes().id(invisibleChange5.getChangeId()).setPrivate(true, null);

    AbstractFakeIndex idx = (AbstractFakeIndex) changeIndexCollection.getSearchIndex();
    idx.resetQueryCount();
    List<ChangeInfo> queryResult = newQuery("status:new").withLimit(2).get();
    assertThat(queryResult).hasSize(1);
    assertThat(queryResult.get(0).changeId).isEqualTo(visibleChange1.getKey().get());

    // Since the limit of the query (i.e. 2), 2 index searches are expected in fact:
    // 1: The first query will return invisibleChange5, invisibleChange4 and invisibleChange3,
    // 2: Another query is needed to back-fill the limit requested by the user.
    // even if one result in the second query is skipped because it is not visible,
    // there are no more results to query.
    assertThatSearchQueryWasPaginated(idx.getQueryCount(), 2);
  }

  @Test
  @UseClockStep
  @SuppressWarnings("unchecked")
>>>>>>> 46c9fd3e
  public void noLimitQueryPaginates() throws Exception {
    assumeFalse(PaginationType.NONE == getCurrentPaginationType());

    try (TestRepository<Repository> testRepo = createAndOpenProject("repo")) {
      insert("repo", newChange(testRepo));
      insert("repo", newChange(testRepo));
      insert("repo", newChange(testRepo));
      insert("repo", newChange(testRepo));
    }
    // Set queryLimit to 2
    projectOperations
        .project(allProjects)
        .forUpdate()
        .add(allowCapability(QUERY_LIMIT).group(REGISTERED_USERS).range(0, 2))
        .update();

    AbstractFakeIndex<?, ?, ?> idx =
        (AbstractFakeIndex<?, ?, ?>) changeIndexCollection.getSearchIndex();

    // 2 index searches are expected. The first index search will run with size 3 (i.e.
    // the configured query-limit+1), and then we will paginate to get the remaining
    // changes with the second index search.
    newQuery("status:new").withNoLimit().get();
    assertThatSearchQueryWasPaginated(idx.getQueryCount(), 2);
  }

  @Test
  @UseClockStep
  public void noLimitQueryDoesNotPaginatesWithNonePaginationType() throws Exception {
    assumeTrue(PaginationType.NONE == getCurrentPaginationType());
    AbstractFakeIndex idx = setupRepoWithFourChanges();
    newQuery("status:new").withNoLimit().get();
    assertThatSearchQueryWasNotPaginated(idx.getQueryCount());
  }

  @Test
  @UseClockStep
  public void invisibleChangesPaginatedWithPagination() throws Exception {
    AbstractFakeIndex idx = setupRepoWithFourChanges();
    final int LIMIT = 3;

    projectOperations
        .project(allProjectsName)
        .forUpdate()
        .removeAllAccessSections()
        .add(allow(Permission.READ).ref("refs/*").group(SystemGroupBackend.REGISTERED_USERS))
        .update();

    projectOperations
        .project(allProjects)
        .forUpdate()
        .add(allowCapability(QUERY_LIMIT).group(ANONYMOUS_USERS).range(0, LIMIT))
        .update();

    requestContext.setContext(anonymousUserProvider::get);
    List<ChangeInfo> result = newQuery("status:new").withLimit(LIMIT).get();
    assertThat(result.size()).isEqualTo(0);
    assertThatSearchQueryWasPaginated(idx.getQueryCount(), 2);
    assertThat(idx.getResultsSizes().get(0)).isEqualTo(LIMIT + 1);
    assertThat(idx.getResultsSizes().get(1)).isEqualTo(0); // Second query size
  }

  @Test
  @UseClockStep
  public void internalQueriesPaginate() throws Exception {
    assumeFalse(PaginationType.NONE == getCurrentPaginationType());
    final int LIMIT = 2;

    try (TestRepository<Repository> testRepo = createAndOpenProject("repo")) {
      insert("repo", newChange(testRepo));
      insert("repo", newChange(testRepo));
      insert("repo", newChange(testRepo));
      insert("repo", newChange(testRepo));
    }
    // Set queryLimit to 2
    projectOperations
        .project(allProjects)
        .forUpdate()
        .add(allowCapability(QUERY_LIMIT).group(REGISTERED_USERS).range(0, LIMIT))
        .update();
    AbstractFakeIndex idx = (AbstractFakeIndex) changeIndexCollection.getSearchIndex();
    // 2 index searches are expected. The first index search will run with size 3 (i.e.
    // the configured query-limit+1), and then we will paginate to get the remaining
    // changes with the second index search.
    queryProvider.get().query(queryBuilder.parse("status:new"));
    assertThat(idx.getQueryCount()).isEqualTo(LIMIT);
  }

  @Test
  @UseClockStep
  @SuppressWarnings("unchecked")
  public void internalQueriesDoNotPaginateWithNonePaginationType() throws Exception {
    assumeTrue(PaginationType.NONE == getCurrentPaginationType());

    AbstractFakeIndex idx = setupRepoWithFourChanges();
    // 1 index search is expected since we are not paginating.
    executeQuery("status:new");
    assertThatSearchQueryWasNotPaginated(idx.getQueryCount());
  }

  private void executeQuery(String query) throws QueryParseException {
    queryProvider.get().query(queryBuilder.parse(query));
  }

  private void assertThatSearchQueryWasNotPaginated(int queryCount) {
    assertThat(queryCount).isEqualTo(1);
  }

  private void assertThatSearchQueryWasPaginated(int queryCount, int expectedPages) {
    assertThat(queryCount).isEqualTo(expectedPages);
  }

  private AbstractFakeIndex setupRepoWithFourChanges() throws Exception {
    try (TestRepository<Repository> testRepo = createAndOpenProject("repo")) {
      insert("repo", newChange(testRepo));
      insert("repo", newChange(testRepo));
      insert("repo", newChange(testRepo));
      insert("repo", newChange(testRepo));
    }

    // Set queryLimit to 2
    projectOperations
        .project(allProjects)
        .forUpdate()
        .add(allowCapability(QUERY_LIMIT).group(REGISTERED_USERS).range(0, 2))
        .update();

    return (AbstractFakeIndex) changeIndexCollection.getSearchIndex();
  }
}<|MERGE_RESOLUTION|>--- conflicted
+++ resolved
@@ -93,28 +93,26 @@
 
   @Test
   @UseClockStep
-<<<<<<< HEAD
-=======
-  @SuppressWarnings("unchecked")
   public void queryRightNumberOfTimes() throws Exception {
-    TestRepository<Repo> repo = createProject("repo");
+    TestRepository<Repository> repo = createAndOpenProject("repo");
     Account.Id user2 =
         accountManager.authenticate(authRequestFactory.createForUser("anotheruser")).getAccountId();
 
     // create 1 visible change
-    Change visibleChange1 = insert(repo, newChangeWithStatus(repo, Change.Status.NEW));
+    Change visibleChange1 = insert("repo", newChangeWithStatus(repo, Change.Status.NEW));
 
     // create 4 private changes
-    Change invisibleChange2 = insert(repo, newChangeWithStatus(repo, Change.Status.NEW), user2);
-    Change invisibleChange3 = insert(repo, newChangeWithStatus(repo, Change.Status.NEW), user2);
-    Change invisibleChange4 = insert(repo, newChangeWithStatus(repo, Change.Status.NEW), user2);
-    Change invisibleChange5 = insert(repo, newChangeWithStatus(repo, Change.Status.NEW), user2);
+    Change invisibleChange2 = insert("repo", newChangeWithStatus(repo, Change.Status.NEW), user2);
+    Change invisibleChange3 = insert("repo", newChangeWithStatus(repo, Change.Status.NEW), user2);
+    Change invisibleChange4 = insert("repo", newChangeWithStatus(repo, Change.Status.NEW), user2);
+    Change invisibleChange5 = insert("repo", newChangeWithStatus(repo, Change.Status.NEW), user2);
     gApi.changes().id(invisibleChange2.getChangeId()).setPrivate(true, null);
     gApi.changes().id(invisibleChange3.getChangeId()).setPrivate(true, null);
     gApi.changes().id(invisibleChange4.getChangeId()).setPrivate(true, null);
     gApi.changes().id(invisibleChange5.getChangeId()).setPrivate(true, null);
 
-    AbstractFakeIndex idx = (AbstractFakeIndex) changeIndexCollection.getSearchIndex();
+    AbstractFakeIndex<?, ?, ?> idx =
+        (AbstractFakeIndex<?, ?, ?>) changeIndexCollection.getSearchIndex();
     idx.resetQueryCount();
     List<ChangeInfo> queryResult = newQuery("status:new").withLimit(2).get();
     assertThat(queryResult).hasSize(1);
@@ -130,8 +128,6 @@
 
   @Test
   @UseClockStep
-  @SuppressWarnings("unchecked")
->>>>>>> 46c9fd3e
   public void noLimitQueryPaginates() throws Exception {
     assumeFalse(PaginationType.NONE == getCurrentPaginationType());
 
@@ -162,7 +158,7 @@
   @UseClockStep
   public void noLimitQueryDoesNotPaginatesWithNonePaginationType() throws Exception {
     assumeTrue(PaginationType.NONE == getCurrentPaginationType());
-    AbstractFakeIndex idx = setupRepoWithFourChanges();
+    AbstractFakeIndex<?, ?, ?> idx = setupRepoWithFourChanges();
     newQuery("status:new").withNoLimit().get();
     assertThatSearchQueryWasNotPaginated(idx.getQueryCount());
   }
@@ -170,7 +166,7 @@
   @Test
   @UseClockStep
   public void invisibleChangesPaginatedWithPagination() throws Exception {
-    AbstractFakeIndex idx = setupRepoWithFourChanges();
+    AbstractFakeIndex<?, ?, ?> idx = setupRepoWithFourChanges();
     final int LIMIT = 3;
 
     projectOperations
@@ -212,7 +208,8 @@
         .forUpdate()
         .add(allowCapability(QUERY_LIMIT).group(REGISTERED_USERS).range(0, LIMIT))
         .update();
-    AbstractFakeIndex idx = (AbstractFakeIndex) changeIndexCollection.getSearchIndex();
+    AbstractFakeIndex<?, ?, ?> idx =
+        (AbstractFakeIndex<?, ?, ?>) changeIndexCollection.getSearchIndex();
     // 2 index searches are expected. The first index search will run with size 3 (i.e.
     // the configured query-limit+1), and then we will paginate to get the remaining
     // changes with the second index search.
@@ -226,7 +223,7 @@
   public void internalQueriesDoNotPaginateWithNonePaginationType() throws Exception {
     assumeTrue(PaginationType.NONE == getCurrentPaginationType());
 
-    AbstractFakeIndex idx = setupRepoWithFourChanges();
+    AbstractFakeIndex<?, ?, ?> idx = setupRepoWithFourChanges();
     // 1 index search is expected since we are not paginating.
     executeQuery("status:new");
     assertThatSearchQueryWasNotPaginated(idx.getQueryCount());
@@ -244,7 +241,7 @@
     assertThat(queryCount).isEqualTo(expectedPages);
   }
 
-  private AbstractFakeIndex setupRepoWithFourChanges() throws Exception {
+  private AbstractFakeIndex<?, ?, ?> setupRepoWithFourChanges() throws Exception {
     try (TestRepository<Repository> testRepo = createAndOpenProject("repo")) {
       insert("repo", newChange(testRepo));
       insert("repo", newChange(testRepo));
@@ -259,6 +256,6 @@
         .add(allowCapability(QUERY_LIMIT).group(REGISTERED_USERS).range(0, 2))
         .update();
 
-    return (AbstractFakeIndex) changeIndexCollection.getSearchIndex();
+    return (AbstractFakeIndex<?, ?, ?>) changeIndexCollection.getSearchIndex();
   }
 }