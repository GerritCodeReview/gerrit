load("@rules_java//java:defs.bzl", "java_library")
load("//tools/bzl:junit.bzl", "junit_tests")

ABSTRACT_QUERY_TEST = ["AbstractQueryGroupsTest.java"]

java_library(
    name = "abstract_query_tests",
    testonly = True,
    srcs = ABSTRACT_QUERY_TEST,
    visibility = ["//visibility:public"],
    runtime_deps = ["//java/com/google/gerrit/lucene"],
    deps = [
        "//java/com/google/gerrit/entities",
        "//java/com/google/gerrit/extensions:api",
        "//java/com/google/gerrit/index",
        "//java/com/google/gerrit/lifecycle",
        "//java/com/google/gerrit/server",
        "//java/com/google/gerrit/server/schema",
        "//java/com/google/gerrit/testing:gerrit-test-util",
        "//lib:guava",
        "//lib:jgit",
        "//lib/guice",
<<<<<<< HEAD
        "//lib/log:log4j",
=======
        "//lib/jgit/org.eclipse.jgit:jgit",
>>>>>>> c492dbbb
        "//lib/truth",
        "//lib/truth:truth-java8-extension",
    ],
)

junit_tests(
    name = "lucene_query_test",
    size = "large",
    srcs = glob(
        ["*.java"],
        exclude = ABSTRACT_QUERY_TEST,
    ),
    visibility = ["//visibility:public"],
    deps = [
        ":abstract_query_tests",
        "//java/com/google/gerrit/server",
        "//java/com/google/gerrit/testing:gerrit-test-util",
        "//lib:jgit",
        "//lib/guice",
    ],
)<|MERGE_RESOLUTION|>--- conflicted
+++ resolved
@@ -20,11 +20,6 @@
         "//lib:guava",
         "//lib:jgit",
         "//lib/guice",
-<<<<<<< HEAD
-        "//lib/log:log4j",
-=======
-        "//lib/jgit/org.eclipse.jgit:jgit",
->>>>>>> c492dbbb
         "//lib/truth",
         "//lib/truth:truth-java8-extension",
     ],
