--- conflicted
+++ resolved
@@ -80,13 +80,8 @@
 
 maven_jar(
   name = 'jsch',
-<<<<<<< HEAD
-  id = 'com.jcraft:jsch:0.1.53',
-  sha1 = '658b682d5c817b27ae795637dfec047c63d29935',
-=======
   id = 'com.jcraft:jsch:0.1.54',
   sha1 = 'da3584329a263616e277e15462b387addd1b208d',
->>>>>>> 276a209f
   license = 'jsch',
 )
 
