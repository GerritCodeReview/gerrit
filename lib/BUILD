exports_files(glob([
    "LICENSE-*",
]))

filegroup(
    name = "all-licenses",
    srcs = glob(
        ["LICENSE-*"],
        exclude = ["LICENSE-DO_NOT_DISTRIBUTE"],
    ),
    visibility = ["//visibility:public"],
)

java_library(
    name = "servlet-api-3_1",
    data = ["//lib:LICENSE-Apache2.0"],
    neverlink = 1,
    visibility = ["//visibility:public"],
    exports = ["@servlet_api_3_1//jar"],
)

java_library(
    name = "servlet-api-3_1-without-neverlink",
    data = ["//lib:LICENSE-Apache2.0"],
    visibility = ["//visibility:public"],
    exports = ["@servlet_api_3_1//jar"],
)

java_library(
    name = "gwtjsonrpc",
    data = ["//lib:LICENSE-Apache2.0"],
    visibility = ["//visibility:public"],
    exports = ["@gwtjsonrpc//jar"],
)

java_library(
    name = "gwtjsonrpc_src",
    data = ["//lib:LICENSE-Apache2.0"],
    visibility = ["//visibility:public"],
    exports = ["@gwtjsonrpc//jar:src"],
)

java_library(
    name = "gson",
    data = ["//lib:LICENSE-Apache2.0"],
    visibility = ["//visibility:public"],
    exports = ["@gson//jar"],
)

java_library(
    name = "gwtorm_client",
    data = ["//lib:LICENSE-Apache2.0"],
    visibility = ["//visibility:public"],
    exports = ["@gwtorm_client//jar"],
)

java_library(
    name = "gwtorm_client_src",
    data = ["//lib:LICENSE-Apache2.0"],
    visibility = ["//visibility:public"],
    exports = ["@gwtorm_client//jar:src"],
)

java_library(
    name = "protobuf",
    data = ["//lib:LICENSE-protobuf"],
    visibility = ["//visibility:public"],
    exports = ["@protobuf//jar"],
)

java_library(
    name = "gwtorm",
    visibility = ["//visibility:public"],
    exports = [":gwtorm_client"],
    runtime_deps = [":protobuf"],
)

java_library(
    name = "j2objc",
    data = ["//lib:LICENSE-Apache2.0"],
    visibility = ["//visibility:public"],
    exports = ["@j2objc//jar"],
)

java_library(
<<<<<<< HEAD
    name = "guava",
=======
    name = "caffeine",
    data = ["//lib:LICENSE-Apache2.0"],
    visibility = ["//visibility:public"],
    exports = ["@caffeine//jar"],
)

java_library(
    name = "caffeine_guava",
    data = ["//lib:LICENSE-Apache2.0"],
    visibility = ["//visibility:public"],
    exports = ["@caffeine_guava//jar"],
)

java_library(
    name = "velocity",
>>>>>>> 3ffeee89
    data = ["//lib:LICENSE-Apache2.0"],
    visibility = ["//visibility:public"],
    exports = ["@guava//jar"],
    runtime_deps = [":j2objc"],
)

java_library(
    name = "jsch",
    data = ["//lib:LICENSE-jsch"],
    visibility = ["//visibility:public"],
    exports = ["@jsch//jar"],
)

java_library(
    name = "juniversalchardet",
    data = ["//lib:LICENSE-MPL1.1"],
    visibility = ["//visibility:public"],
    exports = ["@juniversalchardet//jar"],
)

java_library(
    name = "args4j",
    data = ["//lib:LICENSE-args4j"],
    visibility = ["//visibility:public"],
    exports = ["@args4j//jar"],
)

java_library(
    name = "automaton",
    data = ["//lib:LICENSE-automaton"],
    visibility = ["//visibility:public"],
    exports = ["@automaton//jar"],
)

java_library(
    name = "pegdown",
    data = ["//lib:LICENSE-Apache2.0"],
    visibility = ["//visibility:public"],
    exports = ["@pegdown//jar"],
    runtime_deps = [":grappa"],
)

java_library(
    name = "grappa",
    data = ["//lib:LICENSE-Apache2.0"],
    visibility = ["//visibility:public"],
    exports = ["@grappa//jar"],
    runtime_deps = [
        ":jitescript",
        "//lib/ow2:ow2-asm",
        "//lib/ow2:ow2-asm-analysis",
        "//lib/ow2:ow2-asm-tree",
        "//lib/ow2:ow2-asm-util",
    ],
)

java_library(
    name = "jitescript",
    data = ["//lib:LICENSE-Apache2.0"],
    visibility = ["//visibility:public"],
    exports = ["@jitescript//jar"],
)

java_library(
    name = "tukaani-xz",
    data = ["//lib:LICENSE-xz"],
    visibility = ["//visibility:public"],
    exports = ["@tukaani_xz//jar"],
)

java_library(
    name = "mime-util",
    data = ["//lib:LICENSE-Apache2.0"],
    visibility = ["//visibility:public"],
    exports = ["@mime_util//jar"],
)

java_library(
    name = "guava-retrying",
    data = ["//lib:LICENSE-Apache2.0"],
    visibility = ["//visibility:public"],
    exports = ["@guava_retrying//jar"],
    runtime_deps = [":jsr305"],
)

java_library(
    name = "jsr305",
    data = ["//lib:LICENSE-Apache2.0"],
    visibility = ["//visibility:public"],
    exports = ["@jsr305//jar"],
)

java_library(
    name = "blame-cache",
    data = ["//lib:LICENSE-Apache2.0"],
    visibility = ["//visibility:public"],
    exports = ["@blame_cache//jar"],
)

java_library(
    name = "h2",
    data = ["//lib:LICENSE-h2"],
    visibility = ["//visibility:public"],
    exports = ["@h2//jar"],
)

java_library(
    name = "jimfs",
    data = ["//lib:LICENSE-DO_NOT_DISTRIBUTE"],
    visibility = ["//visibility:public"],
    exports = ["@jimfs//jar"],
    runtime_deps = [":guava"],
)

java_library(
    name = "junit",
    data = ["//lib:LICENSE-DO_NOT_DISTRIBUTE"],
    visibility = ["//visibility:public"],
    exports = [
        ":hamcrest-core",
        "@junit//jar",
    ],
    runtime_deps = [":hamcrest-core"],
)

java_library(
    name = "hamcrest-core",
    data = ["//lib:LICENSE-DO_NOT_DISTRIBUTE"],
    visibility = ["//visibility:public"],
    exports = ["@hamcrest_core//jar"],
)

java_library(
    name = "truth",
    data = ["//lib:LICENSE-DO_NOT_DISTRIBUTE"],
    visibility = ["//visibility:public"],
    exports = [
        ":guava",
        ":junit",
        "@truth//jar",
    ],
)

java_library(
    name = "truth-java8-extension",
    data = ["//lib:LICENSE-DO_NOT_DISTRIBUTE"],
    visibility = ["//visibility:public"],
    exports = [
        ":guava",
        ":truth",
        "@truth-java8-extension//jar",
    ],
)

java_library(
    name = "javassist",
    data = ["//lib:LICENSE-DO_NOT_DISTRIBUTE"],
    visibility = ["//visibility:public"],
    exports = ["@javassist//jar"],
)

java_library(
    name = "derby",
    data = ["//lib:LICENSE-Apache2.0"],
    visibility = ["//visibility:public"],
    exports = ["@derby//jar"],
)

java_library(
    name = "soy",
    data = ["//lib:LICENSE-Apache2.0"],
    visibility = ["//visibility:public"],
    exports = ["@soy//jar"],
    runtime_deps = [
        ":args4j",
        ":gson",
        ":guava",
        ":html-types",
        ":icu4j",
        ":jsr305",
        ":protobuf",
        "//lib/guice",
        "//lib/guice:guice-assistedinject",
        "//lib/guice:javax-inject",
        "//lib/guice:multibindings",
        "//lib/ow2:ow2-asm",
        "//lib/ow2:ow2-asm-analysis",
        "//lib/ow2:ow2-asm-commons",
        "//lib/ow2:ow2-asm-util",
    ],
)

java_library(
    name = "html-types",
    data = ["//lib:LICENSE-Apache2.0"],
    visibility = ["//visibility:public"],
    exports = ["@html_types//jar"],
)

java_library(
    name = "icu4j",
    data = ["//lib:LICENSE-icu4j"],
    visibility = ["//visibility:public"],
    exports = ["@icu4j//jar"],
)

java_library(
    name = "postgresql",
    data = ["//lib:LICENSE-postgresql"],
    visibility = ["//visibility:public"],
    exports = ["@postgresql//jar"],
)<|MERGE_RESOLUTION|>--- conflicted
+++ resolved
@@ -83,25 +83,21 @@
 )
 
 java_library(
-<<<<<<< HEAD
+    name = "caffeine",
+    data = ["//lib:LICENSE-Apache2.0"],
+    visibility = ["//visibility:public"],
+    exports = ["@caffeine//jar"],
+)
+
+java_library(
+    name = "caffeine_guava",
+    data = ["//lib:LICENSE-Apache2.0"],
+    visibility = ["//visibility:public"],
+    exports = ["@caffeine_guava//jar"],
+)
+
+java_library(
     name = "guava",
-=======
-    name = "caffeine",
-    data = ["//lib:LICENSE-Apache2.0"],
-    visibility = ["//visibility:public"],
-    exports = ["@caffeine//jar"],
-)
-
-java_library(
-    name = "caffeine_guava",
-    data = ["//lib:LICENSE-Apache2.0"],
-    visibility = ["//visibility:public"],
-    exports = ["@caffeine_guava//jar"],
-)
-
-java_library(
-    name = "velocity",
->>>>>>> 3ffeee89
     data = ["//lib:LICENSE-Apache2.0"],
     visibility = ["//visibility:public"],
     exports = ["@guava//jar"],
