exports_files(glob([
    "LICENSE-*",
]))

filegroup(
    name = "all-licenses",
    srcs = glob(
        ["LICENSE-*"],
        exclude = ["LICENSE-DO_NOT_DISTRIBUTE"],
    ),
    visibility = ["//visibility:public"],
)

java_library(
    name = "servlet-api-3_1",
    data = ["//lib:LICENSE-Apache2.0"],
    neverlink = 1,
    visibility = ["//visibility:public"],
    exports = ["@servlet-api-3_1//jar"],
)

java_library(
    name = "servlet-api-3_1-without-neverlink",
    data = ["//lib:LICENSE-Apache2.0"],
    visibility = ["//visibility:public"],
    exports = ["@servlet-api-3_1//jar"],
)

java_library(
    name = "gson",
    data = ["//lib:LICENSE-Apache2.0"],
    visibility = ["//visibility:public"],
    exports = ["@gson//jar"],
)

java_library(
    name = "protobuf",
    data = ["//lib:LICENSE-protobuf"],
    visibility = ["//visibility:public"],
    exports = ["@protobuf//jar"],
)

java_library(
    name = "guava-failureaccess",
    data = ["//lib:LICENSE-Apache2.0"],
    visibility = ["//visibility:public"],
    exports = ["@guava-failureaccess//jar"],
)

java_library(
    name = "j2objc",
    data = ["//lib:LICENSE-Apache2.0"],
    visibility = ["//visibility:public"],
    exports = ["@j2objc//jar"],
)

java_library(
    name = "guava",
    data = ["//lib:LICENSE-Apache2.0"],
    visibility = ["//visibility:public"],
    exports = [
        ":guava-failureaccess",
        ":j2objc",
        "@guava//jar",
    ],
)

java_library(
    name = "jsch",
    data = ["//lib:LICENSE-jsch"],
    visibility = ["//visibility:public"],
    exports = ["@jsch//jar"],
)

java_library(
    name = "juniversalchardet",
    data = ["//lib:LICENSE-MPL1.1"],
    visibility = ["//visibility:public"],
    exports = ["@juniversalchardet//jar"],
)

java_library(
    name = "args4j",
    data = ["//lib:LICENSE-args4j"],
    visibility = ["//visibility:public"],
    exports = ["@args4j-intern//jar"],
)

java_library(
    name = "automaton",
    data = ["//lib:LICENSE-automaton"],
    visibility = ["//visibility:public"],
    exports = ["@automaton//jar"],
)

java_library(
    name = "flexmark",
    data = ["//lib:LICENSE-flexmark"],
    visibility = ["//visibility:public"],
    exports = ["@flexmark//jar"],
    runtime_deps = [
        ":flexmark-ext-abbreviation",
    ],
)

java_library(
    name = "flexmark-ext-abbreviation",
    data = ["//lib:LICENSE-flexmark"],
    visibility = ["//visibility:public"],
    exports = ["@flexmark-ext-abbreviation//jar"],
    runtime_deps = [
        ":flexmark-ext-anchorlink",
    ],
)

java_library(
    name = "flexmark-ext-anchorlink",
    data = ["//lib:LICENSE-flexmark"],
    visibility = ["//visibility:public"],
    exports = ["@flexmark-ext-anchorlink//jar"],
    runtime_deps = [
        ":flexmark-ext-autolink",
    ],
)

java_library(
    name = "flexmark-ext-autolink",
    data = ["//lib:LICENSE-flexmark"],
    visibility = ["//visibility:public"],
    exports = ["@flexmark-ext-autolink//jar"],
    runtime_deps = [
        ":flexmark-ext-definition",
    ],
)

java_library(
    name = "flexmark-ext-definition",
    data = ["//lib:LICENSE-flexmark"],
    visibility = ["//visibility:public"],
    exports = ["@flexmark-ext-definition//jar"],
    runtime_deps = [
        ":flexmark-ext-emoji",
    ],
)

java_library(
    name = "flexmark-ext-emoji",
    data = ["//lib:LICENSE-flexmark"],
    visibility = ["//visibility:public"],
    exports = ["@flexmark-ext-emoji//jar"],
    runtime_deps = [
        ":flexmark-ext-escaped-character",
    ],
)

java_library(
    name = "flexmark-ext-escaped-character",
    data = ["//lib:LICENSE-flexmark"],
    visibility = ["//visibility:public"],
    exports = ["@flexmark-ext-escaped-character//jar"],
    runtime_deps = [
        ":flexmark-ext-footnotes",
    ],
)

java_library(
    name = "flexmark-ext-footnotes",
    data = ["//lib:LICENSE-flexmark"],
    visibility = ["//visibility:public"],
    exports = ["@flexmark-ext-footnotes//jar"],
    runtime_deps = [
        ":flexmark-ext-gfm-issues",
    ],
)

java_library(
    name = "flexmark-ext-gfm-issues",
    data = ["//lib:LICENSE-flexmark"],
    visibility = ["//visibility:public"],
    exports = ["@flexmark-ext-gfm-issues//jar"],
    runtime_deps = [
        ":flexmark-ext-gfm-strikethrough",
    ],
)

java_library(
    name = "flexmark-ext-gfm-strikethrough",
    data = ["//lib:LICENSE-flexmark"],
    visibility = ["//visibility:public"],
    exports = ["@flexmark-ext-gfm-strikethrough//jar"],
    runtime_deps = [
        ":flexmark-ext-gfm-tables",
    ],
)

java_library(
    name = "flexmark-ext-gfm-tables",
    data = ["//lib:LICENSE-flexmark"],
    visibility = ["//visibility:public"],
    exports = ["@flexmark-ext-gfm-tables//jar"],
    runtime_deps = [
        ":flexmark-ext-gfm-tasklist",
    ],
)

java_library(
    name = "flexmark-ext-gfm-tasklist",
    data = ["//lib:LICENSE-flexmark"],
    visibility = ["//visibility:public"],
    exports = ["@flexmark-ext-gfm-tasklist//jar"],
    runtime_deps = [
        ":flexmark-ext-gfm-users",
    ],
)

java_library(
    name = "flexmark-ext-gfm-users",
    data = ["//lib:LICENSE-flexmark"],
    visibility = ["//visibility:public"],
    exports = ["@flexmark-ext-gfm-users//jar"],
    runtime_deps = [
        ":flexmark-ext-ins",
    ],
)

java_library(
    name = "flexmark-ext-ins",
    data = ["//lib:LICENSE-flexmark"],
    visibility = ["//visibility:public"],
    exports = ["@flexmark-ext-ins//jar"],
    runtime_deps = [
        ":flexmark-ext-jekyll-front-matter",
    ],
)

java_library(
    name = "flexmark-ext-jekyll-front-matter",
    data = ["//lib:LICENSE-flexmark"],
    visibility = ["//visibility:public"],
    exports = ["@flexmark-ext-jekyll-front-matter//jar"],
    runtime_deps = [
        ":flexmark-ext-superscript",
    ],
)

java_library(
    name = "flexmark-ext-superscript",
    data = ["//lib:LICENSE-flexmark"],
    visibility = ["//visibility:public"],
    exports = ["@flexmark-ext-superscript//jar"],
    runtime_deps = [
        ":flexmark-ext-tables",
    ],
)

java_library(
    name = "flexmark-ext-tables",
    data = ["//lib:LICENSE-flexmark"],
    visibility = ["//visibility:public"],
    exports = ["@flexmark-ext-tables//jar"],
    runtime_deps = [
        ":flexmark-ext-toc",
    ],
)

java_library(
    name = "flexmark-ext-toc",
    data = ["//lib:LICENSE-flexmark"],
    visibility = ["//visibility:public"],
    exports = ["@flexmark-ext-toc//jar"],
    runtime_deps = [
        ":flexmark-ext-typographic",
    ],
)

java_library(
    name = "flexmark-ext-typographic",
    data = ["//lib:LICENSE-flexmark"],
    visibility = ["//visibility:public"],
    exports = ["@flexmark-ext-typographic//jar"],
    runtime_deps = [
        ":flexmark-ext-wikilink",
    ],
)

java_library(
    name = "flexmark-ext-wikilink",
    data = ["//lib:LICENSE-flexmark"],
    visibility = ["//visibility:public"],
    exports = ["@flexmark-ext-wikilink//jar"],
    runtime_deps = [
        ":flexmark-ext-yaml-front-matter",
    ],
)

java_library(
    name = "flexmark-ext-yaml-front-matter",
    data = ["//lib:LICENSE-flexmark"],
    visibility = ["//visibility:public"],
    exports = ["@flexmark-ext-yaml-front-matter//jar"],
    runtime_deps = [
        ":flexmark-formatter",
    ],
)

java_library(
    name = "flexmark-formatter",
    data = ["//lib:LICENSE-flexmark"],
    visibility = ["//visibility:public"],
    exports = ["@flexmark-formatter//jar"],
    runtime_deps = [
        ":flexmark-html-parser",
    ],
)

java_library(
    name = "flexmark-html-parser",
    data = ["//lib:LICENSE-flexmark"],
    visibility = ["//visibility:public"],
    exports = ["@flexmark-html-parser//jar"],
    runtime_deps = [
        ":flexmark-profile-pegdown",
    ],
)

java_library(
    name = "flexmark-profile-pegdown",
    data = ["//lib:LICENSE-flexmark"],
    visibility = ["//visibility:public"],
    exports = ["@flexmark-profile-pegdown//jar"],
    runtime_deps = [
        ":flexmark-util",
    ],
)

java_library(
    name = "flexmark-util",
    data = ["//lib:LICENSE-flexmark"],
    visibility = ["//visibility:public"],
    exports = ["@flexmark-util//jar"],
)

java_library(
    name = "autolink",
    data = ["//lib:LICENSE-autolink"],
    visibility = ["//visibility:public"],
    exports = ["@autolink//jar"],
)

java_library(
    name = "tukaani-xz",
    data = ["//lib:LICENSE-xz"],
    visibility = ["//visibility:public"],
    exports = ["@tukaani-xz//jar"],
)

java_library(
    name = "mime-util",
    data = ["//lib:LICENSE-Apache2.0"],
    visibility = ["//visibility:public"],
    exports = ["@mime-util//jar"],
)

java_library(
    name = "guava-retrying",
    data = ["//lib:LICENSE-Apache2.0"],
    visibility = ["//visibility:public"],
    exports = ["@guava-retrying//jar"],
    runtime_deps = [":jsr305"],
)

java_library(
    name = "jsr305",
    data = ["//lib:LICENSE-Apache2.0"],
    visibility = ["//visibility:public"],
    exports = ["@jsr305//jar"],
)

java_library(
    name = "blame-cache",
    data = ["//lib:LICENSE-Apache2.0"],
    visibility = ["//visibility:public"],
    exports = ["@blame-cache//jar"],
)

java_library(
    name = "h2",
    data = ["//lib:LICENSE-h2"],
    visibility = ["//visibility:public"],
    exports = ["@h2//jar"],
)

java_library(
    name = "jimfs",
    data = ["//lib:LICENSE-DO_NOT_DISTRIBUTE"],
    visibility = ["//visibility:public"],
    exports = ["@jimfs//jar"],
    runtime_deps = [":guava"],
)

java_library(
    name = "junit",
    data = ["//lib:LICENSE-DO_NOT_DISTRIBUTE"],
    visibility = ["//visibility:public"],
    exports = [
        ":hamcrest-core",
        "@junit//jar",
    ],
    runtime_deps = [":hamcrest-core"],
)

java_library(
    name = "hamcrest-core",
    data = ["//lib:LICENSE-DO_NOT_DISTRIBUTE"],
    visibility = ["//visibility:public"],
    exports = ["@hamcrest-core//jar"],
)

java_library(
    name = "javassist",
    data = ["//lib:LICENSE-DO_NOT_DISTRIBUTE"],
    visibility = ["//visibility:public"],
    exports = ["@javassist//jar"],
)

java_library(
    name = "soy",
    data = ["//lib:LICENSE-Apache2.0"],
    visibility = ["//visibility:public"],
    exports = ["@soy//jar"],
    runtime_deps = [
        ":args4j",
        ":gson",
        ":guava",
        ":html-types",
        ":icu4j",
        ":jsr305",
        ":protobuf",
        "//lib/guice",
        "//lib/guice:guice-assistedinject",
        "//lib/guice:javax_inject",
        "//lib/ow2:ow2-asm",
        "//lib/ow2:ow2-asm-analysis",
        "//lib/ow2:ow2-asm-commons",
        "//lib/ow2:ow2-asm-util",
    ],
)

java_library(
    name = "html-types",
    data = ["//lib:LICENSE-Apache2.0"],
    visibility = ["//visibility:public"],
    exports = ["@html-types//jar"],
)

java_library(
    name = "icu4j",
    data = ["//lib:LICENSE-icu4j"],
    visibility = ["//visibility:public"],
    exports = ["@icu4j//jar"],
<<<<<<< HEAD
=======
)

java_library(
    name = "postgresql",
    data = ["//lib:LICENSE-postgresql"],
    visibility = ["//visibility:public"],
    exports = ["@postgresql//jar"],
)

sh_test(
    name = "nongoogle_test",
    srcs = ["nongoogle_test.sh"],
    data = ["//tools:nongoogle.bzl"],
>>>>>>> 36f14811
)<|MERGE_RESOLUTION|>--- conflicted
+++ resolved
@@ -458,20 +458,11 @@
     data = ["//lib:LICENSE-icu4j"],
     visibility = ["//visibility:public"],
     exports = ["@icu4j//jar"],
-<<<<<<< HEAD
-=======
-)
-
-java_library(
-    name = "postgresql",
-    data = ["//lib:LICENSE-postgresql"],
-    visibility = ["//visibility:public"],
-    exports = ["@postgresql//jar"],
-)
+)
+
 
 sh_test(
     name = "nongoogle_test",
     srcs = ["nongoogle_test.sh"],
     data = ["//tools:nongoogle.bzl"],
->>>>>>> 36f14811
 )