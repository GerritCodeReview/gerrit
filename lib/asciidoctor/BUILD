<<<<<<< HEAD
=======
load("@rules_java//java:defs.bzl", "java_binary", "java_library")

java_binary(
    name = "asciidoc",
    main_class = "AsciiDoctor",
    visibility = ["//visibility:public"],
    runtime_deps = [":asciidoc_lib"],
)

java_library(
    name = "asciidoc_lib",
    srcs = ["java/AsciiDoctor.java"],
    visibility = ["//visibility:public"],
    deps = [
        ":asciidoctor",
        "//lib:args4j",
        "//lib:guava",
        "//lib/log:api",
        "//lib/log:nop",
    ],
)

java_binary(
    name = "doc_indexer",
    main_class = "DocIndexer",
    visibility = ["//visibility:public"],
    runtime_deps = [":doc_indexer_lib"],
)

java_library(
    name = "doc_indexer_lib",
    srcs = ["java/DocIndexer.java"],
    visibility = ["//visibility:public"],
    deps = [
        ":asciidoc_lib",
        "//gerrit-server:constants",
        "//lib:args4j",
        "//lib:guava",
        "//lib/lucene:lucene-analyzers-common",
        "//lib/lucene:lucene-core-and-backward-codecs",
    ],
)

>>>>>>> 3ab6d2d8
java_library(
    name = "asciidoctor",
    data = ["//lib:LICENSE-asciidoctor"],
    visibility = ["//java/com/google/gerrit/asciidoctor:__pkg__"],
    exports = ["@asciidoctor//jar"],
    runtime_deps = [":jruby"],
)

java_library(
    name = "jruby",
    data = ["//lib:LICENSE-DO_NOT_DISTRIBUTE"],
    exports = ["@jruby//jar"],
)<|MERGE_RESOLUTION|>--- conflicted
+++ resolved
@@ -1,49 +1,5 @@
-<<<<<<< HEAD
-=======
-load("@rules_java//java:defs.bzl", "java_binary", "java_library")
+load("@rules_java//java:defs.bzl", "java_library")
 
-java_binary(
-    name = "asciidoc",
-    main_class = "AsciiDoctor",
-    visibility = ["//visibility:public"],
-    runtime_deps = [":asciidoc_lib"],
-)
-
-java_library(
-    name = "asciidoc_lib",
-    srcs = ["java/AsciiDoctor.java"],
-    visibility = ["//visibility:public"],
-    deps = [
-        ":asciidoctor",
-        "//lib:args4j",
-        "//lib:guava",
-        "//lib/log:api",
-        "//lib/log:nop",
-    ],
-)
-
-java_binary(
-    name = "doc_indexer",
-    main_class = "DocIndexer",
-    visibility = ["//visibility:public"],
-    runtime_deps = [":doc_indexer_lib"],
-)
-
-java_library(
-    name = "doc_indexer_lib",
-    srcs = ["java/DocIndexer.java"],
-    visibility = ["//visibility:public"],
-    deps = [
-        ":asciidoc_lib",
-        "//gerrit-server:constants",
-        "//lib:args4j",
-        "//lib:guava",
-        "//lib/lucene:lucene-analyzers-common",
-        "//lib/lucene:lucene-core-and-backward-codecs",
-    ],
-)
-
->>>>>>> 3ab6d2d8
 java_library(
     name = "asciidoctor",
     data = ["//lib:LICENSE-asciidoctor"],
