--- conflicted
+++ resolved
@@ -7,15 +7,6 @@
 )
 
 java_library(
-<<<<<<< HEAD
-=======
-    name = "collections",
-    data = ["//lib:LICENSE-Apache2.0"],
-    exports = ["@commons-collections//jar"],
-)
-
-java_library(
->>>>>>> b0ff9fc5
     name = "compress",
     data = ["//lib:LICENSE-Apache2.0"],
     exports = ["@commons-compress//jar"],
@@ -24,22 +15,13 @@
 java_library(
     name = "lang",
     data = ["//lib:LICENSE-Apache2.0"],
-<<<<<<< HEAD
-    visibility = ["//visibility:public"],
     exports = ["@commons-lang//jar"],
-=======
-    exports = ["@commons-io//jar"],
->>>>>>> b0ff9fc5
 )
 
 java_library(
     name = "lang3",
     data = ["//lib:LICENSE-Apache2.0"],
-<<<<<<< HEAD
     exports = ["@commons-lang3//jar"],
-=======
-    exports = ["@commons-lang//jar"],
->>>>>>> b0ff9fc5
 )
 
 java_library(
@@ -62,25 +44,13 @@
 )
 
 java_library(
-<<<<<<< HEAD
     name = "validator",
     data = ["//lib:LICENSE-Apache2.0"],
-    visibility = ["//visibility:public"],
     exports = ["@commons-validator//jar"],
-=======
-    name = "oro",
-    data = ["//lib:LICENSE-Apache1.1"],
-    exports = ["@commons-oro//jar"],
->>>>>>> b0ff9fc5
 )
 
 java_library(
     name = "io",
     data = ["//lib:LICENSE-Apache2.0"],
-<<<<<<< HEAD
-    visibility = ["//visibility:public"],
     exports = ["@commons-io//jar"],
-=======
-    exports = ["@commons-validator//jar"],
->>>>>>> b0ff9fc5
 )