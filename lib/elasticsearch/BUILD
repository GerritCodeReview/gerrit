--- conflicted
+++ resolved
@@ -27,28 +27,6 @@
 )
 
 java_library(
-<<<<<<< HEAD
-    name = "jest-common",
-    data = ["//lib:LICENSE-Apache2.0"],
-    exports = ["@jest_common//jar"],
-)
-
-java_library(
-    name = "jest",
-    data = ["//lib:LICENSE-Apache2.0"],
-    exports = ["@jest//jar"],
-    runtime_deps = [
-        ":elasticsearch",
-        ":jest-common",
-        "//lib/commons:lang3",
-        "//lib/httpcomponents:httpasyncclient",
-        "//lib/httpcomponents:httpclient",
-        "//lib/httpcomponents:httpcore-nio",
-        "//lib/httpcomponents:httpcore-niossl",
-    ],
-)
-
-java_library(
     name = "joda-time",
     data = ["//lib:LICENSE-Apache2.0"],
     exports = ["@joda_time//jar"],
@@ -62,8 +40,6 @@
 )
 
 java_library(
-=======
->>>>>>> 57386418
     name = "compress-lzf",
     data = ["//lib:LICENSE-Apache2.0"],
     visibility = ["//lib/elasticsearch:__pkg__"],
