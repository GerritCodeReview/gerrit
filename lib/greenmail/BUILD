package(default_visibility = ["//visibility:public"])

POST_JDK8_DEPS = [":javax-activation"]

java_library(
    name = "javax-activation",
    testonly = 1,
    data = ["//lib:LICENSE-DO_NOT_DISTRIBUTE"],
    exports = ["@javax-activation//jar"],
)

java_library(
    name = "greenmail",
<<<<<<< HEAD
    testonly = 1,
=======
    testonly = True,
>>>>>>> 4baf3b38
    data = ["//lib:LICENSE-Apache2.0"],
    exports = ["@greenmail//jar"],
    runtime_deps = select({
        "//:java9": POST_JDK8_DEPS,
        "//:java_next": POST_JDK8_DEPS,
        "//conditions:default": [],
    }),
)<|MERGE_RESOLUTION|>--- conflicted
+++ resolved
@@ -4,18 +4,14 @@
 
 java_library(
     name = "javax-activation",
-    testonly = 1,
+    testonly = True,
     data = ["//lib:LICENSE-DO_NOT_DISTRIBUTE"],
     exports = ["@javax-activation//jar"],
 )
 
 java_library(
     name = "greenmail",
-<<<<<<< HEAD
-    testonly = 1,
-=======
     testonly = True,
->>>>>>> 4baf3b38
     data = ["//lib:LICENSE-Apache2.0"],
     exports = ["@greenmail//jar"],
     runtime_deps = select({
