--- conflicted
+++ resolved
@@ -1,23 +1,13 @@
 include_defs('//lib/maven.defs')
 
-<<<<<<< HEAD
-REPO = GERRIT  # Leave here even if set to MAVEN_CENTRAL.
-VERS = '3.7.0.201502260915-r.58-g65c379e'
-=======
 REPO = MAVEN_CENTRAL # Leave here even if set to MAVEN_CENTRAL.
 VERS = '4.0.0.201505050340-m2'
->>>>>>> bad310ec
 
 maven_jar(
   name = 'jgit',
   id = 'org.eclipse.jgit:org.eclipse.jgit:' + VERS,
-<<<<<<< HEAD
-  bin_sha1 = '8fc9620ec499169facad3355f7417eb6a8aff511',
-  src_sha1 = '40bd9ae8af8e0b03eb4e43f44f5feda8b7325221',
-=======
   bin_sha1 = '1cc3120d39ed2b55584e631634e65c5d2e6c1cf7',
   src_sha1 = '425f578cc9d5ccb8f3b050a5ab1e2d7a0becb25d',
->>>>>>> bad310ec
   license = 'jgit',
   repository = REPO,
   unsign = True,
@@ -32,11 +22,7 @@
 maven_jar(
   name = 'jgit-servlet',
   id = 'org.eclipse.jgit:org.eclipse.jgit.http.server:' + VERS,
-<<<<<<< HEAD
-  sha1 = 'cecc2b9c0b94455348c3a0c63eb83f72cc595757',
-=======
   sha1 = '2a9f55d1d92afef795542b995db6ab261007857f',
->>>>>>> bad310ec
   license = 'jgit',
   repository = REPO,
   deps = [':jgit'],
@@ -50,11 +36,7 @@
 maven_jar(
   name = 'jgit-archive',
   id = 'org.eclipse.jgit:org.eclipse.jgit.archive:' + VERS,
-<<<<<<< HEAD
-  sha1 = '7ccc7c78bf47566045ea7a3c08508ba18e4684ca',
-=======
   sha1 = 'ee3954753067818f8f734981a01c13ac33425f2c',
->>>>>>> bad310ec
   license = 'jgit',
   repository = REPO,
   deps = [':jgit',
@@ -71,11 +53,7 @@
 maven_jar(
   name = 'junit',
   id = 'org.eclipse.jgit:org.eclipse.jgit.junit:' + VERS,
-<<<<<<< HEAD
-  sha1 = '87d64d722447dc3971ace30d2a72593c72a4d05f',
-=======
   sha1 = '6cc19f8f0a1791e26d4225625ecba6a31d9b830e',
->>>>>>> bad310ec
   license = 'DO_NOT_DISTRIBUTE',
   repository = REPO,
   unsign = True,
