--- conflicted
+++ resolved
@@ -1,23 +1,13 @@
 include_defs('//lib/maven.defs')
 
-<<<<<<< HEAD
-REPO = GERRIT
-VERS = '3.3.1.201403241930-r.80-gd5110c3'
-=======
 REPO = ECLIPSE
 VERS = '3.4.0.201405051725-m7'
->>>>>>> 01280cc0
 
 maven_jar(
   name = 'jgit',
   id = 'org.eclipse.jgit:org.eclipse.jgit:' + VERS,
-<<<<<<< HEAD
-  bin_sha1 = 'fe38387f8a5079d660aad075cc80cfa39d269c38',
-  src_sha1 = '37196e15fa8e348c5073f7469da294e5285f05d9',
-=======
   bin_sha1 = '421e66466c7946b8f5e5a841297fe44d2071ab88',
   src_sha1 = '281dd1817e53814ee055e346d572f687688a8463',
->>>>>>> 01280cc0
   license = 'jgit',
   repository = REPO,
   unsign = True,
@@ -32,11 +22,7 @@
 maven_jar(
   name = 'jgit-servlet',
   id = 'org.eclipse.jgit:org.eclipse.jgit.http.server:' + VERS,
-<<<<<<< HEAD
-  sha1 = 'f0d8a1e8abca55a5723fbd595dd63992f16dea5a',
-=======
   sha1 = 'ff19ad93a4e710abcd0a9cce4c388c8b3a3c8b50',
->>>>>>> 01280cc0
   license = 'jgit',
   repository = REPO,
   deps = [':jgit'],
@@ -50,11 +36,7 @@
 maven_jar(
   name = 'jgit-archive',
   id = 'org.eclipse.jgit:org.eclipse.jgit.archive:' + VERS,
-<<<<<<< HEAD
-  sha1 = 'e2938053672294e05ee540dcdb7fe57b4b7d6303',
-=======
   sha1 = '647142e1faad38b4d6d4c4922dce83d890a03c0a',
->>>>>>> 01280cc0
   license = 'jgit',
   repository = REPO,
   deps = [':jgit',
@@ -71,11 +53,7 @@
 maven_jar(
   name = 'junit',
   id = 'org.eclipse.jgit:org.eclipse.jgit.junit:' + VERS,
-<<<<<<< HEAD
-  sha1 = 'd9806c9bc9dac5c8f12f5c5b2b48f390c992ce32',
-=======
   sha1 = 'd6878be134e7dfb7f8e96a537d60f0ec7f637833',
->>>>>>> 01280cc0
   license = 'DO_NOT_DISTRIBUTE',
   repository = REPO,
   unsign = True,
