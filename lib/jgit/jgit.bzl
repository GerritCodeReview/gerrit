--- conflicted
+++ resolved
@@ -1,16 +1,12 @@
 load("//tools/bzl:maven_jar.bzl", "GERRIT", "MAVEN_LOCAL", "MAVEN_CENTRAL", "maven_jar")
 
-<<<<<<< HEAD
-_JGIT_VERS = "4.9.1.201712030800-r.66-gf8eff40ca"
-=======
 _JGIT_VERS = "4.9.2.201712150930-r"
->>>>>>> 0979e34a
 
-_DOC_VERS = "4.9.1.201712030800-r"  # Set to _JGIT_VERS unless using a snapshot
+_DOC_VERS = _JGIT_VERS  # Set to _JGIT_VERS unless using a snapshot
 
 JGIT_DOC_URL = "http://download.eclipse.org/jgit/site/" + _DOC_VERS + "/apidocs"
 
-_JGIT_REPO = GERRIT  # Leave here even if set to MAVEN_CENTRAL.
+_JGIT_REPO = MAVEN_CENTRAL  # Leave here even if set to MAVEN_CENTRAL.
 
 # set this to use a local version.
 # "/home/<user>/projects/jgit"
@@ -30,45 +26,28 @@
         name = "jgit_lib",
         artifact = "org.eclipse.jgit:org.eclipse.jgit:" + _JGIT_VERS,
         repository = _JGIT_REPO,
-<<<<<<< HEAD
-        sha1 = "0b974aa9c6c929c39c506ab2705d42f3d7da84c7",
-        src_sha1 = "8884bef0415e092563b60b2167adbb09ac19d131",
-=======
         sha1 = "a3a2d1df793245ebfc7322db3c2b9828ee184850",
         src_sha1 = "afa9a25e5502aeeb3b93d773ee445866fb316069",
->>>>>>> 0979e34a
         unsign = True,
     )
     maven_jar(
         name = "jgit_servlet",
         artifact = "org.eclipse.jgit:org.eclipse.jgit.http.server:" + _JGIT_VERS,
         repository = _JGIT_REPO,
-<<<<<<< HEAD
-        sha1 = "19c6bcdf5e0ba1907f6eeb18ae02d6ae04f630e3",
-=======
         sha1 = "87b4d287feff8b6b4c4f38a504460d2a3d4624f3",
->>>>>>> 0979e34a
         unsign = True,
     )
     maven_jar(
         name = "jgit_archive",
         artifact = "org.eclipse.jgit:org.eclipse.jgit.archive:" + _JGIT_VERS,
         repository = _JGIT_REPO,
-<<<<<<< HEAD
-        sha1 = "0063dde3c017e05ee4e84ae16c97cb8817b91782",
-=======
         sha1 = "ce4133fb0735d454dc8f6695fe6c6d5eff18a452",
->>>>>>> 0979e34a
     )
     maven_jar(
         name = "jgit_junit",
         artifact = "org.eclipse.jgit:org.eclipse.jgit.junit:" + _JGIT_VERS,
         repository = _JGIT_REPO,
-<<<<<<< HEAD
-        sha1 = "a9cb1e58df9bd876a2e81130f61a9bac0f182520",
-=======
         sha1 = "127074493f6a6ee5e6232a707d9adb523479e3bb",
->>>>>>> 0979e34a
         unsign = True,
     )
 
@@ -84,4 +63,4 @@
   if LOCAL_JGIT_REPO:
     return mapping[name]
   else:
-    return name+    return name
