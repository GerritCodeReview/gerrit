<<<<<<< HEAD
load("//tools/bzl:maven_jar.bzl", "ECLIPSE", "GERRIT", "MAVEN_CENTRAL", "MAVEN_LOCAL", "maven_jar")

_JGIT_VERS = "5.2.1.201812262042-r"
=======
load("//tools/bzl:maven_jar.bzl", "MAVEN_CENTRAL", "maven_jar")

_JGIT_VERS = "5.1.5.201812261915-r"
>>>>>>> ec26f046

_DOC_VERS = _JGIT_VERS  # Set to _JGIT_VERS unless using a snapshot

JGIT_DOC_URL = "http://download.eclipse.org/jgit/site/" + _DOC_VERS + "/apidocs"

_JGIT_REPO = ECLIPSE  # Leave here even if set to MAVEN_CENTRAL.

# set this to use a local version.
# "/home/<user>/projects/jgit"
LOCAL_JGIT_REPO = ""

def jgit_repos():
    if LOCAL_JGIT_REPO:
        native.local_repository(
            name = "jgit",
            path = LOCAL_JGIT_REPO,
        )
        jgit_maven_repos_dev()
    else:
        jgit_maven_repos()

def jgit_maven_repos_dev():
    # Transitive dependencies from JGit's WORKSPACE.
    maven_jar(
        name = "hamcrest-library",
        artifact = "org.hamcrest:hamcrest-library:1.3",
        sha1 = "4785a3c21320980282f9f33d0d1264a69040538f",
    )
    maven_jar(
        name = "jzlib",
        artifact = "com.jcraft:jzlib:1.1.1",
        sha1 = "a1551373315ffc2f96130a0e5704f74e151777ba",
    )

def jgit_maven_repos():
    maven_jar(
        name = "jgit-lib",
        artifact = "org.eclipse.jgit:org.eclipse.jgit:" + _JGIT_VERS,
        repository = _JGIT_REPO,
<<<<<<< HEAD
        sha1 = "34914e63e1463e40ba40e2e28b0392993ea3b938",
        src_sha1 = "b1c9e2ae01dd31ab4957de54756ec11acc99bb30",
=======
        sha1 = "e64c71932a2a8fdc2b86cf7d5d61c3399c64b8b1",
        src_sha1 = "5021b94b81a4ac662a9967ac6ab725e8e099fce1",
>>>>>>> ec26f046
        unsign = True,
    )
    maven_jar(
        name = "jgit-servlet",
        artifact = "org.eclipse.jgit:org.eclipse.jgit.http.server:" + _JGIT_VERS,
        repository = _JGIT_REPO,
<<<<<<< HEAD
        sha1 = "18c8938c4d8966abed84fc9de6c09aaea8cc8d87",
=======
        sha1 = "98c3c1510ac44aca53e31194298b4fdd3c193ff3",
>>>>>>> ec26f046
        unsign = True,
    )
    maven_jar(
        name = "jgit-archive",
        artifact = "org.eclipse.jgit:org.eclipse.jgit.archive:" + _JGIT_VERS,
        repository = _JGIT_REPO,
<<<<<<< HEAD
        sha1 = "08c945bc664e4efe0d0e9a878f96505076da2ca9",
=======
        sha1 = "1a776e2d094b9a7d2cedb2cc232a7e42d8ed3275",
>>>>>>> ec26f046
    )
    maven_jar(
        name = "jgit-junit",
        artifact = "org.eclipse.jgit:org.eclipse.jgit.junit:" + _JGIT_VERS,
        repository = _JGIT_REPO,
<<<<<<< HEAD
        sha1 = "5a5fb36517cb05ca51cbb1f00a520142dc83f793",
=======
        sha1 = "a0cf04fcdeb43daff3409615544b87e6b8778d6f",
>>>>>>> ec26f046
        unsign = True,
    )

def jgit_dep(name):
    mapping = {
        "@jgit-archive//jar": "@jgit//org.eclipse.jgit.archive:jgit-archive",
        "@jgit-junit//jar": "@jgit//org.eclipse.jgit.junit:junit",
        "@jgit-lib//jar": "@jgit//org.eclipse.jgit:jgit",
        "@jgit-lib//jar:src": "@jgit//org.eclipse.jgit:libjgit-src.jar",
        "@jgit-servlet//jar": "@jgit//org.eclipse.jgit.http.server:jgit-servlet",
    }

    if LOCAL_JGIT_REPO:
        return mapping[name]
    else:
        return name<|MERGE_RESOLUTION|>--- conflicted
+++ resolved
@@ -1,18 +1,12 @@
-<<<<<<< HEAD
-load("//tools/bzl:maven_jar.bzl", "ECLIPSE", "GERRIT", "MAVEN_CENTRAL", "MAVEN_LOCAL", "maven_jar")
+load("//tools/bzl:maven_jar.bzl", "MAVEN_CENTRAL", "maven_jar")
 
 _JGIT_VERS = "5.2.1.201812262042-r"
-=======
-load("//tools/bzl:maven_jar.bzl", "MAVEN_CENTRAL", "maven_jar")
-
-_JGIT_VERS = "5.1.5.201812261915-r"
->>>>>>> ec26f046
 
 _DOC_VERS = _JGIT_VERS  # Set to _JGIT_VERS unless using a snapshot
 
 JGIT_DOC_URL = "http://download.eclipse.org/jgit/site/" + _DOC_VERS + "/apidocs"
 
-_JGIT_REPO = ECLIPSE  # Leave here even if set to MAVEN_CENTRAL.
+_JGIT_REPO = MAVEN_CENTRAL  # Leave here even if set to MAVEN_CENTRAL.
 
 # set this to use a local version.
 # "/home/<user>/projects/jgit"
@@ -46,45 +40,28 @@
         name = "jgit-lib",
         artifact = "org.eclipse.jgit:org.eclipse.jgit:" + _JGIT_VERS,
         repository = _JGIT_REPO,
-<<<<<<< HEAD
         sha1 = "34914e63e1463e40ba40e2e28b0392993ea3b938",
         src_sha1 = "b1c9e2ae01dd31ab4957de54756ec11acc99bb30",
-=======
-        sha1 = "e64c71932a2a8fdc2b86cf7d5d61c3399c64b8b1",
-        src_sha1 = "5021b94b81a4ac662a9967ac6ab725e8e099fce1",
->>>>>>> ec26f046
         unsign = True,
     )
     maven_jar(
         name = "jgit-servlet",
         artifact = "org.eclipse.jgit:org.eclipse.jgit.http.server:" + _JGIT_VERS,
         repository = _JGIT_REPO,
-<<<<<<< HEAD
         sha1 = "18c8938c4d8966abed84fc9de6c09aaea8cc8d87",
-=======
-        sha1 = "98c3c1510ac44aca53e31194298b4fdd3c193ff3",
->>>>>>> ec26f046
         unsign = True,
     )
     maven_jar(
         name = "jgit-archive",
         artifact = "org.eclipse.jgit:org.eclipse.jgit.archive:" + _JGIT_VERS,
         repository = _JGIT_REPO,
-<<<<<<< HEAD
         sha1 = "08c945bc664e4efe0d0e9a878f96505076da2ca9",
-=======
-        sha1 = "1a776e2d094b9a7d2cedb2cc232a7e42d8ed3275",
->>>>>>> ec26f046
     )
     maven_jar(
         name = "jgit-junit",
         artifact = "org.eclipse.jgit:org.eclipse.jgit.junit:" + _JGIT_VERS,
         repository = _JGIT_REPO,
-<<<<<<< HEAD
         sha1 = "5a5fb36517cb05ca51cbb1f00a520142dc83f793",
-=======
-        sha1 = "a0cf04fcdeb43daff3409615544b87e6b8778d6f",
->>>>>>> ec26f046
         unsign = True,
     )
 
