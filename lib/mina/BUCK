--- conflicted
+++ resolved
@@ -8,14 +8,9 @@
 
 maven_jar(
   name = 'sshd',
-<<<<<<< HEAD
   id = 'org.apache.sshd:sshd-core:1.2.0',
   sha1 = '4bc24a8228ba83dac832680366cf219da71dae8e',
-=======
-  id = 'org.apache.sshd:sshd-core:0.14.0',
-  sha1 = 'cb12fa1b1b07fb5ce3aa4f99b189743897bd4fca',
-  src_sha1 = '44d7e868fcfc85c64b20337d694290792af8281c',
->>>>>>> 8219b1fa
+  src_sha1 = '490e3f03d7628ecf1cbb8317563fdbf06e68e29f',
   license = 'Apache2.0',
   deps = [':core'],
   exclude = EXCLUDE,
@@ -23,14 +18,9 @@
 
 maven_jar(
   name = 'core',
-<<<<<<< HEAD
   id = 'org.apache.mina:mina-core:2.0.10',
   sha1 = 'a1cb1136b104219d6238de886bf5a3ea4554eb58',
-=======
-  id = 'org.apache.mina:mina-core:2.0.8',
-  sha1 = 'd6ff69fa049aeaecdf0c04cafbb1ab53b7487883',
-  src_sha1 = 'c7b30746336f59d395d766b03c78a3a0a732ab26',
->>>>>>> 8219b1fa
+  src_sha1 = 'b70ff94ba379b4e825caca1af4ec83193fac4b10',
   license = 'Apache2.0',
   exclude = EXCLUDE,
 )