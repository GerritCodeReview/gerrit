--- conflicted
+++ resolved
@@ -13,11 +13,7 @@
     "eslint-plugin-import": "^2.20.1",
     "eslint-plugin-jsdoc": "^19.2.0",
     "eslint-plugin-prettier": "^3.1.3",
-<<<<<<< HEAD
-    "fried-twinkie": "^0.2.2",
     "gts": "^2.0.2",
-=======
->>>>>>> 4e8769c4
     "polymer-cli": "^1.9.11",
     "prettier": "2.0.5",
     "terser": "^4.8.0",
@@ -32,14 +28,9 @@
     "safe_bazelisk": "if which bazelisk >/dev/null; then bazel_bin=bazelisk; else bazel_bin=bazel; fi && $bazel_bin",
     "eslint": "npm run safe_bazelisk test polygerrit-ui/app:lint_test",
     "eslintfix": "npm run safe_bazelisk run polygerrit-ui/app:lint_bin -- -- --fix $(pwd)/polygerrit-ui/app",
-<<<<<<< HEAD
-    "test-template": "./polygerrit-ui/app/run_template_test.sh",
     "polylint": "npm run safe_bazelisk test polygerrit-ui/app:polylint_test",
     "test:debug": "npm run safe_bazelisk run //polygerrit-ui:karma_bin -- -- start $(pwd)/polygerrit-ui/karma.conf.js --browsers ChromeDev --no-single-run --testFiles",
     "test:single": "npm run safe_bazelisk run //polygerrit-ui:karma_bin -- -- start $(pwd)/polygerrit-ui/karma.conf.js --testFiles"
-=======
-    "polylint": "npm run safe_bazelisk test polygerrit-ui/app:polylint_test"
->>>>>>> 4e8769c4
   },
   "repository": {
     "type": "git",
