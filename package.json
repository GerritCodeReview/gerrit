--- conflicted
+++ resolved
@@ -10,13 +10,8 @@
     "@typescript-eslint/parser": "^5.62.0"
   },
   "devDependencies": {
-<<<<<<< HEAD
-    "@koa/cors": "^3.4.3",
+    "@koa/cors": "^5.0.0",
     "@types/page": "^1.11.9",
-=======
-    "@koa/cors": "^5.0.0",
-    "@types/page": "^1.11.6",
->>>>>>> a5025ac3
     "@typescript-eslint/eslint-plugin": "^5.62.0",
     "@web/dev-server": "^0.1.38",
     "@web/dev-server-esbuild": "^0.3.6",
