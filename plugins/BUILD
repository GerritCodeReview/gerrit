--- conflicted
+++ resolved
@@ -54,12 +54,9 @@
     "//java/com/google/gerrit/server/util/time",
     "//java/com/google/gerrit/util/cli",
     "//java/com/google/gerrit/util/http",
-<<<<<<< HEAD
+    "//java/com/google/gerrit/util/logging",
     "//lib/antlr:java-runtime",
     "//lib/auto:auto-value-annotations",
-=======
-    "//java/com/google/gerrit/util/logging",
->>>>>>> 3a85a1a8
     "//lib/commons:compress",
     "//lib/commons:dbcp",
     "//lib/commons:lang",
