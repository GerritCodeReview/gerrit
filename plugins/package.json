{
  "name": "gerrit-plugin-dependencies",
  "description": "Gerrit Code Review - frontend plugin dependencies, each plugin may depend on a subset of these",
  "browser": true,
  "dependencies": {
    "@codemirror/autocomplete": "^6.16.0",
    "@codemirror/commands": "^6.3.3",
    "@codemirror/lang-cpp": "^6.0.2",
    "@codemirror/lang-css": "^6.2.1",
    "@codemirror/lang-go": "^6.0.0",
    "@codemirror/lang-html": "^6.4.9",
    "@codemirror/lang-java": "^6.0.1",
    "@codemirror/lang-javascript": "^6.2.2",
    "@codemirror/lang-json": "^6.0.1",
    "@codemirror/lang-less": "^6.0.2",
    "@codemirror/lang-markdown": "^6.2.5",
    "@codemirror/lang-php": "^6.0.1",
    "@codemirror/lang-python": "^6.1.5",
    "@codemirror/lang-rust": "^6.0.1",
    "@codemirror/lang-sass": "^6.0.2",
    "@codemirror/lang-sql": "^6.6.3",
    "@codemirror/lang-xml": "^6.1.0",
    "@codemirror/lang-yaml": "^6.1.1",
    "@codemirror/language": "^6.10.1",
    "@codemirror/language-data": "^6.5.1",
    "@codemirror/legacy-modes": "^6.4.0",
    "@codemirror/lint": "^6.5.0",
    "@codemirror/search": "^6.5.6",
    "@codemirror/state": "^6.4.1",
    "@codemirror/view": "^6.26.3",
<<<<<<< HEAD
    "@gerritcodereview/typescript-api": "3.8.0",
=======
    "@gerritcodereview/typescript-api": "3.9.1",
>>>>>>> 60d88535
    "@open-wc/testing": "^3.2.2",
    "@polymer/decorators": "^3.0.0",
    "@polymer/polymer": "^3.5.1",
    "@web/dev-server-esbuild": "^0.3.6",
    "@web/test-runner": "^0.15.3",
    "lit": "^3.1.2",
    "rxjs": "^6.6.7",
    "sinon": "^13.0.2"
  },
  "license": "Apache-2.0",
  "private": true
}<|MERGE_RESOLUTION|>--- conflicted
+++ resolved
@@ -28,11 +28,7 @@
     "@codemirror/search": "^6.5.6",
     "@codemirror/state": "^6.4.1",
     "@codemirror/view": "^6.26.3",
-<<<<<<< HEAD
-    "@gerritcodereview/typescript-api": "3.8.0",
-=======
     "@gerritcodereview/typescript-api": "3.9.1",
->>>>>>> 60d88535
     "@open-wc/testing": "^3.2.2",
     "@polymer/decorators": "^3.0.0",
     "@polymer/polymer": "^3.5.1",
