# PolyGerrit

## Installing [Node.js](https://nodejs.org/en/download/)

The minimum nodejs version supported is 6.x+

```sh
# Debian experimental
sudo apt-get install nodejs-legacy

# OS X with Homebrew
brew install node
```

All other platforms: [download from
nodejs.org](https://nodejs.org/en/download/).

## Installing [Bazel](https://bazel.build/)

Follow the instructions
[here](https://gerrit-review.googlesource.com/Documentation/dev-bazel.html#_installation)
to get and install Bazel.

## Local UI, Production Data

This is a quick and easy way to test your local changes against real data.
Unfortunately, you can't sign in, so testing certain features will require
you to use the "test data" technique described below.

### Installing [go](https://golang.org/)

This is required for running the `run-server.sh` script below.

```sh
# Debian/Ubuntu
sudo apt-get install golang

# OS X with Homebrew
brew install go
```

All other platforms: [download from golang.org](https://golang.org/)

Then add go to your path:

```
PATH=$PATH:/usr/local/go/bin
```

### Running the server

To test the local UI against gerrit-review.googlesource.com:

```sh
./run-server.sh
```

Then visit http://localhost:8081

## Local UI, Test Data

One-time setup:

1. [Build Gerrit](https://gerrit-review.googlesource.com/Documentation/dev-bazel.html#_gerrit_development_war_file)
2. Set up a local test site. Docs
   [here](https://gerrit-review.googlesource.com/Documentation/linux-quickstart.html) and
   [here](https://gerrit-review.googlesource.com/Documentation/dev-readme.html#init).

When your project is set up and works using the classic UI, run a test server
that serves PolyGerrit:

```sh
<<<<<<< HEAD
bazel build polygerrit &&
  $(bazel info output_base)/external/local_jdk/bin/java \
=======
bazel build polygerrit && \
  java -DsourceRoot=/path/to/my/checkout \
>>>>>>> 3ca3a2e9
  -jar bazel-bin/polygerrit.war daemon --polygerrit-dev \
  -d ../gerrit_testsite --console-log --show-stack-trace
```

## Running Tests

One-time setup:

```sh
# Debian/Ubuntu
sudo apt-get install npm

# OS X with Homebrew
brew install npm

# All platforms (including those above)
sudo npm install -g web-component-tester
```

Note: it may be necessary to add the options `--unsafe-perm=true --allow-root`
to the `npm install` command to avoid file permission errors.

Run all web tests:

```sh
./polygerrit-ui/app/run_test.sh
```

To allow the tests to run in Safari:

* In the Advanced preferences tab, check "Show Develop menu in menu bar".
* In the Develop menu, enable the "Allow Remote Automation" option.

If you need to pass additional arguments to `wct`:

```sh
WCT_ARGS='-p --some-flag="foo bar"' ./polygerrit-ui/app/run_test.sh
```

For interactively working on a single test file, do the following:

```sh
./polygerrit-ui/run-server.sh
```

Then visit http://localhost:8081/elements/foo/bar_test.html

To run Chrome tests in headless mode:

```sh
WCT_HEADLESS_MODE=1 ./polygerrit-ui/app/run_test.sh
```

Toolchain requirements for headless mode:

* Chrome: 59+
* web-component-tester: v6.5.0+

## Style guide

We follow the [Google JavaScript Style Guide](https://google.github.io/styleguide/javascriptguide.xml)
with a few exceptions. When in doubt, remain consistent with the code around you.

In addition, we encourage the use of [ESLint](http://eslint.org/).
It is available as a command line utility, as well as a plugin for most editors
and IDEs. It, along with a few dependencies, can also be installed through NPM:

```sh
sudo npm install -g eslint eslint-config-google eslint-plugin-html
```

`eslint-config-google` is a port of the Google JS Style Guide to an ESLint
config module, and `eslint-plugin-html` allows ESLint to lint scripts inside
HTML.
We have an .eslintrc.json config file in the polygerrit-ui/ directory configured
to enforce the preferred style of the PolyGerrit project.
After installing, you can use `eslint` on any new file you create.
In addition, you can supply the `--fix` flag to apply some suggested fixes for
simple style issues.
If you modify JS inside of `<script>` tags, like for test suites, you may have
to supply the `--ext .html` flag.

Some useful commands:

* To run ESLint on the whole app, less some dependency code:
`eslint --ignore-pattern 'bower_components/' --ignore-pattern 'gr-linked-text' --ignore-pattern 'scripts/vendor' --ext .html,.js polygerrit-ui/app`
* To run ESLint on just the subdirectory you modified:
`eslint --ext .html,.js polygerrit-ui/app/$YOUR_DIR_HERE`
* To run the linter on all of your local changes:
`git diff --name-only master | xargs eslint --ext .html,.js`

We also use the polylint tool to lint use of Polymer. To install polylint,
execute the following command.

```sh
npm install -g polylint
```

To run polylint, execute the following command.

```sh
bazel test //polygerrit-ui/app:polylint_test
```
## Template Type Safety
Polymer elements are not type checked against the element definition, making it trivial to break the display when refactoring or moving code. We now run additional tests to help ensure that template types are checked.

A few notes to ensure that these tests pass
- Any functions with optional parameters will need closure annotations.
- Any Polymer parameters that are nullable or can be multiple types (other than the one explicitly delared) will need type annotations.

A few dependencies are necessary to run these tests:
``` sh
npm install -g typescript fried-twinkie
```

To run on all files, execute the following command:

```sh
bazel test //polygerrit-ui/app:all --test_tag_filters=template --test_output errors
```

To run on a specific top level directory (ex: change-list)
```sh
bazel test //polygerrit-ui/app:template_test_change-list --test_output errors
```

To run on a specific file (ex: gr-change-list-view), execute the following command:
```sh
bazel test //polygerrit-ui/app:template_test_<TOP_LEVEL_DIRECTORY> --test_arg=<VIEW_NAME> --test_output errors
```

```sh
bazel test //polygerrit-ui/app:template_test_change-list --test_arg=gr-change-list-view  --test_output errors
```<|MERGE_RESOLUTION|>--- conflicted
+++ resolved
@@ -70,13 +70,9 @@
 that serves PolyGerrit:
 
 ```sh
-<<<<<<< HEAD
 bazel build polygerrit &&
   $(bazel info output_base)/external/local_jdk/bin/java \
-=======
-bazel build polygerrit && \
-  java -DsourceRoot=/path/to/my/checkout \
->>>>>>> 3ca3a2e9
+  -DsourceRoot=/path/to/my/checkout \
   -jar bazel-bin/polygerrit.war daemon --polygerrit-dev \
   -d ../gerrit_testsite --console-log --show-stack-trace
 ```
