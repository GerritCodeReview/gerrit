# PolyGerrit

## Installing [Bazel](https://bazel.build/)

Follow the instructions
[here](https://gerrit-review.googlesource.com/Documentation/dev-bazel.html#_installation)
to get and install Bazel.

## Installing [Node.js](https://nodejs.org/en/download/) and npm packages

The minimum nodejs version supported is 8.x+

```sh
# Debian experimental
sudo apt-get install nodejs-legacy
sudo apt-get install npm

# OS X with Homebrew
brew install node
brew install npm
```

All other platforms: [download from
nodejs.org](https://nodejs.org/en/download/).

Various steps below require installing additional npm packages. The full list of
dependencies can be installed with:

```sh
sudo npm install -g \
  eslint \
  eslint-config-google \
  eslint-plugin-html \
  typescript \
  fried-twinkie \
  polylint \
  web-component-tester
```

It may complain about a missing `typescript@2.3.4` peer dependency, which is
harmless.

If you're interested in the details, keep reading.

## Local UI, Production Data

This is a quick and easy way to test your local changes against real data.
Unfortunately, you can't sign in, so testing certain features will require
you to use the "test data" technique described below.

### Running the server

To test the local UI against gerrit-review.googlesource.com:

```sh
./run-server.sh
```

Then visit http://localhost:8081

## Local UI, Test Data

One-time setup:

1. [Build Gerrit](https://gerrit-review.googlesource.com/Documentation/dev-bazel.html#_gerrit_development_war_file)
2. Set up a local test site. Docs
   [here](https://gerrit-review.googlesource.com/Documentation/linux-quickstart.html) and
   [here](https://gerrit-review.googlesource.com/Documentation/dev-readme.html#init).

When your project is set up and works using the classic UI, run a test server
that serves PolyGerrit:

```sh
<<<<<<< HEAD
bazel build gerrit &&
  $(bazel info output_base)/external/local_jdk/bin/java \
  -jar bazel-bin/gerrit.war daemon --polygerrit-dev \
=======
bazel build polygerrit &&
  $(bazel info output_base)/external/local_jdk/bin/java -DsourceRoot=/path/to/my/checkout \
  -jar bazel-bin/polygerrit.war daemon --polygerrit-dev \
>>>>>>> 17cea257
  -d ../gerrit_testsite --console-log --show-stack-trace
```

Serving plugins

> Local dev plugins must be put inside of gerrit/plugins

Loading a single plugin file:

```sh
./run-server.sh --plugins=plugins/my_plugin/static/my_plugin.js
```

Loading multiple plugin files:

```sh
./run-server.sh --plugins=plugins/my_plugin/static/my_plugin.js,plugins/my_plugin/static/my_plugin.html
```

## Running Tests

This step requires the `web-component-tester` npm module.

Note: it may be necessary to add the options `--unsafe-perm=true --allow-root`
to the `npm install` command to avoid file permission errors.

Run all web tests:

```sh
./polygerrit-ui/app/run_test.sh
```

To allow the tests to run in Safari:

* In the Advanced preferences tab, check "Show Develop menu in menu bar".
* In the Develop menu, enable the "Allow Remote Automation" option.

If you need to pass additional arguments to `wct`:

```sh
WCT_ARGS='-p --some-flag="foo bar"' ./polygerrit-ui/app/run_test.sh
```

For interactively working on a single test file, do the following:

```sh
./polygerrit-ui/run-server.sh
```

Then visit http://localhost:8081/elements/foo/bar_test.html and check "Disable
cache" in the "Network" tab of Chrome's dev tools, so code changes are picked
up on "reload".

To run Chrome tests in headless mode:

```sh
WCT_HEADLESS_MODE=1 ./polygerrit-ui/app/run_test.sh
```

Toolchain requirements for headless mode:

* Chrome: 59+
* web-component-tester: v6.5.0+

## Style guide

We follow the [Google JavaScript Style Guide](https://google.github.io/styleguide/javascriptguide.xml)
with a few exceptions. When in doubt, remain consistent with the code around you.

In addition, we encourage the use of [ESLint](http://eslint.org/).
It is available as a command line utility, as well as a plugin for most editors
and IDEs.

`eslint-config-google` is a port of the Google JS Style Guide to an ESLint
config module, and `eslint-plugin-html` allows ESLint to lint scripts inside
HTML.
We have an .eslintrc.json config file in the polygerrit-ui/ directory configured
to enforce the preferred style of the PolyGerrit project.
After installing, you can use `eslint` on any new file you create.
In addition, you can supply the `--fix` flag to apply some suggested fixes for
simple style issues.
If you modify JS inside of `<script>` tags, like for test suites, you may have
to supply the `--ext .html` flag.

Some useful commands:

* To run ESLint on the whole app, less some dependency code:
`eslint --ignore-pattern 'bower_components/' --ignore-pattern 'gr-linked-text' --ignore-pattern 'scripts/vendor' --ext .html,.js polygerrit-ui/app`
* To run ESLint on just the subdirectory you modified:
`eslint --ext .html,.js polygerrit-ui/app/$YOUR_DIR_HERE`
* To run the linter on all of your local changes:
`git diff --name-only master | xargs eslint --ext .html,.js`

We also use the `polylint` tool to lint use of Polymer. To install polylint,
execute the following command.

To run polylint, execute the following command.

```sh
bazel test //polygerrit-ui/app:polylint_test
```
## Template Type Safety
Polymer elements are not type checked against the element definition, making it trivial to break the display when refactoring or moving code. We now run additional tests to help ensure that template types are checked.

A few notes to ensure that these tests pass
- Any functions with optional parameters will need closure annotations.
- Any Polymer parameters that are nullable or can be multiple types (other than the one explicitly delared) will need type annotations.

These tests require the `typescript` and `fried-twinkie` npm packages.

To run on all files, execute the following command:

```sh
./polygerrit-ui/app/run_template_test.sh
```

To run on a specific top level directory (ex: change-list)
```sh
TEMPLATE_NO_DEFAULT=true ./polygerrit-ui/app/run_template_test.sh //polygerrit-ui/app:template_test_change-list
```

To run on a specific file (ex: gr-change-list-view), execute the following command:
```sh
TEMPLATE_NO_DEFAULT=true ./polygerrit-ui/app/run_template_test.sh //polygerrit-ui/app:template_test_<TOP_LEVEL_DIRECTORY> --test_arg=<VIEW_NAME>
```

```sh
TEMPLATE_NO_DEFAULT=true ./polygerrit-ui/app/run_template_test.sh //polygerrit-ui/app:template_test_change-list --test_arg=gr-change-list-view
```<|MERGE_RESOLUTION|>--- conflicted
+++ resolved
@@ -71,15 +71,9 @@
 that serves PolyGerrit:
 
 ```sh
-<<<<<<< HEAD
 bazel build gerrit &&
-  $(bazel info output_base)/external/local_jdk/bin/java \
+  $(bazel info output_base)/external/local_jdk/bin/java -DsourceRoot=/path/to/my/checkout \
   -jar bazel-bin/gerrit.war daemon --polygerrit-dev \
-=======
-bazel build polygerrit &&
-  $(bazel info output_base)/external/local_jdk/bin/java -DsourceRoot=/path/to/my/checkout \
-  -jar bazel-bin/polygerrit.war daemon --polygerrit-dev \
->>>>>>> 17cea257
   -d ../gerrit_testsite --console-log --show-stack-trace
 ```
 
