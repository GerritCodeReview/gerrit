/**
 * @license
 * Copyright (C) 2020 The Android Open Source Project
 *
 * Licensed under the Apache License, Version 2.0 (the "License");
 * you may not use this file except in compliance with the License.
 * You may obtain a copy of the License at
 *
 * http://www.apache.org/licenses/LICENSE-2.0
 *
 * Unless required by applicable law or agreed to in writing, software
 * distributed under the License is distributed on an "AS IS" BASIS,
 * WITHOUT WARRANTIES OR CONDITIONS OF ANY KIND, either express or implied.
 * See the License for the specific language governing permissions and
 * limitations under the License.
 */

// Do not add any bazel-specific properties in this file to keep it clean.
// Please add such properties to the .eslintrc-bazel.js file
const path = require('path');

module.exports = {
  extends: ['eslint:recommended', 'google'],
  parserOptions: {
    ecmaVersion: 9,
    sourceType: 'module',
  },
  env: {
    browser: true,
    es6: true,
  },
  rules: {
    // https://eslint.org/docs/rules/no-confusing-arrow
    'no-confusing-arrow': 'error',
    // https://eslint.org/docs/rules/newline-per-chained-call
    'newline-per-chained-call': ['error', {ignoreChainWithDepth: 2}],
    // https://eslint.org/docs/rules/arrow-body-style
    'arrow-body-style': ['error', 'as-needed',
      {requireReturnForObjectLiteral: true}],
    // https://eslint.org/docs/rules/arrow-parens
    'arrow-parens': ['error', 'as-needed'],
    // https://eslint.org/docs/rules/block-spacing
    'block-spacing': ['error', 'always'],
    // https://eslint.org/docs/rules/brace-style
    'brace-style': ['error', '1tbs', {allowSingleLine: true}],
    // https://eslint.org/docs/rules/camelcase
    'camelcase': 'off',
    // https://eslint.org/docs/rules/comma-dangle
    'comma-dangle': ['error', {
      arrays: 'always-multiline',
      objects: 'always-multiline',
      imports: 'always-multiline',
      exports: 'always-multiline',
      functions: 'never',
    }],
    // https://eslint.org/docs/rules/eol-last
    'eol-last': 'off',
    // https://eslint.org/docs/rules/indent
    'indent': ['error', 2, {
      MemberExpression: 2,
      FunctionDeclaration: {body: 1, parameters: 2},
      FunctionExpression: {body: 1, parameters: 2},
      CallExpression: {arguments: 2},
      ArrayExpression: 1,
      ObjectExpression: 1,
      SwitchCase: 1,
    }],
    // https://eslint.org/docs/rules/keyword-spacing
    'keyword-spacing': ['error', {after: true, before: true}],
    // https://eslint.org/docs/rules/lines-between-class-members
    'lines-between-class-members': ['error', 'always'],
    // https://eslint.org/docs/rules/max-len
    'max-len': [
      'error',
      80,
      2,
      {
        ignoreComments: true,
        ignorePattern: '^import .*;$',
      },
    ],
    // https://eslint.org/docs/rules/new-cap
    'new-cap': ['error', {
      capIsNewExceptions: ['Polymer', 'GestureEventListeners'],
      capIsNewExceptionPattern: '^.*Mixin$',
    }],
    // https://eslint.org/docs/rules/no-console
    'no-console': [
      'error',
      {allow: ['warn', 'error', 'info', 'assert', 'group', 'groupEnd']},
    ],
    // https://eslint.org/docs/rules/no-multiple-empty-lines
    'no-multiple-empty-lines': ['error', {max: 1}],
    // https://eslint.org/docs/rules/no-prototype-builtins
    'no-prototype-builtins': 'off',
    // https://eslint.org/docs/rules/no-redeclare
    'no-redeclare': 'off',
    // https://eslint.org/docs/rules/no-trailing-spaces
    'no-trailing-spaces': 'error',
    // https://eslint.org/docs/rules/no-irregular-whitespace
    'no-irregular-whitespace': 'error',
    // https://eslint.org/docs/rules/array-callback-return
    'array-callback-return': ['error', {allowImplicit: true}],
    // https://eslint.org/docs/rules/no-restricted-syntax
    'no-restricted-syntax': [
      'error',
      {
        selector: 'ExpressionStatement > CallExpression > ' +
            'MemberExpression[object.name=\'test\'][property.name=\'only\']',
        message: 'Remove test.only.',
      },
      {
        selector: 'ExpressionStatement > CallExpression > ' +
            'MemberExpression[object.name=\'suite\'][property.name=\'only\']',
        message: 'Remove suite.only.',
      },
    ],
    // no-undef disables global variable.
    // "globals" declares allowed global variables.
    // https://eslint.org/docs/rules/no-undef
    'no-undef': ['error'],
    // https://eslint.org/docs/rules/no-useless-escape
    'no-useless-escape': 'off',
    // https://eslint.org/docs/rules/no-var
    'no-var': 'error',
    // https://eslint.org/docs/rules/operator-linebreak
    'operator-linebreak': 'off',
    // https://eslint.org/docs/rules/object-shorthand
    'object-shorthand': ['error', 'always'],
    // https://eslint.org/docs/rules/padding-line-between-statements
    'padding-line-between-statements': [
      'error',
      {
        blankLine: 'always',
        prev: 'class',
        next: '*',
      },
      {
        blankLine: 'always',
        prev: '*',
        next: 'class',
      },
    ],
    // https://eslint.org/docs/rules/prefer-arrow-callback
    'prefer-arrow-callback': 'error',
    // https://eslint.org/docs/rules/prefer-const
    'prefer-const': 'error',
    // https://eslint.org/docs/rules/prefer-promise-reject-errors
    'prefer-promise-reject-errors': 'error',
    // https://eslint.org/docs/rules/prefer-spread
    'prefer-spread': 'error',
    // https://eslint.org/docs/rules/prefer-object-spread
    'prefer-object-spread': 'error',
    // https://eslint.org/docs/rules/quote-props
    'quote-props': ['error', 'consistent-as-needed'],
    // https://eslint.org/docs/rules/semi
    'semi': ['error', 'always'],
    // https://eslint.org/docs/rules/template-curly-spacing
    'template-curly-spacing': 'error',

    // https://eslint.org/docs/rules/require-jsdoc
    'require-jsdoc': 0,
    // https://eslint.org/docs/rules/valid-jsdoc
    'valid-jsdoc': 0,
    // https://github.com/gajus/eslint-plugin-jsdoc#eslint-plugin-jsdoc-rules-check-alignment
    'jsdoc/check-alignment': 2,
    // https://github.com/gajus/eslint-plugin-jsdoc#eslint-plugin-jsdoc-rules-check-examples
    'jsdoc/check-examples': 0,
    // https://github.com/gajus/eslint-plugin-jsdoc#eslint-plugin-jsdoc-rules-check-indentation
    'jsdoc/check-indentation': 0,
    // https://github.com/gajus/eslint-plugin-jsdoc#eslint-plugin-jsdoc-rules-check-param-names
    'jsdoc/check-param-names': 0,
    // https://github.com/gajus/eslint-plugin-jsdoc#eslint-plugin-jsdoc-rules-check-syntax
    'jsdoc/check-syntax': 0,
    // https://github.com/gajus/eslint-plugin-jsdoc#eslint-plugin-jsdoc-rules-check-tag-names
    'jsdoc/check-tag-names': 0,
    // https://github.com/gajus/eslint-plugin-jsdoc#eslint-plugin-jsdoc-rules-check-types
    'jsdoc/check-types': 0,
    // https://github.com/gajus/eslint-plugin-jsdoc#eslint-plugin-jsdoc-rules-implements-on-classes
    'jsdoc/implements-on-classes': 2,
    // https://github.com/gajus/eslint-plugin-jsdoc#eslint-plugin-jsdoc-rules-match-description
    'jsdoc/match-description': 0,
    // https://github.com/gajus/eslint-plugin-jsdoc#eslint-plugin-jsdoc-rules-newline-after-description
    'jsdoc/newline-after-description': 2,
    // https://github.com/gajus/eslint-plugin-jsdoc#eslint-plugin-jsdoc-rules-no-types
    'jsdoc/no-types': 0,
    // https://github.com/gajus/eslint-plugin-jsdoc#eslint-plugin-jsdoc-rules-no-undefined-types
    'jsdoc/no-undefined-types': 0,
    // https://github.com/gajus/eslint-plugin-jsdoc#eslint-plugin-jsdoc-rules-require-description
    'jsdoc/require-description': 0,
    // https://github.com/gajus/eslint-plugin-jsdoc#eslint-plugin-jsdoc-rules-require-description-complete-sentence
    'jsdoc/require-description-complete-sentence': 0,
    // https://github.com/gajus/eslint-plugin-jsdoc#eslint-plugin-jsdoc-rules-require-example
    'jsdoc/require-example': 0,
    // https://github.com/gajus/eslint-plugin-jsdoc#eslint-plugin-jsdoc-rules-require-hyphen-before-param-description
    'jsdoc/require-hyphen-before-param-description': 0,
    // https://github.com/gajus/eslint-plugin-jsdoc#eslint-plugin-jsdoc-rules-require-jsdoc
    'jsdoc/require-jsdoc': 0,
    // https://github.com/gajus/eslint-plugin-jsdoc#eslint-plugin-jsdoc-rules-require-param
    'jsdoc/require-param': 0,
    // https://github.com/gajus/eslint-plugin-jsdoc#eslint-plugin-jsdoc-rules-require-param-description
    'jsdoc/require-param-description': 0,
    // https://github.com/gajus/eslint-plugin-jsdoc#eslint-plugin-jsdoc-rules-require-param-name
    'jsdoc/require-param-name': 2,
    // https://github.com/gajus/eslint-plugin-jsdoc#eslint-plugin-jsdoc-rules-require-returns
    'jsdoc/require-returns': 0,
    // https://github.com/gajus/eslint-plugin-jsdoc#eslint-plugin-jsdoc-rules-require-returns-check
    'jsdoc/require-returns-check': 0,
    // https://github.com/gajus/eslint-plugin-jsdoc#eslint-plugin-jsdoc-rules-require-returns-description
    'jsdoc/require-returns-description': 0,
    // https://github.com/gajus/eslint-plugin-jsdoc#eslint-plugin-jsdoc-rules-valid-types
    'jsdoc/valid-types': 2,
    // https://github.com/gajus/eslint-plugin-jsdoc#eslint-plugin-jsdoc-rules-require-file-overview
    'jsdoc/require-file-overview': ['error', {
      tags: {
        license: {
          mustExist: true,
          preventDuplicates: true,
        },
      },
    }],
    // https://github.com/benmosher/eslint-plugin-import/blob/master/docs/rules/no-self-import.md
    'import/no-self-import': 2,
    // The no-cycle rule is slow, because it doesn't cache dependencies.
    // Disable it.
    // https://github.com/benmosher/eslint-plugin-import/blob/master/docs/rules/no-cycle.md
    'import/no-cycle': 0,
    // https://github.com/benmosher/eslint-plugin-import/blob/master/docs/rules/no-useless-path-segments.md
    'import/no-useless-path-segments': 2,
    // https://github.com/benmosher/eslint-plugin-import/blob/master/docs/rules/no-unused-modules.md
    'import/no-unused-modules': 2,
    // https://github.com/benmosher/eslint-plugin-import/blob/master/docs/rules/no-default-export.md
    'import/no-default-export': 2,
    // Prevents certain identifiers being used.
    // Prefer flush() over flushAsynchronousOperations().
    'id-blacklist': ['error', 'flushAsynchronousOperations'],
  },

  // List of allowed globals in all files
  globals: {
    // Polygerrit global variables.
    // You must not add anything new in this list!
    // Instead export variables from modules
    // TODO(dmfilippov): Remove global variables from polygerrit
    // Global variables from 3rd party libraries.
    // You should not add anything in this list, always try to import
    // If import is not possible - you can extend this list
    ShadyCSS: 'readonly',
    linkify: 'readonly',
    security: 'readonly',
  },
  overrides: [
    {
      files: ['.eslintrc.js', '.eslintrc-bazel.js'],
      env: {
        browser: false,
        es6: true,
        node: true,
      },
    },
    {
      // .js-only rules
      files: ['**/*.js'],
      rules: {
        // https://github.com/gajus/eslint-plugin-jsdoc#eslint-plugin-jsdoc-rules-require-param-type
        'jsdoc/require-param-type': 2,
        // https://github.com/gajus/eslint-plugin-jsdoc#eslint-plugin-jsdoc-rules-require-returns-type
        'jsdoc/require-returns-type': 2,
        // The rule is required for .js files only, because typescript compiler
        // always checks import.
        'import/no-unresolved': 2,
        'import/named': 2,
      },
      globals: {
        goog: 'readonly',
      },
    },
    {
      files: ['**/*.ts'],
      extends: [require.resolve('gts/.eslintrc.json')],
      rules: {
        'no-restricted-imports': ['error', {
          name: '@polymer/decorators/lib/decorators',
          message: 'Use @polymer/decorators instead',
        }],
<<<<<<< HEAD
        '@typescript-eslint/no-explicit-any': 'error',
=======
        // See https://github.com/GoogleChromeLabs/shadow-selection-polyfill/issues/9
        "@typescript-eslint/ban-ts-ignore": "off",
>>>>>>> 0e041d60
        // The following rules is required to match internal google rules
        '@typescript-eslint/restrict-plus-operands': 'error',
        '@typescript-eslint/no-unused-vars': [
          'error',
          {argsIgnorePattern: '^_'},
        ],
        // https://github.com/mysticatea/eslint-plugin-node/blob/master/docs/rules/no-unsupported-features/node-builtins.md
        'node/no-unsupported-features/node-builtins': 'off',
        // Disable no-invalid-this for ts files, because it incorrectly reports
        // errors in some cases (see https://github.com/typescript-eslint/typescript-eslint/issues/491)
        // At the same time, we are using typescript in a strict mode and
        // it catches almost all errors related to invalid usage of this.
        'no-invalid-this': 'off',

        'node/no-extraneous-import': 'off',

        // Typescript already checks for undef
        'no-undef': 'off',

        'jsdoc/no-types': 2,
      },
      parserOptions: {
        project: path.resolve(__dirname, './tsconfig_eslint.json'),
      },
    },
    {
      files: ['*_test.ts'],
      rules: {
        '@typescript-eslint/no-explicit-any': 'off',
      },
    },
    {
      files: ['*.html', 'test.js', 'test-infra.js'],
      rules: {
        'jsdoc/require-file-overview': 'off',
      },
    },
    {
      files: [
        '*.html',
        '*_test.js',
        'a11y-test-utils.js',
      ],
      // Additional global variables allowed in tests
      globals: {
        // Global variables from 3rd party test libraries/frameworks.
        // You can extend this list if you want to use other global
        // variables from these libraries and import is not possible
        MockInteractions: 'readonly',
        _: 'readonly',
        axs: 'readonly',
        a11ySuite: 'readonly',
        assert: 'readonly',
        expect: 'readonly',
        fixture: 'readonly',
        flush: 'readonly',
        setup: 'readonly',
        sinon: 'readonly',
        stub: 'readonly',
        suite: 'readonly',
        suiteSetup: 'readonly',
        suiteTeardown: 'readonly',
        teardown: 'readonly',
        test: 'readonly',
        fixtureFromElement: 'readonly',
        fixtureFromTemplate: 'readonly',
      },
    },
    {
      files: 'import-href.js',
      globals: {
        HTMLImports: 'readonly',
      },
    },
    {
      files: ['samples/**/*.js'],
      globals: {
        // Settings for samples. You can add globals here if you want to use it
        Gerrit: 'readonly',
        Polymer: 'readonly',
      },
    },
    {
      files: ['test/functional/**/*.js'],
      // Settings for functional tests. These scripts are node scripts.
      // Turn off "no-undef" to allow any global variable
      env: {
        browser: false,
        node: true,
        es6: false,
      },
      rules: {
        'no-undef': 'off',
      },
    },
    {
      files: ['*_html.js', 'gr-icons.js', '*-theme.js', '*-styles.js'],
      rules: {
        'max-len': 'off',
      },
    },
    {
      files: ['*_html.js'],
      rules: {
        'prettier/prettier': ['error', {
          bracketSpacing: false,
          singleQuote: true,
        }],
      },
    },
  ],
  plugins: [
    'html',
    'jsdoc',
    'import',
    'prettier',
  ],
  settings: {
    'html/report-bad-indent': 'error',
    'import/resolver': {
      node: {},
      [path.resolve(__dirname, './.eslint-ts-resolver.js')]: {},
    },
  },
};<|MERGE_RESOLUTION|>--- conflicted
+++ resolved
@@ -283,12 +283,9 @@
           name: '@polymer/decorators/lib/decorators',
           message: 'Use @polymer/decorators instead',
         }],
-<<<<<<< HEAD
+        // See https://github.com/GoogleChromeLabs/shadow-selection-polyfill/issues/9
+        '@typescript-eslint/ban-ts-comment': 'off',
         '@typescript-eslint/no-explicit-any': 'error',
-=======
-        // See https://github.com/GoogleChromeLabs/shadow-selection-polyfill/issues/9
-        "@typescript-eslint/ban-ts-ignore": "off",
->>>>>>> 0e041d60
         // The following rules is required to match internal google rules
         '@typescript-eslint/restrict-plus-operands': 'error',
         '@typescript-eslint/no-unused-vars': [
