--- conflicted
+++ resolved
@@ -283,12 +283,9 @@
           name: '@polymer/decorators/lib/decorators',
           message: 'Use @polymer/decorators instead',
         }],
-<<<<<<< HEAD
         '@typescript-eslint/no-explicit-any': 'error',
-=======
         // See https://github.com/GoogleChromeLabs/shadow-selection-polyfill/issues/9
-        "@typescript-eslint/ban-ts-ignore": "off",
->>>>>>> 57fbb601
+        '@typescript-eslint/ban-ts-comment': 'off',
         // The following rules is required to match internal google rules
         '@typescript-eslint/restrict-plus-operands': 'error',
         '@typescript-eslint/no-unused-vars': [
