/**
 * @license
 * Copyright (C) 2017 The Android Open Source Project
 *
 * Licensed under the Apache License, Version 2.0 (the "License");
 * you may not use this file except in compliance with the License.
 * You may obtain a copy of the License at
 *
 * http://www.apache.org/licenses/LICENSE-2.0
 *
 * Unless required by applicable law or agreed to in writing, software
 * distributed under the License is distributed on an "AS IS" BASIS,
 * WITHOUT WARRANTIES OR CONDITIONS OF ANY KIND, either express or implied.
 * See the License for the specific language governing permissions and
 * limitations under the License.
 */

import '@polymer/iron-input/iron-input';
import '../../shared/gr-button/gr-button';
import '../../shared/gr-icons/gr-icons';
import '../gr-permission/gr-permission';
import {
  AccessPermissions,
  PermissionArray,
  PermissionArrayItem,
  toSortedPermissionsArray,
} from '../../../utils/access-util';
import {
  EditablePermissionInfo,
  PermissionAccessSection,
  EditableProjectAccessGroups,
} from '../gr-repo-access/gr-repo-access-interfaces';
import {
  CapabilityInfoMap,
  GitRef,
  LabelNameToLabelTypeInfoMap,
  RepoName,
} from '../../../types/common';
import {fire, fireEvent} from '../../../utils/event-util';
import {IronInputElement} from '@polymer/iron-input/iron-input';
import {fontStyles} from '../../../styles/gr-font-styles';
import {formStyles} from '../../../styles/gr-form-styles';
import {sharedStyles} from '../../../styles/shared-styles';
import {LitElement, PropertyValues, html, css} from 'lit';
import {customElement, property, query, state} from 'lit/decorators';
import {BindValueChangeEvent, ValueChangedEvent} from '../../../types/events';
import {assertIsDefined, queryAndAssert} from '../../../utils/common-util';

/**
 * Fired when the section has been modified or removed.
 *
 * @event access-modified
 */

/**
 * Fired when a section that was previously added was removed.
 *
 * @event added-section-removed
 */

const GLOBAL_NAME = 'GLOBAL_CAPABILITIES';

// The name that gets automatically input when a new reference is added.
const NEW_NAME = 'refs/heads/*';
const REFS_NAME = 'refs/';
const ON_BEHALF_OF = '(On Behalf Of)';
const LABEL = 'Label';

@customElement('gr-access-section')
export class GrAccessSection extends LitElement {
  @query('#permissionSelect') private permissionSelect?: HTMLSelectElement;

  @property({type: String})
  repo?: RepoName;

  @property({type: Object})
  capabilities?: CapabilityInfoMap;

  @property({type: Object})
  section?: PermissionAccessSection;

  @property({type: Object})
  groups?: EditableProjectAccessGroups;

  @property({type: Object})
  labels?: LabelNameToLabelTypeInfoMap;

  @property({type: Boolean})
  editing = false;

  @property({type: Boolean})
  canUpload?: boolean;

  @property({type: Array})
  ownerOf?: GitRef[];

  // private but used in test
  @state() originalId?: GitRef;

  // private but used in test
  @state() editingRef = false;

  // private but used in test
  @state() deleted = false;

  // private but used in test
  @state() permissions?: PermissionArray<EditablePermissionInfo>;

  constructor() {
    super();
    this.addEventListener('access-saved', () => this.handleAccessSaved());
  }

  static override get styles() {
    return [
      formStyles,
      fontStyles,
      sharedStyles,
      css`
        :host {
          display: block;
          margin-bottom: var(--spacing-l);
        }
        fieldset {
          border: 1px solid var(--border-color);
        }
        .name {
          align-items: center;
          display: flex;
        }
        .header,
        #deletedContainer {
          align-items: center;
          background: var(--table-header-background-color);
          border-bottom: 1px dotted var(--border-color);
          display: flex;
          justify-content: space-between;
          min-height: 3em;
          padding: 0 var(--spacing-m);
        }
        #deletedContainer {
          border-bottom: 0;
        }
        .sectionContent {
          padding: var(--spacing-m);
        }
        #editBtn,
        .editing #editBtn.global,
        #deletedContainer,
        .deleted #mainContainer,
        #addPermission,
        #deleteBtn,
        .editingRef .name,
        .editRefInput {
          display: none;
        }
        .editing #editBtn,
        .editingRef .editRefInput {
          display: flex;
        }
        .deleted #deletedContainer {
          display: flex;
        }
        .editing #addPermission,
        #mainContainer,
        .editing #deleteBtn {
          display: block;
        }
        .editing #deleteBtn,
        #undoRemoveBtn {
          padding-right: var(--spacing-m);
        }
      `,
    ];
  }

  override render() {
    if (!this.section) return;
    return html`
      <fieldset
        id="section"
        class="gr-form-styles ${this.computeSectionClass()}"
      >
        <div id="mainContainer">
          <div class="header">
            <div class="name">
              <h3 class="heading-3">${this.computeSectionName()}</h3>
              <gr-button
                id="editBtn"
                link
                class=${this.section?.id === GLOBAL_NAME ? 'global' : ''}
                @click=${this.editReference}
              >
                <iron-icon id="icon" icon="gr-icons:create"></iron-icon>
              </gr-button>
            </div>
            <iron-input
              class="editRefInput"
              .bindValue=${this.section?.id}
              @input=${this.handleValueChange}
              @bind-value-changed=${this.handleIdBindValueChanged}
            >
              <input
                class="editRefInput"
                type="text"
                @input=${this.handleValueChange}
              />
            </iron-input>
            <gr-button link id="deleteBtn" @click=${this.handleRemoveReference}
              >Remove</gr-button
            >
          </div>
          <!-- end header -->
          <div class="sectionContent">
            ${this.permissions?.map((permission, index) =>
              this.renderPermission(permission, index)
            )}
            <div id="addPermission">
              Add permission:
              <select id="permissionSelect">
                ${this.computePermissions().map(item =>
                  this.renderPermissionOptions(item)
                )}
              </select>
              <gr-button link id="addBtn" @click=${this.handleAddPermission}
                >Add</gr-button
              >
            </div>
            <!-- end addPermission -->
          </div>
          <!-- end sectionContent -->
        </div>
        <!-- end mainContainer -->
        <div id="deletedContainer">
          <span>${this.computeSectionName()} was deleted</span>
          <gr-button link="" id="undoRemoveBtn" @click=${this._handleUndoRemove}
            >Undo</gr-button
          >
        </div>
        <!-- end deletedContainer -->
      </fieldset>
    `;
  }

  private renderPermission(
    permission: PermissionArrayItem<EditablePermissionInfo>,
    index: number
  ) {
    return html`
      <gr-permission
        .name=${this.computePermissionName(permission)}
        .permission=${permission}
        .labels=${this.labels}
        .section=${this.section?.id}
        .editing=${this.editing}
        .groups=${this.groups}
        .repo=${this.repo}
        @added-permission-removed=${() => {
          this.handleAddedPermissionRemoved(index);
        }}
        @permission-changed=${(
          e: ValueChangedEvent<PermissionArrayItem<EditablePermissionInfo>>
        ) => {
          this.handlePermissionChanged(e, index);
        }}
      >
      </gr-permission>
    `;
  }

  private renderPermissionOptions(item: {
    id: string;
    value: {name: string; id: string};
  }) {
    return html`<option value=${item.value.id}>${item.value.name}</option>`;
  }

  override willUpdate(changedProperties: PropertyValues) {
    if (changedProperties.has('section')) {
      this.updateSection();
    }
    if (changedProperties.has('editing')) {
      this.handleEditingChanged(changedProperties.get('editing') as boolean);
    }
  }

  // private but used in test
  updateSection() {
    this.permissions = toSortedPermissionsArray(
      this.section!.value.permissions
    );
    this.originalId = this.section!.id;
  }

  // private but used in test
  handleAccessSaved() {
    if (!this.section) return;
    // Set a new 'original' value to keep track of after the value has been
    // saved.
    this.updateSection();
  }

  // private but used in test
  handleValueChange() {
    if (!this.section) {
      return;
    }
    if (!this.section.value.added) {
      this.section.value.modified = this.section.id !== this.originalId;
      this.requestUpdate();
      // Allows overall access page to know a change has been made.
      // For a new section, this is not fired because new permissions and
      // rules have to be added in order to save, modifying the ref is not
      // enough.
      fireEvent(this, 'access-modified');
    }
    this.section.value.updatedId = this.section.id;
    this.requestUpdate();
  }

  private handleEditingChanged(editingOld: boolean) {
    // Ignore when editing gets set initially.
    if (!editingOld) {
      return;
    }
    if (!this.section || !this.permissions) {
      return;
    }
    // Restore original values if no longer editing.
    if (!this.editing) {
      this.editingRef = false;
      this.deleted = false;
      delete this.section.value.deleted;
      // Restore section ref.
      this.section.id = this.originalId as GitRef;
      this.requestUpdate();
      fire(this, 'section-changed', {value: this.section});
      // Remove any unsaved but added permissions.
      this.permissions = this.permissions.filter(p => !p.value.added);
      for (const key of Object.keys(this.section.value.permissions)) {
        if (this.section.value.permissions[key].added) {
          delete this.section.value.permissions[key];
        }
      }
    }
  }

  // private but used in test
  computePermissions() {
    let allPermissions;
    const section = this.section;
    if (!section || !section.value) {
      return [];
    }
    if (section.id === GLOBAL_NAME) {
      allPermissions = toSortedPermissionsArray(this.capabilities);
    } else {
      const labelOptions = this.computeLabelOptions();
      allPermissions = labelOptions.concat(
        toSortedPermissionsArray(AccessPermissions)
      );
    }
    return allPermissions.filter(
      permission => !section.value.permissions[permission.id]
    );
  }

  private handleAddedPermissionRemoved(index: number) {
    if (!this.permissions) {
      return;
    }
    this.permissions = this.permissions
      .slice(0, index)
      .concat(this.permissions.slice(index + 1, this.permissions.length));
  }

  computeLabelOptions() {
    const labelOptions = [];
    if (!this.labels) {
      return [];
    }
    for (const labelName of Object.keys(this.labels)) {
      labelOptions.push({
        id: 'label-' + labelName,
        value: {
          name: `${LABEL} ${labelName}`,
          id: 'label-' + labelName,
        },
      });
      labelOptions.push({
        id: 'labelAs-' + labelName,
        value: {
          name: `${LABEL} ${labelName} ${ON_BEHALF_OF}`,
          id: 'labelAs-' + labelName,
        },
      });
    }
    return labelOptions;
  }

  // private but used in test
  computePermissionName(
    permission: PermissionArrayItem<EditablePermissionInfo>
  ): string | undefined {
<<<<<<< HEAD
    if (this.section?.id === GLOBAL_NAME) {
      return this.capabilities?.[permission.id].name;
=======
    if (name === GLOBAL_NAME) {
      return capabilities?.[permission.id]?.name;
>>>>>>> 50866350
    } else if (AccessPermissions[permission.id]) {
      return AccessPermissions[permission.id]?.name;
    } else if (permission.value.label) {
      let behalfOf = '';
      if (permission.id.startsWith('labelAs-')) {
        behalfOf = ON_BEHALF_OF;
      }
      return `${LABEL} ${permission.value.label}${behalfOf}`;
    }
    return undefined;
  }

  // private but used in test
  computeSectionName() {
    let name = this.section?.id;
    // When a new section is created, it doesn't yet have a ref. Set into
    // edit mode so that the user can input one.
    if (!name) {
      this.editingRef = true;
      // Needed for the title value. This is the same default as GWT.
      name = NEW_NAME as GitRef;
      // Needed for the input field value.
      this.section!.id = name;
      fire(this, 'section-changed', {value: this.section!});
      this.requestUpdate();
    }
    if (name === GLOBAL_NAME) {
      return 'Global Capabilities';
    } else if (name.startsWith(REFS_NAME)) {
      return `Reference: ${name}`;
    }
    return name;
  }

  private handleRemoveReference() {
    if (!this.section) {
      return;
    }
    if (this.section.value.added) {
      fireEvent(this, 'added-section-removed');
    }
    this.deleted = true;
    this.section.value.deleted = true;
    fireEvent(this, 'access-modified');
  }

  _handleUndoRemove() {
    if (!this.section) {
      return;
    }
    this.deleted = false;
    delete this.section.value.deleted;
    this.requestUpdate();
  }

  editRefInput() {
    return queryAndAssert<IronInputElement>(this, 'iron-input.editRefInput');
  }

  editReference() {
    this.editingRef = true;
    this.editRefInput().focus();
  }

  private isEditEnabled() {
    return (
      this.canUpload ||
      (this.ownerOf && this.ownerOf.indexOf(this.section!.id) >= 0)
    );
  }

  // private but used in test
  computeSectionClass() {
    const classList = [];
    if (this.editing && this.section && this.isEditEnabled()) {
      classList.push('editing');
    }
    if (this.editingRef) {
      classList.push('editingRef');
    }
    if (this.deleted) {
      classList.push('deleted');
    }
    return classList.join(' ');
  }

  // private but used in test
  handleAddPermission() {
    assertIsDefined(this.permissionSelect, 'permissionSelect');
    const value = this.permissionSelect.value as GitRef;
    const permission: PermissionArrayItem<EditablePermissionInfo> = {
      id: value,
      value: {rules: {}, added: true},
    };

    // This is needed to update the 'label' property of the
    // 'label-<label-name>' permission.
    //
    // The value from the add permission dropdown will either be
    // label-<label-name> or labelAs-<labelName>.
    // But, the format of the API response is as such:
    // "permissions": {
    //  "label-Code-Review": {
    //    "label": "Code-Review",
    //    "rules": {...}
    //    }
    //  }
    // }
    // When we add a new item, we have to push the new permission in the same
    // format as the ones that have been returned by the API.
    if (value.startsWith('label')) {
      permission.value.label = value
        .replace('label-', '')
        .replace('labelAs-', '');
    }
    // Add to the end of the array (used in dom-repeat) and also to the
    // section object that is two way bound with its parent element.
    this.permissions!.push(permission);
    this.section!.value.permissions[permission.id] = permission.value;
    this.requestUpdate();
    fire(this, 'section-changed', {value: this.section!});
  }

  private handleIdBindValueChanged = (e: BindValueChangeEvent) => {
    this.section!.id = e.detail.value as GitRef;
    this.requestUpdate();
    fire(this, 'section-changed', {value: this.section!});
  };

  private handlePermissionChanged = (
    e: ValueChangedEvent<PermissionArrayItem<EditablePermissionInfo>>,
    index: number
  ) => {
    this.permissions![index] = e.detail.value;
    this.requestUpdate();
  };
}

declare global {
  interface HTMLElementEventMap {
    'section-changed': ValueChangedEvent<PermissionAccessSection>;
  }
  interface HTMLElementTagNameMap {
    'gr-access-section': GrAccessSection;
  }
}<|MERGE_RESOLUTION|>--- conflicted
+++ resolved
@@ -402,13 +402,8 @@
   computePermissionName(
     permission: PermissionArrayItem<EditablePermissionInfo>
   ): string | undefined {
-<<<<<<< HEAD
     if (this.section?.id === GLOBAL_NAME) {
-      return this.capabilities?.[permission.id].name;
-=======
-    if (name === GLOBAL_NAME) {
-      return capabilities?.[permission.id]?.name;
->>>>>>> 50866350
+      return this.capabilities?.[permission.id]?.name;
     } else if (AccessPermissions[permission.id]) {
       return AccessPermissions[permission.id]?.name;
     } else if (permission.value.label) {
