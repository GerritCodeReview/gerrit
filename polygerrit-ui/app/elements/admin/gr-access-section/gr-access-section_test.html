<!DOCTYPE html>
<!--
@license
Copyright (C) 2017 The Android Open Source Project

Licensed under the Apache License, Version 2.0 (the "License");
you may not use this file except in compliance with the License.
You may obtain a copy of the License at

http://www.apache.org/licenses/LICENSE-2.0

Unless required by applicable law or agreed to in writing, software
distributed under the License is distributed on an "AS IS" BASIS,
WITHOUT WARRANTIES OR CONDITIONS OF ANY KIND, either express or implied.
See the License for the specific language governing permissions and
limitations under the License.
-->

<meta name="viewport" content="width=device-width, minimum-scale=1.0, initial-scale=1.0, user-scalable=yes">
<meta charset="utf-8">
<title>gr-access-section</title>

<script src="/node_modules/@webcomponents/webcomponentsjs/custom-elements-es5-adapter.js"></script>

<script src="/node_modules/page/page.js"></script>
<script src="/node_modules/@webcomponents/webcomponentsjs/webcomponents-lite.js"></script>
<script src="/components/wct-browser-legacy/browser.js"></script>

<test-fixture id="basic">
  <template>
    <gr-access-section></gr-access-section>
  </template>
</test-fixture>

<script type="module">
import '../../../test/common-test-setup.js';
import './gr-access-section.js';
suite('gr-access-section tests', () => {
  let element;
  let sandbox;

  setup(() => {
    sandbox = sinon.sandbox.create();
    element = fixture('basic');
  });

  teardown(() => {
    sandbox.restore();
  });

  suite('unit tests', () => {
    setup(() => {
      element.section = {
        id: 'refs/*',
        value: {
          permissions: {
            read: {
              rules: {},
            },
          },
        },
      };
      element.capabilities = {
        accessDatabase: {
          id: 'accessDatabase',
          name: 'Access Database',
        },
        administrateServer: {
          id: 'administrateServer',
          name: 'Administrate Server',
        },
        batchChangesLimit: {
          id: 'batchChangesLimit',
          name: 'Batch Changes Limit',
        },
        createAccount: {
          id: 'createAccount',
          name: 'Create Account',
        },
      };
      element.labels = {
        'Code-Review': {
          values: {
            ' 0': 'No score',
            '-1': 'I would prefer this is not merged as is',
            '-2': 'This shall not be merged',
            '+1': 'Looks good to me, but someone else must approve',
            '+2': 'Looks good to me, approved',
          },
          default_value: 0,
        },
      };
      element._updateSection(element.section);
      flushAsynchronousOperations();
    });

    test('_updateSection', () => {
      // _updateSection was called in setup, so just make assertions.
      const expectedPermissions = [
        {
          id: 'read',
          value: {
            rules: {},
          },
        },
      ];
      assert.deepEqual(element._permissions, expectedPermissions);
      assert.equal(element._originalId, element.section.id);
    });

    test('_computeLabelOptions', () => {
      const expectedLabelOptions = [
        {
          id: 'label-Code-Review',
          value: {
            name: 'Label Code-Review',
            id: 'label-Code-Review',
          },
        },
        {
          id: 'labelAs-Code-Review',
          value: {
            name: 'Label Code-Review (On Behalf Of)',
            id: 'labelAs-Code-Review',
          },
        },
      ];

      assert.deepEqual(element._computeLabelOptions(element.labels),
          expectedLabelOptions);
    });

    test('_handleAccessSaved', () => {
      assert.equal(element._originalId, 'refs/*');
      element.section.id = 'refs/for/bar';
      element._handleAccessSaved();
      assert.equal(element._originalId, 'refs/for/bar');
    });

    test('_computePermissions', () => {
      sandbox.stub(element, 'toSortedArray').returns(
          [{
            id: 'push',
            value: {
              rules: {},
            },
          },
          {
            id: 'read',
            value: {
              rules: {},
            },
          },
          ]);

      const expectedPermissions = [{
        id: 'push',
        value: {
          rules: {},
        },
      },
      ];
      const labelOptions = [
        {
          id: 'label-Code-Review',
          value: {
            name: 'Label Code-Review',
            id: 'label-Code-Review',
          },
        },
        {
          id: 'labelAs-Code-Review',
          value: {
            name: 'Label Code-Review (On Behalf Of)',
            id: 'labelAs-Code-Review',
          },
        },
      ];

      // For global capabilities, just return the sorted array filtered by
      // existing permissions.
      let name = 'GLOBAL_CAPABILITIES';
      assert.deepEqual(element._computePermissions(name, element.capabilities,
          element.labels), expectedPermissions);

      // Uses the capabilities array to come up with possible values.
      assert.isTrue(element.toSortedArray.lastCall.
          calledWithExactly(element.capabilities));

      // For everything else, include possible label values before filtering.
      name = 'refs/for/*';
      assert.deepEqual(element._computePermissions(name, element.capabilities,
          element.labels), labelOptions.concat(expectedPermissions));

      // Uses permissionValues (defined in gr-access-behavior) to come up with
      // possible values.
      assert.isTrue(element.toSortedArray.lastCall.
          calledWithExactly(element.permissionValues));
    });

    test('_computePermissionName', () => {
      let name = 'GLOBAL_CAPABILITIES';
      let permission = {
        id: 'administrateServer',
        value: {},
      };
      assert.equal(element._computePermissionName(name, permission,
          element.permissionValues, element.capabilities),
      element.capabilities[permission.id].name);

      name = 'refs/for/*';
      permission = {
        id: 'abandon',
        value: {},
      };

      assert.equal(element._computePermissionName(
          name, permission, element.permissionValues, element.capabilities),
      element.permissionValues[permission.id].name);

      name = 'refs/for/*';
      permission = {
        id: 'label-Code-Review',
        value: {
          label: 'Code-Review',
        },
      };

      assert.equal(element._computePermissionName(name, permission,
          element.permissionValues, element.capabilities),
      'Label Code-Review');

      permission = {
        id: 'labelAs-Code-Review',
        value: {
          label: 'Code-Review',
        },
      };

      assert.equal(element._computePermissionName(name, permission,
          element.permissionValues, element.capabilities),
      'Label Code-Review(On Behalf Of)');
    });

    test('_computeSectionName', () => {
      let name;
      // When computing the section name for an undefined name, it means a
      // new section is being added. In this case, it should defualt to
      // 'refs/heads/*'.
      element._editingRef = false;
      assert.equal(element._computeSectionName(name),
          'Reference: refs/heads/*');
      assert.isTrue(element._editingRef);
      assert.equal(element.section.id, 'refs/heads/*');

      // Reset editing to false.
      element._editingRef = false;
      name = 'GLOBAL_CAPABILITIES';
      assert.equal(element._computeSectionName(name), 'Global Capabilities');
      assert.isFalse(element._editingRef);

      name = 'refs/for/*';
      assert.equal(element._computeSectionName(name),
          'Reference: refs/for/*');
      assert.isFalse(element._editingRef);
    });

    test('editReference', () => {
      element.editReference();
      assert.isTrue(element._editingRef);
    });

    test('_computeSectionClass', () => {
      let editingRef = false;
      let canUpload = false;
      let ownerOf = [];
      let editing = false;
      let deleted = false;
      assert.equal(element._computeSectionClass(editing, canUpload, ownerOf,
          editingRef, deleted), '');

      editing = true;
      assert.equal(element._computeSectionClass(editing, canUpload, ownerOf,
          editingRef, deleted), '');

      ownerOf = ['refs/*'];
      assert.equal(element._computeSectionClass(editing, canUpload, ownerOf,
          editingRef, deleted), 'editing');

      ownerOf = [];
      canUpload = true;
      assert.equal(element._computeSectionClass(editing, canUpload, ownerOf,
          editingRef, deleted), 'editing');

      editingRef = true;
      assert.equal(element._computeSectionClass(editing, canUpload, ownerOf,
          editingRef, deleted), 'editing editingRef');

      deleted = true;
      assert.equal(element._computeSectionClass(editing, canUpload, ownerOf,
          editingRef, deleted), 'editing editingRef deleted');

      editingRef = false;
      assert.equal(element._computeSectionClass(editing, canUpload, ownerOf,
          editingRef, deleted), 'editing deleted');
    });

    test('_computeEditBtnClass', () => {
      let name = 'GLOBAL_CAPABILITIES';
      assert.equal(element._computeEditBtnClass(name), 'global');
      name = 'refs/for/*';
      assert.equal(element._computeEditBtnClass(name), '');
    });
  });

  suite('interactive tests', () => {
    setup(() => {
      element.labels = {
        'Code-Review': {
          values: {
            ' 0': 'No score',
            '-1': 'I would prefer this is not merged as is',
            '-2': 'This shall not be merged',
            '+1': 'Looks good to me, but someone else must approve',
            '+2': 'Looks good to me, approved',
          },
          default_value: 0,
        },
      };
    });
    suite('Global section', () => {
      setup(() => {
        element.section = {
          id: 'GLOBAL_CAPABILITIES',
          value: {
            permissions: {
              accessDatabase: {
                rules: {},
              },
            },
          },
        };
        element.capabilities = {
          accessDatabase: {
            id: 'accessDatabase',
            name: 'Access Database',
          },
          administrateServer: {
            id: 'administrateServer',
            name: 'Administrate Server',
          },
          batchChangesLimit: {
            id: 'batchChangesLimit',
            name: 'Batch Changes Limit',
          },
          createAccount: {
            id: 'createAccount',
            name: 'Create Account',
          },
        };
        element._updateSection(element.section);
        flushAsynchronousOperations();
      });

      test('classes are assigned correctly', () => {
        assert.isFalse(element.$.section.classList.contains('editing'));
        assert.isFalse(element.$.section.classList.contains('deleted'));
        assert.isTrue(element.$.editBtn.classList.contains('global'));
        element.editing = true;
        element.canUpload = true;
        element.ownerOf = [];
        assert.equal(getComputedStyle(element.$.editBtn).display, 'none');
      });
    });

    suite('Non-global section', () => {
      setup(() => {
        element.section = {
          id: 'refs/*',
          value: {
            permissions: {
              read: {
                rules: {},
              },
            },
          },
        };
        element.capabilities = {};
        element._updateSection(element.section);
        flushAsynchronousOperations();
      });

      test('classes are assigned correctly', () => {
        assert.isFalse(element.$.section.classList.contains('editing'));
        assert.isFalse(element.$.section.classList.contains('deleted'));
        assert.isFalse(element.$.editBtn.classList.contains('global'));
        element.editing = true;
        element.canUpload = true;
        element.ownerOf = [];
        flushAsynchronousOperations();
        assert.notEqual(getComputedStyle(element.$.editBtn).display, 'none');
      });

      test('add permission', () => {
        element.editing = true;
        element.$.permissionSelect.value = 'label-Code-Review';
        assert.equal(element._permissions.length, 1);
        assert.equal(Object.keys(element.section.value.permissions).length,
            1);
        MockInteractions.tap(element.$.addBtn);
        flushAsynchronousOperations();

        // The permission is added to both the permissions array and also
        // the section's permission object.
        assert.equal(element._permissions.length, 2);
        let permission = {
          id: 'label-Code-Review',
          value: {
            added: true,
            label: 'Code-Review',
            rules: {},
          },
        };
        assert.equal(element._permissions.length, 2);
        assert.deepEqual(element._permissions[1], permission);
        assert.equal(Object.keys(element.section.value.permissions).length,
            2);
        assert.deepEqual(
            element.section.value.permissions['label-Code-Review'],
            permission.value);

        element.$.permissionSelect.value = 'abandon';
        MockInteractions.tap(element.$.addBtn);
        flushAsynchronousOperations();

        permission = {
          id: 'abandon',
          value: {
            added: true,
            rules: {},
          },
        };

        assert.equal(element._permissions.length, 3);
        assert.deepEqual(element._permissions[2], permission);
        assert.equal(Object.keys(element.section.value.permissions).length,
            3);
        assert.deepEqual(element.section.value.permissions['abandon'],
            permission.value);

        // Unsaved changes are discarded when editing is cancelled.
        element.editing = false;
        assert.equal(element._permissions.length, 1);
        assert.equal(Object.keys(element.section.value.permissions).length,
            1);
      });

      test('edit section reference', done => {
        element.canUpload = true;
        element.ownerOf = [];
        element.section = {id: 'refs/for/bar', value: {permissions: {}}};
        assert.isFalse(element.$.section.classList.contains('editing'));
        element.editing = true;
        assert.isTrue(element.$.section.classList.contains('editing'));
        assert.isFalse(element._editingRef);
        MockInteractions.tap(element.$.editBtn);
        element.editRefInput().bindValue='new/ref';
        setTimeout(() => {
          assert.equal(element.section.id, 'new/ref');
          assert.isTrue(element._editingRef);
          assert.isTrue(element.$.section.classList.contains('editingRef'));
          element.editing = false;
          assert.isFalse(element._editingRef);
          assert.equal(element.section.id, 'refs/for/bar');
          done();
        });
      });

      test('_handleValueChange', () => {
        // For an exising section.
        const modifiedHandler = sandbox.stub();
        element.section = {id: 'refs/for/bar', value: {permissions: {}}};
        assert.notOk(element.section.value.updatedId);
        element.section.id = 'refs/for/baz';
        element.addEventListener('access-modified', modifiedHandler);
        assert.isNotOk(element.section.value.modified);
        element._handleValueChange();
        assert.equal(element.section.value.updatedId, 'refs/for/baz');
        assert.isTrue(element.section.value.modified);
        assert.equal(modifiedHandler.callCount, 1);
        element.section.id = 'refs/for/bar';
        element._handleValueChange();
        assert.isFalse(element.section.value.modified);
        assert.equal(modifiedHandler.callCount, 2);

        // For a new section.
        element.section.value.added = true;
        element._handleValueChange();
        assert.isFalse(element.section.value.modified);
        assert.equal(modifiedHandler.callCount, 2);
        element.section.id = 'refs/for/bar';
        element._handleValueChange();
        assert.isFalse(element.section.value.modified);
        assert.equal(modifiedHandler.callCount, 2);
      });

      test('remove section', () => {
        element.editing = true;
        element.canUpload = true;
        element.ownerOf = [];
        assert.isFalse(element._deleted);
        assert.isNotOk(element.section.value.deleted);
        MockInteractions.tap(element.$.deleteBtn);
        flushAsynchronousOperations();
        assert.isTrue(element._deleted);
        assert.isTrue(element.section.value.deleted);
        assert.isTrue(element.$.section.classList.contains('deleted'));
        assert.isTrue(element.section.value.deleted);

<<<<<<< HEAD
        MockInteractions.tap(element.$.undoRemoveBtn);
        flushAsynchronousOperations();
        assert.isFalse(element._deleted);
        assert.isNotOk(element.section.value.deleted);

        MockInteractions.tap(element.$.deleteBtn);
        assert.isTrue(element._deleted);
        assert.isTrue(element.section.value.deleted);
        element.editing = false;
        assert.isFalse(element._deleted);
        assert.isNotOk(element.section.value.deleted);
      });
=======
    suite('interactive tests', () => {
      setup(() => {
        element.labels = {
          'Code-Review': {
            values: {
              ' 0': 'No score',
              '-1': 'I would prefer this is not merged as is',
              '-2': 'This shall not be merged',
              '+1': 'Looks good to me, but someone else must approve',
              '+2': 'Looks good to me, approved',
            },
            default_value: 0,
          },
        };
        element.capabilities = {
          accessDatabase: {
            id: 'accessDatabase',
            name: 'Access Database',
          },
          administrateServer: {
            id: 'administrateServer',
            name: 'Administrate Server',
          },
          batchChangesLimit: {
            id: 'batchChangesLimit',
            name: 'Batch Changes Limit',
          },
          createAccount: {
            id: 'createAccount',
            name: 'Create Account',
          },
        };
      });
      suite('Global section', () => {
        setup(() => {
          element.section = {
            id: 'GLOBAL_CAPABILITIES',
            value: {
              permissions: {
                accessDatabase: {
                  rules: {},
                },
              },
            },
          };
          element._updateSection(element.section);
          flushAsynchronousOperations();
        });
>>>>>>> 9434da97

      test('removing an added permission', () => {
        element.editing = true;
        assert.equal(element._permissions.length, 1);
        element.shadowRoot
            .querySelector('gr-permission').dispatchEvent(
                new CustomEvent('added-permission-removed', {
                  composed: true, bubbles: true,
                }));
        flushAsynchronousOperations();
        assert.equal(element._permissions.length, 0);
      });

<<<<<<< HEAD
      test('remove an added section', () => {
        const removeStub = sandbox.stub();
        element.addEventListener('added-section-removed', removeStub);
        element.editing = true;
        element.section.value.added = true;
        MockInteractions.tap(element.$.deleteBtn);
        assert.isTrue(removeStub.called);
=======
      suite('Non-global section', () => {
        setup(() => {
          element.section = {
            id: 'refs/*',
            value: {
              permissions: {
                read: {
                  rules: {},
                },
              },
            },
          };
          element._updateSection(element.section);
          flushAsynchronousOperations();
        });

        test('classes are assigned correctly', () => {
          assert.isFalse(element.$.section.classList.contains('editing'));
          assert.isFalse(element.$.section.classList.contains('deleted'));
          assert.isFalse(element.$.editBtn.classList.contains('global'));
          element.editing = true;
          element.canUpload = true;
          element.ownerOf = [];
          flushAsynchronousOperations();
          assert.notEqual(getComputedStyle(element.$.editBtn).display, 'none');
        });

        test('add permission', () => {
          element.editing = true;
          element.$.permissionSelect.value = 'label-Code-Review';
          assert.equal(element._permissions.length, 1);
          assert.equal(Object.keys(element.section.value.permissions).length,
              1);
          MockInteractions.tap(element.$.addBtn);
          flushAsynchronousOperations();

          // The permission is added to both the permissions array and also
          // the section's permission object.
          assert.equal(element._permissions.length, 2);
          let permission = {
            id: 'label-Code-Review',
            value: {
              added: true,
              label: 'Code-Review',
              rules: {},
            },
          };
          assert.equal(element._permissions.length, 2);
          assert.deepEqual(element._permissions[1], permission);
          assert.equal(Object.keys(element.section.value.permissions).length,
              2);
          assert.deepEqual(
              element.section.value.permissions['label-Code-Review'],
              permission.value);

          element.$.permissionSelect.value = 'abandon';
          MockInteractions.tap(element.$.addBtn);
          flushAsynchronousOperations();

          permission = {
            id: 'abandon',
            value: {
              added: true,
              rules: {},
            },
          };

          assert.equal(element._permissions.length, 3);
          assert.deepEqual(element._permissions[2], permission);
          assert.equal(Object.keys(element.section.value.permissions).length,
              3);
          assert.deepEqual(element.section.value.permissions['abandon'],
              permission.value);

          // Unsaved changes are discarded when editing is cancelled.
          element.editing = false;
          assert.equal(element._permissions.length, 1);
          assert.equal(Object.keys(element.section.value.permissions).length,
              1);
        });

        test('edit section reference', done => {
          element.canUpload = true;
          element.ownerOf = [];
          element.section = {id: 'refs/for/bar', value: {permissions: {}}};
          assert.isFalse(element.$.section.classList.contains('editing'));
          element.editing = true;
          assert.isTrue(element.$.section.classList.contains('editing'));
          assert.isFalse(element._editingRef);
          MockInteractions.tap(element.$.editBtn);
          element.editRefInput().bindValue='new/ref';
          setTimeout(() => {
            assert.equal(element.section.id, 'new/ref');
            assert.isTrue(element._editingRef);
            assert.isTrue(element.$.section.classList.contains('editingRef'));
            element.editing = false;
            assert.isFalse(element._editingRef);
            assert.equal(element.section.id, 'refs/for/bar');
            done();
          });
        });

        test('_handleValueChange', () => {
          // For an exising section.
          const modifiedHandler = sandbox.stub();
          element.section = {id: 'refs/for/bar', value: {permissions: {}}};
          assert.notOk(element.section.value.updatedId);
          element.section.id = 'refs/for/baz';
          element.addEventListener('access-modified', modifiedHandler);
          assert.isNotOk(element.section.value.modified);
          element._handleValueChange();
          assert.equal(element.section.value.updatedId, 'refs/for/baz');
          assert.isTrue(element.section.value.modified);
          assert.equal(modifiedHandler.callCount, 1);
          element.section.id = 'refs/for/bar';
          element._handleValueChange();
          assert.isFalse(element.section.value.modified);
          assert.equal(modifiedHandler.callCount, 2);

          // For a new section.
          element.section.value.added = true;
          element._handleValueChange();
          assert.isFalse(element.section.value.modified);
          assert.equal(modifiedHandler.callCount, 2);
          element.section.id = 'refs/for/bar';
          element._handleValueChange();
          assert.isFalse(element.section.value.modified);
          assert.equal(modifiedHandler.callCount, 2);
        });

        test('remove section', () => {
          element.editing = true;
          element.canUpload = true;
          element.ownerOf = [];
          assert.isFalse(element._deleted);
          assert.isNotOk(element.section.value.deleted);
          MockInteractions.tap(element.$.deleteBtn);
          flushAsynchronousOperations();
          assert.isTrue(element._deleted);
          assert.isTrue(element.section.value.deleted);
          assert.isTrue(element.$.section.classList.contains('deleted'));
          assert.isTrue(element.section.value.deleted);

          MockInteractions.tap(element.$.undoRemoveBtn);
          flushAsynchronousOperations();
          assert.isFalse(element._deleted);
          assert.isNotOk(element.section.value.deleted);

          MockInteractions.tap(element.$.deleteBtn);
          assert.isTrue(element._deleted);
          assert.isTrue(element.section.value.deleted);
          element.editing = false;
          assert.isFalse(element._deleted);
          assert.isNotOk(element.section.value.deleted);
        });

        test('removing an added permission', () => {
          element.editing = true;
          assert.equal(element._permissions.length, 1);
          element.$$('gr-permission').fire('added-permission-removed');
          flushAsynchronousOperations();
          assert.equal(element._permissions.length, 0);
        });

        test('remove an added section', () => {
          const removeStub = sandbox.stub();
          element.addEventListener('added-section-removed', removeStub);
          element.editing = true;
          element.section.value.added = true;
          MockInteractions.tap(element.$.deleteBtn);
          assert.isTrue(removeStub.called);
        });
>>>>>>> 9434da97
      });
    });
  });
});
</script><|MERGE_RESOLUTION|>--- conflicted
+++ resolved
@@ -517,7 +517,6 @@
         assert.isTrue(element.$.section.classList.contains('deleted'));
         assert.isTrue(element.section.value.deleted);
 
-<<<<<<< HEAD
         MockInteractions.tap(element.$.undoRemoveBtn);
         flushAsynchronousOperations();
         assert.isFalse(element._deleted);
@@ -530,251 +529,6 @@
         assert.isFalse(element._deleted);
         assert.isNotOk(element.section.value.deleted);
       });
-=======
-    suite('interactive tests', () => {
-      setup(() => {
-        element.labels = {
-          'Code-Review': {
-            values: {
-              ' 0': 'No score',
-              '-1': 'I would prefer this is not merged as is',
-              '-2': 'This shall not be merged',
-              '+1': 'Looks good to me, but someone else must approve',
-              '+2': 'Looks good to me, approved',
-            },
-            default_value: 0,
-          },
-        };
-        element.capabilities = {
-          accessDatabase: {
-            id: 'accessDatabase',
-            name: 'Access Database',
-          },
-          administrateServer: {
-            id: 'administrateServer',
-            name: 'Administrate Server',
-          },
-          batchChangesLimit: {
-            id: 'batchChangesLimit',
-            name: 'Batch Changes Limit',
-          },
-          createAccount: {
-            id: 'createAccount',
-            name: 'Create Account',
-          },
-        };
-      });
-      suite('Global section', () => {
-        setup(() => {
-          element.section = {
-            id: 'GLOBAL_CAPABILITIES',
-            value: {
-              permissions: {
-                accessDatabase: {
-                  rules: {},
-                },
-              },
-            },
-          };
-          element._updateSection(element.section);
-          flushAsynchronousOperations();
-        });
->>>>>>> 9434da97
-
-      test('removing an added permission', () => {
-        element.editing = true;
-        assert.equal(element._permissions.length, 1);
-        element.shadowRoot
-            .querySelector('gr-permission').dispatchEvent(
-                new CustomEvent('added-permission-removed', {
-                  composed: true, bubbles: true,
-                }));
-        flushAsynchronousOperations();
-        assert.equal(element._permissions.length, 0);
-      });
-
-<<<<<<< HEAD
-      test('remove an added section', () => {
-        const removeStub = sandbox.stub();
-        element.addEventListener('added-section-removed', removeStub);
-        element.editing = true;
-        element.section.value.added = true;
-        MockInteractions.tap(element.$.deleteBtn);
-        assert.isTrue(removeStub.called);
-=======
-      suite('Non-global section', () => {
-        setup(() => {
-          element.section = {
-            id: 'refs/*',
-            value: {
-              permissions: {
-                read: {
-                  rules: {},
-                },
-              },
-            },
-          };
-          element._updateSection(element.section);
-          flushAsynchronousOperations();
-        });
-
-        test('classes are assigned correctly', () => {
-          assert.isFalse(element.$.section.classList.contains('editing'));
-          assert.isFalse(element.$.section.classList.contains('deleted'));
-          assert.isFalse(element.$.editBtn.classList.contains('global'));
-          element.editing = true;
-          element.canUpload = true;
-          element.ownerOf = [];
-          flushAsynchronousOperations();
-          assert.notEqual(getComputedStyle(element.$.editBtn).display, 'none');
-        });
-
-        test('add permission', () => {
-          element.editing = true;
-          element.$.permissionSelect.value = 'label-Code-Review';
-          assert.equal(element._permissions.length, 1);
-          assert.equal(Object.keys(element.section.value.permissions).length,
-              1);
-          MockInteractions.tap(element.$.addBtn);
-          flushAsynchronousOperations();
-
-          // The permission is added to both the permissions array and also
-          // the section's permission object.
-          assert.equal(element._permissions.length, 2);
-          let permission = {
-            id: 'label-Code-Review',
-            value: {
-              added: true,
-              label: 'Code-Review',
-              rules: {},
-            },
-          };
-          assert.equal(element._permissions.length, 2);
-          assert.deepEqual(element._permissions[1], permission);
-          assert.equal(Object.keys(element.section.value.permissions).length,
-              2);
-          assert.deepEqual(
-              element.section.value.permissions['label-Code-Review'],
-              permission.value);
-
-          element.$.permissionSelect.value = 'abandon';
-          MockInteractions.tap(element.$.addBtn);
-          flushAsynchronousOperations();
-
-          permission = {
-            id: 'abandon',
-            value: {
-              added: true,
-              rules: {},
-            },
-          };
-
-          assert.equal(element._permissions.length, 3);
-          assert.deepEqual(element._permissions[2], permission);
-          assert.equal(Object.keys(element.section.value.permissions).length,
-              3);
-          assert.deepEqual(element.section.value.permissions['abandon'],
-              permission.value);
-
-          // Unsaved changes are discarded when editing is cancelled.
-          element.editing = false;
-          assert.equal(element._permissions.length, 1);
-          assert.equal(Object.keys(element.section.value.permissions).length,
-              1);
-        });
-
-        test('edit section reference', done => {
-          element.canUpload = true;
-          element.ownerOf = [];
-          element.section = {id: 'refs/for/bar', value: {permissions: {}}};
-          assert.isFalse(element.$.section.classList.contains('editing'));
-          element.editing = true;
-          assert.isTrue(element.$.section.classList.contains('editing'));
-          assert.isFalse(element._editingRef);
-          MockInteractions.tap(element.$.editBtn);
-          element.editRefInput().bindValue='new/ref';
-          setTimeout(() => {
-            assert.equal(element.section.id, 'new/ref');
-            assert.isTrue(element._editingRef);
-            assert.isTrue(element.$.section.classList.contains('editingRef'));
-            element.editing = false;
-            assert.isFalse(element._editingRef);
-            assert.equal(element.section.id, 'refs/for/bar');
-            done();
-          });
-        });
-
-        test('_handleValueChange', () => {
-          // For an exising section.
-          const modifiedHandler = sandbox.stub();
-          element.section = {id: 'refs/for/bar', value: {permissions: {}}};
-          assert.notOk(element.section.value.updatedId);
-          element.section.id = 'refs/for/baz';
-          element.addEventListener('access-modified', modifiedHandler);
-          assert.isNotOk(element.section.value.modified);
-          element._handleValueChange();
-          assert.equal(element.section.value.updatedId, 'refs/for/baz');
-          assert.isTrue(element.section.value.modified);
-          assert.equal(modifiedHandler.callCount, 1);
-          element.section.id = 'refs/for/bar';
-          element._handleValueChange();
-          assert.isFalse(element.section.value.modified);
-          assert.equal(modifiedHandler.callCount, 2);
-
-          // For a new section.
-          element.section.value.added = true;
-          element._handleValueChange();
-          assert.isFalse(element.section.value.modified);
-          assert.equal(modifiedHandler.callCount, 2);
-          element.section.id = 'refs/for/bar';
-          element._handleValueChange();
-          assert.isFalse(element.section.value.modified);
-          assert.equal(modifiedHandler.callCount, 2);
-        });
-
-        test('remove section', () => {
-          element.editing = true;
-          element.canUpload = true;
-          element.ownerOf = [];
-          assert.isFalse(element._deleted);
-          assert.isNotOk(element.section.value.deleted);
-          MockInteractions.tap(element.$.deleteBtn);
-          flushAsynchronousOperations();
-          assert.isTrue(element._deleted);
-          assert.isTrue(element.section.value.deleted);
-          assert.isTrue(element.$.section.classList.contains('deleted'));
-          assert.isTrue(element.section.value.deleted);
-
-          MockInteractions.tap(element.$.undoRemoveBtn);
-          flushAsynchronousOperations();
-          assert.isFalse(element._deleted);
-          assert.isNotOk(element.section.value.deleted);
-
-          MockInteractions.tap(element.$.deleteBtn);
-          assert.isTrue(element._deleted);
-          assert.isTrue(element.section.value.deleted);
-          element.editing = false;
-          assert.isFalse(element._deleted);
-          assert.isNotOk(element.section.value.deleted);
-        });
-
-        test('removing an added permission', () => {
-          element.editing = true;
-          assert.equal(element._permissions.length, 1);
-          element.$$('gr-permission').fire('added-permission-removed');
-          flushAsynchronousOperations();
-          assert.equal(element._permissions.length, 0);
-        });
-
-        test('remove an added section', () => {
-          const removeStub = sandbox.stub();
-          element.addEventListener('added-section-removed', removeStub);
-          element.editing = true;
-          element.section.value.added = true;
-          MockInteractions.tap(element.$.deleteBtn);
-          assert.isTrue(removeStub.called);
-        });
->>>>>>> 9434da97
       });
     });
   });
