--- conflicted
+++ resolved
@@ -56,19 +56,16 @@
         },
       });
       element = fixture('basic');
-<<<<<<< HEAD
       element.repoName = 'test-repo',
       element._repoConfig = {
         private_by_default: {
           configured_value: 'FALSE',
           inherited_value: false,
         },
-=======
-      element.projectName = 'test-project';
-      element._projectConfig = {
-        private_by_default: {},
-        work_in_progress_by_default: {},
->>>>>>> 958a4a94
+        work_in_progress_by_default: {
+          configured_value: 'FALSE',
+          inherited_value: false,
+        },
       };
     });
 
@@ -109,7 +106,6 @@
       });
     });
 
-<<<<<<< HEAD
     test('new change created with private', done => {
       element.privateByDefault = {
         configured_value: 'TRUE',
@@ -120,44 +116,6 @@
       });
       flushAsynchronousOperations();
 
-=======
-    test('new change created with wip by default', () => {
-      element._projectConfig = {
-        work_in_progress_by_default: {
-          inherited_value: true,
-        },
-      };
-
-      const configInputObj = {
-        branch: 'test-branch',
-        topic: 'test-topic',
-        subject: 'first change created with polygerrit ui',
-        project: element.projectName,
-        work_in_progress: true,
-      };
-
-      const saveStub = sandbox.stub(element.$.restAPI,
-          'createChange', () => {
-            return Promise.resolve({});
-          });
-
-      element.project = element.projectName;
-      element.branch = 'test-branch';
-      element.topic = 'test-topic';
-      element.subject = 'first change created with polygerrit ui';
-      assert.isTrue(element.$.wipChangeCheckBox.checked);
-
-      element.$.branchInput.bindValue = configInputObj.branch;
-      element.$.tagNameInput.bindValue = configInputObj.topic;
-      element.$.messageInput.bindValue = configInputObj.subject;
-
-      element.handleCreateChange().then(() => {
-        assert.isTrue(saveStub.lastCall.calledWithExactly(configInputObj));
-      });
-    });
-
-    test('new change created with wip', () => {
->>>>>>> 958a4a94
       const configInputObj = {
         branch: 'test-branch',
         subject: 'first change created with polygerrit ui',
@@ -190,6 +148,48 @@
       });
     });
 
+    test('new change created with wip by default', done => {
+      element.workInProgressByDefault = {
+        configured_value: 'TRUE',
+        inherited_value: false,
+      };
+      sandbox.stub(element, '_formatBooleanString', () => {
+        return Promise.resolve(true);
+      });
+      flushAsynchronousOperations();
+
+      const configInputObj = {
+        branch: 'test-branch',
+        subject: 'first change created with polygerrit ui',
+        topic: 'test-topic',
+        is_private: true,
+        work_in_progress: true,
+      };
+
+      const saveStub = sandbox.stub(element.$.restAPI,
+          'createChange', () => {
+            return Promise.resolve({});
+          });
+
+      element.branch = 'test-branch';
+      element.topic = 'test-topic';
+      element.subject = 'first change created with polygerrit ui';
+      assert.isTrue(element.$.wipChangeCheckBox.checked);
+
+      element.$.branchInput.bindValue = configInputObj.branch;
+      element.$.tagNameInput.bindValue = configInputObj.topic;
+      element.$.messageInput.bindValue = configInputObj.subject;
+
+      element.handleCreateChange().then(() => {
+        // Private change
+        assert.isFalse(saveStub.lastCall.args[4]);
+        // WIP Change
+        assert.isTrue(saveStub.lastCall.args[5]);
+        assert.isTrue(saveStub.called);
+        done();
+      });
+    });
+
     test('_getRepoBranchesSuggestions empty', done => {
       element._getRepoBranchesSuggestions('nonexistent').then(branches => {
         assert.equal(branches.length, 0);
