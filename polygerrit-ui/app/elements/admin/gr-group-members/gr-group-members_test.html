<!DOCTYPE html>
<!--
@license
Copyright (C) 2017 The Android Open Source Project

Licensed under the Apache License, Version 2.0 (the "License");
you may not use this file except in compliance with the License.
You may obtain a copy of the License at

http://www.apache.org/licenses/LICENSE-2.0

Unless required by applicable law or agreed to in writing, software
distributed under the License is distributed on an "AS IS" BASIS,
WITHOUT WARRANTIES OR CONDITIONS OF ANY KIND, either express or implied.
See the License for the specific language governing permissions and
limitations under the License.
-->

<meta name="viewport" content="width=device-width, minimum-scale=1.0, initial-scale=1.0, user-scalable=yes">
<title>gr-group-members</title>

<script src="../../../bower_components/webcomponentsjs/webcomponents-lite.min.js"></script>
<script src="../../../bower_components/web-component-tester/browser.js"></script>
<link rel="import" href="../../../test/common-test-setup.html"/>
<link rel="import" href="gr-group-members.html">

<script>void(0);</script>

<test-fixture id="basic">
  <template>
    <gr-group-members></gr-group-members>
  </template>
</test-fixture>

<script>
  suite('gr-group-members tests', () => {
    let element;
    let sandbox;
    let groups;
    let groupMembers;
    let includedGroups;
    let groupStub;

    setup(() => {
      sandbox = sinon.sandbox.create();

      groups = {
        name: 'Administrators',
        owner: 'Administrators',
        group_id: 1,
      };

      groupMembers = [
        {
          _account_id: 1000097,
          name: 'Jane Roe',
          email: 'jane.roe@example.com',
          username: 'jane',
        },
        {
          _account_id: 1000096,
          name: 'Test User',
          email: 'john.doe@example.com',
        },
        {
          _account_id: 1000095,
          name: 'Gerrit',
        },
        {
          _account_id: 1000098,
        },
      ];

      includedGroups = [{
        url: 'https://group/url',
        options: {},
        id: 'testId',
        name: 'testName',
      },
      {
        url: '/group/url',
        options: {},
        id: 'testId2',
        name: 'testName2',
      },
      {
        url: '#/group/url',
        options: {},
        id: 'testId3',
        name: 'testName3',
      },
      ];

      stub('gr-rest-api-interface', {
        getSuggestedAccounts(input) {
          if (input.startsWith('test')) {
            return Promise.resolve([
              {
                _account_id: 1000096,
                name: 'test-account',
                email: 'test.account@example.com',
                username: 'test123',
              },
              {
                _account_id: 1001439,
                name: 'test-admin',
                email: 'test.admin@example.com',
                username: 'test_admin',
              },
              {
                _account_id: 1001439,
                name: 'test-git',
                username: 'test_git',
              },
            ]);
          } else {
            return Promise.resolve({});
          }
        },
        getSuggestedGroups(input) {
          if (input.startsWith('test')) {
            return Promise.resolve({
              'test-admin': {
                id: '1ce023d3fb4e4260776fb92cd08b52bbd21ce70a',
              },
              'test/Administrator (admin)': {
                id: 'test%3Aadmin',
              },
            });
          } else {
            return Promise.resolve({});
          }
        },
        getLoggedIn() { return Promise.resolve(true); },
        getConfig() {
          return Promise.resolve();
        },
        getGroupMembers() {
          return Promise.resolve(groupMembers);
        },
        getIsGroupOwner() {
          return Promise.resolve(true);
        },
        getIncludedGroup() {
          return Promise.resolve(includedGroups);
        },
        getAccountCapabilities() {
          return Promise.resolve();
        },
      });
      element = fixture('basic');
      sandbox.stub(element, 'getBaseUrl').returns('https://test/site');
      element.groupId = 1;
      groupStub = sandbox.stub(element.$.restAPI, 'getGroupConfig', () => {
        return Promise.resolve(groups);
      });
      return element._loadGroupDetails();
    });

    teardown(() => {
      sandbox.restore();
    });

    test('_includedGroups', () => {
      assert.equal(element._includedGroups.length, 3);
      assert.equal(Polymer.dom(element.root)
          .querySelectorAll('.nameColumn a')[0].href, includedGroups[0].url);
      assert.equal(Polymer.dom(element.root)
          .querySelectorAll('.nameColumn a')[1].href,
          'https://test/site/group/url');
      assert.equal(Polymer.dom(element.root)
          .querySelectorAll('.nameColumn a')[2].href,
          'https://test/site/group/url');
    });

    test('save members correctly', () => {
      element._groupOwner = true;

      const memberName = 'test-admin';

      const saveStub = sandbox.stub(element.$.restAPI, 'saveGroupMembers',
          () => {
            return Promise.resolve({});
          });

      const button = element.$.saveGroupMember;

      assert.isTrue(button.hasAttribute('disabled'));

      element.$.groupMemberSearchInput.text = memberName;
      element.$.groupMemberSearchInput.value = 1234;

      assert.isFalse(button.hasAttribute('disabled'));

      return element._handleSavingGroupMember().then(() => {
        assert.isTrue(button.hasAttribute('disabled'));
        assert.isFalse(element.$.Title.classList.contains('edited'));
        assert.isTrue(saveStub.lastCall.calledWithExactly('Administrators',
            1234));
      });
    });

    test('save included groups correctly', () => {
      element._groupOwner = true;

      const includedGroupName = 'testName';

      const saveIncludedGroupStub = sandbox.stub(
          element.$.restAPI, 'saveIncludedGroup', () => {
            return Promise.resolve({});
          });

      const button = element.$.saveIncludedGroups;

      assert.isTrue(button.hasAttribute('disabled'));

      element.$.includedGroupSearchInput.text = includedGroupName;
      element.$.includedGroupSearchInput.value = 'testId';

      assert.isFalse(button.hasAttribute('disabled'));

      return element._handleSavingIncludedGroups().then(() => {
        assert.isTrue(button.hasAttribute('disabled'));
        assert.isFalse(element.$.Title.classList.contains('edited'));
        assert.equal(saveIncludedGroupStub.lastCall.args[0], 'Administrators');
        assert.equal(saveIncludedGroupStub.lastCall.args[1], 'testId');
      });
    });

    test('add included group 404 shows helpful error text', () => {
      element._groupOwner = true;

      const memberName = 'bad-name';
      const alertStub = sandbox.stub();
      element.addEventListener('show-alert', alertStub);

      sandbox.stub(element.$.restAPI, 'saveGroupMembers',
          () => Promise.reject({status: 404}));

      element.$.groupMemberSearchInput.text = memberName;
      element.$.groupMemberSearchInput.value = 1234;

      return element._handleSavingIncludedGroups().then(() => {
        assert.isTrue(alertStub.called);
      });
    });

    test('_getAccountSuggestions empty', () => {
      return element._getAccountSuggestions('nonexistent').then(accounts => {
        assert.equal(accounts.length, 0);
      });
    });

    test('_getAccountSuggestions non-empty', () => {
      return element._getAccountSuggestions('test-').then(accounts => {
        assert.equal(accounts.length, 3);
        assert.equal(accounts[0].name,
            'test-account <test.account@example.com>');
        assert.equal(accounts[1].name, 'test-admin <test.admin@example.com>');
        assert.equal(accounts[2].name, 'test-git');
      });
    });

    test('_getGroupSuggestions empty', () => {
      return element._getGroupSuggestions('nonexistent').then(groups => {
        assert.equal(groups.length, 0);
      });
    });

    test('_getGroupSuggestions non-empty', () => {
      return element._getGroupSuggestions('test').then(groups => {
        assert.equal(groups.length, 2);
        assert.equal(groups[0].name, 'test-admin');
        assert.equal(groups[1].name, 'test/Administrator (admin)');
      });
    });

    test('_computeHideItemClass returns string for admin', () => {
      const admin = true;
      const owner = false;
      assert.equal(element._computeHideItemClass(owner, admin), '');
    });

    test('_computeHideItemClass returns hideItem for admin and owner', () => {
      const admin = false;
      const owner = false;
      assert.equal(element._computeHideItemClass(owner, admin), 'canModify');
    });

    test('_computeHideItemClass returns string for owner', () => {
      const admin = false;
      const owner = true;
      assert.equal(element._computeHideItemClass(owner, admin), '');
    });

    test('delete member', () => {
      const deletelBtns = Polymer.dom(element.root)
          .querySelectorAll('.deleteMembersButton');
      MockInteractions.tap(deletelBtns[0]);
      assert.equal(element._itemId, '1000097');
      assert.equal(element._itemName, 'jane');
      MockInteractions.tap(deletelBtns[1]);
      assert.equal(element._itemId, '1000096');
      assert.equal(element._itemName, 'Test User');
      MockInteractions.tap(deletelBtns[2]);
      assert.equal(element._itemId, '1000095');
      assert.equal(element._itemName, 'Gerrit');
      MockInteractions.tap(deletelBtns[3]);
      assert.equal(element._itemId, '1000098');
      assert.equal(element._itemName, '1000098');
    });

    test('delete included groups', () => {
      const deletelBtns = Polymer.dom(element.root)
          .querySelectorAll('.deleteIncludedGroupButton');
      MockInteractions.tap(deletelBtns[0]);
      assert.equal(element._itemId, 'testId');
      assert.equal(element._itemName, 'testName');
      MockInteractions.tap(deletelBtns[1]);
      assert.equal(element._itemId, 'testId2');
      assert.equal(element._itemName, 'testName2');
      MockInteractions.tap(deletelBtns[2]);
      assert.equal(element._itemId, 'testId3');
      assert.equal(element._itemName, 'testName3');
    });

<<<<<<< HEAD
    test('_computeLoadingClass', () => {
      assert.equal(element._computeLoadingClass(true), 'loading');

      assert.equal(element._computeLoadingClass(false), '');
    });

=======
>>>>>>> e16a5059
    test('_computeGroupUrl', () => {
      assert.isUndefined(element._computeGroupUrl(undefined));

      assert.isUndefined(element._computeGroupUrl(false));

      let url = '#/admin/groups/uuid-529b3c2605bb1029c8146f9de4a91c776fe64498';
      assert.equal(element._computeGroupUrl(url),
          'https://test/site/admin/groups/' +
          'uuid-529b3c2605bb1029c8146f9de4a91c776fe64498');

      url = 'https://gerrit.local/admin/groups/' +
          'uuid-529b3c2605bb1029c8146f9de4a91c776fe64498';
      assert.equal(element._computeGroupUrl(url), url);
    });
<<<<<<< HEAD

    test('fires page-error', done => {
      groupStub.restore();

      element.groupId = 1;

      const response = {status: 404};
      sandbox.stub(
          element.$.restAPI, 'getGroupConfig', (group, errFn) => {
            errFn(response);
          });
      element.addEventListener('page-error', e => {
        assert.deepEqual(e.detail.response, response);
        done();
      });

      element._loadGroupDetails();
    });
=======
>>>>>>> e16a5059
  });
</script><|MERGE_RESOLUTION|>--- conflicted
+++ resolved
@@ -324,15 +324,12 @@
       assert.equal(element._itemName, 'testName3');
     });
 
-<<<<<<< HEAD
     test('_computeLoadingClass', () => {
       assert.equal(element._computeLoadingClass(true), 'loading');
 
       assert.equal(element._computeLoadingClass(false), '');
     });
 
-=======
->>>>>>> e16a5059
     test('_computeGroupUrl', () => {
       assert.isUndefined(element._computeGroupUrl(undefined));
 
@@ -347,7 +344,6 @@
           'uuid-529b3c2605bb1029c8146f9de4a91c776fe64498';
       assert.equal(element._computeGroupUrl(url), url);
     });
-<<<<<<< HEAD
 
     test('fires page-error', done => {
       groupStub.restore();
@@ -366,7 +362,20 @@
 
       element._loadGroupDetails();
     });
-=======
->>>>>>> e16a5059
+
+    test('_computeGroupUrl', () => {
+      assert.isUndefined(element._computeGroupUrl(undefined));
+
+      assert.isUndefined(element._computeGroupUrl(false));
+
+      let url = '#/admin/groups/uuid-529b3c2605bb1029c8146f9de4a91c776fe64498';
+      assert.equal(element._computeGroupUrl(url),
+          'https://test/site/admin/groups/' +
+          'uuid-529b3c2605bb1029c8146f9de4a91c776fe64498');
+
+      url = 'https://gerrit.local/admin/groups/' +
+          'uuid-529b3c2605bb1029c8146f9de4a91c776fe64498';
+      assert.equal(element._computeGroupUrl(url), url);
+    });
   });
 </script>