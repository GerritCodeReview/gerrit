--- conflicted
+++ resolved
@@ -264,20 +264,12 @@
   _computeGroupDisabled(owner, admin, groupIsInternal) {
     return groupIsInternal && (admin || owner) ? false : true;
   }
+
+  _getGroupUUID(id) {
+    if (!id) return;
+
+    return id.match(INTERNAL_GROUP_REGEX) ? id : decodeURIComponent(id);
+  }
 }
 
-<<<<<<< HEAD
-customElements.define(GrGroup.is, GrGroup);
-=======
-    _computeGroupDisabled(owner, admin, groupIsInternal) {
-      return groupIsInternal && (admin || owner) ? false : true;
-    },
-
-    _getGroupUUID(id) {
-      if (!id) return;
-
-      return id.match(INTERNAL_GROUP_REGEX) ? id : decodeURIComponent(id);
-    },
-  });
-})();
->>>>>>> b8a0399d
+customElements.define(GrGroup.is, GrGroup);