--- conflicted
+++ resolved
@@ -277,18 +277,13 @@
       id: '6a1e70e1a88782771a91808c8af9bbb7a9871389',
     };
 
-<<<<<<< HEAD
     assert.equal(element._groupConfig.id, element.$.uuid.text);
-=======
-      assert.equal(element._groupConfig.id, element.$.uuid.text);
-
-      element._groupConfig = {
-        id: 'user%2Fgroup',
-      };
-
-      assert.equal('user/group', element.$.uuid.text);
-    });
->>>>>>> b8a0399d
+
+    element._groupConfig = {
+      id: 'user%2Fgroup',
+    };
+
+    assert.equal('user/group', element.$.uuid.text);
   });
 });
 </script>