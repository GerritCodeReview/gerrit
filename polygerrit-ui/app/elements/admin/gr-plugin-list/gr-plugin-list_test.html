--- conflicted
+++ resolved
@@ -32,7 +32,6 @@
   </template>
 </test-fixture>
 
-<<<<<<< HEAD
 <script type="module">
 import '../../../test/common-test-setup.js';
 import './gr-plugin-list.js';
@@ -41,32 +40,17 @@
 const pluginGenerator = () => {
   const plugin = {
     id: `test${++counter}`,
-    version: '3.0-SNAPSHOT',
     disabled: false,
-=======
-<script>
-  let counter;
-  const pluginGenerator = () => {
-    const plugin = {
-      id: `test${++counter}`,
-      disabled: false,
-    };
-
-    if (counter !== 2) {
-      plugin.index_url = `plugins/test${counter}/`;
-    }
-    if (counter !== 3) {
-      plugin.version = `version-${counter}`;
-    }
-    if (counter !== 4) {
-      plugin.api_version = `api-version-${counter}`;
-    }
-    return plugin;
->>>>>>> 850768db
   };
 
   if (counter !== 2) {
     plugin.index_url = `plugins/test${counter}/`;
+  }
+  if (counter !== 3) {
+    plugin.version = `version-${counter}`;
+  }
+  if (counter !== 4) {
+    plugin.api_version = `api-version-${counter}`;
   }
   return plugin;
 };
@@ -97,33 +81,20 @@
         },
       });
 
-<<<<<<< HEAD
       element._paramsChanged(value).then(() => { flush(done); });
     });
-=======
-      test('plugin in the list is formatted correctly', done => {
-        flush(() => {
-          assert.equal(element._plugins[4].id, 'test5');
-          assert.equal(element._plugins[4].index_url, 'plugins/test5/');
-          assert.equal(element._plugins[4].version, 'version-5');
-          assert.equal(element._plugins[4].api_version, 'api-version-5');
-          assert.equal(element._plugins[4].disabled, false);
-          done();
-        });
-      });
->>>>>>> 850768db
 
     test('plugin in the list is formatted correctly', done => {
       flush(() => {
-        assert.equal(element._plugins[2].id, 'test3');
-        assert.equal(element._plugins[2].index_url, 'plugins/test3/');
-        assert.equal(element._plugins[2].version, '3.0-SNAPSHOT');
-        assert.equal(element._plugins[2].disabled, false);
-        done();
-      });
-    });
-
-<<<<<<< HEAD
+        assert.equal(element._plugins[4].id, 'test5');
+        assert.equal(element._plugins[4].index_url, 'plugins/test5/');
+        assert.equal(element._plugins[4].version, 'version-5');
+        assert.equal(element._plugins[4].api_version, 'api-version-5');
+        assert.equal(element._plugins[4].disabled, false);
+        done();
+      });
+    });
+
     test('with and without urls', done => {
       flush(() => {
         const names = dom(element.root).querySelectorAll('.name');
@@ -132,29 +103,25 @@
         assert.isNotOk(names[2].querySelector('a'));
         assert.equal(names[2].innerText, 'test2');
         done();
-=======
-      test('versions', done => {
-        flush(() => {
-          const versions = Polymer.dom(element.root).querySelectorAll('.version');
-          assert.equal(versions[2].innerText, 'version-2');
-          assert.equal(versions[3].innerText, '--');
-          done();
-        });
-      });
-
-      test('api versions', done => {
-        flush(() => {
-          const apiVersions = Polymer.dom(element.root).querySelectorAll(
-              '.apiVersion');
-          assert.equal(apiVersions[3].innerText, 'api-version-3');
-          assert.equal(apiVersions[4].innerText, '--');
-          done();
-        });
-      });
-
-      test('_shownPlugins', () => {
-        assert.equal(element._shownPlugins.length, 25);
->>>>>>> 850768db
+      });
+    });
+
+    test('versions', done => {
+      flush(() => {
+        const versions = Polymer.dom(element.root).querySelectorAll('.version');
+        assert.equal(versions[2].innerText, 'version-2');
+        assert.equal(versions[3].innerText, '--');
+        done();
+      });
+    });
+
+    test('api versions', done => {
+      flush(() => {
+        const apiVersions = Polymer.dom(element.root).querySelectorAll(
+            '.apiVersion');
+        assert.equal(apiVersions[3].innerText, 'api-version-3');
+        assert.equal(apiVersions[4].innerText, '--');
+        done();
       });
     });
 
