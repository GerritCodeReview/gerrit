/**
 * @license
 * Copyright (C) 2017 The Android Open Source Project
 *
 * Licensed under the Apache License, Version 2.0 (the "License");
 * you may not use this file except in compliance with the License.
 * You may obtain a copy of the License at
 *
 * http://www.apache.org/licenses/LICENSE-2.0
 *
 * Unless required by applicable law or agreed to in writing, software
 * distributed under the License is distributed on an "AS IS" BASIS,
 * WITHOUT WARRANTIES OR CONDITIONS OF ANY KIND, either express or implied.
 * See the License for the specific language governing permissions and
 * limitations under the License.
 */
(function() {
  'use strict';

  const GC_MESSAGE = 'Garbage collection completed successfully.';

  const CONFIG_BRANCH = 'refs/meta/config';
  const CONFIG_PATH = 'project.config';
  const EDIT_CONFIG_SUBJECT = 'Edit Repo Config';
  const INITIAL_PATCHSET = 1;
  const CREATE_CHANGE_FAILED_MESSAGE = 'Failed to create change.';
  const CREATE_CHANGE_SUCCEEDED_MESSAGE = 'Navigating to change';

  Polymer({
    is: 'gr-repo-commands',

    properties: {
      params: Object,
      repo: String,
      _loading: {
        type: Boolean,
        value: true,
      },
      /** @type {?} */
      _repoConfig: Object,
      _canCreate: Boolean,
    },

    behaviors: [
      Gerrit.FireBehavior,
    ],

    attached() {
      this._loadRepo();

      this.fire('title-change', {title: 'Repo Commands'});
    },

    _loadRepo() {
      if (!this.repo) { return Promise.resolve(); }

      const errFn = response => {
        this.fire('page-error', {response});
      };

      return this.$.restAPI.getProjectConfig(this.repo, errFn)
          .then(config => {
            if (!config) { return Promise.resolve(); }

            this._repoConfig = config;
            this._loading = false;
          });
    },

    _computeLoadingClass(loading) {
      return loading ? 'loading' : '';
    },

    _isLoading() {
      return this._loading || this._loading === undefined;
    },

    _handleRunningGC() {
      return this.$.restAPI.runRepoGC(this.repo).then(response => {
        if (response.status === 200) {
          this.dispatchEvent(new CustomEvent(
              'show-alert',
              {detail: {message: GC_MESSAGE}, bubbles: true, composed: true}));
        }
      });
    },

    _createNewChange() {
      this.$.createChangeOverlay.open();
    },

    _handleCreateChange() {
      this.$.createNewChangeModal.handleCreateChange();
      this._handleCloseCreateChange();
    },

    _handleCloseCreateChange() {
      this.$.createChangeOverlay.close();
    },

    _handleEditRepoConfig() {
      return this.$.restAPI.createChange(this.repo, CONFIG_BRANCH,
          EDIT_CONFIG_SUBJECT, undefined, false, true).then(change => {
<<<<<<< HEAD
            const message = change ?
                CREATE_CHANGE_SUCCEEDED_MESSAGE :
                CREATE_CHANGE_FAILED_MESSAGE;
            this.dispatchEvent(new CustomEvent(
                'show-alert',
                {detail: {message}, bubbles: true, composed: true}));
            if (!change) { return; }

            Gerrit.Nav.navigateToRelativeUrl(Gerrit.Nav.getEditUrlForDiff(
                change, CONFIG_PATH, INITIAL_PATCHSET));
          });
=======
        const message = change ?
          CREATE_CHANGE_SUCCEEDED_MESSAGE :
          CREATE_CHANGE_FAILED_MESSAGE;
        this.dispatchEvent(new CustomEvent('show-alert',
            {detail: {message}, bubbles: true}));
        if (!change) { return; }

        Gerrit.Nav.navigateToRelativeUrl(Gerrit.Nav.getEditUrlForDiff(
            change, CONFIG_PATH, INITIAL_PATCHSET));
      });
>>>>>>> e7d93748
    },
  });
})();<|MERGE_RESOLUTION|>--- conflicted
+++ resolved
@@ -101,30 +101,16 @@
     _handleEditRepoConfig() {
       return this.$.restAPI.createChange(this.repo, CONFIG_BRANCH,
           EDIT_CONFIG_SUBJECT, undefined, false, true).then(change => {
-<<<<<<< HEAD
-            const message = change ?
-                CREATE_CHANGE_SUCCEEDED_MESSAGE :
-                CREATE_CHANGE_FAILED_MESSAGE;
-            this.dispatchEvent(new CustomEvent(
-                'show-alert',
-                {detail: {message}, bubbles: true, composed: true}));
-            if (!change) { return; }
-
-            Gerrit.Nav.navigateToRelativeUrl(Gerrit.Nav.getEditUrlForDiff(
-                change, CONFIG_PATH, INITIAL_PATCHSET));
-          });
-=======
         const message = change ?
           CREATE_CHANGE_SUCCEEDED_MESSAGE :
           CREATE_CHANGE_FAILED_MESSAGE;
         this.dispatchEvent(new CustomEvent('show-alert',
-            {detail: {message}, bubbles: true}));
+            {detail: {message}, bubbles: true, composed: true}));
         if (!change) { return; }
 
         Gerrit.Nav.navigateToRelativeUrl(Gerrit.Nav.getEditUrlForDiff(
             change, CONFIG_PATH, INITIAL_PATCHSET));
       });
->>>>>>> e7d93748
     },
   });
 })();