/**
 * @license
 * Copyright (C) 2018 The Android Open Source Project
 *
 * Licensed under the Apache License, Version 2.0 (the "License");
 * you may not use this file except in compliance with the License.
 * You may obtain a copy of the License at
 *
 * http://www.apache.org/licenses/LICENSE-2.0
 *
 * Unless required by applicable law or agreed to in writing, software
 * distributed under the License is distributed on an "AS IS" BASIS,
 * WITHOUT WARRANTIES OR CONDITIONS OF ANY KIND, either express or implied.
 * See the License for the specific language governing permissions and
 * limitations under the License.
 */
import '@polymer/iron-input/iron-input';
import '@polymer/paper-toggle-button/paper-toggle-button';
import {formStyles} from '../../../styles/gr-form-styles';
import {sharedStyles} from '../../../styles/shared-styles';
import {subpageStyles} from '../../../styles/gr-subpage-styles';
import '../../shared/gr-icons/gr-icons';
import '../../shared/gr-select/gr-select';
import '../../shared/gr-tooltip-content/gr-tooltip-content';
import '../gr-plugin-config-array-editor/gr-plugin-config-array-editor';
import {LitElement, css, html} from 'lit';
import {customElement, property} from 'lit/decorators';
import {ConfigParameterInfoType} from '../../../constants/constants';
import {
  ConfigParameterInfo,
  PluginParameterToConfigParameterInfoMap,
} from '../../../types/common';
import {PaperToggleButtonElement} from '@polymer/paper-toggle-button/paper-toggle-button';
import {IronInputElement} from '@polymer/iron-input/iron-input';
import {
  PluginConfigOptionsChangedEventDetail,
  PluginOption,
} from './gr-repo-plugin-config-types';

const PLUGIN_CONFIG_CHANGED_EVENT_NAME = 'plugin-config-changed';

export interface ConfigChangeInfo {
  _key: string; // parameterName of PluginParameterToConfigParameterInfoMap
  info: ConfigParameterInfo;
  notifyPath: string;
}

export interface PluginData {
  name: string; // parameterName of PluginParameterToConfigParameterInfoMap
  config: PluginParameterToConfigParameterInfoMap;
}

export interface PluginConfigChangeDetail {
  name: string; // parameterName of PluginParameterToConfigParameterInfoMap
  config: PluginParameterToConfigParameterInfoMap;
  notifyPath: string;
}

@customElement('gr-repo-plugin-config')
export class GrRepoPluginConfig extends LitElement {
  /**
   * Fired when the plugin config changes.
   *
   * @event plugin-config-changed
   */

  @property({type: Object})
  pluginData?: PluginData;

<<<<<<< HEAD
  static override get styles() {
    return [
      sharedStyles,
      formStyles,
      subpageStyles,
      css`
        .inherited {
          color: var(--deemphasized-text-color);
          margin-left: var(--spacing-m);
        }
        section.section:not(.ARRAY) .title {
          align-items: center;
          display: flex;
        }
        section.section.ARRAY .title {
          padding-top: var(--spacing-m);
        }
      `,
    ];
=======
  @property({
    type: Array,
    computed: '_computePluginConfigOptions(pluginData.*)',
  })
  _pluginConfigOptions!: PluginOption[]; // _computePluginConfigOptions never returns null

  @property({type: Boolean, reflectToAttribute: true})
  disabled = false;

  _computePluginConfigOptions(
    dataRecord: PolymerDeepPropertyChange<PluginData, PluginData>
  ): PluginOption[] {
    if (!dataRecord || !dataRecord.base || !dataRecord.base.config) {
      return [];
    }
    const config = dataRecord.base.config;
    return Object.keys(config).map(_key => {
      return {_key, info: config[_key]};
    });
>>>>>>> 76110d99
  }

  override render() {
    // Render can be called prior to pluginData being updated.
    const pluginConfigOptions = this.pluginData
      ? this._computePluginConfigOptions(this.pluginData)
      : [];

    return html`
      <div class="gr-form-styles">
        <fieldset>
          <h4>${this.pluginData?.name || ''}</h4>
          ${pluginConfigOptions.map(option => this.renderOption(option))}
        </fieldset>
      </div>
    `;
  }

  private renderInherited(option: PluginOption) {
    if (option.info.inherited_value) {
      return html`
        <span class="inherited">
          (Inherited: ${option.info.inherited_value})
        </span>
      `;
    } else {
      return html``;
    }
  }

  private renderOption(option: PluginOption) {
    return html`
      <section class="section ${option.info.type}">
        <span class="title"> ${this.renderOptionTitle(option)} </span>
        <span class="value">
          ${this.renderOptionDetail(option)} ${this.renderInherited(option)}
        </span>
      </section>
    `;
  }

  private renderOptionTitle(option: PluginOption) {
    const titleName = html`<span>${option.info.display_name}</span>`;
    if (!option.info.description) return titleName;
    return html` <gr-tooltip-content
      has-tooltip
      show-icon
      title="${option.info.description}"
    >
      ${titleName}
    </gr-tooltip-content>`;
  }

  private renderOptionDetail(option: PluginOption) {
    if (option.info.type === ConfigParameterInfoType.ARRAY) {
      return html`
        <gr-plugin-config-array-editor
          @plugin-config-option-changed=${this._handleArrayChange}
          .pluginOption="${option}"
        ></gr-plugin-config-array-editor>
      `;
    } else if (option.info.type === ConfigParameterInfoType.BOOLEAN) {
      return html`
        <paper-toggle-button
          ?checked=${this._computeChecked(option.info.value)}
          @change=${this._handleBooleanChange}
          data-option-key=${option._key}
          ?disabled=${!option.info.editable}
          @click=${this._onTapPluginBoolean}
        ></paper-toggle-button>
      `;
    } else if (option.info.type === ConfigParameterInfoType.LIST) {
      return html`
        <gr-select
          .bindValue=${option.info.value}
          @change=${this._handleListChange}
        >
          <select
            data-option-key=${option._key}
            ?disabled=${!option.info.editable}
          >
            ${(option.info.permitted_values || []).map(
              value => html`<option value="${value}">${value}</option>`
            )}
          </select>
        </gr-select>
      `;
    } else if (
      option.info.type === ConfigParameterInfoType.STRING ||
      option.info.type === ConfigParameterInfoType.INT ||
      option.info.type === ConfigParameterInfoType.LONG
    ) {
      return html`
        <iron-input
          @input=${this._handleStringChange}
          data-option-key="${option._key}"
        >
          <input
            is="iron-input"
            .value="${option.info.value ?? ''}"
            @input=${this._handleStringChange}
            data-option-key="${option._key}"
            ?disabled=${!option.info.editable}
          />
        </iron-input>
      `;
    } else {
      return html``;
    }
  }

<<<<<<< HEAD
  _computePluginConfigOptions(pluginData: PluginData) {
    const config = pluginData.config;
    return Object.keys(config).map(_key => {
      return {_key, info: config[_key]};
    });
=======
  _computeDisabled(disabled: boolean, editable: boolean) {
    return disabled || !editable;
>>>>>>> 76110d99
  }

  _computeChecked(value = 'false') {
    return JSON.parse(value) as boolean;
  }

  _handleStringChange(e: Event) {
    const el = e.target as IronInputElement;
    // In the template, the data-option-key is assigned to each editor
    const _key = el.getAttribute('data-option-key')!;
    const configChangeInfo = this._buildConfigChangeInfo(el.value, _key);
    this._handleChange(configChangeInfo);
  }

  _handleListChange(e: Event) {
    const el = e.target as HTMLOptionElement;
    // In the template, the data-option-key is assigned to each editor
    const _key = el.getAttribute('data-option-key')!;
    const configChangeInfo = this._buildConfigChangeInfo(el.value, _key);
    this._handleChange(configChangeInfo);
  }

  _handleBooleanChange(e: Event) {
    const el = e.target as PaperToggleButtonElement;
    // In the template, the data-option-key is assigned to each editor
    const _key = el.getAttribute('data-option-key')!;
    const configChangeInfo = this._buildConfigChangeInfo(
      JSON.stringify(el.checked),
      _key
    );
    this._handleChange(configChangeInfo);
  }

  _buildConfigChangeInfo(
    value: string | null | undefined,
    _key: string
  ): ConfigChangeInfo {
    // If pluginData is not set, editors are not created and this method
    // can't be called
    const info = this.pluginData!.config[_key];
    info.value = value !== null ? value : undefined;
    return {
      _key,
      info,
      notifyPath: `${_key}.value`,
    };
  }

  _handleArrayChange(e: CustomEvent<PluginConfigOptionsChangedEventDetail>) {
    this._handleChange(e.detail);
  }

  _handleChange({_key, info, notifyPath}: ConfigChangeInfo) {
    // If pluginData is not set, editors are not created and this method
    // can't be called
    const {name, config} = this.pluginData!;

    /** @type {Object} */
    const detail: PluginConfigChangeDetail = {
      name,
      config: {...config, [_key]: info},
      notifyPath: `${name}.${notifyPath}`,
    };

    this.dispatchEvent(
      new CustomEvent(PLUGIN_CONFIG_CHANGED_EVENT_NAME, {
        detail,
        bubbles: true,
        composed: true,
      })
    );
  }

  /**
   * Work around a issue on iOS when clicking turns into double tap
   */
  _onTapPluginBoolean(e: Event) {
    e.preventDefault();
  }
}

declare global {
  interface HTMLElementTagNameMap {
    'gr-repo-plugin-config': GrRepoPluginConfig;
  }
}<|MERGE_RESOLUTION|>--- conflicted
+++ resolved
@@ -67,7 +67,9 @@
   @property({type: Object})
   pluginData?: PluginData;
 
-<<<<<<< HEAD
+  @property({type: Boolean, reflectToAttribute: true})
+  disabled = false;
+
   static override get styles() {
     return [
       sharedStyles,
@@ -87,27 +89,6 @@
         }
       `,
     ];
-=======
-  @property({
-    type: Array,
-    computed: '_computePluginConfigOptions(pluginData.*)',
-  })
-  _pluginConfigOptions!: PluginOption[]; // _computePluginConfigOptions never returns null
-
-  @property({type: Boolean, reflectToAttribute: true})
-  disabled = false;
-
-  _computePluginConfigOptions(
-    dataRecord: PolymerDeepPropertyChange<PluginData, PluginData>
-  ): PluginOption[] {
-    if (!dataRecord || !dataRecord.base || !dataRecord.base.config) {
-      return [];
-    }
-    const config = dataRecord.base.config;
-    return Object.keys(config).map(_key => {
-      return {_key, info: config[_key]};
-    });
->>>>>>> 76110d99
   }
 
   override render() {
@@ -175,7 +156,7 @@
           ?checked=${this._computeChecked(option.info.value)}
           @change=${this._handleBooleanChange}
           data-option-key=${option._key}
-          ?disabled=${!option.info.editable}
+          ?disabled=${this._computeDisabled(option.info.editable)}
           @click=${this._onTapPluginBoolean}
         ></paper-toggle-button>
       `;
@@ -187,7 +168,7 @@
         >
           <select
             data-option-key=${option._key}
-            ?disabled=${!option.info.editable}
+            ?disabled=${this._computeDisabled(option.info.editable)}
           >
             ${(option.info.permitted_values || []).map(
               value => html`<option value="${value}">${value}</option>`
@@ -210,7 +191,7 @@
             .value="${option.info.value ?? ''}"
             @input=${this._handleStringChange}
             data-option-key="${option._key}"
-            ?disabled=${!option.info.editable}
+            ?disabled=${this._computeDisabled(option.info.editable)}
           />
         </iron-input>
       `;
@@ -219,16 +200,15 @@
     }
   }
 
-<<<<<<< HEAD
+  _computeDisabled(editable?: boolean) {
+    return this.disabled || !editable;
+  }
+
   _computePluginConfigOptions(pluginData: PluginData) {
     const config = pluginData.config;
     return Object.keys(config).map(_key => {
       return {_key, info: config[_key]};
     });
-=======
-  _computeDisabled(disabled: boolean, editable: boolean) {
-    return disabled || !editable;
->>>>>>> 76110d99
   }
 
   _computeChecked(value = 'false') {
