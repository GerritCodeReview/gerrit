--- conflicted
+++ resolved
@@ -35,17 +35,18 @@
     [{_key: 'testKey', info: 'testInfo'}]);
   });
 
-<<<<<<< HEAD
-=======
   test('_computeDisabled', () => {
-    assert.isFalse(element._computeDisabled(false, true));
-    assert.isTrue(element._computeDisabled(false, undefined));
-    assert.isTrue(element._computeDisabled(false, null));
-    assert.isTrue(element._computeDisabled(false, false));
-    assert.isTrue(element._computeDisabled(true, true));
+    const testDisabled = (disabled, editable) => {
+      element.disabled = disabled;
+      return element._computeDisabled(editable);
+    };
+    assert.isFalse(testDisabled(false, true));
+    assert.isTrue(testDisabled(false, undefined));
+    assert.isTrue(testDisabled(false, null));
+    assert.isTrue(testDisabled(false, false));
+    assert.isTrue(testDisabled(true, true));
   });
 
->>>>>>> 76110d99
   test('_handleChange', () => {
     const eventStub = sinon.stub(element, 'dispatchEvent');
     element.pluginData = {
