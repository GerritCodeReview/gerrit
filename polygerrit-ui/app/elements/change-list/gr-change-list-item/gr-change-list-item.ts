/**
 * @license
 * Copyright 2015 Google LLC
 * SPDX-License-Identifier: Apache-2.0
 */
import '../../shared/gr-account-label/gr-account-label';
import '../../shared/gr-change-star/gr-change-star';
import '../../shared/gr-change-status/gr-change-status';
import '../../shared/gr-date-formatter/gr-date-formatter';
import '../../shared/gr-icon/gr-icon';
import '../../shared/gr-limited-text/gr-limited-text';
import '../../shared/gr-tooltip-content/gr-tooltip-content';
import '../../plugins/gr-endpoint-decorator/gr-endpoint-decorator';
import '../../plugins/gr-endpoint-param/gr-endpoint-param';
import '../gr-change-list-column-requirements-summary/gr-change-list-column-requirements-summary';
import '../gr-change-list-column-requirement/gr-change-list-column-requirement';
import '../../shared/gr-tooltip-content/gr-tooltip-content';
import {navigationToken} from '../../core/gr-navigation/gr-navigation';
import {getDisplayName} from '../../../utils/display-name-util';
import {getAppContext} from '../../../services/app-context';
import {truncatePath} from '../../../utils/path-list-util';
import {changeStatuses} from '../../../utils/change-util';
import {isSelf, isServiceUser} from '../../../utils/account-util';
import {
  ChangeInfo,
  ServerInfo,
  AccountInfo,
  Timestamp,
  NumericChangeId,
} from '../../../types/common';
import {hasOwnProperty, assertIsDefined} from '../../../utils/common-util';
import {changeListStyles} from '../../../styles/gr-change-list-styles';
import {sharedStyles} from '../../../styles/shared-styles';
import {LitElement, css, html, PropertyValues} from 'lit';
import {customElement, property, state} from 'lit/decorators.js';
import {submitRequirementsStyles} from '../../../styles/gr-submit-requirements-styles';
import {ifDefined} from 'lit/directives/if-defined.js';
import {ChangeStatus, ColumnNames, WAITING} from '../../../constants/constants';
import {bulkActionsModelToken} from '../../../models/bulk-actions/bulk-actions-model';
import {resolve} from '../../../models/dependency';
import {subscribe} from '../../lit/subscription-controller';
import {classMap} from 'lit/directives/class-map.js';
import {createSearchUrl} from '../../../models/views/search';
import {createChangeUrl} from '../../../models/views/change';
import {userModelToken} from '../../../models/user/user-model';
import {pluginLoaderToken} from '../../shared/gr-js-api-interface/gr-plugin-loader';

enum ChangeSize {
  XS = 10,
  SMALL = 50,
  MEDIUM = 250,
  LARGE = 1000,
}

// export for testing
export enum LabelCategory {
  NOT_APPLICABLE = 'NOT_APPLICABLE',
  APPROVED = 'APPROVED',
  POSITIVE = 'POSITIVE',
  NEUTRAL = 'NEUTRAL',
  UNRESOLVED_COMMENTS = 'UNRESOLVED_COMMENTS',
  NEGATIVE = 'NEGATIVE',
  REJECTED = 'REJECTED',
}

// How many reviewers should be shown with an account-label?
const PRIMARY_REVIEWERS_COUNT = 2;

declare global {
  interface HTMLElementTagNameMap {
    'gr-change-list-item': GrChangeListItem;
  }
}

@customElement('gr-change-list-item')
export class GrChangeListItem extends LitElement {
  /** The logged-in user's account, or null if no user is logged in. */
  @property({type: Object})
  account: AccountInfo | null = null;

  @property({type: Array})
  visibleChangeTableColumns?: string[];

  @property({type: Array})
  labelNames?: string[];

  @property({type: Object})
  change?: ChangeInfo;

  @property({type: Object})
  config?: ServerInfo;

  /** Name of the section in the change-list. Used for reporting. */
  @property({type: String})
  sectionName?: string;

  @property({type: Boolean})
  showNumber = false;

  @property({type: String})
  usp?: string;

  /** Index of the item in the overall list. */
  @property({type: Number})
  globalIndex = 0;

  /** Callback to call to request the item to be selected in the list. */
  @property({type: Function})
  triggerSelectionCallback?: (globalIndex: number) => void;

  @property({type: Boolean, reflect: true}) selected = false;

  // private but used in tests
  @property({type: Boolean, reflect: true}) checked = false;

  @state() private dynamicCellEndpoints?: string[];

<<<<<<< HEAD
  private readonly reporting = getAppContext().reportingService;

  private readonly getPluginLoader = resolve(this, pluginLoaderToken);
=======
  // Private but used in test.
  reporting: ReportingService = getAppContext().reportingService;
>>>>>>> 0a4ddc1f

  // Private but used in test.
  userModel = getAppContext().userModel;

  private readonly getBulkActionsModel = resolve(this, bulkActionsModelToken);

  private readonly getNavigation = resolve(this, navigationToken);

<<<<<<< HEAD
  private readonly getUserModel = resolve(this, userModelToken);

=======
>>>>>>> 0a4ddc1f
  @state() private isLoggedIn = false;

  constructor() {
    super();
    subscribe(
      this,
      () => this.getBulkActionsModel().selectedChangeNums$,
      selectedChangeNums => {
        this.updateCheckedState(selectedChangeNums);
      }
    );
    subscribe(
      this,
<<<<<<< HEAD
      () => this.getUserModel().loggedIn$,
=======
      () => this.userModel.loggedIn$,
>>>>>>> 0a4ddc1f
      isLoggedIn => (this.isLoggedIn = isLoggedIn)
    );
  }

  override connectedCallback() {
    super.connectedCallback();
    this.getPluginLoader()
      .awaitPluginsLoaded()
      .then(() => {
        this.dynamicCellEndpoints =
          this.getPluginLoader().pluginEndPoints.getDynamicEndpoints(
            'change-list-item-cell'
          );
      });
    this.addEventListener('click', this.onItemClick);
  }

  override disconnectedCallback() {
    this.removeEventListener('click', this.onItemClick);
  }

  override willUpdate(changedProperties: PropertyValues<this>) {
    // When the cursor selects this item, give it focus so that the item is read
    // out by screen readers and lets users start tabbing through the item
    if (this.selected && changedProperties.has('selected')) {
      this.focus();
    }

    if (changedProperties.has('change')) {
      this.updateCheckedState(
        this.getBulkActionsModel().getState().selectedChangeNums
      );
    }
  }

  private updateCheckedState(selectedChangeNums: NumericChangeId[]) {
    if (!this.change) {
      this.checked = false;
      return;
    }
    this.checked = selectedChangeNums.includes(this.change._number);
  }

  static override get styles() {
    return [
      changeListStyles,
      sharedStyles,
      submitRequirementsStyles,
      css`
        :host {
          display: table-row;
          color: var(--primary-text-color);
        }
        :host(:focus) {
          outline: none;
        }
        :host([checked]),
        :host(:hover) {
          background-color: var(--hover-background-color);
        }
        .container {
          position: relative;
        }
        .strikethrough {
          color: var(--deemphasized-text-color);
          text-decoration: line-through;
        }
        .content {
          overflow: hidden;
          position: absolute;
          text-overflow: ellipsis;
          white-space: nowrap;
          width: 100%;
        }
        .content a {
          display: block;
          overflow: hidden;
          text-overflow: ellipsis;
          white-space: nowrap;
          width: 100%;
        }
        .comments,
        .reviewers,
        .requirements {
          white-space: nowrap;
        }
        .reviewers {
          --account-max-length: 70px;
        }
        .spacer {
          height: 0;
          overflow: hidden;
        }
        .status {
          align-items: center;
          display: inline-flex;
        }
        .status .comma {
          padding-right: var(--spacing-xs);
        }
        /* Used to hide the leading separator comma for statuses. */
        .status .comma:first-of-type {
          display: none;
        }
        .size gr-tooltip-content {
          margin: -0.4rem -0.6rem;
          max-width: 2.5rem;
          padding: var(--spacing-m) var(--spacing-l);
        }
        .size span {
          border-radius: var(--border-radius);
          color: var(--dashboard-size-text);
          font-size: var(--font-size-small);
          /* To set height and width of span, it has to be inline block */
          display: inline-block;
          height: 20px;
          width: 20px;
          text-align: center;
          vertical-align: top;
        }
        .size span.size-xs {
          background-color: var(--dashboard-size-xs);
          color: var(--dashboard-size-xs-text);
        }
        .size span.size-s {
          background-color: var(--dashboard-size-s);
        }
        .size span.size-m {
          background-color: var(--dashboard-size-m);
        }
        .size span.size-l {
          background-color: var(--dashboard-size-l);
        }
        .size span.size-xl {
          background-color: var(--dashboard-size-xl);
          color: var(--dashboard-size-xl-text);
        }
        a {
          color: inherit;
          cursor: pointer;
          text-decoration: none;
        }
        a:hover {
          text-decoration: underline;
        }
        .subject:hover .content {
          text-decoration: underline;
        }
        .comma,
        .placeholder {
          color: var(--deemphasized-text-color);
        }
        .cell.selection input {
          vertical-align: middle;
        }
        .selectionLabel {
          padding: 10px;
          margin: -10px;
          display: block;
        }
        .cell.label {
          font-weight: var(--font-weight-normal);
        }
        .cell.label gr-icon {
          vertical-align: top;
        }
        /* Requirement child needs whole area */
        .cell.requirement {
          padding: 0;
          margin: 0;
        }
        @media only screen and (max-width: 50em) {
          :host {
            display: flex;
          }
        }
      `,
    ];
  }

  override render() {
    const changeUrl = this.computeChangeURL();
    return html`
      <td aria-hidden="true" class="cell leftPadding"></td>
      ${this.renderCellSelectionBox()} ${this.renderCellStar()}
      ${this.renderCellNumber(changeUrl)} ${this.renderCellSubject(changeUrl)}
      ${this.renderCellStatus()} ${this.renderCellOwner()}
      ${this.renderCellReviewers()} ${this.renderCellComments()}
      ${this.renderCellRepo()} ${this.renderCellBranch()}
      ${this.renderCellUpdated()} ${this.renderCellSubmitted()}
      ${this.renderCellWaiting()} ${this.renderCellSize()}
      ${this.renderCellRequirements()}
      ${this.labelNames?.map(labelNames => this.renderChangeLabels(labelNames))}
      ${this.dynamicCellEndpoints?.map(pluginEndpointName =>
        this.renderChangePluginEndpoint(pluginEndpointName)
      )}
    `;
  }

  private renderCellSelectionBox() {
    if (!this.isLoggedIn) return;

    return html`
      <td class="cell selection">
        <!--
          The .checked property must be used rather than the attribute because
          the attribute only controls the default checked state and does not
          update the current checked state.
          See: https://developer.mozilla.org/en-US/docs/Web/HTML/Element/input/checkbox#attr-checked
        -->
        <label class="selectionLabel">
          <input
            type="checkbox"
            .checked=${this.checked}
            @click=${this.toggleCheckbox}
          />
        </label>
      </td>
    `;
  }

  private renderCellStar() {
    if (!this.isLoggedIn) return;

    return html`
      <td class="cell star">
        <gr-change-star .change=${this.change}></gr-change-star>
      </td>
    `;
  }

  private renderCellNumber(changeUrl: string) {
    if (!this.showNumber) return;

    return html`
      <td class="cell number">
        <a href=${changeUrl}>${this.change?._number}</a>
      </td>
    `;
  }

  private renderCellSubject(changeUrl: string) {
    if (
      this.computeIsColumnHidden(
        ColumnNames.SUBJECT,
        this.visibleChangeTableColumns
      )
    )
      return;

    return html`
      <td class="cell subject">
        <a
          title=${ifDefined(this.change?.subject)}
          href=${changeUrl}
          @click=${this.handleChangeClick}
        >
          <div class="container">
            <div
              class=${classMap({
                content: true,
                strikethrough: this.change?.status === ChangeStatus.ABANDONED,
              })}
            >
              ${this.change?.subject}
            </div>
            <div class="spacer">${this.change?.subject}</div>
            <span>&nbsp;</span>
          </div>
        </a>
      </td>
    `;
  }

  private renderCellStatus() {
    if (
      this.computeIsColumnHidden(
        ColumnNames.STATUS,
        this.visibleChangeTableColumns
      )
    )
      return;

    return html` <td class="cell status">${this.renderChangeStatus()}</td> `;
  }

  private renderChangeStatus() {
    if (!this.changeStatuses().length) {
      return html`<span class="placeholder">--</span>`;
    }

    return this.changeStatuses().map(
      status => html`
        <div class="comma">,</div>
        <gr-change-status flat .status=${status}></gr-change-status>
      `
    );
  }

  private renderCellOwner() {
    if (
      this.computeIsColumnHidden(
        ColumnNames.OWNER,
        this.visibleChangeTableColumns
      )
    )
      return;

    return html`
      <td class="cell owner">
        <gr-account-label
          highlightAttention
          clickable
          .change=${this.change}
          .account=${this.change?.owner}
        ></gr-account-label>
      </td>
    `;
  }

  private renderCellReviewers() {
    if (
      this.computeIsColumnHidden(
        ColumnNames.REVIEWERS,
        this.visibleChangeTableColumns
      )
    )
      return;

    return html`
      <td class="cell reviewers">
        <div>
          ${this.computePrimaryReviewers().map((reviewer, index) =>
            this.renderChangeReviewers(reviewer, index)
          )}
          ${this.computeAdditionalReviewersCount()
            ? html`<span title=${this.computeAdditionalReviewersTitle()}
                >+${this.computeAdditionalReviewersCount()}</span
              >`
            : ''}
        </div>
      </td>
    `;
  }

  private renderChangeReviewers(reviewer: AccountInfo, index: number) {
    return html`
      <gr-account-label
        clickable
        hideAvatar
        firstName
        highlightAttention
        .change=${this.change}
        .account=${reviewer}
      ></gr-account-label
      ><span ?hidden=${this.computeCommaHidden(index)} aria-hidden="true"
        >,
      </span>
    `;
  }

  private renderCellComments() {
    if (this.computeIsColumnHidden('Comments', this.visibleChangeTableColumns))
      return;

    return html`
      <td class="cell comments">
        ${this.change?.unresolved_comment_count
          ? html`<gr-icon icon="mode_comment" filled></gr-icon>`
          : ''}
        <span
          >${this.computeComments(this.change?.unresolved_comment_count)}</span
        >
      </td>
    `;
  }

  private renderCellRepo() {
    if (
      this.computeIsColumnHidden(
        ColumnNames.REPO,
        this.visibleChangeTableColumns
      )
    ) {
      return;
    }

    const repo = this.change?.project ?? '';
    return html`
      <td class="cell repo">
        <a class="fullRepo" href=${this.computeRepoUrl()}> ${repo} </a>
        <a class="truncatedRepo" href=${this.computeRepoUrl()} title=${repo}>
          ${truncatePath(repo, 2)}
        </a>
      </td>
    `;
  }

  private renderCellBranch() {
    if (
      this.computeIsColumnHidden(
        ColumnNames.BRANCH,
        this.visibleChangeTableColumns
      )
    )
      return;

    return html`
      <td class="cell branch">
        <a href=${this.computeRepoBranchURL()}> ${this.change?.branch} </a>
        ${this.renderChangeBranch()}
      </td>
    `;
  }

  private renderChangeBranch() {
    if (!this.change?.topic) return;

    return html`
      (<a href=${this.computeTopicURL()}
        ><!--
      --><gr-limited-text .limit=${50} .text=${this.change.topic}>
        </gr-limited-text
        ><!--
    --></a
      >)
    `;
  }

  private renderCellUpdated() {
    if (this.computeIsColumnHidden('Updated', this.visibleChangeTableColumns))
      return;

    return html`
      <td class="cell updated">
        <gr-date-formatter
          withTooltip
          .dateStr=${this.formatDate(this.change?.updated)}
        ></gr-date-formatter>
      </td>
    `;
  }

  private renderCellSubmitted() {
    if (this.computeIsColumnHidden('Submitted', this.visibleChangeTableColumns))
      return;

    return html`
      <td class="cell submitted">
        <gr-date-formatter
          withTooltip
          .dateStr=${this.formatDate(this.change?.submitted)}
        ></gr-date-formatter>
      </td>
    `;
  }

  private renderCellWaiting() {
    if (this.computeIsColumnHidden(WAITING, this.visibleChangeTableColumns))
      return;

    return html`
      <td class="cell waiting">
        <gr-date-formatter
          withTooltip
          forceRelative
          relativeOptionNoAgo
          .dateStr=${this.computeWaiting()}
        ></gr-date-formatter>
      </td>
    `;
  }

  private renderCellSize() {
    if (this.computeIsColumnHidden('Size', this.visibleChangeTableColumns))
      return;

    return html`
      <td class="cell size">
        <gr-tooltip-content has-tooltip title=${this.computeSizeTooltip()}>
          ${this.renderChangeSize()}
        </gr-tooltip-content>
      </td>
    `;
  }

  private renderChangeSize() {
    const changeSize = this.computeChangeSize();
    if (!changeSize) return html`<span class="placeholder">--</span>`;

    return html`
      <span class="size-${changeSize.toLowerCase()}">${changeSize}</span>
    `;
  }

  private renderCellRequirements() {
    if (
      this.computeIsColumnHidden(
        ColumnNames.STATUS2,
        this.visibleChangeTableColumns
      )
    )
      return;

    return html`
      <td class="cell requirements">
        <gr-change-list-column-requirements-summary .change=${this.change}>
        </gr-change-list-column-requirements-summary>
      </td>
    `;
  }

  private renderChangeLabels(labelName: string) {
    return html` <td class="cell label requirement">
      <gr-change-list-column-requirement
        .change=${this.change}
        .labelName=${labelName}
      >
      </gr-change-list-column-requirement>
    </td>`;
  }

  private renderChangePluginEndpoint(pluginEndpointName: string) {
    return html`
      <td class="cell endpoint">
        <gr-endpoint-decorator name=${pluginEndpointName}>
          <gr-endpoint-param name="change" .value=${this.change}>
          </gr-endpoint-param>
        </gr-endpoint-decorator>
      </td>
    `;
  }

  private readonly onItemClick = (e: Event) => {
    // Check the path to verify that the item row itself was directly clicked.
    // This will allow users using screen readers like VoiceOver to select an
    // item with j/k and go to the selected change with Ctrl+Option+Space, but
    // not interfere with clicks on interactive elements within the
    // gr-change-list-item such as account links, which will bubble through
    // without triggering this extra navigation.
    if (this.change && e.composedPath()[0] === this) {
      this.getNavigation().setUrl(createChangeUrl({change: this.change}));
    }
  };

  private changeStatuses() {
    if (!this.change) return [];
    return changeStatuses(this.change);
  }

  private computeChangeURL() {
    if (!this.change) return '';
    return createChangeUrl({change: this.change, usp: this.usp});
  }

  private computeRepoUrl() {
    if (!this.change) return '';
    return createSearchUrl({repo: this.change.project, statuses: ['open']});
  }

  private computeRepoBranchURL() {
    if (!this.change) return '';
    return createSearchUrl({
      branch: this.change.branch,
      repo: this.change.project,
    });
  }

  private computeTopicURL() {
    if (!this.change?.topic) return '';
    return createSearchUrl({topic: this.change.topic});
  }

  private toggleCheckbox() {
    assertIsDefined(this.change, 'change');
    this.checked = !this.checked;
    this.triggerSelectionCallback?.(this.globalIndex);
    this.getBulkActionsModel().toggleSelectedChangeNum(this.change._number);
  }

  // private but used in test
  computeSizeTooltip() {
    if (
      !this.change ||
      this.change.insertions + this.change.deletions === 0 ||
      isNaN(this.change.insertions + this.change.deletions)
    ) {
      return 'Size unknown';
    } else {
      return `added ${this.change.insertions}, removed ${this.change.deletions} lines`;
    }
  }

  private hasAttention(account: AccountInfo) {
    if (!this.change || !this.change.attention_set || !account._account_id) {
      return false;
    }
    return hasOwnProperty(this.change.attention_set, account._account_id);
  }

  /**
   * Computes the array of all reviewers with sorting the reviewers in the
   * attention set before others, and the current user first.
   *
   * private but used in test
   */
  computeReviewers() {
    if (!this.change?.reviewers || !this.change?.reviewers.REVIEWER) return [];
    const reviewers = [...this.change.reviewers.REVIEWER].filter(
      r =>
        (!this.change?.owner ||
          this.change?.owner._account_id !== r._account_id) &&
        !isServiceUser(r)
    );
    reviewers.sort((r1, r2) => {
      if (this.account) {
        if (isSelf(r1, this.account)) return -1;
        if (isSelf(r2, this.account)) return 1;
      }
      if (this.hasAttention(r1) && !this.hasAttention(r2)) return -1;
      if (this.hasAttention(r2) && !this.hasAttention(r1)) return 1;
      return (r1.name || '').localeCompare(r2.name || '');
    });
    return reviewers;
  }

  private computePrimaryReviewers() {
    return this.computeReviewers().slice(0, PRIMARY_REVIEWERS_COUNT);
  }

  private computeAdditionalReviewers() {
    return this.computeReviewers().slice(PRIMARY_REVIEWERS_COUNT);
  }

  private computeAdditionalReviewersCount() {
    return this.computeAdditionalReviewers().length;
  }

  private computeAdditionalReviewersTitle() {
    if (!this.change || !this.config) return '';
    return this.computeAdditionalReviewers()
      .map(user => getDisplayName(this.config, user, true))
      .join(', ');
  }

  private computeComments(unresolved_comment_count?: number) {
    if (!unresolved_comment_count || unresolved_comment_count < 1) return '';
    return `${unresolved_comment_count} unresolved`;
  }

  /**
   * TShirt sizing is based on the following paper:
   * http://dirkriehle.com/wp-content/uploads/2008/09/hicss-42-csdistr-final-web.pdf
   *
   * private but used in test
   */
  computeChangeSize() {
    if (!this.change) return null;
    const delta = this.change.insertions + this.change.deletions;
    if (isNaN(delta) || delta === 0) {
      return null; // Unknown
    }
    if (delta < ChangeSize.XS) {
      return 'XS';
    } else if (delta < ChangeSize.SMALL) {
      return 'S';
    } else if (delta < ChangeSize.MEDIUM) {
      return 'M';
    } else if (delta < ChangeSize.LARGE) {
      return 'L';
    } else {
      return 'XL';
    }
  }

  private computeWaiting(): Timestamp | undefined {
    if (!this.account?._account_id || !this.change?.attention_set)
      return undefined;
    return this.change?.attention_set[this.account._account_id]?.last_update;
  }

  private computeIsColumnHidden(
    columnToCheck?: string,
    columnsToDisplay?: string[]
  ) {
    if (!columnsToDisplay || !columnToCheck) {
      return false;
    }
    return !columnsToDisplay.includes(columnToCheck);
  }

  private formatDate(date: Timestamp | undefined): string | undefined {
    if (!date) return undefined;
    return date.toString();
  }

  private handleChangeClick() {
    // Don't prevent the default and neither stop bubbling. We just want to
    // report the click, but then let the browser handle the click on the link.

    const selfId = (this.account && this.account._account_id) || -1;
    const ownerId =
      (this.change && this.change.owner && this.change.owner._account_id) || -1;

    this.reporting.reportInteraction('change-row-clicked', {
      section: this.sectionName,
      isOwner: selfId === ownerId,
    });
  }

  private computeCommaHidden(index: number) {
    const additionalCount = this.computeAdditionalReviewersCount();
    const primaryCount = this.computePrimaryReviewers().length;
    const isLast = index === primaryCount - 1;
    return isLast && additionalCount === 0;
  }
}<|MERGE_RESOLUTION|>--- conflicted
+++ resolved
@@ -115,14 +115,9 @@
 
   @state() private dynamicCellEndpoints?: string[];
 
-<<<<<<< HEAD
   private readonly reporting = getAppContext().reportingService;
 
   private readonly getPluginLoader = resolve(this, pluginLoaderToken);
-=======
-  // Private but used in test.
-  reporting: ReportingService = getAppContext().reportingService;
->>>>>>> 0a4ddc1f
 
   // Private but used in test.
   userModel = getAppContext().userModel;
@@ -131,11 +126,8 @@
 
   private readonly getNavigation = resolve(this, navigationToken);
 
-<<<<<<< HEAD
   private readonly getUserModel = resolve(this, userModelToken);
 
-=======
->>>>>>> 0a4ddc1f
   @state() private isLoggedIn = false;
 
   constructor() {
@@ -149,11 +141,7 @@
     );
     subscribe(
       this,
-<<<<<<< HEAD
       () => this.getUserModel().loggedIn$,
-=======
-      () => this.userModel.loggedIn$,
->>>>>>> 0a4ddc1f
       isLoggedIn => (this.isLoggedIn = isLoggedIn)
     );
   }
