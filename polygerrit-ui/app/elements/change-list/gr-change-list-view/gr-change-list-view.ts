--- conflicted
+++ resolved
@@ -6,10 +6,6 @@
 import '../gr-change-list/gr-change-list';
 import '../gr-repo-header/gr-repo-header';
 import '../gr-user-header/gr-user-header';
-<<<<<<< HEAD
-=======
-import {page} from '../../../utils/page-wrapper-utils';
->>>>>>> 0a4ddc1f
 import {
   AccountDetailInfo,
   AccountId,
@@ -30,11 +26,8 @@
 } from '../../../models/views/search';
 import {resolve} from '../../../models/dependency';
 import {subscribe} from '../../lit/subscription-controller';
-<<<<<<< HEAD
 import {userModelToken} from '../../../models/user/user-model';
 import {navigationToken} from '../../core/gr-navigation/gr-navigation';
-=======
->>>>>>> 0a4ddc1f
 
 const LIMIT_OPERATOR_PATTERN = /\blimit:(\d+)/i;
 
@@ -93,16 +86,10 @@
     this.addEventListener('next-page', () => this.handleNextPage());
     this.addEventListener('previous-page', () => this.handlePreviousPage());
 
-<<<<<<< HEAD
     subscribe(
       this,
       () => this.getViewModel().query$,
       x => (this.query = x)
-=======
-    subscribe(
-      this,
-      () => this.getViewModel().query$,
-      x => (this.query = x)
     );
     subscribe(
       this,
@@ -128,32 +115,6 @@
       this,
       () => this.getViewModel().repo$,
       x => (this.repo = x)
->>>>>>> 0a4ddc1f
-    );
-    subscribe(
-      this,
-      () => this.getViewModel().offsetNumber$,
-      x => (this.offset = x)
-    );
-    subscribe(
-      this,
-      () => this.getViewModel().loading$,
-      x => (this.loading = x)
-    );
-    subscribe(
-      this,
-      () => this.getViewModel().changes$,
-      x => (this.changes = x)
-    );
-    subscribe(
-      this,
-      () => this.getViewModel().userId$,
-      x => (this.userId = x)
-    );
-    subscribe(
-      this,
-      () => this.getViewModel().repo$,
-      x => (this.repo = x)
     );
     subscribe(
       this,
@@ -167,20 +128,12 @@
     );
     subscribe(
       this,
-<<<<<<< HEAD
       () => this.getUserModel().preferenceChangesPerPage$,
-=======
-      () => this.userModel.preferenceChangesPerPage$,
->>>>>>> 0a4ddc1f
       x => (this.changesPerPage = x)
     );
     subscribe(
       this,
-<<<<<<< HEAD
       () => this.getUserModel().preferences$,
-=======
-      () => this.userModel.preferences$,
->>>>>>> 0a4ddc1f
       x => (this.preferences = x)
     );
   }
@@ -334,11 +287,7 @@
   // private but used in test
   handlePreviousPage() {
     if (!this.prevArrow || !this.changesPerPage) return;
-<<<<<<< HEAD
     this.getNavigation().setUrl(this.computeNavLink(-1));
-=======
-    page.show(this.computeNavLink(-1));
->>>>>>> 0a4ddc1f
   }
 
   // private but used in test
