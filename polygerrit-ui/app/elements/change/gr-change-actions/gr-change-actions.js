/**
 * @license
 * Copyright (C) 2016 The Android Open Source Project
 *
 * Licensed under the Apache License, Version 2.0 (the "License");
 * you may not use this file except in compliance with the License.
 * You may obtain a copy of the License at
 *
 * http://www.apache.org/licenses/LICENSE-2.0
 *
 * Unless required by applicable law or agreed to in writing, software
 * distributed under the License is distributed on an "AS IS" BASIS,
 * WITHOUT WARRANTIES OR CONDITIONS OF ANY KIND, either express or implied.
 * See the License for the specific language governing permissions and
 * limitations under the License.
 */
import '../../../scripts/bundled-polymer.js';

import '../../../behaviors/fire-behavior/fire-behavior.js';
import '../../../behaviors/gr-patch-set-behavior/gr-patch-set-behavior.js';
import '../../../behaviors/rest-client-behavior/rest-client-behavior.js';
import '../../admin/gr-create-change-dialog/gr-create-change-dialog.js';
import '../../core/gr-navigation/gr-navigation.js';
import '../../core/gr-reporting/gr-reporting.js';
import '../../shared/gr-button/gr-button.js';
import '../../shared/gr-dialog/gr-dialog.js';
import '../../shared/gr-dropdown/gr-dropdown.js';
import '../../shared/gr-icons/gr-icons.js';
import '../../shared/gr-js-api-interface/gr-js-api-interface.js';
import '../../shared/gr-overlay/gr-overlay.js';
import '../../shared/gr-rest-api-interface/gr-rest-api-interface.js';
import '../gr-confirm-abandon-dialog/gr-confirm-abandon-dialog.js';
import '../gr-confirm-cherrypick-dialog/gr-confirm-cherrypick-dialog.js';
import '../gr-confirm-cherrypick-conflict-dialog/gr-confirm-cherrypick-conflict-dialog.js';
import '../gr-confirm-move-dialog/gr-confirm-move-dialog.js';
import '../gr-confirm-rebase-dialog/gr-confirm-rebase-dialog.js';
import '../gr-confirm-revert-dialog/gr-confirm-revert-dialog.js';
import '../gr-confirm-revert-submission-dialog/gr-confirm-revert-submission-dialog.js';
import '../gr-confirm-submit-dialog/gr-confirm-submit-dialog.js';
import '../../../styles/shared-styles.js';
import {dom} from '@polymer/polymer/lib/legacy/polymer.dom.js';
import {mixinBehaviors} from '@polymer/polymer/lib/legacy/class.js';
import {GestureEventListeners} from '@polymer/polymer/lib/mixins/gesture-event-listeners.js';
import {LegacyElementMixin} from '@polymer/polymer/lib/legacy/legacy-element-mixin.js';
import {PolymerElement} from '@polymer/polymer/polymer-element.js';
import {htmlTemplate} from './gr-change-actions_html.js';

const ERR_BRANCH_EMPTY = 'The destination branch can’t be empty.';
const ERR_COMMIT_EMPTY = 'The commit message can’t be empty.';
const ERR_REVISION_ACTIONS = 'Couldn’t load revision actions.';
/**
 * @enum {string}
 */
const LabelStatus = {
  /**
   * This label provides what is necessary for submission.
   */
  OK: 'OK',
  /**
   * This label prevents the change from being submitted.
   */
  REJECT: 'REJECT',
  /**
   * The label may be set, but it's neither necessary for submission
   * nor does it block submission if set.
   */
  MAY: 'MAY',
  /**
   * The label is required for submission, but has not been satisfied.
   */
  NEED: 'NEED',
  /**
   * The label is required for submission, but is impossible to complete.
   * The likely cause is access has not been granted correctly by the
   * project owner or site administrator.
   */
  IMPOSSIBLE: 'IMPOSSIBLE',
  OPTIONAL: 'OPTIONAL',
};

const ChangeActions = {
  ABANDON: 'abandon',
  DELETE: '/',
  DELETE_EDIT: 'deleteEdit',
  EDIT: 'edit',
  FOLLOW_UP: 'followup',
  IGNORE: 'ignore',
  MOVE: 'move',
  PRIVATE: 'private',
  PRIVATE_DELETE: 'private.delete',
  PUBLISH_EDIT: 'publishEdit',
  REBASE_EDIT: 'rebaseEdit',
  RESTORE: 'restore',
  REVERT: 'revert',
  REVERT_SUBMISSION: 'revert_submission',
  REVIEWED: 'reviewed',
  STOP_EDIT: 'stopEdit',
  UNIGNORE: 'unignore',
  UNREVIEWED: 'unreviewed',
  WIP: 'wip',
};

const RevisionActions = {
  CHERRYPICK: 'cherrypick',
  REBASE: 'rebase',
  SUBMIT: 'submit',
  DOWNLOAD: 'download',
};

const ActionLoadingLabels = {
  abandon: 'Abandoning...',
  cherrypick: 'Cherry-picking...',
  delete: 'Deleting...',
  move: 'Moving..',
  rebase: 'Rebasing...',
  restore: 'Restoring...',
  revert: 'Reverting...',
  revert_submission: 'Reverting Submission...',
  submit: 'Submitting...',
};

const ActionType = {
  CHANGE: 'change',
  REVISION: 'revision',
};

const ADDITIONAL_ACTION_KEY_PREFIX = '__additionalAction_';

const QUICK_APPROVE_ACTION = {
  __key: 'review',
  __type: 'change',
  enabled: true,
  key: 'review',
  label: 'Quick approve',
  method: 'POST',
};

const ActionPriority = {
  CHANGE: 2,
  DEFAULT: 0,
  PRIMARY: 3,
  REVIEW: -3,
  REVISION: 1,
};

const DOWNLOAD_ACTION = {
  enabled: true,
  label: 'Download patch',
  title: 'Open download dialog',
  __key: 'download',
  __primary: false,
  __type: 'revision',
};

const REBASE_EDIT = {
  enabled: true,
  label: 'Rebase edit',
  title: 'Rebase change edit',
  __key: 'rebaseEdit',
  __primary: false,
  __type: 'change',
  method: 'POST',
};

const PUBLISH_EDIT = {
  enabled: true,
  label: 'Publish edit',
  title: 'Publish change edit',
  __key: 'publishEdit',
  __primary: false,
  __type: 'change',
  method: 'POST',
};

const DELETE_EDIT = {
  enabled: true,
  label: 'Delete edit',
  title: 'Delete change edit',
  __key: 'deleteEdit',
  __primary: false,
  __type: 'change',
  method: 'DELETE',
};

const EDIT = {
  enabled: true,
  label: 'Edit',
  title: 'Edit this change',
  __key: 'edit',
  __primary: false,
  __type: 'change',
};

const STOP_EDIT = {
  enabled: true,
  label: 'Stop editing',
  title: 'Stop editing this change',
  __key: 'stopEdit',
  __primary: false,
  __type: 'change',
};

// Set of keys that have icons. As more icons are added to gr-icons.html, this
// set should be expanded.
const ACTIONS_WITH_ICONS = new Set([
  ChangeActions.ABANDON,
  ChangeActions.DELETE_EDIT,
  ChangeActions.EDIT,
  ChangeActions.PUBLISH_EDIT,
  ChangeActions.REBASE_EDIT,
  ChangeActions.RESTORE,
  ChangeActions.REVERT,
  ChangeActions.REVERT_SUBMISSION,
  ChangeActions.STOP_EDIT,
  QUICK_APPROVE_ACTION.key,
  RevisionActions.REBASE,
  RevisionActions.SUBMIT,
]);

const AWAIT_CHANGE_ATTEMPTS = 5;
const AWAIT_CHANGE_TIMEOUT_MS = 1000;

const REVERT_TYPES = {
  REVERT_SINGLE_CHANGE: 1,
  REVERT_SUBMISSION: 2,
};

/* Revert submission is skipped as the normal revert dialog will now show
the user a choice between reverting single change or an entire submission.
Hence, a second button is not needed.
*/
const SKIP_ACTION_KEYS = [ChangeActions.REVERT_SUBMISSION];

/**
 * @appliesMixin Gerrit.FireMixin
 * @appliesMixin Gerrit.PatchSetMixin
 * @appliesMixin Gerrit.RESTClientMixin
 * @extends Polymer.Element
 */
class GrChangeActions extends mixinBehaviors( [
  Gerrit.FireBehavior,
  Gerrit.PatchSetBehavior,
  Gerrit.RESTClientBehavior,
], GestureEventListeners(
    LegacyElementMixin(
        PolymerElement))) {
  static get template() { return htmlTemplate; }

  static get is() { return 'gr-change-actions'; }
  /**
   * Fired when the change should be reloaded.
   *
   * @event reload-change
   */

  /**
   * Fired when an action is tapped.
   *
   * @event custom-tap - naming pattern: <action key>-tap
   */

  /**
   * Fires to show an alert when a send is attempted on the non-latest patch.
   *
   * @event show-alert
   */

  /**
   * Fires when a change action fails.
   *
   * @event show-error
   */

  constructor() {
    super();
    this.ActionType = ActionType;
    this.ChangeActions = ChangeActions;
    this.RevisionActions = RevisionActions;
  }

  static get properties() {
    return {
    /**
     * @type {{
     *    _number: number,
     *    branch: string,
     *    id: string,
     *    project: string,
     *    subject: string,
     *  }}
     */
      change: Object,
      actions: {
        type: Object,
        value() { return {}; },
      },
      primaryActionKeys: {
        type: Array,
        value() {
          return [
            RevisionActions.SUBMIT,
          ];
        },
      },
      disableEdit: {
        type: Boolean,
        value: false,
      },
      _hasKnownChainState: {
        type: Boolean,
        value: false,
      },
      _hideQuickApproveAction: {
        type: Boolean,
        value: false,
      },
      changeNum: String,
      changeStatus: String,
      commitNum: String,
      hasParent: {
        type: Boolean,
        observer: '_computeChainState',
      },
      latestPatchNum: String,
      commitMessage: {
        type: String,
        value: '',
      },
      /** @type {?} */
      revisionActions: {
        type: Object,
        notify: true,
        value() { return {}; },
      },
      // If property binds directly to [[revisionActions.submit]] it is not
      // updated when revisionActions doesn't contain submit action.
      /** @type {?} */
      _revisionSubmitAction: {
        type: Object,
        computed: '_getSubmitAction(revisionActions)',
      },
      // If property binds directly to [[revisionActions.rebase]] it is not
      // updated when revisionActions doesn't contain rebase action.
      /** @type {?} */
      _revisionRebaseAction: {
        type: Object,
        computed: '_getRebaseAction(revisionActions)',
      },
      privateByDefault: String,

      _loading: {
        type: Boolean,
        value: true,
      },
      _actionLoadingMessage: {
        type: String,
        value: '',
      },
      _allActionValues: {
        type: Array,
        computed: '_computeAllActions(actions.*, revisionActions.*,' +
          'primaryActionKeys.*, _additionalActions.*, change, ' +
          '_actionPriorityOverrides.*)',
      },
      _topLevelActions: {
        type: Array,
        computed: '_computeTopLevelActions(_allActionValues.*, ' +
          '_hiddenActions.*, _overflowActions.*)',
        observer: '_filterPrimaryActions',
      },
      _topLevelPrimaryActions: Array,
      _topLevelSecondaryActions: Array,
      _menuActions: {
        type: Array,
        computed: '_computeMenuActions(_allActionValues.*, ' +
          '_hiddenActions.*, _overflowActions.*)',
      },
      _overflowActions: {
        type: Array,
        value() {
          const value = [
            {
              type: ActionType.CHANGE,
              key: ChangeActions.WIP,
            },
            {
              type: ActionType.CHANGE,
              key: ChangeActions.DELETE,
            },
            {
              type: ActionType.REVISION,
              key: RevisionActions.CHERRYPICK,
            },
            {
              type: ActionType.CHANGE,
              key: ChangeActions.MOVE,
            },
            {
              type: ActionType.REVISION,
              key: RevisionActions.DOWNLOAD,
            },
            {
              type: ActionType.CHANGE,
              key: ChangeActions.IGNORE,
            },
            {
              type: ActionType.CHANGE,
              key: ChangeActions.UNIGNORE,
            },
            {
              type: ActionType.CHANGE,
              key: ChangeActions.REVIEWED,
            },
            {
              type: ActionType.CHANGE,
              key: ChangeActions.UNREVIEWED,
            },
            {
              type: ActionType.CHANGE,
              key: ChangeActions.PRIVATE,
            },
            {
              type: ActionType.CHANGE,
              key: ChangeActions.PRIVATE_DELETE,
            },
            {
              type: ActionType.CHANGE,
              key: ChangeActions.FOLLOW_UP,
            },
          ];
          return value;
        },
      },
      _actionPriorityOverrides: {
        type: Array,
        value() { return []; },
      },
      _additionalActions: {
        type: Array,
        value() { return []; },
      },
      _hiddenActions: {
        type: Array,
        value() { return []; },
      },
      _disabledMenuActions: {
        type: Array,
        value() { return []; },
      },
      // editPatchsetLoaded == "does the current selected patch range have
      // 'edit' as one of either basePatchNum or patchNum".
      editPatchsetLoaded: {
        type: Boolean,
        value: false,
      },
      // editMode == "is edit mode enabled in the file list".
      editMode: {
        type: Boolean,
        value: false,
      },
      editBasedOnCurrentPatchSet: {
        type: Boolean,
        value: true,
      },
      _revertChanges: Array,
    };
  }

  static get observers() {
    return [
      '_actionsChanged(actions.*, revisionActions.*, _additionalActions.*)',
      '_changeChanged(change)',
      '_editStatusChanged(editMode, editPatchsetLoaded, ' +
<<<<<<< HEAD
        'editBasedOnCurrentPatchSet, disableEdit, actions.*, change.*)',
    ];
  }

  /** @override */
  created() {
    super.created();
    this.addEventListener('fullscreen-overlay-opened',
        () => this._handleHideBackgroundContent());
    this.addEventListener('fullscreen-overlay-closed',
        () => this._handleShowBackgroundContent());
  }

  /** @override */
  ready() {
    super.ready();
    this.$.jsAPI.addElement(this.$.jsAPI.Element.CHANGE_ACTIONS, this);
    this._handleLoadingComplete();
  }

  _getSubmitAction(revisionActions) {
    return this._getRevisionAction(revisionActions, 'submit', null);
  }

  _getRebaseAction(revisionActions) {
    return this._getRevisionAction(revisionActions, 'rebase',
        {rebaseOnCurrent: null}
    );
  }

  _getRevisionAction(revisionActions, actionName, emptyActionValue) {
    if (!revisionActions) {
      return undefined;
    }
    if (revisionActions[actionName] === undefined) {
      // Return null to fire an event when reveisionActions was loaded
      // but doesn't contain actionName. undefined doesn't fire an event
      return emptyActionValue;
    }
    return revisionActions[actionName];
  }

  reload() {
    if (!this.changeNum || !this.latestPatchNum) {
      return Promise.resolve();
    }

    this._loading = true;
    return this._getRevisionActions()
        .then(revisionActions => {
          if (!revisionActions) { return; }

          this.revisionActions = this._updateRebaseAction(revisionActions);
          this._sendShowRevisionActions({
            change: this.change,
            revisionActions,
          });
          this._handleLoadingComplete();
        })
        .catch(err => {
          this.fire('show-alert', {message: ERR_REVISION_ACTIONS});
          this._loading = false;
          throw err;
        });
  }

  _handleLoadingComplete() {
    Gerrit.awaitPluginsLoaded().then(() => this._loading = false);
  }

  _sendShowRevisionActions(detail) {
    this.$.jsAPI.handleEvent(
        this.$.jsAPI.EventType.SHOW_REVISION_ACTIONS,
        detail
    );
  }

  _updateRebaseAction(revisionActions) {
    if (revisionActions && revisionActions.rebase) {
      revisionActions.rebase.rebaseOnCurrent =
          !!revisionActions.rebase.enabled;
      this._parentIsCurrent = !revisionActions.rebase.enabled;
      revisionActions.rebase.enabled = true;
    } else {
      this._parentIsCurrent = true;
    }
    return revisionActions;
  }

  _changeChanged() {
    this.reload();
  }

  addActionButton(type, label) {
    if (type !== ActionType.CHANGE && type !== ActionType.REVISION) {
      throw Error(`Invalid action type: ${type}`);
    }
    const action = {
      enabled: true,
      label,
      __type: type,
      __key: ADDITIONAL_ACTION_KEY_PREFIX +
          Math.random().toString(36)
              .substr(2),
    };
    this.push('_additionalActions', action);
    return action.__key;
  }

  removeActionButton(key) {
    const idx = this._indexOfActionButtonWithKey(key);
    if (idx === -1) {
      return;
    }
    this.splice('_additionalActions', idx, 1);
  }

  setActionButtonProp(key, prop, value) {
    this.set([
      '_additionalActions',
      this._indexOfActionButtonWithKey(key),
      prop,
    ], value);
  }

  setActionOverflow(type, key, overflow) {
    if (type !== ActionType.CHANGE && type !== ActionType.REVISION) {
      throw Error(`Invalid action type given: ${type}`);
    }
    const index = this._getActionOverflowIndex(type, key);
    const action = {
      type,
      key,
      overflow,
    };
    if (!overflow && index !== -1) {
      this.splice('_overflowActions', index, 1);
    } else if (overflow) {
      this.push('_overflowActions', action);
    }
  }

  setActionPriority(type, key, priority) {
    if (type !== ActionType.CHANGE && type !== ActionType.REVISION) {
      throw Error(`Invalid action type given: ${type}`);
    }
    const index = this._actionPriorityOverrides
        .findIndex(action => action.type === type && action.key === key);
    const action = {
      type,
      key,
      priority,
    };
    if (index !== -1) {
      this.set('_actionPriorityOverrides', index, action);
    } else {
      this.push('_actionPriorityOverrides', action);
    }
  }

  setActionHidden(type, key, hidden) {
    if (type !== ActionType.CHANGE && type !== ActionType.REVISION) {
      throw Error(`Invalid action type given: ${type}`);
    }

    const idx = this._hiddenActions.indexOf(key);
    if (hidden && idx === -1) {
      this.push('_hiddenActions', key);
    } else if (!hidden && idx !== -1) {
      this.splice('_hiddenActions', idx, 1);
    }
  }

  getActionDetails(action) {
    if (this.revisionActions[action]) {
      return this.revisionActions[action];
    } else if (this.actions[action]) {
      return this.actions[action];
    }
  }

  _indexOfActionButtonWithKey(key) {
    for (let i = 0; i < this._additionalActions.length; i++) {
      if (this._additionalActions[i].__key === key) {
        return i;
=======
          'editBasedOnCurrentPatchSet, disableEdit, actions.*, change.*)',
    ],

    listeners: {
      'fullscreen-overlay-opened': '_handleHideBackgroundContent',
      'fullscreen-overlay-closed': '_handleShowBackgroundContent',
    },

    ready() {
      this.$.jsAPI.addElement(this.$.jsAPI.Element.CHANGE_ACTIONS, this);
      this._handleLoadingComplete();
    },

    _getSubmitAction(revisionActions) {
      return this._getRevisionAction(revisionActions, 'submit', null);
    },

    _getRebaseAction(revisionActions) {
      return this._getRevisionAction(revisionActions, 'rebase', null);
    },

    _getRevisionAction(revisionActions, actionName, emptyActionValue) {
      if (!revisionActions) {
        return undefined;
      }
      if (revisionActions[actionName] === undefined) {
        // Return null to fire an event when reveisionActions was loaded
        // but doesn't contain actionName. undefined doesn't fire an event
        return emptyActionValue;
      }
      return revisionActions[actionName];
    },

    reload() {
      if (!this.changeNum || !this.latestPatchNum) {
        return Promise.resolve();
      }

      this._loading = true;
      return this._getRevisionActions().then(revisionActions => {
        if (!revisionActions) { return; }

        this.revisionActions = revisionActions;
        this._sendShowRevisionActions({
          change: this.change,
          revisionActions,
        });
        this._handleLoadingComplete();
      }).catch(err => {
        this.fire('show-alert', {message: ERR_REVISION_ACTIONS});
        this._loading = false;
        throw err;
      });
    },

    _handleLoadingComplete() {
      Gerrit.awaitPluginsLoaded().then(() => this._loading = false);
    },

    _sendShowRevisionActions(detail) {
      this.$.jsAPI.handleEvent(
          this.$.jsAPI.EventType.SHOW_REVISION_ACTIONS,
          detail
      );
    },

    _changeChanged() {
      this.reload();
    },

    addActionButton(type, label) {
      if (type !== ActionType.CHANGE && type !== ActionType.REVISION) {
        throw Error(`Invalid action type: ${type}`);
      }
      const action = {
        enabled: true,
        label,
        __type: type,
        __key: ADDITIONAL_ACTION_KEY_PREFIX +
            Math.random().toString(36).substr(2),
      };
      this.push('_additionalActions', action);
      return action.__key;
    },

    removeActionButton(key) {
      const idx = this._indexOfActionButtonWithKey(key);
      if (idx === -1) {
        return;
      }
      this.splice('_additionalActions', idx, 1);
    },

    setActionButtonProp(key, prop, value) {
      this.set([
        '_additionalActions',
        this._indexOfActionButtonWithKey(key),
        prop,
      ], value);
    },

    setActionOverflow(type, key, overflow) {
      if (type !== ActionType.CHANGE && type !== ActionType.REVISION) {
        throw Error(`Invalid action type given: ${type}`);
      }
      const index = this._getActionOverflowIndex(type, key);
      const action = {
        type,
        key,
        overflow,
      };
      if (!overflow && index !== -1) {
        this.splice('_overflowActions', index, 1);
      } else if (overflow) {
        this.push('_overflowActions', action);
      }
    },

    setActionPriority(type, key, priority) {
      if (type !== ActionType.CHANGE && type !== ActionType.REVISION) {
        throw Error(`Invalid action type given: ${type}`);
      }
      const index = this._actionPriorityOverrides.findIndex(action => {
        return action.type === type && action.key === key;
      });
      const action = {
        type,
        key,
        priority,
      };
      if (index !== -1) {
        this.set('_actionPriorityOverrides', index, action);
      } else {
        this.push('_actionPriorityOverrides', action);
>>>>>>> 363668e4
      }
    }
    return -1;
  }

  _getRevisionActions() {
    return this.$.restAPI.getChangeRevisionActions(this.changeNum,
        this.latestPatchNum);
  }

  _shouldHideActions(actions, loading) {
    return loading || !actions || !actions.base || !actions.base.length;
  }

  _keyCount(changeRecord) {
    return Object.keys((changeRecord && changeRecord.base) || {}).length;
  }

  _actionsChanged(actionsChangeRecord, revisionActionsChangeRecord,
      additionalActionsChangeRecord) {
    // Polymer 2: check for undefined
    if ([
      actionsChangeRecord,
      revisionActionsChangeRecord,
      additionalActionsChangeRecord,
    ].some(arg => arg === undefined)) {
      return;
    }

    const additionalActions = (additionalActionsChangeRecord &&
        additionalActionsChangeRecord.base) || [];
    this.hidden = this._keyCount(actionsChangeRecord) === 0 &&
        this._keyCount(revisionActionsChangeRecord) === 0 &&
            additionalActions.length === 0;
    this._actionLoadingMessage = '';
    this._disabledMenuActions = [];

    const revisionActions = revisionActionsChangeRecord.base || {};
    if (Object.keys(revisionActions).length !== 0) {
      if (!revisionActions.download) {
        this.set('revisionActions.download', DOWNLOAD_ACTION);
      }
    }
  }

  /**
   * @param {string=} actionName
   */
  _deleteAndNotify(actionName) {
    if (this.actions && this.actions[actionName]) {
      delete this.actions[actionName];
      // We assign a fake value of 'false' to support Polymer 2
      // see https://github.com/Polymer/polymer/issues/2631
      this.notifyPath('actions.' + actionName, false);
    }
  }

  _editStatusChanged(editMode, editPatchsetLoaded,
      editBasedOnCurrentPatchSet, disableEdit) {
    // Polymer 2: check for undefined
    if ([
      editMode,
      editBasedOnCurrentPatchSet,
      disableEdit,
    ].some(arg => arg === undefined)) {
      return;
    }

    if (disableEdit) {
      this._deleteAndNotify('publishEdit');
      this._deleteAndNotify('rebaseEdit');
      this._deleteAndNotify('deleteEdit');
      this._deleteAndNotify('stopEdit');
      this._deleteAndNotify('edit');
      return;
    }
    if (this.actions && editPatchsetLoaded) {
      // Only show actions that mutate an edit if an actual edit patch set
      // is loaded.
      if (this.changeIsOpen(this.change)) {
        if (editBasedOnCurrentPatchSet) {
          if (!this.actions.publishEdit) {
            this.set('actions.publishEdit', PUBLISH_EDIT);
          }
          this._deleteAndNotify('rebaseEdit');
        } else {
          if (!this.actions.rebaseEdit) {
            this.set('actions.rebaseEdit', REBASE_EDIT);
          }
          this._deleteAndNotify('publishEdit');
        }
      }
      if (!this.actions.deleteEdit) {
        this.set('actions.deleteEdit', DELETE_EDIT);
      }
    } else {
      this._deleteAndNotify('publishEdit');
      this._deleteAndNotify('rebaseEdit');
      this._deleteAndNotify('deleteEdit');
    }

    if (this.actions && this.changeIsOpen(this.change)) {
      // Only show edit button if there is no edit patchset loaded and the
      // file list is not in edit mode.
      if (editPatchsetLoaded || editMode) {
        this._deleteAndNotify('edit');
      } else {
        if (!this.actions.edit) { this.set('actions.edit', EDIT); }
      }
      // Only show STOP_EDIT if edit mode is enabled, but no edit patch set
      // is loaded.
      if (editMode && !editPatchsetLoaded) {
        if (!this.actions.stopEdit) {
          this.set('actions.stopEdit', STOP_EDIT);
        }
      } else {
        this._deleteAndNotify('stopEdit');
      }
    } else {
      // Remove edit button.
      this._deleteAndNotify('edit');
    }
  }

  _getValuesFor(obj) {
    return Object.keys(obj).map(key => obj[key]);
  }

  _getLabelStatus(label) {
    if (label.approved) {
      return LabelStatus.OK;
    } else if (label.rejected) {
      return LabelStatus.REJECT;
    } else if (label.optional) {
      return LabelStatus.OPTIONAL;
    } else {
      return LabelStatus.NEED;
    }
  }

  /**
   * Get highest score for last missing permitted label for current change.
   * Returns null if no labels permitted or more than one label missing.
   *
   * @return {{label: string, score: string}|null}
   */
  _getTopMissingApproval() {
    if (!this.change ||
        !this.change.labels ||
        !this.change.permitted_labels) {
      return null;
    }
    let result;
    for (const label in this.change.labels) {
      if (!(label in this.change.permitted_labels)) {
        continue;
      }
      if (this.change.permitted_labels[label].length === 0) {
        continue;
      }
      const status = this._getLabelStatus(this.change.labels[label]);
      if (status === LabelStatus.NEED) {
        if (result) {
          // More than one label is missing, so it's unclear which to quick
          // approve, return null;
          return null;
        }
        result = label;
      } else if (status === LabelStatus.REJECT ||
          status === LabelStatus.IMPOSSIBLE) {
        return null;
      }
    }
    if (result) {
      const score = this.change.permitted_labels[result].slice(-1)[0];
      const maxScore =
          Object.keys(this.change.labels[result].values).slice(-1)[0];
      if (score === maxScore) {
        // Allow quick approve only for maximal score.
        return {
          label: result,
          score,
        };
      }
    }
    return null;
  }

  hideQuickApproveAction() {
    this._topLevelSecondaryActions =
      this._topLevelSecondaryActions
          .filter(sa => sa.key !== QUICK_APPROVE_ACTION.key);
    this._hideQuickApproveAction = true;
  }

  _getQuickApproveAction() {
    if (this._hideQuickApproveAction) {
      return null;
    }
    const approval = this._getTopMissingApproval();
    if (!approval) {
      return null;
    }
    const action = Object.assign({}, QUICK_APPROVE_ACTION);
    action.label = approval.label + approval.score;
    const review = {
      drafts: 'PUBLISH_ALL_REVISIONS',
      labels: {},
    };
    review.labels[approval.label] = approval.score;
    action.payload = review;
    return action;
  }

  _getActionValues(actionsChangeRecord, primariesChangeRecord,
      additionalActionsChangeRecord, type) {
    if (!actionsChangeRecord || !primariesChangeRecord) { return []; }

    const actions = actionsChangeRecord.base || {};
    const primaryActionKeys = primariesChangeRecord.base || [];
    const result = [];
    const values = this._getValuesFor(
        type === ActionType.CHANGE ? ChangeActions : RevisionActions);
    const pluginActions = [];
    Object.keys(actions).forEach(a => {
      actions[a].__key = a;
      actions[a].__type = type;
      actions[a].__primary = primaryActionKeys.includes(a);
      // Plugin actions always contain ~ in the key.
      if (a.indexOf('~') !== -1) {
        this._populateActionUrl(actions[a]);
        pluginActions.push(actions[a]);
        // Add server-side provided plugin actions to overflow menu.
        this._overflowActions.push({
          type,
          key: a,
        });
        return;
      } else if (!values.includes(a)) {
        return;
      }
      actions[a].label = this._getActionLabel(actions[a]);

      // Triggers a re-render by ensuring object inequality.
      result.push(Object.assign({}, actions[a]));
    });

    let additionalActions = (additionalActionsChangeRecord &&
    additionalActionsChangeRecord.base) || [];
    additionalActions = additionalActions
        .filter(a => a.__type === type)
        .map(a => {
          a.__primary = primaryActionKeys.includes(a.__key);
          // Triggers a re-render by ensuring object inequality.
          return Object.assign({}, a);
        });
    return result.concat(additionalActions).concat(pluginActions);
  }

  _populateActionUrl(action) {
    const patchNum =
          action.__type === ActionType.REVISION ? this.latestPatchNum : null;
    this.$.restAPI.getChangeActionURL(
        this.changeNum, patchNum, '/' + action.__key)
        .then(url => action.__url = url);
  }

  /**
   * Given a change action, return a display label that uses the appropriate
   * casing or includes explanatory details.
   */
  _getActionLabel(action) {
    if (action.label === 'Delete') {
      // This label is common within change and revision actions. Make it more
      // explicit to the user.
      return 'Delete change';
    } else if (action.label === 'WIP') {
      return 'Mark as work in progress';
    }
    // Otherwise, just map the name to sentence case.
    return this._toSentenceCase(action.label);
  }

  /**
   * Capitalize the first letter and lowecase all others.
   *
   * @param {string} s
   * @return {string}
   */
  _toSentenceCase(s) {
    if (!s.length) { return ''; }
    return s[0].toUpperCase() + s.slice(1).toLowerCase();
  }

  _computeLoadingLabel(action) {
    return ActionLoadingLabels[action] || 'Working...';
  }

  _canSubmitChange() {
    return this.$.jsAPI.canSubmitChange(this.change,
        this._getRevision(this.change, this.latestPatchNum));
  }

  _getRevision(change, patchNum) {
    for (const rev of Object.values(change.revisions)) {
      if (this.patchNumEquals(rev._number, patchNum)) {
        return rev;
      }
    }
    return null;
  }

  showRevertDialog() {
    // The search is still broken if there is a " in the topic.
    const query = `submissionid: "${this.change.submission_id}"`;
    /* A chromium plugin expects that the modifyRevertMsg hook will only
    be called after the revert button is pressed, hence we populate the
    revert dialog after revert button is pressed. */
    this.$.restAPI.getChanges('', query)
        .then(changes => {
          this.$.confirmRevertDialog.populate(this.change,
              this.commitMessage, changes);
          this._showActionDialog(this.$.confirmRevertDialog);
        });
  }

  showRevertSubmissionDialog() {
    const query = 'submissionid:' + this.change.submission_id;
    this.$.restAPI.getChanges('', query)
        .then(changes => {
          this.$.confirmRevertSubmissionDialog.
              _populateRevertSubmissionMessage(
                  this.commitMessage, this.change, changes);
          this._showActionDialog(this.$.confirmRevertSubmissionDialog);
        });
  }

  _handleActionTap(e) {
    e.preventDefault();
    let el = dom(e).localTarget;
    while (el.tagName.toLowerCase() !== 'gr-button') {
      if (!el.parentElement) { return; }
      el = el.parentElement;
    }

    const key = el.getAttribute('data-action-key');
    if (key.startsWith(ADDITIONAL_ACTION_KEY_PREFIX) ||
        key.indexOf('~') !== -1) {
      this.fire(`${key}-tap`, {node: el});
      return;
    }
    const type = el.getAttribute('data-action-type');
    this._handleAction(type, key);
  }

  _handleOveflowItemTap(e) {
    e.preventDefault();
    const el = dom(e).localTarget;
    const key = e.detail.action.__key;
    if (key.startsWith(ADDITIONAL_ACTION_KEY_PREFIX) ||
        key.indexOf('~') !== -1) {
      this.fire(`${key}-tap`, {node: el});
      return;
    }
    this._handleAction(e.detail.action.__type, e.detail.action.__key);
  }

  _handleAction(type, key) {
    this.$.reporting.reportInteraction(`${type}-${key}`);
    switch (type) {
      case ActionType.REVISION:
        this._handleRevisionAction(key);
        break;
      case ActionType.CHANGE:
        this._handleChangeAction(key);
        break;
      default:
        this._fireAction(this._prependSlash(key), this.actions[key], false);
    }
  }

  _handleChangeAction(key) {
    let action;
    switch (key) {
      case ChangeActions.REVERT:
        this.showRevertDialog();
        break;
      case ChangeActions.REVERT_SUBMISSION:
        this.showRevertSubmissionDialog();
        break;
      case ChangeActions.ABANDON:
        this._showActionDialog(this.$.confirmAbandonDialog);
        break;
      case QUICK_APPROVE_ACTION.key:
        action = this._allActionValues.find(o => o.key === key);
        this._fireAction(
            this._prependSlash(key), action, true, action.payload);
        break;
      case ChangeActions.EDIT:
        this._handleEditTap();
        break;
      case ChangeActions.STOP_EDIT:
        this._handleStopEditTap();
        break;
      case ChangeActions.DELETE:
        this._handleDeleteTap();
        break;
      case ChangeActions.DELETE_EDIT:
        this._handleDeleteEditTap();
        break;
      case ChangeActions.FOLLOW_UP:
        this._handleFollowUpTap();
        break;
      case ChangeActions.WIP:
        this._handleWipTap();
        break;
      case ChangeActions.MOVE:
        this._handleMoveTap();
        break;
      case ChangeActions.PUBLISH_EDIT:
        this._handlePublishEditTap();
        break;
      case ChangeActions.REBASE_EDIT:
        this._handleRebaseEditTap();
        break;
      default:
        this._fireAction(this._prependSlash(key), this.actions[key], false);
    }
  }

  _handleRevisionAction(key) {
    switch (key) {
      case RevisionActions.REBASE:
        this._showActionDialog(this.$.confirmRebase);
        this.$.confirmRebase.fetchRecentChanges();
        break;
      case RevisionActions.CHERRYPICK:
        this._handleCherrypickTap();
        break;
      case RevisionActions.DOWNLOAD:
        this._handleDownloadTap();
        break;
      case RevisionActions.SUBMIT:
        if (!this._canSubmitChange()) { return; }
        this._showActionDialog(this.$.confirmSubmitDialog);
        break;
      default:
        this._fireAction(this._prependSlash(key),
            this.revisionActions[key], true);
    }
  }

  _prependSlash(key) {
    return key === '/' ? key : `/${key}`;
  }

  /**
   * _hasKnownChainState set to true true if hasParent is defined (can be
   * either true or false). set to false otherwise.
   */
  _computeChainState(hasParent) {
    this._hasKnownChainState = true;
  }

  _calculateDisabled(action, hasKnownChainState) {
    if (action.__key === 'rebase' && hasKnownChainState === false) {
      return true;
    }
    return !action.enabled;
  }

  _handleConfirmDialogCancel() {
    this._hideAllDialogs();
  }

  _hideAllDialogs() {
    const dialogEls =
        dom(this.root).querySelectorAll('.confirmDialog');
    for (const dialogEl of dialogEls) { dialogEl.hidden = true; }
    this.$.overlay.close();
  }

  _handleRebaseConfirm(e) {
    const el = this.$.confirmRebase;
    const payload = {base: e.detail.base};
    this.$.overlay.close();
    el.hidden = true;
    this._fireAction('/rebase', this.revisionActions.rebase, true, payload);
  }

  _handleCherrypickConfirm() {
    this._handleCherryPickRestApi(false);
  }

  _handleCherrypickConflictConfirm() {
    this._handleCherryPickRestApi(true);
  }

  _handleCherryPickRestApi(conflicts) {
    const el = this.$.confirmCherrypick;
    if (!el.branch) {
      this.fire('show-alert', {message: ERR_BRANCH_EMPTY});
      return;
    }
    if (!el.message) {
      this.fire('show-alert', {message: ERR_COMMIT_EMPTY});
      return;
    }
    this.$.overlay.close();
    el.hidden = true;
    this._fireAction(
        '/cherrypick',
        this.revisionActions.cherrypick,
        true,
        {
          destination: el.branch,
          base: el.baseCommit ? el.baseCommit : null,
          message: el.message,
          allow_conflicts: conflicts,
        }
    );
  }

  _handleMoveConfirm() {
    const el = this.$.confirmMove;
    if (!el.branch) {
      this.fire('show-alert', {message: ERR_BRANCH_EMPTY});
      return;
    }
    this.$.overlay.close();
    el.hidden = true;
    this._fireAction(
        '/move',
        this.actions.move,
        false,
        {
          destination_branch: el.branch,
          message: el.message,
        }
    );
  }

  _handleRevertDialogConfirm(e) {
    const revertType = e.detail.revertType;
    const message = e.detail.message;
    const el = this.$.confirmRevertDialog;
    this.$.overlay.close();
    el.hidden = true;
    switch (revertType) {
      case REVERT_TYPES.REVERT_SINGLE_CHANGE:
        this._fireAction('/revert', this.actions.revert, false,
            {message});
        break;
      case REVERT_TYPES.REVERT_SUBMISSION:
        this._fireAction('/revert_submission', this.actions.revert_submission,
            false, {message});
        break;
      default:
        console.error('invalid revert type');
    }
  }

  _handleRevertSubmissionDialogConfirm() {
    const el = this.$.confirmRevertSubmissionDialog;
    this.$.overlay.close();
    el.hidden = true;
    this._fireAction('/revert_submission', this.actions.revert_submission,
        false, {message: el.message});
  }

  _handleAbandonDialogConfirm() {
    const el = this.$.confirmAbandonDialog;
    this.$.overlay.close();
    el.hidden = true;
    this._fireAction('/abandon', this.actions.abandon, false,
        {message: el.message});
  }

  _handleCreateFollowUpChange() {
    this.$.createFollowUpChange.handleCreateChange();
    this._handleCloseCreateFollowUpChange();
  }

  _handleCloseCreateFollowUpChange() {
    this.$.overlay.close();
  }

  _handleDeleteConfirm() {
    this._fireAction('/', this.actions[ChangeActions.DELETE], false);
  }

  _handleDeleteEditConfirm() {
    this._hideAllDialogs();

    this._fireAction('/edit', this.actions.deleteEdit, false);
  }

  _handleSubmitConfirm() {
    if (!this._canSubmitChange()) { return; }
    this._hideAllDialogs();
    this._fireAction('/submit', this.revisionActions.submit, true);
  }

  _getActionOverflowIndex(type, key) {
    return this._overflowActions
        .findIndex(action => action.type === type && action.key === key);
  }

  _setLoadingOnButtonWithKey(type, key) {
    this._actionLoadingMessage = this._computeLoadingLabel(key);
    let buttonKey = key;
    // TODO(dhruvsri): clean this up later
    // If key is revert-submission, then button key should be 'revert'
    if (buttonKey === ChangeActions.REVERT_SUBMISSION) {
      // Revert submission button no longer exists
      buttonKey = ChangeActions.REVERT;
    }

    // If the action appears in the overflow menu.
    if (this._getActionOverflowIndex(type, buttonKey) !== -1) {
      this.push('_disabledMenuActions', buttonKey === '/' ? 'delete' :
        buttonKey);
      return function() {
        this._actionLoadingMessage = '';
        this._disabledMenuActions = [];
      }.bind(this);
    }

    // Otherwise it's a top-level action.
    const buttonEl = this.shadowRoot
        .querySelector(`[data-action-key="${buttonKey}"]`);
    buttonEl.setAttribute('loading', true);
    buttonEl.disabled = true;
    return function() {
      this._actionLoadingMessage = '';
      buttonEl.removeAttribute('loading');
      buttonEl.disabled = false;
    }.bind(this);
  }

  /**
   * @param {string} endpoint
   * @param {!Object|undefined} action
   * @param {boolean} revAction
   * @param {!Object|string=} opt_payload
   */
  _fireAction(endpoint, action, revAction, opt_payload) {
    const cleanupFn =
        this._setLoadingOnButtonWithKey(action.__type, action.__key);

    this._send(action.method, opt_payload, endpoint, revAction, cleanupFn,
        action).then(this._handleResponse.bind(this, action));
  }

  _showActionDialog(dialog) {
    this._hideAllDialogs();

    dialog.hidden = false;
    this.$.overlay.open().then(() => {
      if (dialog.resetFocus) {
        dialog.resetFocus();
      }
    });
  }

  // TODO(rmistry): Redo this after
  // https://bugs.chromium.org/p/gerrit/issues/detail?id=4671 is resolved.
  _setLabelValuesOnRevert(newChangeId) {
    const labels = this.$.jsAPI.getLabelValuesPostRevert(this.change);
    if (!labels) { return Promise.resolve(); }
    return this.$.restAPI.saveChangeReview(newChangeId, 'current', {labels});
  }

  _handleResponse(action, response) {
    if (!response) { return; }
    return this.$.restAPI.getResponseObject(response).then(obj => {
      switch (action.__key) {
        case ChangeActions.REVERT:
          this._waitForChangeReachable(obj._number)
              .then(() => this._setLabelValuesOnRevert(obj._number))
              .then(() => {
                Gerrit.Nav.navigateToChange(obj);
              });
          break;
        case RevisionActions.CHERRYPICK:
          this._waitForChangeReachable(obj._number).then(() => {
            Gerrit.Nav.navigateToChange(obj);
          });
          break;
        case ChangeActions.DELETE:
          if (action.__type === ActionType.CHANGE) {
            Gerrit.Nav.navigateToRelativeUrl(Gerrit.Nav.getUrlForRoot());
          }
          break;
        case ChangeActions.WIP:
        case ChangeActions.DELETE_EDIT:
        case ChangeActions.PUBLISH_EDIT:
        case ChangeActions.REBASE_EDIT:
          Gerrit.Nav.navigateToChange(this.change);
          break;
        case ChangeActions.REVERT_SUBMISSION:
          if (!obj.revert_changes || !obj.revert_changes.length) return;
          /* If there is only 1 change then gerrit will automatically
             redirect to that change */
          Gerrit.Nav.navigateToSearchQuery('topic: ' +
              obj.revert_changes[0].topic);
          break;
        default:
<<<<<<< HEAD
          this.dispatchEvent(new CustomEvent('reload-change',
              {detail: {action: action.__key}, bubbles: false}));
          break;
=======
          this._fireAction(this._prependSlash(key),
              this.revisionActions[key], true);
      }
    },

    _prependSlash(key) {
      return key === '/' ? key : `/${key}`;
    },

    /**
     * _hasKnownChainState set to true true if hasParent is defined (can be
     * either true or false). set to false otherwise.
     */
    _computeChainState(hasParent) {
      this._hasKnownChainState = true;
    },

    _calculateDisabled(action, hasKnownChainState) {
      if (action.__key === 'rebase') {
        // Rebase button is only disabled when change has no parent(s).
        return hasKnownChainState === false;
      }
      return !action.enabled;
    },

    _handleConfirmDialogCancel() {
      this._hideAllDialogs();
    },

    _hideAllDialogs() {
      const dialogEls =
          Polymer.dom(this.root).querySelectorAll('.confirmDialog');
      for (const dialogEl of dialogEls) { dialogEl.hidden = true; }
      this.$.overlay.close();
    },

    _handleRebaseConfirm(e) {
      const el = this.$.confirmRebase;
      const payload = {base: e.detail.base};
      this.$.overlay.close();
      el.hidden = true;
      this._fireAction('/rebase', this.revisionActions.rebase, true, payload);
    },

    _handleCherrypickConfirm() {
      this._handleCherryPickRestApi(false);
    },

    _handleCherrypickConflictConfirm() {
      this._handleCherryPickRestApi(true);
    },

    _handleCherryPickRestApi(conflicts) {
      const el = this.$.confirmCherrypick;
      if (!el.branch) {
        this.fire('show-alert', {message: ERR_BRANCH_EMPTY});
        return;
      }
      if (!el.message) {
        this.fire('show-alert', {message: ERR_COMMIT_EMPTY});
        return;
>>>>>>> 363668e4
      }
    });
  }

  _handleShowRevertSubmissionChangesConfirm() {
    this._hideAllDialogs();
  }

  _handleResponseError(action, response, body) {
    if (action && action.__key === RevisionActions.CHERRYPICK) {
      if (response && response.status === 409 &&
          body && !body.allow_conflicts) {
        return this._showActionDialog(
            this.$.confirmCherrypickConflict);
      }
    }
    return response.text().then(errText => {
      this.fire('show-error',
          {message: `Could not perform action: ${errText}`});
      if (!errText.startsWith('Change is already up to date')) {
        throw Error(errText);
      }
    });
  }

  /**
   * @param {string} method
   * @param {string|!Object|undefined} payload
   * @param {string} actionEndpoint
   * @param {boolean} revisionAction
   * @param {?Function} cleanupFn
   * @param {!Object|undefined} action
   */
  _send(method, payload, actionEndpoint, revisionAction, cleanupFn, action) {
    const handleError = response => {
      cleanupFn.call(this);
      this._handleResponseError(action, response, payload);
    };

    return this.fetchChangeUpdates(this.change, this.$.restAPI)
        .then(result => {
          if (!result.isLatest) {
            this.fire('show-alert', {
              message: 'Cannot set label: a newer patch has been ' +
                  'uploaded to this change.',
              action: 'Reload',
              callback: () => {
                // Load the current change without any patch range.
                Gerrit.Nav.navigateToChange(this.change);
              },
            });

            // Because this is not a network error, call the cleanup function
            // but not the error handler.
            cleanupFn();

            return Promise.resolve();
          }
          const patchNum = revisionAction ? this.latestPatchNum : null;
          return this.$.restAPI.executeChangeAction(this.changeNum, method,
              actionEndpoint, patchNum, payload, handleError)
              .then(response => {
                cleanupFn.call(this);
                return response;
              });
        });
  }

  _handleAbandonTap() {
    this._showActionDialog(this.$.confirmAbandonDialog);
  }

  _handleCherrypickTap() {
    this.$.confirmCherrypick.branch = '';
    this._showActionDialog(this.$.confirmCherrypick);
  }

  _handleMoveTap() {
    this.$.confirmMove.branch = '';
    this.$.confirmMove.message = '';
    this._showActionDialog(this.$.confirmMove);
  }

  _handleDownloadTap() {
    this.fire('download-tap', null, {bubbles: false});
  }

  _handleDeleteTap() {
    this._showActionDialog(this.$.confirmDeleteDialog);
  }

  _handleDeleteEditTap() {
    this._showActionDialog(this.$.confirmDeleteEditDialog);
  }

  _handleFollowUpTap() {
    this._showActionDialog(this.$.createFollowUpDialog);
  }

  _handleWipTap() {
    this._fireAction('/wip', this.actions.wip, false);
  }

  _handlePublishEditTap() {
    this._fireAction('/edit:publish', this.actions.publishEdit, false);
  }

  _handleRebaseEditTap() {
    this._fireAction('/edit:rebase', this.actions.rebaseEdit, false);
  }

  _handleHideBackgroundContent() {
    this.$.mainContent.classList.add('overlayOpen');
  }

  _handleShowBackgroundContent() {
    this.$.mainContent.classList.remove('overlayOpen');
  }

  /**
   * Merge sources of change actions into a single ordered array of action
   * values.
   *
   * @param {!Array} changeActionsRecord
   * @param {!Array} revisionActionsRecord
   * @param {!Array} primariesRecord
   * @param {!Array} additionalActionsRecord
   * @param {!Object} change The change object.
   * @return {!Array}
   */
  _computeAllActions(changeActionsRecord, revisionActionsRecord,
      primariesRecord, additionalActionsRecord, change) {
    // Polymer 2: check for undefined
    if ([
      changeActionsRecord,
      revisionActionsRecord,
      primariesRecord,
      additionalActionsRecord,
      change,
    ].some(arg => arg === undefined)) {
      return [];
    }

    const revisionActionValues = this._getActionValues(revisionActionsRecord,
        primariesRecord, additionalActionsRecord, ActionType.REVISION);
    const changeActionValues = this._getActionValues(changeActionsRecord,
        primariesRecord, additionalActionsRecord, ActionType.CHANGE);
    const quickApprove = this._getQuickApproveAction();
    if (quickApprove) {
      changeActionValues.unshift(quickApprove);
    }

    return revisionActionValues
        .concat(changeActionValues)
        .sort(this._actionComparator.bind(this))
        .map(action => {
          if (ACTIONS_WITH_ICONS.has(action.__key)) {
            action.icon = action.__key;
          }
          return action;
        })
        .filter(action => !this._shouldSkipAction(action));
  }

  _getActionPriority(action) {
    if (action.__type && action.__key) {
      const overrideAction = this._actionPriorityOverrides
          .find(i => i.type === action.__type && i.key === action.__key);

      if (overrideAction !== undefined) {
        return overrideAction.priority;
      }
    }
    if (action.__key === 'review') {
      return ActionPriority.REVIEW;
    } else if (action.__primary) {
      return ActionPriority.PRIMARY;
    } else if (action.__type === ActionType.CHANGE) {
      return ActionPriority.CHANGE;
    } else if (action.__type === ActionType.REVISION) {
      return ActionPriority.REVISION;
    }
    return ActionPriority.DEFAULT;
  }

  /**
   * Sort comparator to define the order of change actions.
   */
  _actionComparator(actionA, actionB) {
    const priorityDelta = this._getActionPriority(actionA) -
        this._getActionPriority(actionB);
    // Sort by the button label if same priority.
    if (priorityDelta === 0) {
      return actionA.label > actionB.label ? 1 : -1;
    } else {
      return priorityDelta;
    }
  }

  _shouldSkipAction(action) {
    return SKIP_ACTION_KEYS.includes(action.__key);
  }

  _computeTopLevelActions(actionRecord, hiddenActionsRecord) {
    const hiddenActions = hiddenActionsRecord.base || [];
    return actionRecord.base.filter(a => {
      const overflow = this._getActionOverflowIndex(a.__type, a.__key) !== -1;
      return !(overflow || hiddenActions.includes(a.__key));
    });
  }

  _filterPrimaryActions(_topLevelActions) {
    this._topLevelPrimaryActions = _topLevelActions.filter(action =>
      action.__primary);
    this._topLevelSecondaryActions = _topLevelActions.filter(action =>
      !action.__primary);
  }

  _computeMenuActions(actionRecord, hiddenActionsRecord) {
    const hiddenActions = hiddenActionsRecord.base || [];
    return actionRecord.base.filter(a => {
      const overflow = this._getActionOverflowIndex(a.__type, a.__key) !== -1;
      return overflow && !hiddenActions.includes(a.__key);
    }).map(action => {
      let key = action.__key;
      if (key === '/') { key = 'delete'; }
      return {
        name: action.label,
        id: `${key}-${action.__type}`,
        action,
        tooltip: action.title,
      };
    });
  }

  /**
   * Occasionally, a change created by a change action is not yet knwon to the
   * API for a brief time. Wait for the given change number to be recognized.
   *
   * Returns a promise that resolves with true if a request is recognized, or
   * false if the change was never recognized after all attempts.
   *
   * @param  {number} changeNum
   * @return {Promise<boolean>}
   */
  _waitForChangeReachable(changeNum) {
    let attempsRemaining = AWAIT_CHANGE_ATTEMPTS;
    return new Promise(resolve => {
      const check = () => {
        attempsRemaining--;
        // Pass a no-op error handler to avoid the "not found" error toast.
        this.$.restAPI.getChange(changeNum, () => {}).then(response => {
          // If the response is 404, the response will be undefined.
          if (response) {
            resolve(true);
            return;
          }

          if (attempsRemaining) {
            this.async(check, AWAIT_CHANGE_TIMEOUT_MS);
          } else {
            resolve(false);
          }
        });
      };
      check();
    });
  }

  _handleEditTap() {
    this.dispatchEvent(new CustomEvent('edit-tap', {bubbles: false}));
  }

  _handleStopEditTap() {
    this.dispatchEvent(new CustomEvent('stop-edit-tap', {bubbles: false}));
  }

<<<<<<< HEAD
  _computeHasTooltip(title) {
    return !!title;
  }

  _computeHasIcon(action) {
    return action.icon ? '' : 'hidden';
  }
}

customElements.define(GrChangeActions.is, GrChangeActions);
=======
    _computeRebaseOnCurrent(revisionRebaseAction) {
      if (revisionRebaseAction) {
        return !!revisionRebaseAction.enabled;
      }
      return null;
    },

    /**
     * Occasionally, a change created by a change action is not yet knwon to the
     * API for a brief time. Wait for the given change number to be recognized.
     *
     * Returns a promise that resolves with true if a request is recognized, or
     * false if the change was never recognized after all attempts.
     *
     * @param  {number} changeNum
     * @return {Promise<boolean>}
     */
    _waitForChangeReachable(changeNum) {
      let attempsRemaining = AWAIT_CHANGE_ATTEMPTS;
      return new Promise(resolve => {
        const check = () => {
          attempsRemaining--;
          // Pass a no-op error handler to avoid the "not found" error toast.
          this.$.restAPI.getChange(changeNum, () => {}).then(response => {
            // If the response is 404, the response will be undefined.
            if (response) {
              resolve(true);
              return;
            }

            if (attempsRemaining) {
              this.async(check, AWAIT_CHANGE_TIMEOUT_MS);
            } else {
              resolve(false);
            }
          });
        };
        check();
      });
    },

    _handleEditTap() {
      this.dispatchEvent(new CustomEvent('edit-tap', {bubbles: false}));
    },

    _handleStopEditTap() {
      this.dispatchEvent(new CustomEvent('stop-edit-tap', {bubbles: false}));
    },

    _computeHasTooltip(title) {
      return !!title;
    },

    _computeHasIcon(action) {
      return action.icon ? '' : 'hidden';
    },
  });
})();
>>>>>>> 363668e4
<|MERGE_RESOLUTION|>--- conflicted
+++ resolved
@@ -471,7 +471,6 @@
       '_actionsChanged(actions.*, revisionActions.*, _additionalActions.*)',
       '_changeChanged(change)',
       '_editStatusChanged(editMode, editPatchsetLoaded, ' +
-<<<<<<< HEAD
         'editBasedOnCurrentPatchSet, disableEdit, actions.*, change.*)',
     ];
   }
@@ -497,9 +496,7 @@
   }
 
   _getRebaseAction(revisionActions) {
-    return this._getRevisionAction(revisionActions, 'rebase',
-        {rebaseOnCurrent: null}
-    );
+    return this._getRevisionAction(revisionActions, 'rebase', null);
   }
 
   _getRevisionAction(revisionActions, actionName, emptyActionValue) {
@@ -524,7 +521,7 @@
         .then(revisionActions => {
           if (!revisionActions) { return; }
 
-          this.revisionActions = this._updateRebaseAction(revisionActions);
+          this.revisionActions = revisionActions;
           this._sendShowRevisionActions({
             change: this.change,
             revisionActions,
@@ -549,18 +546,6 @@
     );
   }
 
-  _updateRebaseAction(revisionActions) {
-    if (revisionActions && revisionActions.rebase) {
-      revisionActions.rebase.rebaseOnCurrent =
-          !!revisionActions.rebase.enabled;
-      this._parentIsCurrent = !revisionActions.rebase.enabled;
-      revisionActions.rebase.enabled = true;
-    } else {
-      this._parentIsCurrent = true;
-    }
-    return revisionActions;
-  }
-
   _changeChanged() {
     this.reload();
   }
@@ -657,142 +642,6 @@
     for (let i = 0; i < this._additionalActions.length; i++) {
       if (this._additionalActions[i].__key === key) {
         return i;
-=======
-          'editBasedOnCurrentPatchSet, disableEdit, actions.*, change.*)',
-    ],
-
-    listeners: {
-      'fullscreen-overlay-opened': '_handleHideBackgroundContent',
-      'fullscreen-overlay-closed': '_handleShowBackgroundContent',
-    },
-
-    ready() {
-      this.$.jsAPI.addElement(this.$.jsAPI.Element.CHANGE_ACTIONS, this);
-      this._handleLoadingComplete();
-    },
-
-    _getSubmitAction(revisionActions) {
-      return this._getRevisionAction(revisionActions, 'submit', null);
-    },
-
-    _getRebaseAction(revisionActions) {
-      return this._getRevisionAction(revisionActions, 'rebase', null);
-    },
-
-    _getRevisionAction(revisionActions, actionName, emptyActionValue) {
-      if (!revisionActions) {
-        return undefined;
-      }
-      if (revisionActions[actionName] === undefined) {
-        // Return null to fire an event when reveisionActions was loaded
-        // but doesn't contain actionName. undefined doesn't fire an event
-        return emptyActionValue;
-      }
-      return revisionActions[actionName];
-    },
-
-    reload() {
-      if (!this.changeNum || !this.latestPatchNum) {
-        return Promise.resolve();
-      }
-
-      this._loading = true;
-      return this._getRevisionActions().then(revisionActions => {
-        if (!revisionActions) { return; }
-
-        this.revisionActions = revisionActions;
-        this._sendShowRevisionActions({
-          change: this.change,
-          revisionActions,
-        });
-        this._handleLoadingComplete();
-      }).catch(err => {
-        this.fire('show-alert', {message: ERR_REVISION_ACTIONS});
-        this._loading = false;
-        throw err;
-      });
-    },
-
-    _handleLoadingComplete() {
-      Gerrit.awaitPluginsLoaded().then(() => this._loading = false);
-    },
-
-    _sendShowRevisionActions(detail) {
-      this.$.jsAPI.handleEvent(
-          this.$.jsAPI.EventType.SHOW_REVISION_ACTIONS,
-          detail
-      );
-    },
-
-    _changeChanged() {
-      this.reload();
-    },
-
-    addActionButton(type, label) {
-      if (type !== ActionType.CHANGE && type !== ActionType.REVISION) {
-        throw Error(`Invalid action type: ${type}`);
-      }
-      const action = {
-        enabled: true,
-        label,
-        __type: type,
-        __key: ADDITIONAL_ACTION_KEY_PREFIX +
-            Math.random().toString(36).substr(2),
-      };
-      this.push('_additionalActions', action);
-      return action.__key;
-    },
-
-    removeActionButton(key) {
-      const idx = this._indexOfActionButtonWithKey(key);
-      if (idx === -1) {
-        return;
-      }
-      this.splice('_additionalActions', idx, 1);
-    },
-
-    setActionButtonProp(key, prop, value) {
-      this.set([
-        '_additionalActions',
-        this._indexOfActionButtonWithKey(key),
-        prop,
-      ], value);
-    },
-
-    setActionOverflow(type, key, overflow) {
-      if (type !== ActionType.CHANGE && type !== ActionType.REVISION) {
-        throw Error(`Invalid action type given: ${type}`);
-      }
-      const index = this._getActionOverflowIndex(type, key);
-      const action = {
-        type,
-        key,
-        overflow,
-      };
-      if (!overflow && index !== -1) {
-        this.splice('_overflowActions', index, 1);
-      } else if (overflow) {
-        this.push('_overflowActions', action);
-      }
-    },
-
-    setActionPriority(type, key, priority) {
-      if (type !== ActionType.CHANGE && type !== ActionType.REVISION) {
-        throw Error(`Invalid action type given: ${type}`);
-      }
-      const index = this._actionPriorityOverrides.findIndex(action => {
-        return action.type === type && action.key === key;
-      });
-      const action = {
-        type,
-        key,
-        priority,
-      };
-      if (index !== -1) {
-        this.set('_actionPriorityOverrides', index, action);
-      } else {
-        this.push('_actionPriorityOverrides', action);
->>>>>>> 363668e4
       }
     }
     return -1;
@@ -1258,8 +1107,9 @@
   }
 
   _calculateDisabled(action, hasKnownChainState) {
-    if (action.__key === 'rebase' && hasKnownChainState === false) {
-      return true;
+    if (action.__key === 'rebase') {
+      // Rebase button is only disabled when change has no parent(s).
+      return hasKnownChainState === false;
     }
     return !action.enabled;
   }
@@ -1501,73 +1351,9 @@
               obj.revert_changes[0].topic);
           break;
         default:
-<<<<<<< HEAD
           this.dispatchEvent(new CustomEvent('reload-change',
               {detail: {action: action.__key}, bubbles: false}));
           break;
-=======
-          this._fireAction(this._prependSlash(key),
-              this.revisionActions[key], true);
-      }
-    },
-
-    _prependSlash(key) {
-      return key === '/' ? key : `/${key}`;
-    },
-
-    /**
-     * _hasKnownChainState set to true true if hasParent is defined (can be
-     * either true or false). set to false otherwise.
-     */
-    _computeChainState(hasParent) {
-      this._hasKnownChainState = true;
-    },
-
-    _calculateDisabled(action, hasKnownChainState) {
-      if (action.__key === 'rebase') {
-        // Rebase button is only disabled when change has no parent(s).
-        return hasKnownChainState === false;
-      }
-      return !action.enabled;
-    },
-
-    _handleConfirmDialogCancel() {
-      this._hideAllDialogs();
-    },
-
-    _hideAllDialogs() {
-      const dialogEls =
-          Polymer.dom(this.root).querySelectorAll('.confirmDialog');
-      for (const dialogEl of dialogEls) { dialogEl.hidden = true; }
-      this.$.overlay.close();
-    },
-
-    _handleRebaseConfirm(e) {
-      const el = this.$.confirmRebase;
-      const payload = {base: e.detail.base};
-      this.$.overlay.close();
-      el.hidden = true;
-      this._fireAction('/rebase', this.revisionActions.rebase, true, payload);
-    },
-
-    _handleCherrypickConfirm() {
-      this._handleCherryPickRestApi(false);
-    },
-
-    _handleCherrypickConflictConfirm() {
-      this._handleCherryPickRestApi(true);
-    },
-
-    _handleCherryPickRestApi(conflicts) {
-      const el = this.$.confirmCherrypick;
-      if (!el.branch) {
-        this.fire('show-alert', {message: ERR_BRANCH_EMPTY});
-        return;
-      }
-      if (!el.message) {
-        this.fire('show-alert', {message: ERR_COMMIT_EMPTY});
-        return;
->>>>>>> 363668e4
       }
     });
   }
@@ -1803,6 +1589,13 @@
     });
   }
 
+  _computeRebaseOnCurrent(revisionRebaseAction) {
+    if (revisionRebaseAction) {
+      return !!revisionRebaseAction.enabled;
+    }
+    return null;
+  }
+
   /**
    * Occasionally, a change created by a change action is not yet knwon to the
    * API for a brief time. Wait for the given change number to be recognized.
@@ -1845,7 +1638,6 @@
     this.dispatchEvent(new CustomEvent('stop-edit-tap', {bubbles: false}));
   }
 
-<<<<<<< HEAD
   _computeHasTooltip(title) {
     return !!title;
   }
@@ -1855,64 +1647,4 @@
   }
 }
 
-customElements.define(GrChangeActions.is, GrChangeActions);
-=======
-    _computeRebaseOnCurrent(revisionRebaseAction) {
-      if (revisionRebaseAction) {
-        return !!revisionRebaseAction.enabled;
-      }
-      return null;
-    },
-
-    /**
-     * Occasionally, a change created by a change action is not yet knwon to the
-     * API for a brief time. Wait for the given change number to be recognized.
-     *
-     * Returns a promise that resolves with true if a request is recognized, or
-     * false if the change was never recognized after all attempts.
-     *
-     * @param  {number} changeNum
-     * @return {Promise<boolean>}
-     */
-    _waitForChangeReachable(changeNum) {
-      let attempsRemaining = AWAIT_CHANGE_ATTEMPTS;
-      return new Promise(resolve => {
-        const check = () => {
-          attempsRemaining--;
-          // Pass a no-op error handler to avoid the "not found" error toast.
-          this.$.restAPI.getChange(changeNum, () => {}).then(response => {
-            // If the response is 404, the response will be undefined.
-            if (response) {
-              resolve(true);
-              return;
-            }
-
-            if (attempsRemaining) {
-              this.async(check, AWAIT_CHANGE_TIMEOUT_MS);
-            } else {
-              resolve(false);
-            }
-          });
-        };
-        check();
-      });
-    },
-
-    _handleEditTap() {
-      this.dispatchEvent(new CustomEvent('edit-tap', {bubbles: false}));
-    },
-
-    _handleStopEditTap() {
-      this.dispatchEvent(new CustomEvent('stop-edit-tap', {bubbles: false}));
-    },
-
-    _computeHasTooltip(title) {
-      return !!title;
-    },
-
-    _computeHasIcon(action) {
-      return action.icon ? '' : 'hidden';
-    },
-  });
-})();
->>>>>>> 363668e4
+customElements.define(GrChangeActions.is, GrChangeActions);