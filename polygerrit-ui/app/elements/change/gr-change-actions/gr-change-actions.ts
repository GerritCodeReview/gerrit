--- conflicted
+++ resolved
@@ -28,6 +28,7 @@
 import '../gr-confirm-revert-dialog/gr-confirm-revert-dialog';
 import '../gr-confirm-submit-dialog/gr-confirm-submit-dialog';
 import '../../../styles/shared-styles';
+import {dom, EventApi} from '@polymer/polymer/lib/legacy/polymer.dom';
 import {GerritNav} from '../../core/gr-navigation/gr-navigation';
 import {getPluginLoader} from '../../shared/gr-js-api-interface/gr-plugin-loader';
 import {getAppContext} from '../../../services/app-context';
@@ -118,8 +119,6 @@
 const ERR_BRANCH_EMPTY = 'The destination branch can’t be empty.';
 const ERR_COMMIT_EMPTY = 'The commit message can’t be empty.';
 const ERR_REVISION_ACTIONS = 'Couldn’t load revision actions.';
-const CHERRYPICK_IN_PROGRESS = 'Cherry-pick in progress...';
-const CHERRYPICK_COMPLETED = 'Cherry-pick completed';
 
 export enum LabelStatus {
   /**
@@ -405,7 +404,7 @@
   @property({type: Object})
   change?: ChangeViewChangeInfo;
 
-  @state()
+  @property({type: Object})
   actions: ActionNameToActionInfoMap = {};
 
   @property({type: Array})
@@ -1435,7 +1434,7 @@
 
   private handleOverflowItemTap(e: CustomEvent<MenuAction>) {
     e.preventDefault();
-    const el = e.target as Element;
+    const el = (dom(e) as EventApi).localTarget as Element;
     const key = e.detail.action.__key;
     if (
       key.startsWith(ADDITIONAL_ACTION_KEY_PREFIX) ||
@@ -1635,12 +1634,7 @@
     }
     this.overlay.close();
     el.hidden = true;
-<<<<<<< HEAD
     this.fireAction(
-=======
-    fireAlert(this, CHERRYPICK_IN_PROGRESS);
-    this._fireAction(
->>>>>>> f5130581
       '/cherrypick',
       assertUIActionInfo(this.revisionActions.cherrypick),
       true,
@@ -1873,18 +1867,9 @@
         }
         case RevisionActions.CHERRYPICK: {
           const cherrypickChangeInfo: ChangeInfo = obj as unknown as ChangeInfo;
-<<<<<<< HEAD
           this.waitForChangeReachable(cherrypickChangeInfo._number).then(() => {
             GerritNav.navigateToChange(cherrypickChangeInfo);
           });
-=======
-          this._waitForChangeReachable(cherrypickChangeInfo._number).then(
-            () => {
-              fireAlert(this, CHERRYPICK_COMPLETED);
-              GerritNav.navigateToChange(cherrypickChangeInfo);
-            }
-          );
->>>>>>> f5130581
           break;
         }
         case ChangeActions.DELETE:
