--- conflicted
+++ resolved
@@ -343,7 +343,6 @@
     if (!change || !serverConfig || !serverConfig.receive ||
         !serverConfig.receive.enable_signed_push) {
       return null;
-<<<<<<< HEAD
     }
     const rev = change.revisions[change.current_revision];
     if (!rev.push_certificate || !rev.push_certificate.key) {
@@ -456,26 +455,6 @@
   _computeShowRoleClass(change, role) {
     return this._getNonOwnerRole(change, role) ? '' : 'hideDisplay';
   }
-=======
-    },
-
-    _computeParents(revision) {
-      if (!revision || !revision.commit) {
-        return undefined;
-      }
-      return revision.commit.parents;
-    },
-
-    _computeParentsLabel(parents) {
-      return parents && parents.length > 1 ? 'Parents' : 'Parent';
-    },
-
-    _computeParentListClass(parents, parentIsCurrent) {
-      // Undefined check for polymer 2
-      if (parents === undefined || parentIsCurrent === undefined) {
-        return '';
-      }
->>>>>>> 7b6db6b5
 
   /**
    * Get the user with the specified role on the change. Returns null if the
@@ -515,13 +494,11 @@
     return null;
   }
 
-  _computeParents(change) {
-    if (!change || !change.current_revision ||
-        !change.revisions[change.current_revision] ||
-        !change.revisions[change.current_revision].commit) {
+  _computeParents(revision) {
+    if (!revision || !revision.commit) {
       return undefined;
     }
-    return change.revisions[change.current_revision].commit.parents;
+    return revision.commit.parents;
   }
 
   _computeParentsLabel(parents) {
