--- conflicted
+++ resolved
@@ -228,21 +228,13 @@
       this._newHashtag = '';
       this.$.restAPI.setChangeHashtag(
           this.change._number, {add: [newHashtag]}).then(newHashtag => {
-<<<<<<< HEAD
-            this.set(['change', 'hashtags'], newHashtag);
-            if (newHashtag !== lastHashtag) {
-              this.dispatchEvent(new CustomEvent(
-                  'hashtag-changed', {bubbles: true, composed: true}));
-            }
-          });
-=======
         this.set(['change', 'hashtags'], newHashtag);
         if (newHashtag !== lastHashtag) {
           this.dispatchEvent(
-              new CustomEvent('hashtag-changed', {bubbles: true}));
+              new CustomEvent('hashtag-changed', {
+                bubbles: true, composed: true}));
         }
       });
->>>>>>> 4bcbb193
     },
 
     _computeTopicReadOnly(mutable, change) {
