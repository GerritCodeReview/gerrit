--- conflicted
+++ resolved
@@ -49,11 +49,7 @@
   ChangeInfo,
   CommitId,
   CommitInfo,
-<<<<<<< HEAD
-=======
   ConfigInfo,
-  ElementPropertyDeepChange,
->>>>>>> 51474c8b
   GpgKeyInfo,
   Hashtag,
   isAccount,
@@ -156,6 +152,8 @@
 
   @property({type: Boolean}) parentIsCurrent?: boolean;
 
+  @property({type: Object}) repoConfig?: ConfigInfo;
+
   // private but used in test
   @state() mutable = false;
 
@@ -169,17 +167,8 @@
 
   @state() private pushCertificateValidation?: PushCertificateValidationInfo;
 
-<<<<<<< HEAD
   // private but used in test
   @state() settingTopic = false;
-=======
-  @property({
-    type: Object,
-    computed:
-      '_computePushCertificateValidation(serverConfig, change, repoConfig)',
-  })
-  _pushCertificateValidation?: PushCertificateValidationInfo;
->>>>>>> 51474c8b
 
   // private but used in test
   @state() currentParents: ParentCommitInfo[] = [];
@@ -427,7 +416,6 @@
     </section>`;
   }
 
-<<<<<<< HEAD
   renderNonOwner(role: ChangeRole) {
     if (!this.getNonOwnerRole(role)) return nothing;
     let title = '';
@@ -468,12 +456,6 @@
       </span>
     </section>`;
   }
-=======
-  @property({type: Object})
-  repoConfig?: ConfigInfo;
-
-  restApiService = appContext.restApiService;
->>>>>>> 51474c8b
 
   private renderReviewers() {
     return html`<section class=${this.computeDisplayState(Metadata.REVIEWERS)}>
@@ -771,7 +753,8 @@
     }
     if (
       changedProperties.has('serverConfig') ||
-      changedProperties.has('change')
+      changedProperties.has('change') ||
+      changedProperties.has('repoConfig')
     ) {
       this.pushCertificateValidation = this.computePushCertificateValidation();
     }
@@ -903,27 +886,16 @@
    *
    * @return object representing data for the push validation.
    */
-<<<<<<< HEAD
   computePushCertificateValidation():
     | PushCertificateValidationInfo
     | undefined {
     if (!this.change || !this.serverConfig?.receive?.enable_signed_push)
       return undefined;
 
+    if (!this.isEnabledSignedPushOnRepo()) {
+      return undefined;
+    }
     const rev = this.change.revisions[this.change.current_revision];
-=======
-  _computePushCertificateValidation(
-    serverConfig?: ServerInfo,
-    change?: ParsedChangeInfo,
-    repoConfig?: ConfigInfo
-  ): PushCertificateValidationInfo | undefined {
-    if (!change || !serverConfig?.receive?.enable_signed_push) return undefined;
-
-    if (!this.isEnabledSignedPushOnRepo(repoConfig)) {
-      return undefined;
-    }
-    const rev = change.revisions[change.current_revision];
->>>>>>> 51474c8b
     if (!rev.push_certificate?.key) {
       return {
         class: 'help',
@@ -966,25 +938,21 @@
     }
   }
 
-<<<<<<< HEAD
-  private problems(msg: string, key: GpgKeyInfo) {
-=======
-  // private but used in test
-  isEnabledSignedPushOnRepo(repoConfig?: ConfigInfo) {
-    if (!repoConfig?.enable_signed_push) return false;
-
-    const enableSignedPush = repoConfig.enable_signed_push;
+  // private but used in test
+  isEnabledSignedPushOnRepo() {
+    if (!this.repoConfig?.enable_signed_push) return false;
+
+    const enableSignedPush = this.repoConfig.enable_signed_push;
     return (
-      (enableSignedPush.configured_value ===
-        InheritedBooleanInfoConfiguredValue.INHERIT &&
-        enableSignedPush.inherited_value) ||
-      enableSignedPush.configured_value ===
+        (enableSignedPush.configured_value ===
+            InheritedBooleanInfoConfiguredValue.INHERIT &&
+            enableSignedPush.inherited_value) ||
+        enableSignedPush.configured_value ===
         InheritedBooleanInfoConfiguredValue.TRUE
     );
   }
 
-  _problems(msg: string, key: GpgKeyInfo) {
->>>>>>> 51474c8b
+  private problems(msg: string, key: GpgKeyInfo) {
     if (!key?.problems || key.problems.length === 0) {
       return msg;
     }
