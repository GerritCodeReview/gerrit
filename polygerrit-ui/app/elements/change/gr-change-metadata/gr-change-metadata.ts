/**
 * @license
 * Copyright (C) 2016 The Android Open Source Project
 *
 * Licensed under the Apache License, Version 2.0 (the "License");
 * you may not use this file except in compliance with the License.
 * You may obtain a copy of the License at
 *
 * http://www.apache.org/licenses/LICENSE-2.0
 *
 * Unless required by applicable law or agreed to in writing, software
 * distributed under the License is distributed on an "AS IS" BASIS,
 * WITHOUT WARRANTIES OR CONDITIONS OF ANY KIND, either express or implied.
 * See the License for the specific language governing permissions and
 * limitations under the License.
 */
import '../../../styles/shared-styles';
import '../../../styles/gr-font-styles';
import '../../../styles/gr-change-metadata-shared-styles';
import '../../../styles/gr-change-view-integration-shared-styles';
import '../../plugins/gr-endpoint-decorator/gr-endpoint-decorator';
import '../../plugins/gr-endpoint-param/gr-endpoint-param';
import '../../plugins/gr-external-style/gr-external-style';
import '../../shared/gr-account-chip/gr-account-chip';
import '../../shared/gr-date-formatter/gr-date-formatter';
import '../../shared/gr-editable-label/gr-editable-label';
import '../../shared/gr-icons/gr-icons';
import '../../shared/gr-limited-text/gr-limited-text';
import '../../shared/gr-linked-chip/gr-linked-chip';
import '../../shared/gr-tooltip-content/gr-tooltip-content';
import '../gr-submit-requirements/gr-submit-requirements';
import '../gr-change-requirements/gr-change-requirements';
import '../gr-commit-info/gr-commit-info';
import '../gr-reviewer-list/gr-reviewer-list';
import '../../shared/gr-account-list/gr-account-list';
import {dom, EventApi} from '@polymer/polymer/lib/legacy/polymer.dom';
import {PolymerElement} from '@polymer/polymer/polymer-element';
import {htmlTemplate} from './gr-change-metadata_html';
import {
  GrReviewerSuggestionsProvider,
  SUGGESTIONS_PROVIDERS_USERS_TYPES,
} from '../../../scripts/gr-reviewer-suggestions-provider/gr-reviewer-suggestions-provider';
import {GerritNav} from '../../core/gr-navigation/gr-navigation';
import {
  ChangeStatus,
  GpgKeyInfoStatus,
  InheritedBooleanInfoConfiguredValue,
  SubmitType,
} from '../../../constants/constants';
import {changeIsOpen} from '../../../utils/change-util';
import {customElement, property, observe} from '@polymer/decorators';
import {
  AccountDetailInfo,
  AccountInfo,
  BranchName,
  ChangeInfo,
  CommitId,
  CommitInfo,
  ConfigInfo,
  ElementPropertyDeepChange,
  GpgKeyInfo,
  Hashtag,
  LabelNameToInfoMap,
  NumericChangeId,
  ParentCommitInfo,
  PatchSetNum,
  RepoName,
  RevisionInfo,
  ServerInfo,
  TopicName,
} from '../../../types/common';
import {assertNever, unique} from '../../../utils/common-util';
import {GrEditableLabel} from '../../shared/gr-editable-label/gr-editable-label';
import {GrLinkedChip} from '../../shared/gr-linked-chip/gr-linked-chip';
import {appContext} from '../../../services/app-context';
import {
  Metadata,
  isSectionSet,
  DisplayRules,
} from '../../../utils/change-metadata-util';
import {fireEvent} from '../../../utils/event-util';
import {
  EditRevisionInfo,
  notUndefined,
  ParsedChangeInfo,
} from '../../../types/types';
import {
  AutocompleteQuery,
  AutocompleteSuggestion,
} from '../../shared/gr-autocomplete/gr-autocomplete';
import {getRevertCreatedChangeIds} from '../../../utils/message-util';
import {Interaction} from '../../../constants/reporting';
import {KnownExperimentId} from '../../../services/flags/flags';

const HASHTAG_ADD_MESSAGE = 'Add Hashtag';

enum ChangeRole {
  OWNER = 'owner',
  UPLOADER = 'uploader',
  AUTHOR = 'author',
  COMMITTER = 'committer',
}

export interface CommitInfoWithRequiredCommit extends CommitInfo {
  // gr-change-view always assigns commit to CommitInfo
  commit: CommitId;
}

const SubmitTypeLabel = new Map<SubmitType, string>([
  [SubmitType.FAST_FORWARD_ONLY, 'Fast Forward Only'],
  [SubmitType.MERGE_IF_NECESSARY, 'Merge if Necessary'],
  [SubmitType.REBASE_IF_NECESSARY, 'Rebase if Necessary'],
  [SubmitType.MERGE_ALWAYS, 'Always Merge'],
  [SubmitType.REBASE_ALWAYS, 'Rebase Always'],
  [SubmitType.CHERRY_PICK, 'Cherry Pick'],
]);

const NOT_CURRENT_MESSAGE = 'Not current - rebase possible';

interface PushCertificateValidationInfo {
  class: string;
  icon: string;
  message: string;
}

export interface GrChangeMetadata {
  $: {
    webLinks: HTMLElement;
  };
}

@customElement('gr-change-metadata')
export class GrChangeMetadata extends PolymerElement {
  static get template() {
    return htmlTemplate;
  }

  /**
   * Fired when the change topic is changed.
   *
   * @event topic-changed
   */

  @property({type: Object})
  change?: ParsedChangeInfo;

  @property({type: Object})
  revertedChange?: ChangeInfo;

  @property({type: Object, notify: true})
  labels?: LabelNameToInfoMap;

  @property({type: Object})
  account?: AccountDetailInfo;

  @property({type: Object})
  revision?: RevisionInfo | EditRevisionInfo;

  @property({type: Object})
  commitInfo?: CommitInfoWithRequiredCommit;

  @property({type: Boolean, computed: '_computeIsMutable(account)'})
  _mutable = false;

  @property({type: Object})
  serverConfig?: ServerInfo;

  @property({type: Boolean})
  parentIsCurrent?: boolean;

  @property({type: String})
  readonly _notCurrentMessage = NOT_CURRENT_MESSAGE;

  @property({
    type: Boolean,
    computed: '_computeTopicReadOnly(_mutable, change)',
  })
  _topicReadOnly = true;

  @property({
    type: Boolean,
    computed: '_computeHashtagReadOnly(_mutable, change)',
  })
  _hashtagReadOnly = true;

  @property({
    type: Object,
    computed:
      '_computePushCertificateValidation(serverConfig, change, repoConfig)',
  })
  _pushCertificateValidation?: PushCertificateValidationInfo;

  @property({type: Boolean, computed: '_computeShowRequirements(change)'})
  _showRequirements = false;

  @property({type: Array})
  _assignee?: AccountInfo[];

  @property({type: Boolean, computed: '_computeIsWip(change)'})
  _isWip = false;

  @property({type: String})
  _newHashtag?: Hashtag;

  @property({type: Boolean})
  _settingTopic = false;

  @property({type: Array, computed: '_computeParents(change, revision)'})
  _currentParents: ParentCommitInfo[] = [];

  @property({type: Object})
  _CHANGE_ROLE = ChangeRole;

  @property({type: Object})
  _SECTION = Metadata;

  @property({type: Boolean})
  _showAllSections = false;

  @property({type: Object})
  queryTopic?: AutocompleteQuery;

<<<<<<< HEAD
  @property({type: Boolean})
  _isSubmitRequirementsUiEnabled = false;
=======
  @property({type: Object})
  repoConfig?: ConfigInfo;
>>>>>>> 84440432

  restApiService = appContext.restApiService;

  private readonly reporting = appContext.reportingService;

  private readonly flagsService = appContext.flagsService;

  override ready() {
    super.ready();
    this.queryTopic = (input: string) => this._getTopicSuggestions(input);
    this._isSubmitRequirementsUiEnabled = this.flagsService.isEnabled(
      KnownExperimentId.SUBMIT_REQUIREMENTS_UI
    );
  }

  @observe('change.labels')
  _labelsChanged(labels?: LabelNameToInfoMap) {
    this.labels = {...labels};
  }

  @observe('change')
  _changeChanged(change?: ParsedChangeInfo) {
    this._assignee = change?.assignee ? [change.assignee] : [];
    this._settingTopic = false;
  }

  @observe('_assignee.*')
  _assigneeChanged(
    assigneeRecord: ElementPropertyDeepChange<GrChangeMetadata, '_assignee'>
  ) {
    if (!this.change || !this._isAssigneeEnabled(this.serverConfig)) {
      return;
    }
    const assignee = assigneeRecord.base;
    if (assignee?.length) {
      const acct = assignee[0];
      if (
        !acct._account_id ||
        (this.change.assignee &&
          acct._account_id === this.change.assignee._account_id)
      ) {
        return;
      }
      this.set(['change', 'assignee'], acct);
      this.restApiService.setAssignee(this.change._number, acct._account_id);
    } else {
      if (!this.change.assignee) {
        return;
      }
      this.set(['change', 'assignee'], undefined);
      this.restApiService.deleteAssignee(this.change._number);
    }
  }

  _computeHideStrategy(change?: ParsedChangeInfo) {
    return !changeIsOpen(change);
  }

  /**
   * @return If array is empty, returns undefined instead so
   * an existential check can be used to hide or show the webLinks
   * section.
   */
  _computeWebLinks(
    commitInfo?: CommitInfoWithRequiredCommit,
    serverConfig?: ServerInfo
  ) {
    if (!commitInfo) return undefined;
    const weblinks = GerritNav.getChangeWeblinks(
      this.change ? this.change.project : ('' as RepoName),
      commitInfo.commit,
      {
        weblinks: commitInfo.web_links,
        config: serverConfig,
      }
    );
    return weblinks.length ? weblinks : undefined;
  }

  _isChangeMerged(change?: ParsedChangeInfo) {
    return change?.status === ChangeStatus.MERGED;
  }

  _isAssigneeEnabled(serverConfig?: ServerInfo) {
    return !!serverConfig?.change?.enable_assignee;
  }

  _computeStrategy(change?: ParsedChangeInfo) {
    if (!change?.submit_type) {
      return '';
    }

    return SubmitTypeLabel.get(change.submit_type);
  }

  _computeLabelNames(labels?: LabelNameToInfoMap) {
    return labels ? Object.keys(labels).sort() : [];
  }

  _handleTopicChanged(e: CustomEvent<string>) {
    if (!this.change) {
      throw new Error('change must be set');
    }
    const lastTopic = this.change.topic;
    const topic = e.detail.length ? e.detail : undefined;
    this._settingTopic = true;
    const topicChangedForChangeNumber = this.change._number;
    this.restApiService
      .setChangeTopic(topicChangedForChangeNumber, topic)
      .then(newTopic => {
        if (this.change?._number !== topicChangedForChangeNumber) return;
        this._settingTopic = false;
        this.set(['change', 'topic'], newTopic);
        if (newTopic !== lastTopic) {
          fireEvent(this, 'topic-changed');
        }
      });
  }

  _showAddTopic(
    changeRecord?: ElementPropertyDeepChange<GrChangeMetadata, 'change'>,
    settingTopic?: boolean
  ) {
    const hasTopic = !!changeRecord?.base?.topic;
    return !hasTopic && !settingTopic;
  }

  _showTopicChip(
    changeRecord?: ElementPropertyDeepChange<GrChangeMetadata, 'change'>,
    settingTopic?: boolean
  ) {
    const hasTopic = !!changeRecord?.base?.topic;
    return hasTopic && !settingTopic;
  }

  _showCherryPickOf(
    changeRecord?: ElementPropertyDeepChange<GrChangeMetadata, 'change'>
  ) {
    const hasCherryPickOf =
      !!changeRecord?.base?.cherry_pick_of_change &&
      !!changeRecord?.base?.cherry_pick_of_patch_set;
    return hasCherryPickOf;
  }

  _handleHashtagChanged() {
    if (!this.change) {
      throw new Error('change must be set');
    }
    if (!this._newHashtag?.length) {
      return;
    }
    const newHashtag = this._newHashtag;
    this._newHashtag = '' as Hashtag;
    this.restApiService
      .setChangeHashtag(this.change._number, {add: [newHashtag]})
      .then(newHashtag => {
        this.set(['change', 'hashtags'], newHashtag);
        fireEvent(this, 'hashtag-changed');
      });
  }

  _computeTopicReadOnly(mutable?: boolean, change?: ParsedChangeInfo) {
    return !mutable || !change?.actions?.topic?.enabled;
  }

  _computeHashtagReadOnly(mutable?: boolean, change?: ParsedChangeInfo) {
    return !mutable || !change?.actions?.hashtags?.enabled;
  }

  _computeAssigneeReadOnly(mutable?: boolean, change?: ParsedChangeInfo) {
    return !mutable || !change?.actions?.assignee?.enabled;
  }

  _computeTopicPlaceholder(_topicReadOnly?: boolean) {
    // Action items in Material Design are uppercase -- placeholder label text
    // is sentence case.
    return _topicReadOnly ? 'No topic' : 'ADD TOPIC';
  }

  _computeHashtagPlaceholder(_hashtagReadOnly?: boolean) {
    return _hashtagReadOnly ? '' : HASHTAG_ADD_MESSAGE;
  }

  _computeShowRequirements(change?: ParsedChangeInfo) {
    if (!change) {
      return false;
    }
    if (change.status !== ChangeStatus.NEW) {
      // TODO(maximeg) change this to display the stored
      // requirements, once it is implemented server-side.
      return false;
    }
    const hasRequirements =
      !!change.requirements && Object.keys(change.requirements).length > 0;
    const hasLabels = !!change.labels && Object.keys(change.labels).length > 0;
    return hasRequirements || hasLabels || !!change.work_in_progress;
  }

  /**
   * @return object representing data for the push validation.
   */
  _computePushCertificateValidation(
    serverConfig?: ServerInfo,
    change?: ParsedChangeInfo,
    repoConfig?: ConfigInfo
  ): PushCertificateValidationInfo | undefined {
    if (!change || !serverConfig?.receive?.enable_signed_push) return undefined;

    if (!this.isEnabledSignedPushOnRepo(repoConfig)) {
      return undefined;
    }
    const rev = change.revisions[change.current_revision];
    if (!rev.push_certificate?.key) {
      return {
        class: 'help',
        icon: 'gr-icons:help',
        message: 'This patch set was created without a push certificate',
      };
    }

    const key = rev.push_certificate.key;
    switch (key.status) {
      case GpgKeyInfoStatus.BAD:
        return {
          class: 'invalid',
          icon: 'gr-icons:close',
          message: this._problems('Push certificate is invalid', key),
        };
      case GpgKeyInfoStatus.OK:
        return {
          class: 'notTrusted',
          icon: 'gr-icons:info',
          message: this._problems(
            'Push certificate is valid, but key is not trusted',
            key
          ),
        };
      case GpgKeyInfoStatus.TRUSTED:
        return {
          class: 'trusted',
          icon: 'gr-icons:check',
          message: this._problems(
            'Push certificate is valid and key is trusted',
            key
          ),
        };
      case undefined:
        // TODO(TS): Process it correctly
        throw new Error('deleted certificate');
      default:
        assertNever(key.status, `unknown certificate status: ${key.status}`);
    }
  }

  // private but used in test
  isEnabledSignedPushOnRepo(repoConfig?: ConfigInfo) {
    if (!repoConfig?.enable_signed_push) return false;

    const enableSignedPush = repoConfig.enable_signed_push;
    return (
      (enableSignedPush.configured_value ===
        InheritedBooleanInfoConfiguredValue.INHERIT &&
        enableSignedPush.inherited_value) ||
      enableSignedPush.configured_value ===
        InheritedBooleanInfoConfiguredValue.TRUE
    );
  }

  _problems(msg: string, key: GpgKeyInfo) {
    if (!key?.problems || key.problems.length === 0) {
      return msg;
    }

    return [msg + ':'].concat(key.problems).join('\n');
  }

  _computeShowRepoBranchTogether(repo?: RepoName, branch?: BranchName) {
    return !!repo && !!branch && repo.length + branch.length < 40;
  }

  _computeProjectUrl(project?: RepoName) {
    if (!project) return '';
    return GerritNav.getUrlForProjectChanges(project);
  }

  _computeBranchUrl(project?: RepoName, branch?: BranchName) {
    if (!project || !branch || !this.change || !this.change.status) return '';
    return GerritNav.getUrlForBranch(
      branch,
      project,
      this.change.status === ChangeStatus.NEW
        ? 'open'
        : this.change.status.toLowerCase()
    );
  }

  _computeCherryPickOfUrl(
    change?: NumericChangeId,
    patchset?: PatchSetNum,
    project?: RepoName
  ) {
    if (!change || !project) {
      return '';
    }
    return GerritNav.getUrlForChangeById(change, project, patchset);
  }

  _computeTopicUrl(topic: TopicName) {
    return GerritNav.getUrlForTopic(topic);
  }

  _computeHashtagUrl(hashtag: Hashtag) {
    return GerritNav.getUrlForHashtag(hashtag);
  }

  _handleTopicRemoved(e: CustomEvent) {
    if (!this.change) {
      throw new Error('change must be set');
    }
    const target = e.composedPath()[0] as GrLinkedChip;
    target.disabled = true;
    this.restApiService
      .setChangeTopic(this.change._number)
      .then(() => {
        target.disabled = false;
        this.set(['change', 'topic'], '');
        fireEvent(this, 'topic-changed');
      })
      .catch(() => {
        target.disabled = false;
      });
  }

  _handleHashtagRemoved(e: CustomEvent) {
    e.preventDefault();
    if (!this.change) {
      throw new Error('change must be set');
    }
    const target = (dom(e) as EventApi).rootTarget as GrLinkedChip;
    target.disabled = true;
    this.restApiService
      .setChangeHashtag(this.change._number, {remove: [target.text as Hashtag]})
      .then(newHashtags => {
        target.disabled = false;
        this.set(['change', 'hashtags'], newHashtags);
      })
      .catch(() => {
        target.disabled = false;
      });
  }

  _computeIsWip(change?: ParsedChangeInfo) {
    return !!change?.work_in_progress;
  }

  _computeShowRoleClass(change?: ParsedChangeInfo, role?: ChangeRole) {
    return this._getNonOwnerRole(change, role) ? '' : 'hideDisplay';
  }

  _computeDisplayState(
    showAllSections: boolean,
    change: ParsedChangeInfo | undefined,
    section: Metadata
  ) {
    if (
      showAllSections ||
      DisplayRules.ALWAYS_SHOW.includes(section) ||
      (DisplayRules.SHOW_IF_SET.includes(section) &&
        isSectionSet(section, change))
    ) {
      return '';
    }
    return 'hideDisplay';
  }

  _computeMergedCommitInfo(
    current_revision: CommitId,
    revisions: {[revisionId: string]: RevisionInfo}
  ) {
    const rev = revisions[current_revision];
    if (!rev || !rev.commit) {
      return {};
    }
    // CommitInfo.commit is optional. Set commit in all cases to avoid error
    // in <gr-commit-info>. @see Issue 5337
    if (!rev.commit.commit) {
      rev.commit.commit = current_revision;
    }
    return rev.commit;
  }

  _getRevertSectionTitle(
    _change?: ParsedChangeInfo,
    revertedChange?: ChangeInfo
  ) {
    return revertedChange?.status === ChangeStatus.MERGED
      ? 'Revert Submitted As'
      : 'Revert Created As';
  }

  _showRevertCreatedAs(change?: ParsedChangeInfo) {
    if (!change?.messages) return false;
    return getRevertCreatedChangeIds(change.messages).length > 0;
  }

  _computeRevertCommit(change?: ParsedChangeInfo, revertedChange?: ChangeInfo) {
    if (revertedChange?.current_revision && revertedChange?.revisions) {
      return {
        commit: this._computeMergedCommitInfo(
          revertedChange.current_revision,
          revertedChange.revisions
        ),
      };
    }
    if (!change?.messages) return undefined;
    return {commit: getRevertCreatedChangeIds(change.messages)?.[0]};
  }

  _computeShowAllLabelText(showAllSections: boolean) {
    if (showAllSections) {
      return 'Show less';
    } else {
      return 'Show all';
    }
  }

  _onShowAllClick() {
    this._showAllSections = !this._showAllSections;
    this.reporting.reportInteraction(Interaction.TOGGLE_SHOW_ALL_BUTTON, {
      sectionName: 'metadata',
      toState: this._showAllSections ? 'Show all' : 'Show less',
    });
  }

  /**
   * Get the user with the specified role on the change. Returns undefined if the
   * user with that role is the same as the owner.
   */
  _getNonOwnerRole(change?: ParsedChangeInfo, role?: ChangeRole) {
    if (!change?.revisions?.[change.current_revision]) return undefined;

    const rev = change.revisions[change.current_revision];
    if (!rev) return undefined;

    if (
      role === ChangeRole.UPLOADER &&
      rev.uploader &&
      change.owner._account_id !== rev.uploader._account_id
    ) {
      return rev.uploader;
    }

    if (
      role === ChangeRole.AUTHOR &&
      rev.commit?.author &&
      change.owner.email !== rev.commit.author.email
    ) {
      return rev.commit.author;
    }

    if (
      role === ChangeRole.COMMITTER &&
      rev.commit?.committer &&
      change.owner.email !== rev.commit.committer.email &&
      !(
        rev.uploader?.email && rev.uploader.email === rev.commit.committer.email
      )
    ) {
      return rev.commit.committer;
    }

    return undefined;
  }

  _computeParents(
    change?: ParsedChangeInfo,
    revision?: RevisionInfo | EditRevisionInfo
  ): ParentCommitInfo[] {
    if (!revision || !revision.commit) {
      if (!change || !change.current_revision) {
        return [];
      }
      revision = change.revisions[change.current_revision];
      if (!revision || !revision.commit) {
        return [];
      }
    }
    return revision.commit.parents;
  }

  _computeParentsLabel(parents?: ParentCommitInfo[]) {
    return parents && parents.length > 1 ? 'Parents' : 'Parent';
  }

  _computeParentListClass(
    parents?: ParentCommitInfo[],
    parentIsCurrent?: boolean
  ) {
    // Undefined check for polymer 2
    if (parents === undefined || parentIsCurrent === undefined) {
      return '';
    }

    return [
      'parentList',
      parents && parents.length > 1 ? 'merge' : 'nonMerge',
      parentIsCurrent ? 'current' : 'notCurrent',
    ].join(' ');
  }

  _computeIsMutable(account?: AccountDetailInfo) {
    return account && !!Object.keys(account).length;
  }

  editTopic() {
    if (this._topicReadOnly || !this.change || this.change.topic) {
      return;
    }
    // Cannot use `this.$.ID` syntax because the element exists inside of a
    // dom-if.
    (
      this.shadowRoot!.querySelector('.topicEditableLabel') as GrEditableLabel
    ).open();
  }

  _getReviewerSuggestionsProvider(change?: ParsedChangeInfo) {
    if (!change) {
      return undefined;
    }
    const provider = GrReviewerSuggestionsProvider.create(
      this.restApiService,
      change._number,
      SUGGESTIONS_PROVIDERS_USERS_TYPES.ANY
    );
    provider.init();
    return provider;
  }

  _getTopicSuggestions(input: string): Promise<AutocompleteSuggestion[]> {
    return this.restApiService
      .getChangesWithSimilarTopic(input)
      .then(response =>
        (response ?? [])
          .map(change => change.topic)
          .filter(notUndefined)
          .filter(unique)
          .map(topic => {
            return {name: topic, value: topic};
          })
      );
  }

  _showNewSubmitRequirements(change?: ParsedChangeInfo) {
    if (!this._isSubmitRequirementsUiEnabled) return false;
    return (change?.submit_requirements ?? []).length > 0;
  }

  _showNewSubmitRequirementWarning(change?: ParsedChangeInfo) {
    if (!this._isSubmitRequirementsUiEnabled) return false;
    return (change?.submit_requirements ?? []).length === 0;
  }
}

declare global {
  interface HTMLElementTagNameMap {
    'gr-change-metadata': GrChangeMetadata;
  }
}<|MERGE_RESOLUTION|>--- conflicted
+++ resolved
@@ -220,13 +220,11 @@
   @property({type: Object})
   queryTopic?: AutocompleteQuery;
 
-<<<<<<< HEAD
   @property({type: Boolean})
   _isSubmitRequirementsUiEnabled = false;
-=======
+
   @property({type: Object})
   repoConfig?: ConfigInfo;
->>>>>>> 84440432
 
   restApiService = appContext.restApiService;
 
