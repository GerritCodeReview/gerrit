--- conflicted
+++ resolved
@@ -1325,7 +1325,6 @@
       ]);
     },
 
-<<<<<<< HEAD
     _getMergeability() {
       // If the change is closed, it is not mergeable. Note: already merged
       // changes are obviously not mergeable, but the mergeability API will not
@@ -1342,14 +1341,9 @@
       });
     },
 
-    _computeCanStartReview(loggedIn, change, account) {
-      return !!(loggedIn && change.work_in_progress &&
-          change.owner._account_id === account._account_id);
-=======
     _computeCanStartReview(change) {
       return !!(change.actions && change.actions.ready &&
           change.actions.ready.enabled);
->>>>>>> bb46f757
     },
 
     _computeReplyDisabled() { return false; },
