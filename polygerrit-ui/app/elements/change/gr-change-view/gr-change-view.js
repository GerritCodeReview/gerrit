--- conflicted
+++ resolved
@@ -868,10 +868,6 @@
       this.fire('title-change', {title});
     },
 
-<<<<<<< HEAD
-    _computeShowPrimaryTabs(dynamicTabContentEndpoints) {
-      return dynamicTabContentEndpoints.length > 0;
-=======
     /**
      * Gets base patch number, if is a parent try and
      * decide from preference weather to default to `auto merge`
@@ -899,7 +895,10 @@
           this._prefs.default_base_for_merges === 'FIRST_PARENT';
 
       return parentCount > 1 && preferFirst ? -1 : 'PARENT';
->>>>>>> f2ffe80a
+    },
+
+    _computeShowPrimaryTabs(dynamicTabContentEndpoints) {
+      return dynamicTabContentEndpoints.length > 0;
     },
 
     _computeChangeUrl(change) {
