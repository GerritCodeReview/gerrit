--- conflicted
+++ resolved
@@ -328,7 +328,6 @@
   @state()
   prefs?: PreferencesInfo;
 
-<<<<<<< HEAD
   canStartReview() {
     return !!(
       this.change &&
@@ -337,17 +336,6 @@
       this.change.actions.ready.enabled
     );
   }
-=======
-  @property({
-    type: String,
-    computed:
-      '_computeChangeIdCommitMessageError(_latestCommitMessage, _change)',
-  })
-  _changeIdCommitMessageError?: string;
-
-  @property({type: Object})
-  _patchRange?: ChangeViewPatchRange;
->>>>>>> 28e06241
 
   // Use change getter/setter instead.
   private _change?: ParsedChangeInfo;
@@ -363,6 +351,14 @@
     this._change = change;
     this.changeChanged(oldChange);
     this.requestUpdate('change', oldChange);
+  }
+
+  @property({type: String})
+  get _changeIdCommitMessageError() {
+    return this._computeChangeIdCommitMessageError(
+      this.latestCommitMessage,
+      this.change
+    );
   }
 
   // Private but used in tests.
@@ -964,6 +960,11 @@
           display: flex;
           background-color: var(--background-color-secondary);
           padding-right: var(--spacing-m);
+        }
+        .changeId {
+          color: var(--deemphasized-text-color);
+          font-family: var(--font-family);
+          margin-top: var(--spacing-l);
         }
         section {
           background-color: var(--view-background-color);
@@ -1488,6 +1489,22 @@
                   .markdown=${false}
                 ></gr-formatted-text>
               </gr-editable-content>
+              <div
+                class="changeId"
+                ?hidden=${!this._changeIdCommitMessageError}
+              >
+                <hr />
+                Change-Id:
+                <span
+                  class=${this._computeChangeIdClass(
+                    this._changeIdCommitMessageError
+                  )}
+                  title=${this._computeTitleAttributeWarning(
+                    this._changeIdCommitMessageError
+                  )}
+                  >${this.change?.change_id}</span
+                >
+              </div>
             </div>
             <h3 class="assistive-tech-only">Comments and Checks Summary</h3>
             <gr-change-summary></gr-change-summary>
@@ -2444,16 +2461,17 @@
     });
   }
 
-<<<<<<< HEAD
-  // Private but used in tests.
-  computeReplyButtonLabel() {
-    if (this.diffDrafts === undefined) {
-=======
-  _computeChangeIdClass(displayChangeId: string) {
-    return displayChangeId === CHANGE_ID_ERROR.MISMATCH ? 'warning' : '';
-  }
-
-  _computeTitleAttributeWarning(displayChangeId: string) {
+  _computeChangeIdClass(displayChangeId: string | null | undefined) {
+    if (displayChangeId) {
+      return displayChangeId === CHANGE_ID_ERROR.MISMATCH ? 'warning' : '';
+    }
+    return '';
+  }
+
+  _computeTitleAttributeWarning(displayChangeId: string | null | undefined) {
+    if (!displayChangeId) {
+      return undefined;
+    }
     if (displayChangeId === CHANGE_ID_ERROR.MISMATCH) {
       return 'Change-Id mismatch';
     } else if (displayChangeId === CHANGE_ID_ERROR.MISSING) {
@@ -2463,8 +2481,8 @@
   }
 
   _computeChangeIdCommitMessageError(
-    commitMessage?: string,
-    change?: ChangeInfo
+    commitMessage: string | null,
+    change?: ParsedChangeInfo
   ) {
     if (change === undefined) {
       return undefined;
@@ -2496,12 +2514,9 @@
     return CHANGE_ID_ERROR.MISSING;
   }
 
-  _computeReplyButtonLabel(
-    drafts?: {[path: string]: DraftInfo[]},
-    canStartReview?: boolean
-  ) {
-    if (drafts === undefined || canStartReview === undefined) {
->>>>>>> 28e06241
+  // Private but used in tests.
+  computeReplyButtonLabel() {
+    if (this.diffDrafts === undefined) {
       return 'Reply';
     }
 
