--- conflicted
+++ resolved
@@ -328,7 +328,6 @@
   @state()
   prefs?: PreferencesInfo;
 
-<<<<<<< HEAD
   canStartReview() {
     return !!(
       this.change &&
@@ -337,17 +336,6 @@
       this.change.actions.ready.enabled
     );
   }
-=======
-  @property({
-    type: String,
-    computed:
-      '_computeChangeIdCommitMessageError(_latestCommitMessage, _change)',
-  })
-  _changeIdCommitMessageError?: string;
-
-  @property({type: Object})
-  _patchRange?: ChangeViewPatchRange;
->>>>>>> 28e06241
 
   // Use change getter/setter instead.
   private _change?: ParsedChangeInfo;
@@ -403,6 +391,14 @@
   // Private but used in tests.
   @state()
   selectedRevision?: RevisionInfo | EditRevisionInfo;
+
+  @state()
+  get changeIdCommitMessageError() {
+    return this.computeChangeIdCommitMessageError(
+      this.latestCommitMessage,
+      this.change
+    );
+  }
 
   /**
    * <gr-change-actions> populates this via two-way data binding.
@@ -964,6 +960,11 @@
           display: flex;
           background-color: var(--background-color-secondary);
           padding-right: var(--spacing-m);
+        }
+        .changeId {
+          color: var(--deemphasized-text-color);
+          font-family: var(--font-family);
+          margin-top: var(--spacing-l);
         }
         section {
           background-color: var(--view-background-color);
@@ -1488,6 +1489,19 @@
                   .markdown=${false}
                 ></gr-formatted-text>
               </gr-editable-content>
+              <div class="changeId" ?hidden=${!this.changeIdCommitMessageError}>
+                <hr />
+                Change-Id:
+                <span
+                  class=${this.computeChangeIdClass(
+                    this.changeIdCommitMessageError
+                  )}
+                  title=${this.computeTitleAttributeWarning(
+                    this.changeIdCommitMessageError
+                  )}
+                  >${this.change?.change_id}</span
+                >
+              </div>
             </div>
             <h3 class="assistive-tech-only">Comments and Checks Summary</h3>
             <gr-change-summary></gr-change-summary>
@@ -2444,16 +2458,18 @@
     });
   }
 
-<<<<<<< HEAD
-  // Private but used in tests.
-  computeReplyButtonLabel() {
-    if (this.diffDrafts === undefined) {
-=======
-  _computeChangeIdClass(displayChangeId: string) {
-    return displayChangeId === CHANGE_ID_ERROR.MISMATCH ? 'warning' : '';
-  }
-
-  _computeTitleAttributeWarning(displayChangeId: string) {
+  // private but used in test
+  computeChangeIdClass(displayChangeId?: string | null) {
+    if (displayChangeId) {
+      return displayChangeId === CHANGE_ID_ERROR.MISMATCH ? 'warning' : '';
+    }
+    return '';
+  }
+
+  computeTitleAttributeWarning(displayChangeId?: string | null) {
+    if (!displayChangeId) {
+      return undefined;
+    }
     if (displayChangeId === CHANGE_ID_ERROR.MISMATCH) {
       return 'Change-Id mismatch';
     } else if (displayChangeId === CHANGE_ID_ERROR.MISSING) {
@@ -2462,9 +2478,9 @@
     return undefined;
   }
 
-  _computeChangeIdCommitMessageError(
-    commitMessage?: string,
-    change?: ChangeInfo
+  computeChangeIdCommitMessageError(
+    commitMessage: string | null,
+    change?: ParsedChangeInfo
   ) {
     if (change === undefined) {
       return undefined;
@@ -2496,12 +2512,9 @@
     return CHANGE_ID_ERROR.MISSING;
   }
 
-  _computeReplyButtonLabel(
-    drafts?: {[path: string]: DraftInfo[]},
-    canStartReview?: boolean
-  ) {
-    if (drafts === undefined || canStartReview === undefined) {
->>>>>>> 28e06241
+  // Private but used in tests.
+  computeReplyButtonLabel() {
+    if (this.diffDrafts === undefined) {
       return 'Reply';
     }
 
