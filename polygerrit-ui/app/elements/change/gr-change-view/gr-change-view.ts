--- conflicted
+++ resolved
@@ -71,19 +71,13 @@
   PatchSet,
 } from '../../../utils/patch-set-util';
 import {changeStatuses} from '../../../utils/change-util';
-import {changeIsMerged, changeIsAbandoned} from '../../../utils/change-util';
-import {EventType as PluginEventType} from '../../../api/plugin';
-import {customElement, property, observe} from '@polymer/decorators';
-<<<<<<< HEAD
-=======
-import {RestApiService} from '../../../services/services/gr-rest-api/gr-rest-api';
-import {GrJsApiInterface} from '../../shared/gr-js-api-interface/gr-js-api-interface-element';
 import {
   changeIsAbandoned,
   changeIsMerged,
   changeIsOpen,
 } from '../../../utils/change-util';
->>>>>>> 5be8b8b1
+import {EventType as PluginEventType} from '../../../api/plugin';
+import {customElement, property, observe} from '@polymer/decorators';
 import {GrApplyFixDialog} from '../../diff/gr-apply-fix-dialog/gr-apply-fix-dialog';
 import {GrFileListHeader} from '../gr-file-list-header/gr-file-list-header';
 import {GrEditableContent} from '../../shared/gr-editable-content/gr-editable-content';
@@ -1816,45 +1810,24 @@
    */
   _processEdit(change: ParsedChangeInfo, edit?: EditInfo | false) {
     if (
-<<<<<<< HEAD
+      !edit &&
+      this._patchRange?.patchNum === EditPatchSetNum &&
+      changeIsOpen(change)
+    ) {
+      /* eslint-disable max-len */
+      fireAlert(this, 'Change edit not found. Please create a change edit.');
+      GerritNav.navigateToChange(change);
+      return;
+    }
+
+    if (
+      !edit &&
       (changeIsMerged(change) || changeIsAbandoned(change)) &&
       this._editMode
     ) {
       fireAlert(
         this,
         'Change edits cannot be created if change is merged or abandoned. Redirected to non edit mode.'
-=======
-      !edit &&
-      this._patchRange?.patchNum === EditPatchSetNum &&
-      changeIsOpen(change)
-    ) {
-      /* eslint-disable max-len */
-      const message = 'Change edit not found. Please create a change edit.';
-      this.dispatchEvent(
-        new CustomEvent('show-alert', {
-          detail: {message},
-          bubbles: true,
-          composed: true,
-        })
-      );
-      GerritNav.navigateToChange(change);
-      return;
-    }
-
-    if (
-      !edit &&
-      (changeIsMerged(change) || changeIsAbandoned(change)) &&
-      this._editMode
-    ) {
-      const message =
-        'Change edits cannot be created if change is merged or abandoned. Redirected to non edit mode.';
-      this.dispatchEvent(
-        new CustomEvent('show-alert', {
-          detail: {message},
-          bubbles: true,
-          composed: true,
-        })
->>>>>>> 5be8b8b1
       );
       GerritNav.navigateToChange(change);
       return;
@@ -2030,10 +2003,6 @@
       throw new Error('missing required _patchRange property');
     if (this._patchRange.patchNum === undefined)
       throw new Error('missing required patchNum property');
-<<<<<<< HEAD
-    return this.restApiService
-      .getChangeCommitInfo(this._changeNum, this._patchRange.patchNum)
-=======
 
     // We only call _getEdit if the patchset number is an edit.
     // We have to do this to ensure we can tell if an edit
@@ -2053,9 +2022,8 @@
   }
 
   _getChangeCommitInfo() {
-    return this.$.restAPI
+    return this.restApiService
       .getChangeCommitInfo(this._changeNum!, this._patchRange!.patchNum!)
->>>>>>> 5be8b8b1
       .then(commitInfo => {
         this._commitInfo = commitInfo;
       });
