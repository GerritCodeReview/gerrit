--- conflicted
+++ resolved
@@ -328,7 +328,6 @@
   @state()
   prefs?: PreferencesInfo;
 
-<<<<<<< HEAD
   canStartReview() {
     return !!(
       this.change &&
@@ -337,17 +336,6 @@
       this.change.actions.ready.enabled
     );
   }
-=======
-  @property({
-    type: String,
-    computed:
-      '_computeChangeIdCommitMessageError(_latestCommitMessage, _change)',
-  })
-  _changeIdCommitMessageError?: string;
-
-  @property({type: Object})
-  _patchRange?: ChangeViewPatchRange;
->>>>>>> 28e06241
 
   // Use change getter/setter instead.
   private _change?: ParsedChangeInfo;
@@ -356,6 +344,13 @@
   get change() {
     return this._change;
   }
+
+    @property({
+      type: String,
+      computed:
+        '_computeChangeIdCommitMessageError(_latestCommitMessage, _change)',
+    })
+    _changeIdCommitMessageError?: string;
 
   set change(change: ParsedChangeInfo | undefined) {
     if (this._change === change) return;
@@ -2444,64 +2439,56 @@
     });
   }
 
-<<<<<<< HEAD
+  _computeChangeIdClass(displayChangeId: string) {
+      return displayChangeId === CHANGE_ID_ERROR.MISMATCH ? 'warning' : '';
+    }
+
+    _computeTitleAttributeWarning(displayChangeId: string) {
+      if (displayChangeId === CHANGE_ID_ERROR.MISMATCH) {
+        return 'Change-Id mismatch';
+      } else if (displayChangeId === CHANGE_ID_ERROR.MISSING) {
+        return 'No Change-Id in commit message';
+      }
+      return undefined;
+    }
+
+    _computeChangeIdCommitMessageError(
+      commitMessage?: string,
+      change?: ChangeInfo
+    ) {
+      if (change === undefined) {
+        return undefined;
+      }
+
+      if (!commitMessage) {
+        return CHANGE_ID_ERROR.MISSING;
+      }
+
+      // Find the last match in the commit message:
+      let changeId;
+      let changeIdArr;
+
+      while ((changeIdArr = CHANGE_ID_REGEX_PATTERN.exec(commitMessage))) {
+        changeId = changeIdArr[2];
+      }
+
+      if (changeId) {
+        // A change-id is detected in the commit message.
+
+        if (changeId === change.change_id) {
+          // The change-id found matches the real change-id.
+          return null;
+        }
+        // The change-id found does not match the change-id.
+        return CHANGE_ID_ERROR.MISMATCH;
+      }
+      // There is no change-id in the commit message.
+      return CHANGE_ID_ERROR.MISSING;
+    }
+
   // Private but used in tests.
   computeReplyButtonLabel() {
     if (this.diffDrafts === undefined) {
-=======
-  _computeChangeIdClass(displayChangeId: string) {
-    return displayChangeId === CHANGE_ID_ERROR.MISMATCH ? 'warning' : '';
-  }
-
-  _computeTitleAttributeWarning(displayChangeId: string) {
-    if (displayChangeId === CHANGE_ID_ERROR.MISMATCH) {
-      return 'Change-Id mismatch';
-    } else if (displayChangeId === CHANGE_ID_ERROR.MISSING) {
-      return 'No Change-Id in commit message';
-    }
-    return undefined;
-  }
-
-  _computeChangeIdCommitMessageError(
-    commitMessage?: string,
-    change?: ChangeInfo
-  ) {
-    if (change === undefined) {
-      return undefined;
-    }
-
-    if (!commitMessage) {
-      return CHANGE_ID_ERROR.MISSING;
-    }
-
-    // Find the last match in the commit message:
-    let changeId;
-    let changeIdArr;
-
-    while ((changeIdArr = CHANGE_ID_REGEX_PATTERN.exec(commitMessage))) {
-      changeId = changeIdArr[2];
-    }
-
-    if (changeId) {
-      // A change-id is detected in the commit message.
-
-      if (changeId === change.change_id) {
-        // The change-id found matches the real change-id.
-        return null;
-      }
-      // The change-id found does not match the change-id.
-      return CHANGE_ID_ERROR.MISMATCH;
-    }
-    // There is no change-id in the commit message.
-    return CHANGE_ID_ERROR.MISSING;
-  }
-
-  _computeReplyButtonLabel(
-    drafts?: {[path: string]: DraftInfo[]},
-    canStartReview?: boolean
-  ) {
-    if (drafts === undefined || canStartReview === undefined) {
->>>>>>> 28e06241
       return 'Reply';
     }
 
