--- conflicted
+++ resolved
@@ -2250,19 +2250,14 @@
     // 1. We want to avoid code such as `this.initialLoadComplete = false` that
     //    is only relevant for the initial load of a change.
     // 2. We have to somehow trigger the change-model reloading. Otherwise
-<<<<<<< HEAD
     //    this.change is not updated.
     if (this.changeNum) {
-=======
-    //    this._change is not updated.
-    if (this._changeNum) {
       if (!this._patchRange?.patchNum) {
         this._patchRange = {
-          basePatchNum: ParentPatchSetNum,
-          patchNum: computeLatestPatchNum(this._allPatchSets),
+          basePatchNum: PARENT,
+          patchNum: computeLatestPatchNum(this.allPatchSets),
         };
       }
->>>>>>> 80d6be44
       fireReload(this);
       return;
     }
