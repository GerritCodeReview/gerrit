--- conflicted
+++ resolved
@@ -1518,10 +1518,6 @@
     element._handleCommitMessageSave(mockEvent('\n\n\n\n\n\n\n\n'));
     assert.equal(putStub.lastCall.args[1], '\n\n\n\n\n\n\n\n');
   });
-
-<<<<<<< HEAD
-  test('topic is coalesced to null', async () => {
-=======
   test('_computeChangeIdCommitMessageError', () => {
     let commitMessage = 'Change-Id: I4ce18b2395bca69d7a9aa48bf4554faa56282483';
     let change: ChangeInfo = {
@@ -1620,8 +1616,8 @@
     );
   });
 
-  test('topic is coalesced to null', done => {
->>>>>>> 9ea482bf
+
+  test('topic is coalesced to null', async () => {
     sinon.stub(element, '_changeChanged');
     stubRestApi('getChangeDetail').returns(
       Promise.resolve({
