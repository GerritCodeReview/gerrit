--- conflicted
+++ resolved
@@ -853,11 +853,7 @@
     _computeShowHideIcon(path, expandedFilesRecord) {
       return this._isFileExpanded(path, expandedFilesRecord) ?
         'gr-icons:expand-less' : 'gr-icons:expand-more';
-<<<<<<< HEAD
-    }
-=======
-    },
->>>>>>> 7dd43b31
+    }
 
     _computeFiles(filesByPath, changeComments, patchRange, reviewed, loading) {
       // Polymer 2: check for undefined
@@ -972,11 +968,7 @@
       const rev = this.getRevisionByPatchNum(revisions, patchNum);
       return (rev && rev.description) ?
         rev.description.substring(0, PATCH_DESC_MAX_LENGTH) : '';
-<<<<<<< HEAD
-    }
-=======
-    },
->>>>>>> 7dd43b31
+    }
 
     /**
      * Get a descriptive label for use in the status indicator's tooltip and
@@ -989,11 +981,7 @@
       const statusCode = this._computeFileStatus(status);
       return FileStatus.hasOwnProperty(statusCode) ?
         FileStatus[statusCode] : 'Status Unknown';
-<<<<<<< HEAD
-    }
-=======
-    },
->>>>>>> 7dd43b31
+    }
 
     _isFileExpanded(path, expandedFilesRecord) {
       return expandedFilesRecord.base.includes(path);
