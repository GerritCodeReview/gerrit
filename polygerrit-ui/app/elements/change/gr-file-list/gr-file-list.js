/**
 * @license
 * Copyright (C) 2016 The Android Open Source Project
 *
 * Licensed under the Apache License, Version 2.0 (the "License");
 * you may not use this file except in compliance with the License.
 * You may obtain a copy of the License at
 *
 * http://www.apache.org/licenses/LICENSE-2.0
 *
 * Unless required by applicable law or agreed to in writing, software
 * distributed under the License is distributed on an "AS IS" BASIS,
 * WITHOUT WARRANTIES OR CONDITIONS OF ANY KIND, either express or implied.
 * See the License for the specific language governing permissions and
 * limitations under the License.
 */
(function() {
  'use strict';

  // Maximum length for patch set descriptions.
  const PATCH_DESC_MAX_LENGTH = 500;
  const WARN_SHOW_ALL_THRESHOLD = 1000;
  const LOADING_DEBOUNCE_INTERVAL = 100;

  const SIZE_BAR_MAX_WIDTH = 61;
  const SIZE_BAR_GAP_WIDTH = 1;
  const SIZE_BAR_MIN_WIDTH = 1.5;

  const RENDER_TIMING_LABEL = 'FileListRenderTime';
  const RENDER_AVG_TIMING_LABEL = 'FileListRenderTimePerFile';
  const EXPAND_ALL_TIMING_LABEL = 'ExpandAllDiffs';
  const EXPAND_ALL_AVG_TIMING_LABEL = 'ExpandAllPerDiff';

  const FileStatus = {
    A: 'Added',
    C: 'Copied',
    D: 'Deleted',
    M: 'Modified',
    R: 'Renamed',
    W: 'Rewritten',
    U: 'Unchanged',
  };

  Polymer({
    is: 'gr-file-list',

    /**
     * Fired when a draft refresh should get triggered
     *
     * @event reload-drafts
     */

    properties: {
      /** @type {?} */
      patchRange: Object,
      patchNum: String,
      changeNum: String,
      /** @type {?} */
      changeComments: Object,
      drafts: Object,
      revisions: Array,
      projectConfig: Object,
      selectedIndex: {
        type: Number,
        notify: true,
      },
      keyEventTarget: {
        type: Object,
        value() { return document.body; },
      },
      /** @type {?} */
      change: Object,
      diffViewMode: {
        type: String,
        notify: true,
        observer: '_updateDiffPreferences',
      },
      editMode: {
        type: Boolean,
        observer: '_editModeChanged',
      },
      filesExpanded: {
        type: String,
        value: GrFileListConstants.FilesExpandedState.NONE,
        notify: true,
      },
      _filesByPath: Object,
      _files: {
        type: Array,
        observer: '_filesChanged',
        value() { return []; },
      },
      _loggedIn: {
        type: Boolean,
        value: false,
      },
      _reviewed: {
        type: Array,
        value() { return []; },
      },
      diffPrefs: {
        type: Object,
        notify: true,
        observer: '_updateDiffPreferences',
      },
      /** @type {?} */
      _userPrefs: Object,
      _showInlineDiffs: Boolean,
      numFilesShown: {
        type: Number,
        notify: true,
      },
      /** @type {?} */
      _patchChange: {
        type: Object,
        computed: '_calculatePatchChange(_files)',
      },
      fileListIncrement: Number,
      _hideChangeTotals: {
        type: Boolean,
        computed: '_shouldHideChangeTotals(_patchChange)',
      },
      _hideBinaryChangeTotals: {
        type: Boolean,
        computed: '_shouldHideBinaryChangeTotals(_patchChange)',
      },

      _shownFiles: {
        type: Array,
        computed: '_computeFilesShown(numFilesShown, _files)',
      },

      /**
       * The amount of files added to the shown files list the last time it was
       * updated. This is used for reporting the average render time.
       */
      _reportinShownFilesIncrement: Number,

      _expandedFilePaths: {
        type: Array,
        value() { return []; },
      },
      _displayLine: Boolean,
      _loading: {
        type: Boolean,
        observer: '_loadingChanged',
      },
      /** @type {Gerrit.LayoutStats|undefined} */
      _sizeBarLayout: {
        type: Object,
        computed: '_computeSizeBarLayout(_shownFiles.*)',
      },

      _showSizeBars: {
        type: Boolean,
        value: true,
        computed: '_computeShowSizeBars(_userPrefs)',
      },

      /** @type {Function} */
      _cancelForEachDiff: Function,

      _showDynamicColumns: {
        type: Boolean,
        computed: '_computeShowDynamicColumns(_dynamicHeaderEndpoints, ' +
                  '_dynamicContentEndpoints, _dynamicSummaryEndpoints)',
      },
      /** @type {Array<string>} */
      _dynamicHeaderEndpoints: {
        type: Array,
      },
      /** @type {Array<string>} */
      _dynamicContentEndpoints: {
        type: Array,
      },
      /** @type {Array<string>} */
      _dynamicSummaryEndpoints: {
        type: Array,
      },
    },

    behaviors: [
      Gerrit.AsyncForeachBehavior,
      Gerrit.DomUtilBehavior,
      Gerrit.FireBehavior,
      Gerrit.KeyboardShortcutBehavior,
      Gerrit.PatchSetBehavior,
      Gerrit.PathListBehavior,
    ],

    observers: [
      '_expandedPathsChanged(_expandedFilePaths.splices)',
      '_computeFiles(_filesByPath, changeComments, patchRange, _reviewed, ' +
          '_loading)',
    ],

    keyBindings: {
      esc: '_handleEscKey',
    },

    keyboardShortcuts() {
      return {
        [this.Shortcut.LEFT_PANE]: '_handleLeftPane',
        [this.Shortcut.RIGHT_PANE]: '_handleRightPane',
        [this.Shortcut.TOGGLE_INLINE_DIFF]: '_handleToggleInlineDiff',
        [this.Shortcut.TOGGLE_ALL_INLINE_DIFFS]: '_handleToggleAllInlineDiffs',
        [this.Shortcut.CURSOR_NEXT_FILE]: '_handleCursorNext',
        [this.Shortcut.CURSOR_PREV_FILE]: '_handleCursorPrev',
        [this.Shortcut.NEXT_LINE]: '_handleCursorNext',
        [this.Shortcut.PREV_LINE]: '_handleCursorPrev',
        [this.Shortcut.NEW_COMMENT]: '_handleNewComment',
        [this.Shortcut.OPEN_LAST_FILE]: '_handleOpenLastFile',
        [this.Shortcut.OPEN_FIRST_FILE]: '_handleOpenFirstFile',
        [this.Shortcut.OPEN_FILE]: '_handleOpenFile',
        [this.Shortcut.NEXT_CHUNK]: '_handleNextChunk',
        [this.Shortcut.PREV_CHUNK]: '_handlePrevChunk',
        [this.Shortcut.TOGGLE_FILE_REVIEWED]: '_handleToggleFileReviewed',
        [this.Shortcut.TOGGLE_LEFT_PANE]: '_handleToggleLeftPane',

        // Final two are actually handled by gr-comment-thread.
        [this.Shortcut.EXPAND_ALL_COMMENT_THREADS]: null,
        [this.Shortcut.COLLAPSE_ALL_COMMENT_THREADS]: null,
      };
    },
    listeners: {
      keydown: '_scopedKeydownHandler',
    },

    attached() {
      Gerrit.awaitPluginsLoaded().then(() => {
        this._dynamicHeaderEndpoints = Gerrit._endpoints.getDynamicEndpoints(
            'change-view-file-list-header');
        this._dynamicContentEndpoints = Gerrit._endpoints.getDynamicEndpoints(
            'change-view-file-list-content');
        this._dynamicSummaryEndpoints = Gerrit._endpoints.getDynamicEndpoints(
            'change-view-file-list-summary');

        if (this._dynamicHeaderEndpoints.length !==
            this._dynamicContentEndpoints.length) {
          console.warn(
              'Different number of dynamic file-list header and content.');
        }
        if (this._dynamicHeaderEndpoints.length !==
            this._dynamicSummaryEndpoints.length) {
          console.warn(
              'Different number of dynamic file-list headers and summary.');
        }
      });
    },

    detached() {
      this._cancelDiffs();
    },

    /**
     * Iron-a11y-keys-behavior catches keyboard events globally. Some keyboard
     * events must be scoped to a component level (e.g. `enter`) in order to not
     * override native browser functionality.
     *
     * Context: Issue 7277
     */
    _scopedKeydownHandler(e) {
      if (e.keyCode === 13) {
        // Enter.
        this._handleOpenFile(e);
      }
    },

    reload() {
      if (!this.changeNum || !this.patchRange.patchNum) {
        return Promise.resolve();
      }

      this._loading = true;

      this.collapseAllDiffs();
      const promises = [];

      promises.push(this._getFiles().then(filesByPath => {
        this._filesByPath = filesByPath;
      }));
      promises.push(this._getLoggedIn().then(loggedIn => {
        return this._loggedIn = loggedIn;
      }).then(loggedIn => {
        if (!loggedIn) { return; }

        return this._getReviewedFiles().then(reviewed => {
          this._reviewed = reviewed;
        });
      }));

      promises.push(this._getDiffPreferences().then(prefs => {
        this.diffPrefs = prefs;
      }));

      promises.push(this._getPreferences().then(prefs => {
        this._userPrefs = prefs;
      }));

      return Promise.all(promises).then(() => {
        this._loading = false;
        this._detectChromiteButler();
        this.$.reporting.fileListDisplayed();
      });
    },

    _detectChromiteButler() {
      const hasButler = !!document.getElementById('butler-suggested-owners');
      if (hasButler) {
        this.$.reporting.reportExtension('butler');
      }
    },

    get diffs() {
      return Array.from(
          Polymer.dom(this.root).querySelectorAll('gr-diff-host'));
    },

    openDiffPrefs() {
      this.$.diffPreferencesDialog.open();
    },

    _calculatePatchChange(files) {
      const magicFilesExcluded = files.filter(files => {
        return files.__path !== '/COMMIT_MSG' && files.__path !== '/MERGE_LIST';
      });

      return magicFilesExcluded.reduce((acc, obj) => {
        const inserted = obj.lines_inserted ? obj.lines_inserted : 0;
        const deleted = obj.lines_deleted ? obj.lines_deleted : 0;
        const total_size = (obj.size && obj.binary) ? obj.size : 0;
        const size_delta_inserted =
            obj.binary && obj.size_delta > 0 ? obj.size_delta : 0;
        const size_delta_deleted =
            obj.binary && obj.size_delta < 0 ? obj.size_delta : 0;

        return {
          inserted: acc.inserted + inserted,
          deleted: acc.deleted + deleted,
          size_delta_inserted: acc.size_delta_inserted + size_delta_inserted,
          size_delta_deleted: acc.size_delta_deleted + size_delta_deleted,
          total_size: acc.total_size + total_size,
        };
      }, {inserted: 0, deleted: 0, size_delta_inserted: 0,
        size_delta_deleted: 0, total_size: 0});
    },

    _getDiffPreferences() {
      return this.$.restAPI.getDiffPreferences();
    },

    _getPreferences() {
      return this.$.restAPI.getPreferences();
    },

    _togglePathExpanded(path) {
      // Is the path in the list of expanded diffs? IF so remove it, otherwise
      // add it to the list.
      const pathIndex = this._expandedFilePaths.indexOf(path);
      if (pathIndex === -1) {
        this.push('_expandedFilePaths', path);
      } else {
        this.splice('_expandedFilePaths', pathIndex, 1);
      }
    },

    _togglePathExpandedByIndex(index) {
      this._togglePathExpanded(this._files[index].__path);
    },

    _updateDiffPreferences() {
      if (!this.diffs.length) { return; }
      // Re-render all expanded diffs sequentially.
      this.$.reporting.time(EXPAND_ALL_TIMING_LABEL);
      this._renderInOrder(this._expandedFilePaths, this.diffs,
          this._expandedFilePaths.length);
    },

    _forEachDiff(fn) {
      const diffs = this.diffs;
      for (let i = 0; i < diffs.length; i++) {
        fn(diffs[i]);
      }
    },

    expandAllDiffs() {
      this._showInlineDiffs = true;

      // Find the list of paths that are in the file list, but not in the
      // expanded list.
      const newPaths = [];
      let path;
      for (let i = 0; i < this._shownFiles.length; i++) {
        path = this._shownFiles[i].__path;
        if (!this._expandedFilePaths.includes(path)) {
          newPaths.push(path);
        }
      }

      this.splice(...['_expandedFilePaths', 0, 0].concat(newPaths));
    },

    collapseAllDiffs() {
      this._showInlineDiffs = false;
      this._expandedFilePaths = [];
      this.filesExpanded = this._computeExpandedFiles(
          this._expandedFilePaths.length, this._files.length);
      this.$.diffCursor.handleDiffUpdate();
    },

    /**
     * Computes a string with the number of comments and unresolved comments.
     *
     * @param {!Object} changeComments
     * @param {!Object} patchRange
     * @param {string} path
     * @return {string}
     */
    _computeCommentsString(changeComments, patchRange, path) {
      const unresolvedCount =
          changeComments.computeUnresolvedNum(patchRange.basePatchNum, path) +
          changeComments.computeUnresolvedNum(patchRange.patchNum, path);
      const commentCount =
          changeComments.computeCommentCount(patchRange.basePatchNum, path) +
          changeComments.computeCommentCount(patchRange.patchNum, path);
      const commentString = GrCountStringFormatter.computePluralString(
          commentCount, 'comment');
      const unresolvedString = GrCountStringFormatter.computeString(
          unresolvedCount, 'unresolved');

      return commentString +
          // Add a space if both comments and unresolved
          (commentString && unresolvedString ? ' ' : '') +
          // Add parentheses around unresolved if it exists.
          (unresolvedString ? `(${unresolvedString})` : '');
    },

    /**
     * Computes a string with the number of drafts.
     *
     * @param {!Object} changeComments
     * @param {!Object} patchRange
     * @param {string} path
     * @return {string}
     */
    _computeDraftsString(changeComments, patchRange, path) {
      const draftCount =
          changeComments.computeDraftCount(patchRange.basePatchNum, path) +
          changeComments.computeDraftCount(patchRange.patchNum, path);
      return GrCountStringFormatter.computePluralString(draftCount, 'draft');
    },

    /**
     * Computes a shortened string with the number of drafts.
     *
     * @param {!Object} changeComments
     * @param {!Object} patchRange
     * @param {string} path
     * @return {string}
     */
    _computeDraftsStringMobile(changeComments, patchRange, path) {
      const draftCount =
          changeComments.computeDraftCount(patchRange.basePatchNum, path) +
          changeComments.computeDraftCount(patchRange.patchNum, path);
      return GrCountStringFormatter.computeShortString(draftCount, 'd');
    },

    /**
     * Computes a shortened string with the number of comments.
     *
     * @param {!Object} changeComments
     * @param {!Object} patchRange
     * @param {string} path
     * @return {string}
     */
    _computeCommentsStringMobile(changeComments, patchRange, path) {
      const commentCount =
          changeComments.computeCommentCount(patchRange.basePatchNum, path) +
          changeComments.computeCommentCount(patchRange.patchNum, path);
      return GrCountStringFormatter.computeShortString(commentCount, 'c');
    },

    /**
     * @param {string} path
     * @param {boolean=} opt_reviewed
     */
    _reviewFile(path, opt_reviewed) {
      if (this.editMode) { return; }
      const index = this._files.findIndex(file => file.__path === path);
      const reviewed = opt_reviewed || !this._files[index].isReviewed;

      this.set(['_files', index, 'isReviewed'], reviewed);
      if (index < this._shownFiles.length) {
        this.notifyPath(`_shownFiles.${index}.isReviewed`);
      }

      this._saveReviewedState(path, reviewed);
    },

    _saveReviewedState(path, reviewed) {
      return this.$.restAPI.saveFileReviewed(this.changeNum,
          this.patchRange.patchNum, path, reviewed);
    },

    _getLoggedIn() {
      return this.$.restAPI.getLoggedIn();
    },

    _getReviewedFiles() {
      if (this.editMode) { return Promise.resolve([]); }
      return this.$.restAPI.getReviewedFiles(this.changeNum,
          this.patchRange.patchNum);
    },

    _getFiles() {
      return this.$.restAPI.getChangeOrEditFiles(
          this.changeNum, this.patchRange);
    },

    /**
     * The closure compiler doesn't realize this.specialFilePathCompare is
     * valid.
     *
     * @suppress {checkTypes}
     */
    _normalizeChangeFilesResponse(response) {
      if (!response) { return []; }
      const paths = Object.keys(response).sort(this.specialFilePathCompare);
      const files = [];
      for (let i = 0; i < paths.length; i++) {
        const info = response[paths[i]];
        info.__path = paths[i];
        info.lines_inserted = info.lines_inserted || 0;
        info.lines_deleted = info.lines_deleted || 0;
        files.push(info);
      }
      return files;
    },

    /**
     * Handle all events from the file list dom-repeat so event handleers don't
     * have to get registered for potentially very long lists.
     */
    _handleFileListClick(e) {
      // Traverse upwards to find the row element if the target is not the row.
      let row = e.target;
      while (!row.classList.contains('row') && row.parentElement) {
        row = row.parentElement;
      }

      const path = row.dataset.path;
      // Handle checkbox mark as reviewed.
      if (e.target.classList.contains('markReviewed')) {
        e.preventDefault();
        return this._reviewFile(path);
      }

      // If a path cannot be interpreted from the click target (meaning it's not
      // somewhere in the row, e.g. diff content) or if the user clicked the
      // link, defer to the native behavior.
      if (!path || this.descendedFromClass(e.target, 'pathLink')) { return; }

      // Disregard the event if the click target is in the edit controls.
      if (this.descendedFromClass(e.target, 'editFileControls')) { return; }

      e.preventDefault();
      this._togglePathExpanded(path);
    },

    _handleLeftPane(e) {
      if (this.shouldSuppressKeyboardShortcut(e) || this._noDiffsExpanded()) {
        return;
      }

      e.preventDefault();
      this.$.diffCursor.moveLeft();
    },

    _handleRightPane(e) {
      if (this.shouldSuppressKeyboardShortcut(e) || this._noDiffsExpanded()) {
        return;
      }

      e.preventDefault();
      this.$.diffCursor.moveRight();
    },

    _handleToggleInlineDiff(e) {
      if (this.shouldSuppressKeyboardShortcut(e) ||
          this.modifierPressed(e) ||
          this.$.fileCursor.index === -1) { return; }

      e.preventDefault();
      this._togglePathExpandedByIndex(this.$.fileCursor.index);
    },

    _handleToggleAllInlineDiffs(e) {
      if (this.shouldSuppressKeyboardShortcut(e)) { return; }

      e.preventDefault();
      this._toggleInlineDiffs();
    },

    _handleCursorNext(e) {
      if (this.shouldSuppressKeyboardShortcut(e) || this.modifierPressed(e)) {
        return;
      }

      if (this._showInlineDiffs) {
        e.preventDefault();
        this.$.diffCursor.moveDown();
        this._displayLine = true;
      } else {
        // Down key
        if (this.getKeyboardEvent(e).keyCode === 40) { return; }
        e.preventDefault();
        this.$.fileCursor.next();
        this.selectedIndex = this.$.fileCursor.index;
      }
    },

    _handleCursorPrev(e) {
      if (this.shouldSuppressKeyboardShortcut(e) || this.modifierPressed(e)) {
        return;
      }

      if (this._showInlineDiffs) {
        e.preventDefault();
        this.$.diffCursor.moveUp();
        this._displayLine = true;
      } else {
        // Up key
        if (this.getKeyboardEvent(e).keyCode === 38) { return; }
        e.preventDefault();
        this.$.fileCursor.previous();
        this.selectedIndex = this.$.fileCursor.index;
      }
    },

    _handleNewComment(e) {
      if (this.shouldSuppressKeyboardShortcut(e) ||
          this.modifierPressed(e)) { return; }

      const isRangeSelected = this.diffs.some(diff => {
        return diff.isRangeSelected();
      }, this);
      if (!isRangeSelected) {
        e.preventDefault();
        this._addDraftAtTarget();
      }
    },

    _handleOpenLastFile(e) {
      // Check for meta key to avoid overriding native chrome shortcut.
      if (this.shouldSuppressKeyboardShortcut(e) ||
          this.getKeyboardEvent(e).metaKey) { return; }

      e.preventDefault();
      this._openSelectedFile(this._files.length - 1);
    },

    _handleOpenFirstFile(e) {
      // Check for meta key to avoid overriding native chrome shortcut.
      if (this.shouldSuppressKeyboardShortcut(e) ||
          this.getKeyboardEvent(e).metaKey) { return; }

      e.preventDefault();
      this._openSelectedFile(0);
    },

    _handleOpenFile(e) {
      if (this.shouldSuppressKeyboardShortcut(e) ||
          this.modifierPressed(e)) { return; }
      e.preventDefault();

      if (this._showInlineDiffs) {
        this._openCursorFile();
        return;
      }

      this._openSelectedFile();
    },

    _handleNextChunk(e) {
      if (this.shouldSuppressKeyboardShortcut(e) ||
          (this.modifierPressed(e) && !this.isModifierPressed(e, 'shiftKey')) ||
          this._noDiffsExpanded()) {
        return;
      }

      e.preventDefault();
      if (this.isModifierPressed(e, 'shiftKey')) {
        this.$.diffCursor.moveToNextCommentThread();
      } else {
        this.$.diffCursor.moveToNextChunk();
      }
    },

    _handlePrevChunk(e) {
      if (this.shouldSuppressKeyboardShortcut(e) ||
          (this.modifierPressed(e) && !this.isModifierPressed(e, 'shiftKey')) ||
          this._noDiffsExpanded()) {
        return;
      }

      e.preventDefault();
      if (this.isModifierPressed(e, 'shiftKey')) {
        this.$.diffCursor.moveToPreviousCommentThread();
      } else {
        this.$.diffCursor.moveToPreviousChunk();
      }
    },

    _handleToggleFileReviewed(e) {
      if (this.shouldSuppressKeyboardShortcut(e) || this.modifierPressed(e)) {
        return;
      }

      e.preventDefault();
      if (!this._files[this.$.fileCursor.index]) { return; }
      this._reviewFile(this._files[this.$.fileCursor.index].__path);
    },

    _handleToggleLeftPane(e) {
      if (this.shouldSuppressKeyboardShortcut(e)) { return; }

      e.preventDefault();
      this._forEachDiff(diff => {
        diff.toggleLeftDiff();
      });
    },

    _toggleInlineDiffs() {
      if (this._showInlineDiffs) {
        this.collapseAllDiffs();
      } else {
        this.expandAllDiffs();
      }
    },

    _openCursorFile() {
      const diff = this.$.diffCursor.getTargetDiffElement();
      Gerrit.Nav.navigateToDiff(this.change, diff.path,
          diff.patchRange.patchNum, this.patchRange.basePatchNum);
    },

    /**
     * @param {number=} opt_index
     */
    _openSelectedFile(opt_index) {
      if (opt_index != null) {
        this.$.fileCursor.setCursorAtIndex(opt_index);
      }
      if (!this._files[this.$.fileCursor.index]) { return; }
      Gerrit.Nav.navigateToDiff(this.change,
          this._files[this.$.fileCursor.index].__path, this.patchRange.patchNum,
          this.patchRange.basePatchNum);
    },

    _addDraftAtTarget() {
      const diff = this.$.diffCursor.getTargetDiffElement();
      const target = this.$.diffCursor.getTargetLineElement();
      if (diff && target) {
        diff.addDraftAtLine(target);
      }
    },

    _shouldHideChangeTotals(_patchChange) {
      return _patchChange.inserted === 0 && _patchChange.deleted === 0;
    },

    _shouldHideBinaryChangeTotals(_patchChange) {
      return _patchChange.size_delta_inserted === 0 &&
          _patchChange.size_delta_deleted === 0;
    },

    _computeFileStatus(status) {
      return status || 'M';
    },

    _computeDiffURL(change, patchNum, basePatchNum, path, editMode) {
      // Polymer 2: check for undefined
      if ([change, patchNum, basePatchNum, path, editMode]
          .some(arg => arg === undefined)) {
        return;
      }
      // TODO(kaspern): Fix editing for commit messages and merge lists.
      if (editMode && path !== this.COMMIT_MESSAGE_PATH &&
          path !== this.MERGE_LIST_PATH) {
        return Gerrit.Nav.getEditUrlForDiff(change, path, patchNum,
            basePatchNum);
      }
      return Gerrit.Nav.getUrlForDiff(change, path, patchNum, basePatchNum);
    },

    _formatBytes(bytes) {
      if (bytes == 0) return '+/-0 B';
      const bits = 1024;
      const decimals = 1;
      const sizes =
          ['B', 'KiB', 'MiB', 'GiB', 'TiB', 'PiB', 'EiB', 'ZiB', 'YiB'];
      const exponent = Math.floor(Math.log(Math.abs(bytes)) / Math.log(bits));
      const prepend = bytes > 0 ? '+' : '';
      return prepend + parseFloat((bytes / Math.pow(bits, exponent))
          .toFixed(decimals)) + ' ' + sizes[exponent];
    },

    _formatPercentage(size, delta) {
      const oldSize = size - delta;

      if (oldSize === 0) { return ''; }

      const percentage = Math.round(Math.abs(delta * 100 / oldSize));
      return '(' + (delta > 0 ? '+' : '-') + percentage + '%)';
    },

    _computeBinaryClass(delta) {
      if (delta === 0) { return; }
      return delta >= 0 ? 'added' : 'removed';
    },

    /**
     * @param {string} baseClass
     * @param {string} path
     */
    _computeClass(baseClass, path) {
      const classes = [];
      if (baseClass) {
        classes.push(baseClass);
      }
      if (path === this.COMMIT_MESSAGE_PATH || path === this.MERGE_LIST_PATH) {
        classes.push('invisible');
      }
      return classes.join(' ');
    },

    _computePathClass(path, expandedFilesRecord) {
      return this._isFileExpanded(path, expandedFilesRecord) ? 'expanded' : '';
    },

    _computeShowHideIcon(path, expandedFilesRecord) {
      return this._isFileExpanded(path, expandedFilesRecord) ?
        'gr-icons:expand-less' : 'gr-icons:expand-more';
    },

    _computeFiles(filesByPath, changeComments, patchRange, reviewed, loading) {
      // Polymer 2: check for undefined
      if ([
        filesByPath,
        changeComments,
        patchRange,
        reviewed,
        loading,
      ].some(arg => arg === undefined)) {
        return;
      }

      // Await all promises resolving from reload. @See Issue 9057
      if (loading || !changeComments) { return; }

      const commentedPaths = changeComments.getPaths(patchRange);
      const files = Object.assign({}, filesByPath);
      Object.keys(commentedPaths).forEach(commentedPath => {
        if (files.hasOwnProperty(commentedPath)) { return; }
        files[commentedPath] = {status: 'U'};
      });
      const reviewedSet = new Set(reviewed || []);
      for (const filePath in files) {
        if (!files.hasOwnProperty(filePath)) { continue; }
        files[filePath].isReviewed = reviewedSet.has(filePath);
      }

      this._files = this._normalizeChangeFilesResponse(files);
    },

    _computeFilesShown(numFilesShown, files) {
      // Polymer 2: check for undefined
      if ([numFilesShown, files].some(arg => arg === undefined)) {
        return undefined;
      }

      const previousNumFilesShown = this._shownFiles ?
        this._shownFiles.length : 0;

      const filesShown = files.slice(0, numFilesShown);
      this.fire('files-shown-changed', {length: filesShown.length});

      // Start the timer for the rendering work hwere because this is where the
      // _shownFiles property is being set, and _shownFiles is used in the
      // dom-repeat binding.
      this.$.reporting.time(RENDER_TIMING_LABEL);

      // How many more files are being shown (if it's an increase).
      this._reportinShownFilesIncrement =
          Math.max(0, filesShown.length - previousNumFilesShown);

      return filesShown;
    },

    _updateDiffCursor() {
      // Overwrite the cursor's list of diffs:
      this.$.diffCursor.splice(
          ...['diffs', 0, this.$.diffCursor.diffs.length].concat(this.diffs));
    },

    _filesChanged() {
      if (this._files && this._files.length > 0) {
        Polymer.dom.flush();
        const files = Array.from(
            Polymer.dom(this.root).querySelectorAll('.file-row'));
        this.$.fileCursor.stops = files;
        this.$.fileCursor.setCursorAtIndex(this.selectedIndex, true);
      }
    },

    _incrementNumFilesShown() {
      this.numFilesShown += this.fileListIncrement;
    },

    _computeFileListControlClass(numFilesShown, files) {
      return numFilesShown >= files.length ? 'invisible' : '';
    },

    _computeIncrementText(numFilesShown, files) {
      if (!files) { return ''; }
      const text =
          Math.min(this.fileListIncrement, files.length - numFilesShown);
      return 'Show ' + text + ' more';
    },

    _computeShowAllText(files) {
      if (!files) { return ''; }
      return 'Show all ' + files.length + ' files';
    },

    _computeWarnShowAll(files) {
      return files.length > WARN_SHOW_ALL_THRESHOLD;
    },

    _computeShowAllWarning(files) {
      if (!this._computeWarnShowAll(files)) { return ''; }
      return 'Warning: showing all ' + files.length +
          ' files may take several seconds.';
    },

    _showAllFiles() {
      this.numFilesShown = this._files.length;
    },

    _computePatchSetDescription(revisions, patchNum) {
      // Polymer 2: check for undefined
      if ([revisions, patchNum].some(arg => arg === undefined)) {
        return '';
      }

      const rev = this.getRevisionByPatchNum(revisions, patchNum);
      return (rev && rev.description) ?
        rev.description.substring(0, PATCH_DESC_MAX_LENGTH) : '';
    },

    /**
     * Get a descriptive label for use in the status indicator's tooltip and
     * ARIA label.
     *
     * @param {string} status
     * @return {string}
     */
    _computeFileStatusLabel(status) {
      const statusCode = this._computeFileStatus(status);
      return FileStatus.hasOwnProperty(statusCode) ?
        FileStatus[statusCode] : 'Status Unknown';
    },

    _isFileExpanded(path, expandedFilesRecord) {
      return expandedFilesRecord.base.includes(path);
    },

    _onLineSelected(e, detail) {
      this.$.diffCursor.moveToLineNumber(detail.number, detail.side,
          detail.path);
    },

    _computeExpandedFiles(expandedCount, totalCount) {
      if (expandedCount === 0) {
        return GrFileListConstants.FilesExpandedState.NONE;
      } else if (expandedCount === totalCount) {
        return GrFileListConstants.FilesExpandedState.ALL;
      }
      return GrFileListConstants.FilesExpandedState.SOME;
    },

    /**
     * Handle splices to the list of expanded file paths. If there are any new
     * entries in the expanded list, then render each diff corresponding in
     * order by waiting for the previous diff to finish before starting the next
     * one.
     *
     * @param {!Array} record The splice record in the expanded paths list.
     */
    _expandedPathsChanged(record) {
      // Clear content for any diffs that are not open so if they get re-opened
      // the stale content does not flash before it is cleared and reloaded.
      const collapsedDiffs = this.diffs.filter(diff =>
        this._expandedFilePaths.indexOf(diff.path) === -1);
      this._clearCollapsedDiffs(collapsedDiffs);

      if (!record) { return; } // Happens after "Collapse all" clicked.

      this.filesExpanded = this._computeExpandedFiles(
          this._expandedFilePaths.length, this._files.length);

      // Find the paths introduced by the new index splices:
      const newPaths = record.indexSplices
          .map(splice => splice.object.slice(
              splice.index, splice.index + splice.addedCount))
          .reduce((acc, paths) => acc.concat(paths), []);

      // Required so that the newly created diff view is included in this.diffs.
      Polymer.dom.flush();

      this.$.reporting.time(EXPAND_ALL_TIMING_LABEL);

      if (newPaths.length) {
        this._renderInOrder(newPaths, this.diffs, newPaths.length);
      }

      this._updateDiffCursor();
      this.$.diffCursor.handleDiffUpdate();
    },

    _clearCollapsedDiffs(collapsedDiffs) {
      for (const diff of collapsedDiffs) {
        diff.cancel();
        diff.clearDiffContent();
      }
    },

    /**
     * Given an array of paths and a NodeList of diff elements, render the diff
     * for each path in order, awaiting the previous render to complete before
     * continung.
     *
     * @param  {!Array<string>} paths
     * @param  {!NodeList<!Object>} diffElements (GrDiffHostElement)
     * @param  {number} initialCount The total number of paths in the pass. This
     *   is used to generate log messages.
     * @return {!Promise}
     */
    _renderInOrder(paths, diffElements, initialCount) {
      let iter = 0;

      return (new Promise(resolve => {
        this.fire('reload-drafts', {resolve});
      })).then(() => {
        return this.asyncForeach(paths, (path, cancel) => {
          this._cancelForEachDiff = cancel;

          iter++;
          console.log('Expanding diff', iter, 'of', initialCount, ':',
              path);
          const diffElem = this._findDiffByPath(path, diffElements);
          diffElem.comments = this.changeComments.getCommentsBySideForPath(
              path, this.patchRange, this.projectConfig);
          const promises = [diffElem.reload()];
          if (this._loggedIn && !this.diffPrefs.manual_review) {
            promises.push(this._reviewFile(path, true));
          }
          return Promise.all(promises);
        }).then(() => {
          this._cancelForEachDiff = null;
          this._nextRenderParams = null;
          console.log('Finished expanding', initialCount, 'diff(s)');
          this.$.reporting.timeEndWithAverage(EXPAND_ALL_TIMING_LABEL,
              EXPAND_ALL_AVG_TIMING_LABEL, initialCount);
          this.$.diffCursor.handleDiffUpdate();
        });
      });
    },

    /** Cancel the rendering work of every diff in the list */
    _cancelDiffs() {
      if (this._cancelForEachDiff) { this._cancelForEachDiff(); }
      this._forEachDiff(d => d.cancel());
    },

    /**
     * In the given NodeList of diff elements, find the diff for the given path.
     *
     * @param  {string} path
     * @param  {!NodeList<!Object>} diffElements (GrDiffElement)
     * @return {!Object|undefined} (GrDiffElement)
     */
    _findDiffByPath(path, diffElements) {
      for (let i = 0; i < diffElements.length; i++) {
        if (diffElements[i].path === path) {
          return diffElements[i];
        }
      }
    },

    /**
     * Reset the comments of a modified thread
     *
     * @param  {string} rootId
     * @param  {string} path
     */
    reloadCommentsForThreadWithRootId(rootId, path) {
      // Don't bother continuing if we already know that the path that contains
      // the updated comment thread is not expanded.
      if (!this._expandedFilePaths.includes(path)) { return; }
      const diff = this.diffs.find(d => d.path === path);

      const threadEl = diff.getThreadEls().find(t => t.rootId === rootId);
      if (!threadEl) { return; }

      const newComments = this.changeComments.getCommentsForThread(rootId);

      // If newComments is null, it means that a single draft was
      // removed from a thread in the thread view, and the thread should
      // no longer exist. Remove the existing thread element in the diff
      // view.
      if (!newComments) {
        threadEl.fireRemoveSelf();
        return;
      }

      // Comments are not returned with the commentSide attribute from
      // the api, but it's necessary to be stored on the diff's
      // comments due to use in the _handleCommentUpdate function.
      // The comment thread already has a side associated with it, so
      // set the comment's side to match.
      threadEl.comments = newComments.map(c => {
        return Object.assign(c, {__commentSide: threadEl.commentSide});
      });
      Polymer.dom.flush();
      return;
    },

    _handleEscKey(e) {
      if (this.shouldSuppressKeyboardShortcut(e) ||
          this.modifierPressed(e)) { return; }
      e.preventDefault();
      this._displayLine = false;
    },

    /**
     * Update the loading class for the file list rows. The update is inside a
     * debouncer so that the file list doesn't flash gray when the API requests
     * are reasonably fast.
     *
     * @param {boolean} loading
     */
    _loadingChanged(loading) {
      this.debounce('loading-change', () => {
        // Only show set the loading if there have been files loaded to show. In
        // this way, the gray loading style is not shown on initial loads.
        this.classList.toggle('loading', loading && !!this._files.length);
      }, LOADING_DEBOUNCE_INTERVAL);
    },

    _editModeChanged(editMode) {
      this.classList.toggle('editMode', editMode);
    },

    _computeReviewedClass(isReviewed) {
      return isReviewed ? 'isReviewed' : '';
    },

    _computeReviewedText(isReviewed) {
      return isReviewed ? 'MARK UNREVIEWED' : 'MARK REVIEWED';
    },

    /**
     * Given a file path, return whether that path should have visible size bars
     * and be included in the size bars calculation.
     *
     * @param {string} path
     * @return {boolean}
     */
    _showBarsForPath(path) {
      return path !== this.COMMIT_MESSAGE_PATH && path !== this.MERGE_LIST_PATH;
    },

    /**
     * Compute size bar layout values from the file list.
<<<<<<< HEAD
     * @return {Gerrit.LayoutStats|undefined}
=======
     *
     * @return {Defs.LayoutStats|undefined}
>>>>>>> e7d93748
     */
    _computeSizeBarLayout(shownFilesRecord) {
      if (!shownFilesRecord || !shownFilesRecord.base) { return undefined; }
      const stats = {
        maxInserted: 0,
        maxDeleted: 0,
        maxAdditionWidth: 0,
        maxDeletionWidth: 0,
        deletionOffset: 0,
      };
      shownFilesRecord.base
          .filter(f => this._showBarsForPath(f.__path))
          .forEach(f => {
            if (f.lines_inserted) {
              stats.maxInserted = Math.max(stats.maxInserted, f.lines_inserted);
            }
            if (f.lines_deleted) {
              stats.maxDeleted = Math.max(stats.maxDeleted, f.lines_deleted);
            }
          });
      const ratio = stats.maxInserted / (stats.maxInserted + stats.maxDeleted);
      if (!isNaN(ratio)) {
        stats.maxAdditionWidth =
            (SIZE_BAR_MAX_WIDTH - SIZE_BAR_GAP_WIDTH) * ratio;
        stats.maxDeletionWidth =
            SIZE_BAR_MAX_WIDTH - SIZE_BAR_GAP_WIDTH - stats.maxAdditionWidth;
        stats.deletionOffset = stats.maxAdditionWidth + SIZE_BAR_GAP_WIDTH;
      }
      return stats;
    },

    /**
     * Get the width of the addition bar for a file.
     *
     * @param {Object} file
     * @param {Gerrit.LayoutStats} stats
     * @return {number}
     */
    _computeBarAdditionWidth(file, stats) {
      if (stats.maxInserted === 0 ||
          !file.lines_inserted ||
          !this._showBarsForPath(file.__path)) {
        return 0;
      }
      const width =
          stats.maxAdditionWidth * file.lines_inserted / stats.maxInserted;
      return width === 0 ? 0 : Math.max(SIZE_BAR_MIN_WIDTH, width);
    },

    /**
     * Get the x-offset of the addition bar for a file.
     *
     * @param {Object} file
     * @param {Gerrit.LayoutStats} stats
     * @return {number}
     */
    _computeBarAdditionX(file, stats) {
      return stats.maxAdditionWidth -
          this._computeBarAdditionWidth(file, stats);
    },

    /**
     * Get the width of the deletion bar for a file.
     *
     * @param {Object} file
     * @param {Gerrit.LayoutStats} stats
     * @return {number}
     */
    _computeBarDeletionWidth(file, stats) {
      if (stats.maxDeleted === 0 ||
          !file.lines_deleted ||
          !this._showBarsForPath(file.__path)) {
        return 0;
      }
      const width =
          stats.maxDeletionWidth * file.lines_deleted / stats.maxDeleted;
      return width === 0 ? 0 : Math.max(SIZE_BAR_MIN_WIDTH, width);
    },

    /**
     * Get the x-offset of the deletion bar for a file.
<<<<<<< HEAD
     * @param {Gerrit.LayoutStats} stats
=======
     *
     * @param {Defs.LayoutStats} stats
>>>>>>> e7d93748
     * @return {number}
     */
    _computeBarDeletionX(stats) {
      return stats.deletionOffset;
    },

    _computeShowSizeBars(userPrefs) {
      return !!userPrefs.size_bar_in_change_table;
    },

    _computeSizeBarsClass(showSizeBars, path) {
      let hideClass = '';
      if (!showSizeBars) {
        hideClass = 'hide';
      } else if (!this._showBarsForPath(path)) {
        hideClass = 'invisible';
      }
      return `sizeBars desktop ${hideClass}`;
    },

    /**
     * Shows registered dynamic columns iff the 'header', 'content' and
     * 'summary' endpoints are regiestered the exact same number of times.
     * Ideally, there should be a better way to enforce the expectation of the
     * dependencies between dynamic endpoints.
     */
    _computeShowDynamicColumns(
        headerEndpoints, contentEndpoints, summaryEndpoints) {
      return headerEndpoints && contentEndpoints && summaryEndpoints &&
             headerEndpoints.length === contentEndpoints.length &&
             headerEndpoints.length === summaryEndpoints.length;
    },

    /**
     * Returns true if none of the inline diffs have been expanded.
     *
     * @return {boolean}
     */
    _noDiffsExpanded() {
      return this.filesExpanded === GrFileListConstants.FilesExpandedState.NONE;
    },

    /**
     * Method to call via binding when each file list row is rendered. This
     * allows approximate detection of when the dom-repeat has completed
     * rendering.
     *
     * @param {number} index The index of the row being rendered.
     * @return {string} an empty string.
     */
    _reportRenderedRow(index) {
      if (index === this._shownFiles.length - 1) {
        this.async(() => {
          this.$.reporting.timeEndWithAverage(RENDER_TIMING_LABEL,
              RENDER_AVG_TIMING_LABEL, this._reportinShownFilesIncrement);
        }, 1);
      }
      return '';
    },

    _reviewedTitle(reviewed) {
      if (reviewed) {
        return 'Mark as not reviewed (shortcut: r)';
      }

      return 'Mark as reviewed (shortcut: r)';
    },

    _handleReloadingDiffPreference() {
      this._getDiffPreferences().then(prefs => {
        this.diffPrefs = prefs;
      });
    },
  });
})();<|MERGE_RESOLUTION|>--- conflicted
+++ resolved
@@ -1183,12 +1183,9 @@
 
     /**
      * Compute size bar layout values from the file list.
-<<<<<<< HEAD
+     *
      * @return {Gerrit.LayoutStats|undefined}
-=======
-     *
-     * @return {Defs.LayoutStats|undefined}
->>>>>>> e7d93748
+     *
      */
     _computeSizeBarLayout(shownFilesRecord) {
       if (!shownFilesRecord || !shownFilesRecord.base) { return undefined; }
@@ -1270,12 +1267,9 @@
 
     /**
      * Get the x-offset of the deletion bar for a file.
-<<<<<<< HEAD
+     *
      * @param {Gerrit.LayoutStats} stats
-=======
-     *
-     * @param {Defs.LayoutStats} stats
->>>>>>> e7d93748
+     *
      * @return {number}
      */
     _computeBarDeletionX(stats) {
