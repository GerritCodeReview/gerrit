/**
 * @license
 * Copyright 2021 Google LLC
 * SPDX-License-Identifier: Apache-2.0
 */
import './gr-related-change';
import './gr-related-collapse';
import '../../plugins/gr-endpoint-decorator/gr-endpoint-decorator';
import '../../plugins/gr-endpoint-param/gr-endpoint-param';
import '../../plugins/gr-endpoint-slot/gr-endpoint-slot';
import '../../shared/gr-icon/gr-icon';
import {classMap} from 'lit/directives/class-map.js';
import {LitElement, css, html, TemplateResult} from 'lit';
import {customElement, property, state} from 'lit/decorators.js';
import {sharedStyles} from '../../../styles/shared-styles';
import {
  ChangeInfo,
  CommitId,
  PatchSetNumber,
  RelatedChangeAndCommitInfo,
  RelatedChangesInfo,
  RevisionPatchSetNum,
  SubmittedTogetherInfo,
} from '../../../types/common';
import {getAppContext} from '../../../services/app-context';
import {ParsedChangeInfo} from '../../../types/types';
import {truncatePath} from '../../../utils/path-list-util';
import {pluralize} from '../../../utils/string-util';
import {
  changeIsOpen,
  getChangeNumber,
  getRevisionKey,
} from '../../../utils/change-util';
import {DEFALT_NUM_CHANGES_WHEN_COLLAPSED} from './gr-related-collapse';
import {createChangeUrl} from '../../../models/views/change';
import {subscribe} from '../../lit/subscription-controller';
import {resolve} from '../../../models/dependency';
import {changeModelToken} from '../../../models/change/change-model';

export interface ChangeMarkersInList {
  showCurrentChangeArrow: boolean;
  showWhenCollapsed: boolean;
  showTopArrow: boolean;
  showBottomArrow: boolean;
}

export enum Section {
  RELATED_CHANGES = 'related changes',
  SUBMITTED_TOGETHER = 'submitted together',
  SAME_TOPIC = 'same topic',
  MERGE_CONFLICTS = 'merge conflicts',
  CHERRY_PICKS = 'cherry picks',
}

@customElement('gr-related-changes-list')
export class GrRelatedChangesList extends LitElement {
<<<<<<< HEAD
=======
  @property({type: Object})
  change?: ParsedChangeInfo;

>>>>>>> eedb76e5
  @property({type: Boolean})
  mergeable?: boolean;

  @state()
<<<<<<< HEAD
  change?: ParsedChangeInfo;

  @state()
=======
>>>>>>> eedb76e5
  latestPatchNum?: PatchSetNumber;

  @state()
  submittedTogether?: SubmittedTogetherInfo = {
    changes: [],
    non_visible_changes: 0,
  };

  @state()
  relatedChanges: RelatedChangeAndCommitInfo[] = [];

  @state()
  conflictingChanges: ChangeInfo[] = [];

  @state()
  cherryPickChanges: ChangeInfo[] = [];

  @state()
  sameTopicChanges: ChangeInfo[] = [];

  private readonly restApiService = getAppContext().restApiService;

  private readonly getChangeModel = resolve(this, changeModelToken);

  constructor() {
    super();
    subscribe(
      this,
<<<<<<< HEAD
      () => this.getChangeModel().change$,
      x => (this.change = x)
    );
    subscribe(
      this,
=======
>>>>>>> eedb76e5
      () => this.getChangeModel().latestPatchNum$,
      x => (this.latestPatchNum = x)
    );
  }

  static override get styles() {
    return [
      sharedStyles,
      css`
        .note {
          color: var(--error-text-color);
          margin-left: 1.2em;
        }
        section {
          margin-bottom: var(--spacing-l);
        }
        .relatedChangeLine {
          display: flex;
          visibility: visible;
          height: auto;
        }
        .marker.arrow {
          visibility: hidden;
          min-width: 20px;
        }
        .marker.arrowToCurrentChange {
          min-width: 20px;
          text-align: center;
        }
        .marker.space {
          height: 1px;
          min-width: 20px;
        }
        .repo {
          margin-left: var(--spacing-m);
        }
        .repo,
        .branch {
          color: var(--primary-text-color);
        }
        @media screen and (max-width: 1400px) {
          .repo,
          .branch {
            display: none;
          }
        }

        gr-related-collapse[collapsed] .marker.arrow {
          visibility: visible;
          min-width: auto;
        }
        gr-related-collapse[collapsed] .relatedChangeLine.show-when-collapsed {
          visibility: visible;
          height: auto;
        }
        /* keep width, so width of section and position of show all button
         * are set according to width of all (even hidden) elements
         */
        gr-related-collapse[collapsed] .relatedChangeLine {
          visibility: hidden;
          height: 0px;
        }
      `,
    ];
  }

  override render() {
    const sectionSize = this.sectionSizeFactory(
      this.relatedChanges.length,
      this.submittedTogether?.changes.length || 0,
      this.sameTopicChanges.length,
      this.conflictingChanges.length,
      this.cherryPickChanges.length
    );

    const sectionRenderers = [
      this.renderRelationChain,
      this.renderSubmittedTogether,
      this.renderSameTopic,
      this.renderMergeConflicts,
      this.renderCherryPicks,
    ];

    let firstNonEmptySectionFound = false;
    const sections = [];
    for (const renderer of sectionRenderers) {
      const section: TemplateResult<1> | undefined = renderer.call(
        this,
        !firstNonEmptySectionFound,
        sectionSize
      );
      firstNonEmptySectionFound = firstNonEmptySectionFound || !!section;
      sections.push(section);
    }

    return html`<gr-endpoint-decorator name="related-changes-section">
      <gr-endpoint-param
        name="change"
        .value=${this.change}
      ></gr-endpoint-param>
      <gr-endpoint-slot name="top"></gr-endpoint-slot>
      ${sections}
      <gr-endpoint-slot name="bottom"></gr-endpoint-slot>
    </gr-endpoint-decorator>`;
  }

  private renderRelationChain(
    isFirst: boolean,
    sectionSize: (section: Section) => number
  ) {
    if (this.relatedChanges.length === 0) {
      return undefined;
    }
    const relatedChangesMarkersPredicate = this.markersPredicateFactory(
      this.relatedChanges.length,
      this.relatedChanges.findIndex(relatedChange =>
        this._changesEqual(relatedChange, this.change)
      ),
      sectionSize(Section.RELATED_CHANGES)
    );
    const connectedRevisions = this._computeConnectedRevisions(
      this.change,
      this.latestPatchNum,
      this.relatedChanges
    );

    return html`<section id="relatedChanges">
      <gr-related-collapse
        title="Relation chain"
        class=${classMap({first: isFirst})}
        .length=${this.relatedChanges.length}
        .numChangesWhenCollapsed=${sectionSize(Section.RELATED_CHANGES)}
      >
        ${this.relatedChanges.map(
          (change, index) =>
            html`<div
              class=${classMap({
                ['relatedChangeLine']: true,
                ['show-when-collapsed']:
                  relatedChangesMarkersPredicate(index).showWhenCollapsed,
              })}
            >
              ${this.renderMarkers(
                relatedChangesMarkersPredicate(index)
              )}<gr-related-change
                .change=${change}
                .connectedRevisions=${connectedRevisions}
                .href=${change?._change_number
                  ? createChangeUrl({
                      changeNum: change._change_number,
                      repo: change.project,
                      usp: 'related-change',
                      patchNum: change._revision_number as RevisionPatchSetNum,
                    })
                  : ''}
                show-change-status
                show-submittable-check
                >${change.commit.subject}</gr-related-change
              >
            </div>`
        )}
      </gr-related-collapse>
    </section>`;
  }

  private renderSubmittedTogether(
    isFirst: boolean,
    sectionSize: (section: Section) => number
  ) {
    const submittedTogetherChanges = this.submittedTogether?.changes ?? [];
    if (
      !submittedTogetherChanges.length &&
      !this.submittedTogether?.non_visible_changes
    ) {
      return undefined;
    }
    const countNonVisibleChanges =
      this.submittedTogether?.non_visible_changes ?? 0;
    const submittedTogetherMarkersPredicate = this.markersPredicateFactory(
      submittedTogetherChanges.length,
      submittedTogetherChanges.findIndex(relatedChange =>
        this._changesEqual(relatedChange, this.change)
      ),
      sectionSize(Section.SUBMITTED_TOGETHER)
    );
    return html`<section id="submittedTogether">
      <gr-related-collapse
        title="Submitted together"
        class=${classMap({first: isFirst})}
        .length=${submittedTogetherChanges.length}
        .numChangesWhenCollapsed=${sectionSize(Section.SUBMITTED_TOGETHER)}
      >
        ${submittedTogetherChanges.map(
          (change, index) =>
            html`<div
              class=${classMap({
                ['relatedChangeLine']: true,
                ['show-when-collapsed']:
                  submittedTogetherMarkersPredicate(index).showWhenCollapsed,
              })}
            >
              ${this.renderMarkers(
                submittedTogetherMarkersPredicate(index)
              )}${this.renderSubmittedTogetherLine(change, true)}
            </div>`
        )}
      </gr-related-collapse>
      <div class="note" ?hidden=${!countNonVisibleChanges}>
        (+ ${pluralize(countNonVisibleChanges, 'non-visible change')})
      </div>
    </section>`;
  }

  private renderSubmittedTogetherLine(
    change: ChangeInfo,
    showSubmittabilityCheck: boolean
  ) {
    const truncatedRepo = truncatePath(change.project, 2);
    return html`
      <gr-related-change
        .label=${this.renderChangeTitle(change)}
        .change=${change}
        .href=${createChangeUrl({change, usp: 'submitted-together'})}
        ?show-submittable-check=${showSubmittabilityCheck}
        >${change.subject}</gr-related-change
      >
      <span class="repo" .title=${change.project}>${truncatedRepo}</span
      ><span class="branch">&nbsp;|&nbsp;${change.branch}&nbsp;</span>
    `;
  }

  private renderSameTopic(
    isFirst: boolean,
    sectionSize: (section: Section) => number
  ) {
    if (!this.sameTopicChanges?.length) {
      return undefined;
    }

    const sameTopicMarkersPredicate = this.markersPredicateFactory(
      this.sameTopicChanges.length,
      -1,
      sectionSize(Section.SAME_TOPIC)
    );
    return html`<section id="sameTopic">
      <gr-related-collapse
        title="Same topic"
        class=${classMap({first: isFirst})}
        .length=${this.sameTopicChanges.length}
        .numChangesWhenCollapsed=${sectionSize(Section.SAME_TOPIC)}
      >
        ${this.sameTopicChanges.map(
          (change, index) =>
            html`<div
              class=${classMap({
                ['relatedChangeLine']: true,
                ['show-when-collapsed']:
                  sameTopicMarkersPredicate(index).showWhenCollapsed,
              })}
            >
              ${this.renderMarkers(
                sameTopicMarkersPredicate(index)
              )}${this.renderSubmittedTogetherLine(change, false)}
            </div>`
        )}
      </gr-related-collapse>
    </section>`;
  }

  private renderMergeConflicts(
    isFirst: boolean,
    sectionSize: (section: Section) => number
  ) {
    if (!this.conflictingChanges?.length) {
      return undefined;
    }
    const mergeConflictsMarkersPredicate = this.markersPredicateFactory(
      this.conflictingChanges.length,
      -1,
      sectionSize(Section.MERGE_CONFLICTS)
    );
    return html`<section id="mergeConflicts">
      <gr-related-collapse
        title="Merge conflicts"
        class=${classMap({first: isFirst})}
        .length=${this.conflictingChanges.length}
        .numChangesWhenCollapsed=${sectionSize(Section.MERGE_CONFLICTS)}
      >
        ${this.conflictingChanges.map(
          (change, index) =>
            html`<div
              class=${classMap({
                ['relatedChangeLine']: true,
                ['show-when-collapsed']:
                  mergeConflictsMarkersPredicate(index).showWhenCollapsed,
              })}
            >
              ${this.renderMarkers(
                mergeConflictsMarkersPredicate(index)
              )}<gr-related-change
                .change=${change}
                .href=${createChangeUrl({change, usp: 'merge-conflict'})}
                >${change.subject}</gr-related-change
              >
            </div>`
        )}
      </gr-related-collapse>
    </section>`;
  }

  private renderCherryPicks(
    isFirst: boolean,
    sectionSize: (section: Section) => number
  ) {
    if (!this.cherryPickChanges.length) {
      return undefined;
    }
    const cherryPicksMarkersPredicate = this.markersPredicateFactory(
      this.cherryPickChanges.length,
      -1,
      sectionSize(Section.CHERRY_PICKS)
    );
    return html`<section id="cherryPicks">
      <gr-related-collapse
        title="Cherry picks"
        class=${classMap({first: isFirst})}
        .length=${this.cherryPickChanges.length}
        .numChangesWhenCollapsed=${sectionSize(Section.CHERRY_PICKS)}
      >
        ${this.cherryPickChanges.map(
          (change, index) =>
            html`<div
              class=${classMap({
                ['relatedChangeLine']: true,
                ['show-when-collapsed']:
                  cherryPicksMarkersPredicate(index).showWhenCollapsed,
              })}
            >
              ${this.renderMarkers(
                cherryPicksMarkersPredicate(index)
              )}<gr-related-change
                .change=${change}
                .href=${createChangeUrl({change, usp: 'cherry-pick'})}
                show-change-status
                >${change.branch}: ${change.subject}</gr-related-change
              >
            </div>`
        )}
      </gr-related-collapse>
    </section>`;
  }

  private renderChangeTitle(change: ChangeInfo) {
    return `${change.project}: ${change.branch}: ${change.subject}`;
  }

  sectionSizeFactory(
    relatedChangesLen: number,
    submittedTogetherLen: number,
    sameTopicLen: number,
    mergeConflictsLen: number,
    cherryPicksLen: number
  ) {
    const calcDefaultSize = (length: number) =>
      Math.min(length, DEFALT_NUM_CHANGES_WHEN_COLLAPSED);

    const sectionSizes = [
      {
        section: Section.RELATED_CHANGES,
        size: calcDefaultSize(relatedChangesLen),
        len: relatedChangesLen,
      },
      {
        section: Section.SUBMITTED_TOGETHER,
        size: calcDefaultSize(submittedTogetherLen),
        len: submittedTogetherLen,
      },
      {
        section: Section.SAME_TOPIC,
        size: calcDefaultSize(sameTopicLen),
        len: sameTopicLen,
      },
      {
        section: Section.MERGE_CONFLICTS,
        size: calcDefaultSize(mergeConflictsLen),
        len: mergeConflictsLen,
      },
      {
        section: Section.CHERRY_PICKS,
        size: calcDefaultSize(cherryPicksLen),
        len: cherryPicksLen,
      },
    ];

    const FILLER = 1; // space for header
    let totalSize = sectionSizes.reduce(
      (acc, val) => acc + val.size + (val.size !== 0 ? FILLER : 0),
      0
    );

    const MAX_SIZE = 16;
    for (let i = 0; i < sectionSizes.length; i++) {
      if (totalSize >= MAX_SIZE) break;
      const sizeObj = sectionSizes[i];
      if (sizeObj.size === sizeObj.len) continue;
      const newSize = Math.min(
        MAX_SIZE - totalSize + sizeObj.size,
        sizeObj.len
      );
      totalSize += newSize - sizeObj.size;
      sizeObj.size = newSize;
    }

    return (section: Section) => {
      const sizeObj = sectionSizes.find(sizeObj => sizeObj.section === section);
      if (sizeObj) return sizeObj.size;
      return DEFALT_NUM_CHANGES_WHEN_COLLAPSED;
    };
  }

  markersPredicateFactory(
    length: number,
    highlightIndex: number,
    numChangesShownWhenCollapsed = DEFALT_NUM_CHANGES_WHEN_COLLAPSED
  ): (index: number) => ChangeMarkersInList {
    const showWhenCollapsedPredicate = (index: number) => {
      if (highlightIndex === -1) return index < numChangesShownWhenCollapsed;
      if (highlightIndex === 0)
        return index <= numChangesShownWhenCollapsed - 1;
      if (highlightIndex === length - 1)
        return index >= length - numChangesShownWhenCollapsed;
      let numBeforeHighlight = Math.floor(numChangesShownWhenCollapsed / 2);
      let numAfterHighlight =
        Math.floor(numChangesShownWhenCollapsed / 2) -
        (numChangesShownWhenCollapsed % 2 ? 0 : 1);
      numBeforeHighlight += Math.max(
        highlightIndex + numAfterHighlight - length + 1,
        0
      );
      numAfterHighlight -= Math.min(0, highlightIndex - numBeforeHighlight);
      return (
        highlightIndex - numBeforeHighlight <= index &&
        index <= highlightIndex + numAfterHighlight
      );
    };
    return (index: number) => {
      return {
        showCurrentChangeArrow:
          highlightIndex !== -1 && index === highlightIndex,
        showWhenCollapsed: showWhenCollapsedPredicate(index),
        showTopArrow:
          index >= 1 &&
          index !== highlightIndex &&
          showWhenCollapsedPredicate(index) &&
          !showWhenCollapsedPredicate(index - 1),
        showBottomArrow:
          index <= length - 2 &&
          index !== highlightIndex &&
          showWhenCollapsedPredicate(index) &&
          !showWhenCollapsedPredicate(index + 1),
      };
    };
  }

  renderMarkers(changeMarkers: ChangeMarkersInList) {
    if (changeMarkers.showCurrentChangeArrow) {
      return html`<span
        role="img"
        class="marker arrowToCurrentChange"
        aria-label="Arrow marking current change"
        >➔</span
      >`;
    }
    if (changeMarkers.showTopArrow) {
      return html`<span
        role="img"
        class="marker arrow"
        aria-label="Arrow marking change has collapsed ancestors"
        ><gr-icon icon="arrow_drop_up"></gr-icon
      ></span> `;
    }
    if (changeMarkers.showBottomArrow) {
      return html`<span
        role="img"
        class="marker arrow"
        aria-label="Arrow marking change has collapsed descendants"
        ><gr-icon icon="arrow_drop_down"></gr-icon
      ></span> `;
    }
    return html`<span class="marker space"></span>`;
  }

  reload(getRelatedChanges?: Promise<RelatedChangesInfo | undefined>) {
    const change = this.change;
    if (!change) return Promise.reject(new Error('change missing'));
    if (!this.latestPatchNum)
      return Promise.reject(new Error('latestPatchNum missing'));
    if (!getRelatedChanges) {
      getRelatedChanges = this.restApiService.getRelatedChanges(
        change._number,
        this.latestPatchNum
      );
    }
    const promises: Array<Promise<void>> = [
      getRelatedChanges.then(response => {
        if (!response) {
          throw new Error('getRelatedChanges returned undefined response');
        }
        this.relatedChanges = response?.changes ?? [];
      }),
      this.restApiService
        .getChangesSubmittedTogether(change._number)
        .then(response => {
          this.submittedTogether = response;
        }),
      this.restApiService
        .getChangeCherryPicks(change.project, change.change_id, change._number)
        .then(response => {
          this.cherryPickChanges = response || [];
        }),
    ];

    // Get conflicts if change is open and is mergeable.
    // Mergeable is output of restApiServict.getMergeable from gr-change-view
    if (changeIsOpen(change) && this.mergeable) {
      promises.push(
        this.restApiService
          .getChangeConflicts(change._number)
          .then(response => {
            this.conflictingChanges = response ?? [];
          })
      );
    }
    if (change.topic) {
      const changeTopic = change.topic;
      promises.push(
        this.restApiService.getConfig().then(config => {
          if (config && !config.change.submit_whole_topic) {
            return this.restApiService
              .getChangesWithSameTopic(changeTopic, {
                openChangesOnly: true,
                changeToExclude: change._number,
              })
              .then(response => {
                if (changeTopic === this.change?.topic) {
                  this.sameTopicChanges = response ?? [];
                }
              });
          }
          this.sameTopicChanges = [];
          return Promise.resolve();
        })
      );
    }

    return Promise.all(promises);
  }

  /**
   * Do the given objects describe the same change? Compares the changes by
   * their numbers.
   */
  _changesEqual(
    a?: ChangeInfo | RelatedChangeAndCommitInfo,
    b?: ChangeInfo | ParsedChangeInfo | RelatedChangeAndCommitInfo
  ) {
    if (!a || !b) return false;
    const aNum = getChangeNumber(a);
    const bNum = getChangeNumber(b);
    return aNum === bNum;
  }

  /*
   * A list of commit ids connected to change to understand if other change
   * is direct or indirect ancestor / descendant.
   */
  _computeConnectedRevisions(
    change?: ParsedChangeInfo,
    latestPatchNum?: PatchSetNumber,
    relatedChanges?: RelatedChangeAndCommitInfo[]
  ) {
    if (!latestPatchNum || !relatedChanges || !change) {
      return [];
    }

    const connected: CommitId[] = [];
    const changeRevision = getRevisionKey(change, latestPatchNum);
    const commits = relatedChanges.map(c => c.commit);
    let pos = commits.length - 1;

    while (pos >= 0) {
      const commit: CommitId = commits[pos].commit;
      connected.push(commit);
      if (commit === changeRevision) {
        break;
      }
      pos--;
    }
    while (pos >= 0) {
      for (let i = 0; i < commits[pos].parents.length; i++) {
        if (connected.includes(commits[pos].parents[i].commit)) {
          connected.push(commits[pos].commit);
          break;
        }
      }
      --pos;
    }
    return connected;
  }
}

declare global {
  interface HTMLElementTagNameMap {
    'gr-related-changes-list': GrRelatedChangesList;
  }
}<|MERGE_RESOLUTION|>--- conflicted
+++ resolved
@@ -54,22 +54,13 @@
 
 @customElement('gr-related-changes-list')
 export class GrRelatedChangesList extends LitElement {
-<<<<<<< HEAD
-=======
-  @property({type: Object})
-  change?: ParsedChangeInfo;
-
->>>>>>> eedb76e5
   @property({type: Boolean})
   mergeable?: boolean;
 
   @state()
-<<<<<<< HEAD
   change?: ParsedChangeInfo;
 
   @state()
-=======
->>>>>>> eedb76e5
   latestPatchNum?: PatchSetNumber;
 
   @state()
@@ -98,14 +89,6 @@
     super();
     subscribe(
       this,
-<<<<<<< HEAD
-      () => this.getChangeModel().change$,
-      x => (this.change = x)
-    );
-    subscribe(
-      this,
-=======
->>>>>>> eedb76e5
       () => this.getChangeModel().latestPatchNum$,
       x => (this.latestPatchNum = x)
     );
