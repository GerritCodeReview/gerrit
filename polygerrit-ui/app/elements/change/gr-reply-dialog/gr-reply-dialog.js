/**
 * @license
 * Copyright (C) 2015 The Android Open Source Project
 *
 * Licensed under the Apache License, Version 2.0 (the "License");
 * you may not use this file except in compliance with the License.
 * You may obtain a copy of the License at
 *
 * http://www.apache.org/licenses/LICENSE-2.0
 *
 * Unless required by applicable law or agreed to in writing, software
 * distributed under the License is distributed on an "AS IS" BASIS,
 * WITHOUT WARRANTIES OR CONDITIONS OF ANY KIND, either express or implied.
 * See the License for the specific language governing permissions and
 * limitations under the License.
 */
import '../../../scripts/bundled-polymer.js';

import '@polymer/iron-autogrow-textarea/iron-autogrow-textarea.js';
import '../../core/gr-reporting/gr-reporting.js';
import '../../plugins/gr-endpoint-decorator/gr-endpoint-decorator.js';
import '../../shared/gr-account-chip/gr-account-chip.js';
import '../../shared/gr-textarea/gr-textarea.js';
import '../../shared/gr-button/gr-button.js';
import '../../shared/gr-formatted-text/gr-formatted-text.js';
import '../../shared/gr-js-api-interface/gr-js-api-interface.js';
import '../../shared/gr-overlay/gr-overlay.js';
import '../../shared/gr-rest-api-interface/gr-rest-api-interface.js';
import '../../shared/gr-storage/gr-storage.js';
import '../../shared/gr-account-list/gr-account-list.js';
import '../gr-label-scores/gr-label-scores.js';
import '../gr-thread-list/gr-thread-list.js';
import '../../../styles/shared-styles.js';
import '../gr-comment-list/gr-comment-list.js';
import {mixinBehaviors} from '@polymer/polymer/lib/legacy/class.js';
import {GestureEventListeners} from '@polymer/polymer/lib/mixins/gesture-event-listeners.js';
import {LegacyElementMixin} from '@polymer/polymer/lib/legacy/legacy-element-mixin.js';
import {PolymerElement} from '@polymer/polymer/polymer-element.js';
import {htmlTemplate} from './gr-reply-dialog_html.js';
import {BaseUrlBehavior} from '../../../behaviors/base-url-behavior/base-url-behavior.js';
import {PatchSetBehavior} from '../../../behaviors/gr-patch-set-behavior/gr-patch-set-behavior.js';
import {KeyboardShortcutBehavior} from '../../../behaviors/keyboard-shortcut-behavior/keyboard-shortcut-behavior.js';
import {RESTClientBehavior} from '../../../behaviors/rest-client-behavior/rest-client-behavior.js';
import {GrReviewerSuggestionsProvider, SUGGESTIONS_PROVIDERS_USERS_TYPES} from '../../../scripts/gr-reviewer-suggestions-provider/gr-reviewer-suggestions-provider.js';
import {GerritNav} from '../../core/gr-navigation/gr-navigation.js';

const STORAGE_DEBOUNCE_INTERVAL_MS = 400;

const FocusTarget = {
  ANY: 'any',
  BODY: 'body',
  CCS: 'cc',
  REVIEWERS: 'reviewers',
};

const ReviewerTypes = {
  REVIEWER: 'REVIEWER',
  CC: 'CC',
};

const LatestPatchState = {
  LATEST: 'latest',
  CHECKING: 'checking',
  NOT_LATEST: 'not-latest',
};

const ButtonLabels = {
  START_REVIEW: 'Start review',
  SEND: 'Send',
};

const ButtonTooltips = {
  SAVE: 'Save but do not send notification or change review state',
  START_REVIEW: 'Mark as ready for review and send reply',
  SEND: 'Send reply',
};

const EMPTY_REPLY_MESSAGE = 'Cannot send an empty reply.';

const SEND_REPLY_TIMING_LABEL = 'SendReply';

/**
 * @extends Polymer.Element
 */
class GrReplyDialog extends mixinBehaviors( [
  BaseUrlBehavior,
  KeyboardShortcutBehavior,
  PatchSetBehavior,
  RESTClientBehavior,
], GestureEventListeners(
    LegacyElementMixin(
        PolymerElement))) {
  static get template() { return htmlTemplate; }

  static get is() { return 'gr-reply-dialog'; }
  /**
   * Fired when a reply is successfully sent.
   *
   * @event send
   */

  /**
   * Fired when the user presses the cancel button.
   *
   * @event cancel
   */

  /**
   * Fired when the main textarea's value changes, which may have triggered
   * a change in size for the dialog.
   *
   * @event autogrow
   */

  /**
   * Fires to show an alert when a send is attempted on the non-latest patch.
   *
   * @event show-alert
   */

  /**
   * Fires when the reply dialog believes that the server side diff drafts
   * have been updated and need to be refreshed.
   *
   * @event comment-refresh
   */

  /**
   * Fires when the state of the send button (enabled/disabled) changes.
   *
   * @event send-disabled-changed
   */

  constructor() {
    super();
    this.FocusTarget = FocusTarget;
  }

  static get properties() {
    return {
    /**
     * @type {{ _number: number, removable_reviewers: Array }}
     */
      change: Object,
      patchNum: String,
      canBeStarted: {
        type: Boolean,
        value: false,
      },
      disabled: {
        type: Boolean,
        value: false,
        reflectToAttribute: true,
      },
      draft: {
        type: String,
        value: '',
        observer: '_draftChanged',
      },
      quote: {
        type: String,
        value: '',
      },
      /** @type {!Function} */
      filterReviewerSuggestion: {
        type: Function,
        value() {
          return this._filterReviewerSuggestionGenerator(false);
        },
      },
      /** @type {!Function} */
      filterCCSuggestion: {
        type: Function,
        value() {
          return this._filterReviewerSuggestionGenerator(true);
        },
      },
      permittedLabels: Object,
      /**
       * @type {{ commentlinks: Array }}
       */
      projectConfig: Object,
      knownLatestState: String,
      underReview: {
        type: Boolean,
        value: true,
      },

      _account: Object,
      _ccs: Array,
      /** @type {?Object} */
      _ccPendingConfirmation: {
        type: Object,
        observer: '_reviewerPendingConfirmationUpdated',
      },
      _messagePlaceholder: {
        type: String,
        computed: '_computeMessagePlaceholder(canBeStarted)',
      },
      _owner: Object,
      /** @type {?} */
      _pendingConfirmationDetails: Object,
      _includeComments: {
        type: Boolean,
        value: true,
      },
      _reviewers: Array,
      /** @type {?Object} */
      _reviewerPendingConfirmation: {
        type: Object,
        observer: '_reviewerPendingConfirmationUpdated',
      },
      _previewFormatting: {
        type: Boolean,
        value: false,
        observer: '_handleHeightChanged',
      },
      _reviewersPendingRemove: {
        type: Object,
        value: {
          CC: [],
          REVIEWER: [],
        },
      },
      _sendButtonLabel: {
        type: String,
        computed: '_computeSendButtonLabel(canBeStarted)',
      },
      _savingComments: Boolean,
      _reviewersMutated: {
        type: Boolean,
        value: false,
      },
      _labelsChanged: {
        type: Boolean,
        value: false,
      },
      _saveTooltip: {
        type: String,
        value: ButtonTooltips.SAVE,
        readOnly: true,
      },
      _pluginMessage: {
        type: String,
        value: '',
      },
      _commentEditing: {
        type: Boolean,
        value: false,
      },
      _sendDisabled: {
        type: Boolean,
        computed: '_computeSendButtonDisabled(canBeStarted, ' +
          'draftCommentThreads, draft, _reviewersMutated, _labelsChanged, ' +
          '_includeComments, disabled, _commentEditing)',
        observer: '_sendDisabledChanged',
      },
      draftCommentThreads: {
        type: Array,
        observer: '_handleHeightChanged',
      },
    };
  }

  get keyBindings() {
    return {
      'esc': '_handleEscKey',
      'ctrl+enter meta+enter': '_handleEnterKey',
    };
  }

  static get observers() {
    return [
      '_changeUpdated(change.reviewers.*, change.owner)',
      '_ccsChanged(_ccs.splices)',
      '_reviewersChanged(_reviewers.splices)',
    ];
  }

  /** @override */
  attached() {
    super.attached();
    this._getAccount().then(account => {
      this._account = account || {};
    });

    this.addEventListener('comment-editing-changed', e => {
      this._commentEditing = e.detail;
    });
  }

  /** @override */
  ready() {
    super.ready();
    this.$.jsAPI.addElement(this.$.jsAPI.Element.REPLY_DIALOG, this);
  }

  open(opt_focusTarget) {
    this.knownLatestState = LatestPatchState.CHECKING;
    this.fetchChangeUpdates(this.change, this.$.restAPI)
        .then(result => {
          this.knownLatestState = result.isLatest ?
            LatestPatchState.LATEST : LatestPatchState.NOT_LATEST;
        });

    this._focusOn(opt_focusTarget);
    if (this.quote && this.quote.length) {
      // If a reply quote has been provided, use it and clear the property.
      this.draft = this.quote;
      this.quote = '';
    } else {
      // Otherwise, check for an unsaved draft in localstorage.
      this.draft = this._loadStoredDraft();
    }
    if (this.$.restAPI.hasPendingDiffDrafts()) {
      this._savingComments = true;
      this.$.restAPI.awaitPendingDiffDrafts().then(() => {
        this.dispatchEvent(new CustomEvent('comment-refresh', {
          composed: true, bubbles: true,
        }));
        this._savingComments = false;
      });
    }
  }

  focus() {
    this._focusOn(FocusTarget.ANY);
  }

  getFocusStops() {
    const end = this._sendDisabled ? this.$.cancelButton : this.$.sendButton;
    return {
      start: this.$.reviewers.focusStart,
      end,
    };
  }

  setLabelValue(label, value) {
    const selectorEl =
        this.$.labelScores.shadowRoot
            .querySelector(`gr-label-score-row[name="${label}"]`);
    if (!selectorEl) { return; }
    selectorEl.setSelectedValue(value);
  }

  getLabelValue(label) {
    const selectorEl =
        this.$.labelScores.shadowRoot
            .querySelector(`gr-label-score-row[name="${label}"]`);
    if (!selectorEl) { return null; }

    return selectorEl.selectedValue;
  }

  _handleEscKey(e) {
    this.cancel();
  }

  _handleEnterKey(e) {
    this._submit();
  }

  _ccsChanged(splices) {
    this._reviewerTypeChanged(splices, ReviewerTypes.CC);
  }

  _reviewersChanged(splices) {
    this._reviewerTypeChanged(splices, ReviewerTypes.REVIEWER);
  }

  _reviewerTypeChanged(splices, reviewerType) {
    if (splices && splices.indexSplices) {
      this._reviewersMutated = true;
      this._processReviewerChange(splices.indexSplices,
          reviewerType);
      let key;
      let index;
      let account;
      // Remove any accounts that already exist as a CC for reviewer
      // or vice versa.
      const isReviewer = ReviewerTypes.REVIEWER === reviewerType;
      for (const splice of splices.indexSplices) {
        for (let i = 0; i < splice.addedCount; i++) {
          account = splice.object[splice.index + i];
          key = this._accountOrGroupKey(account);
          const array = isReviewer ? this._ccs : this._reviewers;
          index = array.findIndex(
              account => this._accountOrGroupKey(account) === key);
          if (index >= 0) {
            this.splice(isReviewer ? '_ccs' : '_reviewers', index, 1);
            const moveFrom = isReviewer ? 'CC' : 'reviewer';
            const moveTo = isReviewer ? 'reviewer' : 'CC';
            const message = (account.name || account.email || key) +
                ` moved from ${moveFrom} to ${moveTo}.`;
            this.dispatchEvent(new CustomEvent('show-alert', {
              detail: {message},
              composed: true, bubbles: true,
            }));
          }
        }
      }
    }
  }

  _processReviewerChange(indexSplices, type) {
    for (const splice of indexSplices) {
      for (const account of splice.removed) {
        if (!this._reviewersPendingRemove[type]) {
          console.err('Invalid type ' + type + ' for reviewer.');
          return;
        }
        this._reviewersPendingRemove[type].push(account);
      }
    }
  }

  /**
   * Resets the state of the _reviewersPendingRemove object, and removes
   * accounts if necessary.
   *
   * @param {boolean} isCancel true if the action is a cancel.
   * @param {Object=} opt_accountIdsTransferred map of account IDs that must
   *     not be removed, because they have been readded in another state.
   */
  _purgeReviewersPendingRemove(isCancel, opt_accountIdsTransferred) {
    let reviewerArr;
    const keep = opt_accountIdsTransferred || {};
    for (const type in this._reviewersPendingRemove) {
      if (this._reviewersPendingRemove.hasOwnProperty(type)) {
        if (!isCancel) {
          reviewerArr = this._reviewersPendingRemove[type];
          for (let i = 0; i < reviewerArr.length; i++) {
            if (!keep[reviewerArr[i]._account_id]) {
              this._removeAccount(reviewerArr[i], type);
            }
          }
        }
        this._reviewersPendingRemove[type] = [];
      }
    }
  }

  /**
   * Removes an account from the change, both on the backend and the client.
   * Does nothing if the account is a pending addition.
   *
   * @param {!Object} account
   * @param {string} type
   */
  _removeAccount(account, type) {
    if (account._pendingAdd) { return; }

    return this.$.restAPI.removeChangeReviewer(this.change._number,
        account._account_id).then(response => {
      if (!response.ok) { return response; }

      const reviewers = this.change.reviewers[type] || [];
      for (let i = 0; i < reviewers.length; i++) {
        if (reviewers[i]._account_id == account._account_id) {
          this.splice(`change.reviewers.${type}`, i, 1);
          break;
        }
<<<<<<< HEAD
=======
      });
    },

    _mapReviewer(reviewer) {
      let reviewerId;
      let confirmed;
      if (reviewer.account) {
        reviewerId = reviewer.account._account_id || reviewer.account.email;
      } else if (reviewer.group) {
        reviewerId = decodeURIComponent(reviewer.group.id);
        confirmed = reviewer.group.confirmed;
>>>>>>> 670aa97b
      }
    });
  }

  _mapReviewer(reviewer) {
    let reviewerId;
    let confirmed;
    if (reviewer.account) {
      reviewerId = reviewer.account._account_id || reviewer.account.email;
    } else if (reviewer.group) {
      reviewerId = reviewer.group.id;
      confirmed = reviewer.group.confirmed;
    }
    return {reviewer: reviewerId, confirmed};
  }

  send(includeComments, startReview) {
    this.$.reporting.time(SEND_REPLY_TIMING_LABEL);
    const labels = this.$.labelScores.getLabelValues();

    const obj = {
      drafts: includeComments ? 'PUBLISH_ALL_REVISIONS' : 'KEEP',
      labels,
    };

    if (startReview) {
      obj.ready = true;
    }

    if (this.draft != null) {
      obj.message = this.draft;
    }

    const accountAdditions = {};
    obj.reviewers = this.$.reviewers.additions().map(reviewer => {
      if (reviewer.account) {
        accountAdditions[reviewer.account._account_id] = true;
      }
      return this._mapReviewer(reviewer);
    });
    const ccsEl = this.$.ccs;
    if (ccsEl) {
      for (let reviewer of ccsEl.additions()) {
        if (reviewer.account) {
          accountAdditions[reviewer.account._account_id] = true;
        }
        reviewer = this._mapReviewer(reviewer);
        reviewer.state = 'CC';
        obj.reviewers.push(reviewer);
      }
    }

    this.disabled = true;

    const errFn = this._handle400Error.bind(this);
    return this._saveReview(obj, errFn)
        .then(response => {
          if (!response) {
            // Null or undefined response indicates that an error handler
            // took responsibility, so just return.
            return {};
          }
          if (!response.ok) {
            this.dispatchEvent(new CustomEvent('server-error', {
              detail: {response},
              composed: true, bubbles: true,
            }));
            return {};
          }

          this.draft = '';
          this._includeComments = true;
          this.dispatchEvent(new CustomEvent('send', {
            composed: true, bubbles: false,
          }));
          return accountAdditions;
        })
        .then(result => {
          this.disabled = false;
          return result;
        })
        .catch(err => {
          this.disabled = false;
          throw err;
        });
  }

  _focusOn(section) {
    // Safeguard- always want to focus on something.
    if (!section || section === FocusTarget.ANY) {
      section = this._chooseFocusTarget();
    }
    if (section === FocusTarget.BODY) {
      const textarea = this.$.textarea;
      textarea.async(textarea.getNativeTextarea()
          .focus.bind(textarea.getNativeTextarea()));
    } else if (section === FocusTarget.REVIEWERS) {
      const reviewerEntry = this.$.reviewers.focusStart;
      reviewerEntry.async(reviewerEntry.focus);
    } else if (section === FocusTarget.CCS) {
      const ccEntry = this.$.ccs.focusStart;
      ccEntry.async(ccEntry.focus);
    }
  }

  _chooseFocusTarget() {
    // If we are the owner and the reviewers field is empty, focus on that.
    if (this._account && this.change && this.change.owner &&
        this._account._account_id === this.change.owner._account_id &&
        (!this._reviewers || this._reviewers.length === 0)) {
      return FocusTarget.REVIEWERS;
    }

    // Default to BODY.
    return FocusTarget.BODY;
  }

  _handle400Error(response) {
    // A call to _saveReview could fail with a server error if erroneous
    // reviewers were requested. This is signalled with a 400 Bad Request
    // status. The default gr-rest-api-interface error handling would
    // result in a large JSON response body being displayed to the user in
    // the gr-error-manager toast.
    //
    // We can modify the error handling behavior by passing this function
    // through to restAPI as a custom error handling function. Since we're
    // short-circuiting restAPI we can do our own response parsing and fire
    // the server-error ourselves.
    //
    this.disabled = false;

    // Using response.clone() here, because getResponseObject() and
    // potentially the generic error handler will want to call text() on the
    // response object, which can only be done once per object.
    const jsonPromise = this.$.restAPI.getResponseObject(response.clone());
    return jsonPromise.then(result => {
      // Only perform custom error handling for 400s and a parseable
      // ReviewResult response.
      if (response.status === 400 && result) {
        const errors = [];
        for (const state of ['reviewers', 'ccs']) {
          if (!result.hasOwnProperty(state)) { continue; }
          for (const reviewer of Object.values(result[state])) {
            if (reviewer.error) {
              errors.push(reviewer.error);
            }
          }
        }
        response = {
          ok: false,
          status: response.status,
          text() { return Promise.resolve(errors.join(', ')); },
        };
      }
      this.dispatchEvent(new CustomEvent('server-error', {
        detail: {response},
        composed: true, bubbles: true,
      }));
      return null; // Means that the error has been handled.
    });
  }

  _computeHideDraftList(draftCommentThreads) {
    return draftCommentThreads.length === 0;
  }

  _computeDraftsTitle(draftCommentThreads) {
    const total = draftCommentThreads.length;
    if (total == 0) { return ''; }
    if (total == 1) { return '1 Draft'; }
    if (total > 1) { return total + ' Drafts'; }
  }

  _computeMessagePlaceholder(canBeStarted) {
    return canBeStarted ?
      'Add a note for your reviewers...' :
      'Say something nice...';
  }

  _changeUpdated(changeRecord, owner) {
    // Polymer 2: check for undefined
    if ([changeRecord, owner].some(arg => arg === undefined)) {
      return;
    }

    this._rebuildReviewerArrays(changeRecord.base, owner);
  }

  _rebuildReviewerArrays(change, owner) {
    this._owner = owner;

    const reviewers = [];
    const ccs = [];

    for (const key in change) {
      if (change.hasOwnProperty(key)) {
        if (key !== 'REVIEWER' && key !== 'CC') {
          console.warn('unexpected reviewer state:', key);
          continue;
        }
        for (const entry of change[key]) {
          if (entry._account_id === owner._account_id) {
            continue;
          }
          switch (key) {
            case 'REVIEWER':
              reviewers.push(entry);
              break;
            case 'CC':
              ccs.push(entry);
              break;
          }
        }
      }
    }

    this._ccs = ccs;
    this._reviewers = reviewers;
  }

  _accountOrGroupKey(entry) {
    return entry.id || entry._account_id;
  }

  /**
   * Generates a function to filter out reviewer/CC entries. When isCCs is
   * truthy, the function filters out entries that already exist in this._ccs.
   * When falsy, the function filters entries that exist in this._reviewers.
   *
   * @param {boolean} isCCs
   * @return {!Function}
   */
  _filterReviewerSuggestionGenerator(isCCs) {
    return suggestion => {
      let entry;
      if (suggestion.account) {
        entry = suggestion.account;
      } else if (suggestion.group) {
        entry = suggestion.group;
      } else {
        console.warn(
            'received suggestion that was neither account nor group:',
            suggestion);
      }
      if (entry._account_id === this._owner._account_id) {
        return false;
      }

      const key = this._accountOrGroupKey(entry);
      const finder = entry => this._accountOrGroupKey(entry) === key;
      if (isCCs) {
        return this._ccs.find(finder) === undefined;
      }
      return this._reviewers.find(finder) === undefined;
    };
  }

  _getAccount() {
    return this.$.restAPI.getAccount();
  }

  _cancelTapHandler(e) {
    e.preventDefault();
    this.cancel();
  }

  cancel() {
    this.dispatchEvent(new CustomEvent('cancel', {
      composed: true, bubbles: false,
    }));
    this.$.textarea.closeDropdown();
    this._purgeReviewersPendingRemove(true);
    this._rebuildReviewerArrays(this.change.reviewers, this._owner);
  }

  _saveClickHandler(e) {
    e.preventDefault();
    if (!this.$.ccs.submitEntryText()) {
      // Do not proceed with the save if there is an invalid email entry in
      // the text field of the CC entry.
      return;
    }
    this.send(this._includeComments, false).then(keepReviewers => {
      this._purgeReviewersPendingRemove(false, keepReviewers);
    });
  }

  _sendTapHandler(e) {
    e.preventDefault();
    this._submit();
  }

  _submit() {
    if (!this.$.ccs.submitEntryText()) {
      // Do not proceed with the send if there is an invalid email entry in
      // the text field of the CC entry.
      return;
    }
    if (this._sendDisabled) {
      this.dispatchEvent(new CustomEvent('show-alert', {
        bubbles: true,
        composed: true,
        detail: {message: EMPTY_REPLY_MESSAGE},
      }));
      return;
    }
    return this.send(this._includeComments, this.canBeStarted)
        .then(keepReviewers => {
          this._purgeReviewersPendingRemove(false, keepReviewers);
        })
        .catch(err => {
          this.dispatchEvent(new CustomEvent('show-error', {
            bubbles: true,
            composed: true,
            detail: {message: `Error submitting review ${err}`},
          }));
        });
  }

  _saveReview(review, opt_errFn) {
    return this.$.restAPI.saveChangeReview(this.change._number, this.patchNum,
        review, opt_errFn);
  }

  _reviewerPendingConfirmationUpdated(reviewer) {
    if (reviewer === null) {
      this.$.reviewerConfirmationOverlay.close();
    } else {
      this._pendingConfirmationDetails =
          this._ccPendingConfirmation || this._reviewerPendingConfirmation;
      this.$.reviewerConfirmationOverlay.open();
    }
  }

  _confirmPendingReviewer() {
    if (this._ccPendingConfirmation) {
      this.$.ccs.confirmGroup(this._ccPendingConfirmation.group);
      this._focusOn(FocusTarget.CCS);
    } else {
      this.$.reviewers.confirmGroup(this._reviewerPendingConfirmation.group);
      this._focusOn(FocusTarget.REVIEWERS);
    }
  }

  _cancelPendingReviewer() {
    this._ccPendingConfirmation = null;
    this._reviewerPendingConfirmation = null;

    const target =
        this._ccPendingConfirmation ? FocusTarget.CCS : FocusTarget.REVIEWERS;
    this._focusOn(target);
  }

  _getStorageLocation() {
    // Tests trigger this method without setting change.
    if (!this.change) { return {}; }
    return {
      changeNum: this.change._number,
      patchNum: '@change',
      path: '@change',
    };
  }

  _loadStoredDraft() {
    const draft = this.$.storage.getDraftComment(this._getStorageLocation());
    return draft ? draft.message : '';
  }

  _handleAccountTextEntry() {
    // When either of the account entries has input added to the autocomplete,
    // it should trigger the save button to enable/
    //
    // Note: if the text is removed, the save button will not get disabled.
    this._reviewersMutated = true;
  }

  _draftChanged(newDraft, oldDraft) {
    this.debounce('store', () => {
      if (!newDraft.length && oldDraft) {
        // If the draft has been modified to be empty, then erase the storage
        // entry.
        this.$.storage.eraseDraftComment(this._getStorageLocation());
      } else if (newDraft.length) {
        this.$.storage.setDraftComment(this._getStorageLocation(),
            this.draft);
      }
    }, STORAGE_DEBOUNCE_INTERVAL_MS);
  }

  _handleHeightChanged(e) {
    this.dispatchEvent(new CustomEvent('autogrow', {
      composed: true, bubbles: true,
    }));
  }

  _handleLabelsChanged() {
    this._labelsChanged = Object.keys(
        this.$.labelScores.getLabelValues()).length !== 0;
  }

  _isState(knownLatestState, value) {
    return knownLatestState === value;
  }

  _reload() {
    // Load the current change without any patch range.
    GerritNav.navigateToChange(this.change);
    this.cancel();
  }

  _computeSendButtonLabel(canBeStarted) {
    return canBeStarted ? ButtonLabels.SEND + ' and ' +
        ButtonLabels.START_REVIEW : ButtonLabels.SEND;
  }

  _computeSendButtonTooltip(canBeStarted) {
    return canBeStarted ? ButtonTooltips.START_REVIEW : ButtonTooltips.SEND;
  }

  _computeSavingLabelClass(savingComments) {
    return savingComments ? 'saving' : '';
  }

  _computeSendButtonDisabled(
      canBeStarted, draftCommentThreads, text, reviewersMutated,
      labelsChanged, includeComments, disabled, commentEditing) {
    // Polymer 2: check for undefined
    if ([
      canBeStarted,
      draftCommentThreads,
      text,
      reviewersMutated,
      labelsChanged,
      includeComments,
      disabled,
      commentEditing,
    ].some(arg => arg === undefined)) {
      return undefined;
    }

    if (commentEditing || disabled) { return true; }
    if (canBeStarted === true) { return false; }
    const hasDrafts = includeComments && draftCommentThreads.length;
    return !hasDrafts && !text.length && !reviewersMutated && !labelsChanged;
  }

  _computePatchSetWarning(patchNum, labelsChanged) {
    let str = `Patch ${patchNum} is not latest.`;
    if (labelsChanged) {
      str += ' Voting on a non-latest patch will have no effect.';
    }
    return str;
  }

  setPluginMessage(message) {
    this._pluginMessage = message;
  }

  _sendDisabledChanged(sendDisabled) {
    this.dispatchEvent(new CustomEvent('send-disabled-changed'));
  }

  _getReviewerSuggestionsProvider(change) {
    const provider = GrReviewerSuggestionsProvider.create(this.$.restAPI,
        change._number, SUGGESTIONS_PROVIDERS_USERS_TYPES.REVIEWER);
    provider.init();
    return provider;
  }

  _getCcSuggestionsProvider(change) {
    const provider = GrReviewerSuggestionsProvider.create(this.$.restAPI,
        change._number, SUGGESTIONS_PROVIDERS_USERS_TYPES.CC);
    provider.init();
    return provider;
  }

  _onThreadListModified() {
    // TODO(taoalpha): this won't propogate the changes to the files
    // should consider replacing this with either top level events
    // or gerrit level events

    // emit the event so change-view can also get updated with latest changes
    this.dispatchEvent(new CustomEvent('comment-refresh', {
      composed: true, bubbles: true,
    }));
  }
}

customElements.define(GrReplyDialog.is, GrReplyDialog);<|MERGE_RESOLUTION|>--- conflicted
+++ resolved
@@ -460,20 +460,6 @@
           this.splice(`change.reviewers.${type}`, i, 1);
           break;
         }
-<<<<<<< HEAD
-=======
-      });
-    },
-
-    _mapReviewer(reviewer) {
-      let reviewerId;
-      let confirmed;
-      if (reviewer.account) {
-        reviewerId = reviewer.account._account_id || reviewer.account.email;
-      } else if (reviewer.group) {
-        reviewerId = decodeURIComponent(reviewer.group.id);
-        confirmed = reviewer.group.confirmed;
->>>>>>> 670aa97b
       }
     });
   }
@@ -484,7 +470,7 @@
     if (reviewer.account) {
       reviewerId = reviewer.account._account_id || reviewer.account.email;
     } else if (reviewer.group) {
-      reviewerId = reviewer.group.id;
+      reviewerId = decodeURIComponent(reviewer.group.id);
       confirmed = reviewer.group.confirmed;
     }
     return {reviewer: reviewerId, confirmed};
