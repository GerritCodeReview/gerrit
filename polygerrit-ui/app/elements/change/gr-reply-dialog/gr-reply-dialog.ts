/**
 * @license
 * Copyright 2015 Google LLC
 * SPDX-License-Identifier: Apache-2.0
 */
import '../../plugins/gr-endpoint-decorator/gr-endpoint-decorator';
import '../../plugins/gr-endpoint-param/gr-endpoint-param';
import '../../plugins/gr-endpoint-slot/gr-endpoint-slot';
import '../../shared/gr-account-chip/gr-account-chip';
import '../../shared/gr-button/gr-button';
import '../../shared/gr-icon/gr-icon';
import '../../shared/gr-formatted-text/gr-formatted-text';
import '../../shared/gr-account-list/gr-account-list';
import '../gr-label-scores/gr-label-scores';
import '../gr-thread-list/gr-thread-list';
import '../../../styles/shared-styles';
import {GrReviewerSuggestionsProvider} from '../../../services/gr-reviewer-suggestions-provider/gr-reviewer-suggestions-provider';
import {getAppContext} from '../../../services/app-context';
import {
  ChangeStatus,
  DraftsAction,
  ReviewerState,
  SpecialFilePath,
} from '../../../constants/constants';

import {
  AccountInfoInput,
  AccountInput,
  AccountInputDetail,
  getUserId,
  GroupInfoInput,
  isAccountNewlyAdded,
  RawAccountInput,
  removeServiceUsers,
  toReviewInput,
} from '../../../utils/account-util';
import {TargetElement} from '../../../api/plugin';
<<<<<<< HEAD
import {isDefined, ParsedChangeInfo} from '../../../types/types';
import {
  AccountInfoInput,
  AccountInput,
  AccountInputDetail,
  GrAccountList,
  GroupInfoInput,
  RawAccountInput,
} from '../../shared/gr-account-list/gr-account-list';
=======
import {
  FixIronA11yAnnouncer,
  notUndefined,
  ParsedChangeInfo,
} from '../../../types/types';
import {GrAccountList} from '../../shared/gr-account-list/gr-account-list';
>>>>>>> 7bf0b10c
import {
  AccountId,
  AccountInfo,
  AttentionSetInput,
  ChangeInfo,
  CommentThread,
  DraftInfo,
  GroupInfo,
  isAccount,
  isDetailedLabelInfo,
  isReviewerAccountSuggestion,
  isReviewerGroupSuggestion,
  ParsedJSON,
  ReviewerInput,
  ReviewInput,
  ReviewResult,
  ServerInfo,
  SuggestedReviewerGroupInfo,
  Suggestion,
  UserId,
  isDraft,
} from '../../../types/common';
import {GrButton} from '../../shared/gr-button/gr-button';
import {GrLabelScores} from '../gr-label-scores/gr-label-scores';
import {GrLabelScoreRow} from '../gr-label-score-row/gr-label-score-row';
import {
  areSetsEqual,
  assertIsDefined,
  containsAll,
  difference,
  queryAndAssert,
} from '../../../utils/common-util';
import {
  getFirstComment,
  isPatchsetLevel,
  isUnresolved,
} from '../../../utils/comment-util';
import {GrAccountChip} from '../../shared/gr-account-chip/gr-account-chip';
import {
  getApprovalInfo,
  getMaxAccounts,
  StandardLabels,
} from '../../../utils/label-util';
import {pluralize} from '../../../utils/string-util';
import {
  fireAlert,
  fireError,
  fire,
  fireNoBubble,
  fireIronAnnounce,
  fireServerError,
} from '../../../utils/event-util';
import {ErrorCallback} from '../../../api/rest';
import {DelayedTask} from '../../../utils/async-util';
import {Interaction, Timing} from '../../../constants/reporting';
import {
  getMentionedReason,
  getReplyByReason,
} from '../../../utils/attention-set-util';
import {RestApiService} from '../../../services/gr-rest-api/gr-rest-api';
import {resolve} from '../../../models/dependency';
import {changeModelToken} from '../../../models/change/change-model';
import {
  ConfigInfo,
  LabelNameToValuesMap,
  PatchSetNumber,
} from '../../../api/rest-api';
import {css, html, PropertyValues, LitElement, nothing} from 'lit';
import {sharedStyles} from '../../../styles/shared-styles';
import {when} from 'lit/directives/when.js';
import {classMap} from 'lit/directives/class-map.js';
import {
  AddReviewerEvent,
  RemoveReviewerEvent,
  ValueChangedEvent,
} from '../../../types/events';
import {customElement, property, state, query} from 'lit/decorators.js';
import {subscribe} from '../../lit/subscription-controller';
import {configModelToken} from '../../../models/config/config-model';
import {hasHumanReviewer} from '../../../utils/change-util';
import {commentsModelToken} from '../../../models/comments/comments-model';
import {
  CommentEditingChangedDetail,
  GrComment,
} from '../../shared/gr-comment/gr-comment';
import {ShortcutController} from '../../lit/shortcut-controller';
import {Key, Modifier, whenVisible} from '../../../utils/dom-util';
import {GrThreadList} from '../gr-thread-list/gr-thread-list';
import {userModelToken} from '../../../models/user/user-model';
import {accountsModelToken} from '../../../models/accounts-model/accounts-model';
import {pluginLoaderToken} from '../../shared/gr-js-api-interface/gr-plugin-loader';
import {modalStyles} from '../../../styles/gr-modal-styles';
import {ironAnnouncerRequestAvailability} from '../../polymer-util';

export enum FocusTarget {
  ANY = 'any',
  BODY = 'body',
  CCS = 'cc',
  REVIEWERS = 'reviewers',
}

enum ReviewerType {
  REVIEWER = 'REVIEWER',
  CC = 'CC',
}

enum LatestPatchState {
  LATEST = 'latest',
  CHECKING = 'checking',
  NOT_LATEST = 'not-latest',
}

const ButtonLabels = {
  START_REVIEW: 'Start review',
  SEND: 'Send',
};

const ButtonTooltips = {
  SAVE: 'Send changes and comments as work in progress but do not start review',
  START_REVIEW: 'Mark as ready for review and send reply',
  SEND: 'Send reply',
  DISABLED_COMMENT_EDITING: 'Save draft comments to enable send',
};

const EMPTY_REPLY_MESSAGE = 'Cannot send an empty reply.';

@customElement('gr-reply-dialog')
export class GrReplyDialog extends LitElement {
  FocusTarget = FocusTarget;

  private readonly reporting = getAppContext().reportingService;

  private readonly getChangeModel = resolve(this, changeModelToken);

  private readonly getCommentsModel = resolve(this, commentsModelToken);

  // TODO: update type to only ParsedChangeInfo
  @property({type: Object})
  change?: ParsedChangeInfo | ChangeInfo;

  @property({type: Boolean})
  canBeStarted = false;

  @property({type: Boolean, reflect: true})
  disabled = false;

  @state()
  draftCommentThreads: CommentThread[] = [];

  @property({type: Object})
  permittedLabels?: LabelNameToValuesMap;

  @property({type: Object})
  projectConfig?: ConfigInfo;

  @query('#patchsetLevelComment') patchsetLevelGrComment?: GrComment;

  @query('#reviewers') reviewersList?: GrAccountList;

  @query('#ccs') ccsList?: GrAccountList;

  @query('#cancelButton') cancelButton?: GrButton;

  @query('#sendButton') sendButton?: GrButton;

  @query('#labelScores') labelScores?: GrLabelScores;

  @query('#reviewerConfirmationModal')
  reviewerConfirmationModal?: HTMLDialogElement;

  @state() latestPatchNum?: PatchSetNumber;

  @state() serverConfig?: ServerInfo;

  @state()
  patchsetLevelDraftMessage = '';

  @state()
  filterReviewerSuggestion: (input: Suggestion) => boolean;

  @state()
  filterCCSuggestion: (input: Suggestion) => boolean;

  @state()
  knownLatestState?: LatestPatchState;

  @state()
  underReview = true;

  @state()
  account?: AccountInfo;

  get ccs() {
    return [
      ...this._ccs,
      ...this.mentionedUsers.filter(v => !this.isAlreadyReviewerOrCC(v)),
    ];
  }

  /**
   * We pass the ccs object to AccountInput for modifying where it needs to
   * add a value to CC. The returned value contains both mentionedUsers and
   * normal ccs hence separate the two when setting ccs.
   */
  set ccs(ccs: AccountInput[]) {
    this._ccs = ccs.filter(
      cc =>
        !this.mentionedUsers.some(
          mentionedCC => getUserId(mentionedCC) === getUserId(cc)
        )
    );
    this.requestUpdate('ccs', ccs);
  }

  @state()
  _ccs: AccountInput[] = [];

  /**
   * Maintain a separate list of users added to cc due to being mentioned in
   * unresolved drafts.
   * If the draft is discarded or edited to remove the mention then we want to
   * remove the user from being added to CC.
   * Instead of figuring out when we should remove the mentioned user ie when
   * they get removed from the last comment, we recompute this property when
   * any of the draft comments change.
   * If we add the user to the existing ccs object then we cannot differentiate
   * if the user was added manually to CC or added due to being mentioned hence
   * we cannot reset the mentioned ccs when drafts change.
   */
  @state()
  mentionedUsers: AccountInput[] = [];

  @state()
  mentionedUsersInUnresolvedDrafts: AccountInfo[] = [];

  @state()
  attentionCcsCount = 0;

  @state()
  ccPendingConfirmation: SuggestedReviewerGroupInfo | null = null;

  @state()
  messagePlaceholder?: string;

  @state()
  uploader?: AccountInfo;

  @state()
  pendingConfirmationDetails: SuggestedReviewerGroupInfo | null = null;

  @state()
  includeComments = true;

  @state() reviewers: AccountInput[] = [];

  @state()
  reviewerPendingConfirmation: SuggestedReviewerGroupInfo | null = null;

  @state()
  savingComments = false;

  @state()
  reviewersMutated = false;

  /**
   * Signifies that the user has changed their vote on a label or (if they have
   * not yet voted on a label) if a selected vote is different from the default
   * vote.
   */
  @state()
  labelsChanged = false;

  @state()
  readonly saveTooltip: string = ButtonTooltips.SAVE;

  @state()
  pluginMessage = '';

  @state()
  commentEditing = false;

  @state()
  attentionExpanded = false;

  @state()
  currentAttentionSet: Set<UserId> = new Set();

  @state()
  newAttentionSet: Set<UserId> = new Set();

  @state()
  patchsetLevelDraftIsResolved = true;

  @state()
  patchsetLevelComment?: DraftInfo;

  @state()
  isOwner = false;

  private readonly restApiService: RestApiService =
    getAppContext().restApiService;

  private readonly getPluginLoader = resolve(this, pluginLoaderToken);

  private readonly getConfigModel = resolve(this, configModelToken);

  private readonly getAccountsModel = resolve(this, accountsModelToken);

  private readonly getUserModel = resolve(this, userModelToken);

  storeTask?: DelayedTask;

  private isLoggedIn = false;

  private readonly shortcuts = new ShortcutController(this);

  static override styles = [
    sharedStyles,
    modalStyles,
    css`
      :host {
        background-color: var(--dialog-background-color);
        display: block;
        max-height: 90vh;
        --label-score-padding-left: var(--spacing-xl);
      }
      :host([disabled]) {
        pointer-events: none;
      }
      :host([disabled]) .container {
        opacity: 0.5;
      }
      section {
        border-top: 1px solid var(--border-color);
        flex-shrink: 0;
        padding: var(--spacing-m) var(--spacing-xl);
        width: 100%;
      }
      section.labelsContainer {
        /* We want the :hover highlight to extend to the border of the dialog. */
        padding: var(--spacing-m) 0;
      }
      .stickyBottom {
        background-color: var(--dialog-background-color);
        box-shadow: 0px 0px 8px 0px rgba(60, 64, 67, 0.15);
        margin-top: var(--spacing-s);
        bottom: 0;
        position: sticky;
        /* @see Issue 8602 */
        z-index: 1;
      }
      .stickyBottom.newReplyDialog {
        margin-top: unset;
      }
      .actions {
        display: flex;
        justify-content: space-between;
      }
      .actions .right gr-button {
        margin-left: var(--spacing-l);
      }
      .peopleContainer,
      .labelsContainer {
        flex-shrink: 0;
      }
      .peopleContainer {
        border-top: none;
        display: table;
      }
      .peopleList {
        display: flex;
      }
      .peopleListLabel {
        color: var(--deemphasized-text-color);
        margin-top: var(--spacing-xs);
        min-width: 6em;
        padding-right: var(--spacing-m);
      }
      gr-account-list {
        display: flex;
        flex-wrap: wrap;
        flex: 1;
      }
      #reviewerConfirmationModal {
        padding: var(--spacing-l);
        text-align: center;
      }
      .reviewerConfirmationButtons {
        margin-top: var(--spacing-l);
      }
      .groupName {
        font-weight: var(--font-weight-bold);
      }
      .groupSize {
        font-style: italic;
      }
      .textareaContainer {
        min-height: 12em;
        position: relative;
      }
      .newReplyDialog.textareaContainer {
        min-height: unset;
      }
      textareaContainer,
      gr-endpoint-decorator[name='reply-text'] {
        display: flex;
        width: 100%;
      }
      gr-endpoint-decorator[name='reply-text'] {
        flex-direction: column;
      }
      #checkingStatusLabel,
      #notLatestLabel {
        margin-left: var(--spacing-l);
      }
      #checkingStatusLabel {
        color: var(--deemphasized-text-color);
        font-style: italic;
      }
      #notLatestLabel,
      #savingLabel {
        color: var(--error-text-color);
      }
      #savingLabel {
        display: none;
      }
      #savingLabel.saving {
        display: inline;
      }
      #pluginMessage {
        color: var(--deemphasized-text-color);
        margin-left: var(--spacing-l);
        margin-bottom: var(--spacing-m);
      }
      #pluginMessage:empty {
        display: none;
      }
      .attention .edit-attention-button {
        vertical-align: top;
        --gr-button-padding: 0px 4px;
      }
      .attention .edit-attention-button gr-icon {
        color: inherit;
        /* The line-height:26px hack (see below) requires us to do this.
           Normally the gr-icon would account for a proper positioning
           within the standard line-height:20px context. */
        top: 5px;
      }
      .attention a,
      .attention-detail a {
        text-decoration: none;
      }
      .attentionSummary {
        display: flex;
        justify-content: space-between;
      }
      .attentionSummary {
        /* The account label for selection is misbehaving currently: It consumes
          26px height instead of 20px, which is the default line-height and thus
          the max that can be nicely fit into an inline layout flow. We
          acknowledge that using a fixed 26px value here is a hack and not a
          great solution. */
        line-height: 26px;
      }
      .attentionSummary gr-account-label,
      .attention-detail gr-account-label {
        --account-max-length: 120px;
        display: inline-block;
        padding: var(--spacing-xs) var(--spacing-m);
        user-select: none;
        --label-border-radius: 8px;
      }
      .attentionSummary gr-account-label {
        margin: 0 var(--spacing-xs);
        line-height: var(--line-height-normal);
        vertical-align: top;
      }
      .attention-detail .peopleListValues {
        line-height: calc(var(--line-height-normal) + 10px);
      }
      .attention-detail gr-account-label {
        line-height: var(--line-height-normal);
      }
      .attentionSummary gr-account-label:focus,
      .attention-detail gr-account-label:focus {
        outline: none;
      }
      .attentionSummary gr-account-label:hover,
      .attention-detail gr-account-label:hover {
        box-shadow: var(--elevation-level-1);
        cursor: pointer;
      }
      .attention-detail .attentionDetailsTitle {
        display: flex;
        justify-content: space-between;
      }
      .attention-detail .selectUsers {
        color: var(--deemphasized-text-color);
        margin-bottom: var(--spacing-m);
      }
      .attentionTip {
        padding: var(--spacing-m);
        border: 1px solid var(--border-color);
        border-radius: var(--border-radius);
        margin-top: var(--spacing-m);
        background-color: var(--line-item-highlight-color);
      }
      .attentionTip div gr-icon {
        margin-right: var(--spacing-s);
      }
      .patchsetLevelContainer {
        width: 80ch;
        border-radius: var(--border-radius);
        box-shadow: var(--elevation-level-2);
      }
      .patchsetLevelContainer.resolved {
        background-color: var(--comment-background-color);
      }
      .patchsetLevelContainer.unresolved {
        background-color: var(--unresolved-comment-background-color);
      }
      .privateVisiblityInfo {
        display: flex;
        justify-content: center;
        background-color: var(--info-background);
        padding: var(--spacing-s) 0;
      }
      .privateVisiblityInfo gr-icon {
        margin-right: var(--spacing-m);
        color: var(--info-foreground);
      }
    `,
  ];

  constructor() {
    super();
    this.filterReviewerSuggestion =
      this.filterReviewerSuggestionGenerator(false);
    this.filterCCSuggestion = this.filterReviewerSuggestionGenerator(true);

    this.shortcuts.addLocal({key: Key.ESC}, () => this.cancel());
    this.shortcuts.addLocal(
      {key: Key.ENTER, modifiers: [Modifier.CTRL_KEY]},
      () => this.submit()
    );
    this.shortcuts.addLocal(
      {key: Key.ENTER, modifiers: [Modifier.META_KEY]},
      () => this.submit()
    );

    subscribe(
      this,
      () => this.getUserModel().loggedIn$,
      isLoggedIn => (this.isLoggedIn = isLoggedIn)
    );
    subscribe(
      this,
      () => this.getConfigModel().serverConfig$,
      config => {
        this.serverConfig = config;
      }
    );
    subscribe(
      this,
      () => this.getChangeModel().change$,
      x => (this.change = x)
    );
    subscribe(
      this,
      () => this.getChangeModel().latestPatchNum$,
      x => (this.latestPatchNum = x)
    );
    subscribe(
      this,
      () => this.getChangeModel().isOwner$,
      x => (this.isOwner = x)
    );
    subscribe(
      this,
      () => this.getCommentsModel().mentionedUsersInDrafts$,
      x => {
        this.mentionedUsers = x;
        this.reviewersMutated =
          this.reviewersMutated || this.mentionedUsers.length > 0;
      }
    );
    subscribe(
      this,
      () => this.getCommentsModel().mentionedUsersInUnresolvedDrafts$,
      x => {
        this.mentionedUsersInUnresolvedDrafts = x.filter(
          v => !this.isAlreadyReviewerOrCC(v)
        );
      }
    );
    subscribe(
      this,
      () => this.getCommentsModel().patchsetLevelDrafts$,
      x => (this.patchsetLevelComment = x[0])
    );
    subscribe(
      this,
      () => this.getCommentsModel().draftThreadsSaved$,
      threads =>
        (this.draftCommentThreads = threads.filter(
          t => !(isDraft(getFirstComment(t)) && isPatchsetLevel(t))
        ))
    );
  }

  override connectedCallback() {
    super.connectedCallback();
    ironAnnouncerRequestAvailability();

    this.getPluginLoader().jsApiService.addElement(
      TargetElement.REPLY_DIALOG,
      this
    );

    this.restApiService.getAccount().then(account => {
      if (account) this.account = account;
    });

    this.addEventListener(
      'comment-editing-changed',
      (e: CustomEvent<CommentEditingChangedDetail>) => {
        // Patchset level comment is always in editing mode which means it would
        // set commentEditing = true and the send button would be permanently
        // disabled.
        if (e.detail.path === SpecialFilePath.PATCHSET_LEVEL_COMMENTS) return;
        const commentList = queryAndAssert<GrThreadList>(this, '#commentList');
        // It can be one or more comments were in editing mode. Wwitching one
        // thread in editing, we need to check if there are still other threads
        // in editing.
        this.commentEditing = Array.from(commentList.threadElements ?? []).some(
          thread => thread.editing
        );
      }
    );

    // Plugins on reply-reviewers endpoint can take advantage of these
    // events to add / remove reviewers

    this.addEventListener('add-reviewer', (e: AddReviewerEvent) => {
      const reviewer = e.detail.reviewer;
      // Only support account type, see more from:
      // elements/shared/gr-account-list/gr-account-list.js#addAccountItem
      this.reviewersList?.addAccountItem({
        account: reviewer,
        count: 1,
      });
    });

    this.addEventListener('remove-reviewer', (e: RemoveReviewerEvent) => {
      const reviewer = e.detail.reviewer;
      this.reviewersList?.removeAccount(reviewer);
    });
  }

  override willUpdate(changedProperties: PropertyValues) {
    if (changedProperties.has('ccPendingConfirmation')) {
      this.pendingConfirmationUpdated(this.ccPendingConfirmation);
    }
    if (changedProperties.has('reviewerPendingConfirmation')) {
      this.pendingConfirmationUpdated(this.reviewerPendingConfirmation);
    }
    if (changedProperties.has('change')) {
      this.computeUploader();
      this.rebuildReviewerArrays();
    }
    if (changedProperties.has('canBeStarted')) {
      this.computeMessagePlaceholder();
    }
    if (changedProperties.has('attentionExpanded')) {
      this.onAttentionExpandedChange();
    }
    if (
      changedProperties.has('account') ||
      changedProperties.has('reviewers') ||
      changedProperties.has('ccs') ||
      changedProperties.has('change') ||
      changedProperties.has('draftCommentThreads') ||
      changedProperties.has('mentionedUsersInUnresolvedDrafts') ||
      changedProperties.has('includeComments') ||
      changedProperties.has('labelsChanged') ||
      changedProperties.has('patchsetLevelDraftMessage') ||
      changedProperties.has('mentionedCCs')
    ) {
      this.computeNewAttention();
    }
  }

  override disconnectedCallback() {
    this.storeTask?.flush();
    super.disconnectedCallback();
  }

  override render() {
    if (!this.change) return;
    return html`
      <div tabindex="-1">
        <section class="peopleContainer">
          <gr-endpoint-decorator name="reply-reviewers">
            <gr-endpoint-param
              name="change"
              .value=${this.change}
            ></gr-endpoint-param>
            <gr-endpoint-param name="reviewers" .value=${[...this.reviewers]}>
            </gr-endpoint-param>
            ${this.renderReviewerList()}
            <gr-endpoint-slot name="below"></gr-endpoint-slot>
          </gr-endpoint-decorator>
          ${this.renderCCList()} ${this.renderReviewConfirmation()}
          ${this.renderPrivateVisiblityInfo()}
        </section>
        <section class="labelsContainer">${this.renderLabels()}</section>
        <section class="newReplyDialog textareaContainer">
          ${this.renderReplyText()}
        </section>
        ${this.renderDraftsSection()}
        <div class="stickyBottom newReplyDialog">
          <gr-endpoint-decorator name="reply-bottom">
            <gr-endpoint-param
              name="change"
              .value=${this.change}
            ></gr-endpoint-param>
            ${this.renderAttentionSummarySection()}
            ${this.renderAttentionDetailsSection()}
            <gr-endpoint-slot name="above-actions"></gr-endpoint-slot>
            ${this.renderActionsSection()}
          </gr-endpoint-decorator>
        </div>
      </div>
    `;
  }

  private renderReviewerList() {
    return html`
      <div class="peopleList">
        <div class="peopleListLabel">Reviewers</div>
        <gr-account-list
          id="reviewers"
          .accounts=${[...this.reviewers]}
          .change=${this.change}
          .reviewerState=${ReviewerState.REVIEWER}
          @account-added=${this.handleAccountAdded}
          @accounts-changed=${this.handleReviewersChanged}
          .removableValues=${this.change?.removable_reviewers}
          .filter=${this.filterReviewerSuggestion}
          .pendingConfirmation=${this.reviewerPendingConfirmation}
          @pending-confirmation-changed=${this
            .handleReviewersConfirmationChanged}
          .placeholder=${'Add reviewer...'}
          @account-text-changed=${this.handleAccountTextEntry}
          .suggestionsProvider=${this.getReviewerSuggestionsProvider(
            this.change
          )}
        >
        </gr-account-list>
        <gr-endpoint-slot name="right"></gr-endpoint-slot>
      </div>
    `;
  }

  private renderCCList() {
    return html`
      <div class="peopleList">
        <div class="peopleListLabel">CC</div>
        <gr-account-list
          id="ccs"
          .accounts=${[...this.ccs]}
          .change=${this.change}
          .reviewerState=${ReviewerState.CC}
          @account-added=${this.handleAccountAdded}
          @accounts-changed=${this.handleCcsChanged}
          .filter=${this.filterCCSuggestion}
          .pendingConfirmation=${this.ccPendingConfirmation}
          @pending-confirmation-changed=${this.handleCcsConfirmationChanged}
          allow-any-input
          .placeholder=${'Add CC...'}
          @account-text-changed=${this.handleAccountTextEntry}
          .suggestionsProvider=${this.getCcSuggestionsProvider(this.change)}
        >
        </gr-account-list>
      </div>
    `;
  }

  private renderReviewConfirmation() {
    return html`
      <dialog
        tabindex="-1"
        id="reviewerConfirmationModal"
        @close=${this.cancelPendingReviewer}
      >
        <div class="reviewerConfirmation">
          Group
          <span class="groupName">
            ${this.pendingConfirmationDetails?.group.name}
          </span>
          has
          <span class="groupSize">
            ${this.pendingConfirmationDetails?.count}
          </span>
          members.
          <br />
          Are you sure you want to add them all?
        </div>
        <div class="reviewerConfirmationButtons">
          <gr-button @click=${this.confirmPendingReviewer}>Yes</gr-button>
          <gr-button @click=${this.cancelPendingReviewer}>No</gr-button>
        </div>
      </dialog>
    `;
  }

  private renderPrivateVisiblityInfo() {
    const addedAccounts = [
      ...(this.reviewersList?.additions() ?? []),
      ...(this.ccsList?.additions() ?? []),
    ];
    if (!this.change?.is_private || !addedAccounts.length) return nothing;
    return html`
      <div class="privateVisiblityInfo">
        <gr-icon icon="info"></gr-icon>
        <div>
          Adding a reviewer/CC will make this private change visible to them
        </div>
      </div>
    `;
  }

  private renderLabels() {
    if (!this.change || !this.account || !this.permittedLabels) return;
    return html`
      <gr-endpoint-decorator name="reply-label-scores">
        <gr-label-scores
          id="labelScores"
          .account=${this.account}
          .change=${this.change}
          @labels-changed=${this._handleLabelsChanged}
          .permittedLabels=${this.permittedLabels}
        ></gr-label-scores>
        <gr-endpoint-param
          name="change"
          .value=${this.change}
        ></gr-endpoint-param>
      </gr-endpoint-decorator>
      <div id="pluginMessage">${this.pluginMessage}</div>
    `;
  }

  private renderPatchsetLevelComment() {
    if (!this.patchsetLevelComment) return nothing;
    return html`
      <gr-comment
        id="patchsetLevelComment"
        .comment=${this.patchsetLevelComment}
        .comments=${[this.patchsetLevelComment]}
        @comment-unresolved-changed=${(e: ValueChangedEvent<boolean>) => {
          this.patchsetLevelDraftIsResolved = !e.detail.value;
        }}
        @comment-text-changed=${(e: ValueChangedEvent<string>) => {
          this.patchsetLevelDraftMessage = e.detail.value;
          // See `addReplyTextChangedCallback` in `ChangeReplyPluginApi`.
          fire(e.currentTarget as HTMLElement, 'value-changed', e.detail);
        }}
        .messagePlaceholder=${this.messagePlaceholder}
        hide-header
        permanent-editing-mode
      ></gr-comment>
    `;
  }

  private renderReplyText() {
    if (!this.change) return;
    return html`
      <div
        class=${classMap({
          patchsetLevelContainer: true,
          [this.getUnresolvedPatchsetLevelClass(
            this.patchsetLevelDraftIsResolved
          )]: true,
        })}
      >
        <gr-endpoint-decorator name="reply-text">
          ${this.renderPatchsetLevelComment()}
          <gr-endpoint-param name="change" .value=${this.change}>
          </gr-endpoint-param>
        </gr-endpoint-decorator>
      </div>
    `;
  }

  private renderDraftsSection() {
    const threads = this.draftCommentThreads;
    if (!threads || threads.length === 0) return;
    return html`
      <section class="draftsContainer">
        <div class="includeComments">
          <input
            type="checkbox"
            id="includeComments"
            @change=${this.handleIncludeCommentsChanged}
            ?checked=${this.includeComments}
          />
          <label for="includeComments"
            >Publish ${this.computeDraftsTitle(threads)}</label
          >
        </div>
        ${when(
          this.includeComments,
          () => html`
            <gr-thread-list id="commentList" .threads=${threads} hide-dropdown>
            </gr-thread-list>
          `
        )}
        <span
          id="savingLabel"
          class=${this.computeSavingLabelClass(this.savingComments)}
        >
          Saving comments...
        </span>
      </section>
    `;
  }

  private renderAttentionSummarySection() {
    if (this.attentionExpanded) return;
    return html`
      <section class="attention">
        <div class="attentionSummary">
          <div>
            ${when(
              this.computeShowNoAttentionUpdate(),
              () => html` <span>${this.computeDoNotUpdateMessage()}</span> `
            )}
            ${when(
              !this.computeShowNoAttentionUpdate(),
              () => html`
                <span>Bring to attention of</span>
                ${this.computeNewAttentionAccounts().map(
                  account => html`
                    <gr-account-label
                      .account=${account}
                      .forceAttention=${this.computeHasNewAttention(account)}
                      .selected=${this.computeHasNewAttention(account)}
                      .hideHovercard=${true}
                      .selectionChipStyle=${true}
                      @click=${this.handleAttentionClick}
                    ></gr-account-label>
                  `
                )}
              `
            )}
            <gr-tooltip-content
              has-tooltip
              title=${this.computeAttentionButtonTitle()}
            >
              <gr-button
                class="edit-attention-button"
                @click=${this.handleAttentionModify}
                ?disabled=${this.isSendDisabled()}
                link
                position-below
                data-label="Edit"
                data-action-type="change"
                data-action-key="edit"
                role="button"
                tabindex="0"
              >
                <div>
                  <gr-icon icon="edit" filled small></gr-icon>
                  <span>Modify</span>
                </div>
              </gr-button>
            </gr-tooltip-content>
          </div>
          <div>
            <a
              href="https://gerrit-review.googlesource.com/Documentation/user-attention-set.html"
              target="_blank"
            >
              <gr-icon icon="help" title="read documentation"></gr-icon>
            </a>
          </div>
        </div>
      </section>
    `;
  }

  private renderAttentionDetailsSection() {
    if (!this.attentionExpanded) return;
    return html`
      <section class="attention-detail">
        <div class="attentionDetailsTitle">
          <div>
            <span>Modify attention to</span>
          </div>
          <div></div>
          <div>
            <a
              href="https://gerrit-review.googlesource.com/Documentation/user-attention-set.html"
              target="_blank"
            >
              <gr-icon icon="help" title="read documentation"></gr-icon>
            </a>
          </div>
        </div>
        <div class="selectUsers">
          <span
            >Select chips to set who will be in the attention set after sending
            this reply</span
          >
        </div>
        <div class="peopleList">
          <div class="peopleListLabel">Owner</div>
          <div class="peopleListValues">
            <gr-account-label
              .account=${this.change?.owner}
              ?forceAttention=${this.computeHasNewAttention(this.change?.owner)}
              .selected=${this.computeHasNewAttention(this.change?.owner)}
              .hideHovercard=${true}
              .selectionChipStyle=${true}
              @click=${this.handleAttentionClick}
            >
            </gr-account-label>
          </div>
        </div>
        ${when(
          this.uploader,
          () => html`
            <div class="peopleList">
              <div class="peopleListLabel">Uploader</div>
              <div class="peopleListValues">
                <gr-account-label
                  .account=${this.uploader}
                  ?forceAttention=${this.computeHasNewAttention(this.uploader)}
                  .selected=${this.computeHasNewAttention(this.uploader)}
                  .hideHovercard=${true}
                  .selectionChipStyle=${true}
                  @click=${this.handleAttentionClick}
                >
                </gr-account-label>
              </div>
            </div>
          `
        )}
        <div class="peopleList">
          <div class="peopleListLabel">Reviewers</div>
          <div class="peopleListValues">
            ${removeServiceUsers(this.reviewers).map(
              account => html`
                <gr-account-label
                  .account=${account}
                  ?forceAttention=${this.computeHasNewAttention(account)}
                  .selected=${this.computeHasNewAttention(account)}
                  .hideHovercard=${true}
                  .selectionChipStyle=${true}
                  @click=${this.handleAttentionClick}
                >
                </gr-account-label>
              `
            )}
          </div>
        </div>

        ${when(
          this.attentionCcsCount,
          () => html`
            <div class="peopleList">
              <div class="peopleListLabel">CC</div>
              <div class="peopleListValues">
                ${removeServiceUsers(this.ccs).map(
                  account => html`
                    <gr-account-label
                      .account=${account}
                      ?forceAttention=${this.computeHasNewAttention(account)}
                      .selected=${this.computeHasNewAttention(account)}
                      .hideHovercard=${true}
                      .selectionChipStyle=${true}
                      @click=${this.handleAttentionClick}
                    >
                    </gr-account-label>
                  `
                )}
              </div>
            </div>
          `
        )}
        ${when(
          this.computeShowAttentionTip(),
          () => html`
            <div class="attentionTip">
              <gr-icon icon="lightbulb"></gr-icon>
              Please be mindful of requiring attention from too many users.
            </div>
          `
        )}
      </section>
    `;
  }

  private renderActionsSection() {
    return html`
      <section class="actions">
        <div class="left">
          ${when(
            this.knownLatestState === LatestPatchState.CHECKING,
            () => html`
              <span id="checkingStatusLabel">
                Checking whether patch ${this.latestPatchNum} is latest...
              </span>
            `
          )}
          ${when(
            this.knownLatestState === LatestPatchState.NOT_LATEST,
            () => html`
              <span id="notLatestLabel">
                ${this.computePatchSetWarning()}
                <gr-button link @click=${this._reload}>Reload</gr-button>
              </span>
            `
          )}
        </div>
        <div class="right">
          <gr-button
            link
            id="cancelButton"
            class="action cancel"
            @click=${this.cancelTapHandler}
            >Cancel</gr-button
          >
          ${when(
            this.canBeStarted,
            () => html`
              <!-- Use 'Send' here as the change may only about reviewers / ccs
            and when this button is visible, the next button will always
            be 'Start review' -->
              <gr-tooltip-content has-tooltip title=${this.saveTooltip}>
                <gr-button
                  link
                  ?disabled=${this.knownLatestState ===
                  LatestPatchState.NOT_LATEST}
                  class="action save"
                  @click=${this.saveClickHandler}
                  >Send As WIP</gr-button
                >
              </gr-tooltip-content>
            `
          )}
          <gr-tooltip-content
            has-tooltip
            title=${this.computeSendButtonTooltip(
              this.canBeStarted,
              this.commentEditing
            )}
          >
            <gr-button
              id="sendButton"
              primary
              ?disabled=${this.isSendDisabled()}
              class="action send"
              @click=${this.sendClickHandler}
              >${this.canBeStarted
                ? ButtonLabels.SEND + ' and ' + ButtonLabels.START_REVIEW
                : ButtonLabels.SEND}
            </gr-button>
          </gr-tooltip-content>
        </div>
      </section>
    `;
  }

  /**
   * Note that this method is not actually *opening* the dialog. Opening and
   * showing the dialog is dealt with by the overlay. This method is used by the
   * change view for initializing the dialog after opening the overlay. Maybe it
   * should be called `onOpened()` or `initialize()`?
   */
  open(focusTarget?: FocusTarget) {
    assertIsDefined(this.change, 'change');
    this.knownLatestState = LatestPatchState.CHECKING;
    this.getChangeModel()
      .fetchChangeUpdates(this.change)
      .then(result => {
        this.knownLatestState = result.isLatest
          ? LatestPatchState.LATEST
          : LatestPatchState.NOT_LATEST;
      });

    this.focusOn(focusTarget);
    if (this.restApiService.hasPendingDiffDrafts()) {
      this.savingComments = true;
      this.restApiService.awaitPendingDiffDrafts().then(() => {
        fire(this, 'comment-refresh', {});
        this.savingComments = false;
      });
    }
  }

  hasDrafts() {
    return (
      this.patchsetLevelDraftMessage.length > 0 ||
      this.draftCommentThreads.length > 0
    );
  }

  override focus() {
    this.focusOn(FocusTarget.ANY);
  }

  private handleIncludeCommentsChanged(e: Event) {
    if (!(e.target instanceof HTMLInputElement)) return;
    this.includeComments = e.target.checked;
  }

  setLabelValue(label: string, value: string): void {
    const selectorEl =
      this.getLabelScores().shadowRoot?.querySelector<GrLabelScoreRow>(
        `gr-label-score-row[name="${label}"]`
      );
    selectorEl?.setSelectedValue(value);
  }

  getLabelValue(label: string) {
    const selectorEl =
      this.getLabelScores().shadowRoot?.querySelector<GrLabelScoreRow>(
        `gr-label-score-row[name="${label}"]`
      );
    return selectorEl?.selectedValue;
  }

  // TODO: Combine logic into handleReviewersChanged & handleCCsChanged and
  // remove account-added event from GrAccountList.
  handleAccountAdded(e: CustomEvent<AccountInputDetail>) {
    const account = e.detail.account;
    const key = getUserId(account);
    const reviewerType =
      (e.target as GrAccountList).getAttribute('id') === 'ccs'
        ? ReviewerType.CC
        : ReviewerType.REVIEWER;
    const isReviewer = ReviewerType.REVIEWER === reviewerType;
    const reviewerList = isReviewer ? this.ccsList : this.reviewersList;
    // Remove any accounts that already exist as a CC for reviewer
    // or vice versa.
    if (reviewerList?.removeAccount(account)) {
      const moveFrom = isReviewer ? 'CC' : 'reviewer';
      const moveTo = isReviewer ? 'reviewer' : 'CC';
      const id = account.name || key;
      const message = `${id} moved from ${moveFrom} to ${moveTo}.`;
      fireAlert(this, message);
    }
  }

  getUnresolvedPatchsetLevelClass(patchsetLevelDraftIsResolved: boolean) {
    return patchsetLevelDraftIsResolved ? 'resolved' : 'unresolved';
  }

  computeReviewers() {
    const reviewers: ReviewerInput[] = [];
    const reviewerAdditions = this.reviewersList?.additions() ?? [];
    reviewers.push(
      ...reviewerAdditions.map(v => toReviewInput(v, ReviewerState.REVIEWER))
    );

    const ccAdditions = this.ccsList?.additions() ?? [];
    reviewers.push(...ccAdditions.map(v => toReviewInput(v, ReviewerState.CC)));

    // ignore removal from reviewer request if being added as CC
    let removals = difference(
      this.reviewersList?.removals() ?? [],
      ccAdditions,
      (a, b) => getUserId(a) === getUserId(b)
    ).map(v => toReviewInput(v, ReviewerState.REMOVED));
    reviewers.push(...removals);

    // ignore removal from CC request if being added as reviewer
    removals = difference(
      this.ccsList?.removals() ?? [],
      reviewerAdditions,
      (a, b) => getUserId(a) === getUserId(b)
    ).map(v => toReviewInput(v, ReviewerState.REMOVED));
    reviewers.push(...removals);

    // The owner is returned as a reviewer in the ChangeInfo object in some
    // cases, and trying to remove the owner as a reviewer returns in a
    // 500 server error.
    return reviewers.filter(
      reviewerInput =>
        !(
          this.change?.owner._account_id === reviewerInput.reviewer &&
          reviewerInput.state === ReviewerState.REMOVED
        )
    );
  }

  // visible for testing
  async send(includeComments: boolean, startReview: boolean) {
    // The change model will end this timing when the change was reloaded.
    this.reporting.time(Timing.SEND_REPLY);
    const labels = this.getLabelScores().getLabelValues();

    const reviewInput: ReviewInput = {
      drafts: includeComments
        ? DraftsAction.PUBLISH_ALL_REVISIONS
        : DraftsAction.KEEP,
      labels,
    };

    if (startReview) {
      reviewInput.ready = true;
    } else if (this.change?.work_in_progress) {
      const addedAccounts = [
        ...(this.reviewersList?.additions() ?? []),
        ...(this.ccsList?.additions() ?? []),
      ];
      if (addedAccounts.length > 0) {
        fireAlert(this, 'Reviewers are not notified for WIP changes');
      }
    }

    this.disabled = true;

    const reason = getReplyByReason(this.account, this.serverConfig);

    reviewInput.ignore_automatic_attention_set_rules = true;
    reviewInput.add_to_attention_set = [];
    const allAccounts = this.allAccounts();

    const newAttentionSetAdditions: AccountInfo[] = Array.from(
      this.newAttentionSet
    )
      .filter(user => !this.currentAttentionSet.has(user))
      .map(user => allAccounts.find(a => getUserId(a) === user))
      .filter(isDefined);

    const newAttentionSetUsers = (
      await Promise.all(
        newAttentionSetAdditions.map(a =>
          this.getAccountsModel().fillDetails(a)
        )
      )
    ).filter(isDefined);

    for (const user of newAttentionSetUsers) {
      const reason =
        getMentionedReason(
          this.draftCommentThreads,
          this.account,
          user,
          this.serverConfig
        ) ?? '';
      reviewInput.add_to_attention_set.push({user: getUserId(user), reason});
    }
    reviewInput.remove_from_attention_set = [];
    for (const user of this.currentAttentionSet) {
      if (!this.newAttentionSet.has(user)) {
        reviewInput.remove_from_attention_set.push({user, reason});
      }
    }
    this.reportAttentionSetChanges(
      this.attentionExpanded,
      reviewInput.add_to_attention_set,
      reviewInput.remove_from_attention_set
    );

    await this.patchsetLevelGrComment?.save();

    assertIsDefined(this.change, 'change');
    reviewInput.reviewers = this.computeReviewers();

    const errFn = (r?: Response | null) => this.handle400Error(r);
    return this.saveReview(reviewInput, errFn)
      .then(response => {
        if (!response) {
          // Null or undefined response indicates that an error handler
          // took responsibility, so just return.
          return;
        }
        if (!response.ok) {
          fireServerError(response);
          return;
        }

        this.patchsetLevelDraftMessage = '';
        this.includeComments = true;
        fireNoBubble(this, 'send', {});
        fireIronAnnounce(this, 'Reply sent');
        return;
      })
      .then(result => {
        this.disabled = false;
        return result;
      })
      .catch(err => {
        this.disabled = false;
        throw err;
      });
  }

  focusOn(section?: FocusTarget) {
    // Safeguard- always want to focus on something.
    if (!section || section === FocusTarget.ANY) {
      section = this.chooseFocusTarget();
    }
    whenVisible(this, () => {
      if (section === FocusTarget.REVIEWERS) {
        const reviewerEntry = this.reviewersList?.focusStart;
        reviewerEntry?.focus();
      } else if (section === FocusTarget.CCS) {
        const ccEntry = this.ccsList?.focusStart;
        ccEntry?.focus();
      } else {
        this.patchsetLevelGrComment?.focus();
      }
    });
  }

  chooseFocusTarget() {
    if (!this.isOwner) return FocusTarget.BODY;
    if (hasHumanReviewer(this.change)) return FocusTarget.BODY;
    return FocusTarget.REVIEWERS;
  }

  handle400Error(r?: Response | null) {
    if (!r) throw new Error('Response is empty.');
    let response: Response = r;
    // A call to saveReview could fail with a server error if erroneous
    // reviewers were requested. This is signalled with a 400 Bad Request
    // status. The default gr-rest-api error handling would result in a large
    // JSON response body being displayed to the user in the gr-error-manager
    // toast.
    //
    // We can modify the error handling behavior by passing this function
    // through to restAPI as a custom error handling function. Since we're
    // short-circuiting restAPI we can do our own response parsing and fire
    // the server-error ourselves.
    //
    this.disabled = false;

    // Using response.clone() here, because getResponseObject() and
    // potentially the generic error handler will want to call text() on the
    // response object, which can only be done once per object.
    const jsonPromise = this.restApiService.getResponseObject(response.clone());
    return jsonPromise.then((parsed: ParsedJSON) => {
      const result = parsed as ReviewResult;
      // Only perform custom error handling for 400s and a parsable
      // ReviewResult response.
      if (response.status === 400 && result && result.reviewers) {
        const errors: string[] = [];
        const addReviewers = Object.values(result.reviewers);
        addReviewers.forEach(r => errors.push(r.error ?? 'no explanation'));
        response = {
          ...response,
          ok: false,
          text: () => Promise.resolve(errors.join(', ')),
        };
      }
      fireServerError(response);
    });
  }

  computeDraftsTitle(draftCommentThreads?: CommentThread[]) {
    const total = draftCommentThreads ? draftCommentThreads.length : 0;
    return pluralize(total, 'Draft');
  }

  computeMessagePlaceholder() {
    this.messagePlaceholder = this.canBeStarted
      ? 'Add a note for your reviewers...'
      : 'Say something nice...';
  }

  rebuildReviewerArrays() {
    if (!this.change?.owner || !this.change?.reviewers) return;
    const getAccounts = (state: ReviewerState) =>
      Object.values(this.change?.reviewers[state] ?? []).filter(
        account => account._account_id !== this.change!.owner._account_id
      );

    this.ccs = getAccounts(ReviewerState.CC);
    this.reviewers = getAccounts(ReviewerState.REVIEWER);
  }

  handleAttentionModify() {
    this.attentionExpanded = true;
  }

  onAttentionExpandedChange() {
    // If the attention-detail section is expanded without dispatching this
    // event, then the dialog may expand beyond the screen's bottom border.
    fire(this, 'iron-resize', {});
  }

  computeAttentionButtonTitle() {
    return this.isSendDisabled()
      ? 'Modify the attention set by adding a comment or use the account ' +
          'hovercard in the change page.'
      : 'Edit attention set changes';
  }

  handleAttentionClick(e: Event) {
    const targetAccount = (e.target as GrAccountChip)?.account;
    if (!targetAccount) return;
    const id = getUserId(targetAccount);
    if (!id || !this.account || !this.change?.owner) return;

    const self = id === getUserId(this.account) ? '_SELF' : '';
    const role = id === getUserId(this.change.owner) ? 'OWNER' : '_REVIEWER';

    if (this.newAttentionSet.has(id)) {
      this.newAttentionSet.delete(id);
      this.reporting.reportInteraction(Interaction.ATTENTION_SET_CHIP, {
        action: `REMOVE${self}${role}`,
      });
    } else {
      this.newAttentionSet.add(id);
      this.reporting.reportInteraction(Interaction.ATTENTION_SET_CHIP, {
        action: `ADD${self}${role}`,
      });
    }

    this.requestUpdate();
  }

  computeHasNewAttention(account?: AccountInfo) {
    return !!(account && this.newAttentionSet?.has(getUserId(account)));
  }

  computeNewAttention() {
    if (
      this.account?._account_id === undefined ||
      this.change === undefined ||
      this.includeComments === undefined
    ) {
      return;
    }
    // The draft comments are only relevant for the attention set as long as the
    // user actually plans to publish their drafts.
    const draftCommentThreads = this.includeComments
      ? this.draftCommentThreads
      : [];
    const hasVote = !!this.labelsChanged;
    const isUploader = this.uploader?._account_id === this.account._account_id;

    this.attentionCcsCount = removeServiceUsers(this.ccs).length;
    this.currentAttentionSet = new Set(
      Object.keys(this.change.attention_set || {}).map(
        id => Number(id) as AccountId
      )
    );
    const newAttention = new Set(this.currentAttentionSet);

    for (const user of this.mentionedUsersInUnresolvedDrafts) {
      newAttention.add(getUserId(user));
    }

    if (this.change.status === ChangeStatus.NEW) {
      // Add everyone that the user is replying to in a comment thread.
      this.computeCommentAccounts(draftCommentThreads).forEach(id =>
        newAttention.add(id)
      );
      // Remove the current user.
      newAttention.delete(this.account._account_id);
      // Add all new reviewers, but not the current reviewer, if they are also
      // sending a draft or a label vote.
      const notIsReviewerAndHasDraftOrLabel = (r: AccountInfo) =>
        !(
          r._account_id === this.account!._account_id &&
          (this.hasDrafts() || hasVote)
        );
      this.reviewers
        .filter(r => isAccount(r))
        .filter(
          r =>
            isAccountNewlyAdded(r, ReviewerState.REVIEWER, this.change) ||
            (this.canBeStarted && this.isOwner)
        )
        .filter(notIsReviewerAndHasDraftOrLabel)
        .forEach(r => newAttention.add((r as AccountInfo)._account_id!));
      // Add owner and uploader, if someone else replies.
      if (this.hasDrafts() || hasVote) {
        if (this.uploader?._account_id && !isUploader) {
          newAttention.add(this.uploader._account_id);
        }
        if (this.change.owner?._account_id && !this.isOwner) {
          newAttention.add(this.change.owner._account_id);
        }
      }
    } else {
      // The only reason for adding someone to the attention set for merged or
      // abandoned changes is that someone makes a comment thread unresolved.
      const hasUnresolvedDraft = draftCommentThreads.some(isUnresolved);
      if (this.change.owner && hasUnresolvedDraft) {
        // A change owner must have an account_id.
        newAttention.add(this.change.owner._account_id!);
      }
      // Remove the current user.
      newAttention.delete(this.account._account_id);
    }
    // Finally make sure that everyone in the attention set is still active as
    // owner, reviewer or cc.
    const allAccountIds = this.allAccounts()
      .map(a => getUserId(a))
      .filter(id => !!id);
    this.newAttentionSet = new Set([
      ...[...newAttention].filter(id => allAccountIds.includes(id)),
    ]);

    this.attentionExpanded = this.computeShowAttentionTip();
  }

  computeShowAttentionTip() {
    if (!this.currentAttentionSet || !this.newAttentionSet) return false;
    const addedIds = [...this.newAttentionSet].filter(
      id => !this.currentAttentionSet.has(id)
    );
    return this.isOwner && addedIds.length > 2;
  }

  computeCommentAccounts(threads: CommentThread[]) {
    const crLabel = this.change?.labels?.[StandardLabels.CODE_REVIEW];
    const maxCrVoteAccountIds = getMaxAccounts(crLabel).map(a => a._account_id);
    const accountIds = new Set<AccountId>();
    threads.forEach(thread => {
      const unresolved = isUnresolved(thread);
      thread.comments.forEach(comment => {
        if (comment.author) {
          // A comment author must have an account_id.
          const authorId = comment.author._account_id!;
          const hasGivenMaxReviewVote = maxCrVoteAccountIds.includes(authorId);
          if (unresolved || !hasGivenMaxReviewVote) accountIds.add(authorId);
        }
      });
    });
    return accountIds;
  }

  computeShowNoAttentionUpdate() {
    return (
      this.isSendDisabled() || this.computeNewAttentionAccounts().length === 0
    );
  }

  computeDoNotUpdateMessage() {
    if (!this.currentAttentionSet || !this.newAttentionSet) return '';
    if (
      this.isSendDisabled() ||
      areSetsEqual(this.currentAttentionSet, this.newAttentionSet)
    ) {
      return 'No changes to the attention set.';
    }
    if (containsAll(this.currentAttentionSet, this.newAttentionSet)) {
      return 'No additions to the attention set.';
    }
    this.reporting.error(
      'computeDoNotUpdateMessage',
      new Error(
        'computeDoNotUpdateMessage()' +
          'should not be called when users were added to the attention set.'
      )
    );
    return '';
  }

  computeNewAttentionAccounts(): AccountInfo[] {
    if (
      this.currentAttentionSet === undefined ||
      this.newAttentionSet === undefined
    ) {
      return [];
    }
    return [...this.newAttentionSet]
      .filter(id => !this.currentAttentionSet.has(id))
      .map(id => this.findAccountById(id))
      .filter(account => !!account) as AccountInfo[];
  }

  findAccountById(userId: UserId) {
    return this.allAccounts().find(r => getUserId(r) === userId);
  }

  allAccounts() {
    let allAccounts: (AccountInfoInput | GroupInfoInput)[] = [];
    if (this.change && this.change.owner) allAccounts.push(this.change.owner);
    if (this.uploader) allAccounts.push(this.uploader);
    if (this.reviewers) allAccounts = [...allAccounts, ...this.reviewers];
    if (this.ccs) allAccounts = [...allAccounts, ...this.ccs];
    return removeServiceUsers(allAccounts.filter(isAccount));
  }

  computeUploader() {
    if (
      !this.change?.current_revision ||
      !this.change?.revisions?.[this.change.current_revision]
    ) {
      this.uploader = undefined;
      return;
    }
    const rev = this.change.revisions[this.change.current_revision];

    if (
      !rev.uploader ||
      this.change?.owner._account_id === rev.uploader._account_id
    ) {
      this.uploader = undefined;
      return;
    }
    this.uploader = rev.uploader;
  }

  /**
   * Generates a function to filter out reviewer/CC entries. When isCCs is
   * truthy, the function filters out entries that already exist in this.ccs.
   * When falsy, the function filters entries that exist in this.reviewers.
   */
  filterReviewerSuggestionGenerator(
    isCCs: boolean
  ): (input: Suggestion) => boolean {
    return suggestion => {
      let entry: AccountInfo | GroupInfo;
      if (isReviewerAccountSuggestion(suggestion)) {
        entry = suggestion.account;
        if (entry._account_id === this.change?.owner?._account_id) {
          return false;
        }
      } else if (isReviewerGroupSuggestion(suggestion)) {
        entry = suggestion.group;
      } else {
        this.reporting.error(
          'Reviewer Suggestion',
          new Error(`Suggestion is neither account nor group: ${suggestion}`)
        );
        return false;
      }

      const key = getUserId(entry);
      const finder = (entry: AccountInfo | GroupInfo) =>
        getUserId(entry) === key;
      if (isCCs) {
        return this.ccs.find(finder) === undefined;
      }
      return this.reviewers.find(finder) === undefined;
    };
  }

  cancelTapHandler(e: Event) {
    e.preventDefault();
    this.cancel();
  }

  async cancel() {
    assertIsDefined(this.change, 'change');
    if (!this.change?.owner) throw new Error('missing required owner property');
    fireNoBubble(this, 'cancel', {});
    await this.patchsetLevelGrComment?.save();
    this.rebuildReviewerArrays();
  }

  private saveClickHandler(e: Event) {
    e.preventDefault();
    this.submit(false);
  }

  private sendClickHandler(e: Event) {
    e.preventDefault();
    this.submit(this.canBeStarted);
  }

  private submit(startReview?: boolean) {
    if (startReview === undefined) {
      startReview = this.isOwner && this.canBeStarted;
    }
    if (!this.ccsList?.submitEntryText()) {
      // Do not proceed with the send if there is an invalid email entry in
      // the text field of the CC entry.
      return;
    }
    if (this.isSendDisabled()) {
      fireAlert(this, EMPTY_REPLY_MESSAGE);
      return;
    }
    return this.send(this.includeComments, startReview).catch(err => {
      fireError(this, `Error submitting review ${err}`);
    });
  }

  saveReview(review: ReviewInput, errFn?: ErrorCallback) {
    assertIsDefined(this.change, 'change');
    assertIsDefined(this.latestPatchNum, 'latestPatchNum');
    return this.restApiService.saveChangeReview(
      this.change._number,
      this.latestPatchNum,
      review,
      errFn
    );
  }

  pendingConfirmationUpdated(reviewer: RawAccountInput | null) {
    if (reviewer === null) {
      this.reviewerConfirmationModal?.close();
    } else {
      this.pendingConfirmationDetails =
        this.ccPendingConfirmation || this.reviewerPendingConfirmation;
      this.reviewerConfirmationModal?.showModal();
    }
  }

  confirmPendingReviewer() {
    this.reviewerConfirmationModal?.close();
    if (this.ccPendingConfirmation) {
      this.ccsList?.confirmGroup(this.ccPendingConfirmation.group);
      this.focusOn(FocusTarget.CCS);
      return;
    }
    if (this.reviewerPendingConfirmation) {
      this.reviewersList?.confirmGroup(this.reviewerPendingConfirmation.group);
      this.focusOn(FocusTarget.REVIEWERS);
      return;
    }
    this.reporting.error(
      'confirmPendingReviewer',
      new Error('confirmPendingReviewer called without pending confirm')
    );
  }

  cancelPendingReviewer() {
    this.reviewerConfirmationModal?.close();
    this.ccPendingConfirmation = null;
    this.reviewerPendingConfirmation = null;

    const target = this.ccPendingConfirmation
      ? FocusTarget.CCS
      : FocusTarget.REVIEWERS;
    this.focusOn(target);
  }

  handleAccountTextEntry() {
    // When either of the account entries has input added to the autocomplete,
    // it should trigger the save button to enable/
    //
    // Note: if the text is removed, the save button will not get disabled.
    this.reviewersMutated = true;
  }

  private alreadyExists(ccs: AccountInput[], user: AccountInfoInput) {
    return ccs
      .filter(cc => isAccount(cc))
      .some(cc => getUserId(cc) === getUserId(user));
  }

  private isAlreadyReviewerOrCC(user: AccountInfo) {
    return (
      this.alreadyExists(this.reviewers, user) ||
      this.alreadyExists(this._ccs, user)
    );
  }

  getLabelScores(): GrLabelScores {
    return this.labelScores || queryAndAssert(this, 'gr-label-scores');
  }

  _handleLabelsChanged() {
    this.labelsChanged =
      Object.keys(this.getLabelScores().getLabelValues(false)).length !== 0;
  }

  handleReviewersChanged(e: ValueChangedEvent<(AccountInfo | GroupInfo)[]>) {
    this.reviewers = [...e.detail.value];
    this.reviewersMutated = true;
  }

  handleCcsChanged(e: ValueChangedEvent<(AccountInfo | GroupInfo)[]>) {
    this.ccs = [...e.detail.value];
    this.reviewersMutated = true;
  }

  handleReviewersConfirmationChanged(
    e: ValueChangedEvent<SuggestedReviewerGroupInfo | null>
  ) {
    this.reviewerPendingConfirmation = e.detail.value;
  }

  handleCcsConfirmationChanged(
    e: ValueChangedEvent<SuggestedReviewerGroupInfo | null>
  ) {
    this.ccPendingConfirmation = e.detail.value;
  }

  _reload() {
    this.getChangeModel().navigateToChangeResetReload();
    this.cancel();
  }

  computeSendButtonTooltip(canBeStarted?: boolean, commentEditing?: boolean) {
    if (commentEditing) {
      return ButtonTooltips.DISABLED_COMMENT_EDITING;
    }
    return canBeStarted ? ButtonTooltips.START_REVIEW : ButtonTooltips.SEND;
  }

  computeSavingLabelClass(savingComments: boolean) {
    return savingComments ? 'saving' : '';
  }

  // visible for testing
  isSendDisabled() {
    if (
      this.canBeStarted === undefined ||
      this.patchsetLevelDraftMessage === undefined ||
      this.reviewersMutated === undefined ||
      this.labelsChanged === undefined ||
      this.includeComments === undefined ||
      this.disabled === undefined ||
      this.commentEditing === undefined ||
      this.change?.labels === undefined ||
      this.account === undefined
    ) {
      return undefined;
    }
    if (this.commentEditing || this.disabled) {
      return true;
    }
    if (this.canBeStarted === true) {
      return false;
    }
    const existingVote = Object.values(this.change.labels).some(
      label =>
        isDetailedLabelInfo(label) && getApprovalInfo(label, this.account!)
    );
    const revotingOrNewVote = this.labelsChanged || existingVote;
    const hasDrafts =
      (this.includeComments && this.draftCommentThreads.length > 0) ||
      this.patchsetLevelDraftMessage.length > 0;
    return (
      !hasDrafts &&
      !this.patchsetLevelDraftMessage.length &&
      !this.reviewersMutated &&
      !revotingOrNewVote
    );
  }

  computePatchSetWarning() {
    let str = `Patch ${this.latestPatchNum} is not latest.`;
    if (this.labelsChanged) {
      str += ' Voting may have no effect.';
    }
    return str;
  }

  setPluginMessage(message: string) {
    this.pluginMessage = message;
  }

  getReviewerSuggestionsProvider(change?: ChangeInfo | ParsedChangeInfo) {
    if (!change) return;
    const provider = new GrReviewerSuggestionsProvider(
      this.restApiService,
      ReviewerState.REVIEWER,
      this.serverConfig,
      this.isLoggedIn,
      change
    );
    return provider;
  }

  getCcSuggestionsProvider(change?: ChangeInfo | ParsedChangeInfo) {
    if (!change) return;
    const provider = new GrReviewerSuggestionsProvider(
      this.restApiService,
      ReviewerState.CC,
      this.serverConfig,
      this.isLoggedIn,
      change
    );
    return provider;
  }

  reportAttentionSetChanges(
    modified: boolean,
    addedSet?: AttentionSetInput[],
    removedSet?: AttentionSetInput[]
  ) {
    const actions = modified ? ['MODIFIED'] : ['NOT_MODIFIED'];
    const ownerId =
      (this.change && this.change.owner && this.change.owner._account_id) || -1;
    const selfId = (this.account && this.account._account_id) || -1;
    for (const added of addedSet || []) {
      const addedId = added.user;
      const self = addedId === selfId ? '_SELF' : '';
      const role = addedId === ownerId ? 'OWNER' : '_REVIEWER';
      actions.push('ADD' + self + role);
    }
    for (const removed of removedSet || []) {
      const removedId = removed.user;
      const self = removedId === selfId ? '_SELF' : '';
      const role = removedId === ownerId ? 'OWNER' : '_REVIEWER';
      actions.push('REMOVE' + self + role);
    }
    this.reporting.reportInteraction('attention-set-actions', {actions});
  }
}

declare global {
  interface HTMLElementTagNameMap {
    'gr-reply-dialog': GrReplyDialog;
  }
  interface HTMLElementEventMap {
    /** Fired when the user presses the cancel button. */
    // prettier-ignore
    'cancel': CustomEvent<{}>;
    /**
     * Fires when the reply dialog believes that the server side diff drafts
     * have been updated and need to be refreshed.
     */
    'comment-refresh': CustomEvent<{}>;
    /** Fired when a reply is successfully sent. */
    // prettier-ignore
    'send': CustomEvent<{}>;
    /** Fires when the state of the send button (enabled/disabled) changes. */
    'send-disabled-changed': CustomEvent<{}>;
  }
}<|MERGE_RESOLUTION|>--- conflicted
+++ resolved
@@ -35,24 +35,11 @@
   toReviewInput,
 } from '../../../utils/account-util';
 import {TargetElement} from '../../../api/plugin';
-<<<<<<< HEAD
-import {isDefined, ParsedChangeInfo} from '../../../types/types';
 import {
-  AccountInfoInput,
-  AccountInput,
-  AccountInputDetail,
-  GrAccountList,
-  GroupInfoInput,
-  RawAccountInput,
-} from '../../shared/gr-account-list/gr-account-list';
-=======
-import {
-  FixIronA11yAnnouncer,
-  notUndefined,
+  isDefined,
   ParsedChangeInfo,
 } from '../../../types/types';
 import {GrAccountList} from '../../shared/gr-account-list/gr-account-list';
->>>>>>> 7bf0b10c
 import {
   AccountId,
   AccountInfo,
