--- conflicted
+++ resolved
@@ -35,8 +35,12 @@
   toReviewInput,
 } from '../../../utils/account-util';
 import {TargetElement} from '../../../api/plugin';
-<<<<<<< HEAD
-import {isDefined, ParsedChangeInfo} from '../../../types/types';
+import {
+  FixIronA11yAnnouncer,
+  isDefined,
+  notUndefined,
+  ParsedChangeInfo,
+} from '../../../types/types';
 import {
   AccountInfoInput,
   AccountInput,
@@ -45,14 +49,6 @@
   GroupInfoInput,
   RawAccountInput,
 } from '../../shared/gr-account-list/gr-account-list';
-=======
-import {
-  FixIronA11yAnnouncer,
-  notUndefined,
-  ParsedChangeInfo,
-} from '../../../types/types';
-import {GrAccountList} from '../../shared/gr-account-list/gr-account-list';
->>>>>>> 7bf0b10c
 import {
   AccountId,
   AccountInfo,
