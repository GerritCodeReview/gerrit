--- conflicted
+++ resolved
@@ -414,13 +414,8 @@
       }).then(() => {
         assert.isFalse(isVisible(element.$.reviewerConfirmationOverlay));
         const additions = cc ?
-<<<<<<< HEAD
-            element.$.ccs.additions() :
-            element.$.reviewers.additions();
-=======
-          element.$$('#ccs').additions() :
+          element.$.ccs.additions() :
           element.$.reviewers.additions();
->>>>>>> 4bcbb193
         assert.deepEqual(
             additions,
             [
