<!--
@license
Copyright (C) 2016 The Android Open Source Project

Licensed under the Apache License, Version 2.0 (the "License");
you may not use this file except in compliance with the License.
You may obtain a copy of the License at

http://www.apache.org/licenses/LICENSE-2.0

Unless required by applicable law or agreed to in writing, software
distributed under the License is distributed on an "AS IS" BASIS,
WITHOUT WARRANTIES OR CONDITIONS OF ANY KIND, either express or implied.
See the License for the specific language governing permissions and
limitations under the License.
-->
<link rel="import" href="../../../bower_components/polymer/polymer.html">

<link rel="import" href="../../../behaviors/docs-url-behavior/docs-url-behavior.html">
<link rel="import" href="../../../behaviors/base-url-behavior/base-url-behavior.html">
<link rel="import" href="../../../behaviors/gr-admin-nav-behavior/gr-admin-nav-behavior.html">
<link rel="import" href="../../plugins/gr-endpoint-decorator/gr-endpoint-decorator.html">
<link rel="import" href="../../shared/gr-dropdown/gr-dropdown.html">
<link rel="import" href="../../shared/gr-icons/gr-icons.html">
<link rel="import" href="../../shared/gr-js-api-interface/gr-js-api-interface.html">
<link rel="import" href="../../shared/gr-rest-api-interface/gr-rest-api-interface.html">
<link rel="import" href="../gr-account-dropdown/gr-account-dropdown.html">
<link rel="import" href="../gr-smart-search/gr-smart-search.html">

<dom-module id="gr-main-header">
  <template>
    <style include="shared-styles">
      :host {
        display: block;
      }
      nav {
        align-items: center;
        display: flex;
      }
      .bigTitle {
        color: var(--header-text-color);
        font-size: 1.75rem;
        text-decoration: none;
      }
      .bigTitle:hover {
        text-decoration: underline;
      }
      /* TODO (viktard): Clean-up after chromium-style migrates to component. */
      .titleText::before {
        background-image: var(--header-icon);
        background-size: var(--header-icon-size) var(--header-icon-size);
        background-repeat: no-repeat;
        content: "";
        display: inline-block;
        height: var(--header-icon-size);
        margin-right: calc(var(--header-icon-size) / 4);
        vertical-align: text-bottom;
        width: var(--header-icon-size);
      }
      .titleText::after {
        content: var(--header-title-content);
      }
      ul {
        list-style: none;
        padding-left: 1em;
      }
      .links > li {
        cursor: default;
        display: inline-block;
        padding: 0;
        position: relative;
      }
      .linksTitle {
        display: inline-block;
        font-weight: var(--font-weight-bold);
        position: relative;
        text-transform: uppercase;
      }
      .linksTitle:hover {
        opacity: .75;
      }
      .rightItems {
        align-items: center;
        display: flex;
        flex: 1;
        justify-content: flex-end;
      }
      .rightItems gr-endpoint-decorator:not(:empty) {
        margin-left: 1em;
      }
      gr-smart-search {
        flex-grow: 1;
        margin-left: .5em;
        max-width: 500px;
      }
      gr-dropdown,
      .browse {
        padding: .6em .5em;
      }
      gr-dropdown {
        --gr-dropdown-item: {
          color: var(--primary-text-color);
        }
      }
      .settingsButton {
        margin-left: .5em;
      }
      .browse {
        color: var(--header-text-color);
        /* Same as gr-button */
        margin: 5px 4px;
        text-decoration: none;
      }
      .invisible,
      .settingsButton,
      gr-account-dropdown {
        display: none;
      }
      :host([loading]) .accountContainer,
      :host([logged-in]) .loginButton,
      :host([logged-in]) .registerButton {
        display: none;
      }
      :host([logged-in]) .settingsButton,
      :host([logged-in]) gr-account-dropdown {
        display: inline;
      }
      .accountContainer {
        align-items: center;
        display: flex;
        margin: 0 -.5em 0 .5em;
        overflow: hidden;
        text-overflow: ellipsis;
        white-space: nowrap;
      }
      .loginButton, .registerButton {
        padding: .5em 1em;
      }
      .dropdown-trigger {
        text-decoration: none;
      }
      .dropdown-content {
        background-color: var(--view-background-color);
        box-shadow: 0 1px 5px rgba(0, 0, 0, .3);
      }
<<<<<<< HEAD
      #mobileSearch {
        display: none;
=======
      /*
       * We are not using :host to do this, because :host has a lowest css priority
       * compared to others. This means that using :host to do this would break styles.
       */
      .linksTitle,
      .bigTitle,
      .loginButton,
      .registerButton,
      iron-icon,
      gr-account-dropdown {
        color: var(--header-text-color);
>>>>>>> 4847def0
      }
      @media screen and (max-width: 50em) {
        .bigTitle {
          font-size: var(--font-size-large);
          font-weight: var(--font-weight-bold);
        }
        gr-smart-search,
        .browse,
        .rightItems .hideOnMobile,
        .links > li.hideOnMobile {
          display: none;
        }
        #mobileSearch {
          display: inline-flex;
        }
        .accountContainer {
          margin-left: .5em !important;
        }
        gr-dropdown {
          padding: .5em 0 .5em .5em;
        }
      }
    </style>
    <nav>
      <a href$="[[_computeRelativeURL('/')]]" class="bigTitle">
        <gr-endpoint-decorator name="header-title">
          <span class="titleText"></span>
        </gr-endpoint-decorator>
      </a>
      <ul class="links">
        <template is="dom-repeat" items="[[_links]]" as="linkGroup">
          <li class$="[[linkGroup.class]]">
          <gr-dropdown
              link
              down-arrow
              items = [[linkGroup.links]]
              horizontal-align="left">
            <span class="linksTitle" id="[[linkGroup.title]]">
              [[linkGroup.title]]
            </span>
          </gr-dropdown>
          </li>
        </template>
      </ul>
      <div class="rightItems">
        <gr-endpoint-decorator
            class="hideOnMobile"
            name="header-small-banner"></gr-endpoint-decorator>
        <gr-smart-search
            id="search"
            search-query="{{searchQuery}}"></gr-smart-search>
        <gr-endpoint-decorator
            class="hideOnMobile"
            name="header-browse-source"></gr-endpoint-decorator>
        <div class="accountContainer" id="accountContainer">
          <iron-icon id="mobileSearch" icon="gr-icons:search" on-tap='_onMobileSearchTap'></iron-icon>
          <div class$="[[_computeIsInvisible(_registerURL)]]">
            <a
                class="registerButton"
                href$="[[_registerURL]]">
              [[_registerText]]
            </a>
          </div>
          <a class="loginButton" href$="[[_loginURL]]">Sign in</a>
          <a
              class="settingsButton"
              href$="[[_generateSettingsLink()]]"
              title="Settings">
            <iron-icon icon="gr-icons:settings"></iron-icon>
          </a>
          <gr-account-dropdown account="[[_account]]"></gr-account-dropdown>
        </div>
      </div>
    </nav>
    <gr-js-api-interface id="jsAPI"></gr-js-api-interface>
    <gr-rest-api-interface id="restAPI"></gr-rest-api-interface>
  </template>
  <script src="gr-main-header.js"></script>
</dom-module><|MERGE_RESOLUTION|>--- conflicted
+++ resolved
@@ -143,10 +143,6 @@
         background-color: var(--view-background-color);
         box-shadow: 0 1px 5px rgba(0, 0, 0, .3);
       }
-<<<<<<< HEAD
-      #mobileSearch {
-        display: none;
-=======
       /*
        * We are not using :host to do this, because :host has a lowest css priority
        * compared to others. This means that using :host to do this would break styles.
@@ -158,7 +154,9 @@
       iron-icon,
       gr-account-dropdown {
         color: var(--header-text-color);
->>>>>>> 4847def0
+      }
+      #mobileSearch {
+        display: none;
       }
       @media screen and (max-width: 50em) {
         .bigTitle {
