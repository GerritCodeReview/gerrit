--- conflicted
+++ resolved
@@ -147,12 +147,8 @@
         // Non-WIP open changes the viewed user is CCed on. Changes ignored by the
         // viewing user are filtered out.
         name: 'CCed on',
-<<<<<<< HEAD
-        query: 'is:open -is:ignored cc:${user}',
+        query: 'is:open -is:wip -is:ignored cc:${user}',
         suffixForDashboard: 'limit:10',
-=======
-        query: 'is:open -is:wip -is:ignored cc:${user}',
->>>>>>> 622ef77f
       },
       {
         name: 'Recently closed',
