/**
 * @license
 * Copyright (C) 2016 The Android Open Source Project
 *
 * Licensed under the Apache License, Version 2.0 (the "License");
 * you may not use this file except in compliance with the License.
 * You may obtain a copy of the License at
 *
 * http://www.apache.org/licenses/LICENSE-2.0
 *
 * Unless required by applicable law or agreed to in writing, software
 * distributed under the License is distributed on an "AS IS" BASIS,
 * WITHOUT WARRANTIES OR CONDITIONS OF ANY KIND, either express or implied.
 * See the License for the specific language governing permissions and
 * limitations under the License.
 */
(function() {
  'use strict';

  // Latency reporting constants.
  const TIMING = {
    TYPE: 'timing-report',
    CATEGORY_UI_LATENCY: 'UI Latency',
    CATEGORY_RPC: 'RPC Timing',
    // Reported events - alphabetize below.
    APP_STARTED: 'App Started',
    PAGE_LOADED: 'Page Loaded',
  };

  // Plugin-related reporting constants.
  const PLUGINS = {
    TYPE: 'lifecycle',
    // Reported events - alphabetize below.
    INSTALLED: 'Plugins installed',
  };

  // Chrome extension-related reporting constants.
  const EXTENSION = {
    TYPE: 'lifecycle',
    // Reported events - alphabetize below.
    DETECTED: 'Extension detected',
  };

  // Page visibility related constants.
  const PAGE_VISIBILITY = {
    TYPE: 'lifecycle',
    CATEGORY: 'Page Visibility',
    // Reported events - alphabetize below.
    STARTED_HIDDEN: 'hidden',
  };

  // Navigation reporting constants.
  const NAVIGATION = {
    TYPE: 'nav-report',
    CATEGORY: 'Location Changed',
    PAGE: 'Page',
  };

  const ERROR = {
    TYPE: 'error',
    CATEGORY: 'exception',
  };

  const ERROR_DIALOG = {
    TYPE: 'error',
    CATEGORY: 'Error Dialog',
  };

  const TIMER = {
    CHANGE_DISPLAYED: 'ChangeDisplayed',
    CHANGE_LOAD_FULL: 'ChangeFullyLoaded',
    DASHBOARD_DISPLAYED: 'DashboardDisplayed',
    DIFF_VIEW_CONTENT_DISPLAYED: 'DiffViewOnlyContent',
    DIFF_VIEW_DISPLAYED: 'DiffViewDisplayed',
    DIFF_VIEW_LOAD_FULL: 'DiffViewFullyLoaded',
    FILE_LIST_DISPLAYED: 'FileListDisplayed',
    PLUGINS_LOADED: 'PluginsLoaded',
    STARTUP_CHANGE_DISPLAYED: 'StartupChangeDisplayed',
    STARTUP_CHANGE_LOAD_FULL: 'StartupChangeFullyLoaded',
    STARTUP_DASHBOARD_DISPLAYED: 'StartupDashboardDisplayed',
    STARTUP_DIFF_VIEW_CONTENT_DISPLAYED: 'StartupDiffViewOnlyContent',
    STARTUP_DIFF_VIEW_DISPLAYED: 'StartupDiffViewDisplayed',
    STARTUP_DIFF_VIEW_LOAD_FULL: 'StartupDiffViewFullyLoaded',
    STARTUP_FILE_LIST_DISPLAYED: 'StartupFileListDisplayed',
    WEB_COMPONENTS_READY: 'WebComponentsReady',
    METRICS_PLUGIN_LOADED: 'MetricsPluginLoaded',
  };

  const STARTUP_TIMERS = {};
  STARTUP_TIMERS[TIMER.PLUGINS_LOADED] = 0;
  STARTUP_TIMERS[TIMER.METRICS_PLUGIN_LOADED] = 0;
  STARTUP_TIMERS[TIMER.STARTUP_CHANGE_DISPLAYED] = 0;
  STARTUP_TIMERS[TIMER.STARTUP_CHANGE_LOAD_FULL] = 0;
  STARTUP_TIMERS[TIMER.STARTUP_DASHBOARD_DISPLAYED] = 0;
  STARTUP_TIMERS[TIMER.STARTUP_DIFF_VIEW_CONTENT_DISPLAYED] = 0;
  STARTUP_TIMERS[TIMER.STARTUP_DIFF_VIEW_DISPLAYED] = 0;
  STARTUP_TIMERS[TIMER.STARTUP_DIFF_VIEW_LOAD_FULL] = 0;
  STARTUP_TIMERS[TIMER.STARTUP_FILE_LIST_DISPLAYED] = 0;
  STARTUP_TIMERS[TIMING.APP_STARTED] = 0;
  // WebComponentsReady timer is triggered from gr-router.
  STARTUP_TIMERS[TIMER.WEB_COMPONENTS_READY] = 0;

  const INTERACTION_TYPE = 'interaction';

  const DRAFT_ACTION_TIMER = 'TimeBetweenDraftActions';
  const DRAFT_ACTION_TIMER_MAX = 2 * 60 * 1000; // 2 minutes.

  const pending = [];

  const loadedPlugins = [];
  const detectedExtensions = [];

  const onError = function(oldOnError, msg, url, line, column, error) {
    if (oldOnError) {
      oldOnError(msg, url, line, column, error);
    }
    if (error) {
      line = line || error.lineNumber;
      column = column || error.columnNumber;
      let shortenedErrorStack = msg;
      if (error.stack) {
        const errorStackLines = error.stack.split('\n');
        shortenedErrorStack = errorStackLines.slice(0,
            Math.min(3, errorStackLines.length)).join('\n');
      }
      msg = shortenedErrorStack || error.toString();
    }
    const payload = {
      url,
      line,
      column,
      error,
    };
    GrReporting.prototype.reporter(ERROR.TYPE, ERROR.CATEGORY, msg, payload);
    return true;
  };

  const catchErrors = function(opt_context) {
    const context = opt_context || window;
    context.onerror = onError.bind(null, context.onerror);
    context.addEventListener('unhandledrejection', e => {
      const msg = e.reason.message;
      const payload = {
        error: e.reason,
      };
      GrReporting.prototype.reporter(ERROR.TYPE, ERROR.CATEGORY, msg, payload);
    });
  };
  catchErrors();

  // The Polymer pass of JSCompiler requires this to be reassignable
  // eslint-disable-next-line prefer-const
  let GrReporting = Polymer({
    is: 'gr-reporting',

    properties: {
      category: String,

      _baselines: {
        type: Object,
        value: STARTUP_TIMERS, // Shared across all instances.
      },

      _timers: {
        type: Object,
        value: {timeBetweenDraftActions: null}, // Shared across all instances.
      },
    },

    get performanceTiming() {
      return window.performance.timing;
    },

    now() {
      return window.performance.now();
    },

    _arePluginsLoaded() {
      return this._baselines &&
        !this._baselines.hasOwnProperty(TIMER.PLUGINS_LOADED);
    },

    _isMetricsPluginLoaded() {
      return this._arePluginsLoaded() || this._baselines &&
        !this._baselines.hasOwnProperty(TIMER.METRICS_PLUGIN_LOADED);
    },

    reporter(...args) {
      const report = (this._isMetricsPluginLoaded() && !pending.length) ?
        this.defaultReporter : this.cachingReporter;
      args.splice(4, 0, loadedPlugins, detectedExtensions);
      report.apply(this, args);
    },

    /**
     * The default reporter reports events immediately.
     *
     * @param {string} type
     * @param {string} category
     * @param {string} eventName
     * @param {string|number} eventValue
     * @param {Array} plugins
     * @param {Array} extensions
     * @param {boolean|undefined} opt_noLog If true, the event will not be
     *     logged to the JS console.
     */
    defaultReporter(type, category, eventName, eventValue,
        loadedPlugins, detectedExtensions, opt_noLog) {
      const detail = {
        type,
        category,
        name: eventName,
        value: eventValue,
      };
      if (category === TIMING.CATEGORY_UI_LATENCY) {
        detail.loadedPlugins = loadedPlugins;
        detail.detectedExtensions = detectedExtensions;
      }
      document.dispatchEvent(new CustomEvent(type, {detail}));
      if (opt_noLog) { return; }
      if (type === ERROR.TYPE && category === ERROR.CATEGORY) {
        console.error(eventValue && eventValue.error || eventName);
      } else {
<<<<<<< HEAD
        if (eventValue !== undefined) {
          console.log(`Reporting: ${eventName}: ${eventValue}`);
        } else {
          console.log(`Reporting: ${eventName}`);
        }
=======
        console.log(eventName + (eventValue !== undefined ?
          (': ' + eventValue) : ''));
>>>>>>> 4bcbb193
      }
    },

    /**
     * The caching reporter will queue reports until plugins have loaded, and
     * log events immediately if they're reported after plugins have loaded.
     *
     * @param {string} type
     * @param {string} category
     * @param {string} eventName
     * @param {string|number} eventValue
     * @param {Array} plugins
     * @param {Array} extensions
     * @param {boolean|undefined} opt_noLog If true, the event will not be
     *     logged to the JS console.
     */
    cachingReporter(type, category, eventName, eventValue,
        plugins, extensions, opt_noLog) {
      if (type === ERROR.TYPE && category === ERROR.CATEGORY) {
        console.error(eventValue && eventValue.error || eventName);
      }
      if (this._isMetricsPluginLoaded()) {
        if (pending.length) {
          for (const args of pending.splice(0)) {
            this.reporter(...args);
          }
        }
        this.reporter(type, category, eventName, eventValue,
            plugins, extensions, opt_noLog);
      } else {
        pending.push([type, category, eventName, eventValue,
          plugins, extensions, opt_noLog]);
      }
    },

    /**
     * User-perceived app start time, should be reported when the app is ready.
     */
    appStarted(hidden) {
      this.timeEnd(TIMING.APP_STARTED);
      if (hidden) {
        this.reporter(PAGE_VISIBILITY.TYPE, PAGE_VISIBILITY.CATEGORY,
            PAGE_VISIBILITY.STARTED_HIDDEN);
      }
    },

    /**
     * Page load time, should be reported at any time after navigation.
     */
    pageLoaded() {
      if (this.performanceTiming.loadEventEnd === 0) {
        console.error('pageLoaded should be called after window.onload');
        this.async(this.pageLoaded, 100);
      } else {
        const loadTime = this.performanceTiming.loadEventEnd -
            this.performanceTiming.navigationStart;
        this.reporter(TIMING.TYPE, TIMING.CATEGORY_UI_LATENCY,
            TIMING.PAGE_LOADED, loadTime);
      }
    },

    beforeLocationChanged() {
      for (const prop of Object.keys(this._baselines)) {
        delete this._baselines[prop];
      }
      this.time(TIMER.CHANGE_DISPLAYED);
      this.time(TIMER.CHANGE_LOAD_FULL);
      this.time(TIMER.DASHBOARD_DISPLAYED);
      this.time(TIMER.DIFF_VIEW_CONTENT_DISPLAYED);
      this.time(TIMER.DIFF_VIEW_DISPLAYED);
      this.time(TIMER.DIFF_VIEW_LOAD_FULL);
      this.time(TIMER.FILE_LIST_DISPLAYED);
    },

    locationChanged(page) {
      this.reporter(
          NAVIGATION.TYPE, NAVIGATION.CATEGORY, NAVIGATION.PAGE, page);
    },

    dashboardDisplayed() {
      if (this._baselines.hasOwnProperty(TIMER.STARTUP_DASHBOARD_DISPLAYED)) {
        this.timeEnd(TIMER.STARTUP_DASHBOARD_DISPLAYED);
      } else {
        this.timeEnd(TIMER.DASHBOARD_DISPLAYED);
      }
    },

    changeDisplayed() {
      if (this._baselines.hasOwnProperty(TIMER.STARTUP_CHANGE_DISPLAYED)) {
        this.timeEnd(TIMER.STARTUP_CHANGE_DISPLAYED);
      } else {
        this.timeEnd(TIMER.CHANGE_DISPLAYED);
      }
    },

    changeFullyLoaded() {
      if (this._baselines.hasOwnProperty(TIMER.STARTUP_CHANGE_LOAD_FULL)) {
        this.timeEnd(TIMER.STARTUP_CHANGE_LOAD_FULL);
      } else {
        this.timeEnd(TIMER.CHANGE_LOAD_FULL);
      }
    },

    diffViewDisplayed() {
      if (this._baselines.hasOwnProperty(TIMER.STARTUP_DIFF_VIEW_DISPLAYED)) {
        this.timeEnd(TIMER.STARTUP_DIFF_VIEW_DISPLAYED);
      } else {
        this.timeEnd(TIMER.DIFF_VIEW_DISPLAYED);
      }
    },

    diffViewFullyLoaded() {
      if (this._baselines.hasOwnProperty(TIMER.STARTUP_DIFF_VIEW_LOAD_FULL)) {
        this.timeEnd(TIMER.STARTUP_DIFF_VIEW_LOAD_FULL);
      } else {
        this.timeEnd(TIMER.DIFF_VIEW_LOAD_FULL);
      }
    },

    diffViewContentDisplayed() {
      if (this._baselines.hasOwnProperty(
          TIMER.STARTUP_DIFF_VIEW_CONTENT_DISPLAYED)) {
        this.timeEnd(TIMER.STARTUP_DIFF_VIEW_CONTENT_DISPLAYED);
      } else {
        this.timeEnd(TIMER.DIFF_VIEW_CONTENT_DISPLAYED);
      }
    },

    fileListDisplayed() {
      if (this._baselines.hasOwnProperty(TIMER.STARTUP_FILE_LIST_DISPLAYED)) {
        this.timeEnd(TIMER.STARTUP_FILE_LIST_DISPLAYED);
      } else {
        this.timeEnd(TIMER.FILE_LIST_DISPLAYED);
      }
    },

    reportExtension(name) {
      this.reporter(EXTENSION.TYPE, EXTENSION.DETECTED, name);
      if (!detectedExtensions.includes(name)) {
        detectedExtensions.push(name);
      }
    },

    pluginLoaded(name) {
      if (name.startsWith('metrics-')) {
        this.timeEnd(TIMER.METRICS_PLUGIN_LOADED);
      }
      loadedPlugins.push(name);
    },

    pluginsLoaded(pluginsList) {
      this.timeEnd(TIMER.PLUGINS_LOADED);
      this.reporter(
          PLUGINS.TYPE, PLUGINS.INSTALLED, (pluginsList || []).join(','));
    },

    /**
     * Reset named timer.
     */
    time(name) {
      this._baselines[name] = this.now();
      window.performance.mark(`${name}-start`);
    },

    /**
     * Finish named timer and report it to server.
     */
    timeEnd(name) {
      if (!this._baselines.hasOwnProperty(name)) { return; }
      const baseTime = this._baselines[name];
      delete this._baselines[name];
      this._reportTiming(name, this.now() - baseTime);

      // Finalize the interval. Either from a registered start mark or
      // the navigation start time (if baseTime is 0).
      const startMark = baseTime === 0 ? undefined : `${name}-start`;
      window.performance.measure(name, startMark);
    },

    /**
     * Reports just line timeEnd, but additionally reports an average given a
     * denominator and a separate reporiting name for the average.
     *
     * @param {string} name Timing name.
     * @param {string} averageName Average timing name.
     * @param {number} denominator Number by which to divide the total to
     *     compute the average.
     */
    timeEndWithAverage(name, averageName, denominator) {
      if (!this._baselines.hasOwnProperty(name)) { return; }
      const baseTime = this._baselines[name];
      this.timeEnd(name);

      // Guard against division by zero.
      if (!denominator) { return; }
      const time = Math.round(this.now() - baseTime);
      this._reportTiming(averageName, time / denominator);
    },

    /**
     * Send a timing report with an arbitrary time value.
     *
     * @param {string} name Timing name.
     * @param {number} time The time to report as an integer of milliseconds.
     */
    _reportTiming(name, time) {
      this.reporter(TIMING.TYPE, TIMING.CATEGORY_UI_LATENCY, name,
          Math.round(time));
    },

    /**
     * Get a timer object to for reporing a user timing. The start time will be
     * the time that the object has been created, and the end time will be the
     * time that the "end" method is called on the object.
     *
     * @param {string} name Timing name.
     * @returns {!Object} The timer object.
     */
    getTimer(name) {
      let called = false;
      let start;
      let max = null;

      const timer = {

        // Clear the timer and reset the start time.
        reset: () => {
          called = false;
          start = this.now();
          return timer;
        },

        // Stop the timer and report the intervening time.
        end: () => {
          if (called) {
            throw new Error(`Timer for "${name}" already ended.`);
          }
          called = true;
          const time = this.now() - start;

          // If a maximum is specified and the time exceeds it, do not report.
          if (max && time > max) { return timer; }

          this._reportTiming(name, time);
          return timer;
        },

        // Set a maximum reportable time. If a maximum is set and the timer is
        // ended after the specified amount of time, the value is not reported.
        withMaximum(maximum) {
          max = maximum;
          return timer;
        },
      };

      // The timer is initialized to its creation time.
      return timer.reset();
    },

    /**
     * Log timing information for an RPC.
     *
     * @param {string} anonymizedUrl The URL of the RPC with tokens obfuscated.
     * @param {number} elapsed The time elapsed of the RPC.
     */
    reportRpcTiming(anonymizedUrl, elapsed) {
      this.reporter(TIMING.TYPE, TIMING.CATEGORY_RPC, 'RPC-' + anonymizedUrl,
          elapsed, true);
    },

    reportInteraction(eventName, opt_msg) {
      this.reporter(INTERACTION_TYPE, this.category, eventName, opt_msg);
    },

    /**
     * A draft interaction was started. Update the time-betweeen-draft-actions
     * timer.
     */
    recordDraftInteraction() {
      // If there is no timer defined, then this is the first interaction.
      // Set up the timer so that it's ready to record the intervening time when
      // called again.
      const timer = this._timers.timeBetweenDraftActions;
      if (!timer) {
        // Create a timer with a maximum length.
        this._timers.timeBetweenDraftActions = this.getTimer(DRAFT_ACTION_TIMER)
            .withMaximum(DRAFT_ACTION_TIMER_MAX);
        return;
      }

      // Mark the time and reinitialize the timer.
      timer.end().reset();
    },

    reportErrorDialog(message) {
      this.reporter(ERROR_DIALOG.TYPE, ERROR_DIALOG.CATEGORY,
          'ErrorDialog: ' + message, {error: new Error(message)});
    },
  });

  window.GrReporting = GrReporting;
  // Expose onerror installation so it would be accessible from tests.
  window.GrReporting._catchErrors = catchErrors;
  window.GrReporting.STARTUP_TIMERS = Object.assign({}, STARTUP_TIMERS);
})();<|MERGE_RESOLUTION|>--- conflicted
+++ resolved
@@ -221,16 +221,11 @@
       if (type === ERROR.TYPE && category === ERROR.CATEGORY) {
         console.error(eventValue && eventValue.error || eventName);
       } else {
-<<<<<<< HEAD
         if (eventValue !== undefined) {
           console.log(`Reporting: ${eventName}: ${eventValue}`);
         } else {
           console.log(`Reporting: ${eventName}`);
         }
-=======
-        console.log(eventName + (eventValue !== undefined ?
-          (': ' + eventValue) : ''));
->>>>>>> 4bcbb193
       }
     },
 
