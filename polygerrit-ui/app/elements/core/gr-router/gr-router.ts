/**
 * @license
 * Copyright 2016 Google LLC
 * SPDX-License-Identifier: Apache-2.0
 */
import {
  page,
  PageContext,
  PageNextCallback,
} from '../../../utils/page-wrapper-utils';
import {NavigationService} from '../gr-navigation/gr-navigation';
import {getAppContext} from '../../../services/app-context';
import {convertToPatchSetNum} from '../../../utils/patch-set-util';
import {assertIsDefined} from '../../../utils/common-util';
import {
  BasePatchSetNum,
  DashboardId,
  GroupId,
  NumericChangeId,
  RevisionPatchSetNum,
  RepoName,
  UrlEncodedCommentId,
  PARENT,
  PatchSetNumber,
} from '../../../types/common';
import {AppElement, AppElementParams} from '../../gr-app-types';
import {LocationChangeEventDetail} from '../../../types/events';
import {GerritView, RouterModel} from '../../../services/router/router-model';
import {firePageError} from '../../../utils/event-util';
import {windowLocationReload} from '../../../utils/dom-util';
import {
  getBaseUrl,
  PatchRangeParams,
  toPath,
  toPathname,
  toSearchParams,
} from '../../../utils/url-util';
import {LifeCycle, Timing} from '../../../constants/reporting';
import {
  LATEST_ATTEMPT,
  stringToAttemptChoice,
} from '../../../models/checks/checks-util';
import {
  AdminChildView,
  AdminViewModel,
  AdminViewState,
} from '../../../models/views/admin';
import {
  AgreementViewModel,
  AgreementViewState,
} from '../../../models/views/agreement';
import {
  RepoDetailView,
  RepoViewModel,
  RepoViewState,
} from '../../../models/views/repo';
import {
  GroupDetailView,
  GroupViewModel,
  GroupViewState,
} from '../../../models/views/group';
import {DiffViewModel, DiffViewState} from '../../../models/views/diff';
import {
  ChangeViewModel,
  ChangeViewState,
  createChangeUrl,
} from '../../../models/views/change';
import {EditViewModel, EditViewState} from '../../../models/views/edit';
import {
  DashboardViewModel,
  DashboardViewState,
} from '../../../models/views/dashboard';
import {
  SettingsViewModel,
  SettingsViewState,
} from '../../../models/views/settings';
import {define} from '../../../models/dependency';
import {Finalizable} from '../../../services/registry';
import {ReportingService} from '../../../services/gr-reporting/gr-reporting';
import {RestApiService} from '../../../services/gr-rest-api/gr-rest-api';
import {
  DocumentationViewModel,
  DocumentationViewState,
} from '../../../models/views/documentation';
import {PluginViewModel, PluginViewState} from '../../../models/views/plugin';
import {SearchViewModel, SearchViewState} from '../../../models/views/search';
import {DashboardSection} from '../../../utils/dashboard-util';
import {Subscription} from 'rxjs';

const RoutePattern = {
  ROOT: '/',

  DASHBOARD: /^\/dashboard\/(.+)$/,
  CUSTOM_DASHBOARD: /^\/dashboard\/?$/,
  PROJECT_DASHBOARD: /^\/p\/(.+)\/\+\/dashboard\/(.+)/,
  LEGACY_PROJECT_DASHBOARD: /^\/projects\/(.+),dashboards\/(.+)/,

  AGREEMENTS: /^\/settings\/agreements\/?/,
  NEW_AGREEMENTS: /^\/settings\/new-agreement\/?/,
  REGISTER: /^\/register(\/.*)?$/,

  // Pattern for login and logout URLs intended to be passed-through. May
  // include a return URL.
  LOG_IN_OR_OUT: /\/log(in|out)(\/(.+))?$/,

  // Pattern for a catchall route when no other pattern is matched.
  DEFAULT: /.*/,

  // Matches /admin/groups/[uuid-]<group>
  GROUP: /^\/admin\/groups\/(?:uuid-)?([^,]+)$/,

  // Redirects /groups/self to /settings/#Groups for GWT compatibility
  GROUP_SELF: /^\/groups\/self/,

  // Matches /admin/groups/[uuid-]<group>,info (backwards compat with gwtui)
  // Redirects to /admin/groups/[uuid-]<group>
  GROUP_INFO: /^\/admin\/groups\/(?:uuid-)?(.+),info$/,

  // Matches /admin/groups/<group>,audit-log
  GROUP_AUDIT_LOG: /^\/admin\/groups\/(?:uuid-)?(.+),audit-log$/,

  // Matches /admin/groups/[uuid-]<group>,members
  GROUP_MEMBERS: /^\/admin\/groups\/(?:uuid-)?(.+),members$/,

  // Matches /admin/groups[,<offset>][/].
  GROUP_LIST_OFFSET: /^\/admin\/groups(,(\d+))?(\/)?$/,
  GROUP_LIST_FILTER: '/admin/groups/q/filter::filter',
  GROUP_LIST_FILTER_OFFSET: '/admin/groups/q/filter::filter,:offset',

  // Matches /admin/create-project
  LEGACY_CREATE_PROJECT: /^\/admin\/create-project\/?$/,

  // Matches /admin/create-project
  LEGACY_CREATE_GROUP: /^\/admin\/create-group\/?$/,

  PROJECT_OLD: /^\/admin\/(projects)\/?(.+)?$/,

  // Matches /admin/repos/<repo>
  REPO: /^\/admin\/repos\/([^,]+)$/,

  // Matches /admin/repos/<repo>,commands.
  REPO_COMMANDS: /^\/admin\/repos\/(.+),commands$/,

  REPO_GENERAL: /^\/admin\/repos\/(.+),general$/,

  // Matches /admin/repos/<repos>,access.
  REPO_ACCESS: /^\/admin\/repos\/(.+),access$/,

  // Matches /admin/repos/<repos>,access.
  REPO_DASHBOARDS: /^\/admin\/repos\/(.+),dashboards$/,

  // Matches /admin/repos[,<offset>][/].
  REPO_LIST_OFFSET: /^\/admin\/repos(,(\d+))?(\/)?$/,
  REPO_LIST_FILTER: '/admin/repos/q/filter::filter',
  REPO_LIST_FILTER_OFFSET: '/admin/repos/q/filter::filter,:offset',

  // Matches /admin/repos/<repo>,branches[,<offset>].
  BRANCH_LIST_OFFSET: /^\/admin\/repos\/(.+),branches(,(.+))?$/,
  BRANCH_LIST_FILTER: '/admin/repos/:repo,branches/q/filter::filter',
  BRANCH_LIST_FILTER_OFFSET:
    '/admin/repos/:repo,branches/q/filter::filter,:offset',

  // Matches /admin/repos/<repo>,tags[,<offset>].
  TAG_LIST_OFFSET: /^\/admin\/repos\/(.+),tags(,(.+))?$/,
  TAG_LIST_FILTER: '/admin/repos/:repo,tags/q/filter::filter',
  TAG_LIST_FILTER_OFFSET: '/admin/repos/:repo,tags/q/filter::filter,:offset',

  PLUGINS: /^\/plugins\/(.+)$/,

  PLUGIN_LIST: /^\/admin\/plugins(\/)?$/,

  // Matches /admin/plugins[,<offset>][/].
  PLUGIN_LIST_OFFSET: /^\/admin\/plugins(,(\d+))?(\/)?$/,
  PLUGIN_LIST_FILTER: '/admin/plugins/q/filter::filter',
  PLUGIN_LIST_FILTER_OFFSET: '/admin/plugins/q/filter::filter,:offset',

  QUERY: /^\/q\/([^,]+)(,(\d+))?$/,

  /**
   * Support vestigial params from GWT UI.
   *
   * @see Issue 7673.
   * @type {!RegExp}
   */
  QUERY_LEGACY_SUFFIX: /^\/q\/.+,n,z$/,

  CHANGE_ID_QUERY: /^\/id\/(I[0-9a-f]{40})$/,

  // Matches /c/<changeNum>/[*][/].
  CHANGE_LEGACY: /^\/c\/(\d+)\/?(.*)$/,
  CHANGE_NUMBER_LEGACY: /^\/(\d+)\/?/,

  // Matches
  // /c/<project>/+/<changeNum>/[<basePatchNum|edit>..][<patchNum|edit>].
  // TODO(kaspern): Migrate completely to project based URLs, with backwards
  // compatibility for change-only.
  CHANGE: /^\/c\/(.+)\/\+\/(\d+)(\/?((-?\d+|edit)(\.\.(\d+|edit))?))?\/?$/,

  // Matches /c/<project>/+/<changeNum>/[<patchNum|edit>],edit
  CHANGE_EDIT: /^\/c\/(.+)\/\+\/(\d+)(\/(\d+))?,edit\/?$/,

  // Matches /c/<project>/+/<changeNum>/comment/<commentId>/
  // Navigates to the diff view
  // This route is needed to resolve to patchNum vs latestPatchNum used in the
  // links generated in the emails.
  COMMENT: /^\/c\/(.+)\/\+\/(\d+)\/comment\/(\w+)\/?$/,

  // Matches /c/<project>/+/<changeNum>/comments/<commentId>/
  // Navigates to the commentId inside the Comments Tab
  COMMENTS_TAB: /^\/c\/(.+)\/\+\/(\d+)\/comments(?:\/)?(\w+)?\/?$/,

  // Matches
  // /c/<project>/+/<changeNum>/[<basePatchNum|edit>..]<patchNum|edit>/<path>.
  // TODO(kaspern): Migrate completely to project based URLs, with backwards
  // compatibility for change-only.
  // eslint-disable-next-line max-len
  DIFF: /^\/c\/(.+)\/\+\/(\d+)(\/((-?\d+|edit)(\.\.(\d+|edit))?(\/(.+))))\/?$/,

  // Matches /c/<project>/+/<changeNum>/[<patchNum|edit>]/<path>,edit[#lineNum]
  DIFF_EDIT: /^\/c\/(.+)\/\+\/(\d+)\/(\d+|edit)\/(.+),edit(#\d+)?$/,

  // Matches diff routes using @\d+ to specify a file name (whether or not
  // the project name is included).
  // eslint-disable-next-line max-len
  DIFF_LEGACY_LINENUM:
    /^\/c\/((.+)\/\+\/)?(\d+)(\/?((-?\d+|edit)(\.\.(\d+|edit))?\/(.+))?)@[ab]?\d+$/,

  SETTINGS: /^\/settings\/?/,
  SETTINGS_LEGACY: /^\/settings\/VE\/(\S+)/,

  // Matches /c/<changeNum>/ /<URL tail>
  // Catches improperly encoded URLs (context: Issue 7100)
  IMPROPERLY_ENCODED_PLUS: /^\/c\/(.+)\/ \/(.+)$/,

  PLUGIN_SCREEN: /^\/x\/([\w-]+)\/([\w-]+)\/?/,

  DOCUMENTATION_SEARCH_FILTER: '/Documentation/q/filter::filter',
  DOCUMENTATION_SEARCH: /^\/Documentation\/q\/(.*)$/,
  DOCUMENTATION: /^\/Documentation(\/)?(.+)?/,
};

export const _testOnly_RoutePattern = RoutePattern;

/**
 * Pattern to recognize and parse the diff line locations as they appear in
 * the hash of diff URLs. In this format, a number on its own indicates that
 * line number in the revision of the diff. A number prefixed by either an 'a'
 * or a 'b' indicates that line number of the base of the diff.
 *
 * @type {RegExp}
 */
const LINE_ADDRESS_PATTERN = /^([ab]?)(\d+)$/;

/**
 * GWT UI would use @\d+ at the end of a path to indicate linenum.
 */
const LEGACY_LINENUM_PATTERN = /@([ab]?\d+)$/;

const LEGACY_QUERY_SUFFIX_PATTERN = /,n,z$/;

// Polymer makes `app` intrinsically defined on the window by virtue of the
// custom element having the id "pg-app", but it is made explicit here.
// If you move this code to other place, please update comment about
// gr-router and gr-app in the PolyGerritIndexHtml.soy file if needed
const app = document.querySelector('gr-app');
if (!app) {
  console.info('No gr-app found (running tests)');
}

// Setup listeners outside of the router component initialization.
(function () {
  window.addEventListener('WebComponentsReady', () => {
    getAppContext().reportingService.timeEnd(Timing.WEB_COMPONENTS_READY);
  });
})();

export const routerToken = define<GrRouter>('router');

export class GrRouter implements Finalizable, NavigationService {
  readonly _app = app;

  _isRedirecting?: boolean;

  // This variable is to differentiate between internal navigation (false)
  // and for first navigation in app after loaded from server (true).
  _isInitialLoad = true;

  private subscriptions: Subscription[] = [];

  private view?: GerritView;

  constructor(
    private readonly reporting: ReportingService,
    private readonly routerModel: RouterModel,
    private readonly restApiService: RestApiService,
    private readonly adminViewModel: AdminViewModel,
    private readonly agreementViewModel: AgreementViewModel,
    private readonly changeViewModel: ChangeViewModel,
    private readonly dashboardViewModel: DashboardViewModel,
    private readonly diffViewModel: DiffViewModel,
    private readonly documentationViewModel: DocumentationViewModel,
    private readonly editViewModel: EditViewModel,
    private readonly groupViewModel: GroupViewModel,
    private readonly pluginViewModel: PluginViewModel,
    private readonly repoViewModel: RepoViewModel,
    private readonly searchViewModel: SearchViewModel,
    private readonly settingsViewModel: SettingsViewModel
  ) {
    this.subscriptions = [
      // TODO: Do the same for other view models.
      // We want to make sure that the current view model state is always
      // reflected back into the URL bar.
      this.changeViewModel.state$.subscribe(state => {
        if (!state) return;
        // Note that router model view must be updated before view model state.
        // So this check is slightly fragile, but should work.
        if (this.view !== GerritView.CHANGE) return;
        const browserUrl = new URL(window.location.toString());
        const stateUrl = new URL(createChangeUrl(state), browserUrl);
<<<<<<< HEAD

        // Keeping the hash and certain parameters are stop-gap solution. We
        // should find better ways of maintaining an overall consistent URL
        // state.
        stateUrl.hash = browserUrl.hash;
        for (const p of browserUrl.searchParams.entries()) {
          if (p[0] === 'experiment') stateUrl.searchParams.append(p[0], p[1]);
        }

=======
        stateUrl.hash = browserUrl.hash;
>>>>>>> 8ab81bc3
        if (browserUrl.toString() !== stateUrl.toString()) {
          page.replace(
            stateUrl.toString(),
            null,
            /* init: */ false,
            /* dispatch: */ false
          );
        }
      }),
      this.routerModel.routerView$.subscribe(view => (this.view = view)),
    ];
  }

  finalize(): void {
    for (const subscription of this.subscriptions) {
      subscription.unsubscribe();
    }
    this.subscriptions = [];
  }

  start() {
    if (!this._app) {
      return;
    }
    this.startRouter();
  }

  setState(state: AppElementParams) {
    if (
      'project' in state &&
      state.project !== undefined &&
      'changeNum' in state
    )
      this.restApiService.setInProjectLookup(state.changeNum, state.project);

    this.routerModel.setState({
      view: state.view,
      changeNum: 'changeNum' in state ? state.changeNum : undefined,
      patchNum: 'patchNum' in state ? state.patchNum ?? undefined : undefined,
      basePatchNum:
        'basePatchNum' in state ? state.basePatchNum ?? undefined : undefined,
    });
    this.appElement().params = state;
  }

  private appElement(): AppElement {
    // In Polymer2 you have to reach through the shadow root of the app
    // element. This obviously breaks encapsulation.
    // TODO(brohlfs): Make this more elegant, e.g. by exposing app-element
    // explicitly in app, or by delegating to it.

    // It is expected that application has a GrAppElement(id=='app-element')
    // at the document level or inside the shadow root of the GrApp ('gr-app')
    // element.
    return (document.getElementById('app-element') ||
      document
        .querySelector('gr-app')!
        .shadowRoot!.getElementById('app-element')!) as AppElement;
  }

  redirect(url: string) {
    this._isRedirecting = true;
    page.redirect(url);
  }

  /**
   * Normalizes the patchset numbers of the params object.
   */
  normalizePatchRangeParams(params: PatchRangeParams) {
    if (params.basePatchNum === undefined) return;

    // Diffing a patch against itself is invalid, so if the base and revision
    // patches are equal clear the base.
    if (params.patchNum && params.basePatchNum === params.patchNum) {
      params.basePatchNum = PARENT;
      return;
    }
    // Regexes set basePatchNum instead of patchNum when only one is
    // specified.
    if (params.patchNum === undefined) {
      params.patchNum = params.basePatchNum as RevisionPatchSetNum;
      params.basePatchNum = PARENT;
    }
  }

  /**
   * Redirect the user to login using the given return-URL for redirection
   * after authentication success.
   */
  redirectToLogin(returnUrl: string) {
    const basePath = getBaseUrl() || '';
    page('/login/' + encodeURIComponent(returnUrl.substring(basePath.length)));
  }

  /**
   * Hashes parsed by page.js exclude "inner" hashes, so a URL like "/a#b#c"
   * is parsed to have a hash of "b" rather than "b#c". Instead, this method
   * parses hashes correctly. Will return an empty string if there is no hash.
   *
   * @return Everything after the first '#' ("a#b#c" -> "b#c").
   */
  getHashFromCanonicalPath(canonicalPath: string) {
    return canonicalPath.split('#').slice(1).join('#');
  }

  parseLineAddress(hash: string) {
    const match = hash.match(LINE_ADDRESS_PATTERN);
    if (!match) {
      return null;
    }
    return {
      leftSide: !!match[1],
      lineNum: Number(match[2]),
    };
  }

  /**
   * Check to see if the user is logged in and return a promise that only
   * resolves if the user is logged in. If the user us not logged in, the
   * promise is rejected and the page is redirected to the login flow.
   *
   * @return A promise yielding the original route ctx
   * (if it resolves).
   */
  redirectIfNotLoggedIn(ctx: PageContext) {
    return this.restApiService.getLoggedIn().then(loggedIn => {
      if (loggedIn) {
        return Promise.resolve();
      } else {
        this.redirectToLogin(ctx.canonicalPath);
        return Promise.reject(new Error());
      }
    });
  }

  /**  Page.js middleware that warms the REST API's logged-in cache line. */
  private loadUserMiddleware(_: PageContext, next: PageNextCallback) {
    this.restApiService.getLoggedIn().then(() => {
      next();
    });
  }

  /**
   * Map a route to a method on the router.
   *
   * @param pattern The page.js pattern for the route.
   * @param handlerName The method name for the handler. If the
   * route is matched, the handler will be executed with `this` referring
   * to the component. Its return value will be discarded so that it does
   * not interfere with page.js.
   * @param authRedirect If true, then auth is checked before
   * executing the handler. If the user is not logged in, it will redirect
   * to the login flow and the handler will not be executed. The login
   * redirect specifies the matched URL to be used after successful auth.
   */
  mapRoute(
    pattern: string | RegExp,
    handlerName: string,
    handler: (ctx: PageContext) => void,
    authRedirect?: boolean
  ) {
    page(
      pattern,
      (ctx, next) => this.loadUserMiddleware(ctx, next),
      ctx => {
        this.reporting.locationChanged(handlerName);
        const promise = authRedirect
          ? this.redirectIfNotLoggedIn(ctx)
          : Promise.resolve();
        promise.then(() => {
          handler(ctx);
        });
      }
    );
  }

  /**
   * This is similar to letting the browser navigate to this URL when the user
   * clicks it, or to just setting `window.location.href` directly.
   *
   * This adds a new entry to the browser location history. Consier using
   * `replaceUrl()`, if you want to avoid that.
   *
   * page.show() eventually just calls `window.history.pushState()`.
   */
  setUrl(url: string) {
    page.show(url);
  }

  /**
   * Navigate to this URL, but replace the current URL in the history instead of
   * adding a new one (which is what `setUrl()` would do).
   *
   * page.redirect() eventually just calls `window.history.replaceState()`.
   */
  replaceUrl(url: string) {
    this.redirect(url);
  }

  startRouter() {
    const base = getBaseUrl();
    if (base) {
      page.base(base);
    }

    page.exit('*', (_, next) => {
      if (!this._isRedirecting) {
        this.reporting.beforeLocationChanged();
      }
      this._isRedirecting = false;
      this._isInitialLoad = false;
      next();
    });

    // Remove the tracking param 'usp' (User Source Parameter) from the URL,
    // just to have users look at cleaner URLs.
    page((ctx, next) => {
      if (window.URLSearchParams) {
        const pathname = toPathname(ctx.canonicalPath);
        const searchParams = toSearchParams(ctx.canonicalPath);
        if (searchParams.has('usp')) {
          const usp = searchParams.get('usp');
          this.reporting.reportLifeCycle(LifeCycle.USER_REFERRED_FROM, {usp});
          searchParams.delete('usp');
          this.redirect(toPath(pathname, searchParams));
          return;
        }
      }
      next();
    });

    // Middleware
    page((ctx, next) => {
      document.body.scrollTop = 0;

      if (ctx.hash.match(RoutePattern.PLUGIN_SCREEN)) {
        // Redirect all urls using hash #/x/plugin/screen to /x/plugin/screen
        // This is needed to allow plugins to add basic #/x/ screen links to
        // any location.
        this.redirect(ctx.hash);
        return;
      }

      // Fire asynchronously so that the URL is changed by the time the event
      // is processed.
      setTimeout(() => {
        const detail: LocationChangeEventDetail = {
          hash: window.location.hash,
          pathname: window.location.pathname,
        };
        document.dispatchEvent(
          new CustomEvent('location-change', {
            detail,
            composed: true,
            bubbles: true,
          })
        );
      }, 1);
      next();
    });

    this.mapRoute(RoutePattern.ROOT, 'handleRootRoute', ctx =>
      this.handleRootRoute(ctx)
    );

    this.mapRoute(RoutePattern.DASHBOARD, 'handleDashboardRoute', ctx =>
      this.handleDashboardRoute(ctx)
    );

    this.mapRoute(
      RoutePattern.CUSTOM_DASHBOARD,
      'handleCustomDashboardRoute',
      ctx => this.handleCustomDashboardRoute(ctx)
    );

    this.mapRoute(
      RoutePattern.PROJECT_DASHBOARD,
      'handleProjectDashboardRoute',
      ctx => this.handleProjectDashboardRoute(ctx)
    );

    this.mapRoute(
      RoutePattern.LEGACY_PROJECT_DASHBOARD,
      'handleLegacyProjectDashboardRoute',
      ctx => this.handleLegacyProjectDashboardRoute(ctx)
    );

    this.mapRoute(
      RoutePattern.GROUP_INFO,
      'handleGroupInfoRoute',
      ctx => this.handleGroupInfoRoute(ctx),
      true
    );

    this.mapRoute(
      RoutePattern.GROUP_AUDIT_LOG,
      'handleGroupAuditLogRoute',
      ctx => this.handleGroupAuditLogRoute(ctx),
      true
    );

    this.mapRoute(
      RoutePattern.GROUP_MEMBERS,
      'handleGroupMembersRoute',
      ctx => this.handleGroupMembersRoute(ctx),
      true
    );

    this.mapRoute(
      RoutePattern.GROUP_LIST_OFFSET,
      'handleGroupListOffsetRoute',
      ctx => this.handleGroupListOffsetRoute(ctx),
      true
    );

    this.mapRoute(
      RoutePattern.GROUP_LIST_FILTER_OFFSET,
      'handleGroupListFilterOffsetRoute',
      ctx => this.handleGroupListFilterOffsetRoute(ctx),
      true
    );

    this.mapRoute(
      RoutePattern.GROUP_LIST_FILTER,
      'handleGroupListFilterRoute',
      ctx => this.handleGroupListFilterRoute(ctx),
      true
    );

    this.mapRoute(
      RoutePattern.GROUP_SELF,
      'handleGroupSelfRedirectRoute',
      ctx => this.handleGroupSelfRedirectRoute(ctx),
      true
    );

    this.mapRoute(
      RoutePattern.GROUP,
      'handleGroupRoute',
      ctx => this.handleGroupRoute(ctx),
      true
    );

    this.mapRoute(RoutePattern.PROJECT_OLD, 'handleProjectsOldRoute', ctx =>
      this.handleProjectsOldRoute(ctx)
    );

    this.mapRoute(
      RoutePattern.REPO_COMMANDS,
      'handleRepoCommandsRoute',
      ctx => this.handleRepoCommandsRoute(ctx),
      true
    );

    this.mapRoute(RoutePattern.REPO_GENERAL, 'handleRepoGeneralRoute', ctx =>
      this.handleRepoGeneralRoute(ctx)
    );

    this.mapRoute(RoutePattern.REPO_ACCESS, 'handleRepoAccessRoute', ctx =>
      this.handleRepoAccessRoute(ctx)
    );

    this.mapRoute(
      RoutePattern.REPO_DASHBOARDS,
      'handleRepoDashboardsRoute',
      ctx => this.handleRepoDashboardsRoute(ctx)
    );

    this.mapRoute(
      RoutePattern.BRANCH_LIST_OFFSET,
      'handleBranchListOffsetRoute',
      ctx => this.handleBranchListOffsetRoute(ctx)
    );

    this.mapRoute(
      RoutePattern.BRANCH_LIST_FILTER_OFFSET,
      'handleBranchListFilterOffsetRoute',
      ctx => this.handleBranchListFilterOffsetRoute(ctx)
    );

    this.mapRoute(
      RoutePattern.BRANCH_LIST_FILTER,
      'handleBranchListFilterRoute',
      ctx => this.handleBranchListFilterRoute(ctx)
    );

    this.mapRoute(
      RoutePattern.TAG_LIST_OFFSET,
      'handleTagListOffsetRoute',
      ctx => this.handleTagListOffsetRoute(ctx)
    );

    this.mapRoute(
      RoutePattern.TAG_LIST_FILTER_OFFSET,
      'handleTagListFilterOffsetRoute',
      ctx => this.handleTagListFilterOffsetRoute(ctx)
    );

    this.mapRoute(
      RoutePattern.TAG_LIST_FILTER,
      'handleTagListFilterRoute',
      ctx => this.handleTagListFilterRoute(ctx)
    );

    this.mapRoute(
      RoutePattern.LEGACY_CREATE_GROUP,
      'handleCreateGroupRoute',
      ctx => this.handleCreateGroupRoute(ctx),
      true
    );

    this.mapRoute(
      RoutePattern.LEGACY_CREATE_PROJECT,
      'handleCreateProjectRoute',
      ctx => this.handleCreateProjectRoute(ctx),
      true
    );

    this.mapRoute(
      RoutePattern.REPO_LIST_OFFSET,
      'handleRepoListOffsetRoute',
      ctx => this.handleRepoListOffsetRoute(ctx)
    );

    this.mapRoute(
      RoutePattern.REPO_LIST_FILTER_OFFSET,
      'handleRepoListFilterOffsetRoute',
      ctx => this.handleRepoListFilterOffsetRoute(ctx)
    );

    this.mapRoute(
      RoutePattern.REPO_LIST_FILTER,
      'handleRepoListFilterRoute',
      ctx => this.handleRepoListFilterRoute(ctx)
    );

    this.mapRoute(RoutePattern.REPO, 'handleRepoRoute', ctx =>
      this.handleRepoRoute(ctx)
    );

    this.mapRoute(RoutePattern.PLUGINS, 'handlePassThroughRoute', () =>
      this.handlePassThroughRoute()
    );

    this.mapRoute(
      RoutePattern.PLUGIN_LIST_OFFSET,
      'handlePluginListOffsetRoute',
      ctx => this.handlePluginListOffsetRoute(ctx),
      true
    );

    this.mapRoute(
      RoutePattern.PLUGIN_LIST_FILTER_OFFSET,
      'handlePluginListFilterOffsetRoute',
      ctx => this.handlePluginListFilterOffsetRoute(ctx),
      true
    );

    this.mapRoute(
      RoutePattern.PLUGIN_LIST_FILTER,
      'handlePluginListFilterRoute',
      ctx => this.handlePluginListFilterRoute(ctx),
      true
    );

    this.mapRoute(
      RoutePattern.PLUGIN_LIST,
      'handlePluginListRoute',
      ctx => this.handlePluginListRoute(ctx),
      true
    );

    this.mapRoute(
      RoutePattern.QUERY_LEGACY_SUFFIX,
      'handleQueryLegacySuffixRoute',
      ctx => this.handleQueryLegacySuffixRoute(ctx)
    );

    this.mapRoute(RoutePattern.QUERY, 'handleQueryRoute', ctx =>
      this.handleQueryRoute(ctx)
    );

    this.mapRoute(
      RoutePattern.CHANGE_ID_QUERY,
      'handleChangeIdQueryRoute',
      ctx => this.handleChangeIdQueryRoute(ctx)
    );

    this.mapRoute(
      RoutePattern.DIFF_LEGACY_LINENUM,
      'handleLegacyLinenum',
      ctx => this.handleLegacyLinenum(ctx)
    );

    this.mapRoute(
      RoutePattern.CHANGE_NUMBER_LEGACY,
      'handleChangeNumberLegacyRoute',
      ctx => this.handleChangeNumberLegacyRoute(ctx)
    );

    this.mapRoute(
      RoutePattern.DIFF_EDIT,
      'handleDiffEditRoute',
      ctx => this.handleDiffEditRoute(ctx),
      true
    );

    this.mapRoute(
      RoutePattern.CHANGE_EDIT,
      'handleChangeEditRoute',
      ctx => this.handleChangeEditRoute(ctx),
      true
    );

    this.mapRoute(RoutePattern.COMMENT, 'handleCommentRoute', ctx =>
      this.handleCommentRoute(ctx)
    );

    this.mapRoute(RoutePattern.COMMENTS_TAB, 'handleCommentsRoute', ctx =>
      this.handleCommentsRoute(ctx)
    );

    this.mapRoute(RoutePattern.DIFF, 'handleDiffRoute', ctx =>
      this.handleDiffRoute(ctx)
    );

    this.mapRoute(RoutePattern.CHANGE, 'handleChangeRoute', ctx =>
      this.handleChangeRoute(ctx)
    );

    this.mapRoute(RoutePattern.CHANGE_LEGACY, 'handleChangeLegacyRoute', ctx =>
      this.handleChangeLegacyRoute(ctx)
    );

    this.mapRoute(
      RoutePattern.AGREEMENTS,
      'handleAgreementsRoute',
      () => this.handleAgreementsRoute(),
      true
    );

    this.mapRoute(
      RoutePattern.NEW_AGREEMENTS,
      'handleNewAgreementsRoute',
      () => this.handleNewAgreementsRoute(),
      true
    );

    this.mapRoute(
      RoutePattern.SETTINGS_LEGACY,
      'handleSettingsLegacyRoute',
      ctx => this.handleSettingsLegacyRoute(ctx),
      true
    );

    this.mapRoute(
      RoutePattern.SETTINGS,
      'handleSettingsRoute',
      ctx => this.handleSettingsRoute(ctx),
      true
    );

    this.mapRoute(RoutePattern.REGISTER, 'handleRegisterRoute', ctx =>
      this.handleRegisterRoute(ctx)
    );

    this.mapRoute(RoutePattern.LOG_IN_OR_OUT, 'handlePassThroughRoute', () =>
      this.handlePassThroughRoute()
    );

    this.mapRoute(
      RoutePattern.IMPROPERLY_ENCODED_PLUS,
      'handleImproperlyEncodedPlusRoute',
      ctx => this.handleImproperlyEncodedPlusRoute(ctx)
    );

    this.mapRoute(RoutePattern.PLUGIN_SCREEN, 'handlePluginScreen', ctx =>
      this.handlePluginScreen(ctx)
    );

    this.mapRoute(
      RoutePattern.DOCUMENTATION_SEARCH_FILTER,
      'handleDocumentationSearchRoute',
      ctx => this.handleDocumentationSearchRoute(ctx)
    );

    // redirects /Documentation/q/* to /Documentation/q/filter:*
    this.mapRoute(
      RoutePattern.DOCUMENTATION_SEARCH,
      'handleDocumentationSearchRedirectRoute',
      ctx => this.handleDocumentationSearchRedirectRoute(ctx)
    );

    // Makes sure /Documentation/* links work (don't return 404)
    this.mapRoute(
      RoutePattern.DOCUMENTATION,
      'handleDocumentationRedirectRoute',
      ctx => this.handleDocumentationRedirectRoute(ctx)
    );

    // Note: this route should appear last so it only catches URLs unmatched
    // by other patterns.
    this.mapRoute(RoutePattern.DEFAULT, 'handleDefaultRoute', () =>
      this.handleDefaultRoute()
    );

    page.start();
  }

  /**
   * @return if handling the route involves asynchrony, then a
   * promise is returned. Otherwise, synchronous handling returns null.
   */
  handleRootRoute(ctx: PageContext) {
    if (ctx.querystring.match(/^closeAfterLogin/)) {
      // Close child window on redirect after login.
      window.close();
      return null;
    }
    let hash = this.getHashFromCanonicalPath(ctx.canonicalPath);
    // For backward compatibility with GWT links.
    if (hash) {
      // In certain login flows the server may redirect to a hash without
      // a leading slash, which page.js doesn't handle correctly.
      if (hash[0] !== '/') {
        hash = '/' + hash;
      }
      if (hash.includes('/ /') && ctx.canonicalPath.includes('/+/')) {
        // Path decodes all '+' to ' ' -- this breaks project-based URLs.
        // See Issue 6888.
        hash = hash.replace('/ /', '/+/');
      }
      const base = getBaseUrl();
      let newUrl = base + hash;
      if (hash.startsWith('/VE/')) {
        newUrl = base + '/settings' + hash;
      }
      this.redirect(newUrl);
      return null;
    }
    return this.restApiService.getLoggedIn().then(loggedIn => {
      if (loggedIn) {
        this.redirect('/dashboard/self');
      } else {
        this.redirect('/q/status:open+-is:wip');
      }
    });
  }

  /**
   * Handle dashboard routes. These may be user, or project dashboards.
   */
  handleDashboardRoute(ctx: PageContext) {
    // User dashboard. We require viewing user to be logged in, else we
    // redirect to login for self dashboard or simple owner search for
    // other user dashboard.
    return this.restApiService.getLoggedIn().then(loggedIn => {
      if (!loggedIn) {
        if (ctx.params[0].toLowerCase() === 'self') {
          this.redirectToLogin(ctx.canonicalPath);
        } else {
          this.redirect('/q/owner:' + encodeURIComponent(ctx.params[0]));
        }
      } else {
        const state: DashboardViewState = {
          view: GerritView.DASHBOARD,
          user: ctx.params[0],
        };
        // Note that router model view must be updated before view models.
        this.setState(state);
        this.dashboardViewModel.setState(state);
      }
    });
  }

  handleCustomDashboardRoute(ctx: PageContext) {
    const queryParams = new URLSearchParams(ctx.querystring);

    let title = 'Custom Dashboard';
    const titleParam = queryParams.get('title');
    if (titleParam) title = titleParam;
    queryParams.delete('title');

    let forEachQuery = '';
    const forEachParam = queryParams.get('foreach');
    if (forEachParam) forEachQuery = forEachParam + ' ';
    queryParams.delete('foreach');

    const sections: DashboardSection[] = [];
    for (const [name, query] of queryParams) {
      if (!name || !query) continue;
      sections.push({name, query: `${forEachQuery}${query}`});
    }

    if (sections.length === 0) {
      this.redirect('/dashboard/self');
      return Promise.resolve();
    }

    const state: DashboardViewState = {
      view: GerritView.DASHBOARD,
      user: 'self',
      sections,
      title,
    };
    // Note that router model view must be updated before view models.
    this.setState(state);
    this.dashboardViewModel.setState(state);
    return Promise.resolve();
  }

  handleProjectDashboardRoute(ctx: PageContext) {
    const project = ctx.params[0] as RepoName;
    const state: DashboardViewState = {
      view: GerritView.DASHBOARD,
      project,
      dashboard: decodeURIComponent(ctx.params[1]) as DashboardId,
    };
    // Note that router model view must be updated before view models.
    this.setState(state);
    this.dashboardViewModel.setState(state);
    this.reporting.setRepoName(project);
  }

  handleLegacyProjectDashboardRoute(ctx: PageContext) {
    this.redirect('/p/' + ctx.params[0] + '/+/dashboard/' + ctx.params[1]);
  }

  handleGroupInfoRoute(ctx: PageContext) {
    this.redirect('/admin/groups/' + encodeURIComponent(ctx.params[0]));
  }

  handleGroupSelfRedirectRoute(_: PageContext) {
    this.redirect('/settings/#Groups');
  }

  handleGroupRoute(ctx: PageContext) {
    const state: GroupViewState = {
      view: GerritView.GROUP,
      groupId: ctx.params[0] as GroupId,
    };
    // Note that router model view must be updated before view models.
    this.setState(state);
    this.groupViewModel.setState(state);
  }

  handleGroupAuditLogRoute(ctx: PageContext) {
    const state: GroupViewState = {
      view: GerritView.GROUP,
      detail: GroupDetailView.LOG,
      groupId: ctx.params[0] as GroupId,
    };
    // Note that router model view must be updated before view models.
    this.setState(state);
    this.groupViewModel.setState(state);
  }

  handleGroupMembersRoute(ctx: PageContext) {
    const state: GroupViewState = {
      view: GerritView.GROUP,
      detail: GroupDetailView.MEMBERS,
      groupId: ctx.params[0] as GroupId,
    };
    // Note that router model view must be updated before view models.
    this.setState(state);
    this.groupViewModel.setState(state);
  }

  handleGroupListOffsetRoute(ctx: PageContext) {
    const state: AdminViewState = {
      view: GerritView.ADMIN,
      adminView: AdminChildView.GROUPS,
      offset: ctx.params[1] || 0,
      filter: null,
      openCreateModal: ctx.hash === 'create',
    };
    // Note that router model view must be updated before view models.
    this.setState(state);
    this.adminViewModel.setState(state);
  }

  handleGroupListFilterOffsetRoute(ctx: PageContext) {
    const state: AdminViewState = {
      view: GerritView.ADMIN,
      adminView: AdminChildView.GROUPS,
      offset: ctx.params['offset'],
      filter: ctx.params['filter'],
    };
    // Note that router model view must be updated before view models.
    this.setState(state);
    this.adminViewModel.setState(state);
  }

  handleGroupListFilterRoute(ctx: PageContext) {
    const state: AdminViewState = {
      view: GerritView.ADMIN,
      adminView: AdminChildView.GROUPS,
      filter: ctx.params['filter'] || null,
    };
    // Note that router model view must be updated before view models.
    this.setState(state);
    this.adminViewModel.setState(state);
  }

  handleProjectsOldRoute(ctx: PageContext) {
    let params = '';
    if (ctx.params[1]) {
      params = encodeURIComponent(ctx.params[1]);
      if (ctx.params[1].includes(',')) {
        params = encodeURIComponent(ctx.params[1]).replace('%2C', ',');
      }
    }

    this.redirect(`/admin/repos/${params}`);
  }

  handleRepoCommandsRoute(ctx: PageContext) {
    const repo = ctx.params[0] as RepoName;
    const state: RepoViewState = {
      view: GerritView.REPO,
      detail: RepoDetailView.COMMANDS,
      repo,
    };
    // Note that router model view must be updated before view models.
    this.setState(state);
    this.repoViewModel.setState(state);
    this.reporting.setRepoName(repo);
  }

  handleRepoGeneralRoute(ctx: PageContext) {
    const repo = ctx.params[0] as RepoName;
    const state: RepoViewState = {
      view: GerritView.REPO,
      detail: RepoDetailView.GENERAL,
      repo,
    };
    // Note that router model view must be updated before view models.
    this.setState(state);
    this.repoViewModel.setState(state);
    this.reporting.setRepoName(repo);
  }

  handleRepoAccessRoute(ctx: PageContext) {
    const repo = ctx.params[0] as RepoName;
    const state: RepoViewState = {
      view: GerritView.REPO,
      detail: RepoDetailView.ACCESS,
      repo,
    };
    // Note that router model view must be updated before view models.
    this.setState(state);
    this.repoViewModel.setState(state);
    this.reporting.setRepoName(repo);
  }

  handleRepoDashboardsRoute(ctx: PageContext) {
    const repo = ctx.params[0] as RepoName;
    const state: RepoViewState = {
      view: GerritView.REPO,
      detail: RepoDetailView.DASHBOARDS,
      repo,
    };
    // Note that router model view must be updated before view models.
    this.setState(state);
    this.repoViewModel.setState(state);
    this.reporting.setRepoName(repo);
  }

  handleBranchListOffsetRoute(ctx: PageContext) {
    const state: RepoViewState = {
      view: GerritView.REPO,
      detail: RepoDetailView.BRANCHES,
      repo: ctx.params[0] as RepoName,
      offset: ctx.params[2] || 0,
      filter: null,
    };
    // Note that router model view must be updated before view models.
    this.setState(state);
    this.repoViewModel.setState(state);
  }

  handleBranchListFilterOffsetRoute(ctx: PageContext) {
    const state: RepoViewState = {
      view: GerritView.REPO,
      detail: RepoDetailView.BRANCHES,
      repo: ctx.params['repo'] as RepoName,
      offset: ctx.params['offset'],
      filter: ctx.params['filter'],
    };
    // Note that router model view must be updated before view models.
    this.setState(state);
    this.repoViewModel.setState(state);
  }

  handleBranchListFilterRoute(ctx: PageContext) {
    const state: RepoViewState = {
      view: GerritView.REPO,
      detail: RepoDetailView.BRANCHES,
      repo: ctx.params['repo'] as RepoName,
      filter: ctx.params['filter'] || null,
    };
    // Note that router model view must be updated before view models.
    this.setState(state);
    this.repoViewModel.setState(state);
  }

  handleTagListOffsetRoute(ctx: PageContext) {
    const state: RepoViewState = {
      view: GerritView.REPO,
      detail: RepoDetailView.TAGS,
      repo: ctx.params[0] as RepoName,
      offset: ctx.params[2] || 0,
      filter: null,
    };
    // Note that router model view must be updated before view models.
    this.setState(state);
    this.repoViewModel.setState(state);
  }

  handleTagListFilterOffsetRoute(ctx: PageContext) {
    const state: RepoViewState = {
      view: GerritView.REPO,
      detail: RepoDetailView.TAGS,
      repo: ctx.params['repo'] as RepoName,
      offset: ctx.params['offset'],
      filter: ctx.params['filter'],
    };
    // Note that router model view must be updated before view models.
    this.setState(state);
    this.repoViewModel.setState(state);
  }

  handleTagListFilterRoute(ctx: PageContext) {
    const state: RepoViewState = {
      view: GerritView.REPO,
      detail: RepoDetailView.TAGS,
      repo: ctx.params['repo'] as RepoName,
      filter: ctx.params['filter'] || null,
    };
    // Note that router model view must be updated before view models.
    this.setState(state);
    this.repoViewModel.setState(state);
  }

  handleRepoListOffsetRoute(ctx: PageContext) {
    const state: AdminViewState = {
      view: GerritView.ADMIN,
      adminView: AdminChildView.REPOS,
      offset: ctx.params[1] || 0,
      filter: null,
      openCreateModal: ctx.hash === 'create',
    };
    // Note that router model view must be updated before view models.
    this.setState(state);
    this.adminViewModel.setState(state);
  }

  handleRepoListFilterOffsetRoute(ctx: PageContext) {
    const state: AdminViewState = {
      view: GerritView.ADMIN,
      adminView: AdminChildView.REPOS,
      offset: ctx.params['offset'],
      filter: ctx.params['filter'],
    };
    // Note that router model view must be updated before view models.
    this.setState(state);
    this.adminViewModel.setState(state);
  }

  handleRepoListFilterRoute(ctx: PageContext) {
    const state: AdminViewState = {
      view: GerritView.ADMIN,
      adminView: AdminChildView.REPOS,
      filter: ctx.params['filter'] || null,
    };
    // Note that router model view must be updated before view models.
    this.setState(state);
    this.adminViewModel.setState(state);
  }

  handleCreateProjectRoute(_: PageContext) {
    // Redirects the legacy route to the new route, which displays the project
    // list with a hash 'create'.
    this.redirect('/admin/repos#create');
  }

  handleCreateGroupRoute(_: PageContext) {
    // Redirects the legacy route to the new route, which displays the group
    // list with a hash 'create'.
    this.redirect('/admin/groups#create');
  }

  handleRepoRoute(ctx: PageContext) {
    this.redirect(ctx.path + ',general');
  }

  handlePluginListOffsetRoute(ctx: PageContext) {
    const state: AdminViewState = {
      view: GerritView.ADMIN,
      adminView: AdminChildView.PLUGINS,
      offset: ctx.params[1] || 0,
      filter: null,
    };
    // Note that router model view must be updated before view models.
    this.setState(state);
    this.adminViewModel.setState(state);
  }

  handlePluginListFilterOffsetRoute(ctx: PageContext) {
    const state: AdminViewState = {
      view: GerritView.ADMIN,
      adminView: AdminChildView.PLUGINS,
      offset: ctx.params['offset'],
      filter: ctx.params['filter'],
    };
    // Note that router model view must be updated before view models.
    this.setState(state);
    this.adminViewModel.setState(state);
  }

  handlePluginListFilterRoute(ctx: PageContext) {
    const state: AdminViewState = {
      view: GerritView.ADMIN,
      adminView: AdminChildView.PLUGINS,
      filter: ctx.params['filter'] || null,
    };
    // Note that router model view must be updated before view models.
    this.setState(state);
    this.adminViewModel.setState(state);
  }

  handlePluginListRoute(_: PageContext) {
    const state: AdminViewState = {
      view: GerritView.ADMIN,
      adminView: AdminChildView.PLUGINS,
    };
    // Note that router model view must be updated before view models.
    this.setState(state);
    this.adminViewModel.setState(state);
  }

  handleQueryRoute(ctx: PageContext) {
    const state: Partial<SearchViewState> = {
      view: GerritView.SEARCH,
      query: ctx.params[0],
      offset: ctx.params[2],
    };
    // Note that router model view must be updated before view models.
    this.setState(state as AppElementParams);
    this.searchViewModel.updateState(state);
  }

  handleChangeIdQueryRoute(ctx: PageContext) {
    // TODO(pcc): This will need to indicate that this was a change ID query if
    // standard queries gain the ability to search places like commit messages
    // for change IDs.
    const state: Partial<SearchViewState> = {
      view: GerritView.SEARCH,
      query: ctx.params[0],
      offset: undefined,
    };
    // Note that router model view must be updated before view models.
    this.setState(state as AppElementParams);
    this.searchViewModel.updateState(state);
  }

  handleQueryLegacySuffixRoute(ctx: PageContext) {
    this.redirect(ctx.path.replace(LEGACY_QUERY_SUFFIX_PATTERN, ''));
  }

  handleChangeNumberLegacyRoute(ctx: PageContext) {
    this.redirect('/c/' + encodeURIComponent(ctx.params[0]));
  }

  handleChangeRoute(ctx: PageContext) {
    // Parameter order is based on the regex group number matched.
    const changeNum = Number(ctx.params[1]) as NumericChangeId;
    const state: ChangeViewState = {
      repo: ctx.params[0] as RepoName,
      changeNum,
      basePatchNum: convertToPatchSetNum(ctx.params[4]) as BasePatchSetNum,
      patchNum: convertToPatchSetNum(ctx.params[6]) as RevisionPatchSetNum,
      view: GerritView.CHANGE,
    };

    const queryMap = new URLSearchParams(ctx.querystring);
    if (queryMap.has('forceReload')) state.forceReload = true;
    if (queryMap.has('openReplyDialog')) state.openReplyDialog = true;

    const tab = queryMap.get('tab');
    if (tab) state.tab = tab;
    const checksPatchset = Number(queryMap.get('checksPatchset'));
    if (Number.isInteger(checksPatchset) && checksPatchset > 0) {
      state.checksPatchset = checksPatchset as PatchSetNumber;
    }
    const filter = queryMap.get('filter');
    if (filter) state.filter = filter;
    const checksResultsFilter = queryMap.get('checksResultsFilter');
    if (checksResultsFilter) state.checksResultsFilter = checksResultsFilter;
    const attempt = stringToAttemptChoice(queryMap.get('attempt'));
    if (attempt && attempt !== LATEST_ATTEMPT) state.attempt = attempt;
    const selected = queryMap.get('checksRunsSelected');
    if (selected) state.checksRunsSelected = new Set(selected.split(','));

    assertIsDefined(state.repo, 'project');
    this.reporting.setRepoName(state.repo);
    this.reporting.setChangeId(changeNum);
    this.normalizePatchRangeParams(state);
    // Note that router model view must be updated before view models.
    this.setState(state);
    this.changeViewModel.setState(state);
  }

  handleCommentRoute(ctx: PageContext) {
    const changeNum = Number(ctx.params[1]) as NumericChangeId;
    const state: DiffViewState = {
      repo: ctx.params[0] as RepoName,
      changeNum,
      commentId: ctx.params[2] as UrlEncodedCommentId,
      view: GerritView.DIFF,
      commentLink: true,
    };
    this.reporting.setRepoName(state.repo ?? '');
    this.reporting.setChangeId(changeNum);
    this.normalizePatchRangeParams(state);
    // Note that router model view must be updated before view models.
    this.setState(state);
    this.diffViewModel.setState(state);
  }

  handleCommentsRoute(ctx: PageContext) {
    const changeNum = Number(ctx.params[1]) as NumericChangeId;
    const state: ChangeViewState = {
      repo: ctx.params[0] as RepoName,
      changeNum,
      commentId: ctx.params[2] as UrlEncodedCommentId,
      view: GerritView.CHANGE,
    };
    assertIsDefined(state.repo);
    this.reporting.setRepoName(state.repo);
    this.reporting.setChangeId(changeNum);
    this.normalizePatchRangeParams(state);
    // Note that router model view must be updated before view models.
    this.setState(state);
    this.changeViewModel.setState(state);
  }

  handleDiffRoute(ctx: PageContext) {
    const changeNum = Number(ctx.params[1]) as NumericChangeId;
    // Parameter order is based on the regex group number matched.
    const state: DiffViewState = {
      repo: ctx.params[0] as RepoName,
      changeNum,
      basePatchNum: convertToPatchSetNum(ctx.params[4]) as BasePatchSetNum,
      patchNum: convertToPatchSetNum(ctx.params[6]) as RevisionPatchSetNum,
      path: ctx.params[8],
      view: GerritView.DIFF,
    };
    const address = this.parseLineAddress(ctx.hash);
    if (address) {
      state.leftSide = address.leftSide;
      state.lineNum = address.lineNum;
    }
    this.reporting.setRepoName(state.repo ?? '');
    this.reporting.setChangeId(changeNum);
    this.normalizePatchRangeParams(state);
    // Note that router model view must be updated before view models.
    this.setState(state);
    this.diffViewModel.setState(state);
  }

  handleChangeLegacyRoute(ctx: PageContext) {
    const changeNum = Number(ctx.params[0]) as NumericChangeId;
    if (!changeNum) {
      this.show404();
      return;
    }
    this.restApiService.getFromProjectLookup(changeNum).then(project => {
      // Show a 404 and terminate if the lookup request failed. Attempting
      // to redirect after failing to get the project loops infinitely.
      if (!project) {
        this.show404();
        return;
      }
      this.redirect(`/c/${project}/+/${changeNum}/${ctx.params[1]}`);
    });
  }

  handleLegacyLinenum(ctx: PageContext) {
    this.redirect(ctx.path.replace(LEGACY_LINENUM_PATTERN, '#$1'));
  }

  handleDiffEditRoute(ctx: PageContext) {
    // Parameter order is based on the regex group number matched.
    const project = ctx.params[0] as RepoName;
    const changeNum = Number(ctx.params[1]) as NumericChangeId;
    const state: EditViewState = {
      repo: project,
      changeNum,
      // for edit view params, patchNum cannot be undefined
      patchNum: convertToPatchSetNum(ctx.params[2]) as RevisionPatchSetNum,
      path: ctx.params[3],
      lineNum: Number(ctx.hash),
      view: GerritView.EDIT,
    };
    this.normalizePatchRangeParams(state);
    // Note that router model view must be updated before view models.
    this.setState(state);
    this.editViewModel.setState(state);
    this.reporting.setRepoName(project);
    this.reporting.setChangeId(changeNum);
  }

  handleChangeEditRoute(ctx: PageContext) {
    // Parameter order is based on the regex group number matched.
    const project = ctx.params[0] as RepoName;
    const changeNum = Number(ctx.params[1]) as NumericChangeId;
    const queryMap = new URLSearchParams(ctx.querystring);
    const state: ChangeViewState = {
      repo: project,
      changeNum,
      patchNum: convertToPatchSetNum(ctx.params[3]) as RevisionPatchSetNum,
      view: GerritView.CHANGE,
      edit: true,
    };
    const tab = queryMap.get('tab');
    if (tab) state.tab = tab;
    if (queryMap.has('forceReload')) {
      state.forceReload = true;
      history.replaceState(
        null,
        '',
        location.href.replace(/[?&]forceReload=true/, '')
      );
    }
    this.normalizePatchRangeParams(state);
    // Note that router model view must be updated before view models.
    this.setState(state);
    this.changeViewModel.setState(state);
    this.reporting.setRepoName(project);
    this.reporting.setChangeId(changeNum);
  }

  handleAgreementsRoute() {
    this.redirect('/settings/#Agreements');
  }

  handleNewAgreementsRoute() {
    const state: AgreementViewState = {
      view: GerritView.AGREEMENTS,
    };
    // Note that router model view must be updated before view models.
    this.setState(state);
    this.agreementViewModel.setState(state);
  }

  handleSettingsLegacyRoute(ctx: PageContext) {
    // email tokens may contain '+' but no space.
    // The parameter parsing replaces all '+' with a space,
    // undo that to have valid tokens.
    const token = ctx.params[0].replace(/ /g, '+');
    const state: SettingsViewState = {
      view: GerritView.SETTINGS,
      emailToken: token,
    };
    // Note that router model view must be updated before view models.
    this.setState(state);
    this.settingsViewModel.setState(state);
  }

  handleSettingsRoute(_: PageContext) {
    const state: SettingsViewState = {view: GerritView.SETTINGS};
    // Note that router model view must be updated before view models.
    this.setState(state);
    this.settingsViewModel.setState(state);
  }

  handleRegisterRoute(ctx: PageContext) {
    this.setState({justRegistered: true});
    let path = ctx.params[0] || '/';

    // Prevent redirect looping.
    if (path.startsWith('/register')) {
      path = '/';
    }

    if (path[0] !== '/') {
      return;
    }
    this.redirect(getBaseUrl() + path);
  }

  /**
   * Handler for routes that should pass through the router and not be caught
   * by the catchall _handleDefaultRoute handler.
   */
  handlePassThroughRoute() {
    windowLocationReload();
  }

  /**
   * URL may sometimes have /+/ encoded to / /.
   * Context: Issue 6888, Issue 7100
   */
  handleImproperlyEncodedPlusRoute(ctx: PageContext) {
    let hash = this.getHashFromCanonicalPath(ctx.canonicalPath);
    if (hash.length) {
      hash = '#' + hash;
    }
    this.redirect(`/c/${ctx.params[0]}/+/${ctx.params[1]}${hash}`);
  }

  handlePluginScreen(ctx: PageContext) {
    const state: PluginViewState = {
      view: GerritView.PLUGIN_SCREEN,
      plugin: ctx.params[0],
      screen: ctx.params[1],
    };
    // Note that router model view must be updated before view models.
    this.setState(state);
    this.pluginViewModel.setState(state);
  }

  handleDocumentationSearchRoute(ctx: PageContext) {
    const state: DocumentationViewState = {
      view: GerritView.DOCUMENTATION_SEARCH,
      filter: ctx.params['filter'] || null,
    };
    // Note that router model view must be updated before view models.
    this.setState(state);
    this.documentationViewModel.setState(state);
  }

  handleDocumentationSearchRedirectRoute(ctx: PageContext) {
    this.redirect(
      '/Documentation/q/filter:' + encodeURIComponent(ctx.params[0])
    );
  }

  handleDocumentationRedirectRoute(ctx: PageContext) {
    if (ctx.params[1]) {
      windowLocationReload();
    } else {
      // Redirect /Documentation to /Documentation/index.html
      this.redirect('/Documentation/index.html');
    }
  }

  /**
   * Catchall route for when no other route is matched.
   */
  handleDefaultRoute() {
    if (this._isInitialLoad) {
      // Server recognized this route as polygerrit, so we show 404.
      this.show404();
    } else {
      // Route can be recognized by server, so we pass it to server.
      this.handlePassThroughRoute();
    }
  }

  private show404() {
    // Note: the app's 404 display is tightly-coupled with catching 404
    // network responses, so we simulate a 404 response status to display it.
    // TODO: Decouple the gr-app error view from network responses.
    firePageError(new Response('', {status: 404}));
  }
}<|MERGE_RESOLUTION|>--- conflicted
+++ resolved
@@ -317,7 +317,6 @@
         if (this.view !== GerritView.CHANGE) return;
         const browserUrl = new URL(window.location.toString());
         const stateUrl = new URL(createChangeUrl(state), browserUrl);
-<<<<<<< HEAD
 
         // Keeping the hash and certain parameters are stop-gap solution. We
         // should find better ways of maintaining an overall consistent URL
@@ -327,9 +326,6 @@
           if (p[0] === 'experiment') stateUrl.searchParams.append(p[0], p[1]);
         }
 
-=======
-        stateUrl.hash = browserUrl.hash;
->>>>>>> 8ab81bc3
         if (browserUrl.toString() !== stateUrl.toString()) {
           page.replace(
             stateUrl.toString(),
@@ -358,12 +354,8 @@
   }
 
   setState(state: AppElementParams) {
-    if (
-      'project' in state &&
-      state.project !== undefined &&
-      'changeNum' in state
-    )
-      this.restApiService.setInProjectLookup(state.changeNum, state.project);
+    if ('repo' in state && state.repo !== undefined && 'changeNum' in state)
+      this.restApiService.setInProjectLookup(state.changeNum, state.repo);
 
     this.routerModel.setState({
       view: state.view,
