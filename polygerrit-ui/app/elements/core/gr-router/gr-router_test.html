--- conflicted
+++ resolved
@@ -211,6 +211,7 @@
       '_handleImproperlyEncodedPlusRoute',
       '_handlePassThroughRoute',
       '_handleProjectDashboardRoute',
+      '_handleLegacyProjectDashboardRoute',
       '_handleProjectsOldRoute',
       '_handleRepoAccessRoute',
       '_handleRepoDashboardsRoute',
@@ -241,7 +242,6 @@
     assert.deepEqual(actualDoesNotRequireAuth, shouldNotRequireAuth);
   });
 
-<<<<<<< HEAD
   test('_redirectIfNotLoggedIn while logged in', () => {
     sandbox.stub(element.$.restAPI, 'getLoggedIn')
         .returns(Promise.resolve(true));
@@ -249,84 +249,6 @@
     const redirectStub = sandbox.stub(element, '_redirectToLogin');
     return element._redirectIfNotLoggedIn(data).then(() => {
       assert.isFalse(redirectStub.called);
-=======
-      const actualRequiresAuth = Object.keys(requiresAuth);
-      actualRequiresAuth.sort();
-      const actualDoesNotRequireAuth = Object.keys(doesNotRequireAuth);
-      actualDoesNotRequireAuth.sort();
-
-      const shouldRequireAutoAuth = [
-        '_handleAgreementsRoute',
-        '_handleChangeEditRoute',
-        '_handleCreateGroupRoute',
-        '_handleCreateProjectRoute',
-        '_handleDiffEditRoute',
-        '_handleGroupAuditLogRoute',
-        '_handleGroupInfoRoute',
-        '_handleGroupListFilterOffsetRoute',
-        '_handleGroupListFilterRoute',
-        '_handleGroupListOffsetRoute',
-        '_handleGroupMembersRoute',
-        '_handleGroupRoute',
-        '_handleGroupSelfRedirectRoute',
-        '_handleNewAgreementsRoute',
-        '_handlePluginListFilterOffsetRoute',
-        '_handlePluginListFilterRoute',
-        '_handlePluginListOffsetRoute',
-        '_handlePluginListRoute',
-        '_handleRepoCommandsRoute',
-        '_handleSettingsLegacyRoute',
-        '_handleSettingsRoute',
-      ];
-      assert.deepEqual(actualRequiresAuth, shouldRequireAutoAuth);
-
-      const unauthenticatedHandlers = [
-        '_handleBranchListFilterOffsetRoute',
-        '_handleBranchListFilterRoute',
-        '_handleBranchListOffsetRoute',
-        '_handleChangeNumberLegacyRoute',
-        '_handleChangeRoute',
-        '_handleDiffRoute',
-        '_handleDefaultRoute',
-        '_handleChangeLegacyRoute',
-        '_handleDiffLegacyRoute',
-        '_handleDocumentationRedirectRoute',
-        '_handleDocumentationSearchRoute',
-        '_handleDocumentationSearchRedirectRoute',
-        '_handleLegacyLinenum',
-        '_handleImproperlyEncodedPlusRoute',
-        '_handlePassThroughRoute',
-        '_handleProjectDashboardRoute',
-        '_handleLegacyProjectDashboardRoute',
-        '_handleProjectsOldRoute',
-        '_handleRepoAccessRoute',
-        '_handleRepoDashboardsRoute',
-        '_handleRepoListFilterOffsetRoute',
-        '_handleRepoListFilterRoute',
-        '_handleRepoListOffsetRoute',
-        '_handleRepoRoute',
-        '_handleQueryLegacySuffixRoute',
-        '_handleQueryRoute',
-        '_handleRegisterRoute',
-        '_handleTagListFilterOffsetRoute',
-        '_handleTagListFilterRoute',
-        '_handleTagListOffsetRoute',
-        '_handlePluginScreen',
-      ];
-
-      // Handler names that check authentication themselves, and thus don't need
-      // it performed for them.
-      const selfAuthenticatingHandlers = [
-        '_handleDashboardRoute',
-        '_handleCustomDashboardRoute',
-        '_handleRootRoute',
-      ];
-
-      const shouldNotRequireAuth = unauthenticatedHandlers
-          .concat(selfAuthenticatingHandlers);
-      shouldNotRequireAuth.sort();
-      assert.deepEqual(actualDoesNotRequireAuth, shouldNotRequireAuth);
->>>>>>> 7f38d1c6
     });
   });
 
@@ -706,6 +628,14 @@
       handlePassThroughRoute = sandbox.stub(element, '_handlePassThroughRoute');
     });
 
+    test('_handleLegacyProjectDashboardRoute', () => {
+      const params = {0: 'gerrit/project', 1: 'dashboard:main'};
+      element._handleLegacyProjectDashboardRoute({params});
+      assert.isTrue(redirectStub.calledOnce);
+      assert.equal(redirectStub.lastCall.args[0],
+          '/p/gerrit/project/+/dashboard/dashboard:main');
+    });
+
     test('_handleAgreementsRoute', () => {
       const data = {params: {}};
       element._handleAgreementsRoute(data);
@@ -764,26 +694,9 @@
       sandbox.stub(page, 'base');
       element._startRouter();
 
-<<<<<<< HEAD
       const appElementStub = {dispatchEvent: sinon.stub()};
       element._appElement = () => appElementStub;
       element._handleDefaultRoute();
-=======
-      test('_handleLegacyProjectDashboardRoute', () => {
-        const params = {0: 'gerrit/project', 1: 'dashboard:main'};
-        element._handleLegacyProjectDashboardRoute({params});
-        assert.isTrue(redirectStub.calledOnce);
-        assert.equal(redirectStub.lastCall.args[0],
-            '/p/gerrit/project/+/dashboard/dashboard:main');
-      });
-
-      test('_handleAgreementsRoute', () => {
-        const data = {params: {}};
-        element._handleAgreementsRoute(data);
-        assert.isTrue(redirectStub.calledOnce);
-        assert.equal(redirectStub.lastCall.args[0], '/settings/#Agreements');
-      });
->>>>>>> 7f38d1c6
 
       onExit('', () => {}); // we left page;
 
