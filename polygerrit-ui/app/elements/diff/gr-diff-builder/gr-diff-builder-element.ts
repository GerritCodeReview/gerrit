--- conflicted
+++ resolved
@@ -68,8 +68,6 @@
   return prefs.font_size * 4;
 }
 
-<<<<<<< HEAD
-=======
 function annotateSymbols(
   contentEl: HTMLElement,
   line: GrDiffLine,
@@ -95,7 +93,6 @@
   }
 }
 
->>>>>>> be1bce83
 @customElement('gr-diff-builder')
 export class GrDiffBuilderElement extends PolymerElement {
   static get template() {
