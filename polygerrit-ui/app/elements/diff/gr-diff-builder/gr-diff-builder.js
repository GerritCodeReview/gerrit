/**
 * @license
 * Copyright (C) 2016 The Android Open Source Project
 *
 * Licensed under the Apache License, Version 2.0 (the 'License');
 * you may not use this file except in compliance with the License.
 * You may obtain a copy of the License at
 *
 * http://www.apache.org/licenses/LICENSE-2.0
 *
 * Unless required by applicable law or agreed to in writing, software
 * distributed under the License is distributed on an 'AS IS' BASIS,
 * WITHOUT WARRANTIES OR CONDITIONS OF ANY KIND, either express or implied.
 * See the License for the specific language governing permissions and
 * limitations under the License.
 */
(function(window, GrDiffGroup, GrDiffLine) {
  'use strict';

  // Prevent redefinition.
  if (window.GrDiffBuilder) { return; }

  /**
   * In JS, unicode code points above 0xFFFF occupy two elements of a string.
   * For example '𐀏'.length is 2. An occurence of such a code point is called a
   * surrogate pair.
   *
   * This regex segments a string along tabs ('\t') and surrogate pairs, since
   * these are two cases where '1 char' does not automatically imply '1 column'.
   *
   * TODO: For human languages whose orthographies use combining marks, this
   * approach won't correctly identify the grapheme boundaries. In those cases,
   * a grapheme consists of multiple code points that should count as only one
   * character against the column limit. Getting that correct (if it's desired)
   * is probably beyond the limits of a regex, but there are nonstandard APIs to
   * do this, and proposed (but, as of Nov 2017, unimplemented) standard APIs.
   *
   * Further reading:
   *   On Unicode in JS: https://mathiasbynens.be/notes/javascript-unicode
   *   Graphemes: http://unicode.org/reports/tr29/#Grapheme_Cluster_Boundaries
   *   A proposed JS API: https://github.com/tc39/proposal-intl-segmenter
   */
  const REGEX_TAB_OR_SURROGATE_PAIR = /\t|[\uD800-\uDBFF][\uDC00-\uDFFF]/;

  function GrDiffBuilder(diff, prefs, outputEl, layers) {
    this._diff = diff;
    this._prefs = prefs;
    this._outputEl = outputEl;
    this.groups = [];
    this._blameInfo = null;

    this.layers = layers || [];

    if (isNaN(prefs.tab_size) || prefs.tab_size <= 0) {
      throw Error('Invalid tab size from preferences.');
    }

    if (isNaN(prefs.line_length) || prefs.line_length <= 0) {
      throw Error('Invalid line length from preferences.');
    }

    for (const layer of this.layers) {
      if (layer.addListener) {
        layer.addListener(this._handleLayerUpdate.bind(this));
      }
    }
  }

  GrDiffBuilder.GroupType = {
    ADDED: 'b',
    BOTH: 'ab',
    REMOVED: 'a',
  };

  GrDiffBuilder.Highlights = {
    ADDED: 'edit_b',
    REMOVED: 'edit_a',
  };

  GrDiffBuilder.Side = {
    LEFT: 'left',
    RIGHT: 'right',
  };

  GrDiffBuilder.ContextButtonType = {
    ABOVE: 'above',
    BELOW: 'below',
    ALL: 'all',
  };

  const PARTIAL_CONTEXT_AMOUNT = 10;

  /**
   * Abstract method
   *
   * @param {string} outputEl
   * @param {number} fontSize
   */
  GrDiffBuilder.prototype.addColumns = function() {
    throw Error('Subclasses must implement addColumns');
  };

  /**
   * Abstract method
   *
   * @param {Object} group
   */
  GrDiffBuilder.prototype.buildSectionElement = function() {
    throw Error('Subclasses must implement buildSectionElement');
  };

  GrDiffBuilder.prototype.emitGroup = function(group, opt_beforeSection) {
    const element = this.buildSectionElement(group);
    this._outputEl.insertBefore(element, opt_beforeSection);
    group.element = element;
  };

  GrDiffBuilder.prototype.renderSection = function(element) {
    for (let i = 0; i < this.groups.length; i++) {
      const group = this.groups[i];
      if (group.element === element) {
        const newElement = this.buildSectionElement(group);
        group.element.parentElement.replaceChild(newElement, group.element);
        group.element = newElement;
        break;
      }
    }
  };

  GrDiffBuilder.prototype.getGroupsByLineRange = function(
      startLine, endLine, opt_side) {
    const groups = [];
    for (let i = 0; i < this.groups.length; i++) {
      const group = this.groups[i];
      if (group.lines.length === 0) {
        continue;
      }
      let groupStartLine = 0;
      let groupEndLine = 0;
      if (opt_side) {
        groupStartLine = group.lineRange[opt_side].start;
        groupEndLine = group.lineRange[opt_side].end;
      }

      if (groupStartLine === 0) { // Line was removed or added.
        groupStartLine = groupEndLine;
      }
      if (groupEndLine === 0) { // Line was removed or added.
        groupEndLine = groupStartLine;
      }
      if (startLine <= groupEndLine && endLine >= groupStartLine) {
        groups.push(group);
      }
    }
    return groups;
  };

  GrDiffBuilder.prototype.getContentByLine = function(lineNumber, opt_side,
      opt_root) {
    const root = Polymer.dom(opt_root || this._outputEl);
    const sideSelector = opt_side ? ('.' + opt_side) : '';
    return root.querySelector('td.lineNum[data-value="' + lineNumber +
        '"]' + sideSelector + ' ~ td.content .contentText');
  };

  /**
   * Find line elements or line objects by a range of line numbers and a side.
   *
   * @param {number} start The first line number
   * @param {number} end The last line number
   * @param {string} opt_side The side of the range. Either 'left' or 'right'.
   * @param {!Array<GrDiffLine>} out_lines The output list of line objects. Use
   *     null if not desired.
   * @param  {!Array<HTMLElement>} out_elements The output list of line elements.
   *     Use null if not desired.
   */
  GrDiffBuilder.prototype.findLinesByRange = function(start, end, opt_side,
      out_lines, out_elements) {
    const groups = this.getGroupsByLineRange(start, end, opt_side);
    for (const group of groups) {
      let content = null;
      for (const line of group.lines) {
        if ((opt_side === 'left' && line.type === GrDiffLine.Type.ADD) ||
            (opt_side === 'right' && line.type === GrDiffLine.Type.REMOVE)) {
          continue;
        }
        const lineNumber = opt_side === 'left' ?
          line.beforeNumber : line.afterNumber;
        if (lineNumber < start || lineNumber > end) { continue; }

        if (out_lines) { out_lines.push(line); }
        if (out_elements) {
          if (content) {
            content = this._getNextContentOnSide(content, opt_side);
          } else {
            content = this.getContentByLine(lineNumber, opt_side,
                group.element);
          }
          if (content) { out_elements.push(content); }
        }
      }
    }
  };

  /**
   * Re-renders the DIV.contentText elements for the given side and range of
   * diff content.
   */
  GrDiffBuilder.prototype._renderContentByRange = function(start, end, side) {
    const lines = [];
    const elements = [];
    let line;
    let el;
    this.findLinesByRange(start, end, side, lines, elements);
    for (let i = 0; i < lines.length; i++) {
      line = lines[i];
      el = elements[i];
      if (!el) {
        // Cannot re-render an element if it does not exist. This can happen
        // if lines are collapsed and not visible on the page yet.
        continue;
      }
      const lineNumberEl = this._getLineNumberEl(el, side);
      el.parentElement.replaceChild(
          this._createTextEl(lineNumberEl, line, side).firstChild,
          el);
    }
  };

  GrDiffBuilder.prototype.getSectionsByLineRange = function(
      startLine, endLine, opt_side) {
    return this.getGroupsByLineRange(startLine, endLine, opt_side).map(
        group => { return group.element; });
  };

  // TODO(wyatta): Move this completely into the processor.
  GrDiffBuilder.prototype._insertContextGroups = function(groups, lines,
      hiddenRange) {
    const linesBeforeCtx = lines.slice(0, hiddenRange[0]);
    const hiddenLines = lines.slice(hiddenRange[0], hiddenRange[1]);
    const linesAfterCtx = lines.slice(hiddenRange[1]);

    if (linesBeforeCtx.length > 0) {
      groups.push(new GrDiffGroup(GrDiffGroup.Type.BOTH, linesBeforeCtx));
    }

    const ctxLine = new GrDiffLine(GrDiffLine.Type.CONTEXT_CONTROL);
    ctxLine.contextGroup =
        new GrDiffGroup(GrDiffGroup.Type.BOTH, hiddenLines);
    groups.push(new GrDiffGroup(GrDiffGroup.Type.CONTEXT_CONTROL,
        [ctxLine]));

    if (linesAfterCtx.length > 0) {
      groups.push(new GrDiffGroup(GrDiffGroup.Type.BOTH, linesAfterCtx));
    }
  };

  GrDiffBuilder.prototype._createContextControl = function(section, line) {
    if (!line.contextGroup || !line.contextGroup.lines.length) {
      return null;
    }

    const td = this._createElement('td');
    const showPartialLinks =
        line.contextGroup.lines.length > PARTIAL_CONTEXT_AMOUNT;

    if (showPartialLinks) {
      td.appendChild(this._createContextButton(
          GrDiffBuilder.ContextButtonType.ABOVE, section, line));
      td.appendChild(document.createTextNode(' - '));
    }

    td.appendChild(this._createContextButton(
        GrDiffBuilder.ContextButtonType.ALL, section, line));

    if (showPartialLinks) {
      td.appendChild(document.createTextNode(' - '));
      td.appendChild(this._createContextButton(
          GrDiffBuilder.ContextButtonType.BELOW, section, line));
    }

    return td;
  };

  GrDiffBuilder.prototype._createContextButton = function(type, section, line) {
    const contextLines = line.contextGroup.lines;
    const context = PARTIAL_CONTEXT_AMOUNT;

    const button = this._createElement('gr-button', 'showContext');
    button.setAttribute('link', true);
    button.setAttribute('no-uppercase', true);

    let text;
    const groups = []; // The groups that replace this one if tapped.

    if (type === GrDiffBuilder.ContextButtonType.ALL) {
      text = 'Show ' + contextLines.length + ' common line';
      if (contextLines.length > 1) { text += 's'; }
      groups.push(line.contextGroup);
    } else if (type === GrDiffBuilder.ContextButtonType.ABOVE) {
      text = '+' + context + '↑';
      this._insertContextGroups(groups, contextLines,
          [context, contextLines.length]);
    } else if (type === GrDiffBuilder.ContextButtonType.BELOW) {
      text = '+' + context + '↓';
      this._insertContextGroups(groups, contextLines,
          [0, contextLines.length - context]);
    }

    Polymer.dom(button).textContent = text;

    button.addEventListener('tap', e => {
      e.detail = {
        groups,
        section,
      };
      // Let it bubble up the DOM tree.
    });

    return button;
  };

<<<<<<< HEAD
=======
  GrDiffBuilder.prototype._getCommentsForLine = function(comments, line,
      opt_side) {
    function byLineNum(lineNum) {
      return function(c) {
        return (c.line === lineNum) ||
               (c.line === undefined && lineNum === GrDiffLine.FILE);
      };
    }
    const leftComments =
        comments[GrDiffBuilder.Side.LEFT].filter(byLineNum(line.beforeNumber));
    const rightComments =
        comments[GrDiffBuilder.Side.RIGHT].filter(byLineNum(line.afterNumber));

    leftComments.forEach(c => { c.__commentSide = 'left'; });
    rightComments.forEach(c => { c.__commentSide = 'right'; });

    let result;

    switch (opt_side) {
      case GrDiffBuilder.Side.LEFT:
        result = leftComments;
        break;
      case GrDiffBuilder.Side.RIGHT:
        result = rightComments;
        break;
      default:
        result = leftComments.concat(rightComments);
        break;
    }

    return result;
  };

  /**
   * @param {Array<Object>} comments
   * @param {string} patchForNewThreads
   */
  GrDiffBuilder.prototype._getThreads = function(comments, patchForNewThreads) {
    const sortedComments = comments.slice(0).sort((a, b) => {
      if (b.__draft && !a.__draft ) { return 0; }
      if (a.__draft && !b.__draft ) { return 1; }
      return util.parseDate(a.updated) - util.parseDate(b.updated);
    });

    const threads = [];
    for (const comment of sortedComments) {
      // If the comment is in reply to another comment, find that comment's
      // thread and append to it.
      if (comment.in_reply_to) {
        const thread = threads.find(thread =>
          thread.comments.some(c => c.id === comment.in_reply_to));
        if (thread) {
          thread.comments.push(comment);
          continue;
        }
      }

      // Otherwise, this comment starts its own thread.
      const newThread = {
        start_datetime: comment.updated,
        comments: [comment],
        commentSide: comment.__commentSide,
        /**
         * Determines what the patchNum of a thread should be. Use patchNum from
         * comment if it exists, otherwise the property of the thread group.
         * This is needed for switching between side-by-side and unified views
         * when there are unsaved drafts.
         */
        patchNum: comment.patch_set || patchForNewThreads,
        rootId: comment.id || comment.__draftID,
      };
      if (comment.range) {
        newThread.range = Object.assign({}, comment.range);
      }
      threads.push(newThread);
    }
    return threads;
  };

  /**
   * Returns the patch number that new comment threads should be attached to.
   *
   * @param {GrDiffLine} line The line new thread will be attached to.
   * @param {string=} opt_side Set to LEFT to force adding it to the LEFT side -
   *     will be ignored if the left is a parent or a merge parent
   * @return {number} Patch set to attach the new thread to
   */
  GrDiffBuilder.prototype._determinePatchNumForNewThreads = function(
      patchRange, line, opt_side) {
    if ((line.type === GrDiffLine.Type.REMOVE ||
         opt_side === GrDiffBuilder.Side.LEFT) &&
        patchRange.basePatchNum !== 'PARENT' &&
        !Gerrit.PatchSetBehavior.isMergeParent(patchRange.basePatchNum)) {
      return patchRange.basePatchNum;
    } else {
      return patchRange.patchNum;
    }
  };

  /**
   * Returns whether the comments on the given line are on a (merge) parent.
   *
   * @param {string} firstCommentSide
   * @param {{basePatchNum: number, patchNum: number}} patchRange
   * @param {GrDiffLine} line The line the comments are on.
   * @param {string=} opt_side
   * @return {boolean} True iff the comments on the given line are on a (merge)
   *    parent.
   */
  GrDiffBuilder.prototype._determineIsOnParent = function(
      firstCommentSide, patchRange, line, opt_side) {
    return ((line.type === GrDiffLine.Type.REMOVE ||
             opt_side === GrDiffBuilder.Side.LEFT) &&
            (patchRange.basePatchNum === 'PARENT' ||
             Gerrit.PatchSetBehavior.isMergeParent(
                 patchRange.basePatchNum))) ||
          firstCommentSide === 'PARENT';
  };

  /**
   * @param {GrDiffLine} line
   * @param {string=} opt_side
   * @return {!Object}
   */
  GrDiffBuilder.prototype._commentThreadGroupForLine = function(
      line, opt_side) {
    const comments =
    this._getCommentsForLine(this._comments, line, opt_side);
    if (!comments || comments.length === 0) {
      return null;
    }

    const patchNum = this._determinePatchNumForNewThreads(
        this._comments.meta.patchRange, line, opt_side);
    const isOnParent = this._determineIsOnParent(
        comments[0].side, this._comments.meta.patchRange, line, opt_side);

    const threadGroupEl = this._createThreadGroupFn(patchNum, isOnParent,
        opt_side);
    threadGroupEl.threads = this._getThreads(comments, patchNum);
    if (opt_side) {
      threadGroupEl.setAttribute('data-side', opt_side);
    }
    return threadGroupEl;
  };

>>>>>>> 25673abb
  GrDiffBuilder.prototype._createLineEl = function(
      line, number, type, opt_class) {
    const td = this._createElement('td');
    if (opt_class) {
      td.classList.add(opt_class);
    }

    if (line.type === GrDiffLine.Type.REMOVE) {
      td.setAttribute('aria-label', `${number} removed`);
    } else if (line.type === GrDiffLine.Type.ADD) {
      td.setAttribute('aria-label', `${number} added`);
    }

    if (line.type === GrDiffLine.Type.BLANK) {
      return td;
    } else if (line.type === GrDiffLine.Type.CONTEXT_CONTROL) {
      td.classList.add('contextLineNum');
      td.setAttribute('data-value', '@@');
      td.textContent = '@@';
    } else if (line.type === GrDiffLine.Type.BOTH || line.type === type) {
      td.classList.add('lineNum');
      td.setAttribute('data-value', number);
      td.textContent = number === 'FILE' ? 'File' : number;
    }
    return td;
  };

  GrDiffBuilder.prototype._createTextEl = function(
      lineNumberEl, line, opt_side) {
    const td = this._createElement('td');
    if (line.type !== GrDiffLine.Type.BLANK) {
      td.classList.add('content');
    }
    td.classList.add(line.type);

    const lineLimit =
        !this._prefs.line_wrapping ? this._prefs.line_length : Infinity;

    const contentText =
        this._formatText(line.text, this._prefs.tab_size, lineLimit);
    if (opt_side) {
      contentText.setAttribute('data-side', opt_side);
    }

    for (const layer of this.layers) {
      layer.annotate(contentText, lineNumberEl, line);
    }

    td.appendChild(contentText);

    return td;
  };

  /**
   * Returns a 'div' element containing the supplied |text| as its innerText,
   * with '\t' characters expanded to a width determined by |tabSize|, and the
   * text wrapped at column |lineLimit|, which may be Infinity if no wrapping is
   * desired.
   *
   * @param {string} text The text to be formatted.
   * @param {number} tabSize The width of each tab stop.
   * @param {number} lineLimit The column after which to wrap lines.
   * @return {HTMLElement}
   */
  GrDiffBuilder.prototype._formatText = function(text, tabSize, lineLimit) {
    const contentText = this._createElement('div', 'contentText');

    let columnPos = 0;
    let textOffset = 0;
    for (const segment of text.split(REGEX_TAB_OR_SURROGATE_PAIR)) {
      if (segment) {
        // |segment| contains only normal characters. If |segment| doesn't fit
        // entirely on the current line, append chunks of |segment| followed by
        // line breaks.
        let rowStart = 0;
        let rowEnd = lineLimit - columnPos;
        while (rowEnd < segment.length) {
          contentText.appendChild(
              document.createTextNode(segment.substring(rowStart, rowEnd)));
          contentText.appendChild(this._createElement('span', 'br'));
          columnPos = 0;
          rowStart = rowEnd;
          rowEnd += lineLimit;
        }
        // Append the last part of |segment|, which fits on the current line.
        contentText.appendChild(
            document.createTextNode(segment.substring(rowStart)));
        columnPos += (segment.length - rowStart);
        textOffset += segment.length;
      }
      if (textOffset < text.length) {
        // Handle the special character at |textOffset|.
        if (text.startsWith('\t', textOffset)) {
          // Append a single '\t' character.
          let effectiveTabSize = tabSize - (columnPos % tabSize);
          if (columnPos + effectiveTabSize > lineLimit) {
            contentText.appendChild(this._createElement('span', 'br'));
            columnPos = 0;
            effectiveTabSize = tabSize;
          }
          contentText.appendChild(this._getTabWrapper(effectiveTabSize));
          columnPos += effectiveTabSize;
          textOffset++;
        } else {
          // Append a single surrogate pair.
          if (columnPos >= lineLimit) {
            contentText.appendChild(this._createElement('span', 'br'));
            columnPos = 0;
          }
          contentText.appendChild(document.createTextNode(
              text.substring(textOffset, textOffset + 2)));
          textOffset += 2;
          columnPos += 1;
        }
      }
    }
    return contentText;
  };

  /**
   * Returns a <span> element holding a '\t' character, that will visually
   * occupy |tabSize| many columns.
   *
   * @param {number} tabSize The effective size of this tab stop.
   * @return {HTMLElement}
   */
  GrDiffBuilder.prototype._getTabWrapper = function(tabSize) {
    // Force this to be a number to prevent arbitrary injection.
    const result = this._createElement('span', 'tab');
    result.style['tab-size'] = tabSize;
    result.style['-moz-tab-size'] = tabSize;
    result.innerText = '\t';
    return result;
  };

  GrDiffBuilder.prototype._createElement = function(tagName, classStr) {
    const el = document.createElement(tagName);
    // When Shady DOM is being used, these classes are added to account for
    // Polymer's polyfill behavior. In order to guarantee sufficient
    // specificity within the CSS rules, these are added to every element.
    // Since the Polymer DOM utility functions (which would do this
    // automatically) are not being used for performance reasons, this is
    // done manually.
    el.classList.add('style-scope', 'gr-diff');
    if (classStr) {
      for (const className of classStr.split(' ')) {
        el.classList.add(className);
      }
    }
    return el;
  };

  GrDiffBuilder.prototype._handleLayerUpdate = function(start, end, side) {
    this._renderContentByRange(start, end, side);
  };

  /**
   * Finds the next DIV.contentText element following the given element, and on
   * the same side. Will only search within a group.
   *
   * @param {HTMLElement} content
   * @param {string} side Either 'left' or 'right'
   * @return {HTMLElement}
   */
  GrDiffBuilder.prototype._getNextContentOnSide = function(content, side) {
    throw Error('Subclasses must implement _getNextContentOnSide');
  };

  /**
   * Determines whether the given group is either totally an addition or totally
   * a removal.
   *
   * @param {!Object} group (GrDiffGroup)
   * @return {boolean}
   */
  GrDiffBuilder.prototype._isTotal = function(group) {
    return group.type === GrDiffGroup.Type.DELTA &&
        (!group.adds.length || !group.removes.length) &&
        !(!group.adds.length && !group.removes.length);
  };

  /**
   * Set the blame information for the diff. For any already-rendered line,
   * re-render its blame cell content.
   *
   * @param {Object} blame
   */
  GrDiffBuilder.prototype.setBlame = function(blame) {
    this._blameInfo = blame;

    // TODO(wyatta): make this loop asynchronous.
    for (const commit of blame) {
      for (const range of commit.ranges) {
        for (let i = range.start; i <= range.end; i++) {
          // TODO(wyatta): this query is expensive, but, when traversing a
          // range, the lines are consecutive, and given the previous blame
          // cell, the next one can be reached cheaply.
          const el = this._getBlameByLineNum(i);
          if (!el) { continue; }
          // Remove the element's children (if any).
          while (el.hasChildNodes()) {
            el.removeChild(el.lastChild);
          }
          const blame = this._getBlameForBaseLine(i, commit);
          el.appendChild(blame);
        }
      }
    }
  };

  /**
   * Find the blame cell for a given line number.
   *
   * @param {number} lineNum
   * @return {HTMLTableDataCellElement}
   */
  GrDiffBuilder.prototype._getBlameByLineNum = function(lineNum) {
    const root = Polymer.dom(this._outputEl);
    return root.querySelector(`td.blame[data-line-number="${lineNum}"]`);
  };

  /**
   * Given a base line number, return the commit containing that line in the
   * current set of blame information. If no blame information has been
   * provided, null is returned.
   *
   * @param {number} lineNum
   * @return {Object} The commit information.
   */
  GrDiffBuilder.prototype._getBlameCommitForBaseLine = function(lineNum) {
    if (!this._blameInfo) { return null; }

    for (const blameCommit of this._blameInfo) {
      for (const range of blameCommit.ranges) {
        if (range.start <= lineNum && range.end >= lineNum) {
          return blameCommit;
        }
      }
    }
    return null;
  };

  /**
   * Given the number of a base line, get the content for the blame cell of that
   * line. If there is no blame information for that line, returns null.
   *
   * @param {number} lineNum
   * @param {Object=} opt_commit Optionally provide the commit object, so that
   *     it does not need to be searched.
   * @return {HTMLSpanElement}
   */
  GrDiffBuilder.prototype._getBlameForBaseLine = function(lineNum, opt_commit) {
    const commit = opt_commit || this._getBlameCommitForBaseLine(lineNum);
    if (!commit) { return null; }

    const isStartOfRange = commit.ranges.some(r => r.start === lineNum);

    const date = (new Date(commit.time * 1000)).toLocaleDateString();
    const blameNode = this._createElement('span',
        isStartOfRange ? 'startOfRange' : '');
    const shaNode = this._createElement('span', 'sha');
    shaNode.innerText = commit.id.substr(0, 7);
    blameNode.appendChild(shaNode);
    blameNode.append(` on ${date} by ${commit.author}`);
    return blameNode;
  };

  /**
   * Create a blame cell for the given base line. Blame information will be
   * included in the cell if available.
   *
   * @param {GrDiffLine} line
   * @return {HTMLTableDataCellElement}
   */
  GrDiffBuilder.prototype._createBlameCell = function(line) {
    const blameTd = this._createElement('td', 'blame');
    blameTd.setAttribute('data-line-number', line.beforeNumber);
    if (line.beforeNumber) {
      const content = this._getBlameForBaseLine(line.beforeNumber);
      if (content) {
        blameTd.appendChild(content);
      }
    }
    return blameTd;
  };

  /**
   * Finds the line number element given the content element by walking up the
   * DOM tree to the diff row and then querying for a .lineNum element on the
   * requested side.
   *
   * TODO(brohlfs): Consolidate this with getLineEl... methods in html file.
   */
  GrDiffBuilder.prototype._getLineNumberEl = function(content, side) {
    let row = content;
    while (row && !row.classList.contains('diff-row')) row = row.parentElement;
    return row ? row.querySelector('.lineNum.' + side) : null;
  };

  window.GrDiffBuilder = GrDiffBuilder;
})(window, GrDiffGroup, GrDiffLine);<|MERGE_RESOLUTION|>--- conflicted
+++ resolved
@@ -320,155 +320,6 @@
     return button;
   };
 
-<<<<<<< HEAD
-=======
-  GrDiffBuilder.prototype._getCommentsForLine = function(comments, line,
-      opt_side) {
-    function byLineNum(lineNum) {
-      return function(c) {
-        return (c.line === lineNum) ||
-               (c.line === undefined && lineNum === GrDiffLine.FILE);
-      };
-    }
-    const leftComments =
-        comments[GrDiffBuilder.Side.LEFT].filter(byLineNum(line.beforeNumber));
-    const rightComments =
-        comments[GrDiffBuilder.Side.RIGHT].filter(byLineNum(line.afterNumber));
-
-    leftComments.forEach(c => { c.__commentSide = 'left'; });
-    rightComments.forEach(c => { c.__commentSide = 'right'; });
-
-    let result;
-
-    switch (opt_side) {
-      case GrDiffBuilder.Side.LEFT:
-        result = leftComments;
-        break;
-      case GrDiffBuilder.Side.RIGHT:
-        result = rightComments;
-        break;
-      default:
-        result = leftComments.concat(rightComments);
-        break;
-    }
-
-    return result;
-  };
-
-  /**
-   * @param {Array<Object>} comments
-   * @param {string} patchForNewThreads
-   */
-  GrDiffBuilder.prototype._getThreads = function(comments, patchForNewThreads) {
-    const sortedComments = comments.slice(0).sort((a, b) => {
-      if (b.__draft && !a.__draft ) { return 0; }
-      if (a.__draft && !b.__draft ) { return 1; }
-      return util.parseDate(a.updated) - util.parseDate(b.updated);
-    });
-
-    const threads = [];
-    for (const comment of sortedComments) {
-      // If the comment is in reply to another comment, find that comment's
-      // thread and append to it.
-      if (comment.in_reply_to) {
-        const thread = threads.find(thread =>
-          thread.comments.some(c => c.id === comment.in_reply_to));
-        if (thread) {
-          thread.comments.push(comment);
-          continue;
-        }
-      }
-
-      // Otherwise, this comment starts its own thread.
-      const newThread = {
-        start_datetime: comment.updated,
-        comments: [comment],
-        commentSide: comment.__commentSide,
-        /**
-         * Determines what the patchNum of a thread should be. Use patchNum from
-         * comment if it exists, otherwise the property of the thread group.
-         * This is needed for switching between side-by-side and unified views
-         * when there are unsaved drafts.
-         */
-        patchNum: comment.patch_set || patchForNewThreads,
-        rootId: comment.id || comment.__draftID,
-      };
-      if (comment.range) {
-        newThread.range = Object.assign({}, comment.range);
-      }
-      threads.push(newThread);
-    }
-    return threads;
-  };
-
-  /**
-   * Returns the patch number that new comment threads should be attached to.
-   *
-   * @param {GrDiffLine} line The line new thread will be attached to.
-   * @param {string=} opt_side Set to LEFT to force adding it to the LEFT side -
-   *     will be ignored if the left is a parent or a merge parent
-   * @return {number} Patch set to attach the new thread to
-   */
-  GrDiffBuilder.prototype._determinePatchNumForNewThreads = function(
-      patchRange, line, opt_side) {
-    if ((line.type === GrDiffLine.Type.REMOVE ||
-         opt_side === GrDiffBuilder.Side.LEFT) &&
-        patchRange.basePatchNum !== 'PARENT' &&
-        !Gerrit.PatchSetBehavior.isMergeParent(patchRange.basePatchNum)) {
-      return patchRange.basePatchNum;
-    } else {
-      return patchRange.patchNum;
-    }
-  };
-
-  /**
-   * Returns whether the comments on the given line are on a (merge) parent.
-   *
-   * @param {string} firstCommentSide
-   * @param {{basePatchNum: number, patchNum: number}} patchRange
-   * @param {GrDiffLine} line The line the comments are on.
-   * @param {string=} opt_side
-   * @return {boolean} True iff the comments on the given line are on a (merge)
-   *    parent.
-   */
-  GrDiffBuilder.prototype._determineIsOnParent = function(
-      firstCommentSide, patchRange, line, opt_side) {
-    return ((line.type === GrDiffLine.Type.REMOVE ||
-             opt_side === GrDiffBuilder.Side.LEFT) &&
-            (patchRange.basePatchNum === 'PARENT' ||
-             Gerrit.PatchSetBehavior.isMergeParent(
-                 patchRange.basePatchNum))) ||
-          firstCommentSide === 'PARENT';
-  };
-
-  /**
-   * @param {GrDiffLine} line
-   * @param {string=} opt_side
-   * @return {!Object}
-   */
-  GrDiffBuilder.prototype._commentThreadGroupForLine = function(
-      line, opt_side) {
-    const comments =
-    this._getCommentsForLine(this._comments, line, opt_side);
-    if (!comments || comments.length === 0) {
-      return null;
-    }
-
-    const patchNum = this._determinePatchNumForNewThreads(
-        this._comments.meta.patchRange, line, opt_side);
-    const isOnParent = this._determineIsOnParent(
-        comments[0].side, this._comments.meta.patchRange, line, opt_side);
-
-    const threadGroupEl = this._createThreadGroupFn(patchNum, isOnParent,
-        opt_side);
-    threadGroupEl.threads = this._getThreads(comments, patchNum);
-    if (opt_side) {
-      threadGroupEl.setAttribute('data-side', opt_side);
-    }
-    return threadGroupEl;
-  };
-
->>>>>>> 25673abb
   GrDiffBuilder.prototype._createLineEl = function(
       line, number, type, opt_class) {
     const td = this._createElement('td');
