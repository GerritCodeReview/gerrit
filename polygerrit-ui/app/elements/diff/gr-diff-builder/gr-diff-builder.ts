--- conflicted
+++ resolved
@@ -324,13 +324,7 @@
         section,
         contextGroups,
         showAbove,
-<<<<<<< HEAD
         showBelow
-=======
-        showBelow,
-        numLines,
-        viewMode
->>>>>>> 50d6caf6
       )
     );
     if (showBelow) {
@@ -348,13 +342,7 @@
     section: HTMLElement,
     contextGroups: GrDiffGroup[],
     showAbove: boolean,
-<<<<<<< HEAD
     showBelow: boolean
-=======
-    showBelow: boolean,
-    numLines: number,
-    viewMode: DiffViewMode
->>>>>>> 50d6caf6
   ): HTMLElement {
     const row = this._createElement('tr', 'dividerRow');
     if (showAbove && !showBelow) {
@@ -373,7 +361,6 @@
       row.appendChild(this._createElement('td'));
     }
 
-<<<<<<< HEAD
     const contextControls = this._createElement(
       'gr-context-controls'
     ) as GrContextControls;
@@ -384,59 +371,6 @@
     contextControls.showAbove = showAbove;
     contextControls.showBelow = showBelow;
     element.appendChild(contextControls);
-=======
-    const cell = this._createElement('td', 'dividerCell');
-    cell.setAttribute('colspan', '3');
-    row.appendChild(cell);
-    const verticalFlex = this._createElement('div', 'verticalFlex');
-    cell.appendChild(verticalFlex);
-    const horizontalFlex = this._createElement('div', 'horizontalFlex');
-    verticalFlex.appendChild(horizontalFlex);
-
-    const showAllContainer = this._createElement('div', 'aboveBelowButtons');
-    horizontalFlex.appendChild(showAllContainer);
-    const showAllButton = this._createContextButton(
-      ContextButtonType.ALL,
-      section,
-      contextGroups,
-      numLines
-    );
-    showAllButton.classList.add(
-      showAbove && showBelow
-        ? 'centeredButton'
-        : showAbove
-        ? 'aboveButton'
-        : 'belowButton'
-    );
-    showAllContainer.appendChild(showAllButton);
-
-    const showPartialLinks = numLines > PARTIAL_CONTEXT_AMOUNT;
-    if (showPartialLinks) {
-      const container = this._createElement('div', 'aboveBelowButtons');
-      if (showAbove) {
-        container.appendChild(
-          this._createContextButton(
-            ContextButtonType.ABOVE,
-            section,
-            contextGroups,
-            numLines
-          )
-        );
-      }
-      if (showBelow) {
-        container.appendChild(
-          this._createContextButton(
-            ContextButtonType.BELOW,
-            section,
-            contextGroups,
-            numLines
-          )
-        );
-      }
-      horizontalFlex.appendChild(container);
-    }
-
->>>>>>> 50d6caf6
     return row;
   }
 
