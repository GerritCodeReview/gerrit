<!--
@license
Copyright (C) 2018 The Android Open Source Project

Licensed under the Apache License, Version 2.0 (the "License");
you may not use this file except in compliance with the License.
You may obtain a copy of the License at

http://www.apache.org/licenses/LICENSE-2.0

Unless required by applicable law or agreed to in writing, software
distributed under the License is distributed on an "AS IS" BASIS,
WITHOUT WARRANTIES OR CONDITIONS OF ANY KIND, either express or implied.
See the License for the specific language governing permissions and
limitations under the License.
-->

<link rel="import" href="/bower_components/polymer/polymer.html">
<link rel="import" href="../../../behaviors/fire-behavior/fire-behavior.html">
<link rel="import" href="../../../behaviors/gr-patch-set-behavior/gr-patch-set-behavior.html">
<link rel="import" href="../../core/gr-reporting/gr-reporting.html">
<link rel="import" href="../../shared/gr-rest-api-interface/gr-rest-api-interface.html">
<link rel="import" href="../../shared/gr-comment-thread/gr-comment-thread.html">
<link rel="import" href="../../shared/gr-js-api-interface/gr-js-api-interface.html">
<link rel="import" href="../gr-diff/gr-diff.html">

<dom-module id="gr-diff-host">
  <template>
    <gr-diff
        id="diff"
        change-num="[[changeNum]]"
        no-auto-render=[[noAutoRender]]
        patch-range="[[patchRange]]"
        path="[[path]]"
        prefs="[[prefs]]"
        project-name="[[projectName]]"
        display-line="[[displayLine]]"
        is-image-diff="[[isImageDiff]]"
        commit-range="[[commitRange]]"
        hidden$="[[hidden]]"
        no-render-on-prefs-change="[[noRenderOnPrefsChange]]"
        line-wrapping="[[lineWrapping]]"
        view-mode="[[viewMode]]"
        line-of-interest="[[lineOfInterest]]"
        logged-in="[[_loggedIn]]"
        loading="[[_loading]]"
        error-message="[[_errorMessage]]"
        base-image="[[_baseImage]]"
        revision-image=[[_revisionImage]]
        coverage-ranges="[[_coverageRanges]]"
        blame="[[_blame]]"
<<<<<<< HEAD
        plugin-layers="[[pluginLayers]]"
        diff="[[_diff]]"></gr-diff>
    <gr-js-api-interface id="jsAPI"></gr-js-api-interface>
=======
        diff="[[diff]]"></gr-diff>
>>>>>>> 53df2e9f
    <gr-rest-api-interface id="restAPI"></gr-rest-api-interface>
    <gr-reporting id="reporting" category="diff"></gr-reporting>
  </template>
  <script src="gr-diff-host.js"></script>
</dom-module><|MERGE_RESOLUTION|>--- conflicted
+++ resolved
@@ -49,13 +49,9 @@
         revision-image=[[_revisionImage]]
         coverage-ranges="[[_coverageRanges]]"
         blame="[[_blame]]"
-<<<<<<< HEAD
         plugin-layers="[[pluginLayers]]"
-        diff="[[_diff]]"></gr-diff>
+        diff="[[diff]]"></gr-diff>
     <gr-js-api-interface id="jsAPI"></gr-js-api-interface>
-=======
-        diff="[[diff]]"></gr-diff>
->>>>>>> 53df2e9f
     <gr-rest-api-interface id="restAPI"></gr-rest-api-interface>
     <gr-reporting id="reporting" category="diff"></gr-reporting>
   </template>
