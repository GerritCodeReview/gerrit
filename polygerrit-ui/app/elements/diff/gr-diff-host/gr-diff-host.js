/**
 * @license
 * Copyright (C) 2018 The Android Open Source Project
 *
 * Licensed under the Apache License, Version 2.0 (the "License");
 * you may not use this file except in compliance with the License.
 * You may obtain a copy of the License at
 *
 * http://www.apache.org/licenses/LICENSE-2.0
 *
 * Unless required by applicable law or agreed to in writing, software
 * distributed under the License is distributed on an "AS IS" BASIS,
 * WITHOUT WARRANTIES OR CONDITIONS OF ANY KIND, either express or implied.
 * See the License for the specific language governing permissions and
 * limitations under the License.
 */
(function() {
  'use strict';

  const MSG_EMPTY_BLAME = 'No blame information for this diff.';

  const EVENT_AGAINST_PARENT = 'diff-against-parent';
  const EVENT_ZERO_REBASE = 'rebase-percent-zero';
  const EVENT_NONZERO_REBASE = 'rebase-percent-nonzero';

  const DiffViewMode = {
    SIDE_BY_SIDE: 'SIDE_BY_SIDE',
    UNIFIED: 'UNIFIED_DIFF',
  };

  /** @enum {string} */
  const TimingLabel = {
    TOTAL: 'Diff Total Render',
    CONTENT: 'Diff Content Render',
    SYNTAX: 'Diff Syntax Render',
  };

  // Disable syntax highlighting if the overall diff is too large.
  const SYNTAX_MAX_DIFF_LENGTH = 20000;

  // If any line of the diff is more than the character limit, then disable
  // syntax highlighting for the entire file.
  const SYNTAX_MAX_LINE_LENGTH = 500;

  // 120 lines is good enough threshold for full-sized window viewport
  const NUM_OF_LINES_THRESHOLD_FOR_VIEWPORT = 120;

  const WHITESPACE_IGNORE_NONE = 'IGNORE_NONE';

  /**
   * @param {Object} diff
   * @return {boolean}
   */
  function isImageDiff(diff) {
    if (!diff) { return false; }

    const isA = diff.meta_a &&
        diff.meta_a.content_type.startsWith('image/');
    const isB = diff.meta_b &&
        diff.meta_b.content_type.startsWith('image/');

    return !!(diff.binary && (isA || isB));
  }

  /** @enum {string} */
  Gerrit.DiffSide = {
    LEFT: 'left',
    RIGHT: 'right',
  };

  /**
   * Wrapper around gr-diff.
   *
   * Webcomponent fetching diffs and related data from restAPI and passing them
   * to the presentational gr-diff for rendering.
   */
  Polymer({
    is: 'gr-diff-host',

    /**
     * Fired when the user selects a line.
     *
     * @event line-selected
     */

    /**
     * Fired if being logged in is required.
     *
     * @event show-auth-required
     */

    /**
     * Fired when a comment is saved or discarded
     *
     * @event diff-comments-modified
     */

    properties: {
      changeNum: String,
      noAutoRender: {
        type: Boolean,
        value: false,
      },
      /** @type {?} */
      patchRange: Object,
      path: String,
      prefs: {
        type: Object,
      },
      projectName: String,
      displayLine: {
        type: Boolean,
        value: false,
      },
      isImageDiff: {
        type: Boolean,
        computed: '_computeIsImageDiff(diff)',
        notify: true,
      },
      commitRange: Object,
      filesWeblinks: {
        type: Object,
        value() {
          return {};
        },
        notify: true,
      },
      hidden: {
        type: Boolean,
        reflectToAttribute: true,
      },
      noRenderOnPrefsChange: {
        type: Boolean,
        value: false,
      },
      comments: {
        type: Object,
        observer: '_commentsChanged',
      },
      lineWrapping: {
        type: Boolean,
        value: false,
      },
      viewMode: {
        type: String,
        value: DiffViewMode.SIDE_BY_SIDE,
      },

      /**
       * Special line number which should not be collapsed into a shared region.
       *
       * @type {{
       *  number: number,
       *  leftSide: {boolean}
       * }|null}
       */
      lineOfInterest: Object,

      /**
       * If the diff fails to load, show the failure message in the diff rather
       * than bubbling the error up to the whole page. This is useful for when
       * loading inline diffs because one diff failing need not mark the whole
       * page with a failure.
       */
      showLoadFailure: Boolean,

      isBlameLoaded: {
        type: Boolean,
        notify: true,
        computed: '_computeIsBlameLoaded(_blame)',
      },

      _loggedIn: {
        type: Boolean,
        value: false,
      },

      _loading: {
        type: Boolean,
        value: false,
      },

      /** @type {?string} */
      _errorMessage: {
        type: String,
        value: null,
      },

      /** @type {?Object} */
      _baseImage: Object,
      /** @type {?Object} */
      _revisionImage: Object,
      /**
       * This is a DiffInfo object.
       */
      diff: {
        type: Object,
        notify: true,
      },

      /** @type {?Object} */
      _blame: {
        type: Object,
        value: null,
      },

      /**
       * @type {!Array<!Gerrit.CoverageRange>}
       */
      _coverageRanges: {
        type: Array,
        value: () => [],
      },

      _loadedWhitespaceLevel: String,

      _parentIndex: {
        type: Number,
        computed: '_computeParentIndex(patchRange.*)',
      },

      _syntaxHighlightingEnabled: {
        type: Boolean,
        computed:
          '_isSyntaxHighlightingEnabled(prefs.*, diff)',
      },

      _layers: {
        type: Array,
        value: [],
      },
    },

    behaviors: [
      Gerrit.FireBehavior,
      Gerrit.PatchSetBehavior,
    ],

    listeners: {
      // These are named inconsistently for a reason:
      // The create-comment event is fired to indicate that we should
      // create a comment.
      // The comment-* events are just notifying that the comments did already
      // change in some way, and that we should update any models we may want
      // to keep in sync.
      'create-comment': '_handleCreateComment',
      'comment-discard': '_handleCommentDiscard',
      'comment-update': '_handleCommentUpdate',
      'comment-save': '_handleCommentSave',

      'render-start': '_handleRenderStart',
      'render-content': '_handleRenderContent',

      'normalize-range': '_handleNormalizeRange',
    },

    observers: [
      '_whitespaceChanged(prefs.ignore_whitespace, _loadedWhitespaceLevel,' +
          ' noRenderOnPrefsChange)',
      '_syntaxHighlightingChanged(noRenderOnPrefsChange, prefs.*)',
    ],

    ready() {
      if (this._canReload()) {
        this.reload();
      }
    },

    attached() {
      this._getLoggedIn().then(loggedIn => {
        this._loggedIn = loggedIn;
      });
    },

    /**
     * @param {boolean=} haveParamsChanged ends reporting events that started
     * on location change.
     * @return {!Promise}
     **/
    reload(haveParamsChanged) {
      this._loading = true;
      this._errorMessage = null;
      const whitespaceLevel = this._getIgnoreWhitespace();

      const layers = [this.$.syntaxLayer];
      // Get layers from plugins (if any).
      for (const pluginLayer of this.$.jsAPI.getDiffLayers(
          this.diffPath, this.changeNum, this.patchNum)) {
        layers.push(pluginLayer);
      }
      this._layers = layers;

      if (haveParamsChanged) {
        // We listen on render viewport only on DiffPage (on paramsChanged)
        this._listenToViewportRender();
      }

      this._coverageRanges = [];
      const {changeNum, path, patchRange: {basePatchNum, patchNum}} = this;
      this.$.jsAPI.getCoverageRanges(changeNum, path, basePatchNum, patchNum).
          then(coverageRanges => {
            if (changeNum !== this.changeNum ||
                path !== this.path ||
                basePatchNum !== this.patchRange.basePatchNum ||
                patchNum !== this.patchRange.patchNum) {
              return;
            }
            this._coverageRanges = coverageRanges;
          }).catch(err => {
            console.warn('Loading coverage ranges failed: ', err);
          });

      const diffRequest = this._getDiff()
          .then(diff => {
            this._loadedWhitespaceLevel = whitespaceLevel;
            this._reportDiff(diff);
            return diff;
          })
          .catch(e => {
            this._handleGetDiffError(e);
            return null;
          });

      const assetRequest = diffRequest.then(diff => {
        // If the diff is null, then it's failed to load.
        if (!diff) { return null; }

        return this._loadDiffAssets(diff);
      });

      return Promise.all([diffRequest, assetRequest])
          .then(results => {
            const diff = results[0];
            if (!diff) {
              return Promise.resolve();
            }
            this.filesWeblinks = this._getFilesWeblinks(diff);
            return new Promise(resolve => {
              const callback = event => {
                const needsSyntaxHighlighting = event.detail
                      && event.detail.contentRendered;
                if (needsSyntaxHighlighting) {
                  this.$.reporting.time(TimingLabel.SYNTAX);
                  this.$.syntaxLayer.process().then(() => {
                    this.$.reporting.timeEnd(TimingLabel.SYNTAX);
                    this.$.reporting.timeEnd(TimingLabel.TOTAL);
                    resolve();
                  });
                } else {
                  this.$.reporting.timeEnd(TimingLabel.TOTAL);
                  resolve();
                }
                this.removeEventListener('render', callback);
              };
              this.addEventListener('render', callback);
              this.diff = diff;
            });
          })
          .catch(err => {
            console.warn('Error encountered loading diff:', err);
          })
          .then(() => { this._loading = false; });
    },

    _getFilesWeblinks(diff) {
      if (!this.commitRange) {
        return {};
      }
      return {
        meta_a: Gerrit.Nav.getFileWebLinks(
            this.projectName, this.commitRange.baseCommit, this.path,
            {weblinks: diff && diff.meta_a && diff.meta_a.web_links}),
        meta_b: Gerrit.Nav.getFileWebLinks(
            this.projectName, this.commitRange.commit, this.path,
            {weblinks: diff && diff.meta_b && diff.meta_b.web_links}),
      };
    },

    /** Cancel any remaining diff builder rendering work. */
    cancel() {
      this.$.diff.cancel();
    },

    /** @return {!Array<!HTMLElement>} */
    getCursorStops() {
      return this.$.diff.getCursorStops();
    },

    /** @return {boolean} */
    isRangeSelected() {
      return this.$.diff.isRangeSelected();
    },

    toggleLeftDiff() {
      this.$.diff.toggleLeftDiff();
    },

    /**
     * Load and display blame information for the base of the diff.
     *
     * @return {Promise} A promise that resolves when blame finishes rendering.
     */
    loadBlame() {
      return this.$.restAPI.getBlame(this.changeNum, this.patchRange.patchNum,
          this.path, true)
          .then(blame => {
            if (!blame.length) {
              this.fire('show-alert', {message: MSG_EMPTY_BLAME});
              return Promise.reject(MSG_EMPTY_BLAME);
            }

            this._blame = blame;
          });
    },

    /** Unload blame information for the diff. */
    clearBlame() {
      this._blame = null;
    },

    /**
     * The thread elements in this diff, in no particular order.
     *
     * @return {!Array<!HTMLElement>}
     */
    getThreadEls() {
      return Array.from(
          Polymer.dom(this.$.diff).querySelectorAll('.comment-thread'));
    },

    /** @param {HTMLElement} el */
    addDraftAtLine(el) {
      this.$.diff.addDraftAtLine(el);
    },

    clearDiffContent() {
      this.$.diff.clearDiffContent();
    },

    expandAllContext() {
      this.$.diff.expandAllContext();
    },

    /** @return {!Promise} */
    _getLoggedIn() {
      return this.$.restAPI.getLoggedIn();
    },

    /** @return {boolean}} */
    _canReload() {
      return !!this.changeNum && !!this.patchRange && !!this.path &&
          !this.noAutoRender;
    },

    /** @return {!Promise<!Object>} */
    _getDiff() {
      // Wrap the diff request in a new promise so that the error handler
      // rejects the promise, allowing the error to be handled in the .catch.
      return new Promise((resolve, reject) => {
        this.$.restAPI.getDiff(
            this.changeNum,
            this.patchRange.basePatchNum,
            this.patchRange.patchNum,
            this.path,
            this._getIgnoreWhitespace(),
            reject)
            .then(resolve);
      });
    },

    _handleGetDiffError(response) {
      // Loading the diff may respond with 409 if the file is too large. In this
      // case, use a toast error..
      if (response.status === 409) {
        this.fire('server-error', {response});
        return;
      }

      if (this.showLoadFailure) {
        this._errorMessage = [
          'Encountered error when loading the diff:',
          response.status,
          response.statusText,
        ].join(' ');
        return;
      }

      this.fire('page-error', {response});
    },

    /**
     * Report info about the diff response.
     */
    _reportDiff(diff) {
      if (!diff || !diff.content) {
        return;
      }

      // Count the delta lines stemming from normal deltas, and from
      // due_to_rebase deltas.
      let nonRebaseDelta = 0;
      let rebaseDelta = 0;
      diff.content.forEach(chunk => {
        if (chunk.ab) { return; }
        const deltaSize = Math.max(
            chunk.a ? chunk.a.length : 0, chunk.b ? chunk.b.length : 0);
        if (chunk.due_to_rebase) {
          rebaseDelta += deltaSize;
        } else {
          nonRebaseDelta += deltaSize;
        }
      });

      // Find the percent of the delta from due_to_rebase chunks rounded to two
      // digits. Diffs with no delta are considered 0%.
      const totalDelta = rebaseDelta + nonRebaseDelta;
      const percentRebaseDelta = !totalDelta ? 0 :
        Math.round(100 * rebaseDelta / totalDelta);

      // Report the due_to_rebase percentage in the "diff" category when
      // applicable.
      if (this.patchRange.basePatchNum === 'PARENT') {
        this.$.reporting.reportInteraction(EVENT_AGAINST_PARENT);
      } else if (percentRebaseDelta === 0) {
        this.$.reporting.reportInteraction(EVENT_ZERO_REBASE);
      } else {
        this.$.reporting.reportInteraction(EVENT_NONZERO_REBASE,
            percentRebaseDelta);
      }
    },

    /**
     * @param {Object} diff
     * @return {!Promise}
     */
    _loadDiffAssets(diff) {
      if (isImageDiff(diff)) {
        return this._getImages(diff).then(images => {
          this._baseImage = images.baseImage;
          this._revisionImage = images.revisionImage;
        });
      } else {
        this._baseImage = null;
        this._revisionImage = null;
        return Promise.resolve();
      }
    },

    /**
     * @param {Object} diff
     * @return {boolean}
     */
    _computeIsImageDiff(diff) {
      return isImageDiff(diff);
    },

    _commentsChanged(newComments) {
      const allComments = [];
      for (const side of [GrDiffBuilder.Side.LEFT, GrDiffBuilder.Side.RIGHT]) {
        // This is needed by the threading.
        for (const comment of newComments[side]) {
          comment.__commentSide = side;
        }
        allComments.push(...newComments[side]);
      }
      // Currently, the only way this is ever changed here is when the initial
      // comments are loaded, so it's okay performance wise to clear the threads
      // and recreate them. If this changes in future, we might want to reuse
      // some DOM nodes here.
      this._clearThreads();
      const threads = this._createThreads(allComments);
      for (const thread of threads) {
        const threadEl = this._createThreadElement(thread);
        this._attachThreadElement(threadEl);
      }
    },

    /**
     * @param {!Array<!Object>} comments
     * @return {!Array<!Object>} Threads for the given comments.
     */
    _createThreads(comments) {
      const sortedComments = comments.slice(0).sort((a, b) => {
        if (b.__draft && !a.__draft ) { return 0; }
        if (a.__draft && !b.__draft ) { return 1; }
        return util.parseDate(a.updated) - util.parseDate(b.updated);
      });

      const threads = [];
      for (const comment of sortedComments) {
        // If the comment is in reply to another comment, find that comment's
        // thread and append to it.
        if (comment.in_reply_to) {
          const thread = threads.find(thread =>
            thread.comments.some(c => c.id === comment.in_reply_to));
          if (thread) {
            thread.comments.push(comment);
            continue;
          }
        }

        // Otherwise, this comment starts its own thread.
        const newThread = {
          start_datetime: comment.updated,
          comments: [comment],
          commentSide: comment.__commentSide,
          patchNum: comment.patch_set,
          rootId: comment.id || comment.__draftID,
          lineNum: comment.line,
          isOnParent: comment.side === 'PARENT',
        };
        if (comment.range) {
          newThread.range = Object.assign({}, comment.range);
        }
        threads.push(newThread);
      }
      return threads;
    },

    /**
     * @param {Object} blame
     * @return {boolean}
     */
    _computeIsBlameLoaded(blame) {
      return !!blame;
    },

    /**
     * @param {Object} diff
     * @return {!Promise}
     */
    _getImages(diff) {
      return this.$.restAPI.getImagesForDiff(this.changeNum, diff,
          this.patchRange);
    },

    /** @param {CustomEvent} e */
    _handleCreateComment(e) {
      const {lineNum, side, patchNum, isOnParent, range} = e.detail;
      const threadEl = this._getOrCreateThread(patchNum, lineNum, side, range,
          isOnParent);
      threadEl.addOrEditDraft(lineNum, range);

      this.$.reporting.recordDraftInteraction();
    },

    /**
     * Gets or creates a comment thread at a given location.
     * May provide a range, to get/create a range comment.
     *
     * @param {string} patchNum
     * @param {?number} lineNum
     * @param {string} commentSide
     * @param {Gerrit.Range|undefined} range
     * @param {boolean} isOnParent
     * @return {!Object}
     */
    _getOrCreateThread(patchNum, lineNum, commentSide, range, isOnParent) {
      let threadEl = this._getThreadEl(lineNum, commentSide, range);
      if (!threadEl) {
        threadEl = this._createThreadElement({
          comments: [],
          commentSide,
          patchNum,
          lineNum,
          range,
          isOnParent,
        });
        this._attachThreadElement(threadEl);
      }
      return threadEl;
    },

    _attachThreadElement(threadEl) {
      Polymer.dom(this.$.diff).appendChild(threadEl);
    },

    _clearThreads() {
      for (const threadEl of this.getThreadEls()) {
        const parent = Polymer.dom(threadEl).parentNode;
        Polymer.dom(parent).removeChild(threadEl);
      }
    },

    _createThreadElement(thread) {
      const threadEl = document.createElement('gr-comment-thread');
      threadEl.className = 'comment-thread';
      threadEl.setAttribute('slot', `${thread.commentSide}-${thread.lineNum}`);
      threadEl.comments = thread.comments;
      threadEl.commentSide = thread.commentSide;
      threadEl.isOnParent = !!thread.isOnParent;
      threadEl.parentIndex = this._parentIndex;
      threadEl.changeNum = this.changeNum;
      threadEl.patchNum = thread.patchNum;
      threadEl.lineNum = thread.lineNum;
      const rootIdChangedListener = changeEvent => {
        thread.rootId = changeEvent.detail.value;
      };
      threadEl.addEventListener('root-id-changed', rootIdChangedListener);
      threadEl.path = this.path;
      threadEl.projectName = this.projectName;
      threadEl.range = thread.range;
      const threadDiscardListener = e => {
        const threadEl = /** @type {!Node} */ (e.currentTarget);

        const parent = Polymer.dom(threadEl).parentNode;
        Polymer.dom(parent).removeChild(threadEl);

        threadEl.removeEventListener('root-id-changed', rootIdChangedListener);
        threadEl.removeEventListener('thread-discard', threadDiscardListener);
      };
      threadEl.addEventListener('thread-discard', threadDiscardListener);
      return threadEl;
    },

    /**
     * Gets a comment thread element at a given location.
     * May provide a range, to get a range comment.
     *
     * @param {?number} lineNum
     * @param {string} commentSide
     * @param {!Gerrit.Range=} range
     * @return {?Node}
     */
    _getThreadEl(lineNum, commentSide, range = undefined) {
      let line;
      if (commentSide === GrDiffBuilder.Side.LEFT) {
        line = {beforeNumber: lineNum};
      } else if (commentSide === GrDiffBuilder.Side.RIGHT) {
        line = {afterNumber: lineNum};
      } else {
        throw new Error(`Unknown side: ${commentSide}`);
      }
      function matchesRange(threadEl) {
        const threadRange = /** @type {!Gerrit.Range} */(
          JSON.parse(threadEl.getAttribute('range')));
        return Gerrit.rangesEqual(threadRange, range);
      }

      const filteredThreadEls = this._filterThreadElsForLocation(
          this.getThreadEls(), line, commentSide).filter(matchesRange);
      return filteredThreadEls.length ? filteredThreadEls[0] : null;
    },

    /**
     * @param {!Array<!HTMLElement>} threadEls
     * @param {!{beforeNumber: (number|string|undefined|null),
     *           afterNumber: (number|string|undefined|null)}}
     *     lineInfo
     * @param {!Gerrit.DiffSide=} side The side (LEFT, RIGHT) for
     *     which to return the threads.
     * @return {!Array<!HTMLElement>} The thread elements matching the given
     *     location.
     */
    _filterThreadElsForLocation(threadEls, lineInfo, side) {
      function matchesLeftLine(threadEl) {
        return threadEl.getAttribute('comment-side') ==
            Gerrit.DiffSide.LEFT &&
            threadEl.getAttribute('line-num') == lineInfo.beforeNumber;
      }
      function matchesRightLine(threadEl) {
        return threadEl.getAttribute('comment-side') ==
            Gerrit.DiffSide.RIGHT &&
            threadEl.getAttribute('line-num') == lineInfo.afterNumber;
      }
      function matchesFileComment(threadEl) {
        return threadEl.getAttribute('comment-side') == side &&
              // line/range comments have 1-based line set, if line is falsy it's
              // a file comment
              !threadEl.getAttribute('line-num');
      }

      // Select the appropriate matchers for the desired side and line
      // If side is BOTH, we want both the left and right matcher.
      const matchers = [];
      if (side !== Gerrit.DiffSide.RIGHT) {
        matchers.push(matchesLeftLine);
      }
      if (side !== Gerrit.DiffSide.LEFT) {
        matchers.push(matchesRightLine);
      }
      if (lineInfo.afterNumber === 'FILE' ||
          lineInfo.beforeNumber === 'FILE') {
        matchers.push(matchesFileComment);
      }
      return threadEls.filter(threadEl =>
        matchers.some(matcher => matcher(threadEl)));
    },

<<<<<<< HEAD
=======
    /**
     * Take a diff that was loaded with a ignore-whitespace other than
     * IGNORE_NONE, and convert delta chunks labeled as common into shared
     * chunks.
     *
     * @param {!Object} diff
     * @returns {!Object}
     */
    _translateChunksToIgnore(diff) {
      const newDiff = Object.assign({}, diff);
      const mergedContent = [];

      // Was the last chunk visited a shared chunk?
      let lastWasShared = false;

      for (const chunk of diff.content) {
        if (lastWasShared && chunk.common && chunk.b) {
          // The last chunk was shared and this chunk should be ignored, so
          // add its revision content to the previous chunk.
          mergedContent[mergedContent.length - 1].ab.push(...chunk.b);
        } else if (chunk.common && !chunk.b) {
          // If the chunk should be ignored, but it doesn't have revision
          // content, then drop it and continue without updating lastWasShared.
          continue;
        } else if (lastWasShared && chunk.ab) {
          // Both the last chunk and the current chunk are shared. Merge this
          // chunk's shared content into the previous shared content.
          mergedContent[mergedContent.length - 1].ab.push(...chunk.ab);
        } else if (!lastWasShared && chunk.common && chunk.b) {
          // If the previous chunk was not shared, but this one should be
          // ignored, then add it as a shared chunk.
          mergedContent.push({ab: chunk.b});
        } else {
          // Otherwise add the chunk as is.
          mergedContent.push(chunk);
        }

        lastWasShared = !!mergedContent[mergedContent.length - 1].ab;
      }

      newDiff.content = mergedContent;
      return newDiff;
    },

>>>>>>> e7d93748
    _getIgnoreWhitespace() {
      if (!this.prefs || !this.prefs.ignore_whitespace) {
        return WHITESPACE_IGNORE_NONE;
      }
      return this.prefs.ignore_whitespace;
    },

    _whitespaceChanged(
        preferredWhitespaceLevel, loadedWhitespaceLevel,
        noRenderOnPrefsChange) {
      // Polymer 2: check for undefined
      if ([
        preferredWhitespaceLevel,
        loadedWhitespaceLevel,
        noRenderOnPrefsChange,
      ].some(arg => arg === undefined)) {
        return;
      }

      if (preferredWhitespaceLevel !== loadedWhitespaceLevel &&
          !noRenderOnPrefsChange) {
        this.reload();
      }
    },

    _syntaxHighlightingChanged(noRenderOnPrefsChange, prefsChangeRecord) {
      // Polymer 2: check for undefined
      if ([
        noRenderOnPrefsChange,
        prefsChangeRecord,
      ].some(arg => arg === undefined)) {
        return;
      }

      if (prefsChangeRecord.path !== 'prefs.syntax_highlighting') {
        return;
      }

      if (!noRenderOnPrefsChange) {
        this.reload();
      }
    },

    /**
     * @param {Object} patchRangeRecord
     * @return {number|null}
     */
    _computeParentIndex(patchRangeRecord) {
      return this.isMergeParent(patchRangeRecord.base.basePatchNum) ?
        this.getParentIndex(patchRangeRecord.base.basePatchNum) : null;
    },

    _handleCommentSave(e) {
      const comment = e.detail.comment;
      const side = e.detail.comment.__commentSide;
      const idx = this._findDraftIndex(comment, side);
      this.set(['comments', side, idx], comment);
      this._handleCommentSaveOrDiscard();
    },

    _handleCommentDiscard(e) {
      const comment = e.detail.comment;
      this._removeComment(comment);
      this._handleCommentSaveOrDiscard();
    },

    /**
     * Closure annotation for Polymer.prototype.push is off. Submitted PR:
     * https://github.com/Polymer/polymer/pull/4776
     * but for not supressing annotations.
     *
     * @suppress {checkTypes}
     */
    _handleCommentUpdate(e) {
      const comment = e.detail.comment;
      const side = e.detail.comment.__commentSide;
      let idx = this._findCommentIndex(comment, side);
      if (idx === -1) {
        idx = this._findDraftIndex(comment, side);
      }
      if (idx !== -1) { // Update draft or comment.
        this.set(['comments', side, idx], comment);
      } else { // Create new draft.
        this.push(['comments', side], comment);
      }
    },

    _handleCommentSaveOrDiscard() {
      this.dispatchEvent(new CustomEvent(
          'diff-comments-modified', {bubbles: true, composed: true}));
    },

    _removeComment(comment) {
      const side = comment.__commentSide;
      this._removeCommentFromSide(comment, side);
    },

    _removeCommentFromSide(comment, side) {
      let idx = this._findCommentIndex(comment, side);
      if (idx === -1) {
        idx = this._findDraftIndex(comment, side);
      }
      if (idx !== -1) {
        this.splice('comments.' + side, idx, 1);
      }
    },

    /** @return {number} */
    _findCommentIndex(comment, side) {
      if (!comment.id || !this.comments[side]) {
        return -1;
      }
      return this.comments[side].findIndex(item => item.id === comment.id);
    },

    /** @return {number} */
    _findDraftIndex(comment, side) {
      if (!comment.__draftID || !this.comments[side]) {
        return -1;
      }
      return this.comments[side].findIndex(
          item => item.__draftID === comment.__draftID);
    },

    _isSyntaxHighlightingEnabled(preferenceChangeRecord, diff) {
      if (!preferenceChangeRecord ||
          !preferenceChangeRecord.base ||
          !preferenceChangeRecord.base.syntax_highlighting ||
          !diff) {
        return false;
      }
      return !this._anyLineTooLong(diff) &&
          this.$.diff.getDiffLength(diff) <= SYNTAX_MAX_DIFF_LENGTH;
    },

    /**
     * @return {boolean} whether any of the lines in diff are longer
     * than SYNTAX_MAX_LINE_LENGTH.
     */
    _anyLineTooLong(diff) {
      if (!diff) return false;
      return diff.content.some(section => {
        const lines = section.ab ?
              section.ab :
              (section.a || []).concat(section.b || []);
        return lines.some(line => line.length >= SYNTAX_MAX_LINE_LENGTH);
      });
    },

    _listenToViewportRender() {
      const renderUpdateListener = start => {
        if (start > NUM_OF_LINES_THRESHOLD_FOR_VIEWPORT) {
          this.$.reporting.diffViewDisplayed();
          this.$.syntaxLayer.removeListener(renderUpdateListener);
        }
      };

      this.$.syntaxLayer.addListener(renderUpdateListener);
    },

    _handleRenderStart() {
      this.$.reporting.time(TimingLabel.TOTAL);
      this.$.reporting.time(TimingLabel.CONTENT);
    },

    _handleRenderContent() {
      this.$.reporting.timeEnd(TimingLabel.CONTENT);
      this.$.reporting.diffViewContentDisplayed();
    },

    _handleNormalizeRange(event) {
      this.$.reporting.reportInteraction('normalize-range',
          `Modified invalid comment range on l. ${event.detail.lineNum}` +
          ` of the ${event.detail.side} side`);
    },
  });
})();<|MERGE_RESOLUTION|>--- conflicted
+++ resolved
@@ -787,53 +787,6 @@
         matchers.some(matcher => matcher(threadEl)));
     },
 
-<<<<<<< HEAD
-=======
-    /**
-     * Take a diff that was loaded with a ignore-whitespace other than
-     * IGNORE_NONE, and convert delta chunks labeled as common into shared
-     * chunks.
-     *
-     * @param {!Object} diff
-     * @returns {!Object}
-     */
-    _translateChunksToIgnore(diff) {
-      const newDiff = Object.assign({}, diff);
-      const mergedContent = [];
-
-      // Was the last chunk visited a shared chunk?
-      let lastWasShared = false;
-
-      for (const chunk of diff.content) {
-        if (lastWasShared && chunk.common && chunk.b) {
-          // The last chunk was shared and this chunk should be ignored, so
-          // add its revision content to the previous chunk.
-          mergedContent[mergedContent.length - 1].ab.push(...chunk.b);
-        } else if (chunk.common && !chunk.b) {
-          // If the chunk should be ignored, but it doesn't have revision
-          // content, then drop it and continue without updating lastWasShared.
-          continue;
-        } else if (lastWasShared && chunk.ab) {
-          // Both the last chunk and the current chunk are shared. Merge this
-          // chunk's shared content into the previous shared content.
-          mergedContent[mergedContent.length - 1].ab.push(...chunk.ab);
-        } else if (!lastWasShared && chunk.common && chunk.b) {
-          // If the previous chunk was not shared, but this one should be
-          // ignored, then add it as a shared chunk.
-          mergedContent.push({ab: chunk.b});
-        } else {
-          // Otherwise add the chunk as is.
-          mergedContent.push(chunk);
-        }
-
-        lastWasShared = !!mergedContent[mergedContent.length - 1].ab;
-      }
-
-      newDiff.content = mergedContent;
-      return newDiff;
-    },
-
->>>>>>> e7d93748
     _getIgnoreWhitespace() {
       if (!this.prefs || !this.prefs.ignore_whitespace) {
         return WHITESPACE_IGNORE_NONE;
@@ -977,8 +930,8 @@
       if (!diff) return false;
       return diff.content.some(section => {
         const lines = section.ab ?
-              section.ab :
-              (section.a || []).concat(section.b || []);
+          section.ab :
+          (section.a || []).concat(section.b || []);
         return lines.some(line => line.length >= SYNTAX_MAX_LINE_LENGTH);
       });
     },
