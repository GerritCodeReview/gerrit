--- conflicted
+++ resolved
@@ -75,6 +75,10 @@
   }
 
   open() {
+      // JSON.parse(JSON.stringify(...)) makes a deep clone of diffPrefs.
+      // It is known, that diffPrefs is obtained from an RestAPI call and
+      // it is safe to clone the object this way.
+      this._editableDiffPrefs = JSON.parse(JSON.stringify(this.diffPrefs));
     this.$.diffPrefsOverlay.open().then(() => {
       const focusStops = this.getFocusStops();
       this.$.diffPrefsOverlay.setFocusStops(focusStops);
@@ -82,8 +86,8 @@
     });
   }
 
-<<<<<<< HEAD
   _handleSaveDiffPreferences() {
+      this.diffPrefs = this._editableDiffPrefs;
     this.$.diffPreferences.save().then(() => {
       this.dispatchEvent(new CustomEvent('reload-diff-preference', {
         composed: true, bubbles: false,
@@ -93,23 +97,5 @@
     });
   }
 }
-=======
-    open() {
-      // JSON.parse(JSON.stringify(...)) makes a deep clone of diffPrefs.
-      // It is known, that diffPrefs is obtained from an RestAPI call and
-      // it is safe to clone the object this way.
-      this._editableDiffPrefs = JSON.parse(JSON.stringify(this.diffPrefs));
-      this.$.diffPrefsOverlay.open().then(() => {
-        const focusStops = this.getFocusStops();
-        this.$.diffPrefsOverlay.setFocusStops(focusStops);
-        this.resetFocus();
-      });
-    },
-
-    _handleSaveDiffPreferences() {
-      this.diffPrefs = this._editableDiffPrefs;
-      this.$.diffPreferences.save().then(() => {
-        this.fire('reload-diff-preference', null, {bubbles: false});
->>>>>>> 92fc90ca
 
 customElements.define(GrDiffPreferencesDialog.is, GrDiffPreferencesDialog);