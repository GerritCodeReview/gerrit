--- conflicted
+++ resolved
@@ -142,14 +142,9 @@
         align-items: center;
         display: flex;
       }
-<<<<<<< HEAD
-      .diffModeSelector span {
-        margin-right: var(--spacing-xs);
-=======
       .diffModeSelector span,
       .editButton span {
-        margin-right: .2rem;
->>>>>>> c492dbbb
+        margin-right: var(--spacing-xs);
       }
       .diffModeSelector.hide,
       .separator.hide {
@@ -291,12 +286,8 @@
             <gr-button
                 link
                 disabled="[[_isBlameLoading]]"
-<<<<<<< HEAD
                 on-click="_toggleBlame">[[_computeBlameToggleLabel(_isBlameLoaded, _isBlameLoading)]]</gr-button>
             <span class="separator"></span>
-=======
-                on-tap="_toggleBlame">[[_computeBlameToggleLabel(_isBlameLoaded, _isBlameLoading)]]</gr-button>
->>>>>>> c492dbbb
           </span>
           <template is="dom-if" if="[[_computeIsLoggedIn(_loggedIn)]]">
             <span class="editButton">
