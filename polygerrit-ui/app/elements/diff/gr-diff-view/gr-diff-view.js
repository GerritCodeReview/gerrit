--- conflicted
+++ resolved
@@ -1178,7 +1178,6 @@
         skips.next = fileList[i];
         break;
       }
-<<<<<<< HEAD
     }
 
     return skips;
@@ -1304,45 +1303,11 @@
   _computeIsLoggedIn(loggedIn) {
     return loggedIn ? true : false;
   }
+
+  _computeCanEdit(loggedIn, changeChangeRecord) {
+    return this._computeIsLoggedIn(loggedIn) &&
+        this.changeIsOpen(changeChangeRecord.base);
+  }
 }
 
-customElements.define(GrDiffView.is, GrDiffView);
-=======
-      return '';
-    },
-
-    _handleExpandAllDiffContext(e) {
-      if (this.shouldSuppressKeyboardShortcut(e)) { return; }
-      this.$.diffHost.expandAllContext();
-    },
-
-    _computeDiffPrefsDisabled(disableDiffPrefs, loggedIn) {
-      return disableDiffPrefs || !loggedIn;
-    },
-
-    _handleNextUnreviewedFile(e) {
-      if (this.shouldSuppressKeyboardShortcut(e)) { return; }
-      this._setReviewed(true);
-      // Ensure that the currently viewed file always appears in unreviewedFiles
-      // so we resolve the right "next" file.
-      const unreviewedFiles = this._fileList
-          .filter(file =>
-            (file === this._path || !this._reviewedFiles.has(file)));
-      this._navToFile(this._path, unreviewedFiles, 1);
-    },
-
-    _handleReloadingDiffPreference() {
-      this._getDiffPreferences();
-    },
-
-    _computeIsLoggedIn(loggedIn) {
-      return loggedIn ? true : false;
-    },
-
-    _computeCanEdit(loggedIn, changeChangeRecord) {
-      return this._computeIsLoggedIn(loggedIn) &&
-          this.changeIsOpen(changeChangeRecord.base.status);
-    },
-  });
-})();
->>>>>>> 34dafa70
+customElements.define(GrDiffView.is, GrDiffView);