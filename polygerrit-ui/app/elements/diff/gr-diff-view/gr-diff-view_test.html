<!DOCTYPE html>
<!--
@license
Copyright (C) 2015 The Android Open Source Project

Licensed under the Apache License, Version 2.0 (the "License");
you may not use this file except in compliance with the License.
You may obtain a copy of the License at

http://www.apache.org/licenses/LICENSE-2.0

Unless required by applicable law or agreed to in writing, software
distributed under the License is distributed on an "AS IS" BASIS,
WITHOUT WARRANTIES OR CONDITIONS OF ANY KIND, either express or implied.
See the License for the specific language governing permissions and
limitations under the License.
-->

<meta name="viewport" content="width=device-width, minimum-scale=1.0, initial-scale=1.0, user-scalable=yes">
<title>gr-diff-view</title>

<script src="/bower_components/webcomponentsjs/custom-elements-es5-adapter.js"></script>

<script src="/bower_components/webcomponentsjs/webcomponents-lite.js"></script>
<script src="/bower_components/web-component-tester/browser.js"></script>
<script src="../../../test/test-pre-setup.js"></script>
<link rel="import" href="../../../test/common-test-setup.html"/>
<script src="/bower_components/page/page.js"></script>
<script src="../../../scripts/util.js"></script>

<link rel="import" href="gr-diff-view.html">

<script>void(0);</script>

<test-fixture id="basic">
  <template>
    <gr-diff-view></gr-diff-view>
  </template>
</test-fixture>

<test-fixture id="blank">
  <template>
    <div></div>
  </template>
</test-fixture>

<script>
<<<<<<< HEAD
  suite('gr-diff-view tests', async () => {
    await readyToTest();

    suite('basic tests', async () => {
      const kb = window.Gerrit.KeyboardShortcutBinder;
      kb.bindShortcut(kb.Shortcut.LEFT_PANE, 'shift+left');
      kb.bindShortcut(kb.Shortcut.RIGHT_PANE, 'shift+right');
      kb.bindShortcut(kb.Shortcut.NEXT_LINE, 'j', 'down');
      kb.bindShortcut(kb.Shortcut.PREV_LINE, 'k', 'up');
      kb.bindShortcut(kb.Shortcut.NEXT_FILE_WITH_COMMENTS, 'shift+j');
      kb.bindShortcut(kb.Shortcut.PREV_FILE_WITH_COMMENTS, 'shift+k');
      kb.bindShortcut(kb.Shortcut.NEW_COMMENT, 'c');
      kb.bindShortcut(kb.Shortcut.SAVE_COMMENT, 'ctrl+s');
      kb.bindShortcut(kb.Shortcut.NEXT_FILE, ']');
      kb.bindShortcut(kb.Shortcut.PREV_FILE, '[');
      kb.bindShortcut(kb.Shortcut.NEXT_CHUNK, 'n');
      kb.bindShortcut(kb.Shortcut.NEXT_COMMENT_THREAD, 'shift+n');
      kb.bindShortcut(kb.Shortcut.PREV_CHUNK, 'p');
      kb.bindShortcut(kb.Shortcut.PREV_COMMENT_THREAD, 'shift+p');
      kb.bindShortcut(kb.Shortcut.OPEN_REPLY_DIALOG, 'a');
      kb.bindShortcut(kb.Shortcut.TOGGLE_LEFT_PANE, 'shift+a');
      kb.bindShortcut(kb.Shortcut.UP_TO_CHANGE, 'u');
      kb.bindShortcut(kb.Shortcut.OPEN_DIFF_PREFS, ',');
      kb.bindShortcut(kb.Shortcut.TOGGLE_DIFF_MODE, 'm');
      kb.bindShortcut(kb.Shortcut.TOGGLE_FILE_REVIEWED, 'r');
      kb.bindShortcut(kb.Shortcut.EXPAND_ALL_DIFF_CONTEXT, 'shift+x');
      kb.bindShortcut(kb.Shortcut.EXPAND_ALL_COMMENT_THREADS, 'e');
      kb.bindShortcut(kb.Shortcut.COLLAPSE_ALL_COMMENT_THREADS, 'shift+e');
      kb.bindShortcut(kb.Shortcut.NEXT_UNREVIEWED_FILE, 'shift+m');
      kb.bindShortcut(kb.Shortcut.TOGGLE_BLAME, 'b');

      let element;
      let sandbox;

      const PARENT = 'PARENT';

      function getFilesFromFileList(fileList) {
        const changeFilesByPath = fileList.reduce((files, path) => {
          files[path] = {};
          return files;
        }, {});
        return {
          sortedFileList: fileList,
          changeFilesByPath,
        };
      }
=======
  suite('gr-diff-view tests', () => {
    const kb = window.Gerrit.KeyboardShortcutBinder;
    kb.bindShortcut(kb.Shortcut.LEFT_PANE, 'shift+left');
    kb.bindShortcut(kb.Shortcut.RIGHT_PANE, 'shift+right');
    kb.bindShortcut(kb.Shortcut.NEXT_LINE, 'j', 'down');
    kb.bindShortcut(kb.Shortcut.PREV_LINE, 'k', 'up');
    kb.bindShortcut(kb.Shortcut.NEXT_FILE_WITH_COMMENTS, 'shift+j');
    kb.bindShortcut(kb.Shortcut.PREV_FILE_WITH_COMMENTS, 'shift+k');
    kb.bindShortcut(kb.Shortcut.NEW_COMMENT, 'c');
    kb.bindShortcut(kb.Shortcut.SAVE_COMMENT, 'ctrl+s');
    kb.bindShortcut(kb.Shortcut.NEXT_FILE, ']');
    kb.bindShortcut(kb.Shortcut.PREV_FILE, '[');
    kb.bindShortcut(kb.Shortcut.NEXT_CHUNK, 'n');
    kb.bindShortcut(kb.Shortcut.NEXT_COMMENT_THREAD, 'shift+n');
    kb.bindShortcut(kb.Shortcut.PREV_CHUNK, 'p');
    kb.bindShortcut(kb.Shortcut.PREV_COMMENT_THREAD, 'shift+p');
    kb.bindShortcut(kb.Shortcut.OPEN_REPLY_DIALOG, 'a');
    kb.bindShortcut(kb.Shortcut.TOGGLE_LEFT_PANE, 'shift+a');
    kb.bindShortcut(kb.Shortcut.UP_TO_CHANGE, 'u');
    kb.bindShortcut(kb.Shortcut.OPEN_DIFF_PREFS, ',');
    kb.bindShortcut(kb.Shortcut.TOGGLE_DIFF_MODE, 'm');
    kb.bindShortcut(kb.Shortcut.TOGGLE_FILE_REVIEWED, 'r');
    kb.bindShortcut(kb.Shortcut.EXPAND_ALL_DIFF_CONTEXT, 'shift+x');
    kb.bindShortcut(kb.Shortcut.EXPAND_ALL_COMMENT_THREADS, 'e');
    kb.bindShortcut(kb.Shortcut.COLLAPSE_ALL_COMMENT_THREADS, 'shift+e');
    kb.bindShortcut(kb.Shortcut.NEXT_UNREVIEWED_FILE, 'shift+m');

    let element;
    let sandbox;

    const PARENT = 'PARENT';

    function getFilesFromFileList(fileList) {
      const changeFilesByPath = fileList.reduce((files, path) => {
        files[path] = {};
        return files;
      }, {});
      return {
        sortedFileList: fileList,
        changeFilesByPath,
      };
    }

    setup(() => {
      sandbox = sinon.sandbox.create();

      stub('gr-rest-api-interface', {
        getConfig() { return Promise.resolve({change: {}}); },
        getLoggedIn() { return Promise.resolve(false); },
        getProjectConfig() { return Promise.resolve({}); },
        getDiffChangeDetail() { return Promise.resolve({}); },
        getChangeFiles() { return Promise.resolve({}); },
        saveFileReviewed() { return Promise.resolve(); },
        getDiffComments() { return Promise.resolve({}); },
        getDiffRobotComments() { return Promise.resolve({}); },
        getDiffDrafts() { return Promise.resolve({}); },
        getReviewedFiles() { return Promise.resolve([]); },
      });
      element = fixture('basic');
      return element._loadComments();
    });

    teardown(() => {
      sandbox.restore();
    });
>>>>>>> 86ed9708

      setup(() => {
        sandbox = sinon.sandbox.create();

        stub('gr-rest-api-interface', {
          getConfig() { return Promise.resolve({change: {}}); },
          getLoggedIn() { return Promise.resolve(false); },
          getProjectConfig() { return Promise.resolve({}); },
          getDiffChangeDetail() { return Promise.resolve({}); },
          getChangeFiles() { return Promise.resolve({}); },
          saveFileReviewed() { return Promise.resolve(); },
          getDiffComments() { return Promise.resolve({}); },
          getDiffRobotComments() { return Promise.resolve({}); },
          getDiffDrafts() { return Promise.resolve({}); },
          getReviewedFiles() { return Promise.resolve([]); },
        });
        element = fixture('basic');
        return element._loadComments();
      });

<<<<<<< HEAD
      teardown(() => {
        sandbox.restore();
      });

      test('params change triggers diffViewDisplayed()', () => {
        sandbox.stub(element.$.reporting, 'diffViewDisplayed');
        sandbox.stub(element.$.diffHost, 'reload').returns(Promise.resolve());
        sandbox.spy(element, '_paramsChanged');
        element.params = {
          view: Gerrit.Nav.View.DIFF,
          changeNum: '42',
          patchNum: '2',
          basePatchNum: '1',
          path: '/COMMIT_MSG',
        };

        return element._paramsChanged.returnValues[0].then(() => {
          assert.isTrue(element.$.reporting.diffViewDisplayed.calledOnce);
        });
      });
=======
    test('keyboard shortcuts', () => {
      element._changeNum = '42';
      element._patchRange = {
        basePatchNum: PARENT,
        patchNum: '10',
      };
      element._change = {
        _number: 42,
        revisions: {
          a: {_number: 10, commit: {parents: []}},
        },
      };
      element._files = getFilesFromFileList(
          ['chell.go', 'glados.txt', 'wheatley.md']);
      element._path = 'glados.txt';
      element.changeViewState.selectedFileIndex = 1;
      element._loggedIn = true;

      const diffNavStub = sandbox.stub(Gerrit.Nav, 'navigateToDiff');
      const changeNavStub = sandbox.stub(Gerrit.Nav, 'navigateToChange');

      MockInteractions.pressAndReleaseKeyOn(element, 85, null, 'u');
      assert(changeNavStub.lastCall.calledWith(element._change),
          'Should navigate to /c/42/');

      MockInteractions.pressAndReleaseKeyOn(element, 221, null, ']');
      assert(diffNavStub.lastCall.calledWith(element._change, 'wheatley.md',
          '10', PARENT), 'Should navigate to /c/42/10/wheatley.md');
      element._path = 'wheatley.md';
      assert.equal(element.changeViewState.selectedFileIndex, 2);
      assert.isTrue(element._loading);

      MockInteractions.pressAndReleaseKeyOn(element, 219, null, '[');
      assert(diffNavStub.lastCall.calledWith(element._change, 'glados.txt',
          '10', PARENT), 'Should navigate to /c/42/10/glados.txt');
      element._path = 'glados.txt';
      assert.equal(element.changeViewState.selectedFileIndex, 1);
      assert.isTrue(element._loading);

      MockInteractions.pressAndReleaseKeyOn(element, 219, null, '[');
      assert(diffNavStub.lastCall.calledWith(element._change, 'chell.go', '10',
          PARENT), 'Should navigate to /c/42/10/chell.go');
      element._path = 'chell.go';
      assert.equal(element.changeViewState.selectedFileIndex, 0);
      assert.isTrue(element._loading);

      MockInteractions.pressAndReleaseKeyOn(element, 219, null, '[');
      assert(changeNavStub.lastCall.calledWith(element._change),
          'Should navigate to /c/42/');
      assert.equal(element.changeViewState.selectedFileIndex, 0);
      assert.isTrue(element._loading);

      const showPrefsStub =
          sandbox.stub(element.$.diffPreferencesDialog, 'open',
              () => Promise.resolve());

      MockInteractions.pressAndReleaseKeyOn(element, 188, null, ',');
      assert(showPrefsStub.calledOnce);

      element.disableDiffPrefs = true;
      MockInteractions.pressAndReleaseKeyOn(element, 188, null, ',');
      assert(showPrefsStub.calledOnce);

      let scrollStub = sandbox.stub(element.$.cursor, 'moveToNextChunk');
      MockInteractions.pressAndReleaseKeyOn(element, 78, null, 'n');
      assert(scrollStub.calledOnce);

      scrollStub = sandbox.stub(element.$.cursor, 'moveToPreviousChunk');
      MockInteractions.pressAndReleaseKeyOn(element, 80, null, 'p');
      assert(scrollStub.calledOnce);

      scrollStub = sandbox.stub(element.$.cursor, 'moveToNextCommentThread');
      MockInteractions.pressAndReleaseKeyOn(element, 78, 'shift', 'n');
      assert(scrollStub.calledOnce);

      scrollStub = sandbox.stub(element.$.cursor,
          'moveToPreviousCommentThread');
      MockInteractions.pressAndReleaseKeyOn(element, 80, 'shift', 'p');
      assert(scrollStub.calledOnce);

      const computeContainerClassStub = sandbox.stub(element.$.diffHost.$.diff,
          '_computeContainerClass');
      MockInteractions.pressAndReleaseKeyOn(element, 74, null, 'j');
      assert(computeContainerClassStub.lastCall.calledWithExactly(
          false, 'SIDE_BY_SIDE', true));

      MockInteractions.pressAndReleaseKeyOn(element, 27, null, 'esc');
      assert(computeContainerClassStub.lastCall.calledWithExactly(
          false, 'SIDE_BY_SIDE', false));

      sandbox.stub(element, '_setReviewed');
      element.$.reviewed.checked = false;
      MockInteractions.pressAndReleaseKeyOn(element, 82, 'shift', 'r');
      assert.isFalse(element._setReviewed.called);

      MockInteractions.pressAndReleaseKeyOn(element, 82, null, 'r');
      assert.isTrue(element._setReviewed.called);
      assert.equal(element._setReviewed.lastCall.args[0], true);
    });

    test('shift+x shortcut expands all diff context', () => {
      const expandStub = sandbox.stub(element.$.diffHost, 'expandAllContext');
      MockInteractions.pressAndReleaseKeyOn(element, 88, 'shift', 'x');
      flushAsynchronousOperations();
      assert.isTrue(expandStub.called);
    });

    test('keyboard shortcuts with patch range', () => {
      element._changeNum = '42';
      element._patchRange = {
        basePatchNum: '5',
        patchNum: '10',
      };
      element._change = {
        _number: 42,
        revisions: {
          a: {_number: 10, commit: {parents: []}},
          b: {_number: 5, commit: {parents: []}},
        },
      };
      element._files = getFilesFromFileList(
          ['chell.go', 'glados.txt', 'wheatley.md']);
      element._path = 'glados.txt';

      const diffNavStub = sandbox.stub(Gerrit.Nav, 'navigateToDiff');
      const changeNavStub = sandbox.stub(Gerrit.Nav, 'navigateToChange');

      MockInteractions.pressAndReleaseKeyOn(element, 65, null, 'a');
      assert.isTrue(changeNavStub.notCalled, 'The `a` keyboard shortcut ' +
          'should only work when the user is logged in.');
      assert.isNull(window.sessionStorage.getItem(
          'changeView.showReplyDialog'));

      element._loggedIn = true;
      MockInteractions.pressAndReleaseKeyOn(element, 65, null, 'a');
      assert.isTrue(element.changeViewState.showReplyDialog);

      assert(changeNavStub.lastCall.calledWithExactly(element._change, '10',
          '5'), 'Should navigate to /c/42/5..10');

      MockInteractions.pressAndReleaseKeyOn(element, 85, null, 'u');
      assert(changeNavStub.lastCall.calledWithExactly(element._change, '10',
          '5'), 'Should navigate to /c/42/5..10');

      MockInteractions.pressAndReleaseKeyOn(element, 221, null, ']');
      assert.isTrue(element._loading);
      assert(diffNavStub.lastCall.calledWithExactly(element._change,
          'wheatley.md', '10', '5'),
      'Should navigate to /c/42/5..10/wheatley.md');
      element._path = 'wheatley.md';

      MockInteractions.pressAndReleaseKeyOn(element, 219, null, '[');
      assert.isTrue(element._loading);
      assert(diffNavStub.lastCall.calledWithExactly(element._change,
          'glados.txt', '10', '5'),
      'Should navigate to /c/42/5..10/glados.txt');
      element._path = 'glados.txt';

      MockInteractions.pressAndReleaseKeyOn(element, 219, null, '[');
      assert.isTrue(element._loading);
      assert(diffNavStub.lastCall.calledWithExactly(element._change, 'chell.go',
          '10', '5'),
      'Should navigate to /c/42/5..10/chell.go');
      element._path = 'chell.go';

      MockInteractions.pressAndReleaseKeyOn(element, 219, null, '[');
      assert.isTrue(element._loading);
      assert(changeNavStub.lastCall.calledWithExactly(element._change, '10',
          '5'),
      'Should navigate to /c/42/5..10');
    });

    test('keyboard shortcuts with old patch number', () => {
      element._changeNum = '42';
      element._patchRange = {
        basePatchNum: PARENT,
        patchNum: '1',
      };
      element._change = {
        _number: 42,
        revisions: {
          a: {_number: 1, commit: {parents: []}},
          b: {_number: 2, commit: {parents: []}},
        },
      };
      element._files = getFilesFromFileList(
          ['chell.go', 'glados.txt', 'wheatley.md']);
      element._path = 'glados.txt';

      const diffNavStub = sandbox.stub(Gerrit.Nav, 'navigateToDiff');
      const changeNavStub = sandbox.stub(Gerrit.Nav, 'navigateToChange');

      MockInteractions.pressAndReleaseKeyOn(element, 65, null, 'a');
      assert.isTrue(changeNavStub.notCalled, 'The `a` keyboard shortcut ' +
          'should only work when the user is logged in.');
      assert.isNull(window.sessionStorage.getItem(
          'changeView.showReplyDialog'));

      element._loggedIn = true;
      MockInteractions.pressAndReleaseKeyOn(element, 65, null, 'a');
      assert.isTrue(element.changeViewState.showReplyDialog);

      assert(changeNavStub.lastCall.calledWithExactly(element._change, '1',
          PARENT), 'Should navigate to /c/42/1');

      MockInteractions.pressAndReleaseKeyOn(element, 85, null, 'u');
      assert(changeNavStub.lastCall.calledWithExactly(element._change, '1',
          PARENT), 'Should navigate to /c/42/1');

      MockInteractions.pressAndReleaseKeyOn(element, 221, null, ']');
      assert(diffNavStub.lastCall.calledWithExactly(element._change,
          'wheatley.md', '1', PARENT),
      'Should navigate to /c/42/1/wheatley.md');
      element._path = 'wheatley.md';

      MockInteractions.pressAndReleaseKeyOn(element, 219, null, '[');
      assert(diffNavStub.lastCall.calledWithExactly(element._change,
          'glados.txt', '1', PARENT),
      'Should navigate to /c/42/1/glados.txt');
      element._path = 'glados.txt';

      MockInteractions.pressAndReleaseKeyOn(element, 219, null, '[');
      assert(diffNavStub.lastCall.calledWithExactly(element._change, 'chell.go',
          '1', PARENT), 'Should navigate to /c/42/1/chell.go');
      element._path = 'chell.go';

      MockInteractions.pressAndReleaseKeyOn(element, 219, null, '[');
      assert(changeNavStub.lastCall.calledWithExactly(element._change, '1',
          PARENT), 'Should navigate to /c/42/1');
    });
>>>>>>> 86ed9708

      test('toggle left diff with a hotkey', () => {
        const toggleLeftDiffStub = sandbox.stub(
            element.$.diffHost, 'toggleLeftDiff');
        MockInteractions.pressAndReleaseKeyOn(element, 65, 'shift', 'a');
        assert.isTrue(toggleLeftDiffStub.calledOnce);
      });

      test('keyboard shortcuts', () => {
        element._changeNum = '42';
        element._patchRange = {
          basePatchNum: PARENT,
          patchNum: '10',
        };
        element._change = {
          _number: 42,
          revisions: {
            a: {_number: 10, commit: {parents: []}},
          },
        };
        element._files = getFilesFromFileList(
            ['chell.go', 'glados.txt', 'wheatley.md']);
        element._path = 'glados.txt';
        element.changeViewState.selectedFileIndex = 1;
        element._loggedIn = true;

        const diffNavStub = sandbox.stub(Gerrit.Nav, 'navigateToDiff');
        const changeNavStub = sandbox.stub(Gerrit.Nav, 'navigateToChange');

        MockInteractions.pressAndReleaseKeyOn(element, 85, null, 'u');
        assert(changeNavStub.lastCall.calledWith(element._change),
            'Should navigate to /c/42/');

        MockInteractions.pressAndReleaseKeyOn(element, 221, null, ']');
        assert(diffNavStub.lastCall.calledWith(element._change, 'wheatley.md',
            '10', PARENT), 'Should navigate to /c/42/10/wheatley.md');
        element._path = 'wheatley.md';
        assert.equal(element.changeViewState.selectedFileIndex, 2);
        assert.isTrue(element._loading);

        MockInteractions.pressAndReleaseKeyOn(element, 219, null, '[');
        assert(diffNavStub.lastCall.calledWith(element._change, 'glados.txt',
            '10', PARENT), 'Should navigate to /c/42/10/glados.txt');
        element._path = 'glados.txt';
        assert.equal(element.changeViewState.selectedFileIndex, 1);
        assert.isTrue(element._loading);

        MockInteractions.pressAndReleaseKeyOn(element, 219, null, '[');
        assert(diffNavStub.lastCall.calledWith(element._change, 'chell.go', '10',
            PARENT), 'Should navigate to /c/42/10/chell.go');
        element._path = 'chell.go';
        assert.equal(element.changeViewState.selectedFileIndex, 0);
        assert.isTrue(element._loading);

        MockInteractions.pressAndReleaseKeyOn(element, 219, null, '[');
        assert(changeNavStub.lastCall.calledWith(element._change),
            'Should navigate to /c/42/');
        assert.equal(element.changeViewState.selectedFileIndex, 0);
        assert.isTrue(element._loading);

        const showPrefsStub =
            sandbox.stub(element.$.diffPreferencesDialog, 'open',
                () => Promise.resolve());

<<<<<<< HEAD
        MockInteractions.pressAndReleaseKeyOn(element, 188, null, ',');
        assert(showPrefsStub.calledOnce);
=======
    test('_computeCommentString', done => {
      loadCommentSpy = sandbox.spy(element.$.commentAPI, 'loadAll');
      const path = '/test';
      element.$.commentAPI.loadAll().then(comments => {
        const commentCountStub =
            sandbox.stub(comments, 'computeCommentCount');
        const unresolvedCountStub =
            sandbox.stub(comments, 'computeUnresolvedNum');
        commentCountStub.withArgs(1, path).returns(0);
        commentCountStub.withArgs(2, path).returns(1);
        commentCountStub.withArgs(3, path).returns(2);
        commentCountStub.withArgs(4, path).returns(0);
        unresolvedCountStub.withArgs(1, path).returns(1);
        unresolvedCountStub.withArgs(2, path).returns(0);
        unresolvedCountStub.withArgs(3, path).returns(2);
        unresolvedCountStub.withArgs(4, path).returns(0);

        assert.equal(element._computeCommentString(comments, 1, path, {}),
            '1 unresolved');
        assert.equal(
            element._computeCommentString(comments, 2, path, {status: 'M'}),
            '1 comment');
        assert.equal(
            element._computeCommentString(comments, 2, path, {status: 'U'}),
            'no changes, 1 comment');
        assert.equal(
            element._computeCommentString(comments, 3, path, {status: 'A'}),
            '2 comments, 2 unresolved');
        assert.equal(
            element._computeCommentString(comments, 4, path, {status: 'M'}), '');
        assert.equal(
            element._computeCommentString(comments, 4, path, {status: 'U'}),
            'no changes');
        done();
      });
    });
>>>>>>> 86ed9708

        element.disableDiffPrefs = true;
        MockInteractions.pressAndReleaseKeyOn(element, 188, null, ',');
        assert(showPrefsStub.calledOnce);

        let scrollStub = sandbox.stub(element.$.cursor, 'moveToNextChunk');
        MockInteractions.pressAndReleaseKeyOn(element, 78, null, 'n');
        assert(scrollStub.calledOnce);

        scrollStub = sandbox.stub(element.$.cursor, 'moveToPreviousChunk');
        MockInteractions.pressAndReleaseKeyOn(element, 80, null, 'p');
        assert(scrollStub.calledOnce);

        scrollStub = sandbox.stub(element.$.cursor, 'moveToNextCommentThread');
        MockInteractions.pressAndReleaseKeyOn(element, 78, 'shift', 'n');
        assert(scrollStub.calledOnce);

        scrollStub = sandbox.stub(element.$.cursor,
            'moveToPreviousCommentThread');
        MockInteractions.pressAndReleaseKeyOn(element, 80, 'shift', 'p');
        assert(scrollStub.calledOnce);

        const computeContainerClassStub = sandbox.stub(element.$.diffHost.$.diff,
            '_computeContainerClass');
        MockInteractions.pressAndReleaseKeyOn(element, 74, null, 'j');
        assert(computeContainerClassStub.lastCall.calledWithExactly(
            false, 'SIDE_BY_SIDE', true));

        MockInteractions.pressAndReleaseKeyOn(element, 27, null, 'esc');
        assert(computeContainerClassStub.lastCall.calledWithExactly(
            false, 'SIDE_BY_SIDE', false));

        sandbox.stub(element, '_setReviewed');
        element.$.reviewed.checked = false;
        MockInteractions.pressAndReleaseKeyOn(element, 82, 'shift', 'r');
        assert.isFalse(element._setReviewed.called);

        MockInteractions.pressAndReleaseKeyOn(element, 82, null, 'r');
        assert.isTrue(element._setReviewed.called);
        assert.equal(element._setReviewed.lastCall.args[0], true);
      });

<<<<<<< HEAD
      test('shift+x shortcut expands all diff context', () => {
        const expandStub = sandbox.stub(element.$.diffHost, 'expandAllContext');
        MockInteractions.pressAndReleaseKeyOn(element, 88, 'shift', 'x');
        flushAsynchronousOperations();
        assert.isTrue(expandStub.called);
=======
      test('_formattedFiles', () => {
        element._changeNum = '42';
        element._patchRange = {
          basePatchNum: PARENT,
          patchNum: '10',
        };
        element._change = {_number: 42};
        element._files = getFilesFromFileList(
            ['chell.go', 'glados.txt', 'wheatley.md',
              '/COMMIT_MSG', '/MERGE_LIST']);
        element._path = 'glados.txt';
        const expectedFormattedFiles = [
          {
            text: 'chell.go',
            mobileText: 'chell.go',
            value: 'chell.go',
            bottomText: '',
          }, {
            text: 'glados.txt',
            mobileText: 'glados.txt',
            value: 'glados.txt',
            bottomText: '',
          }, {
            text: 'wheatley.md',
            mobileText: 'wheatley.md',
            value: 'wheatley.md',
            bottomText: '',
          },
          {
            text: 'Commit message',
            mobileText: 'Commit message',
            value: '/COMMIT_MSG',
            bottomText: '',
          },
          {
            text: 'Merge list',
            mobileText: 'Merge list',
            value: '/MERGE_LIST',
            bottomText: '',
          },
        ];

        assert.deepEqual(element._formattedFiles, expectedFormattedFiles);
        assert.equal(element._formattedFiles[1].value, element._path);
>>>>>>> 86ed9708
      });

      test('keyboard shortcuts with patch range', () => {
        element._changeNum = '42';
        element._patchRange = {
          basePatchNum: '5',
          patchNum: '10',
        };
        element._change = {
          _number: 42,
          revisions: {
            a: {_number: 10, commit: {parents: []}},
            b: {_number: 5, commit: {parents: []}},
          },
        };
        element._files = getFilesFromFileList(
            ['chell.go', 'glados.txt', 'wheatley.md']);
        element._path = 'glados.txt';

        const diffNavStub = sandbox.stub(Gerrit.Nav, 'navigateToDiff');
        const changeNavStub = sandbox.stub(Gerrit.Nav, 'navigateToChange');

        MockInteractions.pressAndReleaseKeyOn(element, 65, null, 'a');
        assert.isTrue(changeNavStub.notCalled, 'The `a` keyboard shortcut ' +
            'should only work when the user is logged in.');
        assert.isNull(window.sessionStorage.getItem(
            'changeView.showReplyDialog'));

        element._loggedIn = true;
        MockInteractions.pressAndReleaseKeyOn(element, 65, null, 'a');
        assert.isTrue(element.changeViewState.showReplyDialog);

        assert(changeNavStub.lastCall.calledWithExactly(element._change, '10',
            '5'), 'Should navigate to /c/42/5..10');

        MockInteractions.pressAndReleaseKeyOn(element, 85, null, 'u');
        assert(changeNavStub.lastCall.calledWithExactly(element._change, '10',
            '5'), 'Should navigate to /c/42/5..10');

        MockInteractions.pressAndReleaseKeyOn(element, 221, null, ']');
        assert.isTrue(element._loading);
        assert(diffNavStub.lastCall.calledWithExactly(element._change,
            'wheatley.md', '10', '5'),
        'Should navigate to /c/42/5..10/wheatley.md');
        element._path = 'wheatley.md';

        MockInteractions.pressAndReleaseKeyOn(element, 219, null, '[');
        assert.isTrue(element._loading);
        assert(diffNavStub.lastCall.calledWithExactly(element._change,
            'glados.txt', '10', '5'),
        'Should navigate to /c/42/5..10/glados.txt');
        element._path = 'glados.txt';

        MockInteractions.pressAndReleaseKeyOn(element, 219, null, '[');
        assert.isTrue(element._loading);
        assert(diffNavStub.lastCall.calledWithExactly(
            element._change,
            'chell.go',
            '10',
            '5'),
        'Should navigate to /c/42/5..10/chell.go');
        element._path = 'chell.go';

        MockInteractions.pressAndReleaseKeyOn(element, 219, null, '[');
        assert.isTrue(element._loading);
        assert(changeNavStub.lastCall.calledWithExactly(element._change, '10',
            '5'),
        'Should navigate to /c/42/5..10');
      });

      test('keyboard shortcuts with old patch number', () => {
        element._changeNum = '42';
        element._patchRange = {
          basePatchNum: PARENT,
          patchNum: '1',
        };
        element._change = {
          _number: 42,
          revisions: {
            a: {_number: 1, commit: {parents: []}},
            b: {_number: 2, commit: {parents: []}},
          },
        };
        element._files = getFilesFromFileList(
            ['chell.go', 'glados.txt', 'wheatley.md']);
        element._path = 'glados.txt';

        const diffNavStub = sandbox.stub(Gerrit.Nav, 'navigateToDiff');
        const changeNavStub = sandbox.stub(Gerrit.Nav, 'navigateToChange');

        MockInteractions.pressAndReleaseKeyOn(element, 65, null, 'a');
        assert.isTrue(changeNavStub.notCalled, 'The `a` keyboard shortcut ' +
            'should only work when the user is logged in.');
        assert.isNull(window.sessionStorage.getItem(
            'changeView.showReplyDialog'));

        element._loggedIn = true;
        MockInteractions.pressAndReleaseKeyOn(element, 65, null, 'a');
        assert.isTrue(element.changeViewState.showReplyDialog);

        assert(changeNavStub.lastCall.calledWithExactly(element._change, '1',
            PARENT), 'Should navigate to /c/42/1');

        MockInteractions.pressAndReleaseKeyOn(element, 85, null, 'u');
        assert(changeNavStub.lastCall.calledWithExactly(element._change, '1',
            PARENT), 'Should navigate to /c/42/1');

        MockInteractions.pressAndReleaseKeyOn(element, 221, null, ']');
        assert(diffNavStub.lastCall.calledWithExactly(element._change,
            'wheatley.md', '1', PARENT),
        'Should navigate to /c/42/1/wheatley.md');
        element._path = 'wheatley.md';

        MockInteractions.pressAndReleaseKeyOn(element, 219, null, '[');
        assert(diffNavStub.lastCall.calledWithExactly(element._change,
            'glados.txt', '1', PARENT),
        'Should navigate to /c/42/1/glados.txt');
        element._path = 'glados.txt';

        MockInteractions.pressAndReleaseKeyOn(element, 219, null, '[');
        assert(diffNavStub.lastCall.calledWithExactly(
            element._change,
            'chell.go',
            '1',
            PARENT), 'Should navigate to /c/42/1/chell.go');
        element._path = 'chell.go';

        MockInteractions.pressAndReleaseKeyOn(element, 219, null, '[');
        assert(changeNavStub.lastCall.calledWithExactly(element._change, '1',
            PARENT), 'Should navigate to /c/42/1');
      });

      test('_computeEditURL uses Gerrit.Nav', () => {
        const getUrlStub = sandbox.stub(Gerrit.Nav, 'getEditUrlForDiff');
        element._computeEditURL(123, {patchNum: undefined}, 'abc/def');
        assert.isTrue(getUrlStub.called);
      });

      suite('diff prefs hidden', () => {
        test('when no prefs or logged out', () => {
          element.disableDiffPrefs = false;
          element._loggedIn = false;
          flushAsynchronousOperations();
          assert.isTrue(element.$.diffPrefsContainer.hidden);

          element._loggedIn = true;
          flushAsynchronousOperations();
          assert.isTrue(element.$.diffPrefsContainer.hidden);

          element._loggedIn = false;
          element._prefs = {font_size: '12'};
          flushAsynchronousOperations();
          assert.isTrue(element.$.diffPrefsContainer.hidden);

          element._loggedIn = true;
          flushAsynchronousOperations();
          assert.isFalse(element.$.diffPrefsContainer.hidden);
        });

        test('when disableDiffPrefs is set', () => {
          element._loggedIn = true;
          element._prefs = {font_size: '12'};
          element.disableDiffPrefs = false;
          flushAsynchronousOperations();

          assert.isFalse(element.$.diffPrefsContainer.hidden);
          element.disableDiffPrefs = true;
          flushAsynchronousOperations();

          assert.isTrue(element.$.diffPrefsContainer.hidden);
        });
      });

      test('prefsButton opens gr-diff-preferences', () => {
        const handlePrefsTapSpy = sandbox.spy(element, '_handlePrefsTap');
        const overlayOpenStub = sandbox.stub(element.$.diffPreferencesDialog,
            'open');
        const prefsButton =
            Polymer.dom(element.root).querySelector('.prefsButton');

        MockInteractions.tap(prefsButton);

        assert.isTrue(handlePrefsTapSpy.called);
        assert.isTrue(overlayOpenStub.called);
      });

      test('_computeCommentString', done => {
        loadCommentSpy = sandbox.spy(element.$.commentAPI, 'loadAll');
        const path = '/test';
        element.$.commentAPI.loadAll().then(comments => {
          const commentCountStub =
              sandbox.stub(comments, 'computeCommentCount');
          const unresolvedCountStub =
              sandbox.stub(comments, 'computeUnresolvedNum');
          commentCountStub.withArgs(1, path).returns(0);
          commentCountStub.withArgs(2, path).returns(1);
          commentCountStub.withArgs(3, path).returns(2);
          commentCountStub.withArgs(4, path).returns(0);
          unresolvedCountStub.withArgs(1, path).returns(1);
          unresolvedCountStub.withArgs(2, path).returns(0);
          unresolvedCountStub.withArgs(3, path).returns(2);
          unresolvedCountStub.withArgs(4, path).returns(0);

          assert.equal(element._computeCommentString(comments, 1, path, {}),
              '1 unresolved');
          assert.equal(
              element._computeCommentString(comments, 2, path, {status: 'M'}),
              '1 comment');
          assert.equal(
              element._computeCommentString(comments, 2, path, {status: 'U'}),
              'no changes, 1 comment');
          assert.equal(
              element._computeCommentString(comments, 3, path, {status: 'A'}),
              '2 comments, 2 unresolved');
          assert.equal(
              element._computeCommentString(
                  comments, 4, path, {status: 'M'}
              ), '');
          assert.equal(
              element._computeCommentString(comments, 4, path, {status: 'U'}),
              'no changes');
          done();
        });
      });

      suite('url params', () => {
        setup(() => {
          sandbox.stub(
              Gerrit.Nav,
              'getUrlForDiff',
              (c, p, pn, bpn) => `${c._number}-${p}-${pn}-${bpn}`);
          sandbox.stub(
              Gerrit.Nav
              , 'getUrlForChange',
              (c, pn, bpn) => `${c._number}-${pn}-${bpn}`);
        });

        test('_formattedFiles', () => {
          element._changeNum = '42';
          element._patchRange = {
            basePatchNum: PARENT,
            patchNum: '10',
          };
          element._change = {_number: 42};
          element._files = getFilesFromFileList(
              ['chell.go', 'glados.txt', 'wheatley.md',
                '/COMMIT_MSG', '/MERGE_LIST']);
          element._path = 'glados.txt';
          const expectedFormattedFiles = [
            {
              text: 'chell.go',
              mobileText: 'chell.go',
              value: 'chell.go',
              bottomText: '',
            }, {
              text: 'glados.txt',
              mobileText: 'glados.txt',
              value: 'glados.txt',
              bottomText: '',
            }, {
              text: 'wheatley.md',
              mobileText: 'wheatley.md',
              value: 'wheatley.md',
              bottomText: '',
            },
            {
              text: 'Commit message',
              mobileText: 'Commit message',
              value: '/COMMIT_MSG',
              bottomText: '',
            },
            {
              text: 'Merge list',
              mobileText: 'Merge list',
              value: '/MERGE_LIST',
              bottomText: '',
            },
          ];

          assert.deepEqual(element._formattedFiles, expectedFormattedFiles);
          assert.equal(element._formattedFiles[1].value, element._path);
        });

        test('prev/up/next links', () => {
          element._changeNum = '42';
          element._patchRange = {
            basePatchNum: PARENT,
            patchNum: '10',
          };
          element._change = {
            _number: 42,
            revisions: {
              a: {_number: 10, commit: {parents: []}},
            },
          };
          element._files = getFilesFromFileList(
              ['chell.go', 'glados.txt', 'wheatley.md']);
          element._path = 'glados.txt';
          flushAsynchronousOperations();
          const linkEls = Polymer.dom(element.root).querySelectorAll('.navLink');
          assert.equal(linkEls.length, 3);
          assert.equal(linkEls[0].getAttribute('href'), '42-chell.go-10-PARENT');
          assert.equal(linkEls[1].getAttribute('href'), '42-undefined-undefined');
          assert.equal(linkEls[2].getAttribute('href'),
              '42-wheatley.md-10-PARENT');
          element._path = 'wheatley.md';
          flushAsynchronousOperations();
          assert.equal(linkEls[0].getAttribute('href'),
              '42-glados.txt-10-PARENT');
          assert.equal(linkEls[1].getAttribute('href'), '42-undefined-undefined');
          assert.isFalse(linkEls[2].hasAttribute('href'));
          element._path = 'chell.go';
          flushAsynchronousOperations();
          assert.isFalse(linkEls[0].hasAttribute('href'));
          assert.equal(linkEls[1].getAttribute('href'), '42-undefined-undefined');
          assert.equal(linkEls[2].getAttribute('href'),
              '42-glados.txt-10-PARENT');
          element._path = 'not_a_real_file';
          flushAsynchronousOperations();
          assert.equal(linkEls[0].getAttribute('href'),
              '42-wheatley.md-10-PARENT');
          assert.equal(linkEls[1].getAttribute('href'), '42-undefined-undefined');
          assert.equal(linkEls[2].getAttribute('href'), '42-chell.go-10-PARENT');
        });

        test('prev/up/next links with patch range', () => {
          element._changeNum = '42';
          element._patchRange = {
            basePatchNum: '5',
            patchNum: '10',
          };
          element._change = {
            _number: 42,
            revisions: {
              a: {_number: 5, commit: {parents: []}},
              b: {_number: 10, commit: {parents: []}},
            },
          };
          element._files = getFilesFromFileList(
              ['chell.go', 'glados.txt', 'wheatley.md']);
          element._path = 'glados.txt';
          flushAsynchronousOperations();
          const linkEls = Polymer.dom(element.root).querySelectorAll('.navLink');
          assert.equal(linkEls.length, 3);
          assert.equal(linkEls[0].getAttribute('href'), '42-chell.go-10-5');
          assert.equal(linkEls[1].getAttribute('href'), '42-10-5');
          assert.equal(linkEls[2].getAttribute('href'), '42-wheatley.md-10-5');
          element._path = 'wheatley.md';
          flushAsynchronousOperations();
          assert.equal(linkEls[0].getAttribute('href'), '42-glados.txt-10-5');
          assert.equal(linkEls[1].getAttribute('href'), '42-10-5');
          assert.isFalse(linkEls[2].hasAttribute('href'));
          element._path = 'chell.go';
          flushAsynchronousOperations();
          assert.isFalse(linkEls[0].hasAttribute('href'));
          assert.equal(linkEls[1].getAttribute('href'), '42-10-5');
          assert.equal(linkEls[2].getAttribute('href'), '42-glados.txt-10-5');
        });
      });

      test('_handlePatchChange calls navigateToDiff correctly', () => {
        const navigateStub = sandbox.stub(Gerrit.Nav, 'navigateToDiff');
        element._change = {_number: 321, project: 'foo/bar'};
        element._path = 'path/to/file.txt';

        element._patchRange = {
          basePatchNum: 'PARENT',
          patchNum: '3',
        };

        const detail = {
          basePatchNum: 'PARENT',
          patchNum: '1',
        };

        element.$.rangeSelect.dispatchEvent(
            new CustomEvent('patch-range-change', {detail, bubbles: false}));

        assert(navigateStub.lastCall.calledWithExactly(element._change,
            element._path, '1', 'PARENT'));
      });

      test('_prefs.manual_review is respected', () => {
        const saveReviewedStub = sandbox.stub(element, '_saveReviewedState',
            () => Promise.resolve());
        const getReviewedStub = sandbox.stub(element, '_getReviewedStatus',
            () => Promise.resolve());

        sandbox.stub(element.$.diffHost, 'reload');
        element._loggedIn = true;
        element.params = {
          view: Gerrit.Nav.View.DIFF,
          changeNum: '42',
          patchNum: '2',
          basePatchNum: '1',
          path: '/COMMIT_MSG',
        };
        element._prefs = {manual_review: true};
        flushAsynchronousOperations();

        assert.isFalse(saveReviewedStub.called);
        assert.isTrue(getReviewedStub.called);

        element._prefs = {};
        flushAsynchronousOperations();

        assert.isTrue(saveReviewedStub.called);
        assert.isTrue(getReviewedStub.calledOnce);
      });

      test('file review status', () => {
        const saveReviewedStub = sandbox.stub(element, '_saveReviewedState',
            () => Promise.resolve());
        sandbox.stub(element.$.diffHost, 'reload');

        element._loggedIn = true;
        element.params = {
          view: Gerrit.Nav.View.DIFF,
          changeNum: '42',
          patchNum: '2',
          basePatchNum: '1',
          path: '/COMMIT_MSG',
        };
        element._prefs = {};
        flushAsynchronousOperations();

        const commitMsg = Polymer.dom(element.root).querySelector(
            'input[type="checkbox"]');

        assert.isTrue(commitMsg.checked);
        MockInteractions.tap(commitMsg);
        assert.isFalse(commitMsg.checked);
        assert.isTrue(saveReviewedStub.lastCall.calledWithExactly(false));

        MockInteractions.tap(commitMsg);
        assert.isTrue(commitMsg.checked);
        assert.isTrue(saveReviewedStub.lastCall.calledWithExactly(true));
        const callCount = saveReviewedStub.callCount;

        element.set('params.view', Gerrit.Nav.View.CHANGE);
        flushAsynchronousOperations();

        // saveReviewedState observer observes params, but should not fire when
        // view !== Gerrit.Nav.View.DIFF.
        assert.equal(saveReviewedStub.callCount, callCount);
      });

      test('file review status with edit loaded', () => {
        const saveReviewedStub = sandbox.stub(element, '_saveReviewedState');

        element._patchRange = {patchNum: element.EDIT_NAME};
        flushAsynchronousOperations();

        assert.isTrue(element._editMode);
        element._setReviewed();
        assert.isFalse(saveReviewedStub.called);
      });

      test('hash is determined from params', done => {
        sandbox.stub(element.$.diffHost, 'reload');
        sandbox.stub(element, '_initCursor');

        element._loggedIn = true;
        element.params = {
          view: Gerrit.Nav.View.DIFF,
          changeNum: '42',
          patchNum: '2',
          basePatchNum: '1',
          path: '/COMMIT_MSG',
          hash: 10,
        };

        flush(() => {
          assert.isTrue(element._initCursor.calledOnce);
          done();
        });
      });

      test('diff mode selector correctly toggles the diff', () => {
        const select = element.$.modeSelect;
        const diffDisplay = element.$.diffHost;
        element._userPrefs = {default_diff_view: 'SIDE_BY_SIDE'};

        // The mode selected in the view state reflects the selected option.
        assert.equal(element._getDiffViewMode(), select.mode);

        // The mode selected in the view state reflects the view rednered in the
        // diff.
        assert.equal(select.mode, diffDisplay.viewMode);

        // We will simulate a user change of the selected mode.
        const newMode = 'UNIFIED_DIFF';

        // Set the mode, and simulate the change event.
        element.set('changeViewState.diffMode', newMode);

        // Make sure the handler was called and the state is still coherent.
        assert.equal(element._getDiffViewMode(), newMode);
        assert.equal(element._getDiffViewMode(), select.mode);
        assert.equal(element._getDiffViewMode(), diffDisplay.viewMode);
      });

      test('diff mode selector initializes from preferences', () => {
        let resolvePrefs;
        const prefsPromise = new Promise(resolve => {
          resolvePrefs = resolve;
        });
        sandbox.stub(element.$.restAPI, 'getPreferences', () => prefsPromise);

        // Attach a new gr-diff-view so we can intercept the preferences fetch.
        const view = document.createElement('gr-diff-view');
        fixture('blank').appendChild(view);
        flushAsynchronousOperations();

        // At this point the diff mode doesn't yet have the user's preference.
        assert.equal(view._getDiffViewMode(), 'SIDE_BY_SIDE');

        // Receive the overriding preference.
        resolvePrefs({default_diff_view: 'UNIFIED'});
        flushAsynchronousOperations();
        assert.equal(element._getDiffViewMode(), 'SIDE_BY_SIDE');
      });

      suite('_commitRange', () => {
        setup(() => {
          sandbox.stub(element.$.diffHost, 'reload');
          sandbox.stub(element, '_initCursor');
          sandbox.stub(element, '_getChangeDetail').returns(Promise.resolve({
            _number: 42,
            revisions: {
              'commit-sha-1': {
                _number: 1,
                commit: {
                  parents: [{commit: 'sha-1-parent'}],
                },
              },
              'commit-sha-2': {_number: 2},
              'commit-sha-3': {_number: 3},
              'commit-sha-4': {_number: 4},
              'commit-sha-5': {
                _number: 5,
                commit: {
                  parents: [{commit: 'sha-5-parent'}],
                },
              },
            },
          }));
        });

        test('uses the patchNum and basePatchNum ', done => {
          element.params = {
            view: Gerrit.Nav.View.DIFF,
            changeNum: '42',
            patchNum: '4',
            basePatchNum: '2',
            path: '/COMMIT_MSG',
          };
          flush(() => {
            assert.deepEqual(element._commitRange, {
              baseCommit: 'commit-sha-2',
              commit: 'commit-sha-4',
            });
            done();
          });
        });

        test('uses the parent when there is no base patch num ', done => {
          element.params = {
            view: Gerrit.Nav.View.DIFF,
            changeNum: '42',
            patchNum: '5',
            path: '/COMMIT_MSG',
          };
          flush(() => {
            assert.deepEqual(element._commitRange, {
              commit: 'commit-sha-5',
              baseCommit: 'sha-5-parent',
            });
            done();
          });
        });
      });

      test('_initCursor', () => {
        assert.isNotOk(element.$.cursor.initialLineNumber);

        // Does nothing when params specify no cursor address:
        element._initCursor({});
        assert.isNotOk(element.$.cursor.initialLineNumber);

        // Does nothing when params specify side but no number:
        element._initCursor({leftSide: true});
        assert.isNotOk(element.$.cursor.initialLineNumber);

        // Revision hash: specifies lineNum but not side.
        element._initCursor({lineNum: 234});
        assert.equal(element.$.cursor.initialLineNumber, 234);
        assert.equal(element.$.cursor.side, 'right');

        // Base hash: specifies lineNum and side.
        element._initCursor({leftSide: true, lineNum: 345});
        assert.equal(element.$.cursor.initialLineNumber, 345);
        assert.equal(element.$.cursor.side, 'left');

        // Specifies right side:
        element._initCursor({leftSide: false, lineNum: 123});
        assert.equal(element.$.cursor.initialLineNumber, 123);
        assert.equal(element.$.cursor.side, 'right');
      });

      test('_getLineOfInterest', () => {
        assert.isNull(element._getLineOfInterest({}));

        let result = element._getLineOfInterest({lineNum: 12});
        assert.equal(result.number, 12);
        assert.isNotOk(result.leftSide);

        result = element._getLineOfInterest({lineNum: 12, leftSide: true});
        assert.equal(result.number, 12);
        assert.isOk(result.leftSide);
      });

      test('_onLineSelected', () => {
        const getUrlStub = sandbox.stub(Gerrit.Nav, 'getUrlForDiffById');
        const replaceStateStub = sandbox.stub(history, 'replaceState');
        const moveStub = sandbox.stub(element.$.cursor, 'moveToLineNumber');
        sandbox.stub(element.$.cursor, 'getAddress')
            .returns({number: 123, isLeftSide: false});

        element._changeNum = 321;
        element._change = {_number: 321, project: 'foo/bar'};
        element._patchRange = {
          basePatchNum: '3',
          patchNum: '5',
        };
        const e = {};
        const detail = {number: 123, side: 'right'};

        element._onLineSelected(e, detail);

        assert.isTrue(moveStub.called);
        assert.equal(moveStub.lastCall.args[0], detail.number);
        assert.equal(moveStub.lastCall.args[1], detail.side);

        assert.isTrue(replaceStateStub.called);
        assert.isTrue(getUrlStub.called);
      });

      test('_onLineSelected w/o line address', () => {
        const getUrlStub = sandbox.stub(Gerrit.Nav, 'getUrlForDiffById');
        sandbox.stub(history, 'replaceState');
        sandbox.stub(element.$.cursor, 'moveToLineNumber');
        sandbox.stub(element.$.cursor, 'getAddress').returns(null);
        element._changeNum = 321;
        element._change = {_number: 321, project: 'foo/bar'};
        element._patchRange = {basePatchNum: '3', patchNum: '5'};
        element._onLineSelected({}, {number: 123, side: 'right'});
        assert.isTrue(getUrlStub.calledOnce);
        assert.isUndefined(getUrlStub.lastCall.args[5]);
        assert.isUndefined(getUrlStub.lastCall.args[6]);
      });

      test('_getDiffViewMode', () => {
        // No user prefs or change view state set.
        assert.equal(element._getDiffViewMode(), 'SIDE_BY_SIDE');

        // User prefs but no change view state set.
        element._userPrefs = {default_diff_view: 'UNIFIED_DIFF'};
        assert.equal(element._getDiffViewMode(), 'UNIFIED_DIFF');

        // User prefs and change view state set.
        element.changeViewState = {diffMode: 'SIDE_BY_SIDE'};
        assert.equal(element._getDiffViewMode(), 'SIDE_BY_SIDE');
      });

      test('_handleToggleDiffMode', () => {
        sandbox.stub(element, 'shouldSuppressKeyboardShortcut').returns(false);
        const e = {preventDefault: () => {}};
        // Initial state.
        assert.equal(element._getDiffViewMode(), 'SIDE_BY_SIDE');

        element._handleToggleDiffMode(e);
        assert.equal(element._getDiffViewMode(), 'UNIFIED_DIFF');

        element._handleToggleDiffMode(e);
        assert.equal(element._getDiffViewMode(), 'SIDE_BY_SIDE');
      });

      suite('_loadComments', () => {
        test('empty', done => {
          element._loadComments().then(() => {
            assert.equal(Object.keys(element._commentMap).length, 0);
            done();
          });
        });

        test('has paths', done => {
          sandbox.stub(element, '_getPaths').returns({
            'path/to/file/one.cpp': [{patch_set: 3, message: 'lorem'}],
            'path-to/file/two.py': [{patch_set: 5, message: 'ipsum'}],
          });
          sandbox.stub(element, '_getCommentsForPath').returns({meta: {}});
          element._changeNum = '42';
          element._patchRange = {
            basePatchNum: '3',
            patchNum: '5',
          };
          element._loadComments().then(() => {
            assert.deepEqual(Object.keys(element._commentMap),
                ['path/to/file/one.cpp', 'path-to/file/two.py']);
            done();
          });
        });
      });

<<<<<<< HEAD
      suite('_computeCommentSkips', () => {
        test('empty file list', () => {
          const commentMap = {
            'path/one.jpg': true,
            'path/three.wav': true,
          };
          const path = 'path/two.m4v';
          const fileList = [];
          const result = element._computeCommentSkips(commentMap, fileList, path);
          assert.isNull(result.previous);
          assert.isNull(result.next);
=======
      suite('skip next/previous', () => {
        let navToChangeStub;
        let navToDiffStub;

        setup(() => {
          navToChangeStub = sandbox.stub(element, '_navToChangeView');
          navToDiffStub = sandbox.stub(Gerrit.Nav, 'navigateToDiff');
          element._files = getFilesFromFileList([
            'path/one.jpg', 'path/two.m4v', 'path/three.wav',
          ]);
          element._patchRange = {patchNum: '2', basePatchNum: '1'};
>>>>>>> 86ed9708
        });

        test('finds skips', () => {
          const fileList = ['path/one.jpg', 'path/two.m4v', 'path/three.wav'];
          let path = fileList[1];
          const commentMap = {};
          commentMap[fileList[0]] = true;
          commentMap[fileList[1]] = false;
          commentMap[fileList[2]] = true;

          let result = element._computeCommentSkips(commentMap, fileList, path);
          assert.equal(result.previous, fileList[0]);
          assert.equal(result.next, fileList[2]);

          commentMap[fileList[1]] = true;

          result = element._computeCommentSkips(commentMap, fileList, path);
          assert.equal(result.previous, fileList[0]);
          assert.equal(result.next, fileList[2]);

          path = fileList[0];

          result = element._computeCommentSkips(commentMap, fileList, path);
          assert.isNull(result.previous);
          assert.equal(result.next, fileList[1]);

          path = fileList[2];

          result = element._computeCommentSkips(commentMap, fileList, path);
          assert.equal(result.previous, fileList[1]);
          assert.isNull(result.next);
        });

        suite('skip next/previous', () => {
          let navToChangeStub;
          let navToDiffStub;

          setup(() => {
            navToChangeStub = sandbox.stub(element, '_navToChangeView');
            navToDiffStub = sandbox.stub(Gerrit.Nav, 'navigateToDiff');
            element._files = getFilesFromFileList([
              'path/one.jpg', 'path/two.m4v', 'path/three.wav',
            ]);
            element._patchRange = {patchNum: '2', basePatchNum: '1'};
          });

          suite('_moveToPreviousFileWithComment', () => {
            test('no skips', () => {
              element._moveToPreviousFileWithComment();
              assert.isFalse(navToChangeStub.called);
              assert.isFalse(navToDiffStub.called);
            });

            test('no previous', () => {
              const commentMap = {};
              commentMap[element._fileList[0]] = false;
              commentMap[element._fileList[1]] = false;
              commentMap[element._fileList[2]] = true;
              element._commentMap = commentMap;
              element._path = element._fileList[1];

              element._moveToPreviousFileWithComment();
              assert.isTrue(navToChangeStub.calledOnce);
              assert.isFalse(navToDiffStub.called);
            });

            test('w/ previous', () => {
              const commentMap = {};
              commentMap[element._fileList[0]] = true;
              commentMap[element._fileList[1]] = false;
              commentMap[element._fileList[2]] = true;
              element._commentMap = commentMap;
              element._path = element._fileList[1];

              element._moveToPreviousFileWithComment();
              assert.isFalse(navToChangeStub.called);
              assert.isTrue(navToDiffStub.calledOnce);
            });
          });

          suite('_moveToNextFileWithComment', () => {
            test('no skips', () => {
              element._moveToNextFileWithComment();
              assert.isFalse(navToChangeStub.called);
              assert.isFalse(navToDiffStub.called);
            });

            test('no previous', () => {
              const commentMap = {};
              commentMap[element._fileList[0]] = true;
              commentMap[element._fileList[1]] = false;
              commentMap[element._fileList[2]] = false;
              element._commentMap = commentMap;
              element._path = element._fileList[1];

              element._moveToNextFileWithComment();
              assert.isTrue(navToChangeStub.calledOnce);
              assert.isFalse(navToDiffStub.called);
            });

            test('w/ previous', () => {
              const commentMap = {};
              commentMap[element._fileList[0]] = true;
              commentMap[element._fileList[1]] = false;
              commentMap[element._fileList[2]] = true;
              element._commentMap = commentMap;
              element._path = element._fileList[1];

              element._moveToNextFileWithComment();
              assert.isFalse(navToChangeStub.called);
              assert.isTrue(navToDiffStub.calledOnce);
            });
          });
        });
      });

      test('_computeEditMode', () => {
        const callCompute = range => element._computeEditMode({base: range});
        assert.isFalse(callCompute({}));
        assert.isFalse(callCompute({basePatchNum: 'PARENT', patchNum: 1}));
        assert.isFalse(callCompute({basePatchNum: 'edit', patchNum: 1}));
        assert.isTrue(callCompute({basePatchNum: 1, patchNum: 'edit'}));
      });

      test('_computeFileNum', () => {
        assert.equal(element._computeFileNum('/foo',
            [{value: '/foo'}, {value: '/bar'}]), 1);
        assert.equal(element._computeFileNum('/bar',
            [{value: '/foo'}, {value: '/bar'}]), 2);
      });

      test('_computeFileNumClass', () => {
        assert.equal(element._computeFileNumClass(0, []), '');
        assert.equal(element._computeFileNumClass(1,
            [{value: '/foo'}, {value: '/bar'}]), 'show');
      });

      test('_getReviewedStatus', () => {
        const promises = [];
        element.$.restAPI.getReviewedFiles.restore();

        sandbox.stub(element.$.restAPI, 'getReviewedFiles')
            .returns(Promise.resolve(['path']));

        promises.push(element._getReviewedStatus(true, null, null, 'path')
            .then(reviewed => assert.isFalse(reviewed)));

        promises.push(element._getReviewedStatus(false, null, null, 'otherPath')
            .then(reviewed => assert.isFalse(reviewed)));

        promises.push(element._getReviewedStatus(false, null, null, 'path')
            .then(reviewed => assert.isTrue(reviewed)));

        return Promise.all(promises);
      });

      suite('blame', () => {
        test('toggle blame with button', () => {
          const toggleBlame = sandbox.stub(
              element.$.diffHost, 'loadBlame', () => Promise.resolve());
          MockInteractions.tap(element.$.toggleBlame);
          assert.isTrue(toggleBlame.calledOnce);
        });
        test('toggle blame with shortcut', () => {
          const toggleBlame = sandbox.stub(
              element.$.diffHost, 'loadBlame', () => Promise.resolve());
          MockInteractions.pressAndReleaseKeyOn(element, 66, null, 'b');
          assert.isTrue(toggleBlame.calledOnce);
        });
      });

      suite('editMode behavior', () => {
        setup(() => {
          element._loggedIn = true;
        });

        const isVisible = el => {
          assert.ok(el);
          return getComputedStyle(el).getPropertyValue('display') !== 'none';
        };

        test('reviewed checkbox', () => {
          sandbox.stub(element, '_handlePatchChange');
          element._patchRange = {patchNum: '1'};
          // Reviewed checkbox should be shown.
          assert.isTrue(isVisible(element.$.reviewed));
          element.set('_patchRange.patchNum', element.EDIT_NAME);
          flushAsynchronousOperations();

          assert.isFalse(isVisible(element.$.reviewed));
        });
      });

      test('_paramsChanged sets in projectLookup', () => {
        sandbox.stub(element, '_getLineOfInterest');
        sandbox.stub(element, '_initCursor');
        const setStub = sandbox.stub(element.$.restAPI, 'setInProjectLookup');
        element._paramsChanged({
          view: Gerrit.Nav.View.DIFF,
          changeNum: 101,
          project: 'test-project',
          path: '',
        });
        assert.isTrue(setStub.calledOnce);
        assert.isTrue(setStub.calledWith(101, 'test-project'));
      });

      test('shift+m navigates to next unreviewed file', () => {
        element._files = getFilesFromFileList(['file1', 'file2', 'file3']);
        element._reviewedFiles = new Set(['file1', 'file2']);
        element._path = 'file1';
        const reviewedStub = sandbox.stub(element, '_setReviewed');
        const navStub = sandbox.stub(element, '_navToFile');
        MockInteractions.pressAndReleaseKeyOn(element, 77, 'shift', 'm');
        flushAsynchronousOperations();

        assert.isTrue(reviewedStub.lastCall.args[0]);
        assert.deepEqual(navStub.lastCall.args, [
          'file1',
          ['file1', 'file3'],
          1,
        ]);
      });

      test('File change should trigger navigateToDiff once', () => {
        element._files = getFilesFromFileList(['file1', 'file2', 'file3']);
        sandbox.stub(element, '_getLineOfInterest');
        sandbox.stub(element, '_initCursor');
        sandbox.stub(Gerrit.Nav, 'navigateToDiff');

        // Load file1
        element._paramsChanged({
          view: Gerrit.Nav.View.DIFF,
          patchNum: 1,
          changeNum: 101,
          project: 'test-project',
          path: 'file1',
        });
        assert.isTrue(Gerrit.Nav.navigateToDiff.notCalled);

        // Switch to file2
        element.$.dropdown.value = 'file2';
        assert.isTrue(Gerrit.Nav.navigateToDiff.calledOnce);

        // This is to mock the param change triggered by above navigate
        element._paramsChanged({
          view: Gerrit.Nav.View.DIFF,
          patchNum: 1,
          changeNum: 101,
          project: 'test-project',
          path: 'file2',
        });

        // No extra call
        assert.isTrue(Gerrit.Nav.navigateToDiff.calledOnce);
      });

<<<<<<< HEAD
      test('_computeDownloadDropdownLinks', () => {
        const downloadLinks = [
          {
            url: '/changes/test~12/revisions/1/patch?zip&path=index.php',
            name: 'Patch',
          },
          {
            url: '/changes/test~12/revisions/1' +
                '/files/index.php/download?parent=1',
            name: 'Left Content',
          },
          {
            url: '/changes/test~12/revisions/1' +
                '/files/index.php/download',
            name: 'Right Content',
          },
        ];

        const side = {
          meta_a: true,
          meta_b: true,
        };

        const base = {
          patchNum: 1,
          basePatchNum: 'PARENT',
        };

        assert.deepEqual(
            element._computeDownloadDropdownLinks(
                'test', 12, base, 'index.php', side),
            downloadLinks);
=======
    test('shift+m navigates to next unreviewed file', () => {
      element._files = getFilesFromFileList(['file1', 'file2', 'file3']);
      element._reviewedFiles = new Set(['file1', 'file2']);
      element._path = 'file1';
      const reviewedStub = sandbox.stub(element, '_setReviewed');
      const navStub = sandbox.stub(element, '_navToFile');
      MockInteractions.pressAndReleaseKeyOn(element, 77, 'shift', 'm');
      flushAsynchronousOperations();

      assert.isTrue(reviewedStub.lastCall.args[0]);
      assert.deepEqual(navStub.lastCall.args, [
        'file1',
        ['file1', 'file3'],
        1,
      ]);
    });

    test('File change should trigger navigateToDiff once', () => {
      element._files = getFilesFromFileList(['file1', 'file2', 'file3']);
      sandbox.stub(element, '_getLineOfInterest');
      sandbox.stub(element, '_initCursor');
      sandbox.stub(Gerrit.Nav, 'navigateToDiff');

      // Load file1
      element._paramsChanged({
        view: Gerrit.Nav.View.DIFF,
        patchNum: 1,
        changeNum: 101,
        project: 'test-project',
        path: 'file1',
>>>>>>> 86ed9708
      });

      test('_computeDownloadDropdownLinks diff returns renamed', () => {
        const downloadLinks = [
          {
            url: '/changes/test~12/revisions/3/patch?zip&path=index.php',
            name: 'Patch',
          },
          {
            url: '/changes/test~12/revisions/2' +
                '/files/index2.php/download',
            name: 'Left Content',
          },
          {
            url: '/changes/test~12/revisions/3' +
                '/files/index.php/download',
            name: 'Right Content',
          },
        ];

        const side = {
          change_type: 'RENAMED',
          meta_a: {
            name: 'index2.php',
          },
          meta_b: true,
        };

        const base = {
          patchNum: 3,
          basePatchNum: 2,
        };

        assert.deepEqual(
            element._computeDownloadDropdownLinks(
                'test', 12, base, 'index.php', side),
            downloadLinks);
      });

      test('_computeDownloadFileLink', () => {
        const base = {
          patchNum: 1,
          basePatchNum: 'PARENT',
        };

        assert.equal(
            element._computeDownloadFileLink(
                'test', 12, base, 'index.php', true),
            '/changes/test~12/revisions/1/files/index.php/download?parent=1');

        assert.equal(
            element._computeDownloadFileLink(
                'test', 12, base, 'index.php', false),
            '/changes/test~12/revisions/1/files/index.php/download');
      });

      test('_computeDownloadPatchLink', () => {
        assert.equal(
            element._computeDownloadPatchLink(
                'test', 12, {patchNum: 1}, 'index.php'),
            '/changes/test~12/revisions/1/patch?zip&path=index.php');
      });
    });

    suite('gr-diff-view tests unmodified files with comments', () => {
      setup(() => {
        sandbox = sinon.sandbox.create();
        const changedFiles = {
          'file1.txt': {},
          'a/b/test.c': {},
        };
        stub('gr-rest-api-interface', {
          getConfig() { return Promise.resolve({change: {}}); },
          getLoggedIn() { return Promise.resolve(false); },
          getProjectConfig() { return Promise.resolve({}); },
          getDiffChangeDetail() { return Promise.resolve({}); },
          getChangeFiles() { return Promise.resolve(changedFiles); },
          saveFileReviewed() { return Promise.resolve(); },
          getDiffComments() { return Promise.resolve({}); },
          getDiffRobotComments() { return Promise.resolve({}); },
          getDiffDrafts() { return Promise.resolve({}); },
          getReviewedFiles() { return Promise.resolve([]); },
        });
        element = fixture('basic');
        return element._loadComments();
      });

      teardown(() => {
        sandbox.restore();
      });

      test('_getFiles add files with comments without changes', () => {
        const patchChangeRecord = {
          base: {
            basePatchNum: '5',
            patchNum: '10',
          },
        };
        const changeComments = {
          getPaths: sandbox.stub().returns({
            'file2.txt': {},
            'file1.txt': {},
          }),
        };
        return element._getFiles(23, patchChangeRecord, changeComments)
            .then(() => {
              assert.deepEqual(element._files, {
                sortedFileList: ['a/b/test.c', 'file1.txt', 'file2.txt'],
                changeFilesByPath: {
                  'file1.txt': {},
                  'file2.txt': {status: 'U'},
                  'a/b/test.c': {},
                },
              });
            });
      });
    });
  });

  suite('gr-diff-view tests unmodified files with comments', () => {
    setup(() => {
      sandbox = sinon.sandbox.create();
      const changedFiles = {
        'file1.txt': {},
        'a/b/test.c': {},
      };
      stub('gr-rest-api-interface', {
        getConfig() { return Promise.resolve({change: {}}); },
        getLoggedIn() { return Promise.resolve(false); },
        getProjectConfig() { return Promise.resolve({}); },
        getDiffChangeDetail() { return Promise.resolve({}); },
        getChangeFiles() { return Promise.resolve(changedFiles); },
        saveFileReviewed() { return Promise.resolve(); },
        getDiffComments() { return Promise.resolve({}); },
        getDiffRobotComments() { return Promise.resolve({}); },
        getDiffDrafts() { return Promise.resolve({}); },
        getReviewedFiles() { return Promise.resolve([]); },
      });
      element = fixture('basic');
      return element._loadComments();
    });

    teardown(() => {
      sandbox.restore();
    });

    test('_getFiles add files with comments without changes', () => {
      const patchChangeRecord = {
        base: {
          basePatchNum: '5',
          patchNum: '10',
        },
      };
      const changeComments = {
        getPaths: sandbox.stub().returns({'file2.txt': {}, 'file1.txt': {}}),
      };
      return element._getFiles(23, patchChangeRecord, changeComments).then(() => {
        assert.deepEqual(element._files, {
          sortedFileList: ['a/b/test.c', 'file1.txt', 'file2.txt'],
          changeFilesByPath: {
            'file1.txt': {},
            'file2.txt': {status: 'U'},
            'a/b/test.c': {},
          },
        });
      });
    });
  });
</script><|MERGE_RESOLUTION|>--- conflicted
+++ resolved
@@ -45,7 +45,6 @@
 </test-fixture>
 
 <script>
-<<<<<<< HEAD
   suite('gr-diff-view tests', async () => {
     await readyToTest();
 
@@ -92,73 +91,6 @@
           changeFilesByPath,
         };
       }
-=======
-  suite('gr-diff-view tests', () => {
-    const kb = window.Gerrit.KeyboardShortcutBinder;
-    kb.bindShortcut(kb.Shortcut.LEFT_PANE, 'shift+left');
-    kb.bindShortcut(kb.Shortcut.RIGHT_PANE, 'shift+right');
-    kb.bindShortcut(kb.Shortcut.NEXT_LINE, 'j', 'down');
-    kb.bindShortcut(kb.Shortcut.PREV_LINE, 'k', 'up');
-    kb.bindShortcut(kb.Shortcut.NEXT_FILE_WITH_COMMENTS, 'shift+j');
-    kb.bindShortcut(kb.Shortcut.PREV_FILE_WITH_COMMENTS, 'shift+k');
-    kb.bindShortcut(kb.Shortcut.NEW_COMMENT, 'c');
-    kb.bindShortcut(kb.Shortcut.SAVE_COMMENT, 'ctrl+s');
-    kb.bindShortcut(kb.Shortcut.NEXT_FILE, ']');
-    kb.bindShortcut(kb.Shortcut.PREV_FILE, '[');
-    kb.bindShortcut(kb.Shortcut.NEXT_CHUNK, 'n');
-    kb.bindShortcut(kb.Shortcut.NEXT_COMMENT_THREAD, 'shift+n');
-    kb.bindShortcut(kb.Shortcut.PREV_CHUNK, 'p');
-    kb.bindShortcut(kb.Shortcut.PREV_COMMENT_THREAD, 'shift+p');
-    kb.bindShortcut(kb.Shortcut.OPEN_REPLY_DIALOG, 'a');
-    kb.bindShortcut(kb.Shortcut.TOGGLE_LEFT_PANE, 'shift+a');
-    kb.bindShortcut(kb.Shortcut.UP_TO_CHANGE, 'u');
-    kb.bindShortcut(kb.Shortcut.OPEN_DIFF_PREFS, ',');
-    kb.bindShortcut(kb.Shortcut.TOGGLE_DIFF_MODE, 'm');
-    kb.bindShortcut(kb.Shortcut.TOGGLE_FILE_REVIEWED, 'r');
-    kb.bindShortcut(kb.Shortcut.EXPAND_ALL_DIFF_CONTEXT, 'shift+x');
-    kb.bindShortcut(kb.Shortcut.EXPAND_ALL_COMMENT_THREADS, 'e');
-    kb.bindShortcut(kb.Shortcut.COLLAPSE_ALL_COMMENT_THREADS, 'shift+e');
-    kb.bindShortcut(kb.Shortcut.NEXT_UNREVIEWED_FILE, 'shift+m');
-
-    let element;
-    let sandbox;
-
-    const PARENT = 'PARENT';
-
-    function getFilesFromFileList(fileList) {
-      const changeFilesByPath = fileList.reduce((files, path) => {
-        files[path] = {};
-        return files;
-      }, {});
-      return {
-        sortedFileList: fileList,
-        changeFilesByPath,
-      };
-    }
-
-    setup(() => {
-      sandbox = sinon.sandbox.create();
-
-      stub('gr-rest-api-interface', {
-        getConfig() { return Promise.resolve({change: {}}); },
-        getLoggedIn() { return Promise.resolve(false); },
-        getProjectConfig() { return Promise.resolve({}); },
-        getDiffChangeDetail() { return Promise.resolve({}); },
-        getChangeFiles() { return Promise.resolve({}); },
-        saveFileReviewed() { return Promise.resolve(); },
-        getDiffComments() { return Promise.resolve({}); },
-        getDiffRobotComments() { return Promise.resolve({}); },
-        getDiffDrafts() { return Promise.resolve({}); },
-        getReviewedFiles() { return Promise.resolve([]); },
-      });
-      element = fixture('basic');
-      return element._loadComments();
-    });
-
-    teardown(() => {
-      sandbox.restore();
-    });
->>>>>>> 86ed9708
 
       setup(() => {
         sandbox = sinon.sandbox.create();
@@ -179,7 +111,6 @@
         return element._loadComments();
       });
 
-<<<<<<< HEAD
       teardown(() => {
         sandbox.restore();
       });
@@ -200,238 +131,6 @@
           assert.isTrue(element.$.reporting.diffViewDisplayed.calledOnce);
         });
       });
-=======
-    test('keyboard shortcuts', () => {
-      element._changeNum = '42';
-      element._patchRange = {
-        basePatchNum: PARENT,
-        patchNum: '10',
-      };
-      element._change = {
-        _number: 42,
-        revisions: {
-          a: {_number: 10, commit: {parents: []}},
-        },
-      };
-      element._files = getFilesFromFileList(
-          ['chell.go', 'glados.txt', 'wheatley.md']);
-      element._path = 'glados.txt';
-      element.changeViewState.selectedFileIndex = 1;
-      element._loggedIn = true;
-
-      const diffNavStub = sandbox.stub(Gerrit.Nav, 'navigateToDiff');
-      const changeNavStub = sandbox.stub(Gerrit.Nav, 'navigateToChange');
-
-      MockInteractions.pressAndReleaseKeyOn(element, 85, null, 'u');
-      assert(changeNavStub.lastCall.calledWith(element._change),
-          'Should navigate to /c/42/');
-
-      MockInteractions.pressAndReleaseKeyOn(element, 221, null, ']');
-      assert(diffNavStub.lastCall.calledWith(element._change, 'wheatley.md',
-          '10', PARENT), 'Should navigate to /c/42/10/wheatley.md');
-      element._path = 'wheatley.md';
-      assert.equal(element.changeViewState.selectedFileIndex, 2);
-      assert.isTrue(element._loading);
-
-      MockInteractions.pressAndReleaseKeyOn(element, 219, null, '[');
-      assert(diffNavStub.lastCall.calledWith(element._change, 'glados.txt',
-          '10', PARENT), 'Should navigate to /c/42/10/glados.txt');
-      element._path = 'glados.txt';
-      assert.equal(element.changeViewState.selectedFileIndex, 1);
-      assert.isTrue(element._loading);
-
-      MockInteractions.pressAndReleaseKeyOn(element, 219, null, '[');
-      assert(diffNavStub.lastCall.calledWith(element._change, 'chell.go', '10',
-          PARENT), 'Should navigate to /c/42/10/chell.go');
-      element._path = 'chell.go';
-      assert.equal(element.changeViewState.selectedFileIndex, 0);
-      assert.isTrue(element._loading);
-
-      MockInteractions.pressAndReleaseKeyOn(element, 219, null, '[');
-      assert(changeNavStub.lastCall.calledWith(element._change),
-          'Should navigate to /c/42/');
-      assert.equal(element.changeViewState.selectedFileIndex, 0);
-      assert.isTrue(element._loading);
-
-      const showPrefsStub =
-          sandbox.stub(element.$.diffPreferencesDialog, 'open',
-              () => Promise.resolve());
-
-      MockInteractions.pressAndReleaseKeyOn(element, 188, null, ',');
-      assert(showPrefsStub.calledOnce);
-
-      element.disableDiffPrefs = true;
-      MockInteractions.pressAndReleaseKeyOn(element, 188, null, ',');
-      assert(showPrefsStub.calledOnce);
-
-      let scrollStub = sandbox.stub(element.$.cursor, 'moveToNextChunk');
-      MockInteractions.pressAndReleaseKeyOn(element, 78, null, 'n');
-      assert(scrollStub.calledOnce);
-
-      scrollStub = sandbox.stub(element.$.cursor, 'moveToPreviousChunk');
-      MockInteractions.pressAndReleaseKeyOn(element, 80, null, 'p');
-      assert(scrollStub.calledOnce);
-
-      scrollStub = sandbox.stub(element.$.cursor, 'moveToNextCommentThread');
-      MockInteractions.pressAndReleaseKeyOn(element, 78, 'shift', 'n');
-      assert(scrollStub.calledOnce);
-
-      scrollStub = sandbox.stub(element.$.cursor,
-          'moveToPreviousCommentThread');
-      MockInteractions.pressAndReleaseKeyOn(element, 80, 'shift', 'p');
-      assert(scrollStub.calledOnce);
-
-      const computeContainerClassStub = sandbox.stub(element.$.diffHost.$.diff,
-          '_computeContainerClass');
-      MockInteractions.pressAndReleaseKeyOn(element, 74, null, 'j');
-      assert(computeContainerClassStub.lastCall.calledWithExactly(
-          false, 'SIDE_BY_SIDE', true));
-
-      MockInteractions.pressAndReleaseKeyOn(element, 27, null, 'esc');
-      assert(computeContainerClassStub.lastCall.calledWithExactly(
-          false, 'SIDE_BY_SIDE', false));
-
-      sandbox.stub(element, '_setReviewed');
-      element.$.reviewed.checked = false;
-      MockInteractions.pressAndReleaseKeyOn(element, 82, 'shift', 'r');
-      assert.isFalse(element._setReviewed.called);
-
-      MockInteractions.pressAndReleaseKeyOn(element, 82, null, 'r');
-      assert.isTrue(element._setReviewed.called);
-      assert.equal(element._setReviewed.lastCall.args[0], true);
-    });
-
-    test('shift+x shortcut expands all diff context', () => {
-      const expandStub = sandbox.stub(element.$.diffHost, 'expandAllContext');
-      MockInteractions.pressAndReleaseKeyOn(element, 88, 'shift', 'x');
-      flushAsynchronousOperations();
-      assert.isTrue(expandStub.called);
-    });
-
-    test('keyboard shortcuts with patch range', () => {
-      element._changeNum = '42';
-      element._patchRange = {
-        basePatchNum: '5',
-        patchNum: '10',
-      };
-      element._change = {
-        _number: 42,
-        revisions: {
-          a: {_number: 10, commit: {parents: []}},
-          b: {_number: 5, commit: {parents: []}},
-        },
-      };
-      element._files = getFilesFromFileList(
-          ['chell.go', 'glados.txt', 'wheatley.md']);
-      element._path = 'glados.txt';
-
-      const diffNavStub = sandbox.stub(Gerrit.Nav, 'navigateToDiff');
-      const changeNavStub = sandbox.stub(Gerrit.Nav, 'navigateToChange');
-
-      MockInteractions.pressAndReleaseKeyOn(element, 65, null, 'a');
-      assert.isTrue(changeNavStub.notCalled, 'The `a` keyboard shortcut ' +
-          'should only work when the user is logged in.');
-      assert.isNull(window.sessionStorage.getItem(
-          'changeView.showReplyDialog'));
-
-      element._loggedIn = true;
-      MockInteractions.pressAndReleaseKeyOn(element, 65, null, 'a');
-      assert.isTrue(element.changeViewState.showReplyDialog);
-
-      assert(changeNavStub.lastCall.calledWithExactly(element._change, '10',
-          '5'), 'Should navigate to /c/42/5..10');
-
-      MockInteractions.pressAndReleaseKeyOn(element, 85, null, 'u');
-      assert(changeNavStub.lastCall.calledWithExactly(element._change, '10',
-          '5'), 'Should navigate to /c/42/5..10');
-
-      MockInteractions.pressAndReleaseKeyOn(element, 221, null, ']');
-      assert.isTrue(element._loading);
-      assert(diffNavStub.lastCall.calledWithExactly(element._change,
-          'wheatley.md', '10', '5'),
-      'Should navigate to /c/42/5..10/wheatley.md');
-      element._path = 'wheatley.md';
-
-      MockInteractions.pressAndReleaseKeyOn(element, 219, null, '[');
-      assert.isTrue(element._loading);
-      assert(diffNavStub.lastCall.calledWithExactly(element._change,
-          'glados.txt', '10', '5'),
-      'Should navigate to /c/42/5..10/glados.txt');
-      element._path = 'glados.txt';
-
-      MockInteractions.pressAndReleaseKeyOn(element, 219, null, '[');
-      assert.isTrue(element._loading);
-      assert(diffNavStub.lastCall.calledWithExactly(element._change, 'chell.go',
-          '10', '5'),
-      'Should navigate to /c/42/5..10/chell.go');
-      element._path = 'chell.go';
-
-      MockInteractions.pressAndReleaseKeyOn(element, 219, null, '[');
-      assert.isTrue(element._loading);
-      assert(changeNavStub.lastCall.calledWithExactly(element._change, '10',
-          '5'),
-      'Should navigate to /c/42/5..10');
-    });
-
-    test('keyboard shortcuts with old patch number', () => {
-      element._changeNum = '42';
-      element._patchRange = {
-        basePatchNum: PARENT,
-        patchNum: '1',
-      };
-      element._change = {
-        _number: 42,
-        revisions: {
-          a: {_number: 1, commit: {parents: []}},
-          b: {_number: 2, commit: {parents: []}},
-        },
-      };
-      element._files = getFilesFromFileList(
-          ['chell.go', 'glados.txt', 'wheatley.md']);
-      element._path = 'glados.txt';
-
-      const diffNavStub = sandbox.stub(Gerrit.Nav, 'navigateToDiff');
-      const changeNavStub = sandbox.stub(Gerrit.Nav, 'navigateToChange');
-
-      MockInteractions.pressAndReleaseKeyOn(element, 65, null, 'a');
-      assert.isTrue(changeNavStub.notCalled, 'The `a` keyboard shortcut ' +
-          'should only work when the user is logged in.');
-      assert.isNull(window.sessionStorage.getItem(
-          'changeView.showReplyDialog'));
-
-      element._loggedIn = true;
-      MockInteractions.pressAndReleaseKeyOn(element, 65, null, 'a');
-      assert.isTrue(element.changeViewState.showReplyDialog);
-
-      assert(changeNavStub.lastCall.calledWithExactly(element._change, '1',
-          PARENT), 'Should navigate to /c/42/1');
-
-      MockInteractions.pressAndReleaseKeyOn(element, 85, null, 'u');
-      assert(changeNavStub.lastCall.calledWithExactly(element._change, '1',
-          PARENT), 'Should navigate to /c/42/1');
-
-      MockInteractions.pressAndReleaseKeyOn(element, 221, null, ']');
-      assert(diffNavStub.lastCall.calledWithExactly(element._change,
-          'wheatley.md', '1', PARENT),
-      'Should navigate to /c/42/1/wheatley.md');
-      element._path = 'wheatley.md';
-
-      MockInteractions.pressAndReleaseKeyOn(element, 219, null, '[');
-      assert(diffNavStub.lastCall.calledWithExactly(element._change,
-          'glados.txt', '1', PARENT),
-      'Should navigate to /c/42/1/glados.txt');
-      element._path = 'glados.txt';
-
-      MockInteractions.pressAndReleaseKeyOn(element, 219, null, '[');
-      assert(diffNavStub.lastCall.calledWithExactly(element._change, 'chell.go',
-          '1', PARENT), 'Should navigate to /c/42/1/chell.go');
-      element._path = 'chell.go';
-
-      MockInteractions.pressAndReleaseKeyOn(element, 219, null, '[');
-      assert(changeNavStub.lastCall.calledWithExactly(element._change, '1',
-          PARENT), 'Should navigate to /c/42/1');
-    });
->>>>>>> 86ed9708
 
       test('toggle left diff with a hotkey', () => {
         const toggleLeftDiffStub = sandbox.stub(
@@ -496,47 +195,8 @@
             sandbox.stub(element.$.diffPreferencesDialog, 'open',
                 () => Promise.resolve());
 
-<<<<<<< HEAD
         MockInteractions.pressAndReleaseKeyOn(element, 188, null, ',');
         assert(showPrefsStub.calledOnce);
-=======
-    test('_computeCommentString', done => {
-      loadCommentSpy = sandbox.spy(element.$.commentAPI, 'loadAll');
-      const path = '/test';
-      element.$.commentAPI.loadAll().then(comments => {
-        const commentCountStub =
-            sandbox.stub(comments, 'computeCommentCount');
-        const unresolvedCountStub =
-            sandbox.stub(comments, 'computeUnresolvedNum');
-        commentCountStub.withArgs(1, path).returns(0);
-        commentCountStub.withArgs(2, path).returns(1);
-        commentCountStub.withArgs(3, path).returns(2);
-        commentCountStub.withArgs(4, path).returns(0);
-        unresolvedCountStub.withArgs(1, path).returns(1);
-        unresolvedCountStub.withArgs(2, path).returns(0);
-        unresolvedCountStub.withArgs(3, path).returns(2);
-        unresolvedCountStub.withArgs(4, path).returns(0);
-
-        assert.equal(element._computeCommentString(comments, 1, path, {}),
-            '1 unresolved');
-        assert.equal(
-            element._computeCommentString(comments, 2, path, {status: 'M'}),
-            '1 comment');
-        assert.equal(
-            element._computeCommentString(comments, 2, path, {status: 'U'}),
-            'no changes, 1 comment');
-        assert.equal(
-            element._computeCommentString(comments, 3, path, {status: 'A'}),
-            '2 comments, 2 unresolved');
-        assert.equal(
-            element._computeCommentString(comments, 4, path, {status: 'M'}), '');
-        assert.equal(
-            element._computeCommentString(comments, 4, path, {status: 'U'}),
-            'no changes');
-        done();
-      });
-    });
->>>>>>> 86ed9708
 
         element.disableDiffPrefs = true;
         MockInteractions.pressAndReleaseKeyOn(element, 188, null, ',');
@@ -579,58 +239,11 @@
         assert.equal(element._setReviewed.lastCall.args[0], true);
       });
 
-<<<<<<< HEAD
       test('shift+x shortcut expands all diff context', () => {
         const expandStub = sandbox.stub(element.$.diffHost, 'expandAllContext');
         MockInteractions.pressAndReleaseKeyOn(element, 88, 'shift', 'x');
         flushAsynchronousOperations();
         assert.isTrue(expandStub.called);
-=======
-      test('_formattedFiles', () => {
-        element._changeNum = '42';
-        element._patchRange = {
-          basePatchNum: PARENT,
-          patchNum: '10',
-        };
-        element._change = {_number: 42};
-        element._files = getFilesFromFileList(
-            ['chell.go', 'glados.txt', 'wheatley.md',
-              '/COMMIT_MSG', '/MERGE_LIST']);
-        element._path = 'glados.txt';
-        const expectedFormattedFiles = [
-          {
-            text: 'chell.go',
-            mobileText: 'chell.go',
-            value: 'chell.go',
-            bottomText: '',
-          }, {
-            text: 'glados.txt',
-            mobileText: 'glados.txt',
-            value: 'glados.txt',
-            bottomText: '',
-          }, {
-            text: 'wheatley.md',
-            mobileText: 'wheatley.md',
-            value: 'wheatley.md',
-            bottomText: '',
-          },
-          {
-            text: 'Commit message',
-            mobileText: 'Commit message',
-            value: '/COMMIT_MSG',
-            bottomText: '',
-          },
-          {
-            text: 'Merge list',
-            mobileText: 'Merge list',
-            value: '/MERGE_LIST',
-            bottomText: '',
-          },
-        ];
-
-        assert.deepEqual(element._formattedFiles, expectedFormattedFiles);
-        assert.equal(element._formattedFiles[1].value, element._path);
->>>>>>> 86ed9708
       });
 
       test('keyboard shortcuts with patch range', () => {
@@ -1346,7 +959,6 @@
         });
       });
 
-<<<<<<< HEAD
       suite('_computeCommentSkips', () => {
         test('empty file list', () => {
           const commentMap = {
@@ -1358,19 +970,6 @@
           const result = element._computeCommentSkips(commentMap, fileList, path);
           assert.isNull(result.previous);
           assert.isNull(result.next);
-=======
-      suite('skip next/previous', () => {
-        let navToChangeStub;
-        let navToDiffStub;
-
-        setup(() => {
-          navToChangeStub = sandbox.stub(element, '_navToChangeView');
-          navToDiffStub = sandbox.stub(Gerrit.Nav, 'navigateToDiff');
-          element._files = getFilesFromFileList([
-            'path/one.jpg', 'path/two.m4v', 'path/three.wav',
-          ]);
-          element._patchRange = {patchNum: '2', basePatchNum: '1'};
->>>>>>> 86ed9708
         });
 
         test('finds skips', () => {
@@ -1628,7 +1227,6 @@
         assert.isTrue(Gerrit.Nav.navigateToDiff.calledOnce);
       });
 
-<<<<<<< HEAD
       test('_computeDownloadDropdownLinks', () => {
         const downloadLinks = [
           {
@@ -1661,38 +1259,6 @@
             element._computeDownloadDropdownLinks(
                 'test', 12, base, 'index.php', side),
             downloadLinks);
-=======
-    test('shift+m navigates to next unreviewed file', () => {
-      element._files = getFilesFromFileList(['file1', 'file2', 'file3']);
-      element._reviewedFiles = new Set(['file1', 'file2']);
-      element._path = 'file1';
-      const reviewedStub = sandbox.stub(element, '_setReviewed');
-      const navStub = sandbox.stub(element, '_navToFile');
-      MockInteractions.pressAndReleaseKeyOn(element, 77, 'shift', 'm');
-      flushAsynchronousOperations();
-
-      assert.isTrue(reviewedStub.lastCall.args[0]);
-      assert.deepEqual(navStub.lastCall.args, [
-        'file1',
-        ['file1', 'file3'],
-        1,
-      ]);
-    });
-
-    test('File change should trigger navigateToDiff once', () => {
-      element._files = getFilesFromFileList(['file1', 'file2', 'file3']);
-      sandbox.stub(element, '_getLineOfInterest');
-      sandbox.stub(element, '_initCursor');
-      sandbox.stub(Gerrit.Nav, 'navigateToDiff');
-
-      // Load file1
-      element._paramsChanged({
-        view: Gerrit.Nav.View.DIFF,
-        patchNum: 1,
-        changeNum: 101,
-        project: 'test-project',
-        path: 'file1',
->>>>>>> 86ed9708
       });
 
       test('_computeDownloadDropdownLinks diff returns renamed', () => {
