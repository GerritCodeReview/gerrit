<!DOCTYPE html>
<!--
@license
Copyright (C) 2015 The Android Open Source Project

Licensed under the Apache License, Version 2.0 (the "License");
you may not use this file except in compliance with the License.
You may obtain a copy of the License at

http://www.apache.org/licenses/LICENSE-2.0

Unless required by applicable law or agreed to in writing, software
distributed under the License is distributed on an "AS IS" BASIS,
WITHOUT WARRANTIES OR CONDITIONS OF ANY KIND, either express or implied.
See the License for the specific language governing permissions and
limitations under the License.
-->

<meta name="viewport" content="width=device-width, minimum-scale=1.0, initial-scale=1.0, user-scalable=yes">
<meta charset="utf-8">
<title>gr-diff-view</title>

<script src="/node_modules/@webcomponents/webcomponentsjs/custom-elements-es5-adapter.js"></script>

<script src="/node_modules/@webcomponents/webcomponentsjs/webcomponents-lite.js"></script>
<script src="/components/wct-browser-legacy/browser.js"></script>
<script src="/node_modules/page/page.js"></script>

<test-fixture id="basic">
  <template>
    <gr-diff-view></gr-diff-view>
  </template>
</test-fixture>

<test-fixture id="blank">
  <template>
    <div></div>
  </template>
</test-fixture>

<script type="module">
import '../../../test/common-test-setup.js';
import './gr-diff-view.js';
import {dom} from '@polymer/polymer/lib/legacy/polymer.dom.js';
import {KeyboardShortcutBinder} from '../../../behaviors/keyboard-shortcut-behavior/keyboard-shortcut-behavior.js';
import {GerritNav} from '../../core/gr-navigation/gr-navigation.js';
import {ChangeStatus} from '../../../constants/constants.js';

suite('gr-diff-view tests', () => {
  suite('basic tests', () => {
    const kb = KeyboardShortcutBinder;
    kb.bindShortcut(kb.Shortcut.LEFT_PANE, 'shift+left');
    kb.bindShortcut(kb.Shortcut.RIGHT_PANE, 'shift+right');
    kb.bindShortcut(kb.Shortcut.NEXT_LINE, 'j', 'down');
    kb.bindShortcut(kb.Shortcut.PREV_LINE, 'k', 'up');
    kb.bindShortcut(kb.Shortcut.NEXT_FILE_WITH_COMMENTS, 'shift+j');
    kb.bindShortcut(kb.Shortcut.PREV_FILE_WITH_COMMENTS, 'shift+k');
    kb.bindShortcut(kb.Shortcut.NEW_COMMENT, 'c');
    kb.bindShortcut(kb.Shortcut.SAVE_COMMENT, 'ctrl+s');
    kb.bindShortcut(kb.Shortcut.NEXT_FILE, ']');
    kb.bindShortcut(kb.Shortcut.PREV_FILE, '[');
    kb.bindShortcut(kb.Shortcut.NEXT_CHUNK, 'n');
    kb.bindShortcut(kb.Shortcut.NEXT_COMMENT_THREAD, 'shift+n');
    kb.bindShortcut(kb.Shortcut.PREV_CHUNK, 'p');
    kb.bindShortcut(kb.Shortcut.PREV_COMMENT_THREAD, 'shift+p');
    kb.bindShortcut(kb.Shortcut.OPEN_REPLY_DIALOG, 'a');
    kb.bindShortcut(kb.Shortcut.TOGGLE_LEFT_PANE, 'shift+a');
    kb.bindShortcut(kb.Shortcut.UP_TO_CHANGE, 'u');
    kb.bindShortcut(kb.Shortcut.OPEN_DIFF_PREFS, ',');
    kb.bindShortcut(kb.Shortcut.TOGGLE_DIFF_MODE, 'm');
    kb.bindShortcut(kb.Shortcut.TOGGLE_FILE_REVIEWED, 'r');
    kb.bindShortcut(kb.Shortcut.EXPAND_ALL_DIFF_CONTEXT, 'shift+x');
    kb.bindShortcut(kb.Shortcut.EXPAND_ALL_COMMENT_THREADS, 'e');
    kb.bindShortcut(kb.Shortcut.COLLAPSE_ALL_COMMENT_THREADS, 'shift+e');
    kb.bindShortcut(kb.Shortcut.NEXT_UNREVIEWED_FILE, 'shift+m');
    kb.bindShortcut(kb.Shortcut.TOGGLE_BLAME, 'b');

    let element;
    let sandbox;

    const PARENT = 'PARENT';

    function getFilesFromFileList(fileList) {
      const changeFilesByPath = fileList.reduce((files, path) => {
        files[path] = {};
        return files;
      }, {});
      return {
        sortedFileList: fileList,
        changeFilesByPath,
      };
    }

    setup(() => {
      sandbox = sinon.sandbox.create();

      stub('gr-rest-api-interface', {
        getConfig() {
          return Promise.resolve({change: {}});
        },
        getLoggedIn() {
          return Promise.resolve(false);
        },
        getProjectConfig() {
          return Promise.resolve({});
        },
        getDiffChangeDetail() {
          return Promise.resolve({});
        },
        getChangeFiles() {
          return Promise.resolve({});
        },
        saveFileReviewed() {
          return Promise.resolve();
        },
        getDiffComments() {
          return Promise.resolve({});
        },
        getDiffRobotComments() {
          return Promise.resolve({});
        },
        getDiffDrafts() {
          return Promise.resolve({});
        },
        getReviewedFiles() {
          return Promise.resolve([]);
        },
      });
      element = fixture('basic');
      return element._loadComments();
    });

    teardown(() => {
      sandbox.restore();
    });

    test('params change triggers diffViewDisplayed()', () => {
      sandbox.stub(element.reporting, 'diffViewDisplayed');
      sandbox.stub(element.$.diffHost, 'reload').returns(Promise.resolve());
      sandbox.spy(element, '_paramsChanged');
      element.params = {
        view: GerritNav.View.DIFF,
        changeNum: '42',
        patchNum: '2',
        basePatchNum: '1',
        path: '/COMMIT_MSG',
      };

      return element._paramsChanged.returnValues[0].then(() => {
        assert.isTrue(element.reporting.diffViewDisplayed.calledOnce);
      });
    });

    test('toggle left diff with a hotkey', () => {
      const toggleLeftDiffStub = sandbox.stub(
          element.$.diffHost, 'toggleLeftDiff');
      MockInteractions.pressAndReleaseKeyOn(element, 65, 'shift', 'a');
      assert.isTrue(toggleLeftDiffStub.calledOnce);
    });

    test('keyboard shortcuts', () => {
      element._changeNum = '42';
      element._patchRange = {
        basePatchNum: PARENT,
        patchNum: '10',
      };
      element._change = {
        _number: 42,
        revisions: {
          a: {_number: 10, commit: {parents: []}},
        },
      };
      element._files = getFilesFromFileList(
          ['chell.go', 'glados.txt', 'wheatley.md']);
      element._path = 'glados.txt';
      element.changeViewState.selectedFileIndex = 1;
      element._loggedIn = true;

      const diffNavStub = sandbox.stub(GerritNav, 'navigateToDiff');
      const changeNavStub = sandbox.stub(GerritNav, 'navigateToChange');

      MockInteractions.pressAndReleaseKeyOn(element, 85, null, 'u');
      assert(changeNavStub.lastCall.calledWith(element._change),
          'Should navigate to /c/42/');

      MockInteractions.pressAndReleaseKeyOn(element, 221, null, ']');
      assert(diffNavStub.lastCall.calledWith(element._change, 'wheatley.md',
          '10', PARENT), 'Should navigate to /c/42/10/wheatley.md');
      element._path = 'wheatley.md';
      assert.equal(element.changeViewState.selectedFileIndex, 2);
      assert.isTrue(element._loading);

      MockInteractions.pressAndReleaseKeyOn(element, 219, null, '[');
      assert(diffNavStub.lastCall.calledWith(element._change, 'glados.txt',
          '10', PARENT), 'Should navigate to /c/42/10/glados.txt');
      element._path = 'glados.txt';
      assert.equal(element.changeViewState.selectedFileIndex, 1);
      assert.isTrue(element._loading);

      MockInteractions.pressAndReleaseKeyOn(element, 219, null, '[');
      assert(diffNavStub.lastCall.calledWith(element._change, 'chell.go', '10',
          PARENT), 'Should navigate to /c/42/10/chell.go');
      element._path = 'chell.go';
      assert.equal(element.changeViewState.selectedFileIndex, 0);
      assert.isTrue(element._loading);

      MockInteractions.pressAndReleaseKeyOn(element, 219, null, '[');
      assert(changeNavStub.lastCall.calledWith(element._change),
          'Should navigate to /c/42/');
      assert.equal(element.changeViewState.selectedFileIndex, 0);
      assert.isTrue(element._loading);

      const showPrefsStub =
          sandbox.stub(element.$.diffPreferencesDialog, 'open',
              () => Promise.resolve());

      MockInteractions.pressAndReleaseKeyOn(element, 188, null, ',');
      assert(showPrefsStub.calledOnce);

      element.disableDiffPrefs = true;
      MockInteractions.pressAndReleaseKeyOn(element, 188, null, ',');
      assert(showPrefsStub.calledOnce);

      let scrollStub = sandbox.stub(element.$.cursor, 'moveToNextChunk');
      MockInteractions.pressAndReleaseKeyOn(element, 78, null, 'n');
      assert(scrollStub.calledOnce);

      scrollStub = sandbox.stub(element.$.cursor, 'moveToPreviousChunk');
      MockInteractions.pressAndReleaseKeyOn(element, 80, null, 'p');
      assert(scrollStub.calledOnce);

      scrollStub = sandbox.stub(element.$.cursor, 'moveToNextCommentThread');
      MockInteractions.pressAndReleaseKeyOn(element, 78, 'shift', 'n');
      assert(scrollStub.calledOnce);

      scrollStub = sandbox.stub(element.$.cursor,
          'moveToPreviousCommentThread');
      MockInteractions.pressAndReleaseKeyOn(element, 80, 'shift', 'p');
      assert(scrollStub.calledOnce);

      const computeContainerClassStub = sandbox.stub(element.$.diffHost.$.diff,
          '_computeContainerClass');
      MockInteractions.pressAndReleaseKeyOn(element, 74, null, 'j');
      assert(computeContainerClassStub.lastCall.calledWithExactly(
          false, 'SIDE_BY_SIDE', true));

      MockInteractions.pressAndReleaseKeyOn(element, 27, null, 'esc');
      assert(computeContainerClassStub.lastCall.calledWithExactly(
          false, 'SIDE_BY_SIDE', false));

      sandbox.stub(element, '_setReviewed');
      element.$.reviewed.checked = false;
      MockInteractions.pressAndReleaseKeyOn(element, 82, 'shift', 'r');
      assert.isFalse(element._setReviewed.called);

      MockInteractions.pressAndReleaseKeyOn(element, 82, null, 'r');
      assert.isTrue(element._setReviewed.called);
      assert.equal(element._setReviewed.lastCall.args[0], true);
    });

    test('shift+x shortcut expands all diff context', () => {
      const expandStub = sandbox.stub(element.$.diffHost, 'expandAllContext');
      MockInteractions.pressAndReleaseKeyOn(element, 88, 'shift', 'x');
      flushAsynchronousOperations();
      assert.isTrue(expandStub.called);
    });

    test('keyboard shortcuts with patch range', () => {
      element._changeNum = '42';
      element._patchRange = {
        basePatchNum: '5',
        patchNum: '10',
      };
      element._change = {
        _number: 42,
        revisions: {
          a: {_number: 10, commit: {parents: []}},
          b: {_number: 5, commit: {parents: []}},
        },
      };
      element._files = getFilesFromFileList(
          ['chell.go', 'glados.txt', 'wheatley.md']);
      element._path = 'glados.txt';

      const diffNavStub = sandbox.stub(GerritNav, 'navigateToDiff');
      const changeNavStub = sandbox.stub(GerritNav, 'navigateToChange');

      MockInteractions.pressAndReleaseKeyOn(element, 65, null, 'a');
      assert.isTrue(changeNavStub.notCalled, 'The `a` keyboard shortcut ' +
          'should only work when the user is logged in.');
      assert.isNull(window.sessionStorage.getItem(
          'changeView.showReplyDialog'));

      element._loggedIn = true;
      MockInteractions.pressAndReleaseKeyOn(element, 65, null, 'a');
      assert.isTrue(element.changeViewState.showReplyDialog);

      assert(changeNavStub.lastCall.calledWithExactly(element._change, '10',
          '5'), 'Should navigate to /c/42/5..10');

      MockInteractions.pressAndReleaseKeyOn(element, 85, null, 'u');
      assert(changeNavStub.lastCall.calledWithExactly(element._change, '10',
          '5'), 'Should navigate to /c/42/5..10');

      MockInteractions.pressAndReleaseKeyOn(element, 221, null, ']');
      assert.isTrue(element._loading);
      assert(diffNavStub.lastCall.calledWithExactly(element._change,
          'wheatley.md', '10', '5'),
      'Should navigate to /c/42/5..10/wheatley.md');
      element._path = 'wheatley.md';

      MockInteractions.pressAndReleaseKeyOn(element, 219, null, '[');
      assert.isTrue(element._loading);
      assert(diffNavStub.lastCall.calledWithExactly(element._change,
          'glados.txt', '10', '5'),
      'Should navigate to /c/42/5..10/glados.txt');
      element._path = 'glados.txt';

      MockInteractions.pressAndReleaseKeyOn(element, 219, null, '[');
      assert.isTrue(element._loading);
      assert(diffNavStub.lastCall.calledWithExactly(
          element._change,
          'chell.go',
          '10',
          '5'),
      'Should navigate to /c/42/5..10/chell.go');
      element._path = 'chell.go';

      MockInteractions.pressAndReleaseKeyOn(element, 219, null, '[');
      assert.isTrue(element._loading);
      assert(changeNavStub.lastCall.calledWithExactly(element._change, '10',
          '5'),
      'Should navigate to /c/42/5..10');
    });

    test('keyboard shortcuts with old patch number', () => {
      element._changeNum = '42';
      element._patchRange = {
        basePatchNum: PARENT,
        patchNum: '1',
      };
      element._change = {
        _number: 42,
        revisions: {
          a: {_number: 1, commit: {parents: []}},
          b: {_number: 2, commit: {parents: []}},
        },
      };
      element._files = getFilesFromFileList(
          ['chell.go', 'glados.txt', 'wheatley.md']);
      element._path = 'glados.txt';

      const diffNavStub = sandbox.stub(GerritNav, 'navigateToDiff');
      const changeNavStub = sandbox.stub(GerritNav, 'navigateToChange');

      MockInteractions.pressAndReleaseKeyOn(element, 65, null, 'a');
      assert.isTrue(changeNavStub.notCalled, 'The `a` keyboard shortcut ' +
          'should only work when the user is logged in.');
      assert.isNull(window.sessionStorage.getItem(
          'changeView.showReplyDialog'));

      element._loggedIn = true;
      MockInteractions.pressAndReleaseKeyOn(element, 65, null, 'a');
      assert.isTrue(element.changeViewState.showReplyDialog);

      assert(changeNavStub.lastCall.calledWithExactly(element._change, '1',
          PARENT), 'Should navigate to /c/42/1');

      MockInteractions.pressAndReleaseKeyOn(element, 85, null, 'u');
      assert(changeNavStub.lastCall.calledWithExactly(element._change, '1',
          PARENT), 'Should navigate to /c/42/1');

      MockInteractions.pressAndReleaseKeyOn(element, 221, null, ']');
      assert(diffNavStub.lastCall.calledWithExactly(element._change,
          'wheatley.md', '1', PARENT),
      'Should navigate to /c/42/1/wheatley.md');
      element._path = 'wheatley.md';

      MockInteractions.pressAndReleaseKeyOn(element, 219, null, '[');
      assert(diffNavStub.lastCall.calledWithExactly(element._change,
          'glados.txt', '1', PARENT),
      'Should navigate to /c/42/1/glados.txt');
      element._path = 'glados.txt';

      MockInteractions.pressAndReleaseKeyOn(element, 219, null, '[');
      assert(diffNavStub.lastCall.calledWithExactly(
          element._change,
          'chell.go',
          '1',
          PARENT), 'Should navigate to /c/42/1/chell.go');
      element._path = 'chell.go';

      MockInteractions.pressAndReleaseKeyOn(element, 219, null, '[');
      assert(changeNavStub.lastCall.calledWithExactly(element._change, '1',
          PARENT), 'Should navigate to /c/42/1');
    });

    test('edit should redirect to edit page', done => {
      element._loggedIn = true;
      element._path = 't.txt';
      element._patchRange = {
        basePatchNum: PARENT,
        patchNum: '1',
      };
      element._change = {
        _number: 42,
<<<<<<< HEAD
        status: ChangeStatus.NEW,
=======
        project: 'gerrit',
        status: 'NEW',
>>>>>>> 11df794d
        revisions: {
          a: {_number: 1, commit: {parents: []}},
          b: {_number: 2, commit: {parents: []}},
        },
      };
      const redirectStub = sandbox.stub(GerritNav, 'navigateToRelativeUrl');
      flush(() => {
        const editBtn = element.shadowRoot
            .querySelector('.editButton gr-button');
        assert.isTrue(!!editBtn);
        MockInteractions.tap(editBtn);
        assert.isTrue(redirectStub.called);
        assert.isTrue(redirectStub.lastCall.calledWithExactly(
            GerritNav.getEditUrlForDiff(element._change, element._path)));
        done();
      });
    });

    function isEditVisibile({loggedIn, changeStatus}) {
      return new Promise(resolve => {
        element._loggedIn = loggedIn;
        element._path = 't.txt';
        element._patchRange = {
          basePatchNum: PARENT,
          patchNum: '1',
        };
        element._change = {
          _number: 42,
          status: changeStatus,
          revisions: {
            a: {_number: 1, commit: {parents: []}},
            b: {_number: 2, commit: {parents: []}},
          },
        };
        flush(() => {
          const editBtn = element.shadowRoot
              .querySelector('.editButton gr-button');
          resolve(!!editBtn);
        });
      });
    }

    test('edit visible only when logged and status NEW', async () => {
      for (const changeStatus in ChangeStatus) {
        if (!ChangeStatus.hasOwnProperty(changeStatus)) {
          continue;
        }
        assert.isFalse(await isEditVisibile({loggedIn: false, changeStatus}),
            `loggedIn: false, changeStatus: ${changeStatus}`);

        if (changeStatus !== ChangeStatus.NEW) {
          assert.isFalse(await isEditVisibile({loggedIn: true, changeStatus}),
              `loggedIn: true, changeStatus: ${changeStatus}`);
        } else {
          assert.isTrue(await isEditVisibile({loggedIn: true, changeStatus}),
              `loggedIn: true, changeStatus: ${changeStatus}`);
        }
      }
    });

    test('edit visible when logged and status NEW', async () => {
      assert.isTrue(await isEditVisibile(
          {loggedIn: true, changeStatus: ChangeStatus.NEW}));
    });

    test('edit hidden when logged and status ABANDONED', async () => {
      assert.isFalse(await isEditVisibile(
          {loggedIn: true, changeStatus: ChangeStatus.ABANDONED}));
    });

    test('edit hidden when logged and status MERGED', async () => {
      assert.isFalse(await isEditVisibile(
          {loggedIn: true, changeStatus: ChangeStatus.MERGED}));
    });

    suite('diff prefs hidden', () => {
      test('when no prefs or logged out', () => {
        element.disableDiffPrefs = false;
        element._loggedIn = false;
        flushAsynchronousOperations();
        assert.isTrue(element.$.diffPrefsContainer.hidden);

        element._loggedIn = true;
        flushAsynchronousOperations();
        assert.isTrue(element.$.diffPrefsContainer.hidden);

        element._loggedIn = false;
        element._prefs = {font_size: '12'};
        flushAsynchronousOperations();
        assert.isTrue(element.$.diffPrefsContainer.hidden);

        element._loggedIn = true;
        flushAsynchronousOperations();
        assert.isFalse(element.$.diffPrefsContainer.hidden);
      });

      test('when disableDiffPrefs is set', () => {
        element._loggedIn = true;
        element._prefs = {font_size: '12'};
        element.disableDiffPrefs = false;
        flushAsynchronousOperations();

        assert.isFalse(element.$.diffPrefsContainer.hidden);
        element.disableDiffPrefs = true;
        flushAsynchronousOperations();

        assert.isTrue(element.$.diffPrefsContainer.hidden);
      });
    });

    test('prefsButton opens gr-diff-preferences', () => {
      const handlePrefsTapSpy = sandbox.spy(element, '_handlePrefsTap');
      const overlayOpenStub = sandbox.stub(element.$.diffPreferencesDialog,
          'open');
      const prefsButton =
          dom(element.root).querySelector('.prefsButton');

      MockInteractions.tap(prefsButton);

      assert.isTrue(handlePrefsTapSpy.called);
      assert.isTrue(overlayOpenStub.called);
    });

    test('_computeCommentString', done => {
      const path = '/test';
      element.$.commentAPI.loadAll().then(comments => {
        const commentCountStub =
            sandbox.stub(comments, 'computeCommentCount');
        const unresolvedCountStub =
            sandbox.stub(comments, 'computeUnresolvedNum');
        commentCountStub.withArgs({patchNum: 1, path}).returns(0);
        commentCountStub.withArgs({patchNum: 2, path}).returns(1);
        commentCountStub.withArgs({patchNum: 3, path}).returns(2);
        commentCountStub.withArgs({patchNum: 4, path}).returns(0);
        unresolvedCountStub.withArgs({patchNum: 1, path}).returns(1);
        unresolvedCountStub.withArgs({patchNum: 2, path}).returns(0);
        unresolvedCountStub.withArgs({patchNum: 3, path}).returns(2);
        unresolvedCountStub.withArgs({patchNum: 4, path}).returns(0);

        assert.equal(element._computeCommentString(comments, 1, path, {}),
            '1 unresolved');
        assert.equal(
            element._computeCommentString(comments, 2, path, {status: 'M'}),
            '1 comment');
        assert.equal(
            element._computeCommentString(comments, 2, path, {status: 'U'}),
            'no changes, 1 comment');
        assert.equal(
            element._computeCommentString(comments, 3, path, {status: 'A'}),
            '2 comments, 2 unresolved');
        assert.equal(
            element._computeCommentString(
                comments, 4, path, {status: 'M'}
            ), '');
        assert.equal(
            element._computeCommentString(comments, 4, path, {status: 'U'}),
            'no changes');
        done();
      });
    });

    suite('url params', () => {
      setup(() => {
        sandbox.stub(
            GerritNav,
            'getUrlForDiff',
            (c, p, pn, bpn) => `${c._number}-${p}-${pn}-${bpn}`);
        sandbox.stub(
            GerritNav
            , 'getUrlForChange',
            (c, pn, bpn) => `${c._number}-${pn}-${bpn}`);
      });

      test('_formattedFiles', () => {
        element._changeNum = '42';
        element._patchRange = {
          basePatchNum: PARENT,
          patchNum: '10',
        };
        element._change = {_number: 42};
        element._files = getFilesFromFileList(
            ['chell.go', 'glados.txt', 'wheatley.md',
              '/COMMIT_MSG', '/MERGE_LIST']);
        element._path = 'glados.txt';
        const expectedFormattedFiles = [
          {
            text: 'chell.go',
            mobileText: 'chell.go',
            value: 'chell.go',
            bottomText: '',
          }, {
            text: 'glados.txt',
            mobileText: 'glados.txt',
            value: 'glados.txt',
            bottomText: '',
          }, {
            text: 'wheatley.md',
            mobileText: 'wheatley.md',
            value: 'wheatley.md',
            bottomText: '',
          },
          {
            text: 'Commit message',
            mobileText: 'Commit message',
            value: '/COMMIT_MSG',
            bottomText: '',
          },
          {
            text: 'Merge list',
            mobileText: 'Merge list',
            value: '/MERGE_LIST',
            bottomText: '',
          },
        ];

        assert.deepEqual(element._formattedFiles, expectedFormattedFiles);
        assert.equal(element._formattedFiles[1].value, element._path);
      });

      test('prev/up/next links', () => {
        element._changeNum = '42';
        element._patchRange = {
          basePatchNum: PARENT,
          patchNum: '10',
        };
        element._change = {
          _number: 42,
          revisions: {
            a: {_number: 10, commit: {parents: []}},
          },
        };
        element._files = getFilesFromFileList(
            ['chell.go', 'glados.txt', 'wheatley.md']);
        element._path = 'glados.txt';
        flushAsynchronousOperations();
        const linkEls = dom(element.root).querySelectorAll('.navLink');
        assert.equal(linkEls.length, 3);
        assert.equal(linkEls[0].getAttribute('href'), '42-chell.go-10-PARENT');
        assert.equal(linkEls[1].getAttribute('href'), '42-undefined-undefined');
        assert.equal(linkEls[2].getAttribute('href'),
            '42-wheatley.md-10-PARENT');
        element._path = 'wheatley.md';
        flushAsynchronousOperations();
        assert.equal(linkEls[0].getAttribute('href'),
            '42-glados.txt-10-PARENT');
        assert.equal(linkEls[1].getAttribute('href'), '42-undefined-undefined');
        assert.isFalse(linkEls[2].hasAttribute('href'));
        element._path = 'chell.go';
        flushAsynchronousOperations();
        assert.isFalse(linkEls[0].hasAttribute('href'));
        assert.equal(linkEls[1].getAttribute('href'), '42-undefined-undefined');
        assert.equal(linkEls[2].getAttribute('href'),
            '42-glados.txt-10-PARENT');
        element._path = 'not_a_real_file';
        flushAsynchronousOperations();
        assert.equal(linkEls[0].getAttribute('href'),
            '42-wheatley.md-10-PARENT');
        assert.equal(linkEls[1].getAttribute('href'), '42-undefined-undefined');
        assert.equal(linkEls[2].getAttribute('href'), '42-chell.go-10-PARENT');
      });

      test('prev/up/next links with patch range', () => {
        element._changeNum = '42';
        element._patchRange = {
          basePatchNum: '5',
          patchNum: '10',
        };
        element._change = {
          _number: 42,
          revisions: {
            a: {_number: 5, commit: {parents: []}},
            b: {_number: 10, commit: {parents: []}},
          },
        };
        element._files = getFilesFromFileList(
            ['chell.go', 'glados.txt', 'wheatley.md']);
        element._path = 'glados.txt';
        flushAsynchronousOperations();
        const linkEls = dom(element.root).querySelectorAll('.navLink');
        assert.equal(linkEls.length, 3);
        assert.equal(linkEls[0].getAttribute('href'), '42-chell.go-10-5');
        assert.equal(linkEls[1].getAttribute('href'), '42-10-5');
        assert.equal(linkEls[2].getAttribute('href'), '42-wheatley.md-10-5');
        element._path = 'wheatley.md';
        flushAsynchronousOperations();
        assert.equal(linkEls[0].getAttribute('href'), '42-glados.txt-10-5');
        assert.equal(linkEls[1].getAttribute('href'), '42-10-5');
        assert.isFalse(linkEls[2].hasAttribute('href'));
        element._path = 'chell.go';
        flushAsynchronousOperations();
        assert.isFalse(linkEls[0].hasAttribute('href'));
        assert.equal(linkEls[1].getAttribute('href'), '42-10-5');
        assert.equal(linkEls[2].getAttribute('href'), '42-glados.txt-10-5');
      });
    });

    test('_handlePatchChange calls navigateToDiff correctly', () => {
      const navigateStub = sandbox.stub(GerritNav, 'navigateToDiff');
      element._change = {_number: 321, project: 'foo/bar'};
      element._path = 'path/to/file.txt';

      element._patchRange = {
        basePatchNum: 'PARENT',
        patchNum: '3',
      };

      const detail = {
        basePatchNum: 'PARENT',
        patchNum: '1',
      };

      element.$.rangeSelect.dispatchEvent(
          new CustomEvent('patch-range-change', {detail, bubbles: false}));

      assert(navigateStub.lastCall.calledWithExactly(element._change,
          element._path, '1', 'PARENT'));
    });

    test('_prefs.manual_review is respected', () => {
      const saveReviewedStub = sandbox.stub(element, '_saveReviewedState',
          () => Promise.resolve());
      const getReviewedStub = sandbox.stub(element, '_getReviewedStatus',
          () => Promise.resolve());

      sandbox.stub(element.$.diffHost, 'reload');
      element._loggedIn = true;
      element.params = {
        view: GerritNav.View.DIFF,
        changeNum: '42',
        patchNum: '2',
        basePatchNum: '1',
        path: '/COMMIT_MSG',
      };
      element._prefs = {manual_review: true};
      flushAsynchronousOperations();

      assert.isFalse(saveReviewedStub.called);
      assert.isTrue(getReviewedStub.called);

      element._prefs = {};
      flushAsynchronousOperations();

      assert.isTrue(saveReviewedStub.called);
      assert.isTrue(getReviewedStub.calledOnce);
    });

    test('file review status', () => {
      const saveReviewedStub = sandbox.stub(element, '_saveReviewedState',
          () => Promise.resolve());
      sandbox.stub(element.$.diffHost, 'reload');

      element._loggedIn = true;
      element.params = {
        view: GerritNav.View.DIFF,
        changeNum: '42',
        patchNum: '2',
        basePatchNum: '1',
        path: '/COMMIT_MSG',
      };
      element._prefs = {};
      flushAsynchronousOperations();

      const commitMsg = dom(element.root).querySelector(
          'input[type="checkbox"]');

      assert.isTrue(commitMsg.checked);
      MockInteractions.tap(commitMsg);
      assert.isFalse(commitMsg.checked);
      assert.isTrue(saveReviewedStub.lastCall.calledWithExactly(false));

      MockInteractions.tap(commitMsg);
      assert.isTrue(commitMsg.checked);
      assert.isTrue(saveReviewedStub.lastCall.calledWithExactly(true));
      const callCount = saveReviewedStub.callCount;

      element.set('params.view', GerritNav.View.CHANGE);
      flushAsynchronousOperations();

      // saveReviewedState observer observes params, but should not fire when
      // view !== GerritNav.View.DIFF.
      assert.equal(saveReviewedStub.callCount, callCount);
    });

    test('file review status with edit loaded', () => {
      const saveReviewedStub = sandbox.stub(element, '_saveReviewedState');

      element._patchRange = {patchNum: element.EDIT_NAME};
      flushAsynchronousOperations();

      assert.isTrue(element._editMode);
      element._setReviewed();
      assert.isFalse(saveReviewedStub.called);
    });

    test('hash is determined from params', done => {
      sandbox.stub(element.$.diffHost, 'reload');
      sandbox.stub(element, '_initCursor');

      element._loggedIn = true;
      element.params = {
        view: GerritNav.View.DIFF,
        changeNum: '42',
        patchNum: '2',
        basePatchNum: '1',
        path: '/COMMIT_MSG',
        hash: 10,
      };

      flush(() => {
        assert.isTrue(element._initCursor.calledOnce);
        done();
      });
    });

    test('diff mode selector correctly toggles the diff', () => {
      const select = element.$.modeSelect;
      const diffDisplay = element.$.diffHost;
      element._userPrefs = {default_diff_view: 'SIDE_BY_SIDE'};

      // The mode selected in the view state reflects the selected option.
      assert.equal(element._getDiffViewMode(), select.mode);

      // The mode selected in the view state reflects the view rednered in the
      // diff.
      assert.equal(select.mode, diffDisplay.viewMode);

      // We will simulate a user change of the selected mode.
      const newMode = 'UNIFIED_DIFF';

      // Set the mode, and simulate the change event.
      element.set('changeViewState.diffMode', newMode);

      // Make sure the handler was called and the state is still coherent.
      assert.equal(element._getDiffViewMode(), newMode);
      assert.equal(element._getDiffViewMode(), select.mode);
      assert.equal(element._getDiffViewMode(), diffDisplay.viewMode);
    });

    test('diff mode selector initializes from preferences', () => {
      let resolvePrefs;
      const prefsPromise = new Promise(resolve => {
        resolvePrefs = resolve;
      });
      sandbox.stub(element.$.restAPI, 'getPreferences', () => prefsPromise);

      // Attach a new gr-diff-view so we can intercept the preferences fetch.
      const view = document.createElement('gr-diff-view');
      fixture('blank').appendChild(view);
      flushAsynchronousOperations();

      // At this point the diff mode doesn't yet have the user's preference.
      assert.equal(view._getDiffViewMode(), 'SIDE_BY_SIDE');

      // Receive the overriding preference.
      resolvePrefs({default_diff_view: 'UNIFIED'});
      flushAsynchronousOperations();
      assert.equal(element._getDiffViewMode(), 'SIDE_BY_SIDE');
    });

    suite('_commitRange', () => {
      setup(() => {
        sandbox.stub(element.$.diffHost, 'reload');
        sandbox.stub(element, '_initCursor');
        sandbox.stub(element, '_getChangeDetail').returns(Promise.resolve({
          _number: 42,
          revisions: {
            'commit-sha-1': {
              _number: 1,
              commit: {
                parents: [{commit: 'sha-1-parent'}],
              },
            },
            'commit-sha-2': {_number: 2},
            'commit-sha-3': {_number: 3},
            'commit-sha-4': {_number: 4},
            'commit-sha-5': {
              _number: 5,
              commit: {
                parents: [{commit: 'sha-5-parent'}],
              },
            },
          },
        }));
      });

      test('uses the patchNum and basePatchNum ', done => {
        element.params = {
          view: GerritNav.View.DIFF,
          changeNum: '42',
          patchNum: '4',
          basePatchNum: '2',
          path: '/COMMIT_MSG',
        };
        flush(() => {
          assert.deepEqual(element._commitRange, {
            baseCommit: 'commit-sha-2',
            commit: 'commit-sha-4',
          });
          done();
        });
      });

      test('uses the parent when there is no base patch num ', done => {
        element.params = {
          view: GerritNav.View.DIFF,
          changeNum: '42',
          patchNum: '5',
          path: '/COMMIT_MSG',
        };
        flush(() => {
          assert.deepEqual(element._commitRange, {
            commit: 'commit-sha-5',
            baseCommit: 'sha-5-parent',
          });
          done();
        });
      });
    });

    test('_initCursor', () => {
      assert.isNotOk(element.$.cursor.initialLineNumber);

      // Does nothing when params specify no cursor address:
      element._initCursor({});
      assert.isNotOk(element.$.cursor.initialLineNumber);

      // Does nothing when params specify side but no number:
      element._initCursor({leftSide: true});
      assert.isNotOk(element.$.cursor.initialLineNumber);

      // Revision hash: specifies lineNum but not side.
      element._initCursor({lineNum: 234});
      assert.equal(element.$.cursor.initialLineNumber, 234);
      assert.equal(element.$.cursor.side, 'right');

      // Base hash: specifies lineNum and side.
      element._initCursor({leftSide: true, lineNum: 345});
      assert.equal(element.$.cursor.initialLineNumber, 345);
      assert.equal(element.$.cursor.side, 'left');

      // Specifies right side:
      element._initCursor({leftSide: false, lineNum: 123});
      assert.equal(element.$.cursor.initialLineNumber, 123);
      assert.equal(element.$.cursor.side, 'right');
    });

    test('_getLineOfInterest', () => {
      assert.isNull(element._getLineOfInterest({}));

      let result = element._getLineOfInterest({lineNum: 12});
      assert.equal(result.number, 12);
      assert.isNotOk(result.leftSide);

      result = element._getLineOfInterest({lineNum: 12, leftSide: true});
      assert.equal(result.number, 12);
      assert.isOk(result.leftSide);
    });

    test('_onLineSelected', () => {
      const getUrlStub = sandbox.stub(GerritNav, 'getUrlForDiffById');
      const replaceStateStub = sandbox.stub(history, 'replaceState');
      sandbox.stub(element.$.cursor, 'getAddress')
          .returns({number: 123, isLeftSide: false});

      element._changeNum = 321;
      element._change = {_number: 321, project: 'foo/bar'};
      element._patchRange = {
        basePatchNum: '3',
        patchNum: '5',
      };
      const e = {};
      const detail = {number: 123, side: 'right'};

      element._onLineSelected(e, detail);

      assert.isTrue(replaceStateStub.called);
      assert.isTrue(getUrlStub.called);
    });

    test('_onLineSelected w/o line address', () => {
      const getUrlStub = sandbox.stub(GerritNav, 'getUrlForDiffById');
      sandbox.stub(history, 'replaceState');
      sandbox.stub(element.$.cursor, 'moveToLineNumber');
      sandbox.stub(element.$.cursor, 'getAddress').returns(null);
      element._changeNum = 321;
      element._change = {_number: 321, project: 'foo/bar'};
      element._patchRange = {basePatchNum: '3', patchNum: '5'};
      element._onLineSelected({}, {number: 123, side: 'right'});
      assert.isTrue(getUrlStub.calledOnce);
      assert.isUndefined(getUrlStub.lastCall.args[5]);
      assert.isUndefined(getUrlStub.lastCall.args[6]);
    });

    test('_getDiffViewMode', () => {
      // No user prefs or change view state set.
      assert.equal(element._getDiffViewMode(), 'SIDE_BY_SIDE');

      // User prefs but no change view state set.
      element._userPrefs = {default_diff_view: 'UNIFIED_DIFF'};
      assert.equal(element._getDiffViewMode(), 'UNIFIED_DIFF');

      // User prefs and change view state set.
      element.changeViewState = {diffMode: 'SIDE_BY_SIDE'};
      assert.equal(element._getDiffViewMode(), 'SIDE_BY_SIDE');
    });

    test('_handleToggleDiffMode', () => {
      sandbox.stub(element, 'shouldSuppressKeyboardShortcut').returns(false);
      const e = {preventDefault: () => {}};
      // Initial state.
      assert.equal(element._getDiffViewMode(), 'SIDE_BY_SIDE');

      element._handleToggleDiffMode(e);
      assert.equal(element._getDiffViewMode(), 'UNIFIED_DIFF');

      element._handleToggleDiffMode(e);
      assert.equal(element._getDiffViewMode(), 'SIDE_BY_SIDE');
    });

    suite('_loadComments', () => {
      test('empty', done => {
        element._loadComments().then(() => {
          assert.equal(Object.keys(element._commentMap).length, 0);
          done();
        });
      });

      test('has paths', done => {
        sandbox.stub(element, '_getPaths').returns({
          'path/to/file/one.cpp': [{patch_set: 3, message: 'lorem'}],
          'path-to/file/two.py': [{patch_set: 5, message: 'ipsum'}],
        });
        sandbox.stub(element, '_getCommentsForPath').returns({meta: {}});
        element._changeNum = '42';
        element._patchRange = {
          basePatchNum: '3',
          patchNum: '5',
        };
        element._loadComments().then(() => {
          assert.deepEqual(Object.keys(element._commentMap),
              ['path/to/file/one.cpp', 'path-to/file/two.py']);
          done();
        });
      });
    });

    suite('_computeCommentSkips', () => {
      test('empty file list', () => {
        const commentMap = {
          'path/one.jpg': true,
          'path/three.wav': true,
        };
        const path = 'path/two.m4v';
        const fileList = [];
        const result = element._computeCommentSkips(commentMap, fileList, path);
        assert.isNull(result.previous);
        assert.isNull(result.next);
      });

      test('finds skips', () => {
        const fileList = ['path/one.jpg', 'path/two.m4v', 'path/three.wav'];
        let path = fileList[1];
        const commentMap = {};
        commentMap[fileList[0]] = true;
        commentMap[fileList[1]] = false;
        commentMap[fileList[2]] = true;

        let result = element._computeCommentSkips(commentMap, fileList, path);
        assert.equal(result.previous, fileList[0]);
        assert.equal(result.next, fileList[2]);

        commentMap[fileList[1]] = true;

        result = element._computeCommentSkips(commentMap, fileList, path);
        assert.equal(result.previous, fileList[0]);
        assert.equal(result.next, fileList[2]);

        path = fileList[0];

        result = element._computeCommentSkips(commentMap, fileList, path);
        assert.isNull(result.previous);
        assert.equal(result.next, fileList[1]);

        path = fileList[2];

        result = element._computeCommentSkips(commentMap, fileList, path);
        assert.equal(result.previous, fileList[1]);
        assert.isNull(result.next);
      });

      suite('skip next/previous', () => {
        let navToChangeStub;
        let navToDiffStub;

        setup(() => {
          navToChangeStub = sandbox.stub(element, '_navToChangeView');
          navToDiffStub = sandbox.stub(GerritNav, 'navigateToDiff');
          element._files = getFilesFromFileList([
            'path/one.jpg', 'path/two.m4v', 'path/three.wav',
          ]);
          element._patchRange = {patchNum: '2', basePatchNum: '1'};
        });

        suite('_moveToPreviousFileWithComment', () => {
          test('no skips', () => {
            element._moveToPreviousFileWithComment();
            assert.isFalse(navToChangeStub.called);
            assert.isFalse(navToDiffStub.called);
          });

          test('no previous', () => {
            const commentMap = {};
            commentMap[element._fileList[0]] = false;
            commentMap[element._fileList[1]] = false;
            commentMap[element._fileList[2]] = true;
            element._commentMap = commentMap;
            element._path = element._fileList[1];

            element._moveToPreviousFileWithComment();
            assert.isTrue(navToChangeStub.calledOnce);
            assert.isFalse(navToDiffStub.called);
          });

          test('w/ previous', () => {
            const commentMap = {};
            commentMap[element._fileList[0]] = true;
            commentMap[element._fileList[1]] = false;
            commentMap[element._fileList[2]] = true;
            element._commentMap = commentMap;
            element._path = element._fileList[1];

            element._moveToPreviousFileWithComment();
            assert.isFalse(navToChangeStub.called);
            assert.isTrue(navToDiffStub.calledOnce);
          });
        });

        suite('_moveToNextFileWithComment', () => {
          test('no skips', () => {
            element._moveToNextFileWithComment();
            assert.isFalse(navToChangeStub.called);
            assert.isFalse(navToDiffStub.called);
          });

          test('no previous', () => {
            const commentMap = {};
            commentMap[element._fileList[0]] = true;
            commentMap[element._fileList[1]] = false;
            commentMap[element._fileList[2]] = false;
            element._commentMap = commentMap;
            element._path = element._fileList[1];

            element._moveToNextFileWithComment();
            assert.isTrue(navToChangeStub.calledOnce);
            assert.isFalse(navToDiffStub.called);
          });

          test('w/ previous', () => {
            const commentMap = {};
            commentMap[element._fileList[0]] = true;
            commentMap[element._fileList[1]] = false;
            commentMap[element._fileList[2]] = true;
            element._commentMap = commentMap;
            element._path = element._fileList[1];

            element._moveToNextFileWithComment();
            assert.isFalse(navToChangeStub.called);
            assert.isTrue(navToDiffStub.calledOnce);
          });
        });
      });
    });

    test('_computeEditMode', () => {
      const callCompute = range => element._computeEditMode({base: range});
      assert.isFalse(callCompute({}));
      assert.isFalse(callCompute({basePatchNum: 'PARENT', patchNum: 1}));
      assert.isFalse(callCompute({basePatchNum: 'edit', patchNum: 1}));
      assert.isTrue(callCompute({basePatchNum: 1, patchNum: 'edit'}));
    });

    test('_computeFileNum', () => {
      assert.equal(element._computeFileNum('/foo',
          [{value: '/foo'}, {value: '/bar'}]), 1);
      assert.equal(element._computeFileNum('/bar',
          [{value: '/foo'}, {value: '/bar'}]), 2);
    });

    test('_computeFileNumClass', () => {
      assert.equal(element._computeFileNumClass(0, []), '');
      assert.equal(element._computeFileNumClass(1,
          [{value: '/foo'}, {value: '/bar'}]), 'show');
    });

    test('_getReviewedStatus', () => {
      const promises = [];
      element.$.restAPI.getReviewedFiles.restore();

      sandbox.stub(element.$.restAPI, 'getReviewedFiles')
          .returns(Promise.resolve(['path']));

      promises.push(element._getReviewedStatus(true, null, null, 'path')
          .then(reviewed => assert.isFalse(reviewed)));

      promises.push(element._getReviewedStatus(false, null, null, 'otherPath')
          .then(reviewed => assert.isFalse(reviewed)));

      promises.push(element._getReviewedStatus(false, null, null, 'path')
          .then(reviewed => assert.isTrue(reviewed)));

      return Promise.all(promises);
    });

    suite('blame', () => {
      test('toggle blame with button', () => {
        const toggleBlame = sandbox.stub(
            element.$.diffHost, 'loadBlame', () => Promise.resolve());
        MockInteractions.tap(element.$.toggleBlame);
        assert.isTrue(toggleBlame.calledOnce);
      });
      test('toggle blame with shortcut', () => {
        const toggleBlame = sandbox.stub(
            element.$.diffHost, 'loadBlame', () => Promise.resolve());
        MockInteractions.pressAndReleaseKeyOn(element, 66, null, 'b');
        assert.isTrue(toggleBlame.calledOnce);
      });
    });

    suite('editMode behavior', () => {
      setup(() => {
        element._loggedIn = true;
      });

      const isVisible = el => {
        assert.ok(el);
        return getComputedStyle(el).getPropertyValue('display') !== 'none';
      };

      test('reviewed checkbox', () => {
        sandbox.stub(element, '_handlePatchChange');
        element._patchRange = {patchNum: '1'};
        // Reviewed checkbox should be shown.
        assert.isTrue(isVisible(element.$.reviewed));
        element.set('_patchRange.patchNum', element.EDIT_NAME);
        flushAsynchronousOperations();

        assert.isFalse(isVisible(element.$.reviewed));
      });
    });

    test('_paramsChanged sets in projectLookup', () => {
      sandbox.stub(element, '_getLineOfInterest');
      sandbox.stub(element, '_initCursor');
      const setStub = sandbox.stub(element.$.restAPI, 'setInProjectLookup');
      element._paramsChanged({
        view: GerritNav.View.DIFF,
        changeNum: 101,
        project: 'test-project',
        path: '',
      });
      assert.isTrue(setStub.calledOnce);
      assert.isTrue(setStub.calledWith(101, 'test-project'));
    });

    test('shift+m navigates to next unreviewed file', () => {
      element._files = getFilesFromFileList(['file1', 'file2', 'file3']);
      element._reviewedFiles = new Set(['file1', 'file2']);
      element._path = 'file1';
      const reviewedStub = sandbox.stub(element, '_setReviewed');
      const navStub = sandbox.stub(element, '_navToFile');
      MockInteractions.pressAndReleaseKeyOn(element, 77, 'shift', 'm');
      flushAsynchronousOperations();

      assert.isTrue(reviewedStub.lastCall.args[0]);
      assert.deepEqual(navStub.lastCall.args, [
        'file1',
        ['file1', 'file3'],
        1,
      ]);
    });

    test('File change should trigger navigateToDiff once', () => {
      element._files = getFilesFromFileList(['file1', 'file2', 'file3']);
      sandbox.stub(element, '_getLineOfInterest');
      sandbox.stub(element, '_initCursor');
      sandbox.stub(GerritNav, 'navigateToDiff');

      // Load file1
      element._paramsChanged({
        view: GerritNav.View.DIFF,
        patchNum: 1,
        changeNum: 101,
        project: 'test-project',
        path: 'file1',
      });
      assert.isTrue(GerritNav.navigateToDiff.notCalled);

      // Switch to file2
      element.$.dropdown.value = 'file2';
      assert.isTrue(GerritNav.navigateToDiff.calledOnce);

      // This is to mock the param change triggered by above navigate
      element._paramsChanged({
        view: GerritNav.View.DIFF,
        patchNum: 1,
        changeNum: 101,
        project: 'test-project',
        path: 'file2',
      });

      // No extra call
      assert.isTrue(GerritNav.navigateToDiff.calledOnce);
    });

    test('_computeDownloadDropdownLinks', () => {
      const downloadLinks = [
        {
          url: '/changes/test~12/revisions/1/patch?zip&path=index.php',
          name: 'Patch',
        },
        {
          url: '/changes/test~12/revisions/1' +
              '/files/index.php/download?parent=1',
          name: 'Left Content',
        },
        {
          url: '/changes/test~12/revisions/1' +
              '/files/index.php/download',
          name: 'Right Content',
        },
      ];

      const side = {
        meta_a: true,
        meta_b: true,
      };

      const base = {
        patchNum: 1,
        basePatchNum: 'PARENT',
      };

      assert.deepEqual(
          element._computeDownloadDropdownLinks(
              'test', 12, base, 'index.php', side),
          downloadLinks);
    });

    test('_computeDownloadDropdownLinks diff returns renamed', () => {
      const downloadLinks = [
        {
          url: '/changes/test~12/revisions/3/patch?zip&path=index.php',
          name: 'Patch',
        },
        {
          url: '/changes/test~12/revisions/2' +
              '/files/index2.php/download',
          name: 'Left Content',
        },
        {
          url: '/changes/test~12/revisions/3' +
              '/files/index.php/download',
          name: 'Right Content',
        },
      ];

      const side = {
        change_type: 'RENAMED',
        meta_a: {
          name: 'index2.php',
        },
        meta_b: true,
      };

      const base = {
        patchNum: 3,
        basePatchNum: 2,
      };

      assert.deepEqual(
          element._computeDownloadDropdownLinks(
              'test', 12, base, 'index.php', side),
          downloadLinks);
    });

    test('_computeDownloadFileLink', () => {
      const base = {
        patchNum: 1,
        basePatchNum: 'PARENT',
      };

      assert.equal(
          element._computeDownloadFileLink(
              'test', 12, base, 'index.php', true),
          '/changes/test~12/revisions/1/files/index.php/download?parent=1');

      assert.equal(
          element._computeDownloadFileLink(
              'test', 12, base, 'index.php', false),
          '/changes/test~12/revisions/1/files/index.php/download');
    });

    test('_computeDownloadPatchLink', () => {
      assert.equal(
          element._computeDownloadPatchLink(
              'test', 12, {patchNum: 1}, 'index.php'),
          '/changes/test~12/revisions/1/patch?zip&path=index.php');
    });
  });

  suite('gr-diff-view tests unmodified files with comments', () => {
    let sandbox;
    let element;
    setup(() => {
      sandbox = sinon.sandbox.create();
      const changedFiles = {
        'file1.txt': {},
        'a/b/test.c': {},
      };
      stub('gr-rest-api-interface', {
        getConfig() { return Promise.resolve({change: {}}); },
        getLoggedIn() { return Promise.resolve(false); },
        getProjectConfig() { return Promise.resolve({}); },
        getDiffChangeDetail() { return Promise.resolve({}); },
        getChangeFiles() { return Promise.resolve(changedFiles); },
        saveFileReviewed() { return Promise.resolve(); },
        getDiffComments() { return Promise.resolve({}); },
        getDiffRobotComments() { return Promise.resolve({}); },
        getDiffDrafts() { return Promise.resolve({}); },
        getReviewedFiles() { return Promise.resolve([]); },
      });
      element = fixture('basic');
      return element._loadComments();
    });

    teardown(() => {
      sandbox.restore();
    });

    test('_getFiles add files with comments without changes', () => {
      const patchChangeRecord = {
        base: {
          basePatchNum: '5',
          patchNum: '10',
        },
      };
      const changeComments = {
        getPaths: sandbox.stub().returns({
          'file2.txt': {},
          'file1.txt': {},
        }),
      };
      return element._getFiles(23, patchChangeRecord, changeComments)
          .then(() => {
            assert.deepEqual(element._files, {
              sortedFileList: ['a/b/test.c', 'file1.txt', 'file2.txt'],
              changeFilesByPath: {
                'file1.txt': {},
                'file2.txt': {status: 'U'},
                'a/b/test.c': {},
              },
            });
          });
    });
  });
});
</script><|MERGE_RESOLUTION|>--- conflicted
+++ resolved
@@ -404,12 +404,7 @@
       };
       element._change = {
         _number: 42,
-<<<<<<< HEAD
         status: ChangeStatus.NEW,
-=======
-        project: 'gerrit',
-        status: 'NEW',
->>>>>>> 11df794d
         revisions: {
           a: {_number: 1, commit: {parents: []}},
           b: {_number: 2, commit: {parents: []}},
