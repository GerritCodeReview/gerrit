--- conflicted
+++ resolved
@@ -420,27 +420,6 @@
       });
     });
 
-<<<<<<< HEAD
-    test('edit hidden when not logged in', done => {
-      element._loggedIn = false;
-      element._path = 't.txt';
-      element._patchRange = {
-        basePatchNum: PARENT,
-        patchNum: '1',
-      };
-      element._change = {
-        _number: 42,
-        revisions: {
-          a: {_number: 1, commit: {parents: []}},
-          b: {_number: 2, commit: {parents: []}},
-        },
-      };
-      flush(() => {
-        const editBtn = element.shadowRoot
-            .querySelector('.editButton gr-button');
-        assert.isFalse(!!editBtn);
-        done();
-=======
     function isEditVisibile({loggedIn, changeStatus}) {
       return new Promise(resolve => {
         element._loggedIn = loggedIn;
@@ -458,11 +437,10 @@
           },
         };
         flush(() => {
-          const editBtn = Polymer.dom(element.root)
+          const editBtn = element.shadowRoot
               .querySelector('.editButton gr-button');
           resolve(!!editBtn);
         });
->>>>>>> 34dafa70
       });
     }
 
