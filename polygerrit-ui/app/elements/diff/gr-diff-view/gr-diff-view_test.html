--- conflicted
+++ resolved
@@ -404,12 +404,8 @@
       };
       element._change = {
         _number: 42,
-<<<<<<< HEAD
         status: ChangeStatus.NEW,
-=======
         project: 'gerrit',
-        status: 'NEW',
->>>>>>> c28d41aa
         revisions: {
           a: {_number: 1, commit: {parents: []}},
           b: {_number: 2, commit: {parents: []}},
