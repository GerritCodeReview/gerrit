--- conflicted
+++ resolved
@@ -1132,7 +1132,6 @@
       ]);
     });
 
-<<<<<<< HEAD
     test('File change should trigger navigateToDiff once', () => {
       element._fileList = ['file1', 'file2', 'file3'];
       sandbox.stub(element, '_getLineOfInterest');
@@ -1164,7 +1163,8 @@
 
       // No extra call
       assert.isTrue(Gerrit.Nav.navigateToDiff.calledOnce);
-=======
+    });
+
     test('_computeDownloadDropdownLinks', () => {
       const downloadLinks = [
         {
@@ -1205,7 +1205,6 @@
           element._computeDownloadPatchLink(
               'test', 12, {patchNum: 1}, 'index.php'),
           '/changes/test~12/revisions/1/patch?zip&path=index.php');
->>>>>>> cab4550f
     });
   });
 </script>