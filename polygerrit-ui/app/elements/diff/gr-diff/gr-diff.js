/**
 * @license
 * Copyright (C) 2015 The Android Open Source Project
 *
 * Licensed under the Apache License, Version 2.0 (the "License");
 * you may not use this file except in compliance with the License.
 * You may obtain a copy of the License at
 *
 * http://www.apache.org/licenses/LICENSE-2.0
 *
 * Unless required by applicable law or agreed to in writing, software
 * distributed under the License is distributed on an "AS IS" BASIS,
 * WITHOUT WARRANTIES OR CONDITIONS OF ANY KIND, either express or implied.
 * See the License for the specific language governing permissions and
 * limitations under the License.
 */
import '../../../scripts/bundled-polymer.js';

import '../../../styles/shared-styles.js';
import '../../shared/gr-button/gr-button.js';
import '../gr-diff-builder/gr-diff-builder-element.js';
import '../gr-diff-highlight/gr-diff-highlight.js';
import '../gr-diff-selection/gr-diff-selection.js';
import '../gr-syntax-themes/gr-syntax-theme.js';
import '../gr-ranged-comment-themes/gr-ranged-comment-theme.js';
import {PolymerElement} from '@polymer/polymer/polymer-element.js';
import {dom} from '@polymer/polymer/lib/legacy/polymer.dom.js';
import {mixinBehaviors} from '@polymer/polymer/lib/legacy/class.js';
import {GestureEventListeners} from '@polymer/polymer/lib/mixins/gesture-event-listeners.js';
import {LegacyElementMixin} from '@polymer/polymer/lib/legacy/legacy-element-mixin.js';
import {htmlTemplate} from './gr-diff_html.js';
import {PatchSetBehavior} from '../../../behaviors/gr-patch-set-behavior/gr-patch-set-behavior.js';
import {GrDiffLine} from './gr-diff-line.js';
import {DiffSide, rangesEqual} from './gr-diff-utils.js';
import {getHiddenScroll} from '../../../scripts/hiddenscroll.js';

const ERR_COMMENT_ON_EDIT = 'You cannot comment on an edit.';
const ERR_COMMENT_ON_EDIT_BASE = 'You cannot comment on the base patch set ' +
    'of an edit.';
const ERR_INVALID_LINE = 'Invalid line number: ';

const NO_NEWLINE_BASE = 'No newline at end of base file.';
const NO_NEWLINE_REVISION = 'No newline at end of revision file.';

const DiffViewMode = {
  SIDE_BY_SIDE: 'SIDE_BY_SIDE',
  UNIFIED: 'UNIFIED_DIFF',
};

const LARGE_DIFF_THRESHOLD_LINES = 10000;
const FULL_CONTEXT = -1;
const LIMITED_CONTEXT = 10;

function isThreadEl(node) {
  return node.nodeType === Node.ELEMENT_NODE &&
      node.classList.contains('comment-thread');
}

const COMMIT_MSG_PATH = '/COMMIT_MSG';
/**
 * 72 is the inofficial length standard for git commit messages.
 * Derived from the fact that git log/show appends 4 ws in the beginning of
 * each line when displaying commit messages. To center the commit message
 * in an 80 char terminal a 4 ws border is added to the rightmost side:
 * 4 + 72 + 4
 */
const COMMIT_MSG_LINE_LENGTH = 72;

const RENDER_DIFF_TABLE_DEBOUNCE_NAME = 'renderDiffTable';

/**
 * @extends Polymer.Element
 */
class GrDiff extends mixinBehaviors( [
  PatchSetBehavior,
], GestureEventListeners(
    LegacyElementMixin(
        PolymerElement))) {
  static get template() { return htmlTemplate; }

  static get is() { return 'gr-diff'; }
  /**
   * Fired when the user selects a line.
   *
   * @event line-selected
   */

  /**
   * Fired if being logged in is required.
   *
   * @event show-auth-required
   */

  /**
   * Fired when a comment is created
   *
   * @event create-comment
   */

  /**
   * Fired when rendering, including syntax highlighting, is done. Also fired
   * when no rendering can be done because required preferences are not set.
   *
   * @event render
   */

  /**
   * Fired for interaction reporting when a diff context is expanded.
   * Contains an event.detail with numLines about the number of lines that
   * were expanded.
   *
   * @event diff-context-expanded
   */

  static get properties() {
    return {
      changeNum: String,
      noAutoRender: {
        type: Boolean,
        value: false,
      },
      /** @type {?} */
      patchRange: Object,
      path: {
        type: String,
        observer: '_pathObserver',
      },
      prefs: {
        type: Object,
        observer: '_prefsObserver',
      },
      projectName: String,
      displayLine: {
        type: Boolean,
        value: false,
      },
      isImageDiff: {
        type: Boolean,
      },
      commitRange: Object,
      hidden: {
        type: Boolean,
        reflectToAttribute: true,
      },
      noRenderOnPrefsChange: Boolean,
      /** @type {!Array<!Gerrit.HoveredRange>} */
      _commentRanges: {
        type: Array,
        value: () => [],
      },
      /** @type {!Array<!Gerrit.CoverageRange>} */
      coverageRanges: {
        type: Array,
        value: () => [],
      },
      lineWrapping: {
        type: Boolean,
        value: false,
        observer: '_lineWrappingObserver',
      },
      viewMode: {
        type: String,
        value: DiffViewMode.SIDE_BY_SIDE,
        observer: '_viewModeObserver',
      },

      /** @type {?Gerrit.LineOfInterest} */
      lineOfInterest: Object,

      loading: {
        type: Boolean,
        value: false,
        observer: '_loadingChanged',
      },

      loggedIn: {
        type: Boolean,
        value: false,
      },
      diff: {
        type: Object,
        observer: '_diffChanged',
      },
      _diffHeaderItems: {
        type: Array,
        value: [],
        computed: '_computeDiffHeaderItems(diff.*)',
      },
      _diffTableClass: {
        type: String,
        value: '',
      },
      /** @type {?Object} */
      baseImage: Object,
      /** @type {?Object} */
      revisionImage: Object,

      /**
       * Whether the safety check for large diffs when whole-file is set has
       * been bypassed. If the value is null, then the safety has not been
       * bypassed. If the value is a number, then that number represents the
       * context preference to use when rendering the bypassed diff.
       *
       * @type {number|null}
       */
      _safetyBypass: {
        type: Number,
        value: null,
      },

      _showWarning: Boolean,

      /** @type {?string} */
      errorMessage: {
        type: String,
        value: null,
      },

      /** @type {?Object} */
      blame: {
        type: Object,
        value: null,
        observer: '_blameChanged',
      },

      parentIndex: Number,

      showNewlineWarningLeft: {
        type: Boolean,
        value: false,
      },
      showNewlineWarningRight: {
        type: Boolean,
        value: false,
      },

      _newlineWarning: {
        type: String,
        computed: '_computeNewlineWarning(' +
            'showNewlineWarningLeft, showNewlineWarningRight)',
      },

      _diffLength: Number,

      /**
       * Observes comment nodes added or removed after the initial render.
       * Can be used to unregister when the entire diff is (re-)rendered or upon
       * detachment.
       *
       * @type {?PolymerDomApi.ObserveHandle}
       */
      _incrementalNodeObserver: Object,

      /**
       * Observes comment nodes added or removed at any point.
       * Can be used to unregister upon detachment.
       *
       * @type {?PolymerDomApi.ObserveHandle}
       */
      _nodeObserver: Object,

      /** Set by Polymer. */
      isAttached: Boolean,
      layers: Array,
    };
  }

  static get observers() {
    return [
      '_enableSelectionObserver(loggedIn, isAttached)',
    ];
  }

  /** @override */
  created() {
    super.created();
    this.addEventListener('create-range-comment',
        e => this._handleCreateRangeComment(e));
    this.addEventListener('render-content',
        () => this._handleRenderContent());
  }

  /** @override */
  attached() {
    super.attached();
    this._observeNodes();
  }

  /** @override */
  detached() {
    super.detached();
    this._unobserveIncrementalNodes();
    this._unobserveNodes();
  }

  showNoChangeMessage(loading, prefs, diffLength) {
    return !loading &&
      prefs && prefs.ignore_whitespace !== 'IGNORE_NONE' &&
      diffLength === 0;
  }

  _enableSelectionObserver(loggedIn, isAttached) {
    // Polymer 2: check for undefined
    if ([loggedIn, isAttached].some(arg => arg === undefined)) {
      return;
    }

    if (loggedIn && isAttached) {
      this.listen(document, 'selectionchange', '_handleSelectionChange');
      this.listen(document, 'mouseup', '_handleMouseUp');
    } else {
      this.unlisten(document, 'selectionchange', '_handleSelectionChange');
      this.unlisten(document, 'mouseup', '_handleMouseUp');
    }
  }

  _handleSelectionChange() {
    // Because of shadow DOM selections, we handle the selectionchange here,
    // and pass the shadow DOM selection into gr-diff-highlight, where the
    // corresponding range is determined and normalized.
    const selection = this._getShadowOrDocumentSelection();
    this.$.highlights.handleSelectionChange(selection, false);
  }

  _handleMouseUp(e) {
    // To handle double-click outside of text creating comments, we check on
    // mouse-up if there's a selection that just covers a line change. We
    // can't do that on selection change since the user may still be dragging.
    const selection = this._getShadowOrDocumentSelection();
    this.$.highlights.handleSelectionChange(selection, true);
  }

  /** Gets the current selection, preferring the shadow DOM selection. */
  _getShadowOrDocumentSelection() {
    // When using native shadow DOM, the selection returned by
    // document.getSelection() cannot reference the actual DOM elements making
    // up the diff, because they are in the shadow DOM of the gr-diff element.
    // This takes the shadow DOM selection if one exists.
    return this.root.getSelection ?
      this.root.getSelection() :
      document.getSelection();
  }

  _observeNodes() {
    this._nodeObserver = dom(this).observeNodes(info => {
      const addedThreadEls = info.addedNodes.filter(isThreadEl);
      const removedThreadEls = info.removedNodes.filter(isThreadEl);
      this._updateRanges(addedThreadEls, removedThreadEls);
      this._redispatchHoverEvents(addedThreadEls);
    });
  }

  _updateRanges(addedThreadEls, removedThreadEls) {
    function commentRangeFromThreadEl(threadEl) {
      const side = threadEl.getAttribute('comment-side');
      const range = JSON.parse(threadEl.getAttribute('range'));
      return {side, range, hovering: false};
    }

    const addedCommentRanges = addedThreadEls
        .map(commentRangeFromThreadEl)
        .filter(({range}) => range);
    const removedCommentRanges = removedThreadEls
        .map(commentRangeFromThreadEl)
        .filter(({range}) => range);
    for (const removedCommentRange of removedCommentRanges) {
      const i = this._commentRanges
          .findIndex(
              cr => cr.side === removedCommentRange.side &&
            rangesEqual(cr.range, removedCommentRange.range)
          );
      this.splice('_commentRanges', i, 1);
    }

    if (addedCommentRanges && addedCommentRanges.length) {
      this.push('_commentRanges', ...addedCommentRanges);
    }
  }

  /**
   * The key locations based on the comments and line of interests,
   * where lines should not be collapsed.
   *
   * @return {{left: Object<(string|number), boolean>,
   *     right: Object<(string|number), boolean>}}
   */
  _computeKeyLocations() {
    const keyLocations = {left: {}, right: {}};
    if (this.lineOfInterest) {
      const side = this.lineOfInterest.leftSide ? 'left' : 'right';
      keyLocations[side][this.lineOfInterest.number] = true;
    }
    const threadEls = dom(this).getEffectiveChildNodes()
        .filter(isThreadEl);

    for (const threadEl of threadEls) {
      const commentSide = threadEl.getAttribute('comment-side');
      const lineNum = Number(threadEl.getAttribute('line-num')) ||
          GrDiffLine.FILE;
      const commentRange = threadEl.range || {};
      keyLocations[commentSide][lineNum] = true;
      // Add start_line as well if exists,
      // the being and end of the range should not be collapsed.
      if (commentRange.start_line) {
        keyLocations[commentSide][commentRange.start_line] = true;
      }
    }
    return keyLocations;
  }

  // Dispatch events that are handled by the gr-diff-highlight.
  _redispatchHoverEvents(addedThreadEls) {
    for (const threadEl of addedThreadEls) {
      threadEl.addEventListener('mouseenter', () => {
        threadEl.dispatchEvent(new CustomEvent(
            'comment-thread-mouseenter', {bubbles: true, composed: true}));
      });
      threadEl.addEventListener('mouseleave', () => {
        threadEl.dispatchEvent(new CustomEvent(
            'comment-thread-mouseleave', {bubbles: true, composed: true}));
      });
    }
  }

  /** Cancel any remaining diff builder rendering work. */
  cancel() {
    this.$.diffBuilder.cancel();
    this.cancelDebouncer(RENDER_DIFF_TABLE_DEBOUNCE_NAME);
  }

  /** @return {!Array<!HTMLElement>} */
  getCursorStops() {
    if (this.hidden && this.noAutoRender) {
      return [];
    }

    return Array.from(
        dom(this.root).querySelectorAll(':not(.contextControl) > .diff-row'));
  }

  /** @return {boolean} */
  isRangeSelected() {
    return !!this.$.highlights.selectedRange;
  }

  toggleLeftDiff() {
    this.toggleClass('no-left');
  }

  _blameChanged(newValue) {
    this.$.diffBuilder.setBlame(newValue);
    if (newValue) {
      this.classList.add('showBlame');
    } else {
      this.classList.remove('showBlame');
    }
  }

  /** @return {string} */
  _computeContainerClass(loggedIn, viewMode, displayLine) {
    const classes = ['diffContainer'];
    switch (viewMode) {
      case DiffViewMode.UNIFIED:
        classes.push('unified');
        break;
      case DiffViewMode.SIDE_BY_SIDE:
        classes.push('sideBySide');
        break;
      default:
        throw Error('Invalid view mode: ', viewMode);
    }
    if (getHiddenScroll()) {
      classes.push('hiddenscroll');
    }
    if (loggedIn) {
      classes.push('canComment');
    }
    if (displayLine) {
      classes.push('displayLine');
    }
    return classes.join(' ');
  }

  _handleTap(e) {
    const el = dom(e).localTarget;

    if (el.classList.contains('showContext')) {
      this.dispatchEvent(new CustomEvent('diff-context-expanded', {
        detail: {
          numLines: e.detail.numLines,
        },
        composed: true, bubbles: true,
      }));
      this.$.diffBuilder.showContext(e.detail.groups, e.detail.section);
    } else if (el.classList.contains('lineNum') ||
               el.classList.contains('lineNumButton')) {
      this.addDraftAtLine(el);
    } else if (el.tagName === 'HL' ||
        el.classList.contains('content') ||
        el.classList.contains('contentText')) {
      const target = this.$.diffBuilder.getLineElByChild(el);
      if (target) { this._selectLine(target); }
    }
  }

  _selectLine(el) {
    this.dispatchEvent(new CustomEvent('line-selected', {
      detail: {
        side: el.classList.contains('left') ? DiffSide.LEFT : DiffSide.RIGHT,
        number: el.getAttribute('data-value'),
        path: this.path,
      },
      composed: true, bubbles: true,
    }));
  }

  addDraftAtLine(el) {
    this._selectLine(el);
    if (!this._isValidElForComment(el)) { return; }

    const value = el.getAttribute('data-value');
    let lineNum;
    if (value !== GrDiffLine.FILE) {
      lineNum = parseInt(value, 10);
      if (isNaN(lineNum)) {
        this.dispatchEvent(new CustomEvent('show-alert', {
          detail: {message: ERR_INVALID_LINE + value},
          composed: true, bubbles: true,
        }));
        return;
      }
    }
    this._createComment(el, lineNum);
  }

  createRangeComment() {
    if (!this.isRangeSelected()) {
      throw Error('Selection is needed for new range comment');
    }
    const {side, range} = this.$.highlights.selectedRange;
    this._createCommentForSelection(side, range);
  }

  _createCommentForSelection(side, range) {
    const lineNum = range.end_line;
    const lineEl = this.$.diffBuilder.getLineElByNumber(lineNum, side);
    if (this._isValidElForComment(lineEl)) {
      this._createComment(lineEl, lineNum, side, range);
    }
  }

  _handleCreateRangeComment(e) {
    const range = e.detail.range;
    const side = e.detail.side;
    this._createCommentForSelection(side, range);
  }

  /** @return {boolean} */
  _isValidElForComment(el) {
    if (!this.loggedIn) {
      this.dispatchEvent(new CustomEvent('show-auth-required', {
        composed: true, bubbles: true,
      }));
      return false;
<<<<<<< HEAD
    }
    const patchNum = el.classList.contains(DiffSide.LEFT) ?
      this.patchRange.basePatchNum :
      this.patchRange.patchNum;

    const isEdit = this.patchNumEquals(patchNum, this.EDIT_NAME);
    const isEditBase = this.patchNumEquals(patchNum, this.PARENT_NAME) &&
        this.patchNumEquals(this.patchRange.patchNum, this.EDIT_NAME);

    if (isEdit) {
      this.dispatchEvent(new CustomEvent('show-alert', {
        detail: {message: ERR_COMMENT_ON_EDIT},
        composed: true, bubbles: true,
      }));
      return false;
    } else if (isEditBase) {
      this.dispatchEvent(new CustomEvent('show-alert', {
        detail: {message: ERR_COMMENT_ON_EDIT_BASE},
        composed: true, bubbles: true,
      }));
      return false;
    }
    return true;
  }

  /**
   * @param {!Object} lineEl
   * @param {number=} lineNum
   * @param {string=} side
   * @param {!Object=} range
   */
  _createComment(lineEl, lineNum, side, range) {
    const contentText = this.$.diffBuilder.getContentByLineEl(lineEl);
    if (!contentText) {
      return;
    }
    const contentEl = contentText.parentElement;
    side = side ||
        this._getCommentSideByLineAndContent(lineEl, contentEl);
    const patchForNewThreads = this._getPatchNumByLineAndContent(
        lineEl, contentEl);
    const isOnParent =
        this._getIsParentCommentByLineAndContent(lineEl, contentEl);
    this.dispatchEvent(new CustomEvent('create-comment', {
      bubbles: true,
      composed: true,
      detail: {
        lineNum,
        side,
        patchNum: patchForNewThreads,
        isOnParent,
        range,
      },
    }));
  }
=======
    },

    /** @return {string} */
    _getCommentSideByLineAndContent(lineEl, contentEl) {
      let side = 'right';
      if (lineEl.classList.contains(DiffSide.LEFT) ||
          contentEl.classList.contains('remove')) {
        side = 'left';
      }
      return side;
    },

    _prefsObserver(newPrefs, oldPrefs) {
      if (!this._prefsEqual(newPrefs, oldPrefs)) {
        this._prefsChanged(newPrefs);
      }
    },

    _prefsEqual(prefs1, prefs2) {
      if (prefs1 === prefs2) {
        return true;
      }
      if (!prefs1 || !prefs2) {
        return false;
      }
      // Scan the preference objects one level deep to see if they differ.
      const keys1 = Object.keys(prefs1);
      const keys2 = Object.keys(prefs2);
      return keys1.length === keys2.length &&
          keys1.every(key => prefs1[key] === prefs2[key]) &&
          keys2.every(key => prefs1[key] === prefs2[key]);
    },

    _pathObserver() {
      // Call _prefsChanged(), because line-limit style value depends on path.
      this._prefsChanged(this.prefs);
    },

    _viewModeObserver() {
      this._prefsChanged(this.prefs);
    },

    /** @param {boolean} newValue */
    _loadingChanged(newValue) {
      if (newValue) {
        this.cancel();
        this._blame = null;
        this._safetyBypass = null;
        this._showWarning = false;
        this.clearDiffContent();
      }
    },
>>>>>>> 92fc90ca

  _getThreadGroupForLine(contentEl) {
    return contentEl.querySelector('.thread-group');
  }

  /**
   * Gets or creates a comment thread group for a specific line and side on a
   * diff.
   *
   * @param {!Object} contentEl
   * @param {!DiffSide} commentSide
   * @return {!Node}
   */
  _getOrCreateThreadGroup(contentEl, commentSide) {
    // Check if thread group exists.
    let threadGroupEl = this._getThreadGroupForLine(contentEl);
    if (!threadGroupEl) {
      threadGroupEl = document.createElement('div');
      threadGroupEl.className = 'thread-group';
      threadGroupEl.setAttribute('data-side', commentSide);
      contentEl.appendChild(threadGroupEl);
    }
    return threadGroupEl;
  }

  /**
   * The value to be used for the patch number of new comments created at the
   * given line and content elements.
   *
   * In two cases of creating a comment on the left side, the patch number to
   * be used should actually be right side of the patch range:
   * - When the patch range is against the parent comment of a normal change.
   *   Such comments declare themmselves to be on the left using side=PARENT.
   * - If the patch range is against the indexed parent of a merge change.
   *   Such comments declare themselves to be on the given parent by
   *   specifying the parent index via parent=i.
   *
   * @return {number}
   */
  _getPatchNumByLineAndContent(lineEl, contentEl) {
    let patchNum = this.patchRange.patchNum;

    if ((lineEl.classList.contains(DiffSide.LEFT) ||
        contentEl.classList.contains('remove')) &&
        this.patchRange.basePatchNum !== 'PARENT' &&
        !this.isMergeParent(this.patchRange.basePatchNum)) {
      patchNum = this.patchRange.basePatchNum;
    }
    return patchNum;
  }

  /** @return {boolean} */
  _getIsParentCommentByLineAndContent(lineEl, contentEl) {
    if ((lineEl.classList.contains(DiffSide.LEFT) ||
        contentEl.classList.contains('remove')) &&
        (this.patchRange.basePatchNum === 'PARENT' ||
        this.isMergeParent(this.patchRange.basePatchNum))) {
      return true;
    }
    return false;
  }

  /** @return {string} */
  _getCommentSideByLineAndContent(lineEl, contentEl) {
    let side = 'right';
    if (lineEl.classList.contains(DiffSide.LEFT) ||
        contentEl.classList.contains('remove')) {
      side = 'left';
    }
    return side;
  }

  _prefsObserver(newPrefs, oldPrefs) {
    // Scan the preference objects one level deep to see if they differ.
    let differ = !oldPrefs;
    if (newPrefs && oldPrefs) {
      for (const key in newPrefs) {
        if (newPrefs[key] !== oldPrefs[key]) {
          differ = true;
        }
      }
    }

    if (differ) {
      this._prefsChanged(newPrefs);
    }
  }

  _pathObserver() {
    // Call _prefsChanged(), because line-limit style value depends on path.
    this._prefsChanged(this.prefs);
  }

  _viewModeObserver() {
    this._prefsChanged(this.prefs);
  }

  _cleanup() {
    this.cancel();
    this._blame = null;
    this._safetyBypass = null;
    this._showWarning = false;
    this.clearDiffContent();
  }

  /** @param {boolean} newValue */
  _loadingChanged(newValue) {
    if (newValue) {
      this._cleanup();
    }
  }

  _lineWrappingObserver() {
    this._prefsChanged(this.prefs);
  }

  _prefsChanged(prefs) {
    if (!prefs) { return; }

    this._blame = null;

    const lineLength = this.path === COMMIT_MSG_PATH ?
      COMMIT_MSG_LINE_LENGTH : prefs.line_length;
    const stylesToUpdate = {};

    if (prefs.line_wrapping) {
      this._diffTableClass = 'full-width';
      if (this.viewMode === 'SIDE_BY_SIDE') {
        stylesToUpdate['--content-width'] = 'none';
        stylesToUpdate['--line-limit'] = lineLength + 'ch';
      }
    } else {
      this._diffTableClass = '';
      stylesToUpdate['--content-width'] = lineLength + 'ch';
    }

    if (prefs.font_size) {
      stylesToUpdate['--font-size'] = prefs.font_size + 'px';
    }

    this.updateStyles(stylesToUpdate);

    if (this.diff && !this.noRenderOnPrefsChange) {
      this._debounceRenderDiffTable();
    }
  }

  _diffChanged(newValue) {
    if (newValue) {
      this._cleanup();
      this._diffLength = this.getDiffLength(newValue);
      this._debounceRenderDiffTable();
    }
  }

  /**
   * When called multiple times from the same microtask, will call
   * _renderDiffTable only once, in the next microtask, unless it is cancelled
   * before that microtask runs.
   *
   * This should be used instead of calling _renderDiffTable directly to
   * render the diff in response to an input change, because there may be
   * multiple inputs changing in the same microtask, but we only want to
   * render once.
   */
  _debounceRenderDiffTable() {
    this.debounce(
        RENDER_DIFF_TABLE_DEBOUNCE_NAME, () => this._renderDiffTable());
  }

  _renderDiffTable() {
    if (!this.prefs) {
      this.dispatchEvent(
          new CustomEvent('render', {bubbles: true, composed: true}));
      return;
    }
    if (this.prefs.context === -1 &&
        this._diffLength >= LARGE_DIFF_THRESHOLD_LINES &&
        this._safetyBypass === null) {
      this._showWarning = true;
      this.dispatchEvent(
          new CustomEvent('render', {bubbles: true, composed: true}));
      return;
    }

    this._showWarning = false;

    const keyLocations = this._computeKeyLocations();
    this.$.diffBuilder.render(keyLocations, this._getBypassPrefs())
        .then(() => {
          this.dispatchEvent(
              new CustomEvent('render', {
                bubbles: true,
                composed: true,
                detail: {contentRendered: true},
              }));
        });
  }

  _handleRenderContent() {
    this._unobserveIncrementalNodes();
    this._incrementalNodeObserver = dom(this).observeNodes(info => {
      const addedThreadEls = info.addedNodes.filter(isThreadEl);
      // Removed nodes do not need to be handled because all this code does is
      // adding a slot for the added thread elements, and the extra slots do
      // not hurt. It's probably a bigger performance cost to remove them than
      // to keep them around. Medium term we can even consider to add one slot
      // for each line from the start.
      let lastEl;
      for (const threadEl of addedThreadEls) {
        const lineNumString = threadEl.getAttribute('line-num') || 'FILE';
        const commentSide = threadEl.getAttribute('comment-side');
        const lineEl = this.$.diffBuilder.getLineElByNumber(
            lineNumString, commentSide);
        const contentText = this.$.diffBuilder.getContentByLineEl(lineEl);
        if (!contentText) {
          continue;
        }
        const contentEl = contentText.parentElement;
        const threadGroupEl = this._getOrCreateThreadGroup(
            contentEl, commentSide);
        // Create a slot for the thread and attach it to the thread group.
        // The Polyfill has some bugs and this only works if the slot is
        // attached to the group after the group is attached to the DOM.
        // The thread group may already have a slot with the right name, but
        // that is okay because the first matching slot is used and the rest
        // are ignored.
        const slot = document.createElement('slot');
        slot.name = threadEl.getAttribute('slot');
        dom(threadGroupEl).appendChild(slot);
        lastEl = threadEl;
      }

      // Safari is not binding newly created comment-thread
      // with the slot somehow, replace itself will rebind it
      // @see Issue 11182
      if (lastEl && lastEl.replaceWith) {
        lastEl.replaceWith(lastEl);
      }
    });
  }

  _unobserveIncrementalNodes() {
    if (this._incrementalNodeObserver) {
      dom(this).unobserveNodes(this._incrementalNodeObserver);
    }
  }

  _unobserveNodes() {
    if (this._nodeObserver) {
      dom(this).unobserveNodes(this._nodeObserver);
    }
  }

  /**
   * Get the preferences object including the safety bypass context (if any).
   */
  _getBypassPrefs() {
    if (this._safetyBypass !== null) {
      return Object.assign({}, this.prefs, {context: this._safetyBypass});
    }
    return this.prefs;
  }

  clearDiffContent() {
    this._unobserveIncrementalNodes();
    this.$.diffTable.innerHTML = null;
  }

  /** @return {!Array} */
  _computeDiffHeaderItems(diffInfoRecord) {
    const diffInfo = diffInfoRecord.base;
    if (!diffInfo || !diffInfo.diff_header) { return []; }
    return diffInfo.diff_header
        .filter(item => !(item.startsWith('diff --git ') ||
          item.startsWith('index ') ||
          item.startsWith('+++ ') ||
          item.startsWith('--- ') ||
          item === 'Binary files differ'));
  }

  /** @return {boolean} */
  _computeDiffHeaderHidden(items) {
    return items.length === 0;
  }

  _handleFullBypass() {
    this._safetyBypass = FULL_CONTEXT;
    this._debounceRenderDiffTable();
  }

  _handleLimitedBypass() {
    this._safetyBypass = LIMITED_CONTEXT;
    this._debounceRenderDiffTable();
  }

  /** @return {string} */
  _computeWarningClass(showWarning) {
    return showWarning ? 'warn' : '';
  }

  /**
   * @param {string} errorMessage
   * @return {string}
   */
  _computeErrorClass(errorMessage) {
    return errorMessage ? 'showError' : '';
  }

  expandAllContext() {
    this._handleFullBypass();
  }

  /**
   * @param {!boolean} warnLeft
   * @param {!boolean} warnRight
   * @return {string|null}
   */
  _computeNewlineWarning(warnLeft, warnRight) {
    const messages = [];
    if (warnLeft) {
      messages.push(NO_NEWLINE_BASE);
    }
    if (warnRight) {
      messages.push(NO_NEWLINE_REVISION);
    }
    if (!messages.length) { return null; }
    return messages.join(' \u2014 ');// \u2014 - '—'
  }

  /**
   * @param {string} warning
   * @param {boolean} loading
   * @return {string}
   */
  _computeNewlineWarningClass(warning, loading) {
    if (loading || !warning) { return 'newlineWarning hidden'; }
    return 'newlineWarning';
  }

  /**
   * Get the approximate length of the diff as the sum of the maximum
   * length of the chunks.
   *
   * @param {Object} diff object
   * @return {number}
   */
  getDiffLength(diff) {
    if (!diff) return 0;
    return diff.content.reduce((sum, sec) => {
      if (sec.hasOwnProperty('ab')) {
        return sum + sec.ab.length;
      } else {
        return sum + Math.max(
            sec.hasOwnProperty('a') ? sec.a.length : 0,
            sec.hasOwnProperty('b') ? sec.b.length : 0);
      }
    }, 0);
  }
}

customElements.define(GrDiff.is, GrDiff);<|MERGE_RESOLUTION|>--- conflicted
+++ resolved
@@ -562,7 +562,6 @@
         composed: true, bubbles: true,
       }));
       return false;
-<<<<<<< HEAD
     }
     const patchNum = el.classList.contains(DiffSide.LEFT) ?
       this.patchRange.basePatchNum :
@@ -618,60 +617,6 @@
       },
     }));
   }
-=======
-    },
-
-    /** @return {string} */
-    _getCommentSideByLineAndContent(lineEl, contentEl) {
-      let side = 'right';
-      if (lineEl.classList.contains(DiffSide.LEFT) ||
-          contentEl.classList.contains('remove')) {
-        side = 'left';
-      }
-      return side;
-    },
-
-    _prefsObserver(newPrefs, oldPrefs) {
-      if (!this._prefsEqual(newPrefs, oldPrefs)) {
-        this._prefsChanged(newPrefs);
-      }
-    },
-
-    _prefsEqual(prefs1, prefs2) {
-      if (prefs1 === prefs2) {
-        return true;
-      }
-      if (!prefs1 || !prefs2) {
-        return false;
-      }
-      // Scan the preference objects one level deep to see if they differ.
-      const keys1 = Object.keys(prefs1);
-      const keys2 = Object.keys(prefs2);
-      return keys1.length === keys2.length &&
-          keys1.every(key => prefs1[key] === prefs2[key]) &&
-          keys2.every(key => prefs1[key] === prefs2[key]);
-    },
-
-    _pathObserver() {
-      // Call _prefsChanged(), because line-limit style value depends on path.
-      this._prefsChanged(this.prefs);
-    },
-
-    _viewModeObserver() {
-      this._prefsChanged(this.prefs);
-    },
-
-    /** @param {boolean} newValue */
-    _loadingChanged(newValue) {
-      if (newValue) {
-        this.cancel();
-        this._blame = null;
-        this._safetyBypass = null;
-        this._showWarning = false;
-        this.clearDiffContent();
-      }
-    },
->>>>>>> 92fc90ca
 
   _getThreadGroupForLine(contentEl) {
     return contentEl.querySelector('.thread-group');
@@ -745,19 +690,24 @@
   }
 
   _prefsObserver(newPrefs, oldPrefs) {
+    if (!this._prefsEqual(newPrefs, oldPrefs)) {
+      this._prefsChanged(newPrefs);
+    }
+  }
+
+  _prefsEqual(prefs1, prefs2) {
+    if (prefs1 === prefs2) {
+      return true;
+    }
+    if (!prefs1 || !prefs2) {
+      return false;
+    }
     // Scan the preference objects one level deep to see if they differ.
-    let differ = !oldPrefs;
-    if (newPrefs && oldPrefs) {
-      for (const key in newPrefs) {
-        if (newPrefs[key] !== oldPrefs[key]) {
-          differ = true;
-        }
-      }
-    }
-
-    if (differ) {
-      this._prefsChanged(newPrefs);
-    }
+    const keys1 = Object.keys(prefs1);
+    const keys2 = Object.keys(prefs2);
+    return keys1.length === keys2.length &&
+        keys1.every(key => prefs1[key] === prefs2[key]) &&
+        keys2.every(key => prefs1[key] === prefs2[key]);
   }
 
   _pathObserver() {
