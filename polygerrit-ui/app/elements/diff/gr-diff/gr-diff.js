/**
 * @license
 * Copyright (C) 2016 The Android Open Source Project
 *
 * Licensed under the Apache License, Version 2.0 (the "License");
 * you may not use this file except in compliance with the License.
 * You may obtain a copy of the License at
 *
 * http://www.apache.org/licenses/LICENSE-2.0
 *
 * Unless required by applicable law or agreed to in writing, software
 * distributed under the License is distributed on an "AS IS" BASIS,
 * WITHOUT WARRANTIES OR CONDITIONS OF ANY KIND, either express or implied.
 * See the License for the specific language governing permissions and
 * limitations under the License.
 */
(function() {
  'use strict';

  const ERR_COMMENT_ON_EDIT = 'You cannot comment on an edit.';
  const ERR_COMMENT_ON_EDIT_BASE = 'You cannot comment on the base patch set ' +
      'of an edit.';
  const ERR_INVALID_LINE = 'Invalid line number: ';

  const NO_NEWLINE_BASE = 'No newline at end of base file.';
  const NO_NEWLINE_REVISION = 'No newline at end of revision file.';

  const DiffViewMode = {
    SIDE_BY_SIDE: 'SIDE_BY_SIDE',
    UNIFIED: 'UNIFIED_DIFF',
  };

  const DiffSide = {
    LEFT: 'left',
    RIGHT: 'right',
  };

  const LARGE_DIFF_THRESHOLD_LINES = 10000;
  const FULL_CONTEXT = -1;
  const LIMITED_CONTEXT = 10;

  /**
   * Compare two ranges. Either argument may be falsy, but will only return
   * true if both are falsy or if neither are falsy and have the same position
   * values.
   *
   * @param {Gerrit.Range=} a range 1
   * @param {Gerrit.Range=} b range 2
   * @return {boolean}
   */
  Gerrit.rangesEqual = function(a, b) {
    if (!a && !b) { return true; }
    if (!a || !b) { return false; }
    return a.start_line === b.start_line &&
        a.start_character === b.start_character &&
        a.end_line === b.end_line &&
        a.end_character === b.end_character;
  };

  function isThreadEl(node) {
    return node.nodeType === Node.ELEMENT_NODE &&
        node.classList.contains('comment-thread');
  }

  /**
   * Turn a slot element into the corresponding content element.
   * Slots are only fully supported in Polymer 2 - in Polymer 1, they are
   * replaced with content elements during template parsing. This conversion is
   * not applied for imperatively created slot elements, so this method
   * implements the same behavior as the template parsing for imperative slots.
   */
  Gerrit.slotToContent = function(slot) {
    if (Polymer.Element) {
      return slot;
    }
    const content = document.createElement('content');
    content.name = slot.name;
    content.setAttribute('select', `[slot='${slot.name}']`);
    return content;
  };

  const COMMIT_MSG_PATH = '/COMMIT_MSG';
  /**
   * 72 is the inofficial length standard for git commit messages.
   * Derived from the fact that git log/show appends 4 ws in the beginning of
   * each line when displaying commit messages. To center the commit message
   * in an 80 char terminal a 4 ws border is added to the rightmost side:
   * 4 + 72 + 4
   */
  const COMMIT_MSG_LINE_LENGTH = 72;

  const RENDER_DIFF_TABLE_DEBOUNCE_NAME = 'renderDiffTable';

  Polymer({
    is: 'gr-diff',

    /**
     * Fired when the user selects a line.
     *
     * @event line-selected
     */

    /**
     * Fired if being logged in is required.
     *
     * @event show-auth-required
     */

    /**
     * Fired when a comment is created
     *
     * @event create-comment
     */

    /**
     * Fired when rendering, including syntax highlighting, is done. Also fired
     * when no rendering can be done because required preferences are not set.
     *
     * @event render
     */

    properties: {
      changeNum: String,
      noAutoRender: {
        type: Boolean,
        value: false,
      },
      /** @type {?} */
      patchRange: Object,
      path: {
        type: String,
        observer: '_pathObserver',
      },
      prefs: {
        type: Object,
        observer: '_prefsObserver',
      },
      projectName: String,
      displayLine: {
        type: Boolean,
        value: false,
      },
      isImageDiff: {
        type: Boolean,
      },
      commitRange: Object,
      hidden: {
        type: Boolean,
        reflectToAttribute: true,
      },
      noRenderOnPrefsChange: Boolean,
      /** @type {!Array<!Gerrit.HoveredRange>} */
      _commentRanges: {
        type: Array,
        value: () => [],
      },
      /** @type {!Array<!Gerrit.CoverageRange>} */
      coverageRanges: {
        type: Array,
        value: () => [],
      },
      lineWrapping: {
        type: Boolean,
        value: false,
        observer: '_lineWrappingObserver',
      },
      viewMode: {
        type: String,
        value: DiffViewMode.SIDE_BY_SIDE,
        observer: '_viewModeObserver',
      },

<<<<<<< HEAD
       /** @type ?Gerrit.LineOfInterest */
=======
      /** @type {?Defs.LineOfInterest} */
>>>>>>> 4bcbb193
      lineOfInterest: Object,

      loading: {
        type: Boolean,
        value: false,
        observer: '_loadingChanged',
      },

      loggedIn: {
        type: Boolean,
        value: false,
      },
      diff: {
        type: Object,
        observer: '_diffChanged',
      },
      _diffHeaderItems: {
        type: Array,
        value: [],
        computed: '_computeDiffHeaderItems(diff.*)',
      },
      _diffTableClass: {
        type: String,
        value: '',
      },
      /** @type {?Object} */
      baseImage: Object,
      /** @type {?Object} */
      revisionImage: Object,

      /**
       * Whether the safety check for large diffs when whole-file is set has
       * been bypassed. If the value is null, then the safety has not been
       * bypassed. If the value is a number, then that number represents the
       * context preference to use when rendering the bypassed diff.
       *
       * @type {number|null}
       */
      _safetyBypass: {
        type: Number,
        value: null,
      },

      _showWarning: Boolean,

      /** @type {?string} */
      errorMessage: {
        type: String,
        value: null,
      },

      /** @type {?Object} */
      blame: {
        type: Object,
        value: null,
        observer: '_blameChanged',
      },

      parentIndex: Number,

      _newlineWarning: {
        type: String,
        computed: '_computeNewlineWarning(diff)',
      },

      _diffLength: Number,

      /**
       * Observes comment nodes added or removed after the initial render.
       * Can be used to unregister when the entire diff is (re-)rendered or upon
       * detachment.
       *
       * @type {?PolymerDomApi.ObserveHandle}
       */
      _incrementalNodeObserver: Object,

      /**
       * Observes comment nodes added or removed at any point.
       * Can be used to unregister upon detachment.
       *
       * @type {?PolymerDomApi.ObserveHandle}
       */
      _nodeObserver: Object,

      /** Set by Polymer. */
      isAttached: Boolean,
      layers: Array,
    },

    behaviors: [
      Gerrit.FireBehavior,
      Gerrit.PatchSetBehavior,
    ],

    listeners: {
      'create-range-comment': '_handleCreateRangeComment',
      'render-content': '_handleRenderContent',
    },

    observers: [
      '_enableSelectionObserver(loggedIn, isAttached)',
    ],

    attached() {
      this._observeNodes();
    },

    detached() {
      this._unobserveIncrementalNodes();
      this._unobserveNodes();
    },

    showNoChangeMessage(loading, prefs, diffLength) {
      return !loading &&
        prefs && prefs.ignore_whitespace !== 'IGNORE_NONE'
        && diffLength === 0;
    },

    _enableSelectionObserver(loggedIn, isAttached) {
      // Polymer 2: check for undefined
      if ([loggedIn, isAttached].some(arg => arg === undefined)) {
        return;
      }

      if (loggedIn && isAttached) {
        this.listen(document, 'selectionchange', '_handleSelectionChange');
        this.listen(document, 'mouseup', '_handleMouseUp');
      } else {
        this.unlisten(document, 'selectionchange', '_handleSelectionChange');
        this.unlisten(document, 'mouseup', '_handleMouseUp');
      }
    },

    _handleSelectionChange() {
      // Because of shadow DOM selections, we handle the selectionchange here,
      // and pass the shadow DOM selection into gr-diff-highlight, where the
      // corresponding range is determined and normalized.
      const selection = this._getShadowOrDocumentSelection();
      this.$.highlights.handleSelectionChange(selection, false);
    },

    _handleMouseUp(e) {
      // To handle double-click outside of text creating comments, we check on
      // mouse-up if there's a selection that just covers a line change. We
      // can't do that on selection change since the user may still be dragging.
      const selection = this._getShadowOrDocumentSelection();
      this.$.highlights.handleSelectionChange(selection, true);
    },

    /** Gets the current selection, preferring the shadow DOM selection. */
    _getShadowOrDocumentSelection() {
      // When using native shadow DOM, the selection returned by
      // document.getSelection() cannot reference the actual DOM elements making
      // up the diff, because they are in the shadow DOM of the gr-diff element.
      // This takes the shadow DOM selection if one exists.
      return this.root.getSelection ?
        this.root.getSelection() :
        document.getSelection();
    },

    _observeNodes() {
      this._nodeObserver = Polymer.dom(this).observeNodes(info => {
        const addedThreadEls = info.addedNodes.filter(isThreadEl);
        const removedThreadEls = info.removedNodes.filter(isThreadEl);
        this._updateRanges(addedThreadEls, removedThreadEls);
        this._redispatchHoverEvents(addedThreadEls);
      });
    },

    _updateRanges(addedThreadEls, removedThreadEls) {
      function commentRangeFromThreadEl(threadEl) {
        const side = threadEl.getAttribute('comment-side');
        const range = JSON.parse(threadEl.getAttribute('range'));
        return {side, range, hovering: false};
      }

      const addedCommentRanges = addedThreadEls
          .map(commentRangeFromThreadEl)
          .filter(({range}) => range);
      const removedCommentRanges = removedThreadEls
          .map(commentRangeFromThreadEl)
          .filter(({range}) => range);
      for (const removedCommentRange of removedCommentRanges) {
        const i = this._commentRanges.findIndex(commentRange => {
          return commentRange.side === removedCommentRange.side &&
              Gerrit.rangesEqual(commentRange.range, removedCommentRange.range);
        });
        this.splice('_commentRanges', i, 1);
      }

      if (addedCommentRanges && addedCommentRanges.length) {
        this.push('_commentRanges', ...addedCommentRanges);
      }
    },

    /**
     * The key locations based on the comments and line of interests,
     * where lines should not be collapsed.
     *
     * @return {{left: Object<(string|number), boolean>,
     *     right: Object<(string|number), boolean>}}
     */
    _computeKeyLocations() {
      const keyLocations = {left: {}, right: {}};
      if (this.lineOfInterest) {
        const side = this.lineOfInterest.leftSide ? 'left' : 'right';
        keyLocations[side][this.lineOfInterest.number] = true;
      }
      const threadEls = Polymer.dom(this).getEffectiveChildNodes()
          .filter(isThreadEl);

      for (const threadEl of threadEls) {
        const commentSide = threadEl.getAttribute('comment-side');
        const lineNum = Number(threadEl.getAttribute('line-num')) ||
            GrDiffLine.FILE;
        const commentRange = threadEl.range || {};
        keyLocations[commentSide][lineNum] = true;
        // Add start_line as well if exists,
        // the being and end of the range should not be collapsed.
        if (commentRange.start_line) {
          keyLocations[commentSide][commentRange.start_line] = true;
        }
      }
      return keyLocations;
    },

    // Dispatch events that are handled by the gr-diff-highlight.
    _redispatchHoverEvents(addedThreadEls) {
      for (const threadEl of addedThreadEls) {
        threadEl.addEventListener('mouseenter', () => {
          threadEl.dispatchEvent(new CustomEvent(
              'comment-thread-mouseenter', {bubbles: true, composed: true}));
        });
        threadEl.addEventListener('mouseleave', () => {
          threadEl.dispatchEvent(new CustomEvent(
              'comment-thread-mouseleave', {bubbles: true, composed: true}));
        });
      }
    },

    /** Cancel any remaining diff builder rendering work. */
    cancel() {
      this.$.diffBuilder.cancel();
      this.cancelDebouncer(RENDER_DIFF_TABLE_DEBOUNCE_NAME);
    },

    /** @return {!Array<!HTMLElement>} */
    getCursorStops() {
      if (this.hidden && this.noAutoRender) {
        return [];
      }

      return Array.from(
          Polymer.dom(this.root).querySelectorAll('.diff-row'));
    },

    /** @return {boolean} */
    isRangeSelected() {
      return this.$.highlights.isRangeSelected();
    },

    toggleLeftDiff() {
      this.toggleClass('no-left');
    },

    _blameChanged(newValue) {
      this.$.diffBuilder.setBlame(newValue);
      if (newValue) {
        this.classList.add('showBlame');
      } else {
        this.classList.remove('showBlame');
      }
    },

    /** @return {string} */
    _computeContainerClass(loggedIn, viewMode, displayLine) {
      const classes = ['diffContainer'];
      switch (viewMode) {
        case DiffViewMode.UNIFIED:
          classes.push('unified');
          break;
        case DiffViewMode.SIDE_BY_SIDE:
          classes.push('sideBySide');
          break;
        default:
          throw Error('Invalid view mode: ', viewMode);
      }
      if (Gerrit.hiddenscroll) {
        classes.push('hiddenscroll');
      }
      if (loggedIn) {
        classes.push('canComment');
      }
      if (displayLine) {
        classes.push('displayLine');
      }
      return classes.join(' ');
    },

    _handleTap(e) {
      const el = Polymer.dom(e).localTarget;

      if (el.classList.contains('showContext')) {
        this.$.diffBuilder.showContext(e.detail.groups, e.detail.section);
      } else if (el.classList.contains('lineNum')) {
        this.addDraftAtLine(el);
      } else if (el.tagName === 'HL' ||
          el.classList.contains('content') ||
          el.classList.contains('contentText')) {
        const target = this.$.diffBuilder.getLineElByChild(el);
        if (target) { this._selectLine(target); }
      }
    },

    _selectLine(el) {
      this.fire('line-selected', {
        side: el.classList.contains('left') ? DiffSide.LEFT : DiffSide.RIGHT,
        number: el.getAttribute('data-value'),
        path: this.path,
      });
    },

    addDraftAtLine(el) {
      this._selectLine(el);
      if (!this._isValidElForComment(el)) { return; }

      const value = el.getAttribute('data-value');
      let lineNum;
      if (value !== GrDiffLine.FILE) {
        lineNum = parseInt(value, 10);
        if (isNaN(lineNum)) {
          this.fire('show-alert', {message: ERR_INVALID_LINE + value});
          return;
        }
      }
      this._createComment(el, lineNum);
    },

    _handleCreateRangeComment(e) {
      const range = e.detail.range;
      const side = e.detail.side;
      const lineNum = range.end_line;
      const lineEl = this.$.diffBuilder.getLineElByNumber(lineNum, side);

      if (this._isValidElForComment(lineEl)) {
        this._createComment(lineEl, lineNum, side, range);
      }
    },

    /** @return {boolean} */
    _isValidElForComment(el) {
      if (!this.loggedIn) {
        this.fire('show-auth-required');
        return false;
      }
      const patchNum = el.classList.contains(DiffSide.LEFT) ?
        this.patchRange.basePatchNum :
        this.patchRange.patchNum;

      const isEdit = this.patchNumEquals(patchNum, this.EDIT_NAME);
      const isEditBase = this.patchNumEquals(patchNum, this.PARENT_NAME) &&
          this.patchNumEquals(this.patchRange.patchNum, this.EDIT_NAME);

      if (isEdit) {
        this.fire('show-alert', {message: ERR_COMMENT_ON_EDIT});
        return false;
      } else if (isEditBase) {
        this.fire('show-alert', {message: ERR_COMMENT_ON_EDIT_BASE});
        return false;
      }
      return true;
    },

    /**
     * @param {!Object} lineEl
     * @param {number=} lineNum
     * @param {string=} side
     * @param {!Object=} range
     */
    _createComment(lineEl, lineNum=undefined, side=undefined, range=undefined) {
      const contentText = this.$.diffBuilder.getContentByLineEl(lineEl);
      const contentEl = contentText.parentElement;
      side = side ||
          this._getCommentSideByLineAndContent(lineEl, contentEl);
      const patchForNewThreads = this._getPatchNumByLineAndContent(
          lineEl, contentEl);
      const isOnParent =
          this._getIsParentCommentByLineAndContent(lineEl, contentEl);
      this.dispatchEvent(new CustomEvent('create-comment', {
        bubbles: true,
        composed: true,
        detail: {
          lineNum,
          side,
          patchNum: patchForNewThreads,
          isOnParent,
          range,
        },
      }));
    },

    _getThreadGroupForLine(contentEl) {
      return contentEl.querySelector('.thread-group');
    },

    /**
     * Gets or creates a comment thread group for a specific line and side on a
     * diff.
     *
     * @param {!Object} contentEl
     * @param {!Gerrit.DiffSide} commentSide
     * @return {!Node}
     */
    _getOrCreateThreadGroup(contentEl, commentSide) {
      // Check if thread group exists.
      let threadGroupEl = this._getThreadGroupForLine(contentEl);
      if (!threadGroupEl) {
        threadGroupEl = document.createElement('div');
        threadGroupEl.className = 'thread-group';
        threadGroupEl.setAttribute('data-side', commentSide);
        contentEl.appendChild(threadGroupEl);
      }
      return threadGroupEl;
    },

    /**
     * The value to be used for the patch number of new comments created at the
     * given line and content elements.
     *
     * In two cases of creating a comment on the left side, the patch number to
     * be used should actually be right side of the patch range:
     * - When the patch range is against the parent comment of a normal change.
     *   Such comments declare themmselves to be on the left using side=PARENT.
     * - If the patch range is against the indexed parent of a merge change.
     *   Such comments declare themselves to be on the given parent by
     *   specifying the parent index via parent=i.
     *
     * @return {number}
     */
    _getPatchNumByLineAndContent(lineEl, contentEl) {
      let patchNum = this.patchRange.patchNum;

      if ((lineEl.classList.contains(DiffSide.LEFT) ||
          contentEl.classList.contains('remove')) &&
          this.patchRange.basePatchNum !== 'PARENT' &&
          !this.isMergeParent(this.patchRange.basePatchNum)) {
        patchNum = this.patchRange.basePatchNum;
      }
      return patchNum;
    },

    /** @return {boolean} */
    _getIsParentCommentByLineAndContent(lineEl, contentEl) {
      if ((lineEl.classList.contains(DiffSide.LEFT) ||
          contentEl.classList.contains('remove')) &&
          (this.patchRange.basePatchNum === 'PARENT' ||
          this.isMergeParent(this.patchRange.basePatchNum))) {
        return true;
      }
      return false;
    },

    /** @return {string} */
    _getCommentSideByLineAndContent(lineEl, contentEl) {
      let side = 'right';
      if (lineEl.classList.contains(DiffSide.LEFT) ||
          contentEl.classList.contains('remove')) {
        side = 'left';
      }
      return side;
    },

    _prefsObserver(newPrefs, oldPrefs) {
      // Scan the preference objects one level deep to see if they differ.
      let differ = !oldPrefs;
      if (newPrefs && oldPrefs) {
        for (const key in newPrefs) {
          if (newPrefs[key] !== oldPrefs[key]) {
            differ = true;
          }
        }
      }

      if (differ) {
        this._prefsChanged(newPrefs);
      }
    },

    _pathObserver() {
      // Call _prefsChanged(), because line-limit style value depends on path.
      this._prefsChanged(this.prefs);
    },

    _viewModeObserver() {
      this._prefsChanged(this.prefs);
    },

    /** @param {boolean} newValue */
    _loadingChanged(newValue) {
      if (newValue) {
        this.cancel();
        this._blame = null;
        this._safetyBypass = null;
        this._showWarning = false;
        this.clearDiffContent();
      }
    },

    _lineWrappingObserver() {
      this._prefsChanged(this.prefs);
    },

    _prefsChanged(prefs) {
      if (!prefs) { return; }

      this._blame = null;

      const lineLength = this.path === COMMIT_MSG_PATH ?
        COMMIT_MSG_LINE_LENGTH : prefs.line_length;
      const stylesToUpdate = {};

      if (prefs.line_wrapping) {
        this._diffTableClass = 'full-width';
        if (this.viewMode === 'SIDE_BY_SIDE') {
          stylesToUpdate['--content-width'] = 'none';
          stylesToUpdate['--line-limit'] = lineLength + 'ch';
        }
      } else {
        this._diffTableClass = '';
        stylesToUpdate['--content-width'] = lineLength + 'ch';
      }

      if (prefs.font_size) {
        stylesToUpdate['--font-size'] = prefs.font_size + 'px';
      }

      this.updateStyles(stylesToUpdate);

      if (this.diff && !this.noRenderOnPrefsChange) {
        this._debounceRenderDiffTable();
      }
    },

    _diffChanged(newValue) {
      if (newValue) {
        this._diffLength = this.getDiffLength(newValue);
        this._debounceRenderDiffTable();
      }
    },

    /**
     * When called multiple times from the same microtask, will call
     * _renderDiffTable only once, in the next microtask, unless it is cancelled
     * before that microtask runs.
     *
     * This should be used instead of calling _renderDiffTable directly to
     * render the diff in response to an input change, because there may be
     * multiple inputs changing in the same microtask, but we only want to
     * render once.
     */
    _debounceRenderDiffTable() {
      this.debounce(
          RENDER_DIFF_TABLE_DEBOUNCE_NAME, () => this._renderDiffTable());
    },

    _renderDiffTable() {
      this._unobserveIncrementalNodes();
      if (!this.prefs) {
        this.dispatchEvent(
            new CustomEvent('render', {bubbles: true, composed: true}));
        return;
      }
      if (this.prefs.context === -1 &&
          this._diffLength >= LARGE_DIFF_THRESHOLD_LINES &&
          this._safetyBypass === null) {
        this._showWarning = true;
        this.dispatchEvent(
            new CustomEvent('render', {bubbles: true, composed: true}));
        return;
      }

      this._showWarning = false;

      const keyLocations = this._computeKeyLocations();
      this.$.diffBuilder.render(keyLocations, this._getBypassPrefs())
          .then(() => {
            this.dispatchEvent(
                new CustomEvent('render', {
                  bubbles: true,
                  composed: true,
                  detail: {contentRendered: true},
                }));
          });
    },

    _handleRenderContent() {
      this._incrementalNodeObserver = Polymer.dom(this).observeNodes(info => {
        const addedThreadEls = info.addedNodes.filter(isThreadEl);
        // Removed nodes do not need to be handled because all this code does is
        // adding a slot for the added thread elements, and the extra slots do
        // not hurt. It's probably a bigger performance cost to remove them than
        // to keep them around. Medium term we can even consider to add one slot
        // for each line from the start.
        let lastEl;
        for (const threadEl of addedThreadEls) {
          const lineNumString = threadEl.getAttribute('line-num') || 'FILE';
          const commentSide = threadEl.getAttribute('comment-side');
          const lineEl = this.$.diffBuilder.getLineElByNumber(
              lineNumString, commentSide);
          const contentText = this.$.diffBuilder.getContentByLineEl(lineEl);
          const contentEl = contentText.parentElement;
          const threadGroupEl = this._getOrCreateThreadGroup(
              contentEl, commentSide);
          // Create a slot for the thread and attach it to the thread group.
          // The Polyfill has some bugs and this only works if the slot is
          // attached to the group after the group is attached to the DOM.
          // The thread group may already have a slot with the right name, but
          // that is okay because the first matching slot is used and the rest
          // are ignored.
          const slot = document.createElement('slot');
          slot.name = threadEl.getAttribute('slot');
          Polymer.dom(threadGroupEl).appendChild(Gerrit.slotToContent(slot));
          lastEl = threadEl;
        }

        // Safari is not binding newly created comment-thread
        // with the slot somehow, replace itself will rebind it
        // @see Issue 11182
        if (lastEl && lastEl.replaceWith) {
          lastEl.replaceWith(lastEl);
        }
      });
    },

    _unobserveIncrementalNodes() {
      if (this._incrementalNodeObserver) {
        Polymer.dom(this).unobserveNodes(this._incrementalNodeObserver);
      }
    },

    _unobserveNodes() {
      if (this._nodeObserver) {
        Polymer.dom(this).unobserveNodes(this._nodeObserver);
      }
    },

    /**
     * Get the preferences object including the safety bypass context (if any).
     */
    _getBypassPrefs() {
      if (this._safetyBypass !== null) {
        return Object.assign({}, this.prefs, {context: this._safetyBypass});
      }
      return this.prefs;
    },

    clearDiffContent() {
      this._unobserveIncrementalNodes();
      this.$.diffTable.innerHTML = null;
    },

    /** @return {!Array} */
    _computeDiffHeaderItems(diffInfoRecord) {
      const diffInfo = diffInfoRecord.base;
      if (!diffInfo || !diffInfo.diff_header) { return []; }
      return diffInfo.diff_header.filter(item => {
        return !(item.startsWith('diff --git ') ||
            item.startsWith('index ') ||
            item.startsWith('+++ ') ||
            item.startsWith('--- ') ||
            item === 'Binary files differ');
      });
    },

    /** @return {boolean} */
    _computeDiffHeaderHidden(items) {
      return items.length === 0;
    },

    _handleFullBypass() {
      this._safetyBypass = FULL_CONTEXT;
      this._debounceRenderDiffTable();
    },

    _handleLimitedBypass() {
      this._safetyBypass = LIMITED_CONTEXT;
      this._debounceRenderDiffTable();
    },

    /** @return {string} */
    _computeWarningClass(showWarning) {
      return showWarning ? 'warn' : '';
    },

    /**
     * @param {string} errorMessage
     * @return {string}
     */
    _computeErrorClass(errorMessage) {
      return errorMessage ? 'showError' : '';
    },

    expandAllContext() {
      this._handleFullBypass();
    },

    /**
     * Find the last chunk for the given side.
     *
     * @param {!Object} diff
     * @param {boolean} leftSide true if checking the base of the diff,
     *     false if testing the revision.
     * @return {Object|null} returns the chunk object or null if there was
     *     no chunk for that side.
     */
    _lastChunkForSide(diff, leftSide) {
      if (!diff.content.length) { return null; }

      let chunkIndex = diff.content.length;
      let chunk;

      // Walk backwards until we find a chunk for the given side.
      do {
        chunkIndex--;
        chunk = diff.content[chunkIndex];
      } while (
      // We haven't reached the beginning.
        chunkIndex >= 0 &&

          // The chunk doesn't have both sides.
          !chunk.ab &&

          // The chunk doesn't have the given side.
          ((leftSide && (!chunk.a || !chunk.a.length)) ||
           (!leftSide && (!chunk.b || !chunk.b.length))));

      // If we reached the beginning of the diff and failed to find a chunk
      // with the given side, return null.
      if (chunkIndex === -1) { return null; }

      return chunk;
    },

    /**
     * Check whether the specified side of the diff has a trailing newline.
     *
     * @param {!Object} diff
     * @param {boolean} leftSide true if checking the base of the diff,
     *     false if testing the revision.
     * @return {boolean|null} Return true if the side has a trailing newline.
     *     Return false if it doesn't. Return null if not applicable (for
     *     example, if the diff has no content on the specified side).
     */
    _hasTrailingNewlines(diff, leftSide) {
      const chunk = this._lastChunkForSide(diff, leftSide);
      if (!chunk) { return null; }
      let lines;
      if (chunk.ab) {
        lines = chunk.ab;
      } else {
        lines = leftSide ? chunk.a : chunk.b;
      }
      return lines[lines.length - 1] === '';
    },

    /**
     * @param {!Object} diff
     * @return {string|null}
     */
    _computeNewlineWarning(diff) {
      const hasLeft = this._hasTrailingNewlines(diff, true);
      const hasRight = this._hasTrailingNewlines(diff, false);
      const messages = [];
      if (hasLeft === false) {
        messages.push(NO_NEWLINE_BASE);
      }
      if (hasRight === false) {
        messages.push(NO_NEWLINE_REVISION);
      }
      if (!messages.length) { return null; }
      return messages.join(' — ');
    },

    /**
     * @param {string} warning
     * @param {boolean} loading
     * @return {string}
     */
    _computeNewlineWarningClass(warning, loading) {
      if (loading || !warning) { return 'newlineWarning hidden'; }
      return 'newlineWarning';
    },

    /**
     * Get the approximate length of the diff as the sum of the maximum
     * length of the chunks.
     * @param {Object} diff object
     * @return {number}
     */
    getDiffLength(diff) {
      if (!diff) return 0;
      return diff.content.reduce((sum, sec) => {
        if (sec.hasOwnProperty('ab')) {
          return sum + sec.ab.length;
        } else {
          return sum + Math.max(
              sec.hasOwnProperty('a') ? sec.a.length : 0,
              sec.hasOwnProperty('b') ? sec.b.length : 0);
        }
      }, 0);
    },
  });
})();<|MERGE_RESOLUTION|>--- conflicted
+++ resolved
@@ -170,11 +170,7 @@
         observer: '_viewModeObserver',
       },
 
-<<<<<<< HEAD
-       /** @type ?Gerrit.LineOfInterest */
-=======
-      /** @type {?Defs.LineOfInterest} */
->>>>>>> 4bcbb193
+      /** @type {?Gerrit.LineOfInteresti} */
       lineOfInterest: Object,
 
       loading: {
@@ -971,6 +967,7 @@
     /**
      * Get the approximate length of the diff as the sum of the maximum
      * length of the chunks.
+     *
      * @param {Object} diff object
      * @return {number}
      */
