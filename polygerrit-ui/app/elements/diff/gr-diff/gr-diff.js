/**
 * @license
 * Copyright (C) 2016 The Android Open Source Project
 *
 * Licensed under the Apache License, Version 2.0 (the "License");
 * you may not use this file except in compliance with the License.
 * You may obtain a copy of the License at
 *
 * http://www.apache.org/licenses/LICENSE-2.0
 *
 * Unless required by applicable law or agreed to in writing, software
 * distributed under the License is distributed on an "AS IS" BASIS,
 * WITHOUT WARRANTIES OR CONDITIONS OF ANY KIND, either express or implied.
 * See the License for the specific language governing permissions and
 * limitations under the License.
 */
(function() {
  'use strict';

  const ERR_COMMENT_ON_EDIT = 'You cannot comment on an edit.';
  const ERR_COMMENT_ON_EDIT_BASE = 'You cannot comment on the base patch set ' +
      'of an edit.';
  const ERR_INVALID_LINE = 'Invalid line number: ';

  const NO_NEWLINE_BASE = 'No newline at end of base file.';
  const NO_NEWLINE_REVISION = 'No newline at end of revision file.';

  const DiffViewMode = {
    SIDE_BY_SIDE: 'SIDE_BY_SIDE',
    UNIFIED: 'UNIFIED_DIFF',
  };

  const DiffSide = {
    LEFT: 'left',
    RIGHT: 'right',
  };

  const Defs = {};

  /**
   * Special line number which should not be collapsed into a shared region.
   *
   * @typedef {{
   *  number: number,
   *  leftSide: boolean
   * }}
   */
  Defs.LineOfInterest;

  const LARGE_DIFF_THRESHOLD_LINES = 10000;
  const FULL_CONTEXT = -1;
  const LIMITED_CONTEXT = 10;

  /** @typedef {{start_line: number, start_character: number,
   *             end_line: number, end_character: number}} */
  Gerrit.Range;

  /**
   * Compare two ranges. Either argument may be falsy, but will only return
   * true if both are falsy or if neither are falsy and have the same position
   * values.
   *
   * @param {Gerrit.Range=} a range 1
   * @param {Gerrit.Range=} b range 2
   * @return {boolean}
   */
  Gerrit.rangesEqual = function(a, b) {
    if (!a && !b) { return true; }
    if (!a || !b) { return false; }
    return a.start_line === b.start_line &&
        a.start_character === b.start_character &&
        a.end_line === b.end_line &&
        a.end_character === b.end_character;
  };

  function isThreadEl(node) {
    return node.nodeType === Node.ELEMENT_NODE &&
        node.classList.contains('comment-thread');
  }

  /**
   * Turn a slot element into the corresponding content element.
   * Slots are only fully supported in Polymer 2 - in Polymer 1, they are
   * replaced with content elements during template parsing. This conversion is
   * not applied for imperatively created slot elements, so this method
   * implements the same behavior as the template parsing for imperative slots.
   */
  Gerrit.slotToContent = function(slot) {
    const content = document.createElement('content');
    content.name = slot.name;
    content.setAttribute('select', `[slot='${slot.name}']`);
    return content;
  };

  const COMMIT_MSG_PATH = '/COMMIT_MSG';
  /**
   * 72 is the inofficial length standard for git commit messages.
   * Derived from the fact that git log/show appends 4 ws in the beginning of
   * each line when displaying commit messages. To center the commit message
   * in an 80 char terminal a 4 ws border is added to the rightmost side:
   * 4 + 72 + 4
   */
  const COMMIT_MSG_LINE_LENGTH = 72;

  const RENDER_DIFF_TABLE_DEBOUNCE_NAME = 'renderDiffTable';

  Polymer({
    is: 'gr-diff',
    _legacyUndefinedCheck: true,

    /**
     * Fired when the user selects a line.
     *
     * @event line-selected
     */

    /**
     * Fired if being logged in is required.
     *
     * @event show-auth-required
     */

    /**
     * Fired when a comment is created
     *
     * @event create-comment
     */

    /**
<<<<<<< HEAD
     * Fired when rendering, including syntax highlighting, is done. Also fired
     * when no rendering can be done because required preferences are not set.
     *
     * @event render
=======
     * Fired when a draft is added or edited.
     *
     * @event draft-interaction
>>>>>>> 25673abb
     */

    properties: {
      changeNum: String,
      noAutoRender: {
        type: Boolean,
        value: false,
      },
      /** @type {?} */
      patchRange: Object,
      path: {
        type: String,
        observer: '_pathObserver',
      },
      prefs: {
        type: Object,
        observer: '_prefsObserver',
      },
      projectName: String,
      displayLine: {
        type: Boolean,
        value: false,
      },
      isImageDiff: {
        type: Boolean,
      },
      commitRange: Object,
      hidden: {
        type: Boolean,
        reflectToAttribute: true,
      },
      noRenderOnPrefsChange: Boolean,
      /** @type {!Array<!Gerrit.HoveredRange>} */
      _commentRanges: {
        type: Array,
        value: () => [],
      },
      lineWrapping: {
        type: Boolean,
        value: false,
        observer: '_lineWrappingObserver',
      },
      viewMode: {
        type: String,
        value: DiffViewMode.SIDE_BY_SIDE,
        observer: '_viewModeObserver',
      },

<<<<<<< HEAD
       /** @type ?Defs.LineOfInterest */
=======
      /**
       * Special line number which should not be collapsed into a shared region.
       *
       * @type {{
       *  number: number,
       *  leftSide: {boolean}
       * }|null}
       */
>>>>>>> 25673abb
      lineOfInterest: Object,

      loading: {
        type: Boolean,
        value: false,
        observer: '_loadingChanged',
      },

      loggedIn: {
        type: Boolean,
        value: false,
      },
      diff: {
        type: Object,
        observer: '_diffChanged',
      },
      _diffHeaderItems: {
        type: Array,
        value: [],
        computed: '_computeDiffHeaderItems(diff.*)',
      },
      _diffTableClass: {
        type: String,
        value: '',
      },
      /** @type {?Object} */
      baseImage: Object,
      /** @type {?Object} */
      revisionImage: Object,

      /**
       * Whether the safety check for large diffs when whole-file is set has
       * been bypassed. If the value is null, then the safety has not been
       * bypassed. If the value is a number, then that number represents the
       * context preference to use when rendering the bypassed diff.
       *
       * @type {number|null}
       */
      _safetyBypass: {
        type: Number,
        value: null,
      },

      _showWarning: Boolean,

      /** @type {?string} */
      errorMessage: {
        type: String,
        value: null,
      },

      /** @type {?Object} */
      blame: {
        type: Object,
        value: null,
        observer: '_blameChanged',
      },

      parentIndex: Number,

      _newlineWarning: {
        type: String,
        computed: '_computeNewlineWarning(diff)',
      },

      _diffLength: Number,

      /**
       * Observes comment nodes added or removed after the initial render.
       * Can be used to unregister when the entire diff is (re-)rendered or upon
       * detachment.
       * @type {?PolymerDomApi.ObserveHandle}
       */
      _incrementalNodeObserver: Object,

      /**
       * Observes comment nodes added or removed at any point.
       * Can be used to unregister upon detachment.
       * @type {?PolymerDomApi.ObserveHandle}
       */
      _nodeObserver: Object,

      /** Set by Polymer. */
      isAttached: Boolean,
    },

    behaviors: [
      Gerrit.PatchSetBehavior,
    ],

    listeners: {
      'create-range-comment': '_handleCreateRangeComment',
      'render-content': '_handleRenderContent',
    },

    observers: [
      '_enableSelectionObserver(loggedIn, isAttached)',
    ],

    attached() {
      this._observeNodes();
    },

    detached() {
      this._unobserveIncrementalNodes();
      this._unobserveNodes();
    },

    _enableSelectionObserver(loggedIn, isAttached) {
      if (loggedIn && isAttached) {
        this.listen(document, 'selectionchange', '_handleSelectionChange');
        this.listen(document, 'mouseup', '_handleMouseUp');
      } else {
        this.unlisten(document, 'selectionchange', '_handleSelectionChange');
        this.unlisten(document, 'mouseup', '_handleMouseUp');
      }
    },

    _handleSelectionChange() {
      // Because of shadow DOM selections, we handle the selectionchange here,
      // and pass the shadow DOM selection into gr-diff-highlight, where the
      // corresponding range is determined and normalized.
      const selection = this._getShadowOrDocumentSelection();
      this.$.highlights.handleSelectionChange(selection, false);
    },

    _handleMouseUp(e) {
      // To handle double-click outside of text creating comments, we check on
      // mouse-up if there's a selection that just covers a line change. We
      // can't do that on selection change since the user may still be dragging.
      const selection = this._getShadowOrDocumentSelection();
      this.$.highlights.handleSelectionChange(selection, true);
    },

    /** Gets the current selection, preferring the shadow DOM selection. */
    _getShadowOrDocumentSelection() {
      // When using native shadow DOM, the selection returned by
      // document.getSelection() cannot reference the actual DOM elements making
      // up the diff, because they are in the shadow DOM of the gr-diff element.
      // This takes the shadow DOM selection if one exists.
      return this.root.getSelection ?
          this.root.getSelection() :
          document.getSelection();
    },

    _observeNodes() {
      this._nodeObserver = Polymer.dom(this).observeNodes(info => {
        const addedThreadEls = info.addedNodes.filter(isThreadEl);
        const removedThreadEls = info.removedNodes.filter(isThreadEl);
        this._updateRanges(addedThreadEls, removedThreadEls);
        this._redispatchHoverEvents(addedThreadEls);
      });
    },

    _updateRanges(addedThreadEls, removedThreadEls) {
      function commentRangeFromThreadEl(threadEl) {
        const side = threadEl.getAttribute('comment-side');
        const range = JSON.parse(threadEl.getAttribute('range'));
        return {side, range, hovering: false};
      }

      const addedCommentRanges = addedThreadEls
          .map(commentRangeFromThreadEl)
          .filter(({range}) => range);
      const removedCommentRanges = removedThreadEls
          .map(commentRangeFromThreadEl)
          .filter(({range}) => range);
      for (const removedCommentRange of removedCommentRanges) {
        const i = this._commentRanges.findIndex(commentRange => {
          return commentRange.side === removedCommentRange.side &&
              Gerrit.rangesEqual(commentRange.range, removedCommentRange.range);
        });
        this.splice('_commentRanges', i, 1);
      }
      this.push('_commentRanges', ...addedCommentRanges);
    },

    /**
     * The key locations based on the comments and line of interests,
     * where lines should not be collapsed.
     *
     * @return {{left: Object<(string|number), boolean>,
     *     right: Object<(string|number), boolean>}}
     */
    _computeKeyLocations() {
      const keyLocations = {left: {}, right: {}};
      if (this.lineOfInterest) {
        const side = this.lineOfInterest.leftSide ? 'left' : 'right';
        keyLocations[side][this.lineOfInterest.number] = true;
      }
      const threadEls = Polymer.dom(this).getEffectiveChildNodes()
          .filter(isThreadEl);

      for (const threadEl of threadEls) {
        const commentSide = threadEl.getAttribute('comment-side');
        const lineNum = Number(threadEl.getAttribute('line-num')) ||
            GrDiffLine.FILE;
        keyLocations[commentSide][lineNum] = true;
      }
      return keyLocations;
    },

    // Dispatch events that are handled by the gr-diff-highlight.
    _redispatchHoverEvents(addedThreadEls) {
      for (const threadEl of addedThreadEls) {
        threadEl.addEventListener('mouseenter', () => {
          threadEl.dispatchEvent(
              new CustomEvent('comment-thread-mouseenter', {bubbles: true}));
        });
        threadEl.addEventListener('mouseleave', () => {
          threadEl.dispatchEvent(
              new CustomEvent('comment-thread-mouseleave', {bubbles: true}));
        });
      }
    },

    /** Cancel any remaining diff builder rendering work. */
    cancel() {
      this.$.diffBuilder.cancel();
      this.cancelDebouncer(RENDER_DIFF_TABLE_DEBOUNCE_NAME);
    },

    /** @return {!Array<!HTMLElement>} */
    getCursorStops() {
      if (this.hidden && this.noAutoRender) {
        return [];
      }

      // Polymer2: querySelectorAll returns NodeList instead of Array.
      return Array.from(
          Polymer.dom(this.root).querySelectorAll('.diff-row'));
    },

    /** @return {boolean} */
    isRangeSelected() {
      return this.$.highlights.isRangeSelected();
    },

    toggleLeftDiff() {
      this.toggleClass('no-left');
    },

    _blameChanged(newValue) {
      this.$.diffBuilder.setBlame(newValue);
      if (newValue) {
        this.classList.add('showBlame');
      } else {
        this.classList.remove('showBlame');
      }
    },

    /** @return {string} */
    _computeContainerClass(loggedIn, viewMode, displayLine) {
      const classes = ['diffContainer'];
      switch (viewMode) {
        case DiffViewMode.UNIFIED:
          classes.push('unified');
          break;
        case DiffViewMode.SIDE_BY_SIDE:
          classes.push('sideBySide');
          break;
        default:
          throw Error('Invalid view mode: ', viewMode);
      }
      if (Gerrit.hiddenscroll) {
        classes.push('hiddenscroll');
      }
      if (loggedIn) {
        classes.push('canComment');
      }
      if (displayLine) {
        classes.push('displayLine');
      }
      return classes.join(' ');
    },

    _handleTap(e) {
      const el = Polymer.dom(e).localTarget;

      if (el.classList.contains('showContext')) {
        this.$.diffBuilder.showContext(e.detail.groups, e.detail.section);
      } else if (el.classList.contains('lineNum')) {
        this.addDraftAtLine(el);
      } else if (el.tagName === 'HL' ||
          el.classList.contains('content') ||
          el.classList.contains('contentText')) {
        const target = this.$.diffBuilder.getLineElByChild(el);
        if (target) { this._selectLine(target); }
      }
    },

    _selectLine(el) {
      this.fire('line-selected', {
        side: el.classList.contains('left') ? DiffSide.LEFT : DiffSide.RIGHT,
        number: el.getAttribute('data-value'),
        path: this.path,
      });
    },

    addDraftAtLine(el) {
      this._selectLine(el);
      if (!this._isValidElForComment(el)) { return; }

      const value = el.getAttribute('data-value');
      let lineNum;
      if (value !== GrDiffLine.FILE) {
        lineNum = parseInt(value, 10);
        if (isNaN(lineNum)) {
          this.fire('show-alert', {message: ERR_INVALID_LINE + value});
          return;
        }
      }
      this._createComment(el, lineNum);
    },

    _handleCreateRangeComment(e) {
      const range = e.detail.range;
      const side = e.detail.side;
      const lineNum = range.end_line;
      const lineEl = this.$.diffBuilder.getLineElByNumber(lineNum, side);

      if (this._isValidElForComment(lineEl)) {
        this._createComment(lineEl, lineNum, side, range);
      }
    },

    /** @return {boolean} */
    _isValidElForComment(el) {
      if (!this.loggedIn) {
        this.fire('show-auth-required');
        return false;
      }
      const patchNum = el.classList.contains(DiffSide.LEFT) ?
        this.patchRange.basePatchNum :
        this.patchRange.patchNum;

      const isEdit = this.patchNumEquals(patchNum, this.EDIT_NAME);
      const isEditBase = this.patchNumEquals(patchNum, this.PARENT_NAME) &&
          this.patchNumEquals(this.patchRange.patchNum, this.EDIT_NAME);

      if (isEdit) {
        this.fire('show-alert', {message: ERR_COMMENT_ON_EDIT});
        return false;
      } else if (isEditBase) {
        this.fire('show-alert', {message: ERR_COMMENT_ON_EDIT_BASE});
        return false;
      }
      return true;
    },

    /**
     * @param {!Object} lineEl
     * @param {number=} lineNum
     * @param {string=} side
     * @param {!Object=} range
     */
    _createComment(lineEl, lineNum=undefined, side=undefined, range=undefined) {
      const contentText = this.$.diffBuilder.getContentByLineEl(lineEl);
      const contentEl = contentText.parentElement;
      side = side ||
          this._getCommentSideByLineAndContent(lineEl, contentEl);
      const patchForNewThreads = this._getPatchNumByLineAndContent(
          lineEl, contentEl);
      const isOnParent =
          this._getIsParentCommentByLineAndContent(lineEl, contentEl);
      this.dispatchEvent(new CustomEvent('create-comment', {
        bubbles: true,
        detail: {
          lineNum,
          side,
          patchNum: patchForNewThreads,
          isOnParent,
          range,
        },
      }));
    },

    _getThreadGroupForLine(contentEl) {
      return contentEl.querySelector('.thread-group');
    },

    /**
     * Gets or creates a comment thread group for a specific line and side on a
     * diff.
     * @param {!Object} contentEl
     * @param {!Gerrit.DiffSide} commentSide
     * @return {!Node}
     */
    _getOrCreateThreadGroup(contentEl, commentSide) {
      // Check if thread group exists.
      let threadGroupEl = this._getThreadGroupForLine(contentEl);
      if (!threadGroupEl) {
        threadGroupEl = document.createElement('div');
        threadGroupEl.className = 'thread-group';
        threadGroupEl.setAttribute('data-side', commentSide);
        contentEl.appendChild(threadGroupEl);
      }
      return threadGroupEl;
    },

    /**
     * The value to be used for the patch number of new comments created at the
     * given line and content elements.
     *
     * In two cases of creating a comment on the left side, the patch number to
     * be used should actually be right side of the patch range:
     * - When the patch range is against the parent comment of a normal change.
     *   Such comments declare themmselves to be on the left using side=PARENT.
     * - If the patch range is against the indexed parent of a merge change.
     *   Such comments declare themselves to be on the given parent by
     *   specifying the parent index via parent=i.
     *
     * @return {number}
     */
    _getPatchNumByLineAndContent(lineEl, contentEl) {
      let patchNum = this.patchRange.patchNum;

      if ((lineEl.classList.contains(DiffSide.LEFT) ||
          contentEl.classList.contains('remove')) &&
          this.patchRange.basePatchNum !== 'PARENT' &&
          !this.isMergeParent(this.patchRange.basePatchNum)) {
        patchNum = this.patchRange.basePatchNum;
      }
      return patchNum;
    },

    /** @return {boolean} */
    _getIsParentCommentByLineAndContent(lineEl, contentEl) {
      if ((lineEl.classList.contains(DiffSide.LEFT) ||
          contentEl.classList.contains('remove')) &&
          (this.patchRange.basePatchNum === 'PARENT' ||
          this.isMergeParent(this.patchRange.basePatchNum))) {
        return true;
      }
      return false;
    },

    /** @return {string} */
    _getCommentSideByLineAndContent(lineEl, contentEl) {
      let side = 'right';
      if (lineEl.classList.contains(DiffSide.LEFT) ||
          contentEl.classList.contains('remove')) {
        side = 'left';
      }
      return side;
    },

    _prefsObserver(newPrefs, oldPrefs) {
      // Scan the preference objects one level deep to see if they differ.
      let differ = !oldPrefs;
      if (newPrefs && oldPrefs) {
        for (const key in newPrefs) {
          if (newPrefs[key] !== oldPrefs[key]) {
            differ = true;
          }
        }
      }

      if (differ) {
        this._prefsChanged(newPrefs);
      }
    },

    _pathObserver() {
      // Call _prefsChanged(), because line-limit style value depends on path.
      this._prefsChanged(this.prefs);
    },

    _viewModeObserver() {
      this._prefsChanged(this.prefs);
    },

    /** @param {boolean} newValue */
    _loadingChanged(newValue) {
      if (newValue) {
        this.cancel();
        this._blame = null;
        this._safetyBypass = null;
        this._showWarning = false;
        this.clearDiffContent();
      }
    },

    _lineWrappingObserver() {
      this._prefsChanged(this.prefs);
    },

    _prefsChanged(prefs) {
      if (!prefs) { return; }

      this._blame = null;

      const lineLength = this.path === COMMIT_MSG_PATH ?
        COMMIT_MSG_LINE_LENGTH : prefs.line_length;
      const stylesToUpdate = {};

      if (prefs.line_wrapping) {
        this._diffTableClass = 'full-width';
        if (this.viewMode === 'SIDE_BY_SIDE') {
          stylesToUpdate['--content-width'] = 'none';
          stylesToUpdate['--line-limit'] = lineLength + 'ch';
        }
      } else {
        this._diffTableClass = '';
        stylesToUpdate['--content-width'] = lineLength + 'ch';
      }

      if (prefs.font_size) {
        stylesToUpdate['--font-size'] = prefs.font_size + 'px';
      }

      this.updateStyles(stylesToUpdate);

      if (this.diff && !this.noRenderOnPrefsChange) {
        this._debounceRenderDiffTable();
      }
    },

    _diffChanged(newValue) {
      if (newValue) {
        this._diffLength = this.$.diffBuilder.getDiffLength();
        this._debounceRenderDiffTable();
      }
    },

    /**
     * When called multiple times from the same microtask, will call
     * _renderDiffTable only once, in the next microtask, unless it is cancelled
     * before that microtask runs.
     *
     * This should be used instead of calling _renderDiffTable directly to
     * render the diff in response to an input change, because there may be
     * multiple inputs changing in the same microtask, but we only want to
     * render once.
     */
    _debounceRenderDiffTable() {
      this.debounce(
          RENDER_DIFF_TABLE_DEBOUNCE_NAME, () => this._renderDiffTable());
    },

    _renderDiffTable() {
      this._unobserveIncrementalNodes();
      if (!this.prefs) {
        this.dispatchEvent(new CustomEvent('render', {bubbles: true}));
        return;
      }
      if (this.prefs.context === -1 &&
          this._diffLength >= LARGE_DIFF_THRESHOLD_LINES &&
          this._safetyBypass === null) {
        this._showWarning = true;
        this.dispatchEvent(new CustomEvent('render', {bubbles: true}));
        return;
      }

      this._showWarning = false;

      const keyLocations = this._computeKeyLocations();
      this.$.diffBuilder.render(keyLocations, this._getBypassPrefs())
          .then(() => {
            this.dispatchEvent(
                new CustomEvent('render', {bubbles: true}));
          });
    },

    _handleRenderContent() {
      this._incrementalNodeObserver = Polymer.dom(this).observeNodes(info => {
        const addedThreadEls = info.addedNodes.filter(isThreadEl);
        // Removed nodes do not need to be handled because all this code does is
        // adding a slot for the added thread elements, and the extra slots do
        // not hurt. It's probably a bigger performance cost to remove them than
        // to keep them around. Medium term we can even consider to add one slot
        // for each line from the start.
        for (const threadEl of addedThreadEls) {
          const lineNumString = threadEl.getAttribute('line-num') || 'FILE';
          const commentSide = threadEl.getAttribute('comment-side');
          const lineEl = this.$.diffBuilder.getLineElByNumber(
              lineNumString, commentSide);
          const contentText = this.$.diffBuilder.getContentByLineEl(lineEl);
          const contentEl = contentText.parentElement;
          const threadGroupEl = this._getOrCreateThreadGroup(
              contentEl, commentSide);
          // Create a slot for the thread and attach it to the thread group.
          // The Polyfill has some bugs and this only works if the slot is
          // attached to the group after the group is attached to the DOM.
          // The thread group may already have a slot with the right name, but
          // that is okay because the first matching slot is used and the rest
          // are ignored.
          const slot = document.createElement('slot');
          slot.name = threadEl.getAttribute('slot');
          Polymer.dom(threadGroupEl).appendChild(Gerrit.slotToContent(slot));
        }
      });
    },

    _unobserveIncrementalNodes() {
      if (this._incrementalNodeObserver) {
        Polymer.dom(this).unobserveNodes(this._incrementalNodeObserver);
      }
    },

    _unobserveNodes() {
      if (this._nodeObserver) {
        Polymer.dom(this).unobserveNodes(this._nodeObserver);
      }
    },

    /**
     * Get the preferences object including the safety bypass context (if any).
     */
    _getBypassPrefs() {
      if (this._safetyBypass !== null) {
        return Object.assign({}, this.prefs, {context: this._safetyBypass});
      }
      return this.prefs;
    },

    clearDiffContent() {
      this._unobserveIncrementalNodes();
      this.$.diffTable.innerHTML = null;
    },

    /** @return {!Array} */
    _computeDiffHeaderItems(diffInfoRecord) {
      const diffInfo = diffInfoRecord.base;
      if (!diffInfo || !diffInfo.diff_header) { return []; }
      return diffInfo.diff_header.filter(item => {
        return !(item.startsWith('diff --git ') ||
            item.startsWith('index ') ||
            item.startsWith('+++ ') ||
            item.startsWith('--- ') ||
            item === 'Binary files differ');
      });
    },

    /** @return {boolean} */
    _computeDiffHeaderHidden(items) {
      return items.length === 0;
    },

    _handleFullBypass() {
      this._safetyBypass = FULL_CONTEXT;
      this._debounceRenderDiffTable();
    },

    _handleLimitedBypass() {
      this._safetyBypass = LIMITED_CONTEXT;
      this._debounceRenderDiffTable();
    },

    /** @return {string} */
    _computeWarningClass(showWarning) {
      return showWarning ? 'warn' : '';
    },

    /**
     * @param {string} errorMessage
     * @return {string}
     */
    _computeErrorClass(errorMessage) {
      return errorMessage ? 'showError' : '';
    },

    expandAllContext() {
      this._handleFullBypass();
    },

    /**
     * Find the last chunk for the given side.
     *
     * @param {!Object} diff
     * @param {boolean} leftSide true if checking the base of the diff,
     *     false if testing the revision.
     * @return {Object|null} returns the chunk object or null if there was
     *     no chunk for that side.
     */
    _lastChunkForSide(diff, leftSide) {
      if (!diff.content.length) { return null; }

      let chunkIndex = diff.content.length;
      let chunk;

      // Walk backwards until we find a chunk for the given side.
      do {
        chunkIndex--;
        chunk = diff.content[chunkIndex];
      } while (
      // We haven't reached the beginning.
        chunkIndex >= 0 &&

          // The chunk doesn't have both sides.
          !chunk.ab &&

          // The chunk doesn't have the given side.
          ((leftSide && !chunk.a) || (!leftSide && !chunk.b)));

      // If we reached the beginning of the diff and failed to find a chunk
      // with the given side, return null.
      if (chunkIndex === -1) { return null; }

      return chunk;
    },

    /**
     * Check whether the specified side of the diff has a trailing newline.
     *
     * @param {!Object} diff
     * @param {boolean} leftSide true if checking the base of the diff,
     *     false if testing the revision.
     * @return {boolean|null} Return true if the side has a trailing newline.
     *     Return false if it doesn't. Return null if not applicable (for
     *     example, if the diff has no content on the specified side).
     */
    _hasTrailingNewlines(diff, leftSide) {
      const chunk = this._lastChunkForSide(diff, leftSide);
      if (!chunk) { return null; }
      let lines;
      if (chunk.ab) {
        lines = chunk.ab;
      } else {
        lines = leftSide ? chunk.a : chunk.b;
      }
      return lines[lines.length - 1] === '';
    },

    /**
     * @param {!Object} diff
     * @return {string|null}
     */
    _computeNewlineWarning(diff) {
      const hasLeft = this._hasTrailingNewlines(diff, true);
      const hasRight = this._hasTrailingNewlines(diff, false);
      const messages = [];
      if (hasLeft === false) {
        messages.push(NO_NEWLINE_BASE);
      }
      if (hasRight === false) {
        messages.push(NO_NEWLINE_REVISION);
      }
      if (!messages.length) { return null; }
      return messages.join(' — ');
    },

    /**
     * @param {string} warning
     * @param {boolean} loading
     * @return {string}
     */
    _computeNewlineWarningClass(warning, loading) {
      if (loading || !warning) { return 'newlineWarning hidden'; }
      return 'newlineWarning';
    },
  });
})();<|MERGE_RESOLUTION|>--- conflicted
+++ resolved
@@ -127,16 +127,10 @@
      */
 
     /**
-<<<<<<< HEAD
      * Fired when rendering, including syntax highlighting, is done. Also fired
      * when no rendering can be done because required preferences are not set.
      *
      * @event render
-=======
-     * Fired when a draft is added or edited.
-     *
-     * @event draft-interaction
->>>>>>> 25673abb
      */
 
     properties: {
@@ -185,18 +179,7 @@
         observer: '_viewModeObserver',
       },
 
-<<<<<<< HEAD
-       /** @type ?Defs.LineOfInterest */
-=======
-      /**
-       * Special line number which should not be collapsed into a shared region.
-       *
-       * @type {{
-       *  number: number,
-       *  leftSide: {boolean}
-       * }|null}
-       */
->>>>>>> 25673abb
+      /** @type {?Defs.LineOfInterest} */
       lineOfInterest: Object,
 
       loading: {
@@ -268,6 +251,7 @@
        * Observes comment nodes added or removed after the initial render.
        * Can be used to unregister when the entire diff is (re-)rendered or upon
        * detachment.
+       *
        * @type {?PolymerDomApi.ObserveHandle}
        */
       _incrementalNodeObserver: Object,
@@ -275,6 +259,7 @@
       /**
        * Observes comment nodes added or removed at any point.
        * Can be used to unregister upon detachment.
+       *
        * @type {?PolymerDomApi.ObserveHandle}
        */
       _nodeObserver: Object,
@@ -338,8 +323,8 @@
       // up the diff, because they are in the shadow DOM of the gr-diff element.
       // This takes the shadow DOM selection if one exists.
       return this.root.getSelection ?
-          this.root.getSelection() :
-          document.getSelection();
+        this.root.getSelection() :
+        document.getSelection();
     },
 
     _observeNodes() {
@@ -581,6 +566,7 @@
     /**
      * Gets or creates a comment thread group for a specific line and side on a
      * diff.
+     *
      * @param {!Object} contentEl
      * @param {!Gerrit.DiffSide} commentSide
      * @return {!Node}
