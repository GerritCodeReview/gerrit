/**
 * @license
 * Copyright (C) 2020 The Android Open Source Project
 *
 * Licensed under the Apache License, Version 2.0 (the "License");
 * you may not use this file except in compliance with the License.
 * You may obtain a copy of the License at
 *
 * http://www.apache.org/licenses/LICENSE-2.0
 *
 * Unless required by applicable law or agreed to in writing, software
 * distributed under the License is distributed on an "AS IS" BASIS,
 * WITHOUT WARRANTIES OR CONDITIONS OF ANY KIND, either express or implied.
 * See the License for the specific language governing permissions and
 * limitations under the License.
 */
import {html} from '@polymer/polymer/lib/utils/html-tag';

export const htmlTemplate = html`
  <style include="shared-styles">
    :host(.no-left) .sideBySide .left,
    :host(.no-left) .sideBySide .left + td,
    :host(.no-left) .sideBySide .right:not([data-value]),
    :host(.no-left) .sideBySide .right:not([data-value]) + td {
      display: none;
    }
    :host(.disable-context-control-buttons) {
      --context-control-display: none;
    }
    :host(.disable-context-control-buttons) .section {
      border-right: none;
    }
    :host(.hide-line-length-indicator) .full-width td.content .contentText {
      background-image: none;
    }

    :host {
      font-family: var(--monospace-font-family, ''), 'Roboto Mono';
      font-size: var(--font-size, var(--font-size-code, 12px));
      /* usually 16px = 12px + 4px */
      line-height: calc(
        var(--font-size, var(--font-size-code, 12px)) + var(--spacing-s, 4px)
      );
    }

    .thread-group {
      display: block;
      max-width: var(--content-width, 80ch);
      white-space: normal;
      background-color: var(--diff-blank-background-color);
    }
    .diffContainer {
      display: flex;
      font-family: var(--monospace-font-family);
      @apply --diff-container-styles;
    }
    .diffContainer.hiddenscroll {
      margin-bottom: var(--spacing-m);
    }
    table {
      border-collapse: collapse;
      table-layout: fixed;
    }

    /*
      Context controls break up the table visually, so we set the right border
      on individual sections to leave a gap for the divider.
      */
    .section {
      border-right: 1px solid var(--border-color);
    }
    .section.contextControl {
      /*
       * Divider inside this section must not have border; we set borders on
       * the padding rows below.
       */
      border-right-width: 0;
    }
    /*
     * Padding rows behind context controls. The diff is styled to be cut into
     * two halves by the negative space of the divider on which the context
     * control buttons are anchored.
     */
    .contextBackground {
      border-right: 1px solid var(--border-color);
    }
    .contextBackground.above {
      border-bottom: 1px solid var(--border-color);
    }
    .contextBackground.below {
      border-top: 1px solid var(--border-color);
    }

    .lineNumButton {
      display: block;
      width: 100%;
      height: 100%;
      background-color: var(--diff-blank-background-color);
    }
    /*
      The only way to focus this (clicking) will apply our own focus styling,
      so this default styling is not needed and distracting.
      */
    .lineNumButton:focus {
      outline: none;
    }
    gr-image-viewer {
      width: 100%;
      height: 100%;
      max-width: var(--image-viewer-max-width, 95vw);
      max-height: var(--image-viewer-max-height, 90vh);
      /*
        Defined by paper-styles default-theme and used in various components.
        background-color-secondary is a compromise between fairly light in
        light theme (where we ideally would want background-color-primary) yet
        slightly offset against the app background in dark mode, where drop
        shadows e.g. around paper-card are almost invisible.
        */
      --primary-background-color: var(--background-color-secondary);
    }
    .image-diff .gr-diff {
      text-align: center;
    }
    .image-diff img {
      box-shadow: var(--elevation-level-1);
      max-width: 50em;
    }
    .image-diff .right.lineNumButton {
      border-left: 1px solid var(--border-color);
    }
    .image-diff label,
    .binary-diff label {
      font-family: var(--font-family);
      font-style: italic;
    }
    .diff-row {
      outline: none;
      user-select: none;
    }
    .diff-row.target-row.target-side-left .lineNumButton.left,
    .diff-row.target-row.target-side-right .lineNumButton.right,
    .diff-row.target-row.unified .lineNumButton {
      background-color: var(--diff-selection-background-color);
      color: var(--primary-text-color);
    }
    .content {
      background-color: var(--diff-blank-background-color);
    }
    /*
      The file line, which has no contentText, add some margin before the first
      comment. We cannot add padding the container because we only want it if
      there is at least one comment thread, and the slotting makes :empty not
      work as expected.
     */
    .content.file slot:first-child::slotted(.comment-thread) {
      display: block;
      margin-top: var(--spacing-xs);
    }
    .contentText {
      background-color: var(--view-background-color);
    }
    .blank {
      background-color: var(--diff-blank-background-color);
    }
    .image-diff .content {
      background-color: var(--diff-blank-background-color);
    }
    .full-width {
      width: 100%;
    }
    .full-width .contentText {
      white-space: break-spaces;
      word-wrap: break-word;
    }
    .lineNumButton,
    .content {
      vertical-align: top;
      white-space: pre;
    }
    .contextLineNum,
    .lineNumButton {
      -webkit-user-select: none;
      -moz-user-select: none;
      -ms-user-select: none;
      user-select: none;

      color: var(--deemphasized-text-color);
      padding: 0 var(--spacing-m);
      text-align: right;
    }
    .canComment .lineNumButton {
      cursor: pointer;
    }
    .content {
      /* Set min width since setting width on table cells still
           allows them to shrink. Do not set max width because
           CJK (Chinese-Japanese-Korean) glyphs have variable width */
      min-width: var(--content-width, 80ch);
      width: var(--content-width, 80ch);
    }
    .content.add .contentText .intraline,
      /* If there are no intraline info, consider everything changed */
      .content.add.no-intraline-info .contentText,
      .delta.total .content.add .contentText {
      background-color: var(--dark-add-highlight-color);
    }
    .content.add .contentText {
      background-color: var(--light-add-highlight-color);
    }
    .content.remove .contentText .intraline,
      /* If there are no intraline info, consider everything changed */
      .content.remove.no-intraline-info .contentText,
      .delta.total .content.remove .contentText {
      background-color: var(--dark-remove-highlight-color);
    }
    .content.remove .contentText {
      background-color: var(--light-remove-highlight-color);
    }

    /* dueToRebase */
    .dueToRebase .content.add .contentText .intraline,
    .delta.total.dueToRebase .content.add .contentText {
      background-color: var(--dark-rebased-add-highlight-color);
    }
    .dueToRebase .content.add .contentText {
      background-color: var(--light-rebased-add-highlight-color);
    }
    .dueToRebase .content.remove .contentText .intraline,
    .delta.total.dueToRebase .content.remove .contentText {
      background-color: var(--dark-rebased-remove-highlight-color);
    }
    .dueToRebase .content.remove .contentText {
      background-color: var(--light-remove-add-highlight-color);
    }

    /* dueToMove */
    .dueToMove .content.add .contentText,
    .dueToMove .moveControls.movedIn .moveLabel,
    .delta.total.dueToMove .content.add .contentText {
      background-color: var(--diff-moved-in-background);
    }

    .dueToMove .content.remove .contentText,
    .dueToMove .moveControls.movedOut .moveLabel,
    .delta.total.dueToMove .content.remove .contentText {
      background-color: var(--diff-moved-out-background);
    }

    .delta.dueToMove .movedIn .moveDescription {
      color: var(--diff-moved-in-label-color);
    }
    .delta.dueToMove .movedOut .moveDescription {
      color: var(--diff-moved-out-label-color);
    }
    .moveLabel {
      font-family: var(--font-family, ''), 'Roboto Mono';
      font-size: var(--font-size-small, 12px);
      font-weight: var(--code-hint-font-weight, 500);
      line-height: var(--line-height-small, 16px);
      padding: var(--spacing-s) var(--spacing-m);
      margin: var(--spacing-s);
    }
    .delta.dueToMove .moveDescription {
      display: flex;
      justify-content: flex-end;
    }

    .moveDescription iron-icon {
      color: inherit;
      margin-right: var(--spacing-s);
      height: var(--line-height-small, 16px);
      width: var(--line-height-small, 16px);
    }

    .moveDescription a {
      color: inherit;
    }

    /* ignoredWhitespaceOnly */
    .ignoredWhitespaceOnly .content.add .contentText .intraline,
    .delta.total.ignoredWhitespaceOnly .content.add .contentText,
    .ignoredWhitespaceOnly .content.add .contentText,
    .ignoredWhitespaceOnly .content.remove .contentText .intraline,
    .delta.total.ignoredWhitespaceOnly .content.remove .contentText,
    .ignoredWhitespaceOnly .content.remove .contentText {
      background-color: var(--view-background-color);
    }

    .content .contentText:empty:after {
      /* Newline, to ensure empty lines are one line-height tall. */
      content: '\\A';
    }

    /* Context controls */
    .contextControl {
      display: var(--context-control-display, table-row-group);
      background-color: transparent;
      border: none;
      --divider-height: var(--spacing-s);
      --divider-border: 1px;
    }
    .contextControl gr-button iron-icon {
      /* should match line-height of gr-button */
      width: var(--line-height-mono, 18px);
      height: var(--line-height-mono, 18px);
    }
    .contextControl td:not(.lineNumButton) {
      text-align: center;
    }

    /*
     * Padding rows behind context controls. Styled as a continuation of the
     * line gutters and code area.
     */
    .contextBackground > .contextLineNum {
      background-color: var(--diff-blank-background-color);
    }
    .contextBackground > td:not(.contextLineNum) {
      background-color: var(--view-background-color);
    }
    .contextBackground {
      /*
       * One line of background behind the context expanders which they can
       * render on top of, plus some padding.
       */
      height: calc(var(--line-height-normal) + var(--spacing-s));
    }

    .dividerCell {
      vertical-align: top;
    }
    .dividerRow.showBoth .dividerCell {
      height: var(--divider-height);
    }
    .dividerRow.showAboveOnly .dividerCell,
    .dividerRow.showBelowOnly .dividerCell {
      height: 0;
    }

    .verticalFlex {
      display: flex;
      flex-direction: column;
      position: relative;
    }
    .dividerRow.showBoth .verticalFlex {
      justify-content: center;
      margin-top: calc(0px - var(--line-height-normal) - var(--spacing-s));
      margin-bottom: calc(0px - var(--line-height-normal) - var(--spacing-s));
      height: calc(
        2 * var(--line-height-normal) + 2 * var(--spacing-s) +
          var(--divider-height) - 1px
      );
    }
    .dividerRow.showAboveOnly .verticalFlex {
      justify-content: flex-end;
      /* margin-top has to make room for height+1px. */
      margin-top: calc(-1px - var(--line-height-normal) - var(--spacing-s));
      height: calc(var(--line-height-normal) + var(--spacing-s));
    }
    .dividerRow.showBelowOnly .verticalFlex {
      justify-content: flex-start;
      /* This just pushes the container down 1 pixel as to render below the
         1px border-top of the padding row below. The same could be achieved
         by position:relative; top:1px.*/
      margin-top: 1px;
      margin-bottom: calc(0px - var(--line-height-normal) - var(--spacing-s));
    }

    .horizontalFlex {
      display: flex;
      justify-content: center;
    }
    .dividerRow.showBoth .horizontalFlex {
      align-items: center;
    }
    .dividerRow.showAboveOnly .horizontalFlex {
      align-items: end;
    }
    .dividerRow.showBelowOnly .horizontalFlex {
      align-items: start;
    }
<<<<<<< HEAD
=======
    .contextControlButton {
      background-color: var(--default-button-background-color);
      font: var(--context-control-button-font, inherit);
    }
    .centeredButton {
      --gr-button: {
        color: var(--diff-context-control-color);
        border-style: solid;
        border-color: var(--border-color);
        border-top-width: 1px;
        border-right-width: 1px;
        border-bottom-width: 1px;
        border-left-width: 1px;
        border-top-left-radius: var(--border-radius);
        border-top-right-radius: var(--border-radius);
        border-bottom-right-radius: var(--border-radius);
        border-bottom-left-radius: var(--border-radius);
        padding: var(--spacing-s) var(--spacing-l);
      }
    }
    .aboveBelowButtons {
      display: flex;
      flex-direction: column;
      justify-content: center;
      margin-left: var(--spacing-m);
    }
    .aboveBelowButtons:first-child {
      margin-left: 0;
    }
    .dividerRow.showBoth .aboveButton {
      /* The size of the gap between the above and below button. */
      margin-bottom: calc(var(--divider-height) + 1px);
    }
    .aboveButton {
      --gr-button: {
        color: var(--diff-context-control-color);
        border-style: solid;
        border-color: var(--border-color);
        border-top-width: 1px;
        border-right-width: 1px;
        border-bottom-width: 0;
        border-left-width: 1px;
        border-top-left-radius: var(--border-radius);
        border-top-right-radius: var(--border-radius);
        border-bottom-right-radius: 0;
        border-bottom-left-radius: 0;
        padding: var(--spacing-xxs) var(--spacing-l);
      }
    }
    .belowButton {
      --gr-button: {
        color: var(--diff-context-control-color);
        border-style: solid;
        border-color: var(--border-color);
        border-top-width: 0;
        border-right-width: 1px;
        border-bottom-width: 1px;
        border-left-width: 1px;
        border-top-left-radius: 0;
        border-top-right-radius: 0;
        border-bottom-right-radius: var(--border-radius);
        border-bottom-left-radius: var(--border-radius);
        padding: var(--spacing-xxs) var(--spacing-l);
      }
    }

>>>>>>> 50d6caf6
    .displayLine .diff-row.target-row td {
      box-shadow: inset 0 -1px var(--border-color);
    }
    .br:after {
      /* Line feed */
      content: '\\A';
    }
    .tab {
      display: inline-block;
    }
    .tab-indicator:before {
      color: var(--diff-tab-indicator-color);
      /* >> character */
      content: '\\00BB';
      position: absolute;
    }
    .special-char-indicator {
      /* spacing so elements don't collide */
      padding-right: var(--spacing-m);
    }
    .special-char-indicator:before {
      color: var(--diff-tab-indicator-color);
      content: '•';
      position: absolute;
    }
    /* Is defined after other background-colors, such that this
         rule wins in case of same specificity. */
    .trailing-whitespace,
    .content .trailing-whitespace,
    .trailing-whitespace .intraline,
    .content .trailing-whitespace .intraline {
      border-radius: var(--border-radius, 4px);
      background-color: var(--diff-trailing-whitespace-indicator);
    }
    #diffHeader {
      background-color: var(--table-header-background-color);
      border-bottom: 1px solid var(--border-color);
      color: var(--link-color);
      padding: var(--spacing-m) 0 var(--spacing-m) 48px;
    }
    #loadingError,
    #sizeWarning {
      display: none;
      margin: var(--spacing-l) auto;
      max-width: 60em;
      text-align: center;
    }
    #loadingError {
      color: var(--error-text-color);
    }
    #sizeWarning gr-button {
      margin: var(--spacing-l);
    }
    #loadingError.showError,
    #sizeWarning.warn {
      display: block;
    }
    .target-row td.blame {
      background: var(--diff-selection-background-color);
    }
    td.lost div {
      background-color: var(--info-background);
      padding: var(--spacing-s) 0 0 0;
    }
    td.lost div:first-of-type {
      font-family: var(--font-family, 'Roboto');
      font-size: var(--font-size-normal, 14px);
      line-height: var(--line-height-normal);
    }
    td.lost iron-icon {
      padding: 0 var(--spacing-s) 0 var(--spacing-m);
      color: var(--blue-700);
    }
    col.blame {
      display: none;
    }
    td.blame {
      display: none;
      padding: 0 var(--spacing-m);
      white-space: pre;
    }
    :host(.showBlame) col.blame {
      display: table-column;
    }
    :host(.showBlame) td.blame {
      display: table-cell;
    }
    td.blame > span {
      opacity: 0.6;
    }
    td.blame > span.startOfRange {
      opacity: 1;
    }
    td.blame .blameDate {
      font-family: var(--monospace-font-family);
      color: var(--link-color);
      text-decoration: none;
    }
    .full-width td.blame {
      overflow: hidden;
      width: 200px;
    }
    /** Support the line length indicator **/
    .full-width td.content .contentText {
      background-image: var(--line-length-indicator);
      background-position: var(--line-limit) 0;
      background-repeat: repeat-y;
    }
    .newlineWarning {
      color: var(--deemphasized-text-color);
      text-align: center;
    }
    .newlineWarning.hidden {
      display: none;
    }
    .lineNum.COVERED .lineNumButton {
      background-color: var(--coverage-covered, #e0f2f1);
    }
    .lineNum.NOT_COVERED .lineNumButton {
      background-color: var(--coverage-not-covered, #ffd1a4);
    }
    .lineNum.PARTIALLY_COVERED .lineNumButton {
      background: linear-gradient(
        to right bottom,
        var(--coverage-not-covered, #ffd1a4) 0%,
        var(--coverage-not-covered, #ffd1a4) 50%,
        var(--coverage-covered, #e0f2f1) 50%,
        var(--coverage-covered, #e0f2f1) 100%
      );
    }

    /** BEGIN: Select and copy for Polymer 2 */
    /** Below was copied and modified from the original css in gr-diff-selection.html */
    .content,
    .contextControl,
    .blame {
      -webkit-user-select: none;
      -moz-user-select: none;
      -ms-user-select: none;
      user-select: none;
    }

    .selected-left:not(.selected-comment)
      .side-by-side
      .left
      + .content
      .contentText,
    .selected-right:not(.selected-comment)
      .side-by-side
      .right
      + .content
      .contentText,
    .selected-left:not(.selected-comment)
      .unified
      .left.lineNum
      ~ .content:not(.both)
      .contentText,
    .selected-right:not(.selected-comment)
      .unified
      .right.lineNum
      ~ .content
      .contentText,
    .selected-left.selected-comment .side-by-side .left + .content .message,
    .selected-right.selected-comment
      .side-by-side
      .right
      + .content
      .message
      :not(.collapsedContent),
    .selected-comment .unified .message :not(.collapsedContent),
    .selected-blame .blame {
      -webkit-user-select: text;
      -moz-user-select: text;
      -ms-user-select: text;
      user-select: text;
    }

    /** Make comments selectable when selected */
    .selected-left.selected-comment
      ::slotted(gr-comment-thread[diff-side='left']),
    .selected-right.selected-comment
      ::slotted(gr-comment-thread[diff-side='right']) {
      -webkit-user-select: text;
      -moz-user-select: text;
      -ms-user-select: text;
      user-select: text;
    }
    /** END: Select and copy for Polymer 2 */

    .whitespace-change-only-message {
      background-color: var(--diff-context-control-background-color);
      border: 1px solid var(--diff-context-control-border-color);
      text-align: center;
    }

    .token-highlight {
      background-color: var(--token-highlighting-color, #fffd54);
    }
  </style>
  <style include="gr-syntax-theme">
    /* Workaround for empty style block - see https://github.com/Polymer/tools/issues/408 */
  </style>
  <style include="gr-ranged-comment-theme">
    /* Workaround for empty style block - see https://github.com/Polymer/tools/issues/408 */
  </style>
  <div id="diffHeader" hidden$="[[_computeDiffHeaderHidden(_diffHeaderItems)]]">
    <template is="dom-repeat" items="[[_diffHeaderItems]]">
      <div>[[item]]</div>
    </template>
  </div>
  <div
    class$="[[_computeContainerClass(loggedIn, viewMode, displayLine)]]"
    on-click="_handleTap"
    on-diff-context-expanded="_handleDiffContextExpanded"
  >
    <gr-diff-selection diff="[[diff]]">
      <gr-diff-highlight
        id="highlights"
        logged-in="[[loggedIn]]"
        comment-ranges="{{_commentRanges}}"
      >
        <gr-diff-builder
          id="diffBuilder"
          comment-ranges="[[_commentRanges]]"
          coverage-ranges="[[coverageRanges]]"
          diff="[[diff]]"
          path="[[path]]"
          change-num="[[changeNum]]"
          patch-num="[[patchRange.patchNum]]"
          view-mode="[[viewMode]]"
          is-image-diff="[[isImageDiff]]"
          base-image="[[baseImage]]"
          layers="[[layers]]"
          revision-image="[[revisionImage]]"
          use-new-image-diff-ui="[[useNewImageDiffUi]]"
        >
          <table
            id="diffTable"
            class$="[[_diffTableClass]]"
            role="presentation"
          ></table>

          <template
            is="dom-if"
            if="[[showNoChangeMessage(_loading, prefs, _diffLength, diff)]]"
          >
            <div class="whitespace-change-only-message">
              This file only contains whitespace changes. Modify the whitespace
              setting to see the changes.
            </div>
          </template>
        </gr-diff-builder>
      </gr-diff-highlight>
    </gr-diff-selection>
  </div>
  <div class$="[[_computeNewlineWarningClass(_newlineWarning, _loading)]]">
    [[_newlineWarning]]
  </div>
  <div id="loadingError" class$="[[_computeErrorClass(errorMessage)]]">
    [[errorMessage]]
  </div>
  <div id="sizeWarning" class$="[[_computeWarningClass(_showWarning)]]">
    <p>
      Prevented render because "Whole file" is enabled and this diff is very
      large (about [[_diffLength]] lines).
    </p>
    <gr-button on-click="_collapseContext">
      Render with limited context
    </gr-button>
    <gr-button on-click="_handleFullBypass">
      Render anyway (may be slow)
    </gr-button>
  </div>
`;<|MERGE_RESOLUTION|>--- conflicted
+++ resolved
@@ -379,75 +379,6 @@
     .dividerRow.showBelowOnly .horizontalFlex {
       align-items: start;
     }
-<<<<<<< HEAD
-=======
-    .contextControlButton {
-      background-color: var(--default-button-background-color);
-      font: var(--context-control-button-font, inherit);
-    }
-    .centeredButton {
-      --gr-button: {
-        color: var(--diff-context-control-color);
-        border-style: solid;
-        border-color: var(--border-color);
-        border-top-width: 1px;
-        border-right-width: 1px;
-        border-bottom-width: 1px;
-        border-left-width: 1px;
-        border-top-left-radius: var(--border-radius);
-        border-top-right-radius: var(--border-radius);
-        border-bottom-right-radius: var(--border-radius);
-        border-bottom-left-radius: var(--border-radius);
-        padding: var(--spacing-s) var(--spacing-l);
-      }
-    }
-    .aboveBelowButtons {
-      display: flex;
-      flex-direction: column;
-      justify-content: center;
-      margin-left: var(--spacing-m);
-    }
-    .aboveBelowButtons:first-child {
-      margin-left: 0;
-    }
-    .dividerRow.showBoth .aboveButton {
-      /* The size of the gap between the above and below button. */
-      margin-bottom: calc(var(--divider-height) + 1px);
-    }
-    .aboveButton {
-      --gr-button: {
-        color: var(--diff-context-control-color);
-        border-style: solid;
-        border-color: var(--border-color);
-        border-top-width: 1px;
-        border-right-width: 1px;
-        border-bottom-width: 0;
-        border-left-width: 1px;
-        border-top-left-radius: var(--border-radius);
-        border-top-right-radius: var(--border-radius);
-        border-bottom-right-radius: 0;
-        border-bottom-left-radius: 0;
-        padding: var(--spacing-xxs) var(--spacing-l);
-      }
-    }
-    .belowButton {
-      --gr-button: {
-        color: var(--diff-context-control-color);
-        border-style: solid;
-        border-color: var(--border-color);
-        border-top-width: 0;
-        border-right-width: 1px;
-        border-bottom-width: 1px;
-        border-left-width: 1px;
-        border-top-left-radius: 0;
-        border-top-right-radius: 0;
-        border-bottom-right-radius: var(--border-radius);
-        border-bottom-left-radius: var(--border-radius);
-        padding: var(--spacing-xxs) var(--spacing-l);
-      }
-    }
-
->>>>>>> 50d6caf6
     .displayLine .diff-row.target-row td {
       box-shadow: inset 0 -1px var(--border-color);
     }
