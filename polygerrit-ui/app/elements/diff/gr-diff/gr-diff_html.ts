/**
 * @license
 * Copyright (C) 2020 The Android Open Source Project
 *
 * Licensed under the Apache License, Version 2.0 (the "License");
 * you may not use this file except in compliance with the License.
 * You may obtain a copy of the License at
 *
 * http://www.apache.org/licenses/LICENSE-2.0
 *
 * Unless required by applicable law or agreed to in writing, software
 * distributed under the License is distributed on an "AS IS" BASIS,
 * WITHOUT WARRANTIES OR CONDITIONS OF ANY KIND, either express or implied.
 * See the License for the specific language governing permissions and
 * limitations under the License.
 */
import {html} from '@polymer/polymer/lib/utils/html-tag';

export const htmlTemplate = html`
  <style include="shared-styles">
    :host(.no-left) .sideBySide .left,
    :host(.no-left) .sideBySide .left + td,
    :host(.no-left) .sideBySide .right:not([data-value]),
    :host(.no-left) .sideBySide .right:not([data-value]) + td {
      display: none;
    }
    :host(.disable-context-control-buttons) {
      --context-control-display: none;
    }
    :host(.disable-context-control-buttons) .section {
      border-right: none;
    }
    :host(.hide-line-length-indicator) .full-width td.content .contentText {
      background-image: none;
    }

    :host {
      font-family: var(--monospace-font-family, ''), 'Roboto Mono';
      font-size: var(--font-size, var(--font-size-code, 12px));
      /* usually 16px = 12px + 4px */
      line-height: calc(
        var(--font-size, var(--font-size-code, 12px)) + var(--spacing-s, 4px)
      );
    }

    .thread-group {
      display: block;
      max-width: var(--content-width, 80ch);
      white-space: normal;
      background-color: var(--diff-blank-background-color);
    }
    .diffContainer {
      display: flex;
      font-family: var(--monospace-font-family);
      @apply --diff-container-styles;
    }
    .diffContainer.hiddenscroll {
      margin-bottom: var(--spacing-m);
    }
    table {
      border-collapse: collapse;
      table-layout: fixed;
    }

    /*
      Context controls break up the table visually, so we set the right border
      on individual sections to leave a gap for the divider.
      */
    .section {
      border-right: 1px solid var(--border-color);
    }
    .section.contextControl {
      /*
       * Divider inside this section must not have border; we set borders on
       * the padding rows below.
       */
      border-right-width: 0;
    }
    /*
     * Padding rows behind context controls. The diff is styled to be cut into
     * two halves by the negative space of the divider on which the context
     * control buttons are anchored.
     */
    .contextBackground {
      border-right: 1px solid var(--border-color);
    }
    .contextBackground.above {
      border-bottom: 1px solid var(--border-color);
    }
    .contextBackground.below {
      border-top: 1px solid var(--border-color);
    }

    .lineNumButton {
      display: block;
      width: 100%;
      height: 100%;
      background-color: var(--diff-blank-background-color);
    }
    td.lineNum {
      vertical-align: top;
    }

    /*
      The only way to focus this (clicking) will apply our own focus styling,
      so this default styling is not needed and distracting.
      */
    .lineNumButton:focus {
      outline: none;
    }
    gr-image-viewer {
      width: 100%;
      height: 100%;
      max-width: var(--image-viewer-max-width, 95vw);
      max-height: var(--image-viewer-max-height, 90vh);
      /*
        Defined by paper-styles default-theme and used in various components.
        background-color-secondary is a compromise between fairly light in
        light theme (where we ideally would want background-color-primary) yet
        slightly offset against the app background in dark mode, where drop
        shadows e.g. around paper-card are almost invisible.
        */
      --primary-background-color: var(--background-color-secondary);
    }
    .image-diff .gr-diff {
      text-align: center;
    }
    .image-diff img {
      box-shadow: var(--elevation-level-1);
      max-width: 50em;
    }
    .image-diff .right.lineNumButton {
      border-left: 1px solid var(--border-color);
    }
    .image-diff label,
    .binary-diff label {
      font-family: var(--font-family);
      font-style: italic;
    }
    .diff-row {
      outline: none;
      user-select: none;
    }
    .diff-row.target-row.target-side-left .lineNumButton.left,
    .diff-row.target-row.target-side-right .lineNumButton.right,
    .diff-row.target-row.unified .lineNumButton {
      background-color: var(--diff-selection-background-color);
      color: var(--primary-text-color);
    }
    .content {
      background-color: var(--diff-blank-background-color);
    }
    /*
      The file line, which has no contentText, add some margin before the first
      comment. We cannot add padding the container because we only want it if
      there is at least one comment thread, and the slotting makes :empty not
      work as expected.
     */
    .content.file slot:first-child::slotted(.comment-thread) {
      display: block;
      margin-top: var(--spacing-xs);
    }
    .contentText {
      background-color: var(--view-background-color);
    }
    .blank {
      background-color: var(--diff-blank-background-color);
    }
    .image-diff .content {
      background-color: var(--diff-blank-background-color);
    }
    .full-width {
      width: 100%;
    }
    .full-width .contentText {
      white-space: break-spaces;
      word-wrap: break-word;
    }
    .lineNumButton,
    .content {
      vertical-align: top;
      white-space: pre;
    }
    .contextLineNum,
    .lineNumButton {
      -webkit-user-select: none;
      -moz-user-select: none;
      -ms-user-select: none;
      user-select: none;

      color: var(--deemphasized-text-color);
      padding: 0 var(--spacing-m);
      text-align: right;
    }
    .canComment .lineNumButton {
      cursor: pointer;
    }
    .content {
      /* Set min width since setting width on table cells still
           allows them to shrink. Do not set max width because
           CJK (Chinese-Japanese-Korean) glyphs have variable width */
      min-width: var(--content-width, 80ch);
      width: var(--content-width, 80ch);
    }
    .content.add .contentText .intraline,
      /* If there are no intraline info, consider everything changed */
      .content.add.no-intraline-info .contentText,
      .delta.total .content.add .contentText {
      background-color: var(--dark-add-highlight-color);
    }
    .content.add .contentText {
      background-color: var(--light-add-highlight-color);
    }
    .content.remove .contentText .intraline,
      /* If there are no intraline info, consider everything changed */
      .content.remove.no-intraline-info .contentText,
      .delta.total .content.remove .contentText {
      background-color: var(--dark-remove-highlight-color);
    }
    .content.remove .contentText {
      background-color: var(--light-remove-highlight-color);
    }

    /* dueToRebase */
    .dueToRebase .content.add .contentText .intraline,
    .delta.total.dueToRebase .content.add .contentText {
      background-color: var(--dark-rebased-add-highlight-color);
    }
    .dueToRebase .content.add .contentText {
      background-color: var(--light-rebased-add-highlight-color);
    }
    .dueToRebase .content.remove .contentText .intraline,
    .delta.total.dueToRebase .content.remove .contentText {
      background-color: var(--dark-rebased-remove-highlight-color);
    }
    .dueToRebase .content.remove .contentText {
      background-color: var(--light-remove-add-highlight-color);
    }

    /* dueToMove */
    .dueToMove .content.add .contentText,
    .dueToMove .moveControls.movedIn .moveHeader,
    .delta.total.dueToMove .content.add .contentText {
      background-color: var(--diff-moved-in-background);
    }

    .dueToMove .content.remove .contentText,
    .dueToMove .moveControls.movedOut .moveHeader,
    .delta.total.dueToMove .content.remove .contentText {
      background-color: var(--diff-moved-out-background);
    }

    .delta.dueToMove .movedIn .moveHeader {
      --gr-range-header-color: var(--diff-moved-in-label-color);
    }
    .delta.dueToMove .movedOut .moveHeader {
      --gr-range-header-color: var(--diff-moved-out-label-color);
    }

    .moveHeader a {
      color: inherit;
    }

    /* ignoredWhitespaceOnly */
    .ignoredWhitespaceOnly .content.add .contentText .intraline,
    .delta.total.ignoredWhitespaceOnly .content.add .contentText,
    .ignoredWhitespaceOnly .content.add .contentText,
    .ignoredWhitespaceOnly .content.remove .contentText .intraline,
    .delta.total.ignoredWhitespaceOnly .content.remove .contentText,
    .ignoredWhitespaceOnly .content.remove .contentText {
      background-color: var(--view-background-color);
    }

    .content .contentText:empty:after {
      /* Newline, to ensure empty lines are one line-height tall. */
      content: '\\A';
    }

    /* Context controls */
    .contextControl {
      display: var(--context-control-display, table-row-group);
      background-color: transparent;
      border: none;
      --divider-height: var(--spacing-s);
      --divider-border: 1px;
    }
    .contextControl gr-button iron-icon {
      /* should match line-height of gr-button */
      width: var(--line-height-mono, 18px);
      height: var(--line-height-mono, 18px);
    }
    .contextControl td:not(.lineNumButton) {
      text-align: center;
    }

    /*
     * Padding rows behind context controls. Styled as a continuation of the
     * line gutters and code area.
     */
    .contextBackground > .contextLineNum {
      background-color: var(--diff-blank-background-color);
    }
    .contextBackground > td:not(.contextLineNum) {
      background-color: var(--view-background-color);
    }
    .contextBackground {
      /*
       * One line of background behind the context expanders which they can
       * render on top of, plus some padding.
       */
      height: calc(var(--line-height-normal) + var(--spacing-s));
    }

    .dividerCell {
      vertical-align: top;
    }
    .dividerRow.show-both .dividerCell {
      height: var(--divider-height);
    }
    .dividerRow.show-above .dividerCell,
    .dividerRow.show-above .dividerCell {
      height: 0;
    }

<<<<<<< HEAD
=======
    .verticalFlex {
      display: flex;
      flex-direction: column;
      position: relative;
    }
    .dividerRow.showBoth .verticalFlex {
      justify-content: center;
      margin-top: calc(0px - var(--line-height-normal) - var(--spacing-s));
      margin-bottom: calc(0px - var(--line-height-normal) - var(--spacing-s));
      height: calc(
        2 * var(--line-height-normal) + 2 * var(--spacing-s) +
          var(--divider-height) - 1px
      );
    }
    .dividerRow.showAboveOnly .verticalFlex {
      justify-content: flex-end;
      /* margin-top has to make room for height+1px. */
      margin-top: calc(-1px - var(--line-height-normal) - var(--spacing-s));
      height: calc(var(--line-height-normal) + var(--spacing-s));
    }
    .dividerRow.showBelowOnly .verticalFlex {
      justify-content: flex-start;
      /* This just pushes the container down 1 pixel as to render below the
         1px border-top of the padding row below. The same could be achieved
         by position:relative; top:1px.*/
      margin-top: 1px;
      margin-bottom: calc(0px - var(--line-height-normal) - var(--spacing-s));
    }

    .horizontalFlex {
      display: flex;
      justify-content: center;
    }
    .dividerRow.showBoth .horizontalFlex {
      align-items: center;
    }
    .dividerRow.showAboveOnly .horizontalFlex {
      align-items: end;
    }
    .dividerRow.showBelowOnly .horizontalFlex {
      align-items: start;
    }
    .contextControlButton {
      background-color: var(--default-button-background-color);
      font: var(--context-control-button-font, inherit);
    }
    .centeredButton {
      --gr-button: {
        color: var(--diff-context-control-color);
        border-style: solid;
        border-color: var(--border-color);
        border-top-width: 1px;
        border-right-width: 1px;
        border-bottom-width: 1px;
        border-left-width: 1px;
        border-top-left-radius: var(--border-radius);
        border-top-right-radius: var(--border-radius);
        border-bottom-right-radius: var(--border-radius);
        border-bottom-left-radius: var(--border-radius);
        padding: var(--spacing-s) var(--spacing-l);
      }
    }
    .aboveBelowButtons {
      display: flex;
      flex-direction: column;
      justify-content: center;
      margin-left: var(--spacing-m);
    }
    .aboveBelowButtons:first-child {
      margin-left: 0;
    }
    .dividerRow.showBoth .aboveButton {
      /* The size of the gap between the above and below button. */
      margin-bottom: calc(var(--divider-height) + 1px);
    }
    .aboveButton {
      --gr-button: {
        color: var(--diff-context-control-color);
        border-style: solid;
        border-color: var(--border-color);
        border-top-width: 1px;
        border-right-width: 1px;
        border-bottom-width: 0;
        border-left-width: 1px;
        border-top-left-radius: var(--border-radius);
        border-top-right-radius: var(--border-radius);
        border-bottom-right-radius: 0;
        border-bottom-left-radius: 0;
        padding: var(--spacing-xxs) var(--spacing-l);
      }
    }
    .belowButton {
      --gr-button: {
        color: var(--diff-context-control-color);
        border-style: solid;
        border-color: var(--border-color);
        border-top-width: 0;
        border-right-width: 1px;
        border-bottom-width: 1px;
        border-left-width: 1px;
        border-top-left-radius: 0;
        border-top-right-radius: 0;
        border-bottom-right-radius: var(--border-radius);
        border-bottom-left-radius: var(--border-radius);
        padding: var(--spacing-xxs) var(--spacing-l);
      }
    }
    #diffTable:focus {
      outline: none;
    }

>>>>>>> 51462108
    .displayLine .diff-row.target-row td {
      box-shadow: inset 0 -1px var(--border-color);
    }
    .br:after {
      /* Line feed */
      content: '\\A';
    }
    .tab {
      display: inline-block;
    }
    .tab-indicator:before {
      color: var(--diff-tab-indicator-color);
      /* >> character */
      content: '\\00BB';
      position: absolute;
    }
    .special-char-indicator {
      /* spacing so elements don't collide */
      padding-right: var(--spacing-m);
    }
    .special-char-indicator:before {
      color: var(--diff-tab-indicator-color);
      content: '•';
      position: absolute;
    }
    /* Is defined after other background-colors, such that this
         rule wins in case of same specificity. */
    .trailing-whitespace,
    .content .trailing-whitespace,
    .trailing-whitespace .intraline,
    .content .trailing-whitespace .intraline {
      border-radius: var(--border-radius, 4px);
      background-color: var(--diff-trailing-whitespace-indicator);
    }
    #diffHeader {
      background-color: var(--table-header-background-color);
      border-bottom: 1px solid var(--border-color);
      color: var(--link-color);
      padding: var(--spacing-m) 0 var(--spacing-m) 48px;
    }
    #loadingError,
    #sizeWarning {
      display: none;
      margin: var(--spacing-l) auto;
      max-width: 60em;
      text-align: center;
    }
    #loadingError {
      color: var(--error-text-color);
    }
    #sizeWarning gr-button {
      margin: var(--spacing-l);
    }
    #loadingError.showError,
    #sizeWarning.warn {
      display: block;
    }
    .target-row td.blame {
      background: var(--diff-selection-background-color);
    }
    td.lost div {
      background-color: var(--info-background);
      padding: var(--spacing-s) 0 0 0;
    }
    td.lost div:first-of-type {
      font-family: var(--font-family, 'Roboto');
      font-size: var(--font-size-normal, 14px);
      line-height: var(--line-height-normal);
    }
    td.lost iron-icon {
      padding: 0 var(--spacing-s) 0 var(--spacing-m);
      color: var(--blue-700);
    }
    col.blame {
      display: none;
    }
    td.blame {
      display: none;
      padding: 0 var(--spacing-m);
      white-space: pre;
    }
    :host(.showBlame) col.blame {
      display: table-column;
    }
    :host(.showBlame) td.blame {
      display: table-cell;
    }
    td.blame > span {
      opacity: 0.6;
    }
    td.blame > span.startOfRange {
      opacity: 1;
    }
    td.blame .blameDate {
      font-family: var(--monospace-font-family);
      color: var(--link-color);
      text-decoration: none;
    }
    .full-width td.blame {
      overflow: hidden;
      width: 200px;
    }
    /** Support the line length indicator **/
    .full-width td.content .contentText {
      background-image: var(--line-length-indicator);
      background-position: var(--line-limit) 0;
      background-repeat: repeat-y;
    }
    .newlineWarning {
      color: var(--deemphasized-text-color);
      text-align: center;
    }
    .newlineWarning.hidden {
      display: none;
    }
    .lineNum.COVERED .lineNumButton {
      background-color: var(--coverage-covered, #e0f2f1);
    }
    .lineNum.NOT_COVERED .lineNumButton {
      background-color: var(--coverage-not-covered, #ffd1a4);
    }
    .lineNum.PARTIALLY_COVERED .lineNumButton {
      background: linear-gradient(
        to right bottom,
        var(--coverage-not-covered, #ffd1a4) 0%,
        var(--coverage-not-covered, #ffd1a4) 50%,
        var(--coverage-covered, #e0f2f1) 50%,
        var(--coverage-covered, #e0f2f1) 100%
      );
    }

    /** BEGIN: Select and copy for Polymer 2 */
    /** Below was copied and modified from the original css in gr-diff-selection.html */
    .content,
    .contextControl,
    .blame {
      -webkit-user-select: none;
      -moz-user-select: none;
      -ms-user-select: none;
      user-select: none;
    }

    .selected-left:not(.selected-comment)
      .side-by-side
      .left
      + .content
      .contentText,
    .selected-right:not(.selected-comment)
      .side-by-side
      .right
      + .content
      .contentText,
    .selected-left:not(.selected-comment)
      .unified
      .left.lineNum
      ~ .content:not(.both)
      .contentText,
    .selected-right:not(.selected-comment)
      .unified
      .right.lineNum
      ~ .content
      .contentText,
    .selected-left.selected-comment .side-by-side .left + .content .message,
    .selected-right.selected-comment
      .side-by-side
      .right
      + .content
      .message
      :not(.collapsedContent),
    .selected-comment .unified .message :not(.collapsedContent),
    .selected-blame .blame {
      -webkit-user-select: text;
      -moz-user-select: text;
      -ms-user-select: text;
      user-select: text;
    }

    /** Make comments selectable when selected */
    .selected-left.selected-comment
      ::slotted(gr-comment-thread[diff-side='left']),
    .selected-right.selected-comment
      ::slotted(gr-comment-thread[diff-side='right']) {
      -webkit-user-select: text;
      -moz-user-select: text;
      -ms-user-select: text;
      user-select: text;
    }
    /** END: Select and copy for Polymer 2 */

    .whitespace-change-only-message {
      background-color: var(--diff-context-control-background-color);
      border: 1px solid var(--diff-context-control-border-color);
      text-align: center;
    }

    .token-highlight {
      background-color: var(--token-highlighting-color, #fffd54);
    }
  </style>
  <style include="gr-syntax-theme">
    /* Workaround for empty style block - see https://github.com/Polymer/tools/issues/408 */
  </style>
  <style include="gr-ranged-comment-theme">
    /* Workaround for empty style block - see https://github.com/Polymer/tools/issues/408 */
  </style>
  <div id="diffHeader" hidden$="[[_computeDiffHeaderHidden(_diffHeaderItems)]]">
    <template is="dom-repeat" items="[[_diffHeaderItems]]">
      <div>[[item]]</div>
    </template>
  </div>
  <div
    class$="[[_computeContainerClass(loggedIn, viewMode, displayLine)]]"
    on-click="_handleTap"
    on-diff-context-expanded="_handleDiffContextExpanded"
  >
    <gr-diff-selection diff="[[diff]]">
      <gr-diff-highlight
        id="highlights"
        logged-in="[[loggedIn]]"
        comment-ranges="{{_commentRanges}}"
      >
        <gr-diff-builder
          id="diffBuilder"
          comment-ranges="[[_commentRanges]]"
          coverage-ranges="[[coverageRanges]]"
          diff="[[diff]]"
          path="[[path]]"
          change-num="[[changeNum]]"
          patch-num="[[patchRange.patchNum]]"
          view-mode="[[viewMode]]"
          is-image-diff="[[isImageDiff]]"
          base-image="[[baseImage]]"
          layers="[[layers]]"
          revision-image="[[revisionImage]]"
          use-new-image-diff-ui="[[useNewImageDiffUi]]"
        >
          <table
            id="diffTable"
            class$="[[_diffTableClass]]"
            role="presentation"
            contenteditable$="[[isContentEditable]]"
          ></table>

          <template
            is="dom-if"
            if="[[showNoChangeMessage(_loading, prefs, _diffLength, diff)]]"
          >
            <div class="whitespace-change-only-message">
              This file only contains whitespace changes. Modify the whitespace
              setting to see the changes.
            </div>
          </template>
        </gr-diff-builder>
      </gr-diff-highlight>
    </gr-diff-selection>
  </div>
  <div class$="[[_computeNewlineWarningClass(_newlineWarning, _loading)]]">
    [[_newlineWarning]]
  </div>
  <div id="loadingError" class$="[[_computeErrorClass(errorMessage)]]">
    [[errorMessage]]
  </div>
  <div id="sizeWarning" class$="[[_computeWarningClass(_showWarning)]]">
    <p>
      Prevented render because "Whole file" is enabled and this diff is very
      large (about [[_diffLength]] lines).
    </p>
    <gr-button on-click="_collapseContext">
      Render with limited context
    </gr-button>
    <gr-button on-click="_handleFullBypass">
      Render anyway (may be slow)
    </gr-button>
  </div>
`;<|MERGE_RESOLUTION|>--- conflicted
+++ resolved
@@ -322,120 +322,6 @@
       height: 0;
     }
 
-<<<<<<< HEAD
-=======
-    .verticalFlex {
-      display: flex;
-      flex-direction: column;
-      position: relative;
-    }
-    .dividerRow.showBoth .verticalFlex {
-      justify-content: center;
-      margin-top: calc(0px - var(--line-height-normal) - var(--spacing-s));
-      margin-bottom: calc(0px - var(--line-height-normal) - var(--spacing-s));
-      height: calc(
-        2 * var(--line-height-normal) + 2 * var(--spacing-s) +
-          var(--divider-height) - 1px
-      );
-    }
-    .dividerRow.showAboveOnly .verticalFlex {
-      justify-content: flex-end;
-      /* margin-top has to make room for height+1px. */
-      margin-top: calc(-1px - var(--line-height-normal) - var(--spacing-s));
-      height: calc(var(--line-height-normal) + var(--spacing-s));
-    }
-    .dividerRow.showBelowOnly .verticalFlex {
-      justify-content: flex-start;
-      /* This just pushes the container down 1 pixel as to render below the
-         1px border-top of the padding row below. The same could be achieved
-         by position:relative; top:1px.*/
-      margin-top: 1px;
-      margin-bottom: calc(0px - var(--line-height-normal) - var(--spacing-s));
-    }
-
-    .horizontalFlex {
-      display: flex;
-      justify-content: center;
-    }
-    .dividerRow.showBoth .horizontalFlex {
-      align-items: center;
-    }
-    .dividerRow.showAboveOnly .horizontalFlex {
-      align-items: end;
-    }
-    .dividerRow.showBelowOnly .horizontalFlex {
-      align-items: start;
-    }
-    .contextControlButton {
-      background-color: var(--default-button-background-color);
-      font: var(--context-control-button-font, inherit);
-    }
-    .centeredButton {
-      --gr-button: {
-        color: var(--diff-context-control-color);
-        border-style: solid;
-        border-color: var(--border-color);
-        border-top-width: 1px;
-        border-right-width: 1px;
-        border-bottom-width: 1px;
-        border-left-width: 1px;
-        border-top-left-radius: var(--border-radius);
-        border-top-right-radius: var(--border-radius);
-        border-bottom-right-radius: var(--border-radius);
-        border-bottom-left-radius: var(--border-radius);
-        padding: var(--spacing-s) var(--spacing-l);
-      }
-    }
-    .aboveBelowButtons {
-      display: flex;
-      flex-direction: column;
-      justify-content: center;
-      margin-left: var(--spacing-m);
-    }
-    .aboveBelowButtons:first-child {
-      margin-left: 0;
-    }
-    .dividerRow.showBoth .aboveButton {
-      /* The size of the gap between the above and below button. */
-      margin-bottom: calc(var(--divider-height) + 1px);
-    }
-    .aboveButton {
-      --gr-button: {
-        color: var(--diff-context-control-color);
-        border-style: solid;
-        border-color: var(--border-color);
-        border-top-width: 1px;
-        border-right-width: 1px;
-        border-bottom-width: 0;
-        border-left-width: 1px;
-        border-top-left-radius: var(--border-radius);
-        border-top-right-radius: var(--border-radius);
-        border-bottom-right-radius: 0;
-        border-bottom-left-radius: 0;
-        padding: var(--spacing-xxs) var(--spacing-l);
-      }
-    }
-    .belowButton {
-      --gr-button: {
-        color: var(--diff-context-control-color);
-        border-style: solid;
-        border-color: var(--border-color);
-        border-top-width: 0;
-        border-right-width: 1px;
-        border-bottom-width: 1px;
-        border-left-width: 1px;
-        border-top-left-radius: 0;
-        border-top-right-radius: 0;
-        border-bottom-right-radius: var(--border-radius);
-        border-bottom-left-radius: var(--border-radius);
-        padding: var(--spacing-xxs) var(--spacing-l);
-      }
-    }
-    #diffTable:focus {
-      outline: none;
-    }
-
->>>>>>> 51462108
     .displayLine .diff-row.target-row td {
       box-shadow: inset 0 -1px var(--border-color);
     }
@@ -475,6 +361,9 @@
       border-bottom: 1px solid var(--border-color);
       color: var(--link-color);
       padding: var(--spacing-m) 0 var(--spacing-m) 48px;
+    }
+    #diffTable:focus {
+      outline: none;
     }
     #loadingError,
     #sizeWarning {
