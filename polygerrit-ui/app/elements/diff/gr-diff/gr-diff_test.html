<!DOCTYPE html>
<!--
@license
Copyright (C) 2015 The Android Open Source Project

Licensed under the Apache License, Version 2.0 (the "License");
you may not use this file except in compliance with the License.
You may obtain a copy of the License at

http://www.apache.org/licenses/LICENSE-2.0

Unless required by applicable law or agreed to in writing, software
distributed under the License is distributed on an "AS IS" BASIS,
WITHOUT WARRANTIES OR CONDITIONS OF ANY KIND, either express or implied.
See the License for the specific language governing permissions and
limitations under the License.
-->

<meta name="viewport" content="width=device-width, minimum-scale=1.0, initial-scale=1.0, user-scalable=yes">
<meta charset="utf-8">
<title>gr-diff</title>

<script src="/node_modules/@webcomponents/webcomponentsjs/custom-elements-es5-adapter.js"></script>

<script src="/node_modules/@webcomponents/webcomponentsjs/webcomponents-lite.js"></script>
<script src="/components/wct-browser-legacy/browser.js"></script>
<script src="/components/web-component-tester/data/a11ySuite.js"></script>

<test-fixture id="basic">
  <template>
    <gr-diff></gr-diff>
  </template>
</test-fixture>

<script type="module">
import '../../../test/common-test-setup.js';
import '../../shared/gr-rest-api-interface/gr-rest-api-interface.js';
import {getMockDiffResponse} from '../../../test/mock-diff-response.js';
import './gr-diff.js';
import {dom, flush} from '@polymer/polymer/lib/legacy/polymer.dom.js';
import {GrDiffBuilderImage} from '../gr-diff-builder/gr-diff-builder-image.js';
import {util} from '../../../scripts/util.js';
import {_setHiddenScroll} from '../../../scripts/hiddenscroll.js';

suite('gr-diff tests', () => {
  let element;
  let sandbox;

  const MINIMAL_PREFS = {tab_size: 2, line_length: 80};

  setup(() => {
    sandbox = sinon.sandbox.create();
  });

  teardown(() => {
    sandbox.restore();
  });

  suite('selectionchange event handling', () => {
    const emulateSelection = function() {
      document.dispatchEvent(new CustomEvent('selectionchange'));
    };

    setup(() => {
      element = fixture('basic');
      sandbox.stub(element.$.highlights, 'handleSelectionChange');
    });

    test('enabled if logged in', () => {
      element.loggedIn = true;
      emulateSelection();
      assert.isTrue(element.$.highlights.handleSelectionChange.called);
    });

    test('ignored if logged out', () => {
      element.loggedIn = false;
      emulateSelection();
      assert.isFalse(element.$.highlights.handleSelectionChange.called);
    });
  });

  test('cancel', () => {
    element = fixture('basic');
    const cancelStub = sandbox.stub(element.$.diffBuilder, 'cancel');
    element.cancel();
    assert.isTrue(cancelStub.calledOnce);
  });

  test('line limit with line_wrapping', () => {
    element = fixture('basic');
    element.prefs = Object.assign({}, MINIMAL_PREFS, {line_wrapping: true});
    flushAsynchronousOperations();
    assert.equal(util.getComputedStyleValue('--line-limit', element), '80ch');
  });

  test('line limit without line_wrapping', () => {
    element = fixture('basic');
    element.prefs = Object.assign({}, MINIMAL_PREFS, {line_wrapping: false});
    flushAsynchronousOperations();
    assert.isNotOk(util.getComputedStyleValue('--line-limit', element));
  });

  suite('_get{PatchNum|IsParentComment}ByLineAndContent', () => {
    let lineEl;
    let contentEl;

    setup(() => {
      element = fixture('basic');
      lineEl = document.createElement('td');
      contentEl = document.createElement('span');
    });

    suite('_getPatchNumByLineAndContent', () => {
      test('right side', () => {
        element.patchRange = {patchNum: 4, basePatchNum: 'PARENT'};
        lineEl.classList.add('right');
        assert.equal(element._getPatchNumByLineAndContent(lineEl, contentEl),
            4);
      });

      test('left side parent by linenum', () => {
        element.patchRange = {patchNum: 4, basePatchNum: 'PARENT'};
        lineEl.classList.add('left');
        assert.equal(element._getPatchNumByLineAndContent(lineEl, contentEl),
            4);
      });

      test('left side parent by content', () => {
        element.patchRange = {patchNum: 4, basePatchNum: 'PARENT'};
        contentEl.classList.add('remove');
        assert.equal(element._getPatchNumByLineAndContent(lineEl, contentEl),
            4);
      });

      test('left side merge parent', () => {
        element.patchRange = {patchNum: 4, basePatchNum: -2};
        contentEl.classList.add('remove');
        assert.equal(element._getPatchNumByLineAndContent(lineEl, contentEl),
            4);
      });

      test('left side non parent', () => {
        element.patchRange = {patchNum: 4, basePatchNum: 3};
        contentEl.classList.add('remove');
        assert.equal(element._getPatchNumByLineAndContent(lineEl, contentEl),
            3);
      });
    });

    suite('_getIsParentCommentByLineAndContent', () => {
      test('right side', () => {
        element.patchRange = {patchNum: 4, basePatchNum: 'PARENT'};
        lineEl.classList.add('right');
        assert.isFalse(
            element._getIsParentCommentByLineAndContent(lineEl, contentEl));
      });

      test('left side parent by linenum', () => {
        element.patchRange = {patchNum: 4, basePatchNum: 'PARENT'};
        lineEl.classList.add('left');
        assert.isTrue(
            element._getIsParentCommentByLineAndContent(lineEl, contentEl));
      });

      test('left side parent by content', () => {
        element.patchRange = {patchNum: 4, basePatchNum: 'PARENT'};
        contentEl.classList.add('remove');
        assert.isTrue(
            element._getIsParentCommentByLineAndContent(lineEl, contentEl));
      });

      test('left side merge parent', () => {
        element.patchRange = {patchNum: 4, basePatchNum: -2};
        contentEl.classList.add('remove');
        assert.isTrue(
            element._getIsParentCommentByLineAndContent(lineEl, contentEl));
      });

      test('left side non parent', () => {
        element.patchRange = {patchNum: 4, basePatchNum: 3};
        contentEl.classList.add('remove');
        assert.isFalse(
            element._getIsParentCommentByLineAndContent(lineEl, contentEl));
      });
    });
  });

  suite('not logged in', () => {
    setup(() => {
      const getLoggedInPromise = Promise.resolve(false);
      stub('gr-rest-api-interface', {
        getLoggedIn() { return getLoggedInPromise; },
      });
      element = fixture('basic');
      return getLoggedInPromise;
    });

    test('toggleLeftDiff', () => {
      element.toggleLeftDiff();
      assert.isTrue(element.classList.contains('no-left'));
      element.toggleLeftDiff();
      assert.isFalse(element.classList.contains('no-left'));
    });

    test('addDraftAtLine', () => {
      sandbox.stub(element, '_selectLine');
      const loggedInErrorSpy = sandbox.spy();
      element.addEventListener('show-auth-required', loggedInErrorSpy);
      element.addDraftAtLine();
      assert.isTrue(loggedInErrorSpy.called);
    });

    test('view does not start with displayLine classList', () => {
      assert.isFalse(
          element.shadowRoot
              .querySelector('.diffContainer')
              .classList
              .contains('displayLine'));
    });

    test('displayLine class added called when displayLine is true', () => {
      const spy = sandbox.spy(element, '_computeContainerClass');
      element.displayLine = true;
      assert.isTrue(spy.called);
      assert.isTrue(
          element.shadowRoot
              .querySelector('.diffContainer')
              .classList
              .contains('displayLine'));
    });

    test('thread groups', () => {
      const contentEl = document.createElement('div');

      element.changeNum = 123;
      element.patchRange = {basePatchNum: 1, patchNum: 2};
      element.path = 'file.txt';

      element.$.diffBuilder._builder = element.$.diffBuilder._getDiffBuilder(
          getMockDiffResponse(), Object.assign({}, MINIMAL_PREFS));

      // No thread groups.
      assert.isNotOk(element._getThreadGroupForLine(contentEl));

      // A thread group gets created.
      const threadGroupEl = element._getOrCreateThreadGroup(contentEl);
      assert.isOk(threadGroupEl);

      // The new thread group can be fetched.
      assert.isOk(element._getThreadGroupForLine(contentEl));

      assert.equal(contentEl.querySelectorAll('.thread-group').length, 1);
    });

    suite('image diffs', () => {
      let mockFile1;
      let mockFile2;
      setup(() => {
        mockFile1 = {
          body: 'Qk06AAAAAAAAADYAAAAoAAAAAQAAAP////8BACAAAAAAAAAAAAATCwAAE' +
          'wsAAAAAAAAAAAAAAAAA/w==',
          type: 'image/bmp',
        };
        mockFile2 = {
          body: 'Qk06AAAAAAAAADYAAAAoAAAAAQAAAP////8BACAAAAAAAAAAAAATCwAAE' +
          'wsAAAAAAAAAAAAA/////w==',
          type: 'image/bmp',
        };

        element.patchRange = {basePatchNum: 'PARENT', patchNum: 1};
        element.isImageDiff = true;
        element.prefs = {
          auto_hide_diff_table_header: true,
          context: 10,
          cursor_blink_rate: 0,
          font_size: 12,
          ignore_whitespace: 'IGNORE_NONE',
          intraline_difference: true,
          line_length: 100,
          line_wrapping: false,
          show_line_endings: true,
          show_tabs: true,
          show_whitespace_errors: true,
          syntax_highlighting: true,
          tab_size: 8,
          theme: 'DEFAULT',
        };
      });

      test('renders image diffs with same file name', done => {
        const rendered = () => {
          // Recognizes that it should be an image diff.
          assert.isTrue(element.isImageDiff);
          assert.instanceOf(
              element.$.diffBuilder._builder, GrDiffBuilderImage);

          // Left image rendered with the parent commit's version of the file.
          const leftImage = element.$.diffTable.querySelector('td.left img');
          const leftLabel =
              element.$.diffTable.querySelector('td.left label');
          const leftLabelContent = leftLabel.querySelector('.label');
          const leftLabelName = leftLabel.querySelector('.name');

          const rightImage =
              element.$.diffTable.querySelector('td.right img');
          const rightLabel = element.$.diffTable.querySelector(
              'td.right label');
          const rightLabelContent = rightLabel.querySelector('.label');
          const rightLabelName = rightLabel.querySelector('.name');

          assert.isNotOk(rightLabelName);
          assert.isNotOk(leftLabelName);

          let leftLoaded = false;
          let rightLoaded = false;

          leftImage.addEventListener('load', () => {
            assert.isOk(leftImage);
            assert.equal(leftImage.getAttribute('src'),
                'data:image/bmp;base64, ' + mockFile1.body);
            assert.equal(leftLabelContent.textContent, '1\u00d71 image/bmp');// \u00d7 - '×'
            leftLoaded = true;
            if (rightLoaded) {
              element.removeEventListener('render', rendered);
              done();
            }
          });

          rightImage.addEventListener('load', () => {
            assert.isOk(rightImage);
            assert.equal(rightImage.getAttribute('src'),
                'data:image/bmp;base64, ' + mockFile2.body);
            assert.equal(rightLabelContent.textContent, '1\u00d71 image/bmp');// \u00d7 - '×'

            rightLoaded = true;
            if (leftLoaded) {
              element.removeEventListener('render', rendered);
              done();
            }
          });
        };

<<<<<<< HEAD
        element.addEventListener('render', rendered);
=======
      suite('change in preferences', () => {
        setup(() => {
          element.diff = {
            meta_a: {name: 'carrot.jpg', content_type: 'image/jpeg', lines: 66},
            meta_b: {name: 'carrot.jpg', content_type: 'image/jpeg',
              lines: 560},
            diff_header: [],
            intraline_status: 'OK',
            change_type: 'MODIFIED',
            content: [{skip: 66}],
          };
          element.flushDebouncer('renderDiffTable');
        });

        test('change in preferences re-renders diff', () => {
          sandbox.stub(element, '_renderDiffTable');
          element.prefs = Object.assign(
              {}, MINIMAL_PREFS, {time_format: 'HHMM_12'});
          element.flushDebouncer('renderDiffTable');
          assert.isTrue(element._renderDiffTable.called);
        });

        test('adding/removing property in preferences re-renders diff', () => {
          const stub = sandbox.stub(element, '_renderDiffTable');
          const newPrefs1 = Object.assign({}, MINIMAL_PREFS,
              {line_wrapping: true});
          element.prefs = newPrefs1;
          element.flushDebouncer('renderDiffTable');
          assert.isTrue(element._renderDiffTable.called);
          stub.reset();

          const newPrefs2 = Object.assign({}, newPrefs1);
          delete newPrefs2.line_wrapping;
          element.prefs = newPrefs2;
          element.flushDebouncer('renderDiffTable');
          assert.isTrue(element._renderDiffTable.called);
        });

        test('change in preferences does not re-renders diff with ' +
            'noRenderOnPrefsChange', () => {
          sandbox.stub(element, '_renderDiffTable');
          element.noRenderOnPrefsChange = true;
          element.prefs = Object.assign(
              {}, MINIMAL_PREFS, {time_format: 'HHMM_12'});
          element.flushDebouncer('renderDiffTable');
          assert.isFalse(element._renderDiffTable.called);
        });
      });
    });
>>>>>>> 92fc90ca

        element.baseImage = mockFile1;
        element.revisionImage = mockFile2;
        element.diff = {
          meta_a: {name: 'carrot.jpg', content_type: 'image/jpeg', lines: 66},
          meta_b: {name: 'carrot.jpg', content_type: 'image/jpeg',
            lines: 560},
          intraline_status: 'OK',
          change_type: 'MODIFIED',
          diff_header: [
            'diff --git a/carrot.jpg b/carrot.jpg',
            'index 2adc47d..f9c2f2c 100644',
            '--- a/carrot.jpg',
            '+++ b/carrot.jpg',
            'Binary files differ',
          ],
          content: [{skip: 66}],
          binary: true,
        };
      });

      test('renders image diffs with a different file name', done => {
        const mockDiff = {
          meta_a: {name: 'carrot.jpg', content_type: 'image/jpeg', lines: 66},
          meta_b: {name: 'carrot2.jpg', content_type: 'image/jpeg',
            lines: 560},
          intraline_status: 'OK',
          change_type: 'MODIFIED',
          diff_header: [
            'diff --git a/carrot.jpg b/carrot2.jpg',
            'index 2adc47d..f9c2f2c 100644',
            '--- a/carrot.jpg',
            '+++ b/carrot2.jpg',
            'Binary files differ',
          ],
          content: [{skip: 66}],
          binary: true,
        };

        const rendered = () => {
          // Recognizes that it should be an image diff.
          assert.isTrue(element.isImageDiff);
          assert.instanceOf(
              element.$.diffBuilder._builder, GrDiffBuilderImage);

          // Left image rendered with the parent commit's version of the file.
          const leftImage = element.$.diffTable.querySelector('td.left img');
          const leftLabel =
              element.$.diffTable.querySelector('td.left label');
          const leftLabelContent = leftLabel.querySelector('.label');
          const leftLabelName = leftLabel.querySelector('.name');

          const rightImage =
              element.$.diffTable.querySelector('td.right img');
          const rightLabel = element.$.diffTable.querySelector(
              'td.right label');
          const rightLabelContent = rightLabel.querySelector('.label');
          const rightLabelName = rightLabel.querySelector('.name');

          assert.isOk(rightLabelName);
          assert.isOk(leftLabelName);
          assert.equal(leftLabelName.textContent, mockDiff.meta_a.name);
          assert.equal(rightLabelName.textContent, mockDiff.meta_b.name);

          let leftLoaded = false;
          let rightLoaded = false;

          leftImage.addEventListener('load', () => {
            assert.isOk(leftImage);
            assert.equal(leftImage.getAttribute('src'),
                'data:image/bmp;base64, ' + mockFile1.body);
            assert.equal(leftLabelContent.textContent, '1\u00d71 image/bmp');// \u00d7 - '×'
            leftLoaded = true;
            if (rightLoaded) {
              element.removeEventListener('render', rendered);
              done();
            }
          });

          rightImage.addEventListener('load', () => {
            assert.isOk(rightImage);
            assert.equal(rightImage.getAttribute('src'),
                'data:image/bmp;base64, ' + mockFile2.body);
            assert.equal(rightLabelContent.textContent, '1\u00d71 image/bmp');// \u00d7 - '×'

            rightLoaded = true;
            if (leftLoaded) {
              element.removeEventListener('render', rendered);
              done();
            }
          });
        };

        element.addEventListener('render', rendered);

        element.baseImage = mockFile1;
        element.baseImage._name = mockDiff.meta_a.name;
        element.revisionImage = mockFile2;
        element.revisionImage._name = mockDiff.meta_b.name;
        element.diff = mockDiff;
      });

      test('renders added image', done => {
        const mockDiff = {
          meta_b: {name: 'carrot.jpg', content_type: 'image/jpeg',
            lines: 560},
          intraline_status: 'OK',
          change_type: 'ADDED',
          diff_header: [
            'diff --git a/carrot.jpg b/carrot.jpg',
            'index 0000000..f9c2f2c 100644',
            '--- /dev/null',
            '+++ b/carrot.jpg',
            'Binary files differ',
          ],
          content: [{skip: 66}],
          binary: true,
        };

        function rendered() {
          // Recognizes that it should be an image diff.
          assert.isTrue(element.isImageDiff);
          assert.instanceOf(
              element.$.diffBuilder._builder, GrDiffBuilderImage);

          const leftImage = element.$.diffTable.querySelector('td.left img');
          const rightImage = element.$.diffTable.querySelector('td.right img');

          assert.isNotOk(leftImage);
          assert.isOk(rightImage);
          done();
          element.removeEventListener('render', rendered);
        }
        element.addEventListener('render', rendered);

        element.revisionImage = mockFile2;
        element.diff = mockDiff;
      });

      test('renders removed image', done => {
        const mockDiff = {
          meta_a: {name: 'carrot.jpg', content_type: 'image/jpeg',
            lines: 560},
          intraline_status: 'OK',
          change_type: 'DELETED',
          diff_header: [
            'diff --git a/carrot.jpg b/carrot.jpg',
            'index f9c2f2c..0000000 100644',
            '--- a/carrot.jpg',
            '+++ /dev/null',
            'Binary files differ',
          ],
          content: [{skip: 66}],
          binary: true,
        };

        function rendered() {
          // Recognizes that it should be an image diff.
          assert.isTrue(element.isImageDiff);
          assert.instanceOf(
              element.$.diffBuilder._builder, GrDiffBuilderImage);

          const leftImage = element.$.diffTable.querySelector('td.left img');
          const rightImage = element.$.diffTable.querySelector('td.right img');

          assert.isOk(leftImage);
          assert.isNotOk(rightImage);
          done();
          element.removeEventListener('render', rendered);
        }
        element.addEventListener('render', rendered);

        element.baseImage = mockFile1;
        element.diff = mockDiff;
      });

      test('does not render disallowed image type', done => {
        const mockDiff = {
          meta_a: {name: 'carrot.jpg', content_type: 'image/jpeg-evil',
            lines: 560},
          intraline_status: 'OK',
          change_type: 'DELETED',
          diff_header: [
            'diff --git a/carrot.jpg b/carrot.jpg',
            'index f9c2f2c..0000000 100644',
            '--- a/carrot.jpg',
            '+++ /dev/null',
            'Binary files differ',
          ],
          content: [{skip: 66}],
          binary: true,
        };
        mockFile1.type = 'image/jpeg-evil';

        function rendered() {
          // Recognizes that it should be an image diff.
          assert.isTrue(element.isImageDiff);
          assert.instanceOf(
              element.$.diffBuilder._builder, GrDiffBuilderImage);
          const leftImage = element.$.diffTable.querySelector('td.left img');
          assert.isNotOk(leftImage);
          done();
          element.removeEventListener('render', rendered);
        }
        element.addEventListener('render', rendered);

        element.baseImage = mockFile1;
        element.diff = mockDiff;
      });
    });

    test('_handleTap lineNum', done => {
      const addDraftStub = sandbox.stub(element, 'addDraftAtLine');
      const el = document.createElement('div');
      el.className = 'lineNum';
      el.addEventListener('click', e => {
        element._handleTap(e);
        assert.isTrue(addDraftStub.called);
        assert.equal(addDraftStub.lastCall.args[0], el);
        done();
      });
<<<<<<< HEAD
      el.click();
=======

      test('_prefsEqual', () => {
        element = fixture('basic');
        assert.isTrue(element._prefsEqual(null, null));
        assert.isTrue(element._prefsEqual({}, {}));
        assert.isTrue(element._prefsEqual({x: 1}, {x: 1}));
        assert.isTrue(
            element._prefsEqual({x: 1, abc: 'def'}, {x: 1, abc: 'def'}));
        const somePref = {abc: 'def', p: true};
        assert.isTrue(element._prefsEqual(somePref, somePref));

        assert.isFalse(element._prefsEqual({}, null));
        assert.isFalse(element._prefsEqual(null, {}));
        assert.isFalse(element._prefsEqual({x: 1}, {x: 2}));
        assert.isFalse(element._prefsEqual({x: 1, y: 'abc'}, {x: 1, y: 'abcd'}));
        assert.isFalse(element._prefsEqual({x: 1, y: 'abc'}, {x: 1}));
        assert.isFalse(element._prefsEqual({x: 1}, {x: 1, y: 'abc'}));
      });
>>>>>>> 92fc90ca
    });

    test('_handleTap context', done => {
      const showContextStub =
          sandbox.stub(element.$.diffBuilder, 'showContext');
      const el = document.createElement('div');
      el.className = 'showContext';
      el.addEventListener('click', e => {
        element._handleTap(e);
        assert.isTrue(showContextStub.called);
        done();
      });
      el.click();
    });

    test('_handleTap content', done => {
      const content = document.createElement('div');
      const lineEl = document.createElement('div');

      const selectStub = sandbox.stub(element, '_selectLine');
      sandbox.stub(element.$.diffBuilder, 'getLineElByChild', () => lineEl);

      content.className = 'content';
      content.addEventListener('click', e => {
        element._handleTap(e);
        assert.isTrue(selectStub.called);
        assert.equal(selectStub.lastCall.args[0], lineEl);
        done();
      });
      content.click();
    });

    suite('getCursorStops', () => {
      const setupDiff = function() {
        element.diff = getMockDiffResponse();
        element.prefs = {
          context: 10,
          tab_size: 8,
          font_size: 12,
          line_length: 100,
          cursor_blink_rate: 0,
          line_wrapping: false,
          intraline_difference: true,
          show_line_endings: true,
          show_tabs: true,
          show_whitespace_errors: true,
          syntax_highlighting: true,
          auto_hide_diff_table_header: true,
          theme: 'DEFAULT',
          ignore_whitespace: 'IGNORE_NONE',
        };

        element._renderDiffTable();
        flushAsynchronousOperations();
      };

      test('getCursorStops returns [] when hidden and noAutoRender', () => {
        element.noAutoRender = true;
        setupDiff();
        element.hidden = true;
        assert.equal(element.getCursorStops().length, 0);
      });

      test('getCursorStops', () => {
        setupDiff();
        const ROWS = 48;
        const FILE_ROW = 1;
        assert.equal(element.getCursorStops().length, ROWS + FILE_ROW);
      });
    });

    test('adds .hiddenscroll', () => {
      _setHiddenScroll(true);
      element.displayLine = true;
      assert.include(element.shadowRoot
          .querySelector('.diffContainer').className, 'hiddenscroll');
    });
  });

  suite('logged in', () => {
    let fakeLineEl;
    setup(() => {
      element = fixture('basic');
      element.loggedIn = true;
      element.patchRange = {};

      fakeLineEl = {
        getAttribute: sandbox.stub().returns(42),
        classList: {
          contains: sandbox.stub().returns(true),
        },
      };
    });

    test('addDraftAtLine', () => {
      sandbox.stub(element, '_selectLine');
      sandbox.stub(element, '_createComment');
      element.addDraftAtLine(fakeLineEl);
      assert.isTrue(element._createComment
          .calledWithExactly(fakeLineEl, 42));
    });

    test('addDraftAtLine on an edit', () => {
      element.patchRange.basePatchNum = element.EDIT_NAME;
      sandbox.stub(element, '_selectLine');
      sandbox.stub(element, '_createComment');
      const alertSpy = sandbox.spy();
      element.addEventListener('show-alert', alertSpy);
      element.addDraftAtLine(fakeLineEl);
      assert.isTrue(alertSpy.called);
      assert.isFalse(element._createComment.called);
    });

    test('addDraftAtLine on an edit base', () => {
      element.patchRange.patchNum = element.EDIT_NAME;
      element.patchRange.basePatchNum = element.PARENT_NAME;
      sandbox.stub(element, '_selectLine');
      sandbox.stub(element, '_createComment');
      const alertSpy = sandbox.spy();
      element.addEventListener('show-alert', alertSpy);
      element.addDraftAtLine(fakeLineEl);
      assert.isTrue(alertSpy.called);
      assert.isFalse(element._createComment.called);
    });

    suite('change in preferences', () => {
      setup(() => {
        element.diff = {
          meta_a: {name: 'carrot.jpg', content_type: 'image/jpeg', lines: 66},
          meta_b: {name: 'carrot.jpg', content_type: 'image/jpeg',
            lines: 560},
          diff_header: [],
          intraline_status: 'OK',
          change_type: 'MODIFIED',
          content: [{skip: 66}],
        };
        element.flushDebouncer('renderDiffTable');
      });

      test('change in preferences re-renders diff', () => {
        sandbox.stub(element, '_renderDiffTable');
        element.prefs = Object.assign(
            {}, MINIMAL_PREFS, {time_format: 'HHMM_12'});
        element.flushDebouncer('renderDiffTable');
        assert.isTrue(element._renderDiffTable.called);
      });

      test('change in preferences does not re-renders diff with ' +
          'noRenderOnPrefsChange', () => {
        sandbox.stub(element, '_renderDiffTable');
        element.noRenderOnPrefsChange = true;
        element.prefs = Object.assign(
            {}, MINIMAL_PREFS, {time_format: 'HHMM_12'});
        element.flushDebouncer('renderDiffTable');
        assert.isFalse(element._renderDiffTable.called);
      });
    });
  });

  suite('diff header', () => {
    setup(() => {
      element = fixture('basic');
      element.diff = {
        meta_a: {name: 'carrot.jpg', content_type: 'image/jpeg', lines: 66},
        meta_b: {name: 'carrot.jpg', content_type: 'image/jpeg',
          lines: 560},
        diff_header: [],
        intraline_status: 'OK',
        change_type: 'MODIFIED',
        content: [{skip: 66}],
      };
    });

    test('hidden', () => {
      assert.equal(element._diffHeaderItems.length, 0);
      element.push('diff.diff_header', 'diff --git a/test.jpg b/test.jpg');
      assert.equal(element._diffHeaderItems.length, 0);
      element.push('diff.diff_header', 'index 2adc47d..f9c2f2c 100644');
      assert.equal(element._diffHeaderItems.length, 0);
      element.push('diff.diff_header', '--- a/test.jpg');
      assert.equal(element._diffHeaderItems.length, 0);
      element.push('diff.diff_header', '+++ b/test.jpg');
      assert.equal(element._diffHeaderItems.length, 0);
      element.push('diff.diff_header', 'test');
      assert.equal(element._diffHeaderItems.length, 1);
      flushAsynchronousOperations();

      assert.equal(element.$.diffHeader.textContent.trim(), 'test');
    });

    test('binary files', () => {
      element.diff.binary = true;
      assert.equal(element._diffHeaderItems.length, 0);
      element.push('diff.diff_header', 'diff --git a/test.jpg b/test.jpg');
      assert.equal(element._diffHeaderItems.length, 0);
      element.push('diff.diff_header', 'test');
      assert.equal(element._diffHeaderItems.length, 1);
      element.push('diff.diff_header', 'Binary files differ');
      assert.equal(element._diffHeaderItems.length, 1);
    });
  });

  suite('safety and bypass', () => {
    let renderStub;

    setup(() => {
      element = fixture('basic');
      renderStub = sandbox.stub(element.$.diffBuilder, 'render',
          () => {
            element.$.diffBuilder.dispatchEvent(
                new CustomEvent('render', {bubbles: true, composed: true}));
            return Promise.resolve({});
          });
      sandbox.stub(element, 'getDiffLength').returns(10000);
      element.diff = getMockDiffResponse();
      element.noRenderOnPrefsChange = true;
    });

    test('large render w/ context = 10', done => {
      element.prefs = Object.assign({}, MINIMAL_PREFS, {context: 10});
      function rendered() {
        assert.isTrue(renderStub.called);
        assert.isFalse(element._showWarning);
        done();
        element.removeEventListener('render', rendered);
      }
      element.addEventListener('render', rendered);
      element._renderDiffTable();
    });

    test('large render w/ whole file and bypass', done => {
      element.prefs = Object.assign({}, MINIMAL_PREFS, {context: -1});
      element._safetyBypass = 10;
      function rendered() {
        assert.isTrue(renderStub.called);
        assert.isFalse(element._showWarning);
        done();
        element.removeEventListener('render', rendered);
      }
      element.addEventListener('render', rendered);
      element._renderDiffTable();
    });

    test('large render w/ whole file and no bypass', done => {
      element.prefs = Object.assign({}, MINIMAL_PREFS, {context: -1});
      function rendered() {
        assert.isFalse(renderStub.called);
        assert.isTrue(element._showWarning);
        done();
        element.removeEventListener('render', rendered);
      }
      element.addEventListener('render', rendered);
      element._renderDiffTable();
    });
  });

  suite('blame', () => {
    setup(() => {
      element = fixture('basic');
    });

    test('unsetting', () => {
      element.blame = [];
      const setBlameSpy = sandbox.spy(element.$.diffBuilder, 'setBlame');
      element.classList.add('showBlame');
      element.blame = null;
      assert.isTrue(setBlameSpy.calledWithExactly(null));
      assert.isFalse(element.classList.contains('showBlame'));
    });

    test('setting', () => {
      const mockBlame = [{id: 'commit id', ranges: [{start: 1, end: 2}]}];
      element.blame = mockBlame;
      assert.isTrue(element.classList.contains('showBlame'));
    });
  });

  suite('trailing newline warnings', () => {
    const NO_NEWLINE_BASE = 'No newline at end of base file.';
    const NO_NEWLINE_REVISION = 'No newline at end of revision file.';

    const getWarning = element =>
      element.shadowRoot.querySelector('.newlineWarning').textContent;

    setup(() => {
      element = fixture('basic');
      element.showNewlineWarningLeft = false;
      element.showNewlineWarningRight = false;
    });

    test('shows combined warning if both sides set to warn', () => {
      element.showNewlineWarningLeft = true;
      element.showNewlineWarningRight = true;
      assert.include(getWarning(element),
          NO_NEWLINE_BASE + ' \u2014 ' + NO_NEWLINE_REVISION);// \u2014 - '—'
    });

    suite('showNewlineWarningLeft', () => {
      test('show warning if true', () => {
        element.showNewlineWarningLeft = true;
        assert.include(getWarning(element), NO_NEWLINE_BASE);
      });

      test('hide warning if false', () => {
        element.showNewlineWarningLeft = false;
        assert.notInclude(getWarning(element), NO_NEWLINE_BASE);
      });

      test('hide warning if undefined', () => {
        element.showNewlineWarningLeft = undefined;
        assert.notInclude(getWarning(element), NO_NEWLINE_BASE);
      });
    });

    suite('showNewlineWarningRight', () => {
      test('show warning if true', () => {
        element.showNewlineWarningRight = true;
        assert.include(getWarning(element), NO_NEWLINE_REVISION);
      });

      test('hide warning if false', () => {
        element.showNewlineWarningRight = false;
        assert.notInclude(getWarning(element), NO_NEWLINE_REVISION);
      });

      test('hide warning if undefined', () => {
        element.showNewlineWarningRight = undefined;
        assert.notInclude(getWarning(element), NO_NEWLINE_REVISION);
      });
    });

    test('_computeNewlineWarningClass', () => {
      const hidden = 'newlineWarning hidden';
      const shown = 'newlineWarning';
      assert.equal(element._computeNewlineWarningClass(null, true), hidden);
      assert.equal(element._computeNewlineWarningClass('foo', true), hidden);
      assert.equal(element._computeNewlineWarningClass(null, false), hidden);
      assert.equal(element._computeNewlineWarningClass('foo', false), shown);
    });
  });

  suite('key locations', () => {
    let renderStub;

    setup(() => {
      element = fixture('basic');
      element.prefs = {};
      renderStub = sandbox.stub(element.$.diffBuilder, 'render')
          .returns(new Promise(() => {}));
    });

    test('lineOfInterest is a key location', () => {
      element.lineOfInterest = {number: 789, leftSide: true};
      element._renderDiffTable();
      assert.isTrue(renderStub.called);
      assert.deepEqual(renderStub.lastCall.args[0], {
        left: {789: true},
        right: {},
      });
    });

    test('line comments are key locations', () => {
      const threadEl = document.createElement('div');
      threadEl.className = 'comment-thread';
      threadEl.setAttribute('comment-side', 'right');
      threadEl.setAttribute('line-num', 3);
      dom(element).appendChild(threadEl);
      flush();

      element._renderDiffTable();
      assert.isTrue(renderStub.called);
      assert.deepEqual(renderStub.lastCall.args[0], {
        left: {},
        right: {3: true},
      });
    });

    test('file comments are key locations', () => {
      const threadEl = document.createElement('div');
      threadEl.className = 'comment-thread';
      threadEl.setAttribute('comment-side', 'left');
      dom(element).appendChild(threadEl);
      flush();

      element._renderDiffTable();
      assert.isTrue(renderStub.called);
      assert.deepEqual(renderStub.lastCall.args[0], {
        left: {FILE: true},
        right: {},
      });
    });
  });
  const setupSampleDiff = function(params) {
    const {ignore_whitespace, content} = params;
    element = fixture('basic');
    element.prefs = {
      ignore_whitespace: ignore_whitespace || 'IGNORE_ALL',
      auto_hide_diff_table_header: true,
      context: 10,
      cursor_blink_rate: 0,
      font_size: 12,
      intraline_difference: true,
      line_length: 100,
      line_wrapping: false,
      show_line_endings: true,
      show_tabs: true,
      show_whitespace_errors: true,
      syntax_highlighting: true,
      tab_size: 8,
      theme: 'DEFAULT',
    };
    element.diff = {
      intraline_status: 'OK',
      change_type: 'MODIFIED',
      diff_header: [
        'diff --git a/carrot.js b/carrot.js',
        'index 2adc47d..f9c2f2c 100644',
        '--- a/carrot.js',
        '+++ b/carrot.jjs',
        'file differ',
      ],
      content,
      binary: false,
    };
    element._renderDiffTable();
    flushAsynchronousOperations();
  };

  test('clear diff table content as soon as diff changes', () => {
    const content = [{
      a: ['all work and no play make andybons a dull boy'],
    }, {
      b: [
        'Non eram nescius, Brute, cum, quae summis ingeniis ',
      ],
    }];
    function assertDiffTableWithContent() {
      assert.isTrue(element.$.diffTable.innerText.includes(content[0].a));
    }
    setupSampleDiff({content});
    assertDiffTableWithContent();
    const diffCopy = Object.assign({}, element.diff);
    element.diff = diffCopy;
    // immediatelly cleaned up
    assert.equal(element.$.diffTable.innerHTML, '');
    element._renderDiffTable();
    flushAsynchronousOperations();
    // rendered again
    assertDiffTableWithContent();
  });

  suite('selection test', () => {
    test('user-select set correctly on side-by-side view', () => {
      const content = [{
        a: ['all work and no play make andybons a dull boy'],
        b: ['elgoog elgoog elgoog'],
      }, {
        ab: [
          'Non eram nescius, Brute, cum, quae summis ingeniis ',
          'exquisitaque doctrina philosophi Graeco sermone tractavissent',
        ],
      }];
      setupSampleDiff({content});
      flushAsynchronousOperations();
      const diffLine = element.shadowRoot.querySelectorAll('.contentText')[2];
      assert.equal(getComputedStyle(diffLine).userSelect, 'none');
      // click to mark it as selected
      MockInteractions.tap(diffLine);
      assert.equal(getComputedStyle(diffLine).userSelect, 'text');
    });

    test('user-select set correctly on unified view', () => {
      const content = [{
        a: ['all work and no play make andybons a dull boy'],
        b: ['elgoog elgoog elgoog'],
      }, {
        ab: [
          'Non eram nescius, Brute, cum, quae summis ingeniis ',
          'exquisitaque doctrina philosophi Graeco sermone tractavissent',
        ],
      }];
      setupSampleDiff({content});
      element.viewMode = 'UNIFIED_DIFF';
      flushAsynchronousOperations();
      const diffLine = element.shadowRoot.querySelectorAll('.contentText')[2];
      assert.equal(getComputedStyle(diffLine).userSelect, 'none');
      MockInteractions.tap(diffLine);
      assert.equal(getComputedStyle(diffLine).userSelect, 'text');
    });
  });

  suite('whitespace changes only message', () => {
    test('show the message if ignore_whitespace is criteria matches', () => {
      setupSampleDiff({content: [{skip: 100}]});
      assert.isTrue(element.showNoChangeMessage(
          /* loading= */ false,
          element.prefs,
          element._diffLength
      ));
    });

    test('do not show the message if still loading', () => {
      setupSampleDiff({content: [{skip: 100}]});
      assert.isFalse(element.showNoChangeMessage(
          /* loading= */ true,
          element.prefs,
          element._diffLength
      ));
    });

    test('do not show the message if contains valid changes', () => {
      const content = [{
        a: ['all work and no play make andybons a dull boy'],
        b: ['elgoog elgoog elgoog'],
      }, {
        ab: [
          'Non eram nescius, Brute, cum, quae summis ingeniis ',
          'exquisitaque doctrina philosophi Graeco sermone tractavissent',
        ],
      }];
      setupSampleDiff({content});
      assert.equal(element._diffLength, 3);
      assert.isFalse(element.showNoChangeMessage(
          /* loading= */ false,
          element.prefs,
          element._diffLength
      ));
    });

    test('do not show message if ignore whitespace is disabled', () => {
      const content = [{
        a: ['all work and no play make andybons a dull boy'],
        b: ['elgoog elgoog elgoog'],
      }, {
        ab: [
          'Non eram nescius, Brute, cum, quae summis ingeniis ',
          'exquisitaque doctrina philosophi Graeco sermone tractavissent',
        ],
      }];
      setupSampleDiff({ignore_whitespace: 'IGNORE_NONE', content});
      assert.isFalse(element.showNoChangeMessage(
          /* loading= */ false,
          element.prefs,
          element._diffLength
      ));
    });
  });

  test('getDiffLength', () => {
    const diff = getMockDiffResponse();
    assert.equal(element.getDiffLength(diff), 52);
  });

  test('`render` event has contentRendered field in detail', done => {
    element = fixture('basic');
    element.prefs = {};
    sandbox.stub(element.$.diffBuilder, 'render')
        .returns(Promise.resolve());
    element.addEventListener('render', event => {
      assert.isTrue(event.detail.contentRendered);
      done();
    });
    element._renderDiffTable();
  });
});

a11ySuite('basic');
</script><|MERGE_RESOLUTION|>--- conflicted
+++ resolved
@@ -340,59 +340,7 @@
           });
         };
 
-<<<<<<< HEAD
         element.addEventListener('render', rendered);
-=======
-      suite('change in preferences', () => {
-        setup(() => {
-          element.diff = {
-            meta_a: {name: 'carrot.jpg', content_type: 'image/jpeg', lines: 66},
-            meta_b: {name: 'carrot.jpg', content_type: 'image/jpeg',
-              lines: 560},
-            diff_header: [],
-            intraline_status: 'OK',
-            change_type: 'MODIFIED',
-            content: [{skip: 66}],
-          };
-          element.flushDebouncer('renderDiffTable');
-        });
-
-        test('change in preferences re-renders diff', () => {
-          sandbox.stub(element, '_renderDiffTable');
-          element.prefs = Object.assign(
-              {}, MINIMAL_PREFS, {time_format: 'HHMM_12'});
-          element.flushDebouncer('renderDiffTable');
-          assert.isTrue(element._renderDiffTable.called);
-        });
-
-        test('adding/removing property in preferences re-renders diff', () => {
-          const stub = sandbox.stub(element, '_renderDiffTable');
-          const newPrefs1 = Object.assign({}, MINIMAL_PREFS,
-              {line_wrapping: true});
-          element.prefs = newPrefs1;
-          element.flushDebouncer('renderDiffTable');
-          assert.isTrue(element._renderDiffTable.called);
-          stub.reset();
-
-          const newPrefs2 = Object.assign({}, newPrefs1);
-          delete newPrefs2.line_wrapping;
-          element.prefs = newPrefs2;
-          element.flushDebouncer('renderDiffTable');
-          assert.isTrue(element._renderDiffTable.called);
-        });
-
-        test('change in preferences does not re-renders diff with ' +
-            'noRenderOnPrefsChange', () => {
-          sandbox.stub(element, '_renderDiffTable');
-          element.noRenderOnPrefsChange = true;
-          element.prefs = Object.assign(
-              {}, MINIMAL_PREFS, {time_format: 'HHMM_12'});
-          element.flushDebouncer('renderDiffTable');
-          assert.isFalse(element._renderDiffTable.called);
-        });
-      });
-    });
->>>>>>> 92fc90ca
 
         element.baseImage = mockFile1;
         element.revisionImage = mockFile2;
@@ -614,28 +562,7 @@
         assert.equal(addDraftStub.lastCall.args[0], el);
         done();
       });
-<<<<<<< HEAD
       el.click();
-=======
-
-      test('_prefsEqual', () => {
-        element = fixture('basic');
-        assert.isTrue(element._prefsEqual(null, null));
-        assert.isTrue(element._prefsEqual({}, {}));
-        assert.isTrue(element._prefsEqual({x: 1}, {x: 1}));
-        assert.isTrue(
-            element._prefsEqual({x: 1, abc: 'def'}, {x: 1, abc: 'def'}));
-        const somePref = {abc: 'def', p: true};
-        assert.isTrue(element._prefsEqual(somePref, somePref));
-
-        assert.isFalse(element._prefsEqual({}, null));
-        assert.isFalse(element._prefsEqual(null, {}));
-        assert.isFalse(element._prefsEqual({x: 1}, {x: 2}));
-        assert.isFalse(element._prefsEqual({x: 1, y: 'abc'}, {x: 1, y: 'abcd'}));
-        assert.isFalse(element._prefsEqual({x: 1, y: 'abc'}, {x: 1}));
-        assert.isFalse(element._prefsEqual({x: 1}, {x: 1, y: 'abc'}));
-      });
->>>>>>> 92fc90ca
     });
 
     test('_handleTap context', done => {
@@ -783,6 +710,22 @@
         assert.isTrue(element._renderDiffTable.called);
       });
 
+      test('adding/removing property in preferences re-renders diff', () => {
+        const stub = sandbox.stub(element, '_renderDiffTable');
+        const newPrefs1 = Object.assign({}, MINIMAL_PREFS,
+            {line_wrapping: true});
+        element.prefs = newPrefs1;
+        element.flushDebouncer('renderDiffTable');
+        assert.isTrue(element._renderDiffTable.called);
+        stub.reset();
+
+        const newPrefs2 = Object.assign({}, newPrefs1);
+        delete newPrefs2.line_wrapping;
+        element.prefs = newPrefs2;
+        element.flushDebouncer('renderDiffTable');
+        assert.isTrue(element._renderDiffTable.called);
+      });
+
       test('change in preferences does not re-renders diff with ' +
           'noRenderOnPrefsChange', () => {
         sandbox.stub(element, '_renderDiffTable');
@@ -974,6 +917,24 @@
       assert.equal(element._computeNewlineWarningClass('foo', true), hidden);
       assert.equal(element._computeNewlineWarningClass(null, false), hidden);
       assert.equal(element._computeNewlineWarningClass('foo', false), shown);
+    });
+
+    test('_prefsEqual', () => {
+      element = fixture('basic');
+      assert.isTrue(element._prefsEqual(null, null));
+      assert.isTrue(element._prefsEqual({}, {}));
+      assert.isTrue(element._prefsEqual({x: 1}, {x: 1}));
+      assert.isTrue(
+          element._prefsEqual({x: 1, abc: 'def'}, {x: 1, abc: 'def'}));
+      const somePref = {abc: 'def', p: true};
+      assert.isTrue(element._prefsEqual(somePref, somePref));
+
+      assert.isFalse(element._prefsEqual({}, null));
+      assert.isFalse(element._prefsEqual(null, {}));
+      assert.isFalse(element._prefsEqual({x: 1}, {x: 2}));
+      assert.isFalse(element._prefsEqual({x: 1, y: 'abc'}, {x: 1, y: 'abcd'}));
+      assert.isFalse(element._prefsEqual({x: 1, y: 'abc'}, {x: 1}));
+      assert.isFalse(element._prefsEqual({x: 1}, {x: 1, y: 'abc'}));
     });
   });
 
