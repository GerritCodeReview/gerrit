/**
 * @license
 * Copyright (C) 2017 The Android Open Source Project
 *
 * Licensed under the Apache License, Version 2.0 (the "License");
 * you may not use this file except in compliance with the License.
 * You may obtain a copy of the License at
 *
 * http://www.apache.org/licenses/LICENSE-2.0
 *
 * Unless required by applicable law or agreed to in writing, software
 * distributed under the License is distributed on an "AS IS" BASIS,
 * WITHOUT WARRANTIES OR CONDITIONS OF ANY KIND, either express or implied.
 * See the License for the specific language governing permissions and
 * limitations under the License.
 */
import '../../plugins/gr-endpoint-decorator/gr-endpoint-decorator';
import '../../plugins/gr-endpoint-param/gr-endpoint-param';
import '../../shared/gr-button/gr-button';
import '../../shared/gr-editable-label/gr-editable-label';
import '../gr-default-editor/gr-default-editor';
import '../../../styles/shared-styles';
import {PolymerElement} from '@polymer/polymer/polymer-element';
import {htmlTemplate} from './gr-editor-view_html';
import {KeyboardShortcutMixin} from '../../../mixins/keyboard-shortcut-mixin/keyboard-shortcut-mixin';
import {
  GerritNav,
  GenerateUrlEditViewParameters,
} from '../../core/gr-navigation/gr-navigation';
import {computeTruncatedPath} from '../../../utils/path-list-util';
import {customElement, property} from '@polymer/decorators';
import {
  ChangeInfo,
  PatchSetNum,
  EditPreferencesInfo,
  Base64FileContent,
  NumericChangeId,
  EditPatchSetNum,
} from '../../../types/common';
import {HttpMethod, NotifyType} from '../../../constants/constants';
<<<<<<< HEAD
import {fireAlert, fireTitleChange} from '../../../utils/event-util';
import {appContext} from '../../../services/app-context';
import {ErrorCallback} from '../../../api/rest';
import {assertIsDefined} from '../../../utils/common-util';
import {debounce, DelayedTask} from '../../../utils/async-util';
=======
>>>>>>> 3dc60e61
import {changeIsMerged, changeIsAbandoned} from '../../../utils/change-util';

const RESTORED_MESSAGE = 'Content restored from a previous edit.';
const SAVING_MESSAGE = 'Saving changes...';
const SAVED_MESSAGE = 'All changes saved';
const SAVE_FAILED_MSG = 'Failed to save changes';
const PUBLISHING_EDIT_MSG = 'Publishing edit...';
const PUBLISH_FAILED_MSG = 'Failed to publish edit';

const STORAGE_DEBOUNCE_INTERVAL_MS = 100;

@customElement('gr-editor-view')
export class GrEditorView extends KeyboardShortcutMixin(PolymerElement) {
  static get template() {
    return htmlTemplate;
  }

  /**
   * Fired when the title of the page should change.
   *
   * @event title-change
   */

  /**
   * Fired to notify the user of
   *
   * @event show-alert
   */

  @property({type: Object, observer: '_paramsChanged'})
  params?: GenerateUrlEditViewParameters;

  @property({type: Object, observer: '_editChange'})
  _change?: ChangeInfo | null;

  @property({type: Number})
  _changeNum?: NumericChangeId;

  @property({type: String})
  _patchNum?: PatchSetNum;

  @property({type: String})
  _path?: string;

  @property({type: String})
  _type?: string;

  @property({type: String})
  _content?: string;

  @property({type: String})
  _newContent?: string;

  @property({type: Boolean})
  _saving = false;

  @property({type: Boolean})
  _successfulSave = false;

  @property({
    type: Boolean,
    computed: '_computeSaveDisabled(_content, _newContent, _saving)',
  })
  _saveDisabled = true;

  @property({type: Object})
  _prefs?: EditPreferencesInfo;

  @property({type: Number})
  _lineNum?: number;

  private readonly restApiService = appContext.restApiService;

  private readonly storage = appContext.storageService;

  private storeTask?: DelayedTask;

  reporting = appContext.reportingService;

  get keyBindings() {
    return {
      'ctrl+s meta+s': '_handleSaveShortcut',
    };
  }

  constructor() {
    super();
    this.addEventListener('content-change', e => {
      this._handleContentChange(e as CustomEvent<{value: string}>);
    });
  }

  /** @override */
  connectedCallback() {
    super.connectedCallback();
    this._getEditPrefs().then(prefs => {
      this._prefs = prefs;
    });
  }

  /** @override */
  disconnectedCallback() {
    this.storeTask?.cancel();
    super.disconnectedCallback();
  }

  get storageKey() {
    return `c${this._changeNum}_ps${this._patchNum}_${this._path}`;
  }

  _getLoggedIn() {
    return this.restApiService.getLoggedIn();
  }

  _getEditPrefs() {
    return this.restApiService.getEditPreferences();
  }

  _paramsChanged(value: GenerateUrlEditViewParameters) {
    if (value.view !== GerritNav.View.EDIT) {
      return;
    }

    this._changeNum = value.changeNum;
    this._path = value.path;
    this._patchNum = value.patchNum || (EditPatchSetNum as PatchSetNum);
    this._lineNum =
      typeof value.lineNum === 'string' ? Number(value.lineNum) : value.lineNum;

    // NOTE: This may be called before attachment (e.g. while parentElement is
    // null). Fire title-change in an async so that, if attachment to the DOM
    // has been queued, the event can bubble up to the handler in gr-app.
    setTimeout(() => {
      const title = `Editing ${computeTruncatedPath(value.path)}`;
      fireTitleChange(this, title);
    });

    const promises = [];

    promises.push(this._getChangeDetail(this._changeNum));
    promises.push(
      this._getFileData(this._changeNum, this._path, this._patchNum)
    );
    return Promise.all(promises);
  }

  _getChangeDetail(changeNum: NumericChangeId) {
    return this.restApiService.getDiffChangeDetail(changeNum).then(change => {
      this._change = change;
    });
  }

  _editChange(value?: ChangeInfo | null) {
    if (!changeIsMerged(value) && !changeIsAbandoned(value)) return;
    if (!value) return;
<<<<<<< HEAD
    fireAlert(
      this,
      'Change edits cannot be created if change is merged or abandoned. Redirected to non edit mode.'
=======
    const message =
      'Change edits cannot be created if change is merged or abandoned. Redirected to non edit mode.';
    this.dispatchEvent(
      new CustomEvent('show-alert', {
        detail: {message},
        bubbles: true,
        composed: true,
      })
>>>>>>> 3dc60e61
    );
    GerritNav.navigateToChange(value);
  }

  _handlePathChanged(e: CustomEvent<string>) {
    // TODO(TS) could be cleaned up, it was added for type requirements
    if (this._changeNum === undefined || !this._path) {
      return Promise.reject(new Error('changeNum or path undefined'));
    }
    const path = e.detail;
    if (path === this._path) {
      return Promise.resolve();
    }
    return this.restApiService
      .renameFileInChangeEdit(this._changeNum, this._path, path)
      .then(res => {
        if (!res || !res.ok) {
          return;
        }

        this._successfulSave = true;
        this._viewEditInChangeView();
      });
  }

  _viewEditInChangeView() {
<<<<<<< HEAD
    const patch = this._successfulSave
      ? (EditPatchSetNum as PatchSetNum)
      : this._patchNum;
    if (this._change && patch)
      GerritNav.navigateToChange(
        this._change,
        patch,
        undefined,
        patch !== EditPatchSetNum
      );
=======
    if (this._change)
      GerritNav.navigateToChange(this._change, undefined, undefined, true);
>>>>>>> 3dc60e61
  }

  _getFileData(
    changeNum: NumericChangeId,
    path: string,
    patchNum?: PatchSetNum
  ) {
    if (patchNum === undefined) {
      return Promise.reject(new Error('patchNum undefined'));
    }
    const storedContent = this.storage.getEditableContentItem(this.storageKey);

    return this.restApiService
      .getFileContent(changeNum, path, patchNum)
      .then(res => {
        const content = (res && (res as Base64FileContent).content) || '';
        if (
          storedContent &&
          storedContent.message &&
          storedContent.message !== content
        ) {
          fireAlert(this, RESTORED_MESSAGE);

          this._newContent = storedContent.message;
        } else {
          this._newContent = content;
        }
        this._content = content;

        // A non-ok response may result if the file does not yet exist.
        // The `type` field of the response is only valid when the file
        // already exists.
        if (res && res.ok && res.type) {
          this._type = res.type;
        } else {
          this._type = '';
        }
      });
  }

  _saveEdit() {
    if (this._changeNum === undefined || !this._path) {
      return Promise.reject(new Error('changeNum or path undefined'));
    }
    this._saving = true;
    this._showAlert(SAVING_MESSAGE);
    this.storage.eraseEditableContentItem(this.storageKey);
    if (!this._newContent)
      return Promise.reject(new Error('new content undefined'));
    return this.restApiService
      .saveChangeEdit(this._changeNum, this._path, this._newContent)
      .then(res => {
        this._saving = false;
        this._showAlert(res.ok ? SAVED_MESSAGE : SAVE_FAILED_MSG);
        if (!res.ok) {
          return res;
        }

        this._content = this._newContent;
        this._successfulSave = true;
        return res;
      });
  }

  _showAlert(message: string) {
    fireAlert(this, message);
  }

  _computeSaveDisabled(
    content?: string,
    newContent?: string,
    saving?: boolean
  ) {
    // Polymer 2: check for undefined
    if ([content, newContent, saving].includes(undefined)) {
      return true;
    }

    if (saving) {
      return true;
    }
    return content === newContent;
  }

  _handleCloseTap() {
    // TODO(kaspern): Add a confirm dialog if there are unsaved changes.
    this._viewEditInChangeView();
  }

  _handleSaveTap() {
    this._saveEdit().then(res => {
      if (res.ok) this._viewEditInChangeView();
    });
  }

  _handlePublishTap() {
    assertIsDefined(this._changeNum, '_changeNum');

    const changeNum = this._changeNum;
    this._saveEdit().then(() => {
      const handleError: ErrorCallback = response => {
        this._showAlert(PUBLISH_FAILED_MSG);
        this.reporting.error(new Error(response?.statusText));
      };

      this._showAlert(PUBLISHING_EDIT_MSG);

      this.restApiService
        .executeChangeAction(
          changeNum,
          HttpMethod.POST,
          '/edit:publish',
          undefined,
          {notify: NotifyType.NONE},
          handleError
        )
        .then(() => {
          assertIsDefined(this._change, '_change');
          GerritNav.navigateToChange(this._change);
        });
    });
  }

  _handleContentChange(e: CustomEvent<{value: string}>) {
    this.storeTask = debounce(
      this.storeTask,
      () => {
        const content = e.detail.value;
        if (content) {
          this.set('_newContent', e.detail.value);
          this.storage.setEditableContentItem(this.storageKey, content);
        } else {
          this.storage.eraseEditableContentItem(this.storageKey);
        }
      },
      STORAGE_DEBOUNCE_INTERVAL_MS
    );
  }

  _handleSaveShortcut(e: KeyboardEvent) {
    e.preventDefault();
    if (!this._saveDisabled) {
      this._saveEdit();
    }
  }
}

declare global {
  interface HTMLElementTagNameMap {
    'gr-editor-view': GrEditorView;
  }
}<|MERGE_RESOLUTION|>--- conflicted
+++ resolved
@@ -38,14 +38,11 @@
   EditPatchSetNum,
 } from '../../../types/common';
 import {HttpMethod, NotifyType} from '../../../constants/constants';
-<<<<<<< HEAD
 import {fireAlert, fireTitleChange} from '../../../utils/event-util';
 import {appContext} from '../../../services/app-context';
 import {ErrorCallback} from '../../../api/rest';
 import {assertIsDefined} from '../../../utils/common-util';
 import {debounce, DelayedTask} from '../../../utils/async-util';
-=======
->>>>>>> 3dc60e61
 import {changeIsMerged, changeIsAbandoned} from '../../../utils/change-util';
 
 const RESTORED_MESSAGE = 'Content restored from a previous edit.';
@@ -201,20 +198,9 @@
   _editChange(value?: ChangeInfo | null) {
     if (!changeIsMerged(value) && !changeIsAbandoned(value)) return;
     if (!value) return;
-<<<<<<< HEAD
     fireAlert(
       this,
       'Change edits cannot be created if change is merged or abandoned. Redirected to non edit mode.'
-=======
-    const message =
-      'Change edits cannot be created if change is merged or abandoned. Redirected to non edit mode.';
-    this.dispatchEvent(
-      new CustomEvent('show-alert', {
-        detail: {message},
-        bubbles: true,
-        composed: true,
-      })
->>>>>>> 3dc60e61
     );
     GerritNav.navigateToChange(value);
   }
@@ -241,21 +227,8 @@
   }
 
   _viewEditInChangeView() {
-<<<<<<< HEAD
-    const patch = this._successfulSave
-      ? (EditPatchSetNum as PatchSetNum)
-      : this._patchNum;
-    if (this._change && patch)
-      GerritNav.navigateToChange(
-        this._change,
-        patch,
-        undefined,
-        patch !== EditPatchSetNum
-      );
-=======
     if (this._change)
       GerritNav.navigateToChange(this._change, undefined, undefined, true);
->>>>>>> 3dc60e61
   }
 
   _getFileData(
