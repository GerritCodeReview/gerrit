/**
 * @license
 * Copyright (C) 2017 The Android Open Source Project
 *
 * Licensed under the Apache License, Version 2.0 (the "License");
 * you may not use this file except in compliance with the License.
 * You may obtain a copy of the License at
 *
 * http://www.apache.org/licenses/LICENSE-2.0
 *
 * Unless required by applicable law or agreed to in writing, software
 * distributed under the License is distributed on an "AS IS" BASIS,
 * WITHOUT WARRANTIES OR CONDITIONS OF ANY KIND, either express or implied.
 * See the License for the specific language governing permissions and
 * limitations under the License.
 */

import '../../../test/common-test-setup-karma.js';
import './gr-editor-view.js';
import {GerritNav} from '../../core/gr-navigation/gr-navigation.js';
import {HttpMethod} from '../../../constants/constants.js';
import {stubRestApi} from '../../../test/test-utils.js';
import {EditPatchSetNum} from '../../../types/common.js';

const basicFixture = fixtureFromElement('gr-editor-view');

suite('gr-editor-view tests', () => {
  let element;

  let savePathStub;
  let saveFileStub;
  let changeDetailStub;
  let navigateStub;
  const mockParams = {
    changeNum: '42',
    path: 'foo/bar.baz',
    patchNum: 'edit',
  };

  setup(() => {
    element = basicFixture.instantiate();
    savePathStub = stubRestApi('renameFileInChangeEdit');
    saveFileStub = stubRestApi('saveChangeEdit');
    changeDetailStub = stubRestApi(
        'getDiffChangeDetail');
    navigateStub = sinon.stub(element, '_viewEditInChangeView');
  });

  suite('_paramsChanged', () => {
    test('incorrect view returns immediately', () => {
      element._paramsChanged(
          {...mockParams, view: GerritNav.View.DIFF});
      assert.notOk(element._changeNum);
    });

    test('good params proceed', () => {
      changeDetailStub.returns(Promise.resolve({}));
      const fileStub = sinon.stub(element, '_getFileData').callsFake(() => {
        element._content = 'text';
        element._newContent = 'text';
        element._type = 'application/octet-stream';
      });

      const promises = element._paramsChanged(
          {...mockParams, view: GerritNav.View.EDIT});

      flush();
      assert.equal(element._changeNum, mockParams.changeNum);
      assert.equal(element._path, mockParams.path);
      assert.deepEqual(changeDetailStub.lastCall.args[0],
          mockParams.changeNum);
      assert.deepEqual(fileStub.lastCall.args,
          [mockParams.changeNum, mockParams.path, mockParams.patchNum]);

      return promises.then(() => {
        assert.equal(element._content, 'text');
        assert.equal(element._newContent, 'text');
        assert.equal(element._type, 'application/octet-stream');
      });
    });
  });

  test('edit file path', () => {
    element._changeNum = mockParams.changeNum;
    element._path = mockParams.path;
    savePathStub.onFirstCall().returns(Promise.resolve({}));
    savePathStub.onSecondCall().returns(Promise.resolve({ok: true}));

    // Calling with the same path should not navigate.
    return element._handlePathChanged({detail: mockParams.path}).then(() => {
      assert.isFalse(savePathStub.called);
      // !ok response
      element._handlePathChanged({detail: 'newPath'}).then(() => {
        assert.isTrue(savePathStub.called);
        assert.isFalse(navigateStub.called);
        // ok response
        element._handlePathChanged({detail: 'newPath'}).then(() => {
          assert.isTrue(navigateStub.called);
          assert.isTrue(element._successfulSave);
        });
      });
    });
  });

  test('reacts to content-change event', () => {
    const storeStub = sinon.spy(element.storage, 'setEditableContentItem');
    element._newContent = 'test';
    element.$.editorEndpoint.dispatchEvent(new CustomEvent('content-change', {
      bubbles: true, composed: true,
      detail: {value: 'new content value'},
    }));
    element.storeTask.flush();
    flush();

    assert.equal(element._newContent, 'new content value');
    assert.isTrue(storeStub.called);
    assert.equal(storeStub.lastCall.args[1], 'new content value');
  });

  suite('edit file content', () => {
    const originalText = 'file text';
    const newText = 'file text changed';

    setup(() => {
      element._changeNum = mockParams.changeNum;
      element._path = mockParams.path;
      element._content = originalText;
      element._newContent = originalText;
      flush();
    });

    test('initial load', () => {
      assert.equal(element.$.file.fileContent, originalText);
      assert.isTrue(element.$.save.hasAttribute('disabled'));
    });

    test('file modification and save, !ok response', () => {
      const saveSpy = sinon.spy(element, '_saveEdit');
      const eraseStub = sinon.stub(element.storage,
          'eraseEditableContentItem');
      const alertStub = sinon.stub(element, '_showAlert');
      saveFileStub.returns(Promise.resolve({ok: false}));
      element._newContent = newText;
      flush();

      assert.isFalse(element.$.save.hasAttribute('disabled'));
      assert.isFalse(element._saving);

      MockInteractions.tap(element.$.save);
      assert.isTrue(saveSpy.called);
      assert.equal(alertStub.lastCall.args[0], 'Saving changes...');
      assert.isTrue(element._saving);
      assert.isTrue(element.$.save.hasAttribute('disabled'));

      return saveSpy.lastCall.returnValue.then(() => {
        assert.isTrue(saveFileStub.called);
        assert.isTrue(eraseStub.called);
        assert.isFalse(element._saving);
        assert.equal(alertStub.lastCall.args[0], 'Failed to save changes');
        assert.deepEqual(saveFileStub.lastCall.args,
            [mockParams.changeNum, mockParams.path, newText]);
        assert.isFalse(navigateStub.called);
        assert.isFalse(element.$.save.hasAttribute('disabled'));
        assert.notEqual(element._content, element._newContent);
      });
    });

    test('file modification and save', () => {
      const saveSpy = sinon.spy(element, '_saveEdit');
      const alertStub = sinon.stub(element, '_showAlert');
      saveFileStub.returns(Promise.resolve({ok: true}));
      element._newContent = newText;
      flush();

      assert.isFalse(element._saving);
      assert.isFalse(element.$.save.hasAttribute('disabled'));

      MockInteractions.tap(element.$.save);
      assert.isTrue(saveSpy.called);
      assert.equal(alertStub.lastCall.args[0], 'Saving changes...');
      assert.isTrue(element._saving);
      assert.isTrue(element.$.save.hasAttribute('disabled'));

      return saveSpy.lastCall.returnValue.then(() => {
        assert.isTrue(saveFileStub.called);
        assert.isFalse(element._saving);
        assert.equal(alertStub.lastCall.args[0], 'All changes saved');
        assert.isTrue(element.$.save.hasAttribute('disabled'));
        assert.equal(element._content, element._newContent);
        assert.isTrue(element._successfulSave);
        assert.isTrue(navigateStub.called);
      });
    });

    test('file modification and publish', () => {
      const saveSpy = sinon.spy(element, '_saveEdit');
      const alertStub = sinon.stub(element, '_showAlert');
      const changeActionsStub =
        stubRestApi('executeChangeAction');
      saveFileStub.returns(Promise.resolve({ok: true}));
      element._newContent = newText;
      flush();

      assert.isFalse(element._saving);
      assert.isFalse(element.$.save.hasAttribute('disabled'));

      MockInteractions.tap(element.$.publish);
      assert.isTrue(saveSpy.called);
      assert.equal(alertStub.getCall(0).args[0], 'Saving changes...');
      assert.isTrue(element._saving);
      assert.isTrue(element.$.save.hasAttribute('disabled'));

      return saveSpy.lastCall.returnValue.then(() => {
        assert.isTrue(saveFileStub.called);
        assert.isFalse(element._saving);

        assert.equal(alertStub.getCall(1).args[0], 'All changes saved');
        assert.equal(alertStub.getCall(2).args[0], 'Publishing edit...');

        assert.isTrue(element.$.save.hasAttribute('disabled'));
        assert.equal(element._content, element._newContent);
        assert.isTrue(element._successfulSave);
        assert.isFalse(navigateStub.called);

        const args = changeActionsStub.lastCall.args;
        assert.equal(args[0], '42');
        assert.equal(args[1], HttpMethod.POST);
        assert.equal(args[2], '/edit:publish');
      });
    });

    test('file modification and close', () => {
      const closeSpy = sinon.spy(element, '_handleCloseTap');
      element._newContent = newText;
      flush();

      assert.isFalse(element.$.save.hasAttribute('disabled'));

      MockInteractions.tap(element.$.close);
      assert.isTrue(closeSpy.called);
      assert.isFalse(saveFileStub.called);
      assert.isTrue(navigateStub.called);
    });
  });

  suite('_getFileData', () => {
    setup(() => {
      element._newContent = 'initial';
      element._content = 'initial';
      element._type = 'initial';
      sinon.stub(element.storage, 'getEditableContentItem').returns(null);
    });

    test('res.ok', () => {
      stubRestApi('getFileContent')
          .returns(Promise.resolve({
            ok: true,
            type: 'text/javascript',
            content: 'new content',
          }));

      // Ensure no data is set with a bad response.
      return element._getFileData('1', 'test/path', 'edit').then(() => {
        assert.equal(element._newContent, 'new content');
        assert.equal(element._content, 'new content');
        assert.equal(element._type, 'text/javascript');
      });
    });

    test('!res.ok', () => {
      stubRestApi('getFileContent')
          .returns(Promise.resolve({}));

      // Ensure no data is set with a bad response.
      return element._getFileData('1', 'test/path', 'edit').then(() => {
        assert.equal(element._newContent, '');
        assert.equal(element._content, '');
        assert.equal(element._type, '');
      });
    });

    test('content is undefined', () => {
      stubRestApi('getFileContent')
          .returns(Promise.resolve({
            ok: true,
            type: 'text/javascript',
          }));

      return element._getFileData('1', 'test/path', 'edit').then(() => {
        assert.equal(element._newContent, '');
        assert.equal(element._content, '');
        assert.equal(element._type, 'text/javascript');
      });
    });

    test('content and type is undefined', () => {
      stubRestApi('getFileContent')
          .returns(Promise.resolve({
            ok: true,
          }));

      return element._getFileData('1', 'test/path', 'edit').then(() => {
        assert.equal(element._newContent, '');
        assert.equal(element._content, '');
        assert.equal(element._type, '');
      });
    });
  });

  test('_showAlert', done => {
    element.addEventListener('show-alert', e => {
      assert.deepEqual(e.detail, {message: 'test message'});
      assert.isTrue(e.bubbles);
      done();
    });

    element._showAlert('test message');
  });

  test('_viewEditInChangeView', () => {
    element._change = {};
    navigateStub.restore();
    const navStub = sinon.stub(GerritNav, 'navigateToChange');
    element._patchNum = EditPatchSetNum;
    element._viewEditInChangeView();
<<<<<<< HEAD
    assert.equal(navStub.lastCall.args[1], EditPatchSetNum);
    element._patchNum = '1';
    element._viewEditInChangeView();
    assert.equal(navStub.lastCall.args[1], '1');
    element._successfulSave = true;
    element._viewEditInChangeView();
    assert.equal(navStub.lastCall.args[1], EditPatchSetNum);
=======
    assert.equal(navStub.lastCall.args[1], undefined);
    assert.equal(navStub.lastCall.args[3], true);
>>>>>>> 78a6adb6
  });

  suite('keyboard shortcuts', () => {
    // Used as the spy on the handler for each entry in keyBindings.
    let handleSpy;

    suite('_handleSaveShortcut', () => {
      let saveStub;
      setup(() => {
        handleSpy = sinon.spy(element, '_handleSaveShortcut');
        saveStub = sinon.stub(element, '_saveEdit');
      });

      test('save enabled', () => {
        element._content = '';
        element._newContent = '_test';
        MockInteractions.pressAndReleaseKeyOn(element, 83, 'ctrl', 's');
        flush();

        assert.isTrue(handleSpy.calledOnce);
        assert.isTrue(saveStub.calledOnce);

        MockInteractions.pressAndReleaseKeyOn(element, 83, 'meta', 's');
        flush();

        assert.equal(handleSpy.callCount, 2);
        assert.equal(saveStub.callCount, 2);
      });

      test('save disabled', () => {
        MockInteractions.pressAndReleaseKeyOn(element, 83, 'ctrl', 's');
        flush();

        assert.isTrue(handleSpy.calledOnce);
        assert.isFalse(saveStub.called);

        MockInteractions.pressAndReleaseKeyOn(element, 83, 'meta', 's');
        flush();

        assert.equal(handleSpy.callCount, 2);
        assert.isFalse(saveStub.called);
      });
    });
  });

  suite('gr-storage caching', () => {
    test('local edit exists', () => {
      sinon.stub(element.storage, 'getEditableContentItem')
          .returns({message: 'pending edit'});
      stubRestApi('getFileContent')
          .returns(Promise.resolve({
            ok: true,
            type: 'text/javascript',
            content: 'old content',
          }));

      const alertStub = sinon.stub();
      element.addEventListener('show-alert', alertStub);

      return element._getFileData(1, 'test', 1).then(() => {
        flush();

        assert.isTrue(alertStub.called);
        assert.equal(element._newContent, 'pending edit');
        assert.equal(element._content, 'old content');
        assert.equal(element._type, 'text/javascript');
      });
    });

    test('local edit exists, is same as remote edit', () => {
      sinon.stub(element.storage, 'getEditableContentItem')
          .returns({message: 'pending edit'});
      stubRestApi('getFileContent')
          .returns(Promise.resolve({
            ok: true,
            type: 'text/javascript',
            content: 'pending edit',
          }));

      const alertStub = sinon.stub();
      element.addEventListener('show-alert', alertStub);

      return element._getFileData(1, 'test', 1).then(() => {
        flush();

        assert.isFalse(alertStub.called);
        assert.equal(element._newContent, 'pending edit');
        assert.equal(element._content, 'pending edit');
        assert.equal(element._type, 'text/javascript');
      });
    });

    test('storage key computation', () => {
      element._changeNum = 1;
      element._patchNum = 1;
      element._path = 'test';
      assert.equal(element.storageKey, 'c1_ps1_test');
    });
  });
});
<|MERGE_RESOLUTION|>--- conflicted
+++ resolved
@@ -323,7 +323,6 @@
     const navStub = sinon.stub(GerritNav, 'navigateToChange');
     element._patchNum = EditPatchSetNum;
     element._viewEditInChangeView();
-<<<<<<< HEAD
     assert.equal(navStub.lastCall.args[1], EditPatchSetNum);
     element._patchNum = '1';
     element._viewEditInChangeView();
@@ -331,10 +330,6 @@
     element._successfulSave = true;
     element._viewEditInChangeView();
     assert.equal(navStub.lastCall.args[1], EditPatchSetNum);
-=======
-    assert.equal(navStub.lastCall.args[1], undefined);
-    assert.equal(navStub.lastCall.args[3], true);
->>>>>>> 78a6adb6
   });
 
   suite('keyboard shortcuts', () => {
