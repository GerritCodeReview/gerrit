/**
 * @license
 * Copyright (C) 2019 The Android Open Source Project
 *
 * Licensed under the Apache License, Version 2.0 (the "License");
 * you may not use this file except in compliance with the License.
 * You may obtain a copy of the License at
 *
 * http://www.apache.org/licenses/LICENSE-2.0
 *
 * Unless required by applicable law or agreed to in writing, software
 * distributed under the License is distributed on an "AS IS" BASIS,
 * WITHOUT WARRANTIES OR CONDITIONS OF ANY KIND, either express or implied.
 * See the License for the specific language governing permissions and
 * limitations under the License.
 */
(function(window) {
  'use strict';

  // Prevent redefinition.
  if (window.GrStylesApi) { return; }

  let styleObjectCount = 0;

  function GrStyleObject(rulesStr) {
    this._rulesStr = rulesStr;
    this._className = `__pg_js_api_class_${styleObjectCount}`;
    styleObjectCount++;
  }

  /**
   * Creates a new unique CSS class and injects it in a root node of the element
   * if it hasn't been added yet. A root node is an document or is the
   * associated shadowRoot. This class can be added to any element with the same
   * root node.
   *
   * @param {HTMLElement} element The element to get class name for.
   * @return {string} Appropriate class name for the element is returned
   */
  GrStyleObject.prototype.getClassName = function(element) {
<<<<<<< HEAD
    let rootNode = Polymer.Settings.useShadow ?
      element.getRootNode() : document.body;
=======
    let rootNode = Polymer.Settings.useShadow
      ? element.getRootNode() : document.body;
>>>>>>> 7dd43b31
    if (rootNode === document) {
      rootNode = document.head;
    }
    if (!rootNode.__pg_js_api_style_tags) {
      rootNode.__pg_js_api_style_tags = {};
    }
    if (!rootNode.__pg_js_api_style_tags[this._className]) {
      const styleTag = document.createElement('style');
      styleTag.innerHTML = `.${this._className} { ${this._rulesStr} }`;
      rootNode.appendChild(styleTag);
      rootNode.__pg_js_api_style_tags[this._className] = true;
    }
    return this._className;
  };

  /**
   * Apply shared style to the element.
   *
   * @param {HTMLElement} element The element to apply style for
   */
  GrStyleObject.prototype.apply = function(element) {
    element.classList.add(this.getClassName(element));
  };

  function GrStylesApi() {
  }

  /**
   * Creates a new GrStyleObject with specified style properties.
   *
   * @param {string} String with style properties.
   * @return {GrStyleObject}
   */
  GrStylesApi.prototype.css = function(ruleStr) {
    return new GrStyleObject(ruleStr);
  };

  window.GrStylesApi = GrStylesApi;
})(window);<|MERGE_RESOLUTION|>--- conflicted
+++ resolved
@@ -38,13 +38,8 @@
    * @return {string} Appropriate class name for the element is returned
    */
   GrStyleObject.prototype.getClassName = function(element) {
-<<<<<<< HEAD
-    let rootNode = Polymer.Settings.useShadow ?
-      element.getRootNode() : document.body;
-=======
     let rootNode = Polymer.Settings.useShadow
       ? element.getRootNode() : document.body;
->>>>>>> 7dd43b31
     if (rootNode === document) {
       rootNode = document.head;
     }
