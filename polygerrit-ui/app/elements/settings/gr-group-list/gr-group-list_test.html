<!DOCTYPE html>
<!--
@license
Copyright (C) 2016 The Android Open Source Project

Licensed under the Apache License, Version 2.0 (the "License");
you may not use this file except in compliance with the License.
You may obtain a copy of the License at

http://www.apache.org/licenses/LICENSE-2.0

Unless required by applicable law or agreed to in writing, software
distributed under the License is distributed on an "AS IS" BASIS,
WITHOUT WARRANTIES OR CONDITIONS OF ANY KIND, either express or implied.
See the License for the specific language governing permissions and
limitations under the License.
-->

<meta name="viewport" content="width=device-width, minimum-scale=1.0, initial-scale=1.0, user-scalable=yes">
<meta charset="utf-8">
<title>gr-settings-view</title>

<script src="/node_modules/@webcomponents/webcomponentsjs/custom-elements-es5-adapter.js"></script>

<script src="/node_modules/@webcomponents/webcomponentsjs/webcomponents-lite.js"></script>
<script src="/components/wct-browser-legacy/browser.js"></script>

<test-fixture id="basic">
  <template>
    <gr-group-list></gr-group-list>
  </template>
</test-fixture>

<script type="module">
import '../../../test/common-test-setup.js';
import './gr-group-list.js';
import {dom} from '@polymer/polymer/lib/legacy/polymer.dom.js';
import {GerritNav} from '../../core/gr-navigation/gr-navigation.js';

suite('gr-group-list tests', () => {
  let sandbox;
  let element;
  let groups;

  setup(done => {
    sandbox = sinon.sandbox.create();
    groups = [{
      url: 'some url',
      options: {},
      description: 'Group 1 description',
      group_id: 1,
      owner: 'Administrators',
      owner_id: '123',
      id: 'abc',
      name: 'Group 1',
    }, {
      options: {visible_to_all: true},
      id: '456',
      name: 'Group 2',
    }, {
      options: {},
      id: '789',
      name: 'Group 3',
    }];

    stub('gr-rest-api-interface', {
      getAccountGroups() { return Promise.resolve(groups); },
    });

    element = fixture('basic');

    element.loadData().then(() => { flush(done); });
  });

  teardown(() => { sandbox.restore(); });

  test('renders', () => {
    const rows = Array.from(
        dom(element.root).querySelectorAll('tbody tr'));

    assert.equal(rows.length, 3);

    const nameCells = rows.map(row =>
      row.querySelectorAll('td a')[0].textContent.trim()
    );

    assert.equal(nameCells[0], 'Group 1');
    assert.equal(nameCells[1], 'Group 2');
    assert.equal(nameCells[2], 'Group 3');
  });

  test('_computeVisibleToAll', () => {
    assert.equal(element._computeVisibleToAll(groups[0]), 'No');
    assert.equal(element._computeVisibleToAll(groups[1]), 'Yes');
  });

<<<<<<< HEAD
  test('_computeGroupPath', () => {
    sandbox.stub(GerritNav, 'getUrlForGroup',
        () => '/admin/groups/e2cd66f88a2db4d391ac068a92d987effbe872f5');

    let group = {
      id: 'e2cd66f88a2db4d391ac068a92d987effbe872f5',
    };

    assert.equal(element._computeGroupPath(group),
        '/admin/groups/e2cd66f88a2db4d391ac068a92d987effbe872f5');

    group = {
      name: 'admin',
    };

    assert.isUndefined(element._computeGroupPath(group));
=======
    test('_computeGroupPath', () => {
      let urlStub = sandbox.stub(Gerrit.Nav, 'getUrlForGroup',
          () => '/admin/groups/e2cd66f88a2db4d391ac068a92d987effbe872f5');

      let group = {
        id: 'e2cd66f88a2db4d391ac068a92d987effbe872f5',
      };
      assert.equal(element._computeGroupPath(group),
          '/admin/groups/e2cd66f88a2db4d391ac068a92d987effbe872f5');

      group = {
        name: 'admin',
      };
      assert.isUndefined(element._computeGroupPath(group));

      urlStub.restore();

      urlStub = sandbox.stub(Gerrit.Nav, 'getUrlForGroup',
          () => '/admin/groups/user/test');

      group = {
        id: 'user%2Ftest',
      };
      assert.equal(element._computeGroupPath(group),
          '/admin/groups/user/test');
    });
>>>>>>> 7b6db6b5
  });
});
</script><|MERGE_RESOLUTION|>--- conflicted
+++ resolved
@@ -94,38 +94,20 @@
     assert.equal(element._computeVisibleToAll(groups[1]), 'Yes');
   });
 
-<<<<<<< HEAD
   test('_computeGroupPath', () => {
-    sandbox.stub(GerritNav, 'getUrlForGroup',
+    let urlStub = sandbox.stub(GerritNav, 'getUrlForGroup',
         () => '/admin/groups/e2cd66f88a2db4d391ac068a92d987effbe872f5');
 
     let group = {
       id: 'e2cd66f88a2db4d391ac068a92d987effbe872f5',
     };
-
     assert.equal(element._computeGroupPath(group),
         '/admin/groups/e2cd66f88a2db4d391ac068a92d987effbe872f5');
 
     group = {
       name: 'admin',
     };
-
     assert.isUndefined(element._computeGroupPath(group));
-=======
-    test('_computeGroupPath', () => {
-      let urlStub = sandbox.stub(Gerrit.Nav, 'getUrlForGroup',
-          () => '/admin/groups/e2cd66f88a2db4d391ac068a92d987effbe872f5');
-
-      let group = {
-        id: 'e2cd66f88a2db4d391ac068a92d987effbe872f5',
-      };
-      assert.equal(element._computeGroupPath(group),
-          '/admin/groups/e2cd66f88a2db4d391ac068a92d987effbe872f5');
-
-      group = {
-        name: 'admin',
-      };
-      assert.isUndefined(element._computeGroupPath(group));
 
       urlStub.restore();
 
@@ -137,8 +119,6 @@
       };
       assert.equal(element._computeGroupPath(group),
           '/admin/groups/user/test');
-    });
->>>>>>> 7b6db6b5
   });
 });
 </script>