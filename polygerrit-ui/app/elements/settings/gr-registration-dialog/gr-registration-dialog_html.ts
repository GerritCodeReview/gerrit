/**
 * @license
 * Copyright (C) 2020 The Android Open Source Project
 *
 * Licensed under the Apache License, Version 2.0 (the "License");
 * you may not use this file except in compliance with the License.
 * You may obtain a copy of the License at
 *
 * http://www.apache.org/licenses/LICENSE-2.0
 *
 * Unless required by applicable law or agreed to in writing, software
 * distributed under the License is distributed on an "AS IS" BASIS,
 * WITHOUT WARRANTIES OR CONDITIONS OF ANY KIND, either express or implied.
 * See the License for the specific language governing permissions and
 * limitations under the License.
 */
import {html} from '@polymer/polymer/lib/utils/html-tag';

export const htmlTemplate = html`
  <style include="gr-form-styles">
    /* Workaround for empty style block - see https://github.com/Polymer/tools/issues/408 */
  </style>
  <style include="shared-styles">
    :host {
      display: block;
    }
    main {
      max-width: 46em;
    }
    :host(.loading) main {
      display: none;
    }
    .loadingMessage {
      display: none;
      font-style: italic;
    }
    :host(.loading) .loadingMessage {
      display: block;
    }
    hr {
      margin-top: var(--spacing-l);
      margin-bottom: var(--spacing-l);
    }
    header {
      border-bottom: 1px solid var(--border-color);
      font-weight: var(--font-weight-bold);
      margin-bottom: var(--spacing-l);
    }
    .container {
      padding: var(--spacing-m) var(--spacing-xl);
    }
    footer {
      display: flex;
      justify-content: flex-end;
    }
    footer gr-button {
      margin-left: var(--spacing-l);
    }
    input {
      width: 20em;
    }
  </style>
  <div class="container gr-form-styles">
    <header>Please confirm your contact information</header>
    <div class="loadingMessage">Loading...</div>
    <main>
      <p>
        The following contact information was automatically obtained when you
        signed in to the site. This information is used to display who you are
        to others, and to send updates to code reviews you have either started
        or subscribed to.
      </p>
      <hr />
      <section>
        <span class="title">Full Name</span>
        <span class="value">
          <iron-input bind-value="{{_account.name}}">
            <input
              is="iron-input"
              id="name"
              bind-value="{{_account.name}}"
              disabled="[[_saving]]"
            />
          </iron-input>
        </span>
<<<<<<< HEAD
      </section>
      <section>
        <span class="title">Username</span>
        <span hidden$="[[_usernameMutable]]" class="value">[[_username]]</span>
        <span hidden$="[[!_usernameMutable]]" class="value">
          <iron-input bind-value="{{_username}}">
            <input
              is="iron-input"
              id="username"
              bind-value="{{_username}}"
              disabled="[[_saving]]"
            />
          </iron-input>
        </span>
=======
>>>>>>> 50d6caf6
      </section>
      <template is="dom-if" if="[[_computeUsernameEditable(_serverConfig)]]">
        <section>
          <span class="title">Username</span>
          <span hidden$="[[_usernameMutable]]" class="value"
            >[[_username]]</span
          >
          <span hidden$="[[!_usernameMutable]]" class="value">
            <iron-input bind-value="{{_username}}">
              <input
                is="iron-input"
                id="username"
                bind-value="{{_username}}"
                disabled="[[_saving]]"
              />
            </iron-input>
          </span>
        </section>
      </template>
      <hr />
      <p>
        More configuration options for Gerrit may be found in the
        <a on-click="close" href$="[[settingsUrl]]">settings</a>.
      </p>
    </main>
    <footer>
      <gr-button
        id="closeButton"
        link=""
        disabled="[[_saving]]"
        on-click="_handleClose"
        >Close</gr-button
      >
      <gr-button
        id="saveButton"
        primary=""
        link=""
        disabled="[[_computeSaveDisabled(_account.name, _username, _saving)]]"
        on-click="_handleSave"
        >Save</gr-button
      >
    </footer>
  </div>
`;<|MERGE_RESOLUTION|>--- conflicted
+++ resolved
@@ -83,7 +83,6 @@
             />
           </iron-input>
         </span>
-<<<<<<< HEAD
       </section>
       <section>
         <span class="title">Username</span>
@@ -98,8 +97,6 @@
             />
           </iron-input>
         </span>
-=======
->>>>>>> 50d6caf6
       </section>
       <template is="dom-if" if="[[_computeUsernameEditable(_serverConfig)]]">
         <section>
