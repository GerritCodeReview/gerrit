--- conflicted
+++ resolved
@@ -56,37 +56,6 @@
   interface HTMLElementTagNameMap {
     'gr-account-list': GrAccountList;
   }
-<<<<<<< HEAD
-}
-export interface AccountInputDetail {
-  account: AccountInput;
-}
-
-/** Supported input to be added */
-export type RawAccountInput =
-  | string
-  | SuggestedReviewerAccountInfo
-  | SuggestedReviewerGroupInfo;
-
-// type guards for SuggestedReviewerAccountInfo and SuggestedReviewerGroupInfo
-function isAccountObject(
-  x: RawAccountInput
-): x is SuggestedReviewerAccountInfo {
-  return !!(x as SuggestedReviewerAccountInfo).account;
-}
-
-function isSuggestedReviewerGroupInfo(
-  x: RawAccountInput
-): x is SuggestedReviewerGroupInfo {
-  return !!(x as SuggestedReviewerGroupInfo).group;
-}
-
-// Internal input type with account info
-export interface AccountInfoInput extends AccountInfo {
-  _account?: boolean;
-  confirmed?: boolean;
-=======
->>>>>>> 7bf0b10c
 }
 
 @customElement('gr-account-list')
