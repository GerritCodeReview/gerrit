/**
 * @license
 * Copyright (C) 2016 The Android Open Source Project
 *
 * Licensed under the Apache License, Version 2.0 (the "License");
 * you may not use this file except in compliance with the License.
 * You may obtain a copy of the License at
 *
 * http://www.apache.org/licenses/LICENSE-2.0
 *
 * Unless required by applicable law or agreed to in writing, software
 * distributed under the License is distributed on an "AS IS" BASIS,
 * WITHOUT WARRANTIES OR CONDITIONS OF ANY KIND, either express or implied.
 * See the License for the specific language governing permissions and
 * limitations under the License.
 */
(function() {
  'use strict';

  const ScrollBehavior = {
    NEVER: 'never',
    KEEP_VISIBLE: 'keep-visible',
  };

  Polymer({
    is: 'gr-cursor-manager',

    properties: {
      stops: {
        type: Array,
        value() {
          return [];
        },
        observer: '_updateIndex',
      },
      /**
       * @type {?Object}
       */
      target: {
        type: Object,
        notify: true,
        observer: '_scrollToTarget',
      },
      /**
       * The height of content intended to be included with the target.
       *
       * @type {?number}
       */
      _targetHeight: Number,

      /**
       * The index of the current target (if any). -1 otherwise.
       */
      index: {
        type: Number,
        value: -1,
        notify: true,
      },

      /**
       * The class to apply to the current target. Use null for no class.
       */
      cursorTargetClass: {
        type: String,
        value: null,
      },

      /**
       * The scroll behavior for the cursor. Values are 'never' and
       * 'keep-visible'. 'keep-visible' will only scroll if the cursor is beyond
       * the viewport.
       * TODO (beckysiegel) figure out why it can be undefined
       *
       * @type {string|undefined}
       */
      scrollBehavior: {
        type: String,
        value: ScrollBehavior.NEVER,
      },

      /**
       * When true, will call element.focus() during scrolling.
       */
      focusOnMove: {
        type: Boolean,
        value: false,
      },
    },

    detached() {
      this.unsetCursor();
    },

    /**
     * Move the cursor forward. Clipped to the ends of the stop list.
     * @param {!Function=} opt_condition Optional stop condition. If a condition
     *    is passed the cursor will continue to move in the specified direction
     *    until the condition is met.
     * @param {!Function=} opt_getTargetHeight Optional function to calculate the
     *    height of the target's 'section'. The height of the target itself is
     *    sometimes different, used by the diff cursor.
     * @param {boolean=} opt_clipToTop When none of the next indices match, move
     *     back to first instead of to last.
     * @private
     */

    next(opt_condition, opt_getTargetHeight, opt_clipToTop) {
      this._moveCursor(1, opt_condition, opt_getTargetHeight, opt_clipToTop);
    },

    previous(opt_condition) {
      this._moveCursor(-1, opt_condition);
    },

    /**
     * Set the cursor to an arbitrary element.
     *
     * @param {!HTMLElement} element
     * @param {boolean=} opt_noScroll prevent any potential scrolling in response
     *   setting the cursor.
     */
    setCursor(element, opt_noScroll) {
      let behavior;
      if (opt_noScroll) {
        behavior = this.scrollBehavior;
        this.scrollBehavior = ScrollBehavior.NEVER;
      }

      this.unsetCursor();
      this.target = element;
      this._updateIndex();
      this._decorateTarget();

      if (opt_noScroll) { this.scrollBehavior = behavior; }
    },

    unsetCursor() {
      this._unDecorateTarget();
      this.index = -1;
      this.target = null;
      this._targetHeight = null;
    },

    isAtStart() {
      return this.index === 0;
    },

    isAtEnd() {
      return this.index === this.stops.length - 1;
    },

    moveToStart() {
      if (this.stops.length) {
        this.setCursor(this.stops[0]);
      }
    },

    setCursorAtIndex(index, opt_noScroll) {
      this.setCursor(this.stops[index], opt_noScroll);
    },

    /**
<<<<<<< HEAD
     * Move the cursor forward or backward by delta. Clipped to the beginning or
     * end of stop list.
=======
     * Move the cursor forward or backward by delta. Noop if moving past either
     * end of the stop list.
     *
>>>>>>> e7d93748
     * @param {number} delta either -1 or 1.
     * @param {!Function=} opt_condition Optional stop condition. If a condition
     *    is passed the cursor will continue to move in the specified direction
     *    until the condition is met.
     * @param {!Function=} opt_getTargetHeight Optional function to calculate the
     *    height of the target's 'section'. The height of the target itself is
     *    sometimes different, used by the diff cursor.
     * @param {boolean=} opt_clipToTop When none of the next indices match, move
     *     back to first instead of to last.
     * @private
     */
    _moveCursor(delta, opt_condition, opt_getTargetHeight, opt_clipToTop) {
      if (!this.stops.length) {
        this.unsetCursor();
        return;
      }

      this._unDecorateTarget();

      const newIndex = this._getNextindex(delta, opt_condition, opt_clipToTop);

      let newTarget = null;
      if (newIndex !== -1) {
        newTarget = this.stops[newIndex];
      }

      this.index = newIndex;
      this.target = newTarget;

      if (!this.target) { return; }

      if (opt_getTargetHeight) {
        this._targetHeight = opt_getTargetHeight(newTarget);
      } else {
        this._targetHeight = newTarget.scrollHeight;
      }

      if (this.focusOnMove) { this.target.focus(); }

      this._decorateTarget();
    },

    _decorateTarget() {
      if (this.target && this.cursorTargetClass) {
        this.target.classList.add(this.cursorTargetClass);
      }
    },

    _unDecorateTarget() {
      if (this.target && this.cursorTargetClass) {
        this.target.classList.remove(this.cursorTargetClass);
      }
    },

    /**
     * Get the next stop index indicated by the delta direction.
     *
     * @param {number} delta either -1 or 1.
     * @param {!Function=} opt_condition Optional stop condition.
     * @param {boolean=} opt_clipToTop When none of the next indices match, move
     *     back to first instead of to last.
     * @return {number} the new index.
     * @private
     */
    _getNextindex(delta, opt_condition, opt_clipToTop) {
      if (!this.stops.length || this.index === -1) {
        return -1;
      }

      let newIndex = this.index;
      do {
        newIndex = newIndex + delta;
      } while (newIndex > 0 &&
               newIndex < this.stops.length - 1 &&
               opt_condition && !opt_condition(this.stops[newIndex]));

      newIndex = Math.max(0, Math.min(this.stops.length - 1, newIndex));

      // If we failed to satisfy the condition:
      if (opt_condition && !opt_condition(this.stops[newIndex])) {
        if (delta < 0 || opt_clipToTop) {
          return 0;
        } else if (delta > 0) {
          return this.stops.length - 1;
        }
        return this.index;
      }

      return newIndex;
    },

    _updateIndex() {
      if (!this.target) {
        this.index = -1;
        return;
      }

      const newIndex = Array.prototype.indexOf.call(this.stops, this.target);
      if (newIndex === -1) {
        this.unsetCursor();
      } else {
        this.index = newIndex;
      }
    },

    /**
     * Calculate where the element is relative to the window.
     *
     * @param {!Object} target Target to scroll to.
     * @return {number} Distance to top of the target.
     */
    _getTop(target) {
      let top = target.offsetTop;
      for (let offsetParent = target.offsetParent;
        offsetParent;
        offsetParent = offsetParent.offsetParent) {
        top += offsetParent.offsetTop;
      }
      return top;
    },

    /**
     * @return {boolean}
     */
    _targetIsVisible(top) {
      const dims = this._getWindowDims();
      return this.scrollBehavior === ScrollBehavior.KEEP_VISIBLE &&
          top > dims.pageYOffset &&
          top < dims.pageYOffset + dims.innerHeight;
    },

    _calculateScrollToValue(top, target) {
      const dims = this._getWindowDims();
      return top - (dims.innerHeight / 3) + (target.offsetHeight / 2);
    },

    _scrollToTarget() {
      if (!this.target || this.scrollBehavior === ScrollBehavior.NEVER) {
        return;
      }

      const dims = this._getWindowDims();
      const top = this._getTop(this.target);
      const bottomIsVisible = this._targetHeight ?
        this._targetIsVisible(top + this._targetHeight) : true;
      const scrollToValue = this._calculateScrollToValue(top, this.target);

      if (this._targetIsVisible(top)) {
        // Don't scroll if either the bottom is visible or if the position that
        // would get scrolled to is higher up than the current position. this
        // woulld cause less of the target content to be displayed than is
        // already.
        if (bottomIsVisible || scrollToValue < dims.scrollY) {
          return;
        }
      }

      // Scroll the element to the middle of the window. Dividing by a third
      // instead of half the inner height feels a bit better otherwise the
      // element appears to be below the center of the window even when it
      // isn't.
      window.scrollTo(dims.scrollX, scrollToValue);
    },

    _getWindowDims() {
      return {
        scrollX: window.scrollX,
        scrollY: window.scrollY,
        innerHeight: window.innerHeight,
        pageYOffset: window.pageYOffset,
      };
    },
  });
})();<|MERGE_RESOLUTION|>--- conflicted
+++ resolved
@@ -93,6 +93,7 @@
 
     /**
      * Move the cursor forward. Clipped to the ends of the stop list.
+     *
      * @param {!Function=} opt_condition Optional stop condition. If a condition
      *    is passed the cursor will continue to move in the specified direction
      *    until the condition is met.
@@ -160,14 +161,9 @@
     },
 
     /**
-<<<<<<< HEAD
      * Move the cursor forward or backward by delta. Clipped to the beginning or
      * end of stop list.
-=======
-     * Move the cursor forward or backward by delta. Noop if moving past either
-     * end of the stop list.
-     *
->>>>>>> e7d93748
+     *
      * @param {number} delta either -1 or 1.
      * @param {!Function=} opt_condition Optional stop condition. If a condition
      *    is passed the cursor will continue to move in the specified direction
