/**
 * @license
 * Copyright (C) 2017 The Android Open Source Project
 *
 * Licensed under the Apache License, Version 2.0 (the "License");
 * you may not use this file except in compliance with the License.
 * You may obtain a copy of the License at
 *
 * http://www.apache.org/licenses/LICENSE-2.0
 *
 * Unless required by applicable law or agreed to in writing, software
 * distributed under the License is distributed on an "AS IS" BASIS,
 * WITHOUT WARRANTIES OR CONDITIONS OF ANY KIND, either express or implied.
 * See the License for the specific language governing permissions and
 * limitations under the License.
 */
import '@polymer/iron-icon/iron-icon.js';
import '@polymer/iron-iconset-svg/iron-iconset-svg.js';
const $_documentContainer = document.createElement('template');

$_documentContainer.innerHTML = `<iron-iconset-svg name="gr-icons" size="24">
  <svg>
    <defs>
      <!-- This SVG is a copy from iron-icons https://github.com/PolymerElements/iron-icons/blob/master/iron-icons.js -->
      <g id="expand-less"><path d="M12 8l-6 6 1.41 1.41L12 10.83l4.59 4.58L18 14z"></path></g>
      <!-- This SVG is a copy from iron-icons https://github.com/PolymerElements/iron-icons/blob/master/iron-icons.js -->
      <g id="expand-more"><path d="M16.59 8.59L12 13.17 7.41 8.59 6 10l6 6 6-6z"></path></g>
      <!-- This SVG is a copy from material.io https://material.io/icons/#unfold_more -->
      <g id="unfold-more"><path d="M0 0h24v24H0z" fill="none"></path><path d="M12 5.83L15.17 9l1.41-1.41L12 3 7.41 7.59 8.83 9 12 5.83zm0 12.34L8.83 15l-1.41 1.41L12 21l4.59-4.59L15.17 15 12 18.17z"></path></g>
      <!-- This SVG is a copy from iron-icons https://github.com/PolymerElements/iron-icons/blob/master/iron-icons.js -->
      <g id="search"><path d="M15.5 14h-.79l-.28-.27C15.41 12.59 16 11.11 16 9.5 16 5.91 13.09 3 9.5 3S3 5.91 3 9.5 5.91 16 9.5 16c1.61 0 3.09-.59 4.23-1.57l.27.28v.79l5 4.99L20.49 19l-4.99-5zm-6 0C7.01 14 5 11.99 5 9.5S7.01 5 9.5 5 14 7.01 14 9.5 11.99 14 9.5 14z"></path></g>
      <!-- This SVG is a copy from iron-icons https://github.com/PolymerElements/iron-icons/blob/master/iron-icons.js -->
      <g id="settings"><path d="M19.43 12.98c.04-.32.07-.64.07-.98s-.03-.66-.07-.98l2.11-1.65c.19-.15.24-.42.12-.64l-2-3.46c-.12-.22-.39-.3-.61-.22l-2.49 1c-.52-.4-1.08-.73-1.69-.98l-.38-2.65C14.46 2.18 14.25 2 14 2h-4c-.25 0-.46.18-.49.42l-.38 2.65c-.61.25-1.17.59-1.69.98l-2.49-1c-.23-.09-.49 0-.61.22l-2 3.46c-.13.22-.07.49.12.64l2.11 1.65c-.04.32-.07.65-.07.98s.03.66.07.98l-2.11 1.65c-.19.15-.24.42-.12.64l2 3.46c.12.22.39.3.61.22l2.49-1c.52.4 1.08.73 1.69.98l.38 2.65c.03.24.24.42.49.42h4c.25 0 .46-.18.49-.42l.38-2.65c.61-.25 1.17-.59 1.69-.98l2.49 1c.23.09.49 0 .61-.22l2-3.46c.12-.22.07-.49-.12-.64l-2.11-1.65zM12 15.5c-1.93 0-3.5-1.57-3.5-3.5s1.57-3.5 3.5-3.5 3.5 1.57 3.5 3.5-1.57 3.5-3.5 3.5z"></path></g>
      <!-- This SVG is a copy from iron-icons https://github.com/PolymerElements/iron-icons/blob/master/iron-icons.js -->
      <g id="create"><path d="M3 17.25V21h3.75L17.81 9.94l-3.75-3.75L3 17.25zM20.71 7.04c.39-.39.39-1.02 0-1.41l-2.34-2.34c-.39-.39-1.02-.39-1.41 0l-1.83 1.83 3.75 3.75 1.83-1.83z"></path></g>
      <!-- This SVG is a copy from iron-icons https://github.com/PolymerElements/iron-icons/blob/master/iron-icons.js -->
      <g id="star"><path d="M12 17.27L18.18 21l-1.64-7.03L22 9.24l-7.19-.61L12 2 9.19 8.63 2 9.24l5.46 4.73L5.82 21z"></path></g>
      <!-- This SVG is a copy from iron-icons https://github.com/PolymerElements/iron-icons/blob/master/iron-icons.js -->
      <g id="star-border"><path d="M22 9.24l-7.19-.62L12 2 9.19 8.63 2 9.24l5.46 4.73L5.82 21 12 17.27 18.18 21l-1.63-7.03L22 9.24zM12 15.4l-3.76 2.27 1-4.28-3.32-2.88 4.38-.38L12 6.1l1.71 4.04 4.38.38-3.32 2.88 1 4.28L12 15.4z"></path></g>
      <!-- This SVG is a copy from iron-icons https://github.com/PolymerElements/iron-icons/blob/master/iron-icons.js -->
      <g id="close"><path d="M19 6.41L17.59 5 12 10.59 6.41 5 5 6.41 10.59 12 5 17.59 6.41 19 12 13.41 17.59 19 19 17.59 13.41 12z"></path></g>
      <!-- This SVG is a copy from iron-icons https://github.com/PolymerElements/iron-icons/blob/master/iron-icons.js -->
      <g id="chevron-left"><path d="M15.41 7.41L14 6l-6 6 6 6 1.41-1.41L10.83 12z"></path></g>
      <!-- This SVG is a copy from iron-icons https://github.com/PolymerElements/iron-icons/blob/master/iron-icons.js -->
      <g id="chevron-right"><path d="M10 6L8.59 7.41 13.17 12l-4.58 4.59L10 18l6-6z"></path></g>
      <!-- This SVG is a copy from iron-icons https://github.com/PolymerElements/iron-icons/blob/master/iron-icons.js -->
      <g id="more-vert"><path d="M12 8c1.1 0 2-.9 2-2s-.9-2-2-2-2 .9-2 2 .9 2 2 2zm0 2c-1.1 0-2 .9-2 2s.9 2 2 2 2-.9 2-2-.9-2-2-2zm0 6c-1.1 0-2 .9-2 2s.9 2 2 2 2-.9 2-2-.9-2-2-2z"></path></g>
      <!-- This SVG is a copy from iron-icons https://github.com/PolymerElements/iron-icons/blob/master/iron-icons.js -->
      <g id="deleteEdit"><path d="M6 19c0 1.1.9 2 2 2h8c1.1 0 2-.9 2-2V7H6v12zM19 4h-3.5l-1-1h-5l-1 1H5v2h14V4z"></path></g>
      <!-- This SVG is a copy from iron-icons https://github.com/PolymerElements/iron-icons/blob/master/editor-icons.html -->
      <g id="publishEdit"><path d="M5 4v2h14V4H5zm0 10h4v6h6v-6h4l-7-7-7 7z"></path></g>
      <!-- This SVG is a copy from iron-icons https://github.com/PolymerElements/iron-icons/blob/master/editor-icons.html -->
      <g id="delete"><path d="M6 19c0 1.1.9 2 2 2h8c1.1 0 2-.9 2-2V7H6v12zM19 4h-3.5l-1-1h-5l-1 1H5v2h14V4z"></path></g>
      <!-- This SVG is a copy from iron-icons https://github.com/PolymerElements/iron-icons/blob/master/iron-icons.js -->
      <g id="help"><path d="M12 2C6.48 2 2 6.48 2 12s4.48 10 10 10 10-4.48 10-10S17.52 2 12 2zm1 17h-2v-2h2v2zm2.07-7.75l-.9.92C13.45 12.9 13 13.5 13 15h-2v-.5c0-1.1.45-2.1 1.17-2.83l1.24-1.26c.37-.36.59-.86.59-1.41 0-1.1-.9-2-2-2s-2 .9-2 2H8c0-2.21 1.79-4 4-4s4 1.79 4 4c0 .88-.36 1.68-.93 2.25z"></path></g>
      <!-- This SVG is a copy from iron-icons https://github.com/PolymerElements/iron-icons/blob/master/iron-icons.js -->
      <g id="info"><path d="M12 2C6.48 2 2 6.48 2 12s4.48 10 10 10 10-4.48 10-10S17.52 2 12 2zm1 15h-2v-6h2v6zm0-8h-2V7h2v2z"></path></g>
      <!-- This SVG is a copy from material.io https://material.io/icons/#ic_hourglass_full-->
      <g id="hourglass"><path d="M6 2v6h.01L6 8.01 10 12l-4 4 .01.01H6V22h12v-5.99h-.01L18 16l-4-4 4-3.99-.01-.01H18V2H6z"></path><path d="M0 0h24v24H0V0z" fill="none"></path></g>
      <!-- This SVG is a copy from material.io https://material.io/icons/#mode_comment-->
      <g id="comment"><path d="M21.99 4c0-1.1-.89-2-1.99-2H4c-1.1 0-2 .9-2 2v12c0 1.1.9 2 2 2h14l4 4-.01-18z"></path><path d="M0 0h24v24H0z" fill="none"></path></g>
      <!-- This SVG is a copy from material.io https://material.io/icons/#calendar_today-->
      <g id="calendar"><path d="M20 3h-1V1h-2v2H7V1H5v2H4c-1.1 0-2 .9-2 2v16c0 1.1.9 2 2 2h16c1.1 0 2-.9 2-2V5c0-1.1-.9-2-2-2zm0 18H4V8h16v13z"></path><path d="M0 0h24v24H0z" fill="none"></path></g>
      <!-- This SVG is a copy from iron-icons https://github.com/PolymerElements/iron-icons/blob/master/iron-icons.js -->
      <g id="error"><path d="M12 2C6.48 2 2 6.48 2 12s4.48 10 10 10 10-4.48 10-10S17.52 2 12 2zm1 15h-2v-2h2v2zm0-4h-2V7h2v6z"></path></g>
      <!-- This SVG is a copy from iron-icons https://github.com/PolymerElements/iron-icons/blob/master/iron-icons.js -->
      <g id="lightbulb-outline"><path d="M9 21c0 .55.45 1 1 1h4c.55 0 1-.45 1-1v-1H9v1zm3-19C8.14 2 5 5.14 5 9c0 2.38 1.19 4.47 3 5.74V17c0 .55.45 1 1 1h6c.55 0 1-.45 1-1v-2.26c1.81-1.27 3-3.36 3-5.74 0-3.86-3.14-7-7-7zm2.85 11.1l-.85.6V16h-4v-2.3l-.85-.6C7.8 12.16 7 10.63 7 9c0-2.76 2.24-5 5-5s5 2.24 5 5c0 1.63-.8 3.16-2.15 4.1z"></path></g>
      <!-- This is a custom PolyGerrit SVG -->
      <g id="side-by-side"><path d="M17.1578947,10.8888889 L2.84210526,10.8888889 C2.37894737,10.8888889 2,11.2888889 2,11.7777778 L2,17.1111111 C2,17.6 2.37894737,18 2.84210526,18 L17.1578947,18 C17.6210526,18 18,17.6 18,17.1111111 L18,11.7777778 C18,11.2888889 17.6210526,10.8888889 17.1578947,10.8888889 Z M17.1578947,2 L2.84210526,2 C2.37894737,2 2,2.4 2,2.88888889 L2,8.22222222 C2,8.71111111 2.37894737,9.11111111 2.84210526,9.11111111 L17.1578947,9.11111111 C17.6210526,9.11111111 18,8.71111111 18,8.22222222 L18,2.88888889 C18,2.4 17.6210526,2 17.1578947,2 Z M16.1973628,2 L2.78874238,2 C2.35493407,2 2,2.4 2,2.88888889 L2,8.22222222 C2,8.71111111 2.35493407,9.11111111 2.78874238,9.11111111 L16.1973628,9.11111111 C16.6311711,9.11111111 16.9861052,8.71111111 16.9861052,8.22222222 L16.9861052,2.88888889 C16.9861052,2.4 16.6311711,2 16.1973628,2 Z" id="Shape" transform="scale(1.2) translate(10.000000, 10.000000) rotate(-90.000000) translate(-10.000000, -10.000000)"></path></g>
      <!-- This is a custom PolyGerrit SVG -->
      <g id="unified"><path d="M4,2 L17,2 C18.1045695,2 19,2.8954305 19,4 L19,16 C19,17.1045695 18.1045695,18 17,18 L4,18 C2.8954305,18 2,17.1045695 2,16 L2,4 L2,4 C2,2.8954305 2.8954305,2 4,2 L4,2 Z M4,7 L4,9 L17,9 L17,7 L4,7 Z M4,11 L4,13 L17,13 L17,11 L4,11 Z" id="Combined-Shape" transform="scale(1.12, 1.2)"></path></g>
      <!-- This SVG is a copy from iron-icons https://github.com/PolymerElements/iron-icons/blob/master/iron-icons.js -->
      <g id="content-copy"><path d="M16 1H4c-1.1 0-2 .9-2 2v14h2V3h12V1zm3 4H8c-1.1 0-2 .9-2 2v14c0 1.1.9 2 2 2h11c1.1 0 2-.9 2-2V7c0-1.1-.9-2-2-2zm0 16H8V7h11v14z"></path></g>
      <!-- This is a custom PolyGerrit SVG -->
      <g id="check"><path d="M9 16.17L4.83 12l-1.42 1.41L9 19 21 7l-1.41-1.41z"></path></g>
      <!-- This is a custom PolyGerrit SVG -->
      <g id="robot"><path d="M4.137453,5.61015591 L4.54835569,1.5340419 C4.5717665,1.30180904 4.76724872,1.12504213 5.00065859,1.12504213 C5.23327176,1.12504213 5.42730868,1.30282046 5.44761309,1.53454578 L5.76084628,5.10933916 C6.16304484,5.03749412 6.57714381,5 7,5 L17,5 C20.8659932,5 24,8.13400675 24,12 L24,15.1250421 C24,18.9910354 20.8659932,22.1250421 17,22.1250421 L7,22.1250421 C3.13400675,22.1250421 2.19029351e-15,18.9910354 0,15.1250421 L0,12 C-3.48556243e-16,9.15382228 1.69864167,6.70438358 4.137453,5.61015591 Z M5.77553049,6.12504213 C3.04904264,6.69038358 1,9.10590202 1,12 L1,15.1250421 C1,18.4387506 3.6862915,21.1250421 7,21.1250421 L17,21.1250421 C20.3137085,21.1250421 23,18.4387506 23,15.1250421 L23,12 C23,8.6862915 20.3137085,6 17,6 L7,6 C6.60617231,6 6.2212068,6.03794347 5.84855971,6.11037415 L5.84984496,6.12504213 L5.77553049,6.12504213 Z M6.93003717,6.95027711 L17.1232083,6.95027711 C19.8638332,6.95027711 22.0855486,9.17199258 22.0855486,11.9126175 C22.0855486,14.6532424 19.8638332,16.8749579 17.1232083,16.8749579 L6.93003717,16.8749579 C4.18941226,16.8749579 1.9676968,14.6532424 1.9676968,11.9126175 C1.9676968,9.17199258 4.18941226,6.95027711 6.93003717,6.95027711 Z M7.60124392,14.0779303 C9.03787127,14.0779303 10.2024878,12.9691885 10.2024878,11.6014862 C10.2024878,10.2337839 9.03787127,9.12504213 7.60124392,9.12504213 C6.16461657,9.12504213 5,10.2337839 5,11.6014862 C5,12.9691885 6.16461657,14.0779303 7.60124392,14.0779303 Z M16.617997,14.1098288 C18.0638768,14.1098288 19.2359939,12.9939463 19.2359939,11.6174355 C19.2359939,10.2409246 18.0638768,9.12504213 16.617997,9.12504213 C15.1721172,9.12504213 14,10.2409246 14,11.6174355 C14,12.9939463 15.1721172,14.1098288 16.617997,14.1098288 Z M9.79751216,18.1250421 L15,18.1250421 L15,19.1250421 C15,19.6773269 14.5522847,20.1250421 14,20.1250421 L10.7975122,20.1250421 C10.2452274,20.1250421 9.79751216,19.6773269 9.79751216,19.1250421 L9.79751216,18.1250421 Z"></path></g>
      <!-- This is a custom PolyGerrit SVG -->
      <g id="abandon"><path d="M17.65675,17.65725 C14.77275,20.54125 10.23775,20.75625 7.09875,18.31525 L18.31475,7.09925 C20.75575,10.23825 20.54075,14.77325 17.65675,17.65725 M6.34275,6.34325 C9.22675,3.45925 13.76275,3.24425 16.90075,5.68525 L5.68475,16.90125 C3.24375,13.76325 3.45875,9.22725 6.34275,6.34325 M19.07075,4.92925 C15.16575,1.02425 8.83375,1.02425 4.92875,4.92925 C1.02375,8.83425 1.02375,15.16625 4.92875,19.07125 C8.83375,22.97625 15.16575,22.97625 19.07075,19.07125 C22.97575,15.16625 22.97575,8.83425 19.07075,4.92925"></path></g>
      <!-- This is a custom PolyGerrit SVG -->
      <g id="edit"><path d="M3,17.2525 L3,21.0025 L6.75,21.0025 L17.81,9.9425 L14.06,6.1925 L3,17.2525 L3,17.2525 Z M20.71,7.0425 C21.1,6.6525 21.1,6.0225 20.71,5.6325 L18.37,3.2925 C17.98,2.9025 17.35,2.9025 16.96,3.2925 L15.13,5.1225 L18.88,8.8725 L20.71,7.0425 L20.71,7.0425 Z"></path></g>
      <!-- This is a custom PolyGerrit SVG -->
      <g id="rebase"><path d="M15.5759,19.4241 L14.5861,20.4146 L11.7574,23.2426 L10.3434,21.8286 L12.171569,20 L7.82933006,20 C7.41754308,21.1652555 6.30635522,22 5,22 C3.343,22 2,20.657 2,19 C2,17.6936448 2.83474451,16.5824569 4,16.1706699 L4,7.82933006 C2.83474451,7.41754308 2,6.30635522 2,5 C2,3.343 3.343,2 5,2 C6.30635522,2 7.41754308,2.83474451 7.82933006,4 L12.1715,4 L10.3431,2.1716 L11.7571,0.7576 L15.36365,4.3633 L16.0000001,4.99920039 C16.0004321,3.34256796 17.3432665,2 19,2 C20.657,2 22,3.343 22,5 C22,6.30635522 21.1652555,7.41754308 20,7.82933006 L20,16.1706699 C21.1652555,16.5824569 22,17.6936448 22,19 C22,20.657 20.657,22 19,22 C17.343,22 16,20.657 16,19 L15.5759,19.4241 Z M12.1715,18 L10.3431,16.1716 L11.7571,14.7576 L15.36365,18.3633 L16.0000001,18.9992004 C16.0003407,17.6931914 16.8349823,16.5823729 18,16.1706699 L18,7.82933006 C16.8347445,7.41754308 16,6.30635522 16,5 L15.5759,5.4241 L14.5861,6.4146 L11.7574,9.2426 L10.3434,7.8286 L12.171569,6 L7.82933006,6 C7.52807271,6.85248394 6.85248394,7.52807271 6,7.82933006 L6,16.1706699 C6.85248394,16.4719273 7.52807271,17.1475161 7.82933006,18 L12.1715,18 Z"></path></g>
      <!-- This is a custom PolyGerrit SVG -->
      <g id="rebaseEdit"><path d="M15.5759,19.4241 L14.5861,20.4146 L11.7574,23.2426 L10.3434,21.8286 L12.171569,20 L7.82933006,20 C7.41754308,21.1652555 6.30635522,22 5,22 C3.343,22 2,20.657 2,19 C2,17.6936448 2.83474451,16.5824569 4,16.1706699 L4,7.82933006 C2.83474451,7.41754308 2,6.30635522 2,5 C2,3.343 3.343,2 5,2 C6.30635522,2 7.41754308,2.83474451 7.82933006,4 L12.1715,4 L10.3431,2.1716 L11.7571,0.7576 L15.36365,4.3633 L16.0000001,4.99920039 C16.0004321,3.34256796 17.3432665,2 19,2 C20.657,2 22,3.343 22,5 C22,6.30635522 21.1652555,7.41754308 20,7.82933006 L20,16.1706699 C21.1652555,16.5824569 22,17.6936448 22,19 C22,20.657 20.657,22 19,22 C17.343,22 16,20.657 16,19 L15.5759,19.4241 Z M12.1715,18 L10.3431,16.1716 L11.7571,14.7576 L15.36365,18.3633 L16.0000001,18.9992004 C16.0003407,17.6931914 16.8349823,16.5823729 18,16.1706699 L18,7.82933006 C16.8347445,7.41754308 16,6.30635522 16,5 L15.5759,5.4241 L14.5861,6.4146 L11.7574,9.2426 L10.3434,7.8286 L12.171569,6 L7.82933006,6 C7.52807271,6.85248394 6.85248394,7.52807271 6,7.82933006 L6,16.1706699 C6.85248394,16.4719273 7.52807271,17.1475161 7.82933006,18 L12.1715,18 Z"></path></g>
      <!-- This is a custom PolyGerrit SVG -->
      <g id="restore"><path d="M12,8 L12,13 L16.28,15.54 L17,14.33 L13.5,12.25 L13.5,8 L12,8 Z M13,3 C8.03,3 4,7.03 4,12 L1,12 L4.89,15.89 L4.96,16.03 L9,12 L6,12 C6,8.13 9.13,5 13,5 C16.87,5 20,8.13 20,12 C20,15.87 16.87,19 13,19 C11.07,19 9.32,18.21 8.06,16.94 L6.64,18.36 C8.27,19.99 10.51,21 13,21 C17.97,21 22,16.97 22,12 C22,7.03 17.97,3 13,3 Z"></path></g>
      <!-- This is a custom PolyGerrit SVG -->
      <g id="revert"><path d="M12.3,8.5 C9.64999995,8.5 7.24999995,9.49 5.39999995,11.1 L1.79999995,7.5 L1.79999995,16.5 L10.8,16.5 L7.17999995,12.88 C8.56999995,11.72 10.34,11 12.3,11 C15.84,11 18.85,13.31 19.9,16.5 L22.27,15.72 C20.88,11.53 16.95,8.5 12.3,8.5"></path></g>
      <g id="revert_submission"><path d="M12.3,8.5 C9.64999995,8.5 7.24999995,9.49 5.39999995,11.1 L1.79999995,7.5 L1.79999995,16.5 L10.8,16.5 L7.17999995,12.88 C8.56999995,11.72 10.34,11 12.3,11 C15.84,11 18.85,13.31 19.9,16.5 L22.27,15.72 C20.88,11.53 16.95,8.5 12.3,8.5"></path></g>
      <!-- This is a custom PolyGerrit SVG -->
      <g id="stopEdit"><path d="M4 4 20 4 20 20 4 20z"></path></g>
      <!-- This is a custom PolyGerrit SVG -->
      <g id="submit"><path d="M22.23,5 L11.65,15.58 L7.47000001,11.41 L6.06000001,12.82 L11.65,18.41 L23.649,6.41 L22.23,5 Z M16.58,5 L10.239,11.34 L11.65,12.75 L17.989,6.41 L16.58,5 Z M0.400000006,12.82 L5.99000001,18.41 L7.40000001,17 L1.82000001,11.41 L0.400000006,12.82 Z"></path></g>
      <!-- This is a custom PolyGerrit SVG -->
      <g id="review"><path d="M9 16.17L4.83 12l-1.42 1.41L9 19 21 7l-1.41-1.41z"></path></g>
      <!-- This is a custom PolyGerrit SVG -->
      <g id="zeroState"><path d="M22 9V7h-2V5c0-1.1-.9-2-2-2H4c-1.1 0-2 .9-2 2v14c0 1.1.9 2 2 2h14c1.1 0 2-.9 2-2v-2h2v-2h-2v-2h2v-2h-2V9h2zm-4 10H4V5h14v14zM6 13h5v4H6zm6-6h4v3h-4zM6 7h5v5H6zm6 4h4v6h-4z"></path></g>
      <!-- This SVG is an adaptation of material.io https://material.io/icons/#label_important-->
      <g id="attention"><path d="M5.5 19 l9 0 c.67 0 1.27 -.33 1.63 -.84 L20.5 12 l-4.37 -6.16 c-.36 -.51 -.96 -.84 -1.63 -.84 l-9 0 L9 12 z"></path></g>
<<<<<<< HEAD
      <!-- This SVG is a copy from material.io https://material.io/icons/#pets-->
      <g id="pets"><circle cx="4.5" cy="9.5" r="2.5"/><circle cx="9" cy="5.5" r="2.5"/><circle cx="15" cy="5.5" r="2.5"/><circle cx="19.5" cy="9.5" r="2.5"/><path d="M17.34 14.86c-.87-1.02-1.6-1.89-2.48-2.91-.46-.54-1.05-1.08-1.75-1.32-.11-.04-.22-.07-.33-.09-.25-.04-.52-.04-.78-.04s-.53 0-.79.05c-.11.02-.22.05-.33.09-.7.24-1.28.78-1.75 1.32-.87 1.02-1.6 1.89-2.48 2.91-1.31 1.31-2.92 2.76-2.62 4.79.29 1.02 1.02 2.03 2.33 2.32.73.15 3.06-.44 5.54-.44h.18c2.48 0 4.81.58 5.54.44 1.31-.29 2.04-1.31 2.33-2.32.31-2.04-1.3-3.49-2.61-4.8z"/><path d="M0 0h24v24H0z" fill="none"/></g>
=======
      <!-- This SVG is a copy from material.io https://material.io/icons/#visibility-->
      <g id="ready"><path d="M0 0h24v24H0z" fill="none"/><path d="M12 4.5C7 4.5 2.73 7.61 1 12c1.73 4.39 6 7.5 11 7.5s9.27-3.11 11-7.5c-1.73-4.39-6-7.5-11-7.5zM12 17c-2.76 0-5-2.24-5-5s2.24-5 5-5 5 2.24 5 5-2.24 5-5 5zm0-8c-1.66 0-3 1.34-3 3s1.34 3 3 3 3-1.34 3-3-1.34-3-3-3z"/></g>
>>>>>>> 96f9751b
    </defs>
  </svg>
</iron-iconset-svg>`;

document.head.appendChild($_documentContainer.content);<|MERGE_RESOLUTION|>--- conflicted
+++ resolved
@@ -98,13 +98,10 @@
       <g id="zeroState"><path d="M22 9V7h-2V5c0-1.1-.9-2-2-2H4c-1.1 0-2 .9-2 2v14c0 1.1.9 2 2 2h14c1.1 0 2-.9 2-2v-2h2v-2h-2v-2h2v-2h-2V9h2zm-4 10H4V5h14v14zM6 13h5v4H6zm6-6h4v3h-4zM6 7h5v5H6zm6 4h4v6h-4z"></path></g>
       <!-- This SVG is an adaptation of material.io https://material.io/icons/#label_important-->
       <g id="attention"><path d="M5.5 19 l9 0 c.67 0 1.27 -.33 1.63 -.84 L20.5 12 l-4.37 -6.16 c-.36 -.51 -.96 -.84 -1.63 -.84 l-9 0 L9 12 z"></path></g>
-<<<<<<< HEAD
       <!-- This SVG is a copy from material.io https://material.io/icons/#pets-->
       <g id="pets"><circle cx="4.5" cy="9.5" r="2.5"/><circle cx="9" cy="5.5" r="2.5"/><circle cx="15" cy="5.5" r="2.5"/><circle cx="19.5" cy="9.5" r="2.5"/><path d="M17.34 14.86c-.87-1.02-1.6-1.89-2.48-2.91-.46-.54-1.05-1.08-1.75-1.32-.11-.04-.22-.07-.33-.09-.25-.04-.52-.04-.78-.04s-.53 0-.79.05c-.11.02-.22.05-.33.09-.7.24-1.28.78-1.75 1.32-.87 1.02-1.6 1.89-2.48 2.91-1.31 1.31-2.92 2.76-2.62 4.79.29 1.02 1.02 2.03 2.33 2.32.73.15 3.06-.44 5.54-.44h.18c2.48 0 4.81.58 5.54.44 1.31-.29 2.04-1.31 2.33-2.32.31-2.04-1.3-3.49-2.61-4.8z"/><path d="M0 0h24v24H0z" fill="none"/></g>
-=======
       <!-- This SVG is a copy from material.io https://material.io/icons/#visibility-->
       <g id="ready"><path d="M0 0h24v24H0z" fill="none"/><path d="M12 4.5C7 4.5 2.73 7.61 1 12c1.73 4.39 6 7.5 11 7.5s9.27-3.11 11-7.5c-1.73-4.39-6-7.5-11-7.5zM12 17c-2.76 0-5-2.24-5-5s2.24-5 5-5 5 2.24 5 5-2.24 5-5 5zm0-8c-1.66 0-3 1.34-3 3s1.34 3 3 3 3-1.34 3-3-1.34-3-3-3z"/></g>
->>>>>>> 96f9751b
     </defs>
   </svg>
 </iron-iconset-svg>`;
