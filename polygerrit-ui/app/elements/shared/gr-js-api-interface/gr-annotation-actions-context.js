--- conflicted
+++ resolved
@@ -19,16 +19,11 @@
 
   /**
    * Used to create a context for GrAnnotationActionsInterface.
-<<<<<<< HEAD
+   *
    * @param {HTMLElement} contentEl The DIV.contentText element of the line
    *     content to apply the annotation to using annotateRange.
    * @param {HTMLElement} lineNumberEl The TD element of the line number to
    *     apply the annotation to using annotateLineNumber.
-=======
-   *
-   * @param {HTMLElement} el The DIV.contentText element to apply the
-   *     annotation to using annotateRange.
->>>>>>> 25673abb
    * @param {GrDiffLine} line The line object.
    * @param {string} path The file path (eg: /COMMIT_MSG').
    * @param {string} changeNum The Gerrit change number.
@@ -46,20 +41,12 @@
   }
 
   /**
-<<<<<<< HEAD
    * Method to add annotations to a content line.
+   *
    * @param {number} offset The char offset where the update starts.
    * @param {number} length The number of chars that the update covers.
    * @param {string} cssClass The name of a CSS class created using Gerrit.css.
    * @param {string} side The side of the update. ('left' or 'right')
-=======
-   * Method to add annotations to a line.
-   *
-   * @param {Number} start The line number where the update starts.
-   * @param {Number} end The line number where the update ends.
-   * @param {String} cssClass The name of a CSS class created using Gerrit.css.
-   * @param {String} side The side of the update. ('left' or 'right')
->>>>>>> 25673abb
    */
   GrAnnotationActionsContext.prototype.annotateRange = function(
       offset, length, cssClass, side) {
@@ -70,6 +57,7 @@
 
   /**
    * Method to add a CSS class to the line number TD element.
+   *
    * @param {string} cssClass The name of a CSS class created using Gerrit.css.
    * @param {string} side The side of the update. ('left' or 'right')
    */
