--- conflicted
+++ resolved
@@ -32,15 +32,10 @@
 
   /**
    * Register a function to call to apply annotations. Plugins should use
-<<<<<<< HEAD
    * GrAnnotationActionsContext.annotateRange and
    * GrAnnotationActionsContext.annotateLineNumber to apply a CSS class to the
    * line content or the line number.
-=======
-   * GrAnnotationActionsContext.annotateRange to apply a CSS class to a range
-   * within a line.
    *
->>>>>>> 25673abb
    * @param {function(GrAnnotationActionsContext)} addLayerFunc The function
    *     that will be called when the AnnotationLayer is ready to annotate.
    */
@@ -170,16 +165,11 @@
 
   /**
    * Layer method to add annotations to a line.
-<<<<<<< HEAD
+   *
    * @param {HTMLElement} contentEl The DIV.contentText element of the line
    *     content to apply the annotation to using annotateRange.
    * @param {HTMLElement} lineNumberEl The TD element of the line number to
    *     apply the annotation to using annotateLineNumber.
-=======
-   *
-   * @param {HTMLElement} el The DIV.contentText element to apply the
-   *     annotation to.
->>>>>>> 25673abb
    * @param {GrDiffLine} line The line object.
    */
   AnnotationLayer.prototype.annotate = function(contentEl, lineNumberEl, line) {
