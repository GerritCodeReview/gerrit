<!--
@license
Copyright (C) 2016 The Android Open Source Project

Licensed under the Apache License, Version 2.0 (the "License");
you may not use this file except in compliance with the License.
You may obtain a copy of the License at

http://www.apache.org/licenses/LICENSE-2.0

Unless required by applicable law or agreed to in writing, software
distributed under the License is distributed on an "AS IS" BASIS,
WITHOUT WARRANTIES OR CONDITIONS OF ANY KIND, either express or implied.
See the License for the specific language governing permissions and
limitations under the License.
-->
<link rel="import" href="/bower_components/polymer/polymer.html">
<link rel="import" href="../../../behaviors/base-url-behavior/base-url-behavior.html">
<link rel="import" href="../../../behaviors/gr-patch-set-behavior/gr-patch-set-behavior.html">
<link rel="import" href="../../core/gr-reporting/gr-reporting.html">
<link rel="import" href="../../plugins/gr-admin-api/gr-admin-api.html">
<link rel="import" href="../../plugins/gr-attribute-helper/gr-attribute-helper.html">
<link rel="import" href="../../plugins/gr-change-metadata-api/gr-change-metadata-api.html">
<link rel="import" href="../../plugins/gr-dom-hooks/gr-dom-hooks.html">
<link rel="import" href="../../plugins/gr-event-helper/gr-event-helper.html">
<link rel="import" href="../../plugins/gr-popup-interface/gr-popup-interface.html">
<link rel="import" href="../../plugins/gr-repo-api/gr-repo-api.html">
<link rel="import" href="../../plugins/gr-settings-api/gr-settings-api.html">
<link rel="import" href="../../plugins/gr-styles-api/gr-styles-api.html">
<link rel="import" href="../../plugins/gr-theme-api/gr-theme-api.html">
<link rel="import" href="../gr-rest-api-interface/gr-rest-api-interface.html">

<dom-module id="gr-js-api-interface">
<<<<<<< HEAD
  <!--
    Note: the order matters as files depend on each other.
    1. gr-api-utils will be used in multiple files below.
    2. gr-gerrit depends on gr-plugin-loader, gr-public-js-api and
      also gr-plugin-endpoints
    3. gr-public-js-api depends on gr-plugin-rest-api
  -->
  <script src="gr-api-utils.js"></script>
=======
  <script src="../gr-event-interface/gr-event-interface.js"></script>
>>>>>>> 3ba22bb0
  <script src="gr-annotation-actions-context.js"></script>
  <script src="gr-annotation-actions-js-api.js"></script>
  <script src="gr-change-actions-js-api.js"></script>
  <script src="gr-change-reply-js-api.js"></script>
  <script src="gr-js-api-interface.js"></script>
  <script src="gr-plugin-endpoints.js"></script>
  <script src="gr-plugin-action-context.js"></script>
  <script src="gr-plugin-rest-api.js"></script>
  <script src="gr-public-js-api.js"></script>
  <script src="gr-plugin-loader.js"></script>
  <script src="gr-gerrit.js"></script>
</dom-module><|MERGE_RESOLUTION|>--- conflicted
+++ resolved
@@ -31,7 +31,6 @@
 <link rel="import" href="../gr-rest-api-interface/gr-rest-api-interface.html">
 
 <dom-module id="gr-js-api-interface">
-<<<<<<< HEAD
   <!--
     Note: the order matters as files depend on each other.
     1. gr-api-utils will be used in multiple files below.
@@ -40,9 +39,7 @@
     3. gr-public-js-api depends on gr-plugin-rest-api
   -->
   <script src="gr-api-utils.js"></script>
-=======
   <script src="../gr-event-interface/gr-event-interface.js"></script>
->>>>>>> 3ba22bb0
   <script src="gr-annotation-actions-context.js"></script>
   <script src="gr-annotation-actions-js-api.js"></script>
   <script src="gr-change-actions-js-api.js"></script>
