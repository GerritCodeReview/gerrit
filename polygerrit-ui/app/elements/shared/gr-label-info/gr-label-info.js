/**
 * @license
 * Copyright (C) 2018 The Android Open Source Project
 *
 * Licensed under the Apache License, Version 2.0 (the "License");
 * you may not use this file except in compliance with the License.
 * You may obtain a copy of the License at
 *
 * http://www.apache.org/licenses/LICENSE-2.0
 *
 * Unless required by applicable law or agreed to in writing, software
 * distributed under the License is distributed on an "AS IS" BASIS,
 * WITHOUT WARRANTIES OR CONDITIONS OF ANY KIND, either express or implied.
 * See the License for the specific language governing permissions and
 * limitations under the License.
 */
import '../../../scripts/bundled-polymer.js';

import '../../../styles/gr-voting-styles.js';
import '../../../styles/shared-styles.js';
import '../gr-account-label/gr-account-label.js';
import '../gr-account-chip/gr-account-chip.js';
import '../gr-button/gr-button.js';
import '../gr-icons/gr-icons.js';
import '../gr-label/gr-label.js';
import '../gr-rest-api-interface/gr-rest-api-interface.js';
import {dom} from '@polymer/polymer/lib/legacy/polymer.dom.js';
import {GestureEventListeners} from '@polymer/polymer/lib/mixins/gesture-event-listeners.js';
import {LegacyElementMixin} from '@polymer/polymer/lib/legacy/legacy-element-mixin.js';
import {PolymerElement} from '@polymer/polymer/polymer-element.js';
import {htmlTemplate} from './gr-label-info_html.js';
import {GerritNav} from '../../core/gr-navigation/gr-navigation.js';

/** @extends Polymer.Element */
class GrLabelInfo extends GestureEventListeners(
    LegacyElementMixin(
        PolymerElement)) {
  static get template() { return htmlTemplate; }

  static get is() { return 'gr-label-info'; }

  static get properties() {
    return {
      labelInfo: Object,
      label: String,
      /** @type {?} */
      change: Object,
      account: Object,
      mutable: Boolean,
    };
  }

  /**
   * @param {!Object} labelInfo
   * @param {!Object} account
   * @param {Object} changeLabelsRecord not used, but added as a parameter in
   *    order to trigger computation when a label is removed from the change.
   */
  _mapLabelInfo(labelInfo, account, changeLabelsRecord) {
    const result = [];
    if (!labelInfo || !account) { return result; }
    if (!labelInfo.values) {
      if (labelInfo.rejected || labelInfo.approved) {
        const ok = labelInfo.approved || !labelInfo.rejected;
        return [{
          value: ok ? '👍️' : '👎️',
          className: ok ? 'positive' : 'negative',
          account: ok ? labelInfo.approved : labelInfo.rejected,
        }];
      }
      return result;
    }
    // Sort votes by positivity.
    const votes = (labelInfo.all || []).sort((a, b) => a.value - b.value);
    const values = Object.keys(labelInfo.values);
    for (const label of votes) {
      if (label.value && label.value != labelInfo.default_value) {
        let labelClassName;
        let labelValPrefix = '';
        if (label.value > 0) {
          labelValPrefix = '+';
          if (parseInt(label.value, 10) ===
              parseInt(values[values.length - 1], 10)) {
            labelClassName = 'max';
          } else {
            labelClassName = 'positive';
          }
        } else if (label.value < 0) {
          if (parseInt(label.value, 10) === parseInt(values[0], 10)) {
            labelClassName = 'min';
          } else {
            labelClassName = 'negative';
          }
        }
        const formattedLabel = {
          value: labelValPrefix + label.value,
          className: labelClassName,
          account: label,
        };
        if (label._account_id === account._account_id) {
          // Put self-votes at the top.
          result.unshift(formattedLabel);
        } else {
          result.push(formattedLabel);
        }
      }
    }
    return result;
  }

  /**
   * A user is able to delete a vote iff the mutable property is true and the
   * reviewer that left the vote exists in the list of removable_reviewers
   * received from the backend.
   *
   * @param {!Object} reviewer An object describing the reviewer that left the
   *     vote.
   * @param {boolean} mutable
   * @param {!Object} change
   */
  _computeDeleteClass(reviewer, mutable, change) {
    if (!mutable || !change || !change.removable_reviewers) {
      return 'hidden';
    }
    const removable = change.removable_reviewers;
    if (removable.find(r => r._account_id === reviewer._account_id)) {
      return '';
    }
    return 'hidden';
  }

  /**
   * Closure annotation for Polymer.prototype.splice is off.
   * For now, supressing annotations.
   *
   * @suppress {checkTypes} */
  _onDeleteVote(e) {
    e.preventDefault();
    let target = dom(e).rootTarget;
    while (!target.classList.contains('deleteBtn')) {
      if (!target.parentElement) { return; }
      target = target.parentElement;
    }

    target.disabled = true;
    const accountID = parseInt(target.getAttribute('data-account-id'), 10);
    this._xhrPromise =
        this.$.restAPI.deleteVote(this.change._number, accountID, this.label)
            .then(response => {
              target.disabled = false;
              if (!response.ok) { return; }
              GerritNav.navigateToChange(this.change);
            })
            .catch(err => {
              target.disabled = false;
              return;
            });
  }

  _computeValueTooltip(labelInfo, score) {
    if (!labelInfo || !labelInfo.values || !labelInfo.values[score]) {
      return '';
    }
    return labelInfo.values[score];
  }

<<<<<<< HEAD
  /**
   * @param {!Object} labelInfo
   * @param {Object} changeLabelsRecord not used, but added as a parameter in
   *    order to trigger computation when a label is removed from the change.
   */
  _computeShowPlaceholder(labelInfo, changeLabelsRecord) {
    if (labelInfo && labelInfo.all) {
      for (const label of labelInfo.all) {
        if (label.value && label.value != labelInfo.default_value) {
          return 'hidden';
=======
    /**
     * @param {!Object} labelInfo
     * @param {Object} changeLabelsRecord not used, but added as a parameter in
     *    order to trigger computation when a label is removed from the change.
     */
    _computeShowPlaceholder(labelInfo, changeLabelsRecord) {
      if (labelInfo &&
          !labelInfo.values && (labelInfo.rejected || labelInfo.approved)) {
        return 'hidden';
      }

      if (labelInfo && labelInfo.all) {
        for (const label of labelInfo.all) {
          if (label.value && label.value != labelInfo.default_value) {
            return 'hidden';
          }
>>>>>>> 92b792a7
        }
      }
    }
    return '';
  }
}

customElements.define(GrLabelInfo.is, GrLabelInfo);<|MERGE_RESOLUTION|>--- conflicted
+++ resolved
@@ -164,35 +164,21 @@
     return labelInfo.values[score];
   }
 
-<<<<<<< HEAD
   /**
    * @param {!Object} labelInfo
    * @param {Object} changeLabelsRecord not used, but added as a parameter in
    *    order to trigger computation when a label is removed from the change.
    */
   _computeShowPlaceholder(labelInfo, changeLabelsRecord) {
+    if (labelInfo &&
+        !labelInfo.values && (labelInfo.rejected || labelInfo.approved)) {
+      return 'hidden';
+    }
+
     if (labelInfo && labelInfo.all) {
       for (const label of labelInfo.all) {
         if (label.value && label.value != labelInfo.default_value) {
           return 'hidden';
-=======
-    /**
-     * @param {!Object} labelInfo
-     * @param {Object} changeLabelsRecord not used, but added as a parameter in
-     *    order to trigger computation when a label is removed from the change.
-     */
-    _computeShowPlaceholder(labelInfo, changeLabelsRecord) {
-      if (labelInfo &&
-          !labelInfo.values && (labelInfo.rejected || labelInfo.approved)) {
-        return 'hidden';
-      }
-
-      if (labelInfo && labelInfo.all) {
-        for (const label of labelInfo.all) {
-          if (label.value && label.value != labelInfo.default_value) {
-            return 'hidden';
-          }
->>>>>>> 92b792a7
         }
       }
     }
