/**
 * @license
 * Copyright (C) 2018 The Android Open Source Project
 *
 * Licensed under the Apache License, Version 2.0 (the "License");
 * you may not use this file except in compliance with the License.
 * You may obtain a copy of the License at
 *
 * http://www.apache.org/licenses/LICENSE-2.0
 *
 * Unless required by applicable law or agreed to in writing, software
 * distributed under the License is distributed on an "AS IS" BASIS,
 * WITHOUT WARRANTIES OR CONDITIONS OF ANY KIND, either express or implied.
 * See the License for the specific language governing permissions and
 * limitations under the License.
 */
(function() {
  'use strict';

  Polymer({
    is: 'gr-label-info',

    properties: {
      labelInfo: Object,
      label: String,
      /** @type {?} */
      change: Object,
      account: Object,
      mutable: Boolean,
    },

    /**
     * @param {!Object} labelInfo
     * @param {!Object} account
     * @param {Object} changeLabelsRecord not used, but added as a parameter in
     *    order to trigger computation when a label is removed from the change.
     */
    _mapLabelInfo(labelInfo, account, changeLabelsRecord) {
      const result = [];
      if (!labelInfo || !account) { return result; }
      if (!labelInfo.values) {
        if (labelInfo.rejected || labelInfo.approved) {
          const ok = labelInfo.approved || !labelInfo.rejected;
          return [{
            value: ok ? '👍️' : '👎️',
            className: ok ? 'positive' : 'negative',
            account: ok ? labelInfo.approved : labelInfo.rejected,
          }];
        }
        return result;
      }
      // Sort votes by positivity.
      const votes = (labelInfo.all || []).sort((a, b) => a.value - b.value);
      const values = Object.keys(labelInfo.values);
      for (const label of votes) {
        if (label.value && label.value != labelInfo.default_value) {
          let labelClassName;
          let labelValPrefix = '';
          if (label.value > 0) {
            labelValPrefix = '+';
            if (parseInt(label.value, 10) ===
                parseInt(values[values.length - 1], 10)) {
              labelClassName = 'max';
            } else {
              labelClassName = 'positive';
            }
          } else if (label.value < 0) {
            if (parseInt(label.value, 10) === parseInt(values[0], 10)) {
              labelClassName = 'min';
            } else {
              labelClassName = 'negative';
            }
          }
          const formattedLabel = {
            value: labelValPrefix + label.value,
            className: labelClassName,
            account: label,
          };
          if (label._account_id === account._account_id) {
            // Put self-votes at the top.
            result.unshift(formattedLabel);
          } else {
            result.push(formattedLabel);
          }
        }
      }
      return result;
    },

    /**
     * A user is able to delete a vote iff the mutable property is true and the
     * reviewer that left the vote exists in the list of removable_reviewers
     * received from the backend.
     *
     * @param {!Object} reviewer An object describing the reviewer that left the
     *     vote.
     * @param {Boolean} mutable
     * @param {!Object} change
     */
    _computeDeleteClass(reviewer, mutable, change) {
      if (!mutable || !change || !change.removable_reviewers) {
        return 'hidden';
      }
      const removable = change.removable_reviewers;
      if (removable.find(r => r._account_id === reviewer._account_id)) {
        return '';
      }
      return 'hidden';
    },

    /**
     * Closure annotation for Polymer.prototype.splice is off.
     * For now, supressing annotations.
     *
     * @suppress {checkTypes} */
    _onDeleteVote(e) {
      e.preventDefault();
      let target = Polymer.dom(e).rootTarget;
      while (!target.classList.contains('deleteBtn')) {
        if (!target.parentElement) { return; }
        target = target.parentElement;
      }

      target.disabled = true;
      const accountID = parseInt(target.getAttribute('data-account-id'), 10);
      this._xhrPromise =
          this.$.restAPI.deleteVote(this.change._number, accountID, this.label)
              .then(response => {
                target.disabled = false;
                if (!response.ok) { return; }
                Gerrit.Nav.navigateToChange(this.change);
              }).catch(err => {
                target.disabled = false;
                return;
              });
    },

    _computeValueTooltip(labelInfo, score) {
      if (!labelInfo || !labelInfo.values || !labelInfo.values[score]) {
        return '';
      }
      return labelInfo.values[score];
    },

    /**
     * @param {!Object} labelInfo
     * @param {Object} changeLabelsRecord not used, but added as a parameter in
     *    order to trigger computation when a label is removed from the change.
     */
    _computeShowPlaceholder(labelInfo, changeLabelsRecord) {
<<<<<<< HEAD
      if (labelInfo && labelInfo.all) {
=======
      if (!labelInfo.values && (labelInfo.rejected || labelInfo.approved)) {
        return 'hidden';
      }
      if (labelInfo.all) {
>>>>>>> c3cd09aa
        for (const label of labelInfo.all) {
          if (label.value && label.value != labelInfo.default_value) {
            return 'hidden';
          }
        }
      }
      return '';
    },
  });
})();<|MERGE_RESOLUTION|>--- conflicted
+++ resolved
@@ -148,14 +148,11 @@
      *    order to trigger computation when a label is removed from the change.
      */
     _computeShowPlaceholder(labelInfo, changeLabelsRecord) {
-<<<<<<< HEAD
-      if (labelInfo && labelInfo.all) {
-=======
-      if (!labelInfo.values && (labelInfo.rejected || labelInfo.approved)) {
+      if (labelInfo && !labelInfo.values && (labelInfo.rejected || labelInfo.approved)) {
         return 'hidden';
       }
-      if (labelInfo.all) {
->>>>>>> c3cd09aa
+
+      if (labelInfo && labelInfo.all) {
         for (const label of labelInfo.all) {
           if (label.value && label.value != labelInfo.default_value) {
             return 'hidden';
