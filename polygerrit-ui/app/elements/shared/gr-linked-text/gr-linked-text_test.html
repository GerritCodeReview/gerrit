--- conflicted
+++ resolved
@@ -210,8 +210,6 @@
     test('html with base url', () => {
       window.CANONICAL_PATH = '/r';
 
-<<<<<<< HEAD
-=======
       element.content = 'test foo';
       const linkEl = element.$.output.childNodes[0];
       assert.isTrue(linkEl.href.endsWith('/r/awesomesauce'));
@@ -221,7 +219,6 @@
     test('hash html with base url', () => {
       window.CANONICAL_PATH = '/r';
 
->>>>>>> de614ad9
       element.content = 'hash:foo';
       const linkEl = element.$.output.childNodes[0];
       assert.isTrue(linkEl.href.endsWith('/r/awesomesauce'));
