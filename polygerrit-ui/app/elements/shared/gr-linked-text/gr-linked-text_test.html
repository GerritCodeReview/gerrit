--- conflicted
+++ resolved
@@ -205,9 +205,6 @@
       assert.equal(linkEl.textContent, 'foo');
     });
 
-<<<<<<< HEAD
-    test('disabled config', () => {
-=======
     test('html with base url', function() {
       window.CANONICAL_PATH = '/r';
 
@@ -226,8 +223,7 @@
       assert.equal(linkEl.textContent, 'foo');
     });
 
-    test('disabled config', function() {
->>>>>>> 8f80c851
+    test('disabled config', () => {
       element.content = 'foo:baz';
       assert.equal(element.$.output.innerHTML, 'foo:baz');
     });
