/**
 * @license
 * Copyright (C) 2016 The Android Open Source Project
 *
 * Licensed under the Apache License, Version 2.0 (the "License");
 * you may not use this file except in compliance with the License.
 * You may obtain a copy of the License at
 *
 * http://www.apache.org/licenses/LICENSE-2.0
 *
 * Unless required by applicable law or agreed to in writing, software
 * distributed under the License is distributed on an "AS IS" BASIS,
 * WITHOUT WARRANTIES OR CONDITIONS OF ANY KIND, either express or implied.
 * See the License for the specific language governing permissions and
 * limitations under the License.
 */
(function() {
  'use strict';

<<<<<<< HEAD
=======
  const Defs = {};

  /**
   * @typedef {{
   *    basePatchNum: (string|number),
   *    patchNum: (number),
   * }}
   */
  Defs.patchRange;

  /**
   * @typedef {{
   *    url: string,
   *    fetchOptions: (Object|null|undefined),
   *    anonymizedUrl: (string|undefined),
   * }}
   */
  Defs.FetchRequest;

  /**
   * Object to describe a request for passing into _fetchJSON or _fetchRawJSON.
   * - url is the URL for the request (excluding get params)
   * - errFn is a function to invoke when the request fails.
   * - cancelCondition is a function that, if provided and returns true, will
   *     cancel the response after it resolves.
   * - params is a key-value hash to specify get params for the request URL.
   *
   * @typedef {{
   *    url: string,
   *    errFn: (function(?Response, string=)|null|undefined),
   *    cancelCondition: (function()|null|undefined),
   *    params: (Object|null|undefined),
   *    fetchOptions: (Object|null|undefined),
   *    anonymizedUrl: (string|undefined),
   *    reportUrlAsIs: (boolean|undefined),
   * }}
   */
  Defs.FetchJSONRequest;

  /**
   * @typedef {{
   *   changeNum: (string|number),
   *   endpoint: string,
   *   patchNum: (string|number|null|undefined),
   *   errFn: (function(?Response, string=)|null|undefined),
   *   params: (Object|null|undefined),
   *   fetchOptions: (Object|null|undefined),
   *   anonymizedEndpoint: (string|undefined),
   *   reportEndpointAsIs: (boolean|undefined),
   * }}
   */
  Defs.ChangeFetchRequest;

  /**
   * Object to describe a request for passing into _send.
   * - method is the HTTP method to use in the request.
   * - url is the URL for the request
   * - body is a request payload.
   *     TODO (beckysiegel) remove need for number at least.
   * - errFn is a function to invoke when the request fails.
   * - cancelCondition is a function that, if provided and returns true, will
   *   cancel the response after it resolves.
   * - contentType is the content type of the body.
   * - headers is a key-value hash to describe HTTP headers for the request.
   * - parseResponse states whether the result should be parsed as a JSON
   *     object using getResponseObject.
   *
   * @typedef {{
   *   method: string,
   *   url: string,
   *   body: (string|number|Object|null|undefined),
   *   errFn: (function(?Response, string=)|null|undefined),
   *   contentType: (string|null|undefined),
   *   headers: (Object|undefined),
   *   parseResponse: (boolean|undefined),
   *   anonymizedUrl: (string|undefined),
   *   reportUrlAsIs: (boolean|undefined),
   * }}
   */
  Defs.SendRequest;

  /**
   * @typedef {{
   *   changeNum: (string|number),
   *   method: string,
   *   patchNum: (string|number|undefined),
   *   endpoint: string,
   *   body: (string|number|Object|null|undefined),
   *   errFn: (function(?Response, string=)|null|undefined),
   *   contentType: (string|null|undefined),
   *   headers: (Object|undefined),
   *   parseResponse: (boolean|undefined),
   *   anonymizedEndpoint: (string|undefined),
   *   reportEndpointAsIs: (boolean|undefined),
   * }}
   */
  Defs.ChangeSendRequest;

>>>>>>> e7d93748
  const DiffViewMode = {
    SIDE_BY_SIDE: 'SIDE_BY_SIDE',
    UNIFIED: 'UNIFIED_DIFF',
  };
  const JSON_PREFIX = ')]}\'';
  const MAX_PROJECT_RESULTS = 25;
  // This value is somewhat arbitrary and not based on research or calculations.
  const MAX_UNIFIED_DEFAULT_WINDOW_WIDTH_PX = 850;
  const PARENT_PATCH_NUM = 'PARENT';

  const Requests = {
    SEND_DIFF_DRAFT: 'sendDiffDraft',
  };

  const CREATE_DRAFT_UNEXPECTED_STATUS_MESSAGE =
      'Saving draft resulted in HTTP 200 (OK) but expected HTTP 201 (Created)';
  const HEADER_REPORTING_BLACKLIST = /^set-cookie$/i;

  const ANONYMIZED_CHANGE_BASE_URL = '/changes/*~*';
  const ANONYMIZED_REVISION_BASE_URL = ANONYMIZED_CHANGE_BASE_URL +
      '/revisions/*';

  Polymer({
    is: 'gr-rest-api-interface',

    behaviors: [
      Gerrit.FireBehavior,
      Gerrit.PathListBehavior,
      Gerrit.PatchSetBehavior,
      Gerrit.RESTClientBehavior,
    ],

    /**
     * Fired when an server error occurs.
     *
     * @event server-error
     */

    /**
     * Fired when a network error occurs.
     *
     * @event network-error
     */

    /**
     * Fired when credentials were rejected by server (e.g. expired).
     *
     * @event auth-error
     */

    /**
     * Fired after an RPC completes.
     *
     * @event rpc-log
     */

    properties: {
      _cache: {
        type: Object,
        value: new SiteBasedCache(), // Shared across instances.
      },
      _credentialCheck: {
        type: Object,
        value: {checking: false}, // Shared across instances.
      },
      _sharedFetchPromises: {
        type: Object,
        value: new FetchPromisesCache(), // Shared across instances.
      },
      _pendingRequests: {
        type: Object,
        value: {}, // Intentional to share the object across instances.
      },
      _etags: {
        type: Object,
        value: new GrEtagDecorator(), // Share across instances.
      },
      /**
       * Used to maintain a mapping of changeNums to project names.
       */
      _projectLookup: {
        type: Object,
        value: {}, // Intentional to share the object across instances.
      },
      _auth: {
        type: Object,
        value: Gerrit.Auth, // Share across instances.
      },
    },

    JSON_PREFIX,

<<<<<<< HEAD
    created() {
      /* Polymer 1 and Polymer 2 have slightly different lifecycle.
      * Differences are not very well documented (see
      * https://github.com/Polymer/old-docs-site/issues/2322).
      * In Polymer 1, created() is called when properties values is not set
      * and ready() is always called later, even if element is not added
      * to a DOM. I.e. in Polymer 1 _cache and other properties are undefined,
      * while in Polymer 2 they are set to default values.
      * In Polymer 2, created() is called after properties values set and
      * ready() is called only after element is attached to a DOM.
      * There are several places in the code, where element is created with
      * document.createElement('gr-rest-api-interface') and is not added
      * to a DOM.
      * In such cases, Polymer 1 calls both created() and ready() methods,
      * but Polymer 2 calls only created() method.
      * To workaround these differences, we should try to create _restApiHelper
      * in both methods.
      */
      //

      this._initRestApiHelper();
    },

    ready() {
      // See comments in created()
      this._initRestApiHelper();
    },

    _initRestApiHelper() {
      if (this._restApiHelper) {
        return;
      }
      if (this._cache && this._auth && this._sharedFetchPromises
          && this._credentialCheck) {
        this._restApiHelper = new GrRestApiHelper(this._cache, this._auth,
            this._sharedFetchPromises, this._credentialCheck, this);
=======
    /**
     * Wraps calls to the underlying authenticated fetch function (_auth.fetch)
     * with timing and logging.
     *
     * @param {Defs.FetchRequest} req
     */
    _fetch(req) {
      const start = Date.now();
      const xhr = this._auth.fetch(req.url, req.fetchOptions);

      // Log the call after it completes.
      xhr.then(res => this._logCall(req, start, res.status));

      // Return the XHR directly (without the log).
      return xhr;
    },

    /**
     * Log information about a REST call. Because the elapsed time is determined
     * by this method, it should be called immediately after the request
     * finishes.
     *
     * @param {Defs.FetchRequest} req
     * @param {number} startTime the time that the request was started.
     * @param {number} status the HTTP status of the response. The status value
     *     is used here rather than the response object so there is no way this
     *     method can read the body stream.
     */
    _logCall(req, startTime, status) {
      const method = (req.fetchOptions && req.fetchOptions.method) ?
        req.fetchOptions.method : 'GET';
      const elapsed = (Date.now() - startTime);
      console.log([
        'HTTP',
        status,
        method,
        elapsed + 'ms',
        req.anonymizedUrl || req.url,
      ].join(' '));
      if (req.anonymizedUrl) {
        this.fire('rpc-log',
            {status, method, elapsed, anonymizedUrl: req.anonymizedUrl});
      }
    },

    /**
     * Fetch JSON from url provided.
     * Returns a Promise that resolves to a native Response.
     * Doesn't do error checking. Supports cancel condition. Performs auth.
     * Validates auth expiry errors.
     *
     * @param {Defs.FetchJSONRequest} req
     */
    _fetchRawJSON(req) {
      const urlWithParams = this._urlWithParams(req.url, req.params);
      const fetchReq = {
        url: urlWithParams,
        fetchOptions: req.fetchOptions,
        anonymizedUrl: req.reportUrlAsIs ? urlWithParams : req.anonymizedUrl,
      };
      return this._fetch(fetchReq).then(res => {
        if (req.cancelCondition && req.cancelCondition()) {
          res.body.cancel();
          return;
        }
        return res;
      }).catch(err => {
        const isLoggedIn = !!this._cache.get('/accounts/self/detail');
        if (isLoggedIn && err && err.message === FAILED_TO_FETCH_ERROR) {
          this.checkCredentials();
          return;
        }
        if (req.errFn) {
          req.errFn.call(undefined, null, err);
        } else {
          this.fire('network-error', {error: err});
        }
        throw err;
      });
    },

    /**
     * Fetch JSON from url provided.
     * Returns a Promise that resolves to a parsed response.
     * Same as {@link _fetchRawJSON}, plus error handling.
     *
     * @param {Defs.FetchJSONRequest} req
     */
    _fetchJSON(req) {
      return this._fetchRawJSON(req).then(response => {
        if (!response) {
          return;
        }
        if (!response.ok) {
          if (req.errFn) {
            req.errFn.call(null, response);
            return;
          }
          this.fire('server-error', {request: req, response});
          return;
        }
        return response && this.getResponseObject(response);
      });
    },

    /**
     * @param {string} url
     * @param {?Object|string=} opt_params URL params, key-value hash.
     * @return {string}
     */
    _urlWithParams(url, opt_params) {
      if (!opt_params) { return this.getBaseUrl() + url; }

      const params = [];
      for (const p in opt_params) {
        if (!opt_params.hasOwnProperty(p)) { continue; }
        if (opt_params[p] == null) {
          params.push(encodeURIComponent(p));
          continue;
        }
        for (const value of [].concat(opt_params[p])) {
          params.push(`${encodeURIComponent(p)}=${encodeURIComponent(value)}`);
        }
>>>>>>> e7d93748
      }
    },

    _fetchSharedCacheURL(req) {
      // Cache is shared across instances
      return this._restApiHelper.fetchCacheURL(req);
    },

    /**
     * @param {!Object} response
     * @return {?}
     */
    getResponseObject(response) {
      return this._restApiHelper.getResponseObject(response);
    },

    getConfig(noCache) {
      if (!noCache) {
        return this._fetchSharedCacheURL({
          url: '/config/server/info',
          reportUrlAsIs: true,
        });
      }

      return this._restApiHelper.fetchJSON({
        url: '/config/server/info',
        reportUrlAsIs: true,
      });
    },

    getRepo(repo, opt_errFn) {
      // TODO(kaspern): Rename rest api from /projects/ to /repos/ once backend
      // supports it.
      return this._fetchSharedCacheURL({
        url: '/projects/' + encodeURIComponent(repo),
        errFn: opt_errFn,
        anonymizedUrl: '/projects/*',
      });
    },

    getProjectConfig(repo, opt_errFn) {
      // TODO(kaspern): Rename rest api from /projects/ to /repos/ once backend
      // supports it.
      return this._fetchSharedCacheURL({
        url: '/projects/' + encodeURIComponent(repo) + '/config',
        errFn: opt_errFn,
        anonymizedUrl: '/projects/*/config',
      });
    },

    getRepoAccess(repo) {
      // TODO(kaspern): Rename rest api from /projects/ to /repos/ once backend
      // supports it.
      return this._fetchSharedCacheURL({
        url: '/access/?project=' + encodeURIComponent(repo),
        anonymizedUrl: '/access/?project=*',
      });
    },

    getRepoDashboards(repo, opt_errFn) {
      // TODO(kaspern): Rename rest api from /projects/ to /repos/ once backend
      // supports it.
      return this._fetchSharedCacheURL({
        url: `/projects/${encodeURIComponent(repo)}/dashboards?inherited`,
        errFn: opt_errFn,
        anonymizedUrl: '/projects/*/dashboards?inherited',
      });
    },

    saveRepoConfig(repo, config, opt_errFn) {
      // TODO(kaspern): Rename rest api from /projects/ to /repos/ once backend
      // supports it.
      const url = `/projects/${encodeURIComponent(repo)}/config`;
      this._cache.delete(url);
      return this._restApiHelper.send({
        method: 'PUT',
        url,
        body: config,
        errFn: opt_errFn,
        anonymizedUrl: '/projects/*/config',
      });
    },

    runRepoGC(repo, opt_errFn) {
      if (!repo) { return ''; }
      // TODO(kaspern): Rename rest api from /projects/ to /repos/ once backend
      // supports it.
      const encodeName = encodeURIComponent(repo);
      return this._restApiHelper.send({
        method: 'POST',
        url: `/projects/${encodeName}/gc`,
        body: '',
        errFn: opt_errFn,
        anonymizedUrl: '/projects/*/gc',
      });
    },

    /**
     * @param {?Object} config
     * @param {function(?Response, string=)=} opt_errFn
     */
    createRepo(config, opt_errFn) {
      if (!config.name) { return ''; }
      // TODO(kaspern): Rename rest api from /projects/ to /repos/ once backend
      // supports it.
      const encodeName = encodeURIComponent(config.name);
      return this._restApiHelper.send({
        method: 'PUT',
        url: `/projects/${encodeName}`,
        body: config,
        errFn: opt_errFn,
        anonymizedUrl: '/projects/*',
      });
    },

    /**
     * @param {?Object} config
     * @param {function(?Response, string=)=} opt_errFn
     */
    createGroup(config, opt_errFn) {
      if (!config.name) { return ''; }
      const encodeName = encodeURIComponent(config.name);
      return this._restApiHelper.send({
        method: 'PUT',
        url: `/groups/${encodeName}`,
        body: config,
        errFn: opt_errFn,
        anonymizedUrl: '/groups/*',
      });
    },

    getGroupConfig(group, opt_errFn) {
      return this._restApiHelper.fetchJSON({
        url: `/groups/${encodeURIComponent(group)}/detail`,
        errFn: opt_errFn,
        anonymizedUrl: '/groups/*/detail',
      });
    },

    /**
     * @param {string} repo
     * @param {string} ref
     * @param {function(?Response, string=)=} opt_errFn
     */
    deleteRepoBranches(repo, ref, opt_errFn) {
      if (!repo || !ref) { return ''; }
      // TODO(kaspern): Rename rest api from /projects/ to /repos/ once backend
      // supports it.
      const encodeName = encodeURIComponent(repo);
      const encodeRef = encodeURIComponent(ref);
      return this._restApiHelper.send({
        method: 'DELETE',
        url: `/projects/${encodeName}/branches/${encodeRef}`,
        body: '',
        errFn: opt_errFn,
        anonymizedUrl: '/projects/*/branches/*',
      });
    },

    /**
     * @param {string} repo
     * @param {string} ref
     * @param {function(?Response, string=)=} opt_errFn
     */
    deleteRepoTags(repo, ref, opt_errFn) {
      if (!repo || !ref) { return ''; }
      // TODO(kaspern): Rename rest api from /projects/ to /repos/ once backend
      // supports it.
      const encodeName = encodeURIComponent(repo);
      const encodeRef = encodeURIComponent(ref);
      return this._restApiHelper.send({
        method: 'DELETE',
        url: `/projects/${encodeName}/tags/${encodeRef}`,
        body: '',
        errFn: opt_errFn,
        anonymizedUrl: '/projects/*/tags/*',
      });
    },

    /**
     * @param {string} name
     * @param {string} branch
     * @param {string} revision
     * @param {function(?Response, string=)=} opt_errFn
     */
    createRepoBranch(name, branch, revision, opt_errFn) {
      if (!name || !branch || !revision) { return ''; }
      // TODO(kaspern): Rename rest api from /projects/ to /repos/ once backend
      // supports it.
      const encodeName = encodeURIComponent(name);
      const encodeBranch = encodeURIComponent(branch);
      return this._restApiHelper.send({
        method: 'PUT',
        url: `/projects/${encodeName}/branches/${encodeBranch}`,
        body: revision,
        errFn: opt_errFn,
        anonymizedUrl: '/projects/*/branches/*',
      });
    },

    /**
     * @param {string} name
     * @param {string} tag
     * @param {string} revision
     * @param {function(?Response, string=)=} opt_errFn
     */
    createRepoTag(name, tag, revision, opt_errFn) {
      if (!name || !tag || !revision) { return ''; }
      // TODO(kaspern): Rename rest api from /projects/ to /repos/ once backend
      // supports it.
      const encodeName = encodeURIComponent(name);
      const encodeTag = encodeURIComponent(tag);
      return this._restApiHelper.send({
        method: 'PUT',
        url: `/projects/${encodeName}/tags/${encodeTag}`,
        body: revision,
        errFn: opt_errFn,
        anonymizedUrl: '/projects/*/tags/*',
      });
    },

    /**
     * @param {!string} groupName
     * @returns {!Promise<boolean>}
     */
    getIsGroupOwner(groupName) {
      const encodeName = encodeURIComponent(groupName);
      const req = {
        url: `/groups/?owned&g=${encodeName}`,
        anonymizedUrl: '/groups/owned&g=*',
      };
      return this._fetchSharedCacheURL(req)
          .then(configs => configs.hasOwnProperty(groupName));
    },

    getGroupMembers(groupName, opt_errFn) {
      const encodeName = encodeURIComponent(groupName);
      return this._restApiHelper.fetchJSON({
        url: `/groups/${encodeName}/members/`,
        errFn: opt_errFn,
        anonymizedUrl: '/groups/*/members',
      });
    },

    getIncludedGroup(groupName) {
      return this._restApiHelper.fetchJSON({
        url: `/groups/${encodeURIComponent(groupName)}/groups/`,
        anonymizedUrl: '/groups/*/groups',
      });
    },

    saveGroupName(groupId, name) {
      const encodeId = encodeURIComponent(groupId);
      return this._restApiHelper.send({
        method: 'PUT',
        url: `/groups/${encodeId}/name`,
        body: {name},
        anonymizedUrl: '/groups/*/name',
      });
    },

    saveGroupOwner(groupId, ownerId) {
      const encodeId = encodeURIComponent(groupId);
      return this._restApiHelper.send({
        method: 'PUT',
        url: `/groups/${encodeId}/owner`,
        body: {owner: ownerId},
        anonymizedUrl: '/groups/*/owner',
      });
    },

    saveGroupDescription(groupId, description) {
      const encodeId = encodeURIComponent(groupId);
      return this._restApiHelper.send({
        method: 'PUT',
        url: `/groups/${encodeId}/description`,
        body: {description},
        anonymizedUrl: '/groups/*/description',
      });
    },

    saveGroupOptions(groupId, options) {
      const encodeId = encodeURIComponent(groupId);
      return this._restApiHelper.send({
        method: 'PUT',
        url: `/groups/${encodeId}/options`,
        body: options,
        anonymizedUrl: '/groups/*/options',
      });
    },

    getGroupAuditLog(group, opt_errFn) {
      return this._fetchSharedCacheURL({
        url: '/groups/' + group + '/log.audit',
        errFn: opt_errFn,
        anonymizedUrl: '/groups/*/log.audit',
      });
    },

    saveGroupMembers(groupName, groupMembers) {
      const encodeName = encodeURIComponent(groupName);
      const encodeMember = encodeURIComponent(groupMembers);
      return this._restApiHelper.send({
        method: 'PUT',
        url: `/groups/${encodeName}/members/${encodeMember}`,
        parseResponse: true,
        anonymizedUrl: '/groups/*/members/*',
      });
    },

    saveIncludedGroup(groupName, includedGroup, opt_errFn) {
      const encodeName = encodeURIComponent(groupName);
      const encodeIncludedGroup = encodeURIComponent(includedGroup);
      const req = {
        method: 'PUT',
        url: `/groups/${encodeName}/groups/${encodeIncludedGroup}`,
        errFn: opt_errFn,
        anonymizedUrl: '/groups/*/groups/*',
      };
      return this._restApiHelper.send(req).then(response => {
        if (response.ok) {
          return this.getResponseObject(response);
        }
      });
    },

    deleteGroupMembers(groupName, groupMembers) {
      const encodeName = encodeURIComponent(groupName);
      const encodeMember = encodeURIComponent(groupMembers);
      return this._restApiHelper.send({
        method: 'DELETE',
        url: `/groups/${encodeName}/members/${encodeMember}`,
        anonymizedUrl: '/groups/*/members/*',
      });
    },

    deleteIncludedGroup(groupName, includedGroup) {
      const encodeName = encodeURIComponent(groupName);
      const encodeIncludedGroup = encodeURIComponent(includedGroup);
      return this._restApiHelper.send({
        method: 'DELETE',
        url: `/groups/${encodeName}/groups/${encodeIncludedGroup}`,
        anonymizedUrl: '/groups/*/groups/*',
      });
    },

    getVersion() {
      return this._fetchSharedCacheURL({
        url: '/config/server/version',
        reportUrlAsIs: true,
      });
    },

    getDiffPreferences() {
      return this.getLoggedIn().then(loggedIn => {
        if (loggedIn) {
          return this._fetchSharedCacheURL({
            url: '/accounts/self/preferences.diff',
            reportUrlAsIs: true,
          });
        }
        // These defaults should match the defaults in
        // java/com/google/gerrit/extensions/client/DiffPreferencesInfo.java
        // NOTE: There are some settings that don't apply to PolyGerrit
        // (Render mode being at least one of them).
        return Promise.resolve({
          auto_hide_diff_table_header: true,
          context: 10,
          cursor_blink_rate: 0,
          font_size: 12,
          ignore_whitespace: 'IGNORE_NONE',
          intraline_difference: true,
          line_length: 100,
          line_wrapping: false,
          show_line_endings: true,
          show_tabs: true,
          show_whitespace_errors: true,
          syntax_highlighting: true,
          tab_size: 8,
          theme: 'DEFAULT',
        });
      });
    },

    getEditPreferences() {
      return this.getLoggedIn().then(loggedIn => {
        if (loggedIn) {
          return this._fetchSharedCacheURL({
            url: '/accounts/self/preferences.edit',
            reportUrlAsIs: true,
          });
        }
        // These defaults should match the defaults in
        // java/com/google/gerrit/extensions/client/EditPreferencesInfo.java
        return Promise.resolve({
          auto_close_brackets: false,
          cursor_blink_rate: 0,
          hide_line_numbers: false,
          hide_top_menu: false,
          indent_unit: 2,
          indent_with_tabs: false,
          key_map_type: 'DEFAULT',
          line_length: 100,
          line_wrapping: false,
          match_brackets: true,
          show_base: false,
          show_tabs: true,
          show_whitespace_errors: true,
          syntax_highlighting: true,
          tab_size: 8,
          theme: 'DEFAULT',
        });
      });
    },

    /**
     * @param {?Object} prefs
     * @param {function(?Response, string=)=} opt_errFn
     */
    savePreferences(prefs, opt_errFn) {
      // Note (Issue 5142): normalize the download scheme with lower case before
      // saving.
      if (prefs.download_scheme) {
        prefs.download_scheme = prefs.download_scheme.toLowerCase();
      }

      return this._restApiHelper.send({
        method: 'PUT',
        url: '/accounts/self/preferences',
        body: prefs,
        errFn: opt_errFn,
        reportUrlAsIs: true,
      });
    },

    /**
     * @param {?Object} prefs
     * @param {function(?Response, string=)=} opt_errFn
     */
    saveDiffPreferences(prefs, opt_errFn) {
      // Invalidate the cache.
      this._cache.delete('/accounts/self/preferences.diff');
      return this._restApiHelper.send({
        method: 'PUT',
        url: '/accounts/self/preferences.diff',
        body: prefs,
        errFn: opt_errFn,
        reportUrlAsIs: true,
      });
    },

    /**
     * @param {?Object} prefs
     * @param {function(?Response, string=)=} opt_errFn
     */
    saveEditPreferences(prefs, opt_errFn) {
      // Invalidate the cache.
      this._cache.delete('/accounts/self/preferences.edit');
      return this._restApiHelper.send({
        method: 'PUT',
        url: '/accounts/self/preferences.edit',
        body: prefs,
        errFn: opt_errFn,
        reportUrlAsIs: true,
      });
    },

    getAccount() {
      return this._fetchSharedCacheURL({
        url: '/accounts/self/detail',
        reportUrlAsIs: true,
        errFn: resp => {
          if (!resp || resp.status === 403) {
            this._cache.delete('/accounts/self/detail');
          }
        },
      });
    },

    getAvatarChangeUrl() {
      return this._fetchSharedCacheURL({
        url: '/accounts/self/avatar.change.url',
        reportUrlAsIs: true,
        errFn: resp => {
          if (!resp || resp.status === 403) {
            this._cache.delete('/accounts/self/avatar.change.url');
          }
        },
      });
    },

    getExternalIds() {
      return this._restApiHelper.fetchJSON({
        url: '/accounts/self/external.ids',
        reportUrlAsIs: true,
      });
    },

    deleteAccountIdentity(id) {
      return this._restApiHelper.send({
        method: 'POST',
        url: '/accounts/self/external.ids:delete',
        body: id,
        parseResponse: true,
        reportUrlAsIs: true,
      });
    },

    /**
     * @param {string} userId the ID of the user usch as an email address.
     * @return {!Promise<!Object>}
     */
    getAccountDetails(userId) {
      return this._restApiHelper.fetchJSON({
        url: `/accounts/${encodeURIComponent(userId)}/detail`,
        anonymizedUrl: '/accounts/*/detail',
      });
    },

    getAccountEmails() {
      return this._fetchSharedCacheURL({
        url: '/accounts/self/emails',
        reportUrlAsIs: true,
      });
    },

    /**
     * @param {string} email
     * @param {function(?Response, string=)=} opt_errFn
     */
    addAccountEmail(email, opt_errFn) {
      return this._restApiHelper.send({
        method: 'PUT',
        url: '/accounts/self/emails/' + encodeURIComponent(email),
        errFn: opt_errFn,
        anonymizedUrl: '/account/self/emails/*',
      });
    },

    /**
     * @param {string} email
     * @param {function(?Response, string=)=} opt_errFn
     */
    deleteAccountEmail(email, opt_errFn) {
      return this._restApiHelper.send({
        method: 'DELETE',
        url: '/accounts/self/emails/' + encodeURIComponent(email),
        errFn: opt_errFn,
        anonymizedUrl: '/accounts/self/email/*',
      });
    },

    /**
     * @param {string} email
     * @param {function(?Response, string=)=} opt_errFn
     */
    setPreferredAccountEmail(email, opt_errFn) {
      const encodedEmail = encodeURIComponent(email);
      const req = {
        method: 'PUT',
        url: `/accounts/self/emails/${encodedEmail}/preferred`,
        errFn: opt_errFn,
        anonymizedUrl: '/accounts/self/emails/*/preferred',
      };
      return this._restApiHelper.send(req).then(() => {
        // If result of getAccountEmails is in cache, update it in the cache
        // so we don't have to invalidate it.
        const cachedEmails = this._cache.get('/accounts/self/emails');
        if (cachedEmails) {
          const emails = cachedEmails.map(entry => {
            if (entry.email === email) {
              return {email, preferred: true};
            } else {
              return {email};
            }
          });
          this._cache.set('/accounts/self/emails', emails);
        }
      });
    },

    /**
     * @param {?Object} obj
     */
    _updateCachedAccount(obj) {
      // If result of getAccount is in cache, update it in the cache
      // so we don't have to invalidate it.
      const cachedAccount = this._cache.get('/accounts/self/detail');
      if (cachedAccount) {
        // Replace object in cache with new object to force UI updates.
        this._cache.set('/accounts/self/detail',
            Object.assign({}, cachedAccount, obj));
      }
    },

    /**
     * @param {string} name
     * @param {function(?Response, string=)=} opt_errFn
     */
    setAccountName(name, opt_errFn) {
      const req = {
        method: 'PUT',
        url: '/accounts/self/name',
        body: {name},
        errFn: opt_errFn,
        parseResponse: true,
        reportUrlAsIs: true,
      };
      return this._restApiHelper.send(req)
          .then(newName => this._updateCachedAccount({name: newName}));
    },

    /**
     * @param {string} username
     * @param {function(?Response, string=)=} opt_errFn
     */
    setAccountUsername(username, opt_errFn) {
      const req = {
        method: 'PUT',
        url: '/accounts/self/username',
        body: {username},
        errFn: opt_errFn,
        parseResponse: true,
        reportUrlAsIs: true,
      };
      return this._restApiHelper.send(req)
          .then(newName => this._updateCachedAccount({username: newName}));
    },

    /**
     * @param {string} status
     * @param {function(?Response, string=)=} opt_errFn
     */
    setAccountStatus(status, opt_errFn) {
      const req = {
        method: 'PUT',
        url: '/accounts/self/status',
        body: {status},
        errFn: opt_errFn,
        parseResponse: true,
        reportUrlAsIs: true,
      };
      return this._restApiHelper.send(req)
          .then(newStatus => this._updateCachedAccount({status: newStatus}));
    },

    getAccountStatus(userId) {
      return this._restApiHelper.fetchJSON({
        url: `/accounts/${encodeURIComponent(userId)}/status`,
        anonymizedUrl: '/accounts/*/status',
      });
    },

    getAccountGroups() {
      return this._restApiHelper.fetchJSON({
        url: '/accounts/self/groups',
        reportUrlAsIs: true,
      });
    },

    getAccountAgreements() {
      return this._restApiHelper.fetchJSON({
        url: '/accounts/self/agreements',
        reportUrlAsIs: true,
      });
    },

    saveAccountAgreement(name) {
      return this._restApiHelper.send({
        method: 'PUT',
        url: '/accounts/self/agreements',
        body: name,
        reportUrlAsIs: true,
      });
    },

    /**
     * @param {string=} opt_params
     */
    getAccountCapabilities(opt_params) {
      let queryString = '';
      if (opt_params) {
        queryString = '?q=' + opt_params
            .map(param => { return encodeURIComponent(param); })
            .join('&q=');
      }
      return this._fetchSharedCacheURL({
        url: '/accounts/self/capabilities' + queryString,
        anonymizedUrl: '/accounts/self/capabilities?q=*',
      });
    },

    getLoggedIn() {
      return this.getAccount().then(account => {
        return account != null;
      }).catch(() => {
        return false;
      });
    },

    getIsAdmin() {
      return this.getLoggedIn().then(isLoggedIn => {
        if (isLoggedIn) {
          return this.getAccountCapabilities();
        } else {
          return Promise.resolve();
        }
      }).then(capabilities => {
        return capabilities && capabilities.administrateServer;
      });
    },

    checkCredentials() {
      return this._restApiHelper.checkCredentials();
    },

    getDefaultPreferences() {
      return this._fetchSharedCacheURL({
        url: '/config/server/preferences',
        reportUrlAsIs: true,
      });
    },

    getPreferences() {
      return this.getLoggedIn().then(loggedIn => {
        if (loggedIn) {
          const req = {url: '/accounts/self/preferences', reportUrlAsIs: true};
          return this._fetchSharedCacheURL(req).then(res => {
            if (this._isNarrowScreen()) {
              // Note that this can be problematic, because the diff will stay
              // unified even after increasing the window width.
              res.default_diff_view = DiffViewMode.UNIFIED;
            } else {
              res.default_diff_view = res.diff_view;
            }
            return Promise.resolve(res);
          });
        }

        return Promise.resolve({
          changes_per_page: 25,
          default_diff_view: this._isNarrowScreen() ?
            DiffViewMode.UNIFIED : DiffViewMode.SIDE_BY_SIDE,
          diff_view: 'SIDE_BY_SIDE',
          size_bar_in_change_table: true,
        });
      });
    },

    getWatchedProjects() {
      return this._fetchSharedCacheURL({
        url: '/accounts/self/watched.projects',
        reportUrlAsIs: true,
      });
    },

    /**
     * @param {string} projects
     * @param {function(?Response, string=)=} opt_errFn
     */
    saveWatchedProjects(projects, opt_errFn) {
      return this._restApiHelper.send({
        method: 'POST',
        url: '/accounts/self/watched.projects',
        body: projects,
        errFn: opt_errFn,
        parseResponse: true,
        reportUrlAsIs: true,
      });
    },

    /**
     * @param {string} projects
     * @param {function(?Response, string=)=} opt_errFn
     */
    deleteWatchedProjects(projects, opt_errFn) {
      return this._restApiHelper.send({
        method: 'POST',
        url: '/accounts/self/watched.projects:delete',
        body: projects,
        errFn: opt_errFn,
        reportUrlAsIs: true,
      });
    },

    _isNarrowScreen() {
      return window.innerWidth < MAX_UNIFIED_DEFAULT_WINDOW_WIDTH_PX;
    },

    /**
     * @param {number=} opt_changesPerPage
     * @param {string|!Array<string>=} opt_query A query or an array of queries.
     * @param {number|string=} opt_offset
     * @param {!Object=} opt_options
     * @return {?Array<!Object>|?Array<!Array<!Object>>} If opt_query is an
     *     array, _fetchJSON will return an array of arrays of changeInfos. If it
     *     is unspecified or a string, _fetchJSON will return an array of
     *     changeInfos.
     */
    getChanges(opt_changesPerPage, opt_query, opt_offset, opt_options) {
      const options = opt_options || this.listChangesOptionsToHex(
          this.ListChangesOption.LABELS,
          this.ListChangesOption.DETAILED_ACCOUNTS
      );
      // Issue 4524: respect legacy token with max sortkey.
      if (opt_offset === 'n,z') {
        opt_offset = 0;
      }
      const params = {
        O: options,
        S: opt_offset || 0,
      };
      if (opt_changesPerPage) { params.n = opt_changesPerPage; }
      if (opt_query && opt_query.length > 0) {
        params.q = opt_query;
      }
      const iterateOverChanges = arr => {
        for (const change of (arr || [])) {
          this._maybeInsertInLookup(change);
        }
      };
      const req = {
        url: '/changes/',
        params,
        reportUrlAsIs: true,
      };
      return this._restApiHelper.fetchJSON(req).then(response => {
        // Response may be an array of changes OR an array of arrays of
        // changes.
        if (opt_query instanceof Array) {
          // Normalize the response to look like a multi-query response
          // when there is only one query.
          if (opt_query.length === 1) {
            response = [response];
          }
          for (const arr of response) {
            iterateOverChanges(arr);
          }
        } else {
          iterateOverChanges(response);
        }
        return response;
      });
    },

    /**
     * Inserts a change into _projectLookup iff it has a valid structure.
     *
     * @param {?{ _number: (number|string) }} change
     */
    _maybeInsertInLookup(change) {
      if (change && change.project && change._number) {
        this.setInProjectLookup(change._number, change.project);
      }
    },

    /**
     * TODO (beckysiegel) this needs to be rewritten with the optional param
     * at the end.
     *
     * @param {number|string} changeNum
     * @param {?number|string=} opt_patchNum passed as null sometimes.
     * @param {?=} endpoint
     * @return {!Promise<string>}
     */
    getChangeActionURL(changeNum, opt_patchNum, endpoint) {
      return this._changeBaseURL(changeNum, opt_patchNum)
          .then(url => url + endpoint);
    },

    /**
     * @param {number|string} changeNum
     * @param {function(?Response, string=)=} opt_errFn
     * @param {function()=} opt_cancelCondition
     */
    getChangeDetail(changeNum, opt_errFn, opt_cancelCondition) {
      // This list MUST be kept in sync with
      // ChangeIT#changeDetailsDoesNotRequireIndex
      const options = [
        this.ListChangesOption.ALL_COMMITS,
        this.ListChangesOption.ALL_REVISIONS,
        this.ListChangesOption.CHANGE_ACTIONS,
        this.ListChangesOption.DETAILED_LABELS,
        this.ListChangesOption.DOWNLOAD_COMMANDS,
        this.ListChangesOption.MESSAGES,
        this.ListChangesOption.SUBMITTABLE,
        this.ListChangesOption.WEB_LINKS,
        this.ListChangesOption.SKIP_MERGEABLE,
        this.ListChangesOption.SKIP_DIFFSTAT,
      ];
      return this.getConfig(false).then(config => {
        if (config.receive && config.receive.enable_signed_push) {
          options.push(this.ListChangesOption.PUSH_CERTIFICATES);
        }
        const optionsHex = this.listChangesOptionsToHex(...options);
        return this._getChangeDetail(
            changeNum, optionsHex, opt_errFn, opt_cancelCondition)
            .then(GrReviewerUpdatesParser.parse);
      });
    },

    /**
     * @param {number|string} changeNum
     * @param {function(?Response, string=)=} opt_errFn
     * @param {function()=} opt_cancelCondition
     */
    getDiffChangeDetail(changeNum, opt_errFn, opt_cancelCondition) {
      const optionsHex = this.listChangesOptionsToHex(
          this.ListChangesOption.ALL_COMMITS,
          this.ListChangesOption.ALL_REVISIONS,
          this.ListChangesOption.SKIP_MERGEABLE,
          this.ListChangesOption.SKIP_DIFFSTAT
      );
      return this._getChangeDetail(changeNum, optionsHex, opt_errFn,
          opt_cancelCondition);
    },

    /**
     * @param {number|string} changeNum
     * @param {string|undefined} optionsHex list changes options in hex
     * @param {function(?Response, string=)=} opt_errFn
     * @param {function()=} opt_cancelCondition
     */
    _getChangeDetail(changeNum, optionsHex, opt_errFn, opt_cancelCondition) {
      return this.getChangeActionURL(changeNum, null, '/detail').then(url => {
        const urlWithParams = this._restApiHelper
            .urlWithParams(url, optionsHex);
        const params = {O: optionsHex};
        let req = {
          url,
          errFn: opt_errFn,
          cancelCondition: opt_cancelCondition,
          params,
          fetchOptions: this._etags.getOptions(urlWithParams),
          anonymizedUrl: '/changes/*~*/detail?O=' + optionsHex,
        };
        req = this._restApiHelper.addAcceptJsonHeader(req);
        return this._restApiHelper.fetchRawJSON(req).then(response => {
          if (response && response.status === 304) {
            return Promise.resolve(this._restApiHelper.parsePrefixedJSON(
                this._etags.getCachedPayload(urlWithParams)));
          }

          if (response && !response.ok) {
            if (opt_errFn) {
              opt_errFn.call(null, response);
            } else {
              this.fire('server-error', {request: req, response});
            }
            return;
          }

          const payloadPromise = response ?
<<<<<<< HEAD
              this._restApiHelper.readResponsePayload(response) :
              Promise.resolve(null);
=======
            this._readResponsePayload(response) :
            Promise.resolve(null);
>>>>>>> e7d93748

          return payloadPromise.then(payload => {
            if (!payload) { return null; }
            this._etags.collect(urlWithParams, response, payload.raw);
            this._maybeInsertInLookup(payload.parsed);

            return payload.parsed;
          });
        });
      });
    },

    /**
     * @param {number|string} changeNum
     * @param {number|string} patchNum
     */
    getChangeCommitInfo(changeNum, patchNum) {
      return this._getChangeURLAndFetch({
        changeNum,
        endpoint: '/commit?links',
        patchNum,
        reportEndpointAsIs: true,
      });
    },

    /**
     * @param {number|string} changeNum
     * @param {Gerrit.PatchRange} patchRange
     * @param {number=} opt_parentIndex
     */
    getChangeFiles(changeNum, patchRange, opt_parentIndex) {
      let params = undefined;
      if (this.isMergeParent(patchRange.basePatchNum)) {
        params = {parent: this.getParentIndex(patchRange.basePatchNum)};
      } else if (!this.patchNumEquals(patchRange.basePatchNum, 'PARENT')) {
        params = {base: patchRange.basePatchNum};
      }
      return this._getChangeURLAndFetch({
        changeNum,
        endpoint: '/files',
        patchNum: patchRange.patchNum,
        params,
        reportEndpointAsIs: true,
      });
    },

    /**
     * @param {number|string} changeNum
     * @param {Gerrit.PatchRange} patchRange
     */
    getChangeEditFiles(changeNum, patchRange) {
      let endpoint = '/edit?list';
      let anonymizedEndpoint = endpoint;
      if (patchRange.basePatchNum !== 'PARENT') {
        endpoint += '&base=' + encodeURIComponent(patchRange.basePatchNum + '');
        anonymizedEndpoint += '&base=*';
      }
      return this._getChangeURLAndFetch({
        changeNum,
        endpoint,
        anonymizedEndpoint,
      });
    },

    /**
     * @param {number|string} changeNum
     * @param {number|string} patchNum
     * @param {string} query
     * @return {!Promise<!Object>}
     */
    queryChangeFiles(changeNum, patchNum, query) {
      return this._getChangeURLAndFetch({
        changeNum,
        endpoint: `/files?q=${encodeURIComponent(query)}`,
        patchNum,
        anonymizedEndpoint: '/files?q=*',
      });
    },

    /**
     * @param {number|string} changeNum
     * @param {Gerrit.PatchRange} patchRange
     * @return {!Promise<!Array<!Object>>}
     */
    getChangeOrEditFiles(changeNum, patchRange) {
      if (this.patchNumEquals(patchRange.patchNum, this.EDIT_NAME)) {
        return this.getChangeEditFiles(changeNum, patchRange).then(res =>
          res.files);
      }
      return this.getChangeFiles(changeNum, patchRange);
    },

    /**
     * The closure compiler doesn't realize this.specialFilePathCompare is
     * valid.
     *
     * @suppress {checkTypes}
     */
    getChangeFilePathsAsSpeciallySortedArray(changeNum, patchRange) {
      return this.getChangeFiles(changeNum, patchRange).then(files => {
        if (!files) return;
        return Object.keys(files).sort(this.specialFilePathCompare);
      });
    },

    getChangeRevisionActions(changeNum, patchNum) {
      const req = {
        changeNum,
        endpoint: '/actions',
        patchNum,
        reportEndpointAsIs: true,
      };
      return this._getChangeURLAndFetch(req).then(revisionActions => {
        // The rebase button on change screen is always enabled.
        if (revisionActions.rebase) {
          revisionActions.rebase.rebaseOnCurrent =
              !!revisionActions.rebase.enabled;
          revisionActions.rebase.enabled = true;
        }
        return revisionActions;
      });
    },

    /**
     * @param {number|string} changeNum
     * @param {string} inputVal
     * @param {function(?Response, string=)=} opt_errFn
     */
    getChangeSuggestedReviewers(changeNum, inputVal, opt_errFn) {
      return this._getChangeSuggestedGroup('REVIEWER', changeNum, inputVal,
          opt_errFn);
    },

    /**
     * @param {number|string} changeNum
     * @param {string} inputVal
     * @param {function(?Response, string=)=} opt_errFn
     */
    getChangeSuggestedCCs(changeNum, inputVal, opt_errFn) {
      return this._getChangeSuggestedGroup('CC', changeNum, inputVal,
          opt_errFn);
    },

    _getChangeSuggestedGroup(reviewerState, changeNum, inputVal, opt_errFn) {
      // More suggestions may obscure content underneath in the reply dialog,
      // see issue 10793.
      const params = {'n': 6, 'reviewer-state': reviewerState};
      if (inputVal) { params.q = inputVal; }
      return this._getChangeURLAndFetch({
        changeNum,
        endpoint: '/suggest_reviewers',
        errFn: opt_errFn,
        params,
        reportEndpointAsIs: true,
      });
    },

    /**
     * @param {number|string} changeNum
     */
    getChangeIncludedIn(changeNum) {
      return this._getChangeURLAndFetch({
        changeNum,
        endpoint: '/in',
        reportEndpointAsIs: true,
      });
    },

    _computeFilter(filter) {
      if (filter && filter.startsWith('^')) {
        filter = '&r=' + encodeURIComponent(filter);
      } else if (filter) {
        filter = '&m=' + encodeURIComponent(filter);
      } else {
        filter = '';
      }
      return filter;
    },

    /**
     * @param {string} filter
     * @param {number} groupsPerPage
     * @param {number=} opt_offset
     */
    _getGroupsUrl(filter, groupsPerPage, opt_offset) {
      const offset = opt_offset || 0;

      return `/groups/?n=${groupsPerPage + 1}&S=${offset}` +
        this._computeFilter(filter);
    },

    /**
     * @param {string} filter
     * @param {number} reposPerPage
     * @param {number=} opt_offset
     */
    _getReposUrl(filter, reposPerPage, opt_offset) {
      const defaultFilter = 'state:active OR state:read-only';
      const namePartDelimiters = /[@.\-\s\/_]/g;
      const offset = opt_offset || 0;

      if (filter && !filter.includes(':') && filter.match(namePartDelimiters)) {
        // The query language specifies hyphens as operators. Split the string
        // by hyphens and 'AND' the parts together as 'inname:' queries.
        // If the filter includes a semicolon, the user is using a more complex
        // query so we trust them and don't do any magic under the hood.
        const originalFilter = filter;
        filter = '';
        originalFilter.split(namePartDelimiters).forEach(part => {
          if (part) {
            filter += (filter === '' ? 'inname:' : ' AND inname:') + part;
          }
        });
      }
      // Check if filter is now empty which could be either because the user did
      // not provide it or because the user provided only a split character.
      if (!filter) {
        filter = defaultFilter;
      }

      filter = filter.trim();
      const encodedFilter = encodeURIComponent(filter);

      return `/projects/?n=${reposPerPage + 1}&S=${offset}` +
        `&query=${encodedFilter}`;
    },

    invalidateGroupsCache() {
      this._restApiHelper.invalidateFetchPromisesPrefix('/groups/?');
    },

    invalidateReposCache() {
      this._restApiHelper.invalidateFetchPromisesPrefix('/projects/?');
    },

    /**
     * @param {string} filter
     * @param {number} groupsPerPage
     * @param {number=} opt_offset
     * @return {!Promise<?Object>}
     */
    getGroups(filter, groupsPerPage, opt_offset) {
      const url = this._getGroupsUrl(filter, groupsPerPage, opt_offset);

      return this._fetchSharedCacheURL({
        url,
        anonymizedUrl: '/groups/?*',
      });
    },

    /**
     * @param {string} filter
     * @param {number} reposPerPage
     * @param {number=} opt_offset
     * @return {!Promise<?Object>}
     */
    getRepos(filter, reposPerPage, opt_offset) {
      const url = this._getReposUrl(filter, reposPerPage, opt_offset);

      // TODO(kaspern): Rename rest api from /projects/ to /repos/ once backend
      // supports it.
      return this._fetchSharedCacheURL({
        url,
        anonymizedUrl: '/projects/?*',
      });
    },

    setRepoHead(repo, ref) {
      // TODO(kaspern): Rename rest api from /projects/ to /repos/ once backend
      // supports it.
      return this._restApiHelper.send({
        method: 'PUT',
        url: `/projects/${encodeURIComponent(repo)}/HEAD`,
        body: {ref},
        anonymizedUrl: '/projects/*/HEAD',
      });
    },

    /**
     * @param {string} filter
     * @param {string} repo
     * @param {number} reposBranchesPerPage
     * @param {number=} opt_offset
     * @param {?function(?Response, string=)=} opt_errFn
     * @return {!Promise<?Object>}
     */
    getRepoBranches(filter, repo, reposBranchesPerPage, opt_offset, opt_errFn) {
      const offset = opt_offset || 0;
      const count = reposBranchesPerPage + 1;
      filter = this._computeFilter(filter);
      repo = encodeURIComponent(repo);
      const url = `/projects/${repo}/branches?n=${count}&S=${offset}${filter}`;
      // TODO(kaspern): Rename rest api from /projects/ to /repos/ once backend
      // supports it.
      return this._restApiHelper.fetchJSON({
        url,
        errFn: opt_errFn,
        anonymizedUrl: '/projects/*/branches?*',
      });
    },

    /**
     * @param {string} filter
     * @param {string} repo
     * @param {number} reposTagsPerPage
     * @param {number=} opt_offset
     * @param {?function(?Response, string=)=} opt_errFn
     * @return {!Promise<?Object>}
     */
    getRepoTags(filter, repo, reposTagsPerPage, opt_offset, opt_errFn) {
      const offset = opt_offset || 0;
      const encodedRepo = encodeURIComponent(repo);
      const n = reposTagsPerPage + 1;
      const encodedFilter = this._computeFilter(filter);
      const url = `/projects/${encodedRepo}/tags` + `?n=${n}&S=${offset}` +
          encodedFilter;
      // TODO(kaspern): Rename rest api from /projects/ to /repos/ once backend
      // supports it.
      return this._restApiHelper.fetchJSON({
        url,
        errFn: opt_errFn,
        anonymizedUrl: '/projects/*/tags',
      });
    },

    /**
     * @param {string} filter
     * @param {number} pluginsPerPage
     * @param {number=} opt_offset
     * @param {?function(?Response, string=)=} opt_errFn
     * @return {!Promise<?Object>}
     */
    getPlugins(filter, pluginsPerPage, opt_offset, opt_errFn) {
      const offset = opt_offset || 0;
      const encodedFilter = this._computeFilter(filter);
      const n = pluginsPerPage + 1;
      const url = `/plugins/?all&n=${n}&S=${offset}${encodedFilter}`;
      return this._restApiHelper.fetchJSON({
        url,
        errFn: opt_errFn,
        anonymizedUrl: '/plugins/?all',
      });
    },

    getRepoAccessRights(repoName, opt_errFn) {
      // TODO(kaspern): Rename rest api from /projects/ to /repos/ once backend
      // supports it.
      return this._restApiHelper.fetchJSON({
        url: `/projects/${encodeURIComponent(repoName)}/access`,
        errFn: opt_errFn,
        anonymizedUrl: '/projects/*/access',
      });
    },

    setRepoAccessRights(repoName, repoInfo) {
      // TODO(kaspern): Rename rest api from /projects/ to /repos/ once backend
      // supports it.
      return this._restApiHelper.send({
        method: 'POST',
        url: `/projects/${encodeURIComponent(repoName)}/access`,
        body: repoInfo,
        anonymizedUrl: '/projects/*/access',
      });
    },

    setRepoAccessRightsForReview(projectName, projectInfo) {
      return this._restApiHelper.send({
        method: 'PUT',
        url: `/projects/${encodeURIComponent(projectName)}/access:review`,
        body: projectInfo,
        parseResponse: true,
        anonymizedUrl: '/projects/*/access:review',
      });
    },

    /**
     * @param {string} inputVal
     * @param {number} opt_n
     * @param {function(?Response, string=)=} opt_errFn
     */
    getSuggestedGroups(inputVal, opt_n, opt_errFn) {
      const params = {s: inputVal};
      if (opt_n) { params.n = opt_n; }
      return this._restApiHelper.fetchJSON({
        url: '/groups/',
        errFn: opt_errFn,
        params,
        reportUrlAsIs: true,
      });
    },

    /**
     * @param {string} inputVal
     * @param {number} opt_n
     * @param {function(?Response, string=)=} opt_errFn
     */
    getSuggestedProjects(inputVal, opt_n, opt_errFn) {
      const params = {
        m: inputVal,
        n: MAX_PROJECT_RESULTS,
        type: 'ALL',
      };
      if (opt_n) { params.n = opt_n; }
      return this._restApiHelper.fetchJSON({
        url: '/projects/',
        errFn: opt_errFn,
        params,
        reportUrlAsIs: true,
      });
    },

    /**
     * @param {string} inputVal
     * @param {number} opt_n
     * @param {function(?Response, string=)=} opt_errFn
     */
    getSuggestedAccounts(inputVal, opt_n, opt_errFn) {
      if (!inputVal) {
        return Promise.resolve([]);
      }
      const params = {suggest: null, q: inputVal};
      if (opt_n) { params.n = opt_n; }
      return this._restApiHelper.fetchJSON({
        url: '/accounts/',
        errFn: opt_errFn,
        params,
        anonymizedUrl: '/accounts/?n=*',
      });
    },

    addChangeReviewer(changeNum, reviewerID) {
      return this._sendChangeReviewerRequest('POST', changeNum, reviewerID);
    },

    removeChangeReviewer(changeNum, reviewerID) {
      return this._sendChangeReviewerRequest('DELETE', changeNum, reviewerID);
    },

    _sendChangeReviewerRequest(method, changeNum, reviewerID) {
      return this.getChangeActionURL(changeNum, null, '/reviewers')
          .then(url => {
            let body;
            switch (method) {
              case 'POST':
                body = {reviewer: reviewerID};
                break;
              case 'DELETE':
                url += '/' + encodeURIComponent(reviewerID);
                break;
              default:
                throw Error('Unsupported HTTP method: ' + method);
            }

            return this._restApiHelper.send({method, url, body});
          });
    },

    getRelatedChanges(changeNum, patchNum) {
      return this._getChangeURLAndFetch({
        changeNum,
        endpoint: '/related',
        patchNum,
        reportEndpointAsIs: true,
      });
    },

    getChangesSubmittedTogether(changeNum) {
      return this._getChangeURLAndFetch({
        changeNum,
        endpoint: '/submitted_together?o=NON_VISIBLE_CHANGES',
        reportEndpointAsIs: true,
      });
    },

    getChangeConflicts(changeNum) {
      const options = this.listChangesOptionsToHex(
          this.ListChangesOption.CURRENT_REVISION,
          this.ListChangesOption.CURRENT_COMMIT
      );
      const params = {
        O: options,
        q: 'status:open is:mergeable conflicts:' + changeNum,
      };
      return this._restApiHelper.fetchJSON({
        url: '/changes/',
        params,
        anonymizedUrl: '/changes/conflicts:*',
      });
    },

    getChangeCherryPicks(project, changeID, changeNum) {
      const options = this.listChangesOptionsToHex(
          this.ListChangesOption.CURRENT_REVISION,
          this.ListChangesOption.CURRENT_COMMIT
      );
      const query = [
        'project:' + project,
        'change:' + changeID,
        '-change:' + changeNum,
        '-is:abandoned',
      ].join(' ');
      const params = {
        O: options,
        q: query,
      };
      return this._restApiHelper.fetchJSON({
        url: '/changes/',
        params,
        anonymizedUrl: '/changes/change:*',
      });
    },

    getChangesWithSameTopic(topic, changeNum) {
      const options = this.listChangesOptionsToHex(
          this.ListChangesOption.LABELS,
          this.ListChangesOption.CURRENT_REVISION,
          this.ListChangesOption.CURRENT_COMMIT,
          this.ListChangesOption.DETAILED_LABELS
      );
      const query = [
        'status:open',
        '-change:' + changeNum,
        `topic:"${topic}"`,
      ].join(' ');
      const params = {
        O: options,
        q: query,
      };
      return this._restApiHelper.fetchJSON({
        url: '/changes/',
        params,
        anonymizedUrl: '/changes/topic:*',
      });
    },

    getReviewedFiles(changeNum, patchNum) {
      return this._getChangeURLAndFetch({
        changeNum,
        endpoint: '/files?reviewed',
        patchNum,
        reportEndpointAsIs: true,
      });
    },

    /**
     * @param {number|string} changeNum
     * @param {number|string} patchNum
     * @param {string} path
     * @param {boolean} reviewed
     * @param {function(?Response, string=)=} opt_errFn
     */
    saveFileReviewed(changeNum, patchNum, path, reviewed, opt_errFn) {
      return this._getChangeURLAndSend({
        changeNum,
        method: reviewed ? 'PUT' : 'DELETE',
        patchNum,
        endpoint: `/files/${encodeURIComponent(path)}/reviewed`,
        errFn: opt_errFn,
        anonymizedEndpoint: '/files/*/reviewed',
      });
    },

    /**
     * @param {number|string} changeNum
     * @param {number|string} patchNum
     * @param {!Object} review
     * @param {function(?Response, string=)=} opt_errFn
     */
    saveChangeReview(changeNum, patchNum, review, opt_errFn) {
      const promises = [
        this.awaitPendingDiffDrafts(),
        this.getChangeActionURL(changeNum, patchNum, '/review'),
      ];
      return Promise.all(promises).then(([, url]) => {
        return this._restApiHelper.send({
          method: 'POST',
          url,
          body: review,
          errFn: opt_errFn,
        });
      });
    },

    getChangeEdit(changeNum, opt_download_commands) {
      const params = opt_download_commands ? {'download-commands': true} : null;
      return this.getLoggedIn().then(loggedIn => {
        if (!loggedIn) { return false; }
        return this._getChangeURLAndFetch({
          changeNum,
          endpoint: '/edit/',
          params,
          reportEndpointAsIs: true,
        });
      });
    },

    /**
     * @param {string} project
     * @param {string} branch
     * @param {string} subject
     * @param {string=} opt_topic
     * @param {boolean=} opt_isPrivate
     * @param {boolean=} opt_workInProgress
     * @param {string=} opt_baseChange
     * @param {string=} opt_baseCommit
     */
    createChange(project, branch, subject, opt_topic, opt_isPrivate,
        opt_workInProgress, opt_baseChange, opt_baseCommit) {
      return this._restApiHelper.send({
        method: 'POST',
        url: '/changes/',
        body: {
          project,
          branch,
          subject,
          topic: opt_topic,
          is_private: opt_isPrivate,
          work_in_progress: opt_workInProgress,
          base_change: opt_baseChange,
          base_commit: opt_baseCommit,
        },
        parseResponse: true,
        reportUrlAsIs: true,
      });
    },

    /**
     * @param {number|string} changeNum
     * @param {string} path
     * @param {number|string} patchNum
     */
    getFileContent(changeNum, path, patchNum) {
      // 404s indicate the file does not exist yet in the revision, so suppress
      // them.
      const suppress404s = res => {
        if (res && res.status !== 404) { this.fire('server-error', {res}); }
        return res;
      };
      const promise = this.patchNumEquals(patchNum, this.EDIT_NAME) ?
        this._getFileInChangeEdit(changeNum, path) :
        this._getFileInRevision(changeNum, path, patchNum, suppress404s);

      return promise.then(res => {
        if (!res.ok) { return res; }

        // The file type (used for syntax highlighting) is identified in the
        // X-FYI-Content-Type header of the response.
        const type = res.headers.get('X-FYI-Content-Type');
        return this.getResponseObject(res).then(content => {
          return {content, type, ok: true};
        });
      });
    },

    /**
     * Gets a file in a specific change and revision.
     *
     * @param {number|string} changeNum
     * @param {string} path
     * @param {number|string} patchNum
     * @param {?function(?Response, string=)=} opt_errFn
     */
    _getFileInRevision(changeNum, path, patchNum, opt_errFn) {
      return this._getChangeURLAndSend({
        changeNum,
        method: 'GET',
        patchNum,
        endpoint: `/files/${encodeURIComponent(path)}/content`,
        errFn: opt_errFn,
        headers: {Accept: 'application/json'},
        anonymizedEndpoint: '/files/*/content',
      });
    },

    /**
     * Gets a file in a change edit.
     *
     * @param {number|string} changeNum
     * @param {string} path
     */
    _getFileInChangeEdit(changeNum, path) {
      return this._getChangeURLAndSend({
        changeNum,
        method: 'GET',
        endpoint: '/edit/' + encodeURIComponent(path),
        headers: {Accept: 'application/json'},
        anonymizedEndpoint: '/edit/*',
      });
    },

    rebaseChangeEdit(changeNum) {
      return this._getChangeURLAndSend({
        changeNum,
        method: 'POST',
        endpoint: '/edit:rebase',
        reportEndpointAsIs: true,
      });
    },

    deleteChangeEdit(changeNum) {
      return this._getChangeURLAndSend({
        changeNum,
        method: 'DELETE',
        endpoint: '/edit',
        reportEndpointAsIs: true,
      });
    },

    restoreFileInChangeEdit(changeNum, restore_path) {
      return this._getChangeURLAndSend({
        changeNum,
        method: 'POST',
        endpoint: '/edit',
        body: {restore_path},
        reportEndpointAsIs: true,
      });
    },

    renameFileInChangeEdit(changeNum, old_path, new_path) {
      return this._getChangeURLAndSend({
        changeNum,
        method: 'POST',
        endpoint: '/edit',
        body: {old_path, new_path},
        reportEndpointAsIs: true,
      });
    },

    deleteFileInChangeEdit(changeNum, path) {
      return this._getChangeURLAndSend({
        changeNum,
        method: 'DELETE',
        endpoint: '/edit/' + encodeURIComponent(path),
        anonymizedEndpoint: '/edit/*',
      });
    },

    saveChangeEdit(changeNum, path, contents) {
      return this._getChangeURLAndSend({
        changeNum,
        method: 'PUT',
        endpoint: '/edit/' + encodeURIComponent(path),
        body: contents,
        contentType: 'text/plain',
        anonymizedEndpoint: '/edit/*',
      });
    },

    // Deprecated, prefer to use putChangeCommitMessage instead.
    saveChangeCommitMessageEdit(changeNum, message) {
      return this._getChangeURLAndSend({
        changeNum,
        method: 'PUT',
        endpoint: '/edit:message',
        body: {message},
        reportEndpointAsIs: true,
      });
    },

    publishChangeEdit(changeNum) {
      return this._getChangeURLAndSend({
        changeNum,
        method: 'POST',
        endpoint: '/edit:publish',
        reportEndpointAsIs: true,
      });
    },

    putChangeCommitMessage(changeNum, message) {
      return this._getChangeURLAndSend({
        changeNum,
        method: 'PUT',
        endpoint: '/message',
        body: {message},
        reportEndpointAsIs: true,
      });
    },

    saveChangeStarred(changeNum, starred) {
      // Some servers may require the project name to be provided
      // alongside the change number, so resolve the project name
      // first.
      return this.getFromProjectLookup(changeNum).then(project => {
        const url = '/accounts/self/starred.changes/' +
            (project ? encodeURIComponent(project) + '~' : '') + changeNum;
        return this._restApiHelper.send({
          method: starred ? 'PUT' : 'DELETE',
          url,
          anonymizedUrl: '/accounts/self/starred.changes/*',
        });
      });
    },

    saveChangeReviewed(changeNum, reviewed) {
      return this._getChangeURLAndSend({
        changeNum,
        method: 'PUT',
        endpoint: reviewed ? '/reviewed' : '/unreviewed',
      });
    },

    /**
<<<<<<< HEAD
     * Public version of the _restApiHelper.send method preserved for plugins.
=======
     * Send an XHR.
     *
     * @param {Defs.SendRequest} req
     * @return {Promise}
     */
    _send(req) {
      const options = {method: req.method};
      if (req.body) {
        options.headers = new Headers();
        options.headers.set(
            'Content-Type', req.contentType || 'application/json');
        options.body = typeof req.body === 'string' ?
          req.body : JSON.stringify(req.body);
      }
      if (req.headers) {
        if (!options.headers) { options.headers = new Headers(); }
        for (const header in req.headers) {
          if (!req.headers.hasOwnProperty(header)) { continue; }
          options.headers.set(header, req.headers[header]);
        }
      }
      const url = req.url.startsWith('http') ?
        req.url : this.getBaseUrl() + req.url;
      const fetchReq = {
        url,
        fetchOptions: options,
        anonymizedUrl: req.reportUrlAsIs ? url : req.anonymizedUrl,
      };
      const xhr = this._fetch(fetchReq).then(response => {
        if (!response.ok) {
          if (req.errFn) {
            return req.errFn.call(undefined, response);
          }
          this.fire('server-error', {request: fetchReq, response});
        }
        return response;
      }).catch(err => {
        this.fire('network-error', {error: err});
        if (req.errFn) {
          return req.errFn.call(undefined, null, err);
        } else {
          throw err;
        }
      });

      if (req.parseResponse) {
        return xhr.then(res => this.getResponseObject(res));
      }

      return xhr;
    },

    /**
     * Public version of the _send method preserved for plugins.
     *
>>>>>>> e7d93748
     * @param {string} method
     * @param {string} url
     * @param {?string|number|Object=} opt_body passed as null sometimes
     *    and also apparently a number. TODO (beckysiegel) remove need for
     *    number at least.
     * @param {?function(?Response, string=)=} opt_errFn
     *    passed as null sometimes.
     * @param {?string=} opt_contentType
     * @param {Object=} opt_headers
     */
    send(method, url, opt_body, opt_errFn, opt_contentType,
        opt_headers) {
      return this._restApiHelper.send({
        method,
        url,
        body: opt_body,
        errFn: opt_errFn,
        contentType: opt_contentType,
        headers: opt_headers,
      });
    },

    /**
     * @param {number|string} changeNum
     * @param {number|string} basePatchNum Negative values specify merge parent
     *     index.
     * @param {number|string} patchNum
     * @param {string} path
     * @param {string=} opt_whitespace the ignore-whitespace level for the diff
     *     algorithm.
     * @param {function(?Response, string=)=} opt_errFn
     */
    getDiff(changeNum, basePatchNum, patchNum, path, opt_whitespace,
        opt_errFn) {
      const params = {
        context: 'ALL',
        intraline: null,
        whitespace: opt_whitespace || 'IGNORE_NONE',
      };
      if (this.isMergeParent(basePatchNum)) {
        params.parent = this.getParentIndex(basePatchNum);
      } else if (!this.patchNumEquals(basePatchNum, PARENT_PATCH_NUM)) {
        params.base = basePatchNum;
      }
      const endpoint = `/files/${encodeURIComponent(path)}/diff`;
      const req = {
        changeNum,
        endpoint,
        patchNum,
        errFn: opt_errFn,
        params,
        anonymizedEndpoint: '/files/*/diff',
      };

      // Invalidate the cache if its edit patch to make sure we always get latest.
      if (patchNum === this.EDIT_NAME) {
        if (!req.fetchOptions) req.fetchOptions = {};
        if (!req.fetchOptions.headers) req.fetchOptions.headers = new Headers();
        req.fetchOptions.headers.append('Cache-Control', 'no-cache');
      }

      return this._getChangeURLAndFetch(req);
    },

    /**
     * @param {number|string} changeNum
     * @param {number|string=} opt_basePatchNum
     * @param {number|string=} opt_patchNum
     * @param {string=} opt_path
     * @return {!Promise<!Object>}
     */
    getDiffComments(changeNum, opt_basePatchNum, opt_patchNum, opt_path) {
      return this._getDiffComments(changeNum, '/comments', opt_basePatchNum,
          opt_patchNum, opt_path);
    },

    /**
     * @param {number|string} changeNum
     * @param {number|string=} opt_basePatchNum
     * @param {number|string=} opt_patchNum
     * @param {string=} opt_path
     * @return {!Promise<!Object>}
     */
    getDiffRobotComments(changeNum, opt_basePatchNum, opt_patchNum, opt_path) {
      return this._getDiffComments(changeNum, '/robotcomments',
          opt_basePatchNum, opt_patchNum, opt_path);
    },

    /**
     * If the user is logged in, fetch the user's draft diff comments. If there
     * is no logged in user, the request is not made and the promise yields an
     * empty object.
     *
     * @param {number|string} changeNum
     * @param {number|string=} opt_basePatchNum
     * @param {number|string=} opt_patchNum
     * @param {string=} opt_path
     * @return {!Promise<!Object>}
     */
    getDiffDrafts(changeNum, opt_basePatchNum, opt_patchNum, opt_path) {
      return this.getLoggedIn().then(loggedIn => {
        if (!loggedIn) { return Promise.resolve({}); }
        return this._getDiffComments(changeNum, '/drafts', opt_basePatchNum,
            opt_patchNum, opt_path);
      });
    },

    _setRange(comments, comment) {
      if (comment.in_reply_to && !comment.range) {
        for (let i = 0; i < comments.length; i++) {
          if (comments[i].id === comment.in_reply_to) {
            comment.range = comments[i].range;
            break;
          }
        }
      }
      return comment;
    },

    _setRanges(comments) {
      comments = comments || [];
      comments.sort((a, b) => {
        return util.parseDate(a.updated) - util.parseDate(b.updated);
      });
      for (const comment of comments) {
        this._setRange(comments, comment);
      }
      return comments;
    },

    /**
     * @param {number|string} changeNum
     * @param {string} endpoint
     * @param {number|string=} opt_basePatchNum
     * @param {number|string=} opt_patchNum
     * @param {string=} opt_path
     * @return {!Promise<!Object>}
     */
    _getDiffComments(changeNum, endpoint, opt_basePatchNum,
        opt_patchNum, opt_path) {
      /**
       * Fetches the comments for a given patchNum.
       * Helper function to make promises more legible.
       *
       * @param {string|number=} opt_patchNum
       * @return {!Promise<!Object>} Diff comments response.
       */
      const fetchComments = opt_patchNum => {
        return this._getChangeURLAndFetch({
          changeNum,
          endpoint,
          patchNum: opt_patchNum,
          reportEndpointAsIs: true,
        });
      };

      if (!opt_basePatchNum && !opt_patchNum && !opt_path) {
        return fetchComments();
      }
      function onlyParent(c) { return c.side == PARENT_PATCH_NUM; }
      function withoutParent(c) { return c.side != PARENT_PATCH_NUM; }
      function setPath(c) { c.path = opt_path; }

      const promises = [];
      let comments;
      let baseComments;
      let fetchPromise;
      fetchPromise = fetchComments(opt_patchNum).then(response => {
        comments = response[opt_path] || [];
        // TODO(kaspern): Implement this on in the backend so this can
        // be removed.
        // Sort comments by date so that parent ranges can be propagated
        // in a single pass.
        comments = this._setRanges(comments);

        if (opt_basePatchNum == PARENT_PATCH_NUM) {
          baseComments = comments.filter(onlyParent);
          baseComments.forEach(setPath);
        }
        comments = comments.filter(withoutParent);

        comments.forEach(setPath);
      });
      promises.push(fetchPromise);

      if (opt_basePatchNum != PARENT_PATCH_NUM) {
        fetchPromise = fetchComments(opt_basePatchNum).then(response => {
          baseComments = (response[opt_path] || [])
              .filter(withoutParent);
          baseComments = this._setRanges(baseComments);
          baseComments.forEach(setPath);
        });
        promises.push(fetchPromise);
      }

      return Promise.all(promises).then(() => {
        return Promise.resolve({
          baseComments,
          comments,
        });
      });
    },

    /**
     * @param {number|string} changeNum
     * @param {string} endpoint
     * @param {number|string=} opt_patchNum
     */
    _getDiffCommentsFetchURL(changeNum, endpoint, opt_patchNum) {
      return this._changeBaseURL(changeNum, opt_patchNum)
          .then(url => url + endpoint);
    },

    saveDiffDraft(changeNum, patchNum, draft) {
      return this._sendDiffDraftRequest('PUT', changeNum, patchNum, draft);
    },

    deleteDiffDraft(changeNum, patchNum, draft) {
      return this._sendDiffDraftRequest('DELETE', changeNum, patchNum, draft);
    },

    /**
     * @returns {boolean} Whether there are pending diff draft sends.
     */
    hasPendingDiffDrafts() {
      const promises = this._pendingRequests[Requests.SEND_DIFF_DRAFT];
      return promises && promises.length;
    },

    /**
     * @returns {!Promise<undefined>} A promise that resolves when all pending
     *    diff draft sends have resolved.
     */
    awaitPendingDiffDrafts() {
      return Promise.all(this._pendingRequests[Requests.SEND_DIFF_DRAFT] || [])
          .then(() => {
            this._pendingRequests[Requests.SEND_DIFF_DRAFT] = [];
          });
    },

    _sendDiffDraftRequest(method, changeNum, patchNum, draft) {
      const isCreate = !draft.id && method === 'PUT';
      let endpoint = '/drafts';
      let anonymizedEndpoint = endpoint;
      if (draft.id) {
        endpoint += '/' + draft.id;
        anonymizedEndpoint += '/*';
      }
      let body;
      if (method === 'PUT') {
        body = draft;
      }

      if (!this._pendingRequests[Requests.SEND_DIFF_DRAFT]) {
        this._pendingRequests[Requests.SEND_DIFF_DRAFT] = [];
      }

      const req = {
        changeNum,
        method,
        patchNum,
        endpoint,
        body,
        anonymizedEndpoint,
      };

      const promise = this._getChangeURLAndSend(req);
      this._pendingRequests[Requests.SEND_DIFF_DRAFT].push(promise);

      if (isCreate) {
        return this._failForCreate200(promise);
      }

      return promise;
    },

    getCommitInfo(project, commit) {
      return this._restApiHelper.fetchJSON({
        url: '/projects/' + encodeURIComponent(project) +
            '/commits/' + encodeURIComponent(commit),
        anonymizedUrl: '/projects/*/comments/*',
      });
    },

    _fetchB64File(url) {
      return this._restApiHelper.fetch({url: this.getBaseUrl() + url})
          .then(response => {
            if (!response.ok) {
              return Promise.reject(new Error(response.statusText));
            }
            const type = response.headers.get('X-FYI-Content-Type');
            return response.text()
                .then(text => {
                  return {body: text, type};
                });
          });
    },

    /**
     * @param {string} changeId
     * @param {string|number} patchNum
     * @param {string} path
     * @param {number=} opt_parentIndex
     */
    getB64FileContents(changeId, patchNum, path, opt_parentIndex) {
      const parent = typeof opt_parentIndex === 'number' ?
        '?parent=' + opt_parentIndex : '';
      return this._changeBaseURL(changeId, patchNum).then(url => {
        url = `${url}/files/${encodeURIComponent(path)}/content${parent}`;
        return this._fetchB64File(url);
      });
    },

    getImagesForDiff(changeNum, diff, patchRange) {
      let promiseA;
      let promiseB;

      if (diff.meta_a && diff.meta_a.content_type.startsWith('image/')) {
        if (patchRange.basePatchNum === 'PARENT') {
          // Note: we only attempt to get the image from the first parent.
          promiseA = this.getB64FileContents(changeNum, patchRange.patchNum,
              diff.meta_a.name, 1);
        } else {
          promiseA = this.getB64FileContents(changeNum,
              patchRange.basePatchNum, diff.meta_a.name);
        }
      } else {
        promiseA = Promise.resolve(null);
      }

      if (diff.meta_b && diff.meta_b.content_type.startsWith('image/')) {
        promiseB = this.getB64FileContents(changeNum, patchRange.patchNum,
            diff.meta_b.name);
      } else {
        promiseB = Promise.resolve(null);
      }

      return Promise.all([promiseA, promiseB]).then(results => {
        const baseImage = results[0];
        const revisionImage = results[1];

        // Sometimes the server doesn't send back the content type.
        if (baseImage) {
          baseImage._expectedType = diff.meta_a.content_type;
          baseImage._name = diff.meta_a.name;
        }
        if (revisionImage) {
          revisionImage._expectedType = diff.meta_b.content_type;
          revisionImage._name = diff.meta_b.name;
        }

        return {baseImage, revisionImage};
      });
    },

    /**
     * @param {number|string} changeNum
     * @param {?number|string=} opt_patchNum passed as null sometimes.
     * @param {string=} opt_project
     * @return {!Promise<string>}
     */
    _changeBaseURL(changeNum, opt_patchNum, opt_project) {
      // TODO(kaspern): For full slicer migration, app should warn with a call
      // stack every time _changeBaseURL is called without a project.
      const projectPromise = opt_project ?
        Promise.resolve(opt_project) :
        this.getFromProjectLookup(changeNum);
      return projectPromise.then(project => {
        let url = `/changes/${encodeURIComponent(project)}~${changeNum}`;
        if (opt_patchNum) {
          url += `/revisions/${opt_patchNum}`;
        }
        return url;
      });
    },

    /**
     * @suppress {checkTypes}
     * Resulted in error: Promise.prototype.then does not match formal
     * parameter.
     */
    setChangeTopic(changeNum, topic) {
      return this._getChangeURLAndSend({
        changeNum,
        method: 'PUT',
        endpoint: '/topic',
        body: {topic},
        parseResponse: true,
        reportUrlAsIs: true,
      });
    },

    /**
     * @suppress {checkTypes}
     * Resulted in error: Promise.prototype.then does not match formal
     * parameter.
     */
    setChangeHashtag(changeNum, hashtag) {
      return this._getChangeURLAndSend({
        changeNum,
        method: 'POST',
        endpoint: '/hashtags',
        body: hashtag,
        parseResponse: true,
        reportUrlAsIs: true,
      });
    },

    deleteAccountHttpPassword() {
      return this._restApiHelper.send({
        method: 'DELETE',
        url: '/accounts/self/password.http',
        reportUrlAsIs: true,
      });
    },

    /**
     * @suppress {checkTypes}
     * Resulted in error: Promise.prototype.then does not match formal
     * parameter.
     */
    generateAccountHttpPassword() {
      return this._restApiHelper.send({
        method: 'PUT',
        url: '/accounts/self/password.http',
        body: {generate: true},
        parseResponse: true,
        reportUrlAsIs: true,
      });
    },

    getAccountSSHKeys() {
      return this._fetchSharedCacheURL({
        url: '/accounts/self/sshkeys',
        reportUrlAsIs: true,
      });
    },

    addAccountSSHKey(key) {
      const req = {
        method: 'POST',
        url: '/accounts/self/sshkeys',
        body: key,
        contentType: 'text/plain',
        reportUrlAsIs: true,
      };
      return this._restApiHelper.send(req)
          .then(response => {
            if (response.status < 200 && response.status >= 300) {
              return Promise.reject(new Error('error'));
            }
            return this.getResponseObject(response);
          })
          .then(obj => {
            if (!obj.valid) { return Promise.reject(new Error('error')); }
            return obj;
          });
    },

    deleteAccountSSHKey(id) {
      return this._restApiHelper.send({
        method: 'DELETE',
        url: '/accounts/self/sshkeys/' + id,
        anonymizedUrl: '/accounts/self/sshkeys/*',
      });
    },

    getAccountGPGKeys() {
      return this._restApiHelper.fetchJSON({
        url: '/accounts/self/gpgkeys',
        reportUrlAsIs: true,
      });
    },

    addAccountGPGKey(key) {
      const req = {
        method: 'POST',
        url: '/accounts/self/gpgkeys',
        body: key,
        reportUrlAsIs: true,
      };
      return this._restApiHelper.send(req)
          .then(response => {
            if (response.status < 200 && response.status >= 300) {
              return Promise.reject(new Error('error'));
            }
            return this.getResponseObject(response);
          })
          .then(obj => {
            if (!obj) { return Promise.reject(new Error('error')); }
            return obj;
          });
    },

    deleteAccountGPGKey(id) {
      return this._restApiHelper.send({
        method: 'DELETE',
        url: '/accounts/self/gpgkeys/' + id,
        anonymizedUrl: '/accounts/self/gpgkeys/*',
      });
    },

    deleteVote(changeNum, account, label) {
      return this._getChangeURLAndSend({
        changeNum,
        method: 'DELETE',
        endpoint: `/reviewers/${account}/votes/${encodeURIComponent(label)}`,
        anonymizedEndpoint: '/reviewers/*/votes/*',
      });
    },

    setDescription(changeNum, patchNum, desc) {
      return this._getChangeURLAndSend({
        changeNum,
        method: 'PUT', patchNum,
        endpoint: '/description',
        body: {description: desc},
        reportUrlAsIs: true,
      });
    },

    confirmEmail(token) {
      const req = {
        method: 'PUT',
        url: '/config/server/email.confirm',
        body: {token},
        reportUrlAsIs: true,
      };
      return this._restApiHelper.send(req).then(response => {
        if (response.status === 204) {
          return 'Email confirmed successfully.';
        }
        return null;
      });
    },

    getCapabilities(opt_errFn) {
      return this._restApiHelper.fetchJSON({
        url: '/config/server/capabilities',
        errFn: opt_errFn,
        reportUrlAsIs: true,
      });
    },

    getTopMenus(opt_errFn) {
      return this._fetchSharedCacheURL({
        url: '/config/server/top-menus',
        errFn: opt_errFn,
        reportUrlAsIs: true,
      });
    },

    setAssignee(changeNum, assignee) {
      return this._getChangeURLAndSend({
        changeNum,
        method: 'PUT',
        endpoint: '/assignee',
        body: {assignee},
        reportUrlAsIs: true,
      });
    },

    deleteAssignee(changeNum) {
      return this._getChangeURLAndSend({
        changeNum,
        method: 'DELETE',
        endpoint: '/assignee',
        reportUrlAsIs: true,
      });
    },

    probePath(path) {
      return fetch(new Request(path, {method: 'HEAD'}))
          .then(response => {
            return response.ok;
          });
    },

    /**
     * @param {number|string} changeNum
     * @param {number|string=} opt_message
     */
    startWorkInProgress(changeNum, opt_message) {
      const body = {};
      if (opt_message) {
        body.message = opt_message;
      }
      const req = {
        changeNum,
        method: 'POST',
        endpoint: '/wip',
        body,
        reportUrlAsIs: true,
      };
      return this._getChangeURLAndSend(req).then(response => {
        if (response.status === 204) {
          return 'Change marked as Work In Progress.';
        }
      });
    },

    /**
     * @param {number|string} changeNum
     * @param {number|string=} opt_body
     * @param {function(?Response, string=)=} opt_errFn
     */
    startReview(changeNum, opt_body, opt_errFn) {
      return this._getChangeURLAndSend({
        changeNum,
        method: 'POST',
        endpoint: '/ready',
        body: opt_body,
        errFn: opt_errFn,
        reportUrlAsIs: true,
      });
    },

    /**
     * @suppress {checkTypes}
     * Resulted in error: Promise.prototype.then does not match formal
     * parameter.
     */
    deleteComment(changeNum, patchNum, commentID, reason) {
      return this._getChangeURLAndSend({
        changeNum,
        method: 'POST',
        patchNum,
        endpoint: `/comments/${commentID}/delete`,
        body: {reason},
        parseResponse: true,
        anonymizedEndpoint: '/comments/*/delete',
      });
    },

    /**
     * Given a changeNum, gets the change.
     *
     * @param {number|string} changeNum
     * @param {function(?Response, string=)=} opt_errFn
     * @return {!Promise<?Object>} The change
     */
    getChange(changeNum, opt_errFn) {
      // Cannot use _changeBaseURL, as this function is used by _projectLookup.
      return this._restApiHelper.fetchJSON({
        url: `/changes/?q=change:${changeNum}`,
        errFn: opt_errFn,
        anonymizedUrl: '/changes/?q=change:*',
      }).then(res => {
        if (!res || !res.length) { return null; }
        return res[0];
      });
    },

    /**
     * @param {string|number} changeNum
     * @param {string=} project
     */
    setInProjectLookup(changeNum, project) {
      if (this._projectLookup[changeNum] &&
          this._projectLookup[changeNum] !== project) {
        console.warn('Change set with multiple project nums.' +
            'One of them must be invalid.');
      }
      this._projectLookup[changeNum] = project;
    },

    /**
     * Checks in _projectLookup for the changeNum. If it exists, returns the
     * project. If not, calls the restAPI to get the change, populates
     * _projectLookup with the project for that change, and returns the project.
     *
     * @param {string|number} changeNum
     * @return {!Promise<string|undefined>}
     */
    getFromProjectLookup(changeNum) {
      const project = this._projectLookup[changeNum];
      if (project) { return Promise.resolve(project); }

      const onError = response => {
        // Fire a page error so that the visual 404 is displayed.
        this.fire('page-error', {response});
      };

      return this.getChange(changeNum, onError).then(change => {
        if (!change || !change.project) { return; }
        this.setInProjectLookup(changeNum, change.project);
        return change.project;
      });
    },

    /**
     * Alias for _changeBaseURL.then(send).
     *
     * @todo(beckysiegel) clean up comments
     * @param {Gerrit.ChangeSendRequest} req
     * @return {!Promise<!Object>}
     */
    _getChangeURLAndSend(req) {
      const anonymizedBaseUrl = req.patchNum ?
        ANONYMIZED_REVISION_BASE_URL : ANONYMIZED_CHANGE_BASE_URL;
      const anonymizedEndpoint = req.reportEndpointAsIs ?
        req.endpoint : req.anonymizedEndpoint;

      return this._changeBaseURL(req.changeNum, req.patchNum).then(url => {
        return this._restApiHelper.send({
          method: req.method,
          url: url + req.endpoint,
          body: req.body,
          errFn: req.errFn,
          contentType: req.contentType,
          headers: req.headers,
          parseResponse: req.parseResponse,
          anonymizedUrl: anonymizedEndpoint ?
            (anonymizedBaseUrl + anonymizedEndpoint) : undefined,
        });
      });
    },

    /**
     * Alias for _changeBaseURL.then(_fetchJSON).
<<<<<<< HEAD
     * @param {Gerrit.ChangeFetchRequest} req
=======
     *
     * @param {Defs.ChangeFetchRequest} req
>>>>>>> e7d93748
     * @return {!Promise<!Object>}
     */
    _getChangeURLAndFetch(req) {
      const anonymizedEndpoint = req.reportEndpointAsIs ?
        req.endpoint : req.anonymizedEndpoint;
      const anonymizedBaseUrl = req.patchNum ?
        ANONYMIZED_REVISION_BASE_URL : ANONYMIZED_CHANGE_BASE_URL;
      return this._changeBaseURL(req.changeNum, req.patchNum).then(url => {
        return this._restApiHelper.fetchJSON({
          url: url + req.endpoint,
          errFn: req.errFn,
          params: req.params,
          fetchOptions: req.fetchOptions,
          anonymizedUrl: anonymizedEndpoint ?
            (anonymizedBaseUrl + anonymizedEndpoint) : undefined,
        });
      });
    },

    /**
     * Execute a change action or revision action on a change.
     *
     * @param {number} changeNum
     * @param {string} method
     * @param {string} endpoint
     * @param {string|number|undefined} opt_patchNum
     * @param {Object=} opt_payload
     * @param {?function(?Response, string=)=} opt_errFn
     * @return {Promise}
     */
    executeChangeAction(changeNum, method, endpoint, opt_patchNum, opt_payload,
        opt_errFn) {
      return this._getChangeURLAndSend({
        changeNum,
        method,
        patchNum: opt_patchNum,
        endpoint,
        body: opt_payload,
        errFn: opt_errFn,
      });
    },

    /**
     * Get blame information for the given diff.
     *
     * @param {string|number} changeNum
     * @param {string|number} patchNum
     * @param {string} path
     * @param {boolean=} opt_base If true, requests blame for the base of the
     *     diff, rather than the revision.
     * @return {!Promise<!Object>}
     */
    getBlame(changeNum, patchNum, path, opt_base) {
      const encodedPath = encodeURIComponent(path);
      return this._getChangeURLAndFetch({
        changeNum,
        endpoint: `/files/${encodedPath}/blame`,
        patchNum,
        params: opt_base ? {base: 't'} : undefined,
        anonymizedEndpoint: '/files/*/blame',
      });
    },

    /**
     * Modify the given create draft request promise so that it fails and throws
     * an error if the response bears HTTP status 200 instead of HTTP 201.
     *
     * @see Issue 7763
     * @param {Promise} promise The original promise.
     * @return {Promise} The modified promise.
     */
    _failForCreate200(promise) {
      return promise.then(result => {
        if (result.status === 200) {
          // Read the response headers into an object representation.
          const headers = Array.from(result.headers.entries())
              .reduce((obj, [key, val]) => {
                if (!HEADER_REPORTING_BLACKLIST.test(key)) {
                  obj[key] = val;
                }
                return obj;
              }, {});
          const err = new Error([
            CREATE_DRAFT_UNEXPECTED_STATUS_MESSAGE,
            JSON.stringify(headers),
          ].join('\n'));
          // Throw the error so that it is caught by gr-reporting.
          throw err;
        }
        return result;
      });
    },

    /**
     * Fetch a project dashboard definition.
     * https://gerrit-review.googlesource.com/Documentation/rest-api-projects.html#get-dashboard
     *
     * @param {string} project
     * @param {string} dashboard
     * @param {function(?Response, string=)=} opt_errFn
     *    passed as null sometimes.
     * @return {!Promise<!Object>}
     */
    getDashboard(project, dashboard, opt_errFn) {
      const url = '/projects/' + encodeURIComponent(project) + '/dashboards/' +
          encodeURIComponent(dashboard);
      return this._fetchSharedCacheURL({
        url,
        errFn: opt_errFn,
        anonymizedUrl: '/projects/*/dashboards/*',
      });
    },

    /**
     * @param {string} filter
     * @return {!Promise<?Object>}
     */
    getDocumentationSearches(filter) {
      filter = filter.trim();
      const encodedFilter = encodeURIComponent(filter);

      // TODO(kaspern): Rename rest api from /projects/ to /repos/ once backend
      // supports it.
      return this._fetchSharedCacheURL({
        url: `/Documentation/?q=${encodedFilter}`,
        anonymizedUrl: '/Documentation/?*',
      });
    },

    getMergeable(changeNum) {
      return this._getChangeURLAndFetch({
        changeNum,
        endpoint: '/revisions/current/mergeable',
        parseResponse: true,
        reportEndpointAsIs: true,
      });
    },

    deleteDraftComments(query) {
      return this._restApiHelper.send({
        method: 'POST',
        url: '/accounts/self/drafts:delete',
        body: {query},
      });
    },
  });
})();<|MERGE_RESOLUTION|>--- conflicted
+++ resolved
@@ -17,107 +17,6 @@
 (function() {
   'use strict';
 
-<<<<<<< HEAD
-=======
-  const Defs = {};
-
-  /**
-   * @typedef {{
-   *    basePatchNum: (string|number),
-   *    patchNum: (number),
-   * }}
-   */
-  Defs.patchRange;
-
-  /**
-   * @typedef {{
-   *    url: string,
-   *    fetchOptions: (Object|null|undefined),
-   *    anonymizedUrl: (string|undefined),
-   * }}
-   */
-  Defs.FetchRequest;
-
-  /**
-   * Object to describe a request for passing into _fetchJSON or _fetchRawJSON.
-   * - url is the URL for the request (excluding get params)
-   * - errFn is a function to invoke when the request fails.
-   * - cancelCondition is a function that, if provided and returns true, will
-   *     cancel the response after it resolves.
-   * - params is a key-value hash to specify get params for the request URL.
-   *
-   * @typedef {{
-   *    url: string,
-   *    errFn: (function(?Response, string=)|null|undefined),
-   *    cancelCondition: (function()|null|undefined),
-   *    params: (Object|null|undefined),
-   *    fetchOptions: (Object|null|undefined),
-   *    anonymizedUrl: (string|undefined),
-   *    reportUrlAsIs: (boolean|undefined),
-   * }}
-   */
-  Defs.FetchJSONRequest;
-
-  /**
-   * @typedef {{
-   *   changeNum: (string|number),
-   *   endpoint: string,
-   *   patchNum: (string|number|null|undefined),
-   *   errFn: (function(?Response, string=)|null|undefined),
-   *   params: (Object|null|undefined),
-   *   fetchOptions: (Object|null|undefined),
-   *   anonymizedEndpoint: (string|undefined),
-   *   reportEndpointAsIs: (boolean|undefined),
-   * }}
-   */
-  Defs.ChangeFetchRequest;
-
-  /**
-   * Object to describe a request for passing into _send.
-   * - method is the HTTP method to use in the request.
-   * - url is the URL for the request
-   * - body is a request payload.
-   *     TODO (beckysiegel) remove need for number at least.
-   * - errFn is a function to invoke when the request fails.
-   * - cancelCondition is a function that, if provided and returns true, will
-   *   cancel the response after it resolves.
-   * - contentType is the content type of the body.
-   * - headers is a key-value hash to describe HTTP headers for the request.
-   * - parseResponse states whether the result should be parsed as a JSON
-   *     object using getResponseObject.
-   *
-   * @typedef {{
-   *   method: string,
-   *   url: string,
-   *   body: (string|number|Object|null|undefined),
-   *   errFn: (function(?Response, string=)|null|undefined),
-   *   contentType: (string|null|undefined),
-   *   headers: (Object|undefined),
-   *   parseResponse: (boolean|undefined),
-   *   anonymizedUrl: (string|undefined),
-   *   reportUrlAsIs: (boolean|undefined),
-   * }}
-   */
-  Defs.SendRequest;
-
-  /**
-   * @typedef {{
-   *   changeNum: (string|number),
-   *   method: string,
-   *   patchNum: (string|number|undefined),
-   *   endpoint: string,
-   *   body: (string|number|Object|null|undefined),
-   *   errFn: (function(?Response, string=)|null|undefined),
-   *   contentType: (string|null|undefined),
-   *   headers: (Object|undefined),
-   *   parseResponse: (boolean|undefined),
-   *   anonymizedEndpoint: (string|undefined),
-   *   reportEndpointAsIs: (boolean|undefined),
-   * }}
-   */
-  Defs.ChangeSendRequest;
-
->>>>>>> e7d93748
   const DiffViewMode = {
     SIDE_BY_SIDE: 'SIDE_BY_SIDE',
     UNIFIED: 'UNIFIED_DIFF',
@@ -210,7 +109,6 @@
 
     JSON_PREFIX,
 
-<<<<<<< HEAD
     created() {
       /* Polymer 1 and Polymer 2 have slightly different lifecycle.
       * Differences are not very well documented (see
@@ -247,131 +145,6 @@
           && this._credentialCheck) {
         this._restApiHelper = new GrRestApiHelper(this._cache, this._auth,
             this._sharedFetchPromises, this._credentialCheck, this);
-=======
-    /**
-     * Wraps calls to the underlying authenticated fetch function (_auth.fetch)
-     * with timing and logging.
-     *
-     * @param {Defs.FetchRequest} req
-     */
-    _fetch(req) {
-      const start = Date.now();
-      const xhr = this._auth.fetch(req.url, req.fetchOptions);
-
-      // Log the call after it completes.
-      xhr.then(res => this._logCall(req, start, res.status));
-
-      // Return the XHR directly (without the log).
-      return xhr;
-    },
-
-    /**
-     * Log information about a REST call. Because the elapsed time is determined
-     * by this method, it should be called immediately after the request
-     * finishes.
-     *
-     * @param {Defs.FetchRequest} req
-     * @param {number} startTime the time that the request was started.
-     * @param {number} status the HTTP status of the response. The status value
-     *     is used here rather than the response object so there is no way this
-     *     method can read the body stream.
-     */
-    _logCall(req, startTime, status) {
-      const method = (req.fetchOptions && req.fetchOptions.method) ?
-        req.fetchOptions.method : 'GET';
-      const elapsed = (Date.now() - startTime);
-      console.log([
-        'HTTP',
-        status,
-        method,
-        elapsed + 'ms',
-        req.anonymizedUrl || req.url,
-      ].join(' '));
-      if (req.anonymizedUrl) {
-        this.fire('rpc-log',
-            {status, method, elapsed, anonymizedUrl: req.anonymizedUrl});
-      }
-    },
-
-    /**
-     * Fetch JSON from url provided.
-     * Returns a Promise that resolves to a native Response.
-     * Doesn't do error checking. Supports cancel condition. Performs auth.
-     * Validates auth expiry errors.
-     *
-     * @param {Defs.FetchJSONRequest} req
-     */
-    _fetchRawJSON(req) {
-      const urlWithParams = this._urlWithParams(req.url, req.params);
-      const fetchReq = {
-        url: urlWithParams,
-        fetchOptions: req.fetchOptions,
-        anonymizedUrl: req.reportUrlAsIs ? urlWithParams : req.anonymizedUrl,
-      };
-      return this._fetch(fetchReq).then(res => {
-        if (req.cancelCondition && req.cancelCondition()) {
-          res.body.cancel();
-          return;
-        }
-        return res;
-      }).catch(err => {
-        const isLoggedIn = !!this._cache.get('/accounts/self/detail');
-        if (isLoggedIn && err && err.message === FAILED_TO_FETCH_ERROR) {
-          this.checkCredentials();
-          return;
-        }
-        if (req.errFn) {
-          req.errFn.call(undefined, null, err);
-        } else {
-          this.fire('network-error', {error: err});
-        }
-        throw err;
-      });
-    },
-
-    /**
-     * Fetch JSON from url provided.
-     * Returns a Promise that resolves to a parsed response.
-     * Same as {@link _fetchRawJSON}, plus error handling.
-     *
-     * @param {Defs.FetchJSONRequest} req
-     */
-    _fetchJSON(req) {
-      return this._fetchRawJSON(req).then(response => {
-        if (!response) {
-          return;
-        }
-        if (!response.ok) {
-          if (req.errFn) {
-            req.errFn.call(null, response);
-            return;
-          }
-          this.fire('server-error', {request: req, response});
-          return;
-        }
-        return response && this.getResponseObject(response);
-      });
-    },
-
-    /**
-     * @param {string} url
-     * @param {?Object|string=} opt_params URL params, key-value hash.
-     * @return {string}
-     */
-    _urlWithParams(url, opt_params) {
-      if (!opt_params) { return this.getBaseUrl() + url; }
-
-      const params = [];
-      for (const p in opt_params) {
-        if (!opt_params.hasOwnProperty(p)) { continue; }
-        if (opt_params[p] == null) {
-          params.push(encodeURIComponent(p));
-          continue;
-        }
-        for (const value of [].concat(opt_params[p])) {
-          params.push(`${encodeURIComponent(p)}=${encodeURIComponent(value)}`);
-        }
->>>>>>> e7d93748
       }
     },
 
@@ -1325,13 +1098,8 @@
           }
 
           const payloadPromise = response ?
-<<<<<<< HEAD
-              this._restApiHelper.readResponsePayload(response) :
-              Promise.resolve(null);
-=======
-            this._readResponsePayload(response) :
+            this._restApiHelper.readResponsePayload(response) :
             Promise.resolve(null);
->>>>>>> e7d93748
 
           return payloadPromise.then(payload => {
             if (!payload) { return null; }
@@ -2134,65 +1902,8 @@
     },
 
     /**
-<<<<<<< HEAD
      * Public version of the _restApiHelper.send method preserved for plugins.
-=======
-     * Send an XHR.
      *
-     * @param {Defs.SendRequest} req
-     * @return {Promise}
-     */
-    _send(req) {
-      const options = {method: req.method};
-      if (req.body) {
-        options.headers = new Headers();
-        options.headers.set(
-            'Content-Type', req.contentType || 'application/json');
-        options.body = typeof req.body === 'string' ?
-          req.body : JSON.stringify(req.body);
-      }
-      if (req.headers) {
-        if (!options.headers) { options.headers = new Headers(); }
-        for (const header in req.headers) {
-          if (!req.headers.hasOwnProperty(header)) { continue; }
-          options.headers.set(header, req.headers[header]);
-        }
-      }
-      const url = req.url.startsWith('http') ?
-        req.url : this.getBaseUrl() + req.url;
-      const fetchReq = {
-        url,
-        fetchOptions: options,
-        anonymizedUrl: req.reportUrlAsIs ? url : req.anonymizedUrl,
-      };
-      const xhr = this._fetch(fetchReq).then(response => {
-        if (!response.ok) {
-          if (req.errFn) {
-            return req.errFn.call(undefined, response);
-          }
-          this.fire('server-error', {request: fetchReq, response});
-        }
-        return response;
-      }).catch(err => {
-        this.fire('network-error', {error: err});
-        if (req.errFn) {
-          return req.errFn.call(undefined, null, err);
-        } else {
-          throw err;
-        }
-      });
-
-      if (req.parseResponse) {
-        return xhr.then(res => this.getResponseObject(res));
-      }
-
-      return xhr;
-    },
-
-    /**
-     * Public version of the _send method preserved for plugins.
-     *
->>>>>>> e7d93748
      * @param {string} method
      * @param {string} url
      * @param {?string|number|Object=} opt_body passed as null sometimes
@@ -2913,12 +2624,8 @@
 
     /**
      * Alias for _changeBaseURL.then(_fetchJSON).
-<<<<<<< HEAD
+     *
      * @param {Gerrit.ChangeFetchRequest} req
-=======
-     *
-     * @param {Defs.ChangeFetchRequest} req
->>>>>>> e7d93748
      * @return {!Promise<!Object>}
      */
     _getChangeURLAndFetch(req) {
