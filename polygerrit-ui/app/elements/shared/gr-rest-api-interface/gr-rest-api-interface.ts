--- conflicted
+++ resolved
@@ -1593,13 +1593,8 @@
 
   getSuggestedGroups(
     inputVal: string,
-<<<<<<< HEAD
+    project?: RepoName,
     n?: number
-=======
-    project?: RepoName,
-    n?: number,
-    errFn?: ErrorCallback
->>>>>>> e6e6a31d
   ): Promise<GroupNameToGroupInfoMap | undefined> {
     const params: QueryGroupsParams = {s: inputVal};
     if (n) {
