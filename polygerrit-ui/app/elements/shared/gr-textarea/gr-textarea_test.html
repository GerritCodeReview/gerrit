<!DOCTYPE html>
<!--
@license
Copyright (C) 2017 The Android Open Source Project

Licensed under the Apache License, Version 2.0 (the "License");
you may not use this file except in compliance with the License.
You may obtain a copy of the License at

http://www.apache.org/licenses/LICENSE-2.0

Unless required by applicable law or agreed to in writing, software
distributed under the License is distributed on an "AS IS" BASIS,
WITHOUT WARRANTIES OR CONDITIONS OF ANY KIND, either express or implied.
See the License for the specific language governing permissions and
limitations under the License.
-->

<meta name="viewport" content="width=device-width, minimum-scale=1.0, initial-scale=1.0, user-scalable=yes">
<title>gr-textarea</title>
<script src="/test/common-test-setup.js"></script>
<script src="/bower_components/webcomponentsjs/custom-elements-es5-adapter.js"></script>

<script src="/bower_components/webcomponentsjs/webcomponents-lite.js"></script>
<script src="/bower_components/web-component-tester/browser.js"></script>
<link rel="import" href="../../../test/common-test-setup.html"/>
<link rel="import" href="gr-textarea.html">

<script>void(0);</script>
<test-fixture id="basic">
  <template>
    <gr-textarea></gr-textarea>
  </template>
</test-fixture>

<test-fixture id="monospace">
  <template>
    <gr-textarea monospace="true"></gr-textarea>
  </template>
</test-fixture>

<test-fixture id="hideBorder">
  <template>
    <gr-textarea hide-border="true"></gr-textarea>
  </template>
</test-fixture>

<script>
  suite('gr-textarea tests', () => {
    let element;
    let sandbox;

    setup(() => {
      sandbox = sinon.sandbox.create();
      element = fixture('basic');
      sandbox.stub(element.$.reporting, 'reportInteraction');
    });

    teardown(() => {
      sandbox.restore();
    });

    test('monospace is set properly', () => {
      assert.isFalse(element.classList.contains('monospace'));
    });

    test('hideBorder is set properly', () => {
      assert.isFalse(element.$.textarea.classList.contains('noBorder'));
    });

    test('emoji selector is not open with the textarea lacks focus', () => {
      element.$.textarea.selectionStart = 1;
      element.$.textarea.selectionEnd = 1;
      element.text = ':';
      assert.isFalse(!element.$.emojiSuggestions.isHidden);
    });

    test('emoji selector is not open when a general text is entered', () => {
      MockInteractions.focus(element.$.textarea);
      element.$.textarea.selectionStart = 9;
      element.$.textarea.selectionEnd = 9;
      element.text = 'some text';
      assert.isFalse(!element.$.emojiSuggestions.isHidden);
    });

    test('emoji selector opens when a colon is typed & the textarea has focus',
        () => {
          MockInteractions.focus(element.$.textarea);
          // Needed for Safari tests. selectionStart is not updated when text is
          // updated.
          element.$.textarea.selectionStart = 1;
          element.$.textarea.selectionEnd = 1;
          element.text = ':';
          flushAsynchronousOperations();
          assert.isFalse(element.$.emojiSuggestions.isHidden);
          assert.equal(element._colonIndex, 0);
          assert.isFalse(element._hideAutocomplete);
          assert.equal(element._currentSearchString, '');
        });

    test('emoji selector opens when a colon is typed after space',
        () => {
          MockInteractions.focus(element.$.textarea);
          // Needed for Safari tests. selectionStart is not updated when text is
          // updated.
          element.$.textarea.selectionStart = 2;
          element.$.textarea.selectionEnd = 2;
          element.text = ' :';
          flushAsynchronousOperations();
          assert.isFalse(element.$.emojiSuggestions.isHidden);
          assert.equal(element._colonIndex, 1);
          assert.isFalse(element._hideAutocomplete);
          assert.equal(element._currentSearchString, '');
        });

    test('emoji selector doesn\`t open when a colon is typed after character',
        () => {
          MockInteractions.focus(element.$.textarea);
          // Needed for Safari tests. selectionStart is not updated when text is
          // updated.
          element.$.textarea.selectionStart = 5;
          element.$.textarea.selectionEnd = 5;
          element.text = 'test:';
          flushAsynchronousOperations();
          assert.isTrue(element.$.emojiSuggestions.isHidden);
          assert.isTrue(element._hideAutocomplete);
        });

    test('emoji selector opens when a colon is typed and some substring',
        () => {
          MockInteractions.focus(element.$.textarea);
          // Needed for Safari tests. selectionStart is not updated when text is
          // updated.
          element.$.textarea.selectionStart = 1;
          element.$.textarea.selectionEnd = 1;
          element.text = ':';
          element.$.textarea.selectionStart = 2;
          element.$.textarea.selectionEnd = 2;
          element.text = ':t';
          flushAsynchronousOperations();
          assert.isFalse(element.$.emojiSuggestions.isHidden);
          assert.equal(element._colonIndex, 0);
          assert.isFalse(element._hideAutocomplete);
          assert.equal(element._currentSearchString, 't');
        });

    test('emoji selector opens when a colon is typed in middle of text',
        () => {
          MockInteractions.focus(element.$.textarea);
          // Needed for Safari tests. selectionStart is not updated when text is
          // updated.
          element.$.textarea.selectionStart = 1;
          element.$.textarea.selectionEnd = 1;
          // Since selectionStart is on Chrome set always on end of text, we
          // stub it to 1
          const text = ': hello';
          sandbox.stub(element.$, 'textarea', {
            selectionStart: 1,
            value: text,
            textarea: {
              focus: () => {},
            },
          });
          element.text = text;
          flushAsynchronousOperations();
          assert.isFalse(element.$.emojiSuggestions.isHidden);
          assert.equal(element._colonIndex, 0);
          assert.isFalse(element._hideAutocomplete);
          assert.equal(element._currentSearchString, '');
        });
    test('emoji selector closes when text changes before the colon', () => {
      const resetStub = sandbox.stub(element, '_resetEmojiDropdown');
      MockInteractions.focus(element.$.textarea);
      flushAsynchronousOperations();
      element.$.textarea.selectionStart = 10;
      element.$.textarea.selectionEnd = 10;
      element.text = 'test test ';
      element.$.textarea.selectionStart = 12;
      element.$.textarea.selectionEnd = 12;
      element.text = 'test test :';
      element.$.textarea.selectionStart = 15;
      element.$.textarea.selectionEnd = 15;
      element.text = 'test test :smi';

      assert.equal(element._currentSearchString, 'smi');
      assert.isFalse(resetStub.called);
      element.text = 'test test test :smi';
      assert.isTrue(resetStub.called);
    });

    test('_resetEmojiDropdown', () => {
      const closeSpy = sandbox.spy(element, 'closeDropdown');
      element._resetEmojiDropdown();
      assert.equal(element._currentSearchString, '');
      assert.isTrue(element._hideAutocomplete);
      assert.equal(element._colonIndex, null);

      element.$.emojiSuggestions.open();
      flushAsynchronousOperations();
      element._resetEmojiDropdown();
      assert.isTrue(closeSpy.called);
    });

    test('_determineSuggestions', () => {
      const emojiText = 'tear';
      const formatSpy = sandbox.spy(element, '_formatSuggestions');
      element._determineSuggestions(emojiText);
      assert.isTrue(formatSpy.called);
      assert.isTrue(formatSpy.lastCall.calledWithExactly(
<<<<<<< HEAD
          [{dataValue: '😂', value: '😂', match: 'tears :\')',
            text: '😂 tears :\')'},
            {dataValue: '😢', value: '😢', match: 'tear', text: '😢 tear'},
          ]));
=======
          [{dataValue: '😢', value: '😢', match: 'tear', text: '😢 tear'},
            {dataValue: '😂', value: '😂', match: 'tears', text: '😂 tears'}]));
>>>>>>> e7d93748
    });

    test('_formatSuggestions', () => {
      const matchedSuggestions = [{value: '😢', match: 'tear'},
        {value: '😂', match: 'tears'}];
      element._formatSuggestions(matchedSuggestions);
      assert.deepEqual(
          [{value: '😢', dataValue: '😢', match: 'tear', text: '😢 tear'},
            {value: '😂', dataValue: '😂', match: 'tears', text: '😂 tears'}],
          element._suggestions);
    });

    test('_handleEmojiSelect', () => {
      element.$.textarea.selectionStart = 16;
      element.$.textarea.selectionEnd = 16;
      element.text = 'test test :tears';
      element._colonIndex = 10;
      const selectedItem = {dataset: {value: '😂'}};
      const event = {detail: {selected: selectedItem}};
      element._handleEmojiSelect(event);
      assert.equal(element.text, 'test test 😂');
    });

    test('_updateCaratPosition', () => {
      element.$.textarea.selectionStart = 4;
      element.$.textarea.selectionEnd = 4;
      element.text = 'test';
      element._updateCaratPosition();
      assert.deepEqual(element.$.hiddenText.innerHTML, element.text +
          element.$.caratSpan.outerHTML);
    });

    test('emoji dropdown is closed when iron-overlay-closed is fired', () => {
      const resetSpy = sandbox.spy(element, '_resetEmojiDropdown');
      element.$.emojiSuggestions.fire('dropdown-closed');
      assert.isTrue(resetSpy.called);
    });

    test('_onValueChanged fires bind-value-changed', () => {
      const listenerStub = sinon.stub();
      const eventObject = {currentTarget: {focused: false}};
      element.addEventListener('bind-value-changed', listenerStub);
      element._onValueChanged(eventObject);
      assert.isTrue(listenerStub.called);
    });

    suite('keyboard shortcuts', () => {
      function setupDropdown(callback) {
        MockInteractions.focus(element.$.textarea);
        element.$.textarea.selectionStart = 1;
        element.$.textarea.selectionEnd = 1;
        element.text = ':';
        element.$.textarea.selectionStart = 1;
        element.$.textarea.selectionEnd = 2;
        element.text = ':1';
        flushAsynchronousOperations();
      }

      test('escape key', () => {
        const resetSpy = sandbox.spy(element, '_resetEmojiDropdown');
        MockInteractions.pressAndReleaseKeyOn(element.$.textarea, 27);
        assert.isFalse(resetSpy.called);
        setupDropdown();
        MockInteractions.pressAndReleaseKeyOn(element.$.textarea, 27);
        assert.isTrue(resetSpy.called);
        assert.isFalse(!element.$.emojiSuggestions.isHidden);
      });

      test('up key', () => {
        const upSpy = sandbox.spy(element.$.emojiSuggestions, 'cursorUp');
        MockInteractions.pressAndReleaseKeyOn(element.$.textarea, 38);
        assert.isFalse(upSpy.called);
        setupDropdown();
        MockInteractions.pressAndReleaseKeyOn(element.$.textarea, 38);
        assert.isTrue(upSpy.called);
      });

      test('down key', () => {
        const downSpy = sandbox.spy(element.$.emojiSuggestions, 'cursorDown');
        MockInteractions.pressAndReleaseKeyOn(element.$.textarea, 40);
        assert.isFalse(downSpy.called);
        setupDropdown();
        MockInteractions.pressAndReleaseKeyOn(element.$.textarea, 40);
        assert.isTrue(downSpy.called);
      });

      test('enter key', () => {
        const enterSpy = sandbox.spy(element.$.emojiSuggestions,
            'getCursorTarget');
        MockInteractions.pressAndReleaseKeyOn(element.$.textarea, 13);
        assert.isFalse(enterSpy.called);
        setupDropdown();
        MockInteractions.pressAndReleaseKeyOn(element.$.textarea, 13);
        assert.isTrue(enterSpy.called);
        flushAsynchronousOperations();
        assert.equal(element.text, '💯');
      });

      test('enter key - ignored on just colon without more information', () => {
        const enterSpy = sandbox.spy(element.$.emojiSuggestions,
            'getCursorTarget');
        MockInteractions.pressAndReleaseKeyOn(element.$.textarea, 13);
        assert.isFalse(enterSpy.called);
        MockInteractions.focus(element.$.textarea);
        element.$.textarea.selectionStart = 1;
        element.$.textarea.selectionEnd = 1;
        element.text = ':';
        flushAsynchronousOperations();
        MockInteractions.pressAndReleaseKeyOn(element.$.textarea, 13);
        assert.isFalse(enterSpy.called);
      });
    });
  });

  suite('gr-textarea monospace', () => {
    // gr-textarea set monospace class in the ready() method.
    // In Polymer2, ready() is called from the fixture(...) method,
    // If ready() is called again later, some nested elements doesn't
    // handle it correctly. A separate test-fixture is used to set
    // properties before ready() is called.

    let element;
    let sandbox;

    setup(() => {
      sandbox = sinon.sandbox.create();
      element = fixture('monospace');
    });

    teardown(() => {
      sandbox.restore();
    });

    test('monospace is set properly', () => {
      assert.isTrue(element.classList.contains('monospace'));
    });
  });

  suite('gr-textarea hideBorder', () => {
    // gr-textarea set noBorder class in the ready() method.
    // In Polymer2, ready() is called from the fixture(...) method,
    // If ready() is called again later, some nested elements doesn't
    // handle it correctly. A separate test-fixture is used to set
    // properties before ready() is called.

    let element;
    let sandbox;

    setup(() => {
      sandbox = sinon.sandbox.create();
      element = fixture('hideBorder');
    });

    teardown(() => {
      sandbox.restore();
    });

    test('hideBorder is set properly', () => {
      assert.isTrue(element.$.textarea.classList.contains('noBorder'));
    });
  });
</script><|MERGE_RESOLUTION|>--- conflicted
+++ resolved
@@ -207,15 +207,10 @@
       element._determineSuggestions(emojiText);
       assert.isTrue(formatSpy.called);
       assert.isTrue(formatSpy.lastCall.calledWithExactly(
-<<<<<<< HEAD
           [{dataValue: '😂', value: '😂', match: 'tears :\')',
             text: '😂 tears :\')'},
-            {dataValue: '😢', value: '😢', match: 'tear', text: '😢 tear'},
+          {dataValue: '😢', value: '😢', match: 'tear', text: '😢 tear'},
           ]));
-=======
-          [{dataValue: '😢', value: '😢', match: 'tear', text: '😢 tear'},
-            {dataValue: '😂', value: '😂', match: 'tears', text: '😂 tears'}]));
->>>>>>> e7d93748
     });
 
     test('_formatSuggestions', () => {
