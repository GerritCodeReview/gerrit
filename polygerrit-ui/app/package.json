{
  "name": "polygerrit-ui-dependencies",
  "description": "Gerrit Code Review - Polygerrit dependencies",
  "browser": true,
  "dependencies": {
    "@polymer/decorators": "^3.0.0",
    "@polymer/font-roboto-local": "^3.0.2",
    "@polymer/iron-a11y-announcer": "^3.1.0",
    "@polymer/iron-a11y-keys-behavior": "^3.0.1",
    "@polymer/iron-autogrow-textarea": "^3.0.3",
    "@polymer/iron-dropdown": "^3.0.1",
    "@polymer/iron-fit-behavior": "^3.1.0",
    "@polymer/iron-icon": "^3.0.1",
    "@polymer/iron-iconset-svg": "^3.0.1",
    "@polymer/iron-input": "^3.0.1",
    "@polymer/iron-overlay-behavior": "^3.0.3",
    "@polymer/iron-selector": "^3.0.1",
    "@polymer/paper-button": "^3.0.1",
    "@polymer/paper-card": "^3.0.1",
    "@polymer/paper-checkbox": "^3.1.0",
    "@polymer/paper-dialog": "^3.0.1",
    "@polymer/paper-dialog-behavior": "^3.0.1",
    "@polymer/paper-dialog-scrollable": "^3.0.1",
    "@polymer/paper-dropdown-menu": "^3.2.0",
    "@polymer/paper-input": "^3.2.1",
    "@polymer/paper-item": "^3.0.1",
    "@polymer/paper-listbox": "^3.0.1",
    "@polymer/paper-styles": "^3.0.1",
    "@polymer/paper-tabs": "^3.1.0",
    "@polymer/paper-toggle-button": "^3.0.1",
    "@polymer/paper-tooltip": "^3.0.1",
    "@polymer/polymer": "^3.4.1",
    "@types/resize-observer-browser": "^0.1.5",
    "@webcomponents/shadycss": "^1.10.2",
    "@webcomponents/webcomponentsjs": "^1.3.3",
    "ba-linkify": "file:../../lib/ba-linkify/src/",
    "lit-element": "^2.4.0",
    "page": "^1.11.6",
    "polymer-bridges": "file:../../polymer-bridges/",
<<<<<<< HEAD
    "polymer-resin": "^2.0.1",
    "rxjs": "^6.6.7",
    "shadow-selection-polyfill": "^1.1.0"
=======
    "polymer-resin": "^2.0.1"
>>>>>>> c0138df4
  },
  "license": "Apache-2.0",
  "private": true
}<|MERGE_RESOLUTION|>--- conflicted
+++ resolved
@@ -37,13 +37,8 @@
     "lit-element": "^2.4.0",
     "page": "^1.11.6",
     "polymer-bridges": "file:../../polymer-bridges/",
-<<<<<<< HEAD
     "polymer-resin": "^2.0.1",
-    "rxjs": "^6.6.7",
-    "shadow-selection-polyfill": "^1.1.0"
-=======
-    "polymer-resin": "^2.0.1"
->>>>>>> c0138df4
+    "rxjs": "^6.6.7"
   },
   "license": "Apache-2.0",
   "private": true
