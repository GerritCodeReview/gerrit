--- conflicted
+++ resolved
@@ -117,7 +117,6 @@
   matchedText: string,
   rewrite: CommentLinkInfo
 ): string {
-<<<<<<< HEAD
   const replacementHref = rewrite.link.startsWith('/')
     ? `${getBaseUrl()}${rewrite.link}`
     : rewrite.link;
@@ -131,27 +130,6 @@
       rewrite.suffix
     )
   );
-=======
-  if (rewrite.link !== undefined) {
-    const replacementHref = rewrite.link.startsWith('/')
-      ? `${getBaseUrl()}${rewrite.link}`
-      : rewrite.link;
-    const regexp = new RegExp(rewrite.match, 'g');
-    return matchedText.replace(
-      regexp,
-      createLinkTemplate(
-        replacementHref,
-        rewrite.text ?? '$&',
-        rewrite.prefix,
-        rewrite.suffix
-      )
-    );
-  } else if (rewrite.html !== undefined) {
-    return matchedText.replace(new RegExp(rewrite.match, 'g'), rewrite.html);
-  } else {
-    throw new Error('commentLinkInfo is not a link or html rewrite');
-  }
->>>>>>> 61228a2d
 }
 
 function createLinkTemplate(
