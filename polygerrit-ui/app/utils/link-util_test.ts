--- conflicted
+++ resolved
@@ -74,59 +74,6 @@
         `${link('foo', 'foo.gov')} ${link('foo', 'foo.gov')}`
       );
     });
-<<<<<<< HEAD
-=======
-  });
-
-  suite('html rewrites', () => {
-    test('basic case', () => {
-      assert.equal(
-        linkifyUrlsAndApplyRewrite('foo', {
-          foo: {
-            match: '(foo)',
-            html: '<div>$1</div>',
-          },
-        }),
-        '<div>foo</div>'
-      );
-    });
-
-    test('only inserts', () => {
-      assert.equal(
-        linkifyUrlsAndApplyRewrite('foo', {
-          foo: {
-            match: 'foo',
-            html: 'foo bar',
-          },
-        }),
-        'foo bar'
-      );
-    });
-
-    test('only deletes', () => {
-      assert.equal(
-        linkifyUrlsAndApplyRewrite('foo bar baz', {
-          bar: {
-            match: 'bar',
-            html: '',
-          },
-        }),
-        'foo  baz'
-      );
-    });
-
-    test('multiple matches', () => {
-      assert.equal(
-        linkifyUrlsAndApplyRewrite('foo foo', {
-          foo: {
-            match: '(foo)',
-            html: '<div>$1</div>',
-          },
-        }),
-        '<div>foo</div> <div>foo</div>'
-      );
-    });
->>>>>>> 61228a2d
   });
 
   test('for overlapping rewrites prefer the latest ending', () => {
