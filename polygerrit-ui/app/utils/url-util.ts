/**
 * @license
 * Copyright 2020 Google LLC
 * SPDX-License-Identifier: Apache-2.0
 */
import {
  AuthInfo,
  BasePatchSetNum,
  PARENT,
  RevisionPatchSetNum,
} from '../types/common';
<<<<<<< HEAD
import {AuthType} from '../api/rest-api';
=======
import {RestApiService} from '../services/gr-rest-api/gr-rest-api';
import {AuthType} from '../api/rest-api';

const PROBE_PATH = '/Documentation/index.html';
const DOCS_BASE_PATH = '/Documentation';
>>>>>>> bd138471

export function getBaseUrl(): string {
  // window is not defined in service worker, therefore no CANONICAL_PATH
  if (typeof window === 'undefined') return '';
  return self.CANONICAL_PATH || '';
}

/**
 * Return the url to use for login. If the server configuration
 * contains the `loginUrl` in the `auth` section then that custom url
 * will be used, defaults to `/login` otherwise.
 *
 * @param authConfig the auth section of gerrit configuration if defined
 */
export function loginUrl(authConfig: AuthInfo | undefined): string {
  const baseUrl = getBaseUrl();
  const customLoginUrl = authConfig?.login_url;
  const authType = authConfig?.auth_type;
  if (
    customLoginUrl &&
    (authType === AuthType.HTTP || authType === AuthType.HTTP_LDAP)
  ) {
    return customLoginUrl.startsWith('http')
      ? customLoginUrl
      : baseUrl + customLoginUrl;
  } else {
    // Strip the canonical path from the path since needing canonical in
    // the path is unneeded and breaks the url.
    const defaultUrl = `${baseUrl}/login/`;
    const postFix = encodeURIComponent(
      window.location.pathname.substring(baseUrl.length) +
        window.location.search +
        window.location.hash
    );
    return defaultUrl + postFix;
  }
}

export interface PatchRangeParams {
  patchNum?: RevisionPatchSetNum;
  basePatchNum?: BasePatchSetNum;
}

export function rootUrl() {
  return `${getBaseUrl()}/`;
}

/**
 * Given an object of parameters, potentially including a `patchNum` or a
 * `basePatchNum` or both, return a string representation of that range. If
 * no range is indicated in the params, the empty string is returned.
 */
export function getPatchRangeExpression(params: PatchRangeParams) {
  let range = '';
  if (params.patchNum) {
    range = `${params.patchNum}`;
  }
  if (params.basePatchNum && params.basePatchNum !== PARENT) {
    range = `${params.basePatchNum}..${range}`;
  }
  return range;
}

/**
 * Return the url to use for login. If the server configuration
 * contains the `loginUrl` in the `auth` section then that custom url
 * will be used, defaults to `/login` otherwise.
 *
 * @param authConfig the auth section of gerrit configuration if defined
 */
export function loginUrl(authConfig: AuthInfo | undefined): string {
  const baseUrl = getBaseUrl();
  const customLoginUrl = authConfig?.login_url;
  const authType = authConfig?.auth_type;
  if (
    customLoginUrl &&
    (authType === AuthType.HTTP || authType === AuthType.HTTP_LDAP)
  ) {
    return customLoginUrl.startsWith('http')
      ? customLoginUrl
      : baseUrl + sanitizeRelativeUrl(customLoginUrl);
  } else {
    // Strip the canonical path from the path since needing canonical in
    // the path is unneeded and breaks the url.
    const defaultUrl = `${baseUrl}/login/`;
    const postFix = encodeURIComponent(
      window.location.pathname.substring(baseUrl.length) +
        window.location.search +
        window.location.hash
    );
    return defaultUrl + postFix;
  }
}

function sanitizeRelativeUrl(relativeUrl: string): string {
  return relativeUrl.startsWith('/') ? relativeUrl : `/${relativeUrl}`;
}

export function prependOrigin(path: string): string {
  if (path.startsWith('http')) return path;
  if (path.startsWith('/')) return window.location.origin + path;
  throw new Error(`Cannot prepend origin to relative path '${path}'.`);
}

/**
 * Encodes *parts* of a URL. See inline comments below for the details.
 * Note specifically that ? & = # are encoded. So this is very close to
 * encodeURIComponent() with some tweaks.
 */
export function encodeURL(url: string): string {
  // gr-page decodes the entire URL, and then decodes once more the
  // individual regex matching groups. It uses `decodeURIComponent()`, which
  // will choke on singular `%` chars without two trailing digits. We prefer
  // to not double encode *everything* (just for readaiblity and simplicity),
  // but `%` *must* be double encoded.
  let output = url.replaceAll('%', '%25');
  // `+` also requires double encoding, because `%2B` would be decoded to `+`
  // and then replaced by ` `.
  output = output.replaceAll('+', '%2B');

  // This escapes ALL characters EXCEPT:
  // A–Z a–z 0–9 - _ . ! ~ * ' ( )
  // https://developer.mozilla.org/en-US/docs/Web/JavaScript/Reference/Global_Objects/encodeURIComponent
  output = encodeURIComponent(output);

  // If we would use `encodeURI()` instead of `encodeURIComponent()`, then we
  // would also NOT encode:
  // ; / ? : @ & = + $ , #
  //
  // That would be more readable, but for example ? and & have special meaning
  // in the URL, so they must be encoded. Let's discuss all these chars and
  // decide whether we have to encode them or not.
  //
  // ? & = # have to be encoded. Otherwise we might mess up the URL.
  //
  // : @ do not have to be encoded, because we are only dealing with path,
  // query and fragment of the URL, not with scheme, user, host, port.
  // For search queries it is much nicer to not encode those chars, think of
  // searching for `owner:spearce@spearce.org`.
  //
  // / does not have to be encoded, because we don't care about individual path
  // components. File path and repo names are so much nicer to read without /
  // being encoded!
  //
  // + must be encoded, because we want to use it instead of %20 for spaces, see
  // below.
  //
  // ; $ , probably don't have to be encoded, but we don't bother about them
  // much, so we don't reverse the encoding here, but we don't think it would
  // cause any harm, if we did.
  output = output.replace(/%3A/g, ':');
  output = output.replace(/%40/g, '@');
  output = output.replace(/%2F/g, '/');

  // gr-page replaces `+` by ` ` in addition to calling `decodeURIComponent()`.
  // So we can use `+` to increase readability.
  output = output.replace(/%20/g, '+');

  return output;
}

/**
 * Single decode for URL components. Will decode plus signs ('+') to spaces.
 * Note: because this function decodes once, it is not the inverse of
 * encodeURL.
 *
 * This function must only be used for decoding data returned by the REST API.
 * Don't use it for decoding browser URLs. The only place for decoding browser
 * URLs must gr-page.ts.
 */
export function singleDecodeURL(url: string): string {
  const withoutPlus = url.replace(/\+/g, '%20');
  return decodeURIComponent(withoutPlus);
}

/**
 * @param path URL path including search params, but without host
 */
export function toPathname(path: string) {
  const i = path.indexOf('?');
  const hasQuery = i > -1;
  const pathname = hasQuery ? path.slice(0, i) : path;
  return pathname;
}

/**
 * @param path URL path including search params, but without host
 */
export function toSearchParams(path: string) {
  const i = path.indexOf('?');
  const hasQuery = i > -1;
  const querystring = hasQuery ? path.slice(i + 1) : '';
  return new URLSearchParams(querystring);
}

/**
 * @param pathname URL path without search params
 * @param params
 */
export function toPath(pathname: string, searchParams: URLSearchParams) {
  const paramString = searchParams.toString();
  const middle = paramString ? '?' : '';
  return pathname + middle + paramString;
}

/**
 * Primary use case is to copy the absolute comments url to clipboard.
 */
export function generateAbsoluteUrl(url: string) {
  return new URL(url, window.location.href).toString();
}<|MERGE_RESOLUTION|>--- conflicted
+++ resolved
@@ -9,15 +9,7 @@
   PARENT,
   RevisionPatchSetNum,
 } from '../types/common';
-<<<<<<< HEAD
 import {AuthType} from '../api/rest-api';
-=======
-import {RestApiService} from '../services/gr-rest-api/gr-rest-api';
-import {AuthType} from '../api/rest-api';
-
-const PROBE_PATH = '/Documentation/index.html';
-const DOCS_BASE_PATH = '/Documentation';
->>>>>>> bd138471
 
 export function getBaseUrl(): string {
   // window is not defined in service worker, therefore no CANONICAL_PATH
@@ -42,7 +34,7 @@
   ) {
     return customLoginUrl.startsWith('http')
       ? customLoginUrl
-      : baseUrl + customLoginUrl;
+      : baseUrl + sanitizeRelativeUrl(customLoginUrl);
   } else {
     // Strip the canonical path from the path since needing canonical in
     // the path is unneeded and breaks the url.
@@ -79,37 +71,6 @@
     range = `${params.basePatchNum}..${range}`;
   }
   return range;
-}
-
-/**
- * Return the url to use for login. If the server configuration
- * contains the `loginUrl` in the `auth` section then that custom url
- * will be used, defaults to `/login` otherwise.
- *
- * @param authConfig the auth section of gerrit configuration if defined
- */
-export function loginUrl(authConfig: AuthInfo | undefined): string {
-  const baseUrl = getBaseUrl();
-  const customLoginUrl = authConfig?.login_url;
-  const authType = authConfig?.auth_type;
-  if (
-    customLoginUrl &&
-    (authType === AuthType.HTTP || authType === AuthType.HTTP_LDAP)
-  ) {
-    return customLoginUrl.startsWith('http')
-      ? customLoginUrl
-      : baseUrl + sanitizeRelativeUrl(customLoginUrl);
-  } else {
-    // Strip the canonical path from the path since needing canonical in
-    // the path is unneeded and breaks the url.
-    const defaultUrl = `${baseUrl}/login/`;
-    const postFix = encodeURIComponent(
-      window.location.pathname.substring(baseUrl.length) +
-        window.location.search +
-        window.location.hash
-    );
-    return defaultUrl + postFix;
-  }
 }
 
 function sanitizeRelativeUrl(relativeUrl: string): string {
