/**
 * @license
 * Copyright 2020 Google LLC
 * SPDX-License-Identifier: Apache-2.0
 */
<<<<<<< HEAD
import {AuthType, BasePatchSetNum, RevisionPatchSetNum} from '../api/rest-api';
import '../test/common-test-setup';
=======
import {
  AuthType,
  BasePatchSetNum,
  RevisionPatchSetNum,
  ServerInfo,
} from '../api/rest-api';
import '../test/common-test-setup';
import {
  createAuth,
  createGerritInfo,
  createServerInfo,
} from '../test/test-data-generators';
>>>>>>> bd138471
import {
  encodeURL,
  getBaseUrl,
  getPatchRangeExpression,
  loginUrl,
  PatchRangeParams,
  singleDecodeURL,
  toPath,
  toPathname,
  toSearchParams,
<<<<<<< HEAD
=======
  getPatchRangeExpression,
  PatchRangeParams,
  loginUrl,
>>>>>>> bd138471
} from './url-util';
import {assert} from '@open-wc/testing';
import {createAuth} from '../test/test-data-generators';

suite('url-util tests', () => {
  suite('getBaseUrl tests', () => {
    let originalCanonicalPath: string | undefined;

    suiteSetup(() => {
      originalCanonicalPath = window.CANONICAL_PATH;
      window.CANONICAL_PATH = '/r';
    });

    suiteTeardown(() => {
      window.CANONICAL_PATH = originalCanonicalPath;
    });

    test('getBaseUrl', () => {
      assert.deepEqual(getBaseUrl(), '/r');
    });
  });

  suite('loginUrl tests', () => {
    const authConfig = createAuth();
<<<<<<< HEAD
=======
    const customLoginUrl = '/custom';

    test('default url if auth.loginUrl is not defined', () => {
      const current = encodeURIComponent(
        window.location.pathname + window.location.search + window.location.hash
      );
      assert.deepEqual(loginUrl(undefined), '/login/' + current);
      assert.deepEqual(loginUrl(authConfig), '/login/' + current);
    });

    test('default url if auth type is not HTTP or HTTP_LDAP', () => {
      const defaultUrl =
        '/login/' +
        encodeURIComponent(
          window.location.pathname +
            window.location.search +
            window.location.hash
        );

      authConfig.login_url = customLoginUrl;
      authConfig.auth_type = AuthType.LDAP;
      assert.deepEqual(loginUrl(authConfig), defaultUrl);
      authConfig.auth_type = AuthType.OPENID_SSO;
      assert.deepEqual(loginUrl(authConfig), defaultUrl);
      authConfig.auth_type = AuthType.OAUTH;
      assert.deepEqual(loginUrl(authConfig), defaultUrl);
    });

    test('use auth.loginUrl when defined', () => {
      authConfig.login_url = customLoginUrl;
      authConfig.auth_type = AuthType.HTTP;
      assert.deepEqual(loginUrl(authConfig), customLoginUrl);
      authConfig.auth_type = AuthType.HTTP_LDAP;
      assert.deepEqual(loginUrl(authConfig), customLoginUrl);
    });

    test('auth.loginUrl is sanitized when defined as a relative url', () => {
      authConfig.login_url = 'custom';
      authConfig.auth_type = AuthType.HTTP;
      assert.deepEqual(loginUrl(authConfig), '/custom');
    });
  });

  suite('getDocsBaseUrl tests', () => {
    setup(() => {
      _testOnly_clearDocsBaseUrlCache();
      appContext = getAppContext();
    });
>>>>>>> bd138471

    test('default url if auth.loginUrl is not defined', () => {
      const current = encodeURIComponent(
        window.location.pathname + window.location.search + window.location.hash
      );
      assert.deepEqual(loginUrl(undefined), '/login/' + current);
      assert.deepEqual(loginUrl(authConfig), '/login/' + current);
    });

    test('default url if auth type is not HTTP or HTTP_LDAP', () => {
      const defaultUrl =
        '/login/' +
        encodeURIComponent(
          window.location.pathname +
            window.location.search +
            window.location.hash
        );
      const customLoginUrl = '/custom';
      authConfig.login_url = customLoginUrl;

      authConfig.auth_type = AuthType.LDAP;
      assert.deepEqual(loginUrl(authConfig), defaultUrl);
      authConfig.auth_type = AuthType.OPENID_SSO;
      assert.deepEqual(loginUrl(authConfig), defaultUrl);
      authConfig.auth_type = AuthType.OAUTH;
      assert.deepEqual(loginUrl(authConfig), defaultUrl);
    });

    test('use auth.loginUrl when defined', () => {
      const customLoginUrl = '/custom';
      authConfig.login_url = customLoginUrl;

      authConfig.auth_type = AuthType.HTTP;
      assert.deepEqual(loginUrl(authConfig), customLoginUrl);
      authConfig.auth_type = AuthType.HTTP_LDAP;
      assert.deepEqual(loginUrl(authConfig), customLoginUrl);
    });
  });

  suite('url encoding and decoding tests', () => {
    suite('encodeURL', () => {
      test('does not encode alphanumeric chars', () => {
        assert.equal(encodeURL("AZaz09-_.!~*'()"), "AZaz09-_.!~*'()");
      });

      test('double encodes %', () => {
        assert.equal(encodeURL('abc%def'), 'abc%2525def');
      });

      test('double encodes +', () => {
        assert.equal(encodeURL('abc+def'), 'abc%252Bdef');
      });

      test('does not encode colon and slash', () => {
        assert.equal(encodeURL(':/'), ':/');
      });

      test('encodes spaces as +', () => {
        assert.equal(encodeURL('words with spaces'), 'words+with+spaces');
      });
    });

    suite('singleDecodeUrl', () => {
      test('single decodes', () => {
        assert.equal(singleDecodeURL('abc%3Fdef'), 'abc?def');
      });

      test('converts + to space', () => {
        assert.equal(singleDecodeURL('ghi+jkl'), 'ghi jkl');
      });
    });
  });

  test('toPathname', () => {
    assert.equal(toPathname('asdf'), 'asdf');
    assert.equal(toPathname('asdf?qwer=zxcv'), 'asdf');
  });

  test('toSearchParams', () => {
    assert.equal(toSearchParams('asdf').toString(), '');
    assert.equal(toSearchParams('asdf?qwer=zxcv').get('qwer'), 'zxcv');
  });

  test('toPathname', () => {
    const params = new URLSearchParams();
    assert.equal(toPath('asdf', params), 'asdf');
    params.set('qwer', 'zxcv');
    assert.equal(toPath('asdf', params), 'asdf?qwer=zxcv');
    assert.equal(
      toPath(toPathname('asdf?qwer=zxcv'), toSearchParams('asdf?qwer=zxcv')),
      'asdf?qwer=zxcv'
    );
  });

  test('getPatchRangeExpression', () => {
    const params: PatchRangeParams = {};
    let actual = getPatchRangeExpression(params);
    assert.equal(actual, '');

    params.patchNum = 4 as RevisionPatchSetNum;
    actual = getPatchRangeExpression(params);
    assert.equal(actual, '4');

    params.basePatchNum = 2 as BasePatchSetNum;
    actual = getPatchRangeExpression(params);
    assert.equal(actual, '2..4');

    delete params.patchNum;
    actual = getPatchRangeExpression(params);
    assert.equal(actual, '2..');
  });
});<|MERGE_RESOLUTION|>--- conflicted
+++ resolved
@@ -3,23 +3,8 @@
  * Copyright 2020 Google LLC
  * SPDX-License-Identifier: Apache-2.0
  */
-<<<<<<< HEAD
 import {AuthType, BasePatchSetNum, RevisionPatchSetNum} from '../api/rest-api';
 import '../test/common-test-setup';
-=======
-import {
-  AuthType,
-  BasePatchSetNum,
-  RevisionPatchSetNum,
-  ServerInfo,
-} from '../api/rest-api';
-import '../test/common-test-setup';
-import {
-  createAuth,
-  createGerritInfo,
-  createServerInfo,
-} from '../test/test-data-generators';
->>>>>>> bd138471
 import {
   encodeURL,
   getBaseUrl,
@@ -30,12 +15,6 @@
   toPath,
   toPathname,
   toSearchParams,
-<<<<<<< HEAD
-=======
-  getPatchRangeExpression,
-  PatchRangeParams,
-  loginUrl,
->>>>>>> bd138471
 } from './url-util';
 import {assert} from '@open-wc/testing';
 import {createAuth} from '../test/test-data-generators';
@@ -60,57 +39,6 @@
 
   suite('loginUrl tests', () => {
     const authConfig = createAuth();
-<<<<<<< HEAD
-=======
-    const customLoginUrl = '/custom';
-
-    test('default url if auth.loginUrl is not defined', () => {
-      const current = encodeURIComponent(
-        window.location.pathname + window.location.search + window.location.hash
-      );
-      assert.deepEqual(loginUrl(undefined), '/login/' + current);
-      assert.deepEqual(loginUrl(authConfig), '/login/' + current);
-    });
-
-    test('default url if auth type is not HTTP or HTTP_LDAP', () => {
-      const defaultUrl =
-        '/login/' +
-        encodeURIComponent(
-          window.location.pathname +
-            window.location.search +
-            window.location.hash
-        );
-
-      authConfig.login_url = customLoginUrl;
-      authConfig.auth_type = AuthType.LDAP;
-      assert.deepEqual(loginUrl(authConfig), defaultUrl);
-      authConfig.auth_type = AuthType.OPENID_SSO;
-      assert.deepEqual(loginUrl(authConfig), defaultUrl);
-      authConfig.auth_type = AuthType.OAUTH;
-      assert.deepEqual(loginUrl(authConfig), defaultUrl);
-    });
-
-    test('use auth.loginUrl when defined', () => {
-      authConfig.login_url = customLoginUrl;
-      authConfig.auth_type = AuthType.HTTP;
-      assert.deepEqual(loginUrl(authConfig), customLoginUrl);
-      authConfig.auth_type = AuthType.HTTP_LDAP;
-      assert.deepEqual(loginUrl(authConfig), customLoginUrl);
-    });
-
-    test('auth.loginUrl is sanitized when defined as a relative url', () => {
-      authConfig.login_url = 'custom';
-      authConfig.auth_type = AuthType.HTTP;
-      assert.deepEqual(loginUrl(authConfig), '/custom');
-    });
-  });
-
-  suite('getDocsBaseUrl tests', () => {
-    setup(() => {
-      _testOnly_clearDocsBaseUrlCache();
-      appContext = getAppContext();
-    });
->>>>>>> bd138471
 
     test('default url if auth.loginUrl is not defined', () => {
       const current = encodeURIComponent(
@@ -147,6 +75,12 @@
       assert.deepEqual(loginUrl(authConfig), customLoginUrl);
       authConfig.auth_type = AuthType.HTTP_LDAP;
       assert.deepEqual(loginUrl(authConfig), customLoginUrl);
+    });
+
+    test('auth.loginUrl is sanitized when defined as a relative url', () => {
+      authConfig.login_url = 'custom';
+      authConfig.auth_type = AuthType.HTTP;
+      assert.deepEqual(loginUrl(authConfig), '/custom');
     });
   });
 
