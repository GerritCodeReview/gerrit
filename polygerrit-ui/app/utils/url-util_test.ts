--- conflicted
+++ resolved
@@ -3,24 +3,18 @@
  * Copyright 2020 Google LLC
  * SPDX-License-Identifier: Apache-2.0
  */
-<<<<<<< HEAD
 import {
+  AuthType,
   BasePatchSetNum,
   RevisionPatchSetNum,
   ServerInfo,
 } from '../api/rest-api';
 import '../test/common-test-setup';
-import {createGerritInfo, createServerInfo} from '../test/test-data-generators';
-=======
-
-import {AuthType, ServerInfo} from '../api/rest-api';
-import '../test/common-test-setup-karma';
 import {
   createAuth,
   createGerritInfo,
   createServerInfo,
 } from '../test/test-data-generators';
->>>>>>> b2fc7656
 import {
   getBaseUrl,
   getDocsBaseUrl,
@@ -30,12 +24,9 @@
   toPath,
   toPathname,
   toSearchParams,
-<<<<<<< HEAD
   getPatchRangeExpression,
   PatchRangeParams,
-=======
   loginUrl,
->>>>>>> b2fc7656
 } from './url-util';
 import {getAppContext, AppContext} from '../services/app-context';
 import {stubRestApi} from '../test/test-utils';
