<?xml version="1.0" encoding="UTF-8"?>
<!--
Copyright (C) 2008 The Android Open Source Project

Licensed under the Apache License, Version 2.0 (the "License");
you may not use this file except in compliance with the License.
You may obtain a copy of the License at

http://www.apache.org/licenses/LICENSE-2.0

Unless required by applicable law or agreed to in writing, software
distributed under the License is distributed on an "AS IS" BASIS,
WITHOUT WARRANTIES OR CONDITIONS OF ANY KIND, either express or implied.
See the License for the specific language governing permissions and
limitations under the License.
-->
<project xmlns="http://maven.apache.org/POM/4.0.0"
        xmlns:xsi="http://www.w3.org/2001/XMLSchema-instance"
        xsi:schemaLocation="http://maven.apache.org/POM/4.0.0 http://maven.apache.org/maven-v4_0_0.xsd">
  <modelVersion>4.0.0</modelVersion>

  <groupId>com.google.gerrit</groupId>
  <artifactId>gerrit-parent</artifactId>
  <packaging>pom</packaging>
  <version>2.1.4-SNAPSHOT</version>

  <name>Gerrit Code Review - Parent</name>
  <url>http://code.google.com/p/gerrit/</url>

  <description>
    Gerrit - Web Based Code Review
  </description>

  <mailingLists>
    <mailingList>
      <name>repo-discuss mailing list</name>
      <post>repo-discuss@googlegroups.com</post>
      <archive>http://groups.google.com/group/repo-discuss</archive>
      <subscribe>http://groups.google.com/group/repo-discuss/subscribe</subscribe>
    </mailingList>
  </mailingLists>

  <issueManagement>
    <url>http://code.google.com/p/gerrit/issues/list</url>
    <system>Google Code</system>
  </issueManagement>

  <properties>
<<<<<<< HEAD
    <jgitVersion>0.7.1.74-g16419da</jgitVersion>
    <gwtormVersion>1.2-SNAPSHOT</gwtormVersion>
=======
    <jgitVersion>0.8.4</jgitVersion>
    <gwtormVersion>1.1.4</gwtormVersion>
>>>>>>> faee6552
    <gwtjsonrpcVersion>1.2.2</gwtjsonrpcVersion>
    <gwtexpuiVersion>1.2.1</gwtexpuiVersion>
    <gwtVersion>2.0.3</gwtVersion>
    <slf4jVersion>1.5.8</slf4jVersion>
    <guiceVersion>2.0</guiceVersion>
    <jettyVersion>7.0.2.v20100331</jettyVersion>
    <keyappletVersion>1.0</keyappletVersion>

    <gwt.soyc>false</gwt.soyc>

    <project.build.sourceEncoding>
      UTF-8
    </project.build.sourceEncoding>
    <project.reporting.outputEncoding>
      UTF-8
    </project.reporting.outputEncoding>
  </properties>

  <modules>
    <module>gerrit-patch-commonsnet</module>
    <module>gerrit-patch-jgit</module>

    <module>gerrit-util-cli</module>
    <module>gerrit-util-ssl</module>

    <module>gerrit-common</module>
    <module>gerrit-ehcache</module>
    <module>gerrit-httpd</module>
    <module>gerrit-launcher</module>
    <module>gerrit-main</module>
    <module>gerrit-pgm</module>
    <module>gerrit-prettify</module>
    <module>gerrit-reviewdb</module>
    <module>gerrit-server</module>
    <module>gerrit-sshd</module>
    <module>gerrit-war</module>

    <module>gerrit-gwtui</module>
  </modules>

  <licenses>
    <license>
      <name>Apache License, 2.0</name>
      <comments>
                                 Apache License
                           Version 2.0, January 2004
                        http://www.apache.org/licenses/

   TERMS AND CONDITIONS FOR USE, REPRODUCTION, AND DISTRIBUTION

   1. Definitions.

      "License" shall mean the terms and conditions for use, reproduction,
      and distribution as defined by Sections 1 through 9 of this document.

      "Licensor" shall mean the copyright owner or entity authorized by
      the copyright owner that is granting the License.

      "Legal Entity" shall mean the union of the acting entity and all
      other entities that control, are controlled by, or are under common
      control with that entity. For the purposes of this definition,
      "control" means (i) the power, direct or indirect, to cause the
      direction or management of such entity, whether by contract or
      otherwise, or (ii) ownership of fifty percent (50%) or more of the
      outstanding shares, or (iii) beneficial ownership of such entity.

      "You" (or "Your") shall mean an individual or Legal Entity
      exercising permissions granted by this License.

      "Source" form shall mean the preferred form for making modifications,
      including but not limited to software source code, documentation
      source, and configuration files.

      "Object" form shall mean any form resulting from mechanical
      transformation or translation of a Source form, including but
      not limited to compiled object code, generated documentation,
      and conversions to other media types.

      "Work" shall mean the work of authorship, whether in Source or
      Object form, made available under the License, as indicated by a
      copyright notice that is included in or attached to the work
      (an example is provided in the Appendix below).

      "Derivative Works" shall mean any work, whether in Source or Object
      form, that is based on (or derived from) the Work and for which the
      editorial revisions, annotations, elaborations, or other modifications
      represent, as a whole, an original work of authorship. For the purposes
      of this License, Derivative Works shall not include works that remain
      separable from, or merely link (or bind by name) to the interfaces of,
      the Work and Derivative Works thereof.

      "Contribution" shall mean any work of authorship, including
      the original version of the Work and any modifications or additions
      to that Work or Derivative Works thereof, that is intentionally
      submitted to Licensor for inclusion in the Work by the copyright owner
      or by an individual or Legal Entity authorized to submit on behalf of
      the copyright owner. For the purposes of this definition, "submitted"
      means any form of electronic, verbal, or written communication sent
      to the Licensor or its representatives, including but not limited to
      communication on electronic mailing lists, source code control systems,
      and issue tracking systems that are managed by, or on behalf of, the
      Licensor for the purpose of discussing and improving the Work, but
      excluding communication that is conspicuously marked or otherwise
      designated in writing by the copyright owner as "Not a Contribution."

      "Contributor" shall mean Licensor and any individual or Legal Entity
      on behalf of whom a Contribution has been received by Licensor and
      subsequently incorporated within the Work.

   2. Grant of Copyright License. Subject to the terms and conditions of
      this License, each Contributor hereby grants to You a perpetual,
      worldwide, non-exclusive, no-charge, royalty-free, irrevocable
      copyright license to reproduce, prepare Derivative Works of,
      publicly display, publicly perform, sublicense, and distribute the
      Work and such Derivative Works in Source or Object form.

   3. Grant of Patent License. Subject to the terms and conditions of
      this License, each Contributor hereby grants to You a perpetual,
      worldwide, non-exclusive, no-charge, royalty-free, irrevocable
      (except as stated in this section) patent license to make, have made,
      use, offer to sell, sell, import, and otherwise transfer the Work,
      where such license applies only to those patent claims licensable
      by such Contributor that are necessarily infringed by their
      Contribution(s) alone or by combination of their Contribution(s)
      with the Work to which such Contribution(s) was submitted. If You
      institute patent litigation against any entity (including a
      cross-claim or counterclaim in a lawsuit) alleging that the Work
      or a Contribution incorporated within the Work constitutes direct
      or contributory patent infringement, then any patent licenses
      granted to You under this License for that Work shall terminate
      as of the date such litigation is filed.

   4. Redistribution. You may reproduce and distribute copies of the
      Work or Derivative Works thereof in any medium, with or without
      modifications, and in Source or Object form, provided that You
      meet the following conditions:

      (a) You must give any other recipients of the Work or
          Derivative Works a copy of this License; and

      (b) You must cause any modified files to carry prominent notices
          stating that You changed the files; and

      (c) You must retain, in the Source form of any Derivative Works
          that You distribute, all copyright, patent, trademark, and
          attribution notices from the Source form of the Work,
          excluding those notices that do not pertain to any part of
          the Derivative Works; and

      (d) If the Work includes a "NOTICE" text file as part of its
          distribution, then any Derivative Works that You distribute must
          include a readable copy of the attribution notices contained
          within such NOTICE file, excluding those notices that do not
          pertain to any part of the Derivative Works, in at least one
          of the following places: within a NOTICE text file distributed
          as part of the Derivative Works; within the Source form or
          documentation, if provided along with the Derivative Works; or,
          within a display generated by the Derivative Works, if and
          wherever such third-party notices normally appear. The contents
          of the NOTICE file are for informational purposes only and
          do not modify the License. You may add Your own attribution
          notices within Derivative Works that You distribute, alongside
          or as an addendum to the NOTICE text from the Work, provided
          that such additional attribution notices cannot be construed
          as modifying the License.

      You may add Your own copyright statement to Your modifications and
      may provide additional or different license terms and conditions
      for use, reproduction, or distribution of Your modifications, or
      for any such Derivative Works as a whole, provided Your use,
      reproduction, and distribution of the Work otherwise complies with
      the conditions stated in this License.

   5. Submission of Contributions. Unless You explicitly state otherwise,
      any Contribution intentionally submitted for inclusion in the Work
      by You to the Licensor shall be under the terms and conditions of
      this License, without any additional terms or conditions.
      Notwithstanding the above, nothing herein shall supersede or modify
      the terms of any separate license agreement you may have executed
      with Licensor regarding such Contributions.

   6. Trademarks. This License does not grant permission to use the trade
      names, trademarks, service marks, or product names of the Licensor,
      except as required for reasonable and customary use in describing the
      origin of the Work and reproducing the content of the NOTICE file.

   7. Disclaimer of Warranty. Unless required by applicable law or
      agreed to in writing, Licensor provides the Work (and each
      Contributor provides its Contributions) on an "AS IS" BASIS,
      WITHOUT WARRANTIES OR CONDITIONS OF ANY KIND, either express or
      implied, including, without limitation, any warranties or conditions
      of TITLE, NON-INFRINGEMENT, MERCHANTABILITY, or FITNESS FOR A
      PARTICULAR PURPOSE. You are solely responsible for determining the
      appropriateness of using or redistributing the Work and assume any
      risks associated with Your exercise of permissions under this License.

   8. Limitation of Liability. In no event and under no legal theory,
      whether in tort (including negligence), contract, or otherwise,
      unless required by applicable law (such as deliberate and grossly
      negligent acts) or agreed to in writing, shall any Contributor be
      liable to You for damages, including any direct, indirect, special,
      incidental, or consequential damages of any character arising as a
      result of this License or out of the use or inability to use the
      Work (including but not limited to damages for loss of goodwill,
      work stoppage, computer failure or malfunction, or any and all
      other commercial damages or losses), even if such Contributor
      has been advised of the possibility of such damages.

   9. Accepting Warranty or Additional Liability. While redistributing
      the Work or Derivative Works thereof, You may choose to offer,
      and charge a fee for, acceptance of support, warranty, indemnity,
      or other liability obligations and/or rights consistent with this
      License. However, in accepting such obligations, You may act only
      on Your own behalf and on Your sole responsibility, not on behalf
      of any other Contributor, and only if You agree to indemnify,
      defend, and hold each Contributor harmless for any liability
      incurred by, or claims asserted against, such Contributor by reason
      of your accepting any such warranty or additional liability.

   END OF TERMS AND CONDITIONS

   APPENDIX: How to apply the Apache License to your work.

      To apply the Apache License to your work, attach the following
      boilerplate notice, with the fields enclosed by brackets "[]"
      replaced with your own identifying information. (Don't include
      the brackets!)  The text should be enclosed in the appropriate
      comment syntax for the file format. We also recommend that a
      file or class name and description of purpose be included on the
      same "printed page" as the copyright notice for easier
      identification within third-party archives.

   Copyright [yyyy] [name of copyright owner]

   Licensed under the Apache License, Version 2.0 (the "License");
   you may not use this file except in compliance with the License.
   You may obtain a copy of the License at

       http://www.apache.org/licenses/LICENSE-2.0

   Unless required by applicable law or agreed to in writing, software
   distributed under the License is distributed on an "AS IS" BASIS,
   WITHOUT WARRANTIES OR CONDITIONS OF ANY KIND, either express or implied.
   See the License for the specific language governing permissions and
   limitations under the License.
      </comments>
    </license>
  </licenses>

  <build>
    <pluginManagement>
      <plugins>
        <plugin>
          <groupId>org.apache.maven.plugins</groupId>
          <artifactId>maven-jar-plugin</artifactId>
          <configuration>
            <archive>
              <manifestEntries>
                <Implementation-Title>Gerrit Code Review - ${project.artifactId}</Implementation-Title>
                <Implementation-Version>${project.version}</Implementation-Version>
                <Implementation-Vendor>Gerrit Code Review</Implementation-Vendor>
                <Implementation-Vendor-Id>com.google.gerrit</Implementation-Vendor-Id>
                <Implementation-Vendor-URL>http://code.google.com/p/gerrit/</Implementation-Vendor-URL>
              </manifestEntries>
            </archive>
          </configuration>
        </plugin>

        <plugin>
          <groupId>org.apache.maven.plugins</groupId>
          <artifactId>maven-compiler-plugin</artifactId>
          <version>2.0.2</version>
        </plugin>

        <plugin>
          <groupId>org.apache.maven.plugins</groupId>
          <artifactId>maven-shade-plugin</artifactId>
          <version>1.2</version>
        </plugin>

        <plugin>
          <groupId>org.apache.maven.plugins</groupId>
          <artifactId>maven-antrun-plugin</artifactId>
          <version>1.3</version>
        </plugin>

        <plugin>
          <groupId>org.apache.maven.plugins</groupId>
          <artifactId>maven-war-plugin</artifactId>
          <version>2.1-beta-1</version>
        </plugin>

        <plugin>
          <groupId>org.apache.maven.plugins</groupId>
          <artifactId>maven-dependency-plugin</artifactId>
          <version>2.1</version>
        </plugin>

        <plugin>
          <groupId>org.antlr</groupId>
          <artifactId>antlr3-maven-plugin</artifactId>
          <version>3.1.1</version>
        </plugin>

        <plugin>
          <groupId>org.codehaus.mojo</groupId>
          <artifactId>gwt-maven-plugin</artifactId>
          <version>1.2</version>
        </plugin>

        <plugin>
          <groupId>org.codehaus.mojo</groupId>
          <artifactId>build-helper-maven-plugin</artifactId>
          <version>1.3</version>
        </plugin>
      </plugins>
    </pluginManagement>

    <plugins>
      <plugin>
        <groupId>org.apache.maven.plugins</groupId>
        <artifactId>maven-compiler-plugin</artifactId>
        <configuration>
          <source>1.6</source>
          <target>1.6</target>
          <encoding>UTF-8</encoding>
        </configuration>
      </plugin>

      <plugin>
        <groupId>org.apache.maven.plugins</groupId>
        <artifactId>maven-source-plugin</artifactId>
        <executions>
          <execution>
            <goals>
              <goal>jar</goal>
            </goals>
          </execution>
        </executions>
      </plugin>
    </plugins>
  </build>

  <dependencies>
    <dependency>
      <groupId>junit</groupId>
      <artifactId>junit</artifactId>
      <scope>test</scope>
    </dependency>

    <dependency>
      <groupId>org.easymock</groupId>
      <artifactId>easymock</artifactId>
      <scope>test</scope>
    </dependency>

    <dependency>
      <groupId>org.easymock</groupId>
      <artifactId>easymockclassextension</artifactId>
      <scope>test</scope>
    </dependency>
  </dependencies>

  <dependencyManagement>
    <dependencies>
      <dependency>
        <groupId>gwtorm</groupId>
        <artifactId>gwtorm</artifactId>
        <version>${gwtormVersion}</version>
      </dependency>
      <dependency>
        <groupId>gwtorm</groupId>
        <artifactId>gwtorm</artifactId>
        <version>${gwtormVersion}</version>
        <classifier>sources</classifier>
      </dependency>

      <dependency>
        <groupId>gwtjsonrpc</groupId>
        <artifactId>gwtjsonrpc</artifactId>
        <version>${gwtjsonrpcVersion}</version>
      </dependency>
      <dependency>
        <groupId>gwtjsonrpc</groupId>
        <artifactId>gwtjsonrpc</artifactId>
        <version>${gwtjsonrpcVersion}</version>
        <classifier>sources</classifier>
      </dependency>

      <dependency>
        <groupId>gwtexpui</groupId>
        <artifactId>gwtexpui</artifactId>
        <version>${gwtexpuiVersion}</version>
      </dependency>
      <dependency>
        <groupId>gwtexpui</groupId>
        <artifactId>gwtexpui</artifactId>
        <version>${gwtexpuiVersion}</version>
        <classifier>sources</classifier>
      </dependency>

      <dependency>
        <groupId>org.openid4java</groupId>
        <artifactId>openid4java-consumer</artifactId>
        <version>0.9.5</version>
        <exclusions>
          <exclusion>
            <!-- jug-1.1 is LGPL, and the source has been lost -->
            <groupId>jug</groupId>
            <artifactId>jug</artifactId>
          </exclusion>
          <exclusion>
            <!-- not required on Java 5 or later -->
            <groupId>xml-apis</groupId>
            <artifactId>xml-apis</artifactId>
          </exclusion>

          <!-- optional, we aren't bothering with XRI support -->
          <exclusion>
            <groupId>org.openxri</groupId>
            <artifactId>openxri</artifactId>
          </exclusion>
          <exclusion>
            <groupId>xml-security</groupId>
            <artifactId>xmlsec</artifactId>
          </exclusion>
          <exclusion>
            <groupId>xalan</groupId>
            <artifactId>xalan</artifactId>
          </exclusion>
        </exclusions>
      </dependency>

      <dependency>
        <groupId>org.apache.sshd</groupId>
        <artifactId>sshd-core</artifactId>
        <version>0.4.0-r897374</version>
      </dependency>

      <dependency>
        <groupId>net.sf.ehcache</groupId>
        <artifactId>ehcache-core</artifactId>
        <version>1.7.2</version>
      </dependency>

      <dependency>
        <groupId>args4j</groupId>
        <artifactId>args4j</artifactId>
        <version>2.0.16</version>
      </dependency>

      <dependency>
        <groupId>com.google.code.guice</groupId>
        <artifactId>guice</artifactId>
        <version>${guiceVersion}</version>
      </dependency>

      <dependency>
        <groupId>com.google.code.guice</groupId>
        <artifactId>guice-servlet</artifactId>
        <version>${guiceVersion}</version>
      </dependency>

      <dependency>
        <groupId>com.google.code.guice</groupId>
        <artifactId>guice-assistedinject</artifactId>
        <version>${guiceVersion}</version>
      </dependency>

      <dependency>
        <!-- required by Guice (whose POM is fake and lacks it) -->
        <groupId>aopalliance</groupId>
        <artifactId>aopalliance</artifactId>
        <version>1.0</version>
      </dependency>

      <dependency>
        <groupId>com.google.code.gson</groupId>
        <artifactId>gson</artifactId>
        <version>1.4</version>
      </dependency>

      <dependency>
        <groupId>commons-net</groupId>
        <artifactId>commons-net</artifactId>
        <version>2.1</version>
      </dependency>

      <dependency>
        <groupId>commons-codec</groupId>
        <artifactId>commons-codec</artifactId>
        <version>1.4</version>
      </dependency>

      <dependency>
        <groupId>commons-dbcp</groupId>
        <artifactId>commons-dbcp</artifactId>
        <version>1.4</version>
      </dependency>

      <dependency>
        <groupId>commons-pool</groupId>
        <artifactId>commons-pool</artifactId>
        <version>1.5.4</version>
      </dependency>

      <dependency>
        <groupId>com.google.protobuf</groupId>
        <artifactId>protobuf-java</artifactId>
        <version>2.2.0</version>
      </dependency>

      <dependency>
        <groupId>eu.medsea.mimeutil</groupId>
        <artifactId>mime-util</artifactId>
        <version>2.1.3</version>
        <exclusions>
          <exclusion>
            <groupId>org.slf4j</groupId>
            <artifactId>slf4j-log4j12</artifactId>
          </exclusion>
          <exclusion>
            <groupId>log4j</groupId>
            <artifactId>log4j</artifactId>
          </exclusion>
        </exclusions>
      </dependency>

      <dependency>
        <groupId>org.antlr</groupId>
        <artifactId>antlr</artifactId>
        <version>3.1.1</version>
        <exclusions>
          <exclusion>
            <groupId>org.antlr</groupId>
            <artifactId>stringtemplate</artifactId>
          </exclusion>
          <exclusion>
            <groupId>antlr</groupId>
            <artifactId>antlr</artifactId>
          </exclusion>
        </exclusions>
      </dependency>

      <dependency>
        <groupId>bouncycastle</groupId>
        <artifactId>bcpg-jdk15</artifactId>
        <version>140</version>
      </dependency>

      <dependency>
        <groupId>org.slf4j</groupId>
        <artifactId>slf4j-api</artifactId>
        <version>${slf4jVersion}</version>
      </dependency>

      <dependency>
        <groupId>org.slf4j</groupId>
        <artifactId>slf4j-log4j12</artifactId>
        <version>${slf4jVersion}</version>
      </dependency>

      <dependency>
        <groupId>log4j</groupId>
        <artifactId>log4j</artifactId>
        <version>1.2.15</version>
        <exclusions>
          <exclusion>
            <groupId>javax.mail</groupId>
            <artifactId>mail</artifactId>
          </exclusion>
          <exclusion>
            <groupId>javax.jms</groupId>
            <artifactId>jms</artifactId>
          </exclusion>
          <exclusion>
            <groupId>com.sun.jdmk</groupId>
            <artifactId>jmxtools</artifactId>
          </exclusion>
          <exclusion>
            <groupId>com.sun.jmx</groupId>
            <artifactId>jmxri</artifactId>
          </exclusion>
        </exclusions>
      </dependency>

      <dependency>
        <groupId>org.eclipse.jgit</groupId>
        <artifactId>org.eclipse.jgit</artifactId>
        <version>${jgitVersion}</version>
      </dependency>
      <dependency>
        <groupId>org.eclipse.jgit</groupId>
        <artifactId>org.eclipse.jgit</artifactId>
        <version>${jgitVersion}</version>
        <classifier>sources</classifier>
      </dependency>

      <dependency>
        <groupId>org.eclipse.jgit</groupId>
        <artifactId>org.eclipse.jgit.junit</artifactId>
        <version>${jgitVersion}</version>
        <scope>test</scope>
        <exclusions>
          <exclusion>
            <groupId>org.eclipse.jgit</groupId>
            <artifactId>org.eclipse.jgit</artifactId>
          </exclusion>
        </exclusions>
      </dependency>

      <dependency>
        <groupId>org.eclipse.jgit</groupId>
        <artifactId>org.eclipse.jgit.http.server</artifactId>
        <version>${jgitVersion}</version>
      </dependency>

      <dependency>
        <groupId>junit</groupId>
        <artifactId>junit</artifactId>
        <version>3.8.2</version>
      </dependency>

      <dependency>
        <groupId>com.h2database</groupId>
        <artifactId>h2</artifactId>
        <version>1.2.134</version>
      </dependency>

      <dependency>
        <groupId>postgresql</groupId>
        <artifactId>postgresql</artifactId>
        <version>8.4-701.jdbc4</version>
      </dependency>

      <dependency>
        <groupId>org.eclipse.jetty</groupId>
        <artifactId>jetty-servlet</artifactId>
        <version>${jettyVersion}</version>
        <exclusions>
          <exclusion>
            <!-- use Apache javax.servlet not CDDL -->
            <groupId>javax.servlet</groupId>
            <artifactId>servlet-api</artifactId>
          </exclusion>
        </exclusions>
      </dependency>

      <dependency>
        <groupId>org.easymock</groupId>
        <artifactId>easymock</artifactId>
        <version>2.5.1</version>
      </dependency>

      <dependency>
        <groupId>org.easymock</groupId>
        <artifactId>easymockclassextension</artifactId>
        <version>2.4</version>
      </dependency>

      <dependency>
        <groupId>org.apache.tomcat</groupId>
        <artifactId>servlet-api</artifactId>
        <version>6.0.24</version>
      </dependency>

      <dependency>
        <groupId>com.google.gwt</groupId>
        <artifactId>gwt-servlet</artifactId>
        <version>${gwtVersion}</version>
      </dependency>

      <dependency>
        <groupId>com.google.gwt</groupId>
        <artifactId>gwt-user</artifactId>
        <version>${gwtVersion}</version>
      </dependency>

      <dependency>
        <groupId>com.google.gwt</groupId>
        <artifactId>gwt-dev</artifactId>
        <version>${gwtVersion}</version>
      </dependency>

      <dependency>
        <groupId>com.google.code.findbugs</groupId>
        <artifactId>jsr305</artifactId>
        <version>1.3.9</version>
      </dependency>

      <dependency>
        <groupId>com.google.gerrit</groupId>
        <artifactId>juniversalchardet</artifactId>
        <version>1.0.3</version>
      </dependency>
    </dependencies>
  </dependencyManagement>

  <repositories>
    <repository>
      <id>jgit-repository</id>
      <url>http://download.eclipse.org/jgit/maven</url>
    </repository>

    <repository>
      <id>gerrit-maven-repository</id>
      <url>http://gerrit.googlecode.com/svn/mavenrepo/</url>
    </repository>

    <repository>
      <id>gerrit-snapshot-repository</id>
      <url>http://gerrit.googlecode.com/svn/mavenrepo/snapshots/</url>
    </repository>

    <repository>
      <id>java.net-repository</id>
      <url>http://download.java.net/maven/2/</url>
    </repository>

    <repository>
      <id>gson</id>
      <url>http://google-gson.googlecode.com/svn/mavenrepo/</url>
    </repository>

    <repository>
      <id>objectweb-repository</id>
      <url>http://maven.objectweb.org/maven2/</url>
    </repository>
  </repositories>
</project><|MERGE_RESOLUTION|>--- conflicted
+++ resolved
@@ -46,13 +46,8 @@
   </issueManagement>
 
   <properties>
-<<<<<<< HEAD
-    <jgitVersion>0.7.1.74-g16419da</jgitVersion>
+    <jgitVersion>0.8.4</jgitVersion>
     <gwtormVersion>1.2-SNAPSHOT</gwtormVersion>
-=======
-    <jgitVersion>0.8.4</jgitVersion>
-    <gwtormVersion>1.1.4</gwtormVersion>
->>>>>>> faee6552
     <gwtjsonrpcVersion>1.2.2</gwtjsonrpcVersion>
     <gwtexpuiVersion>1.2.1</gwtexpuiVersion>
     <gwtVersion>2.0.3</gwtVersion>
