<?xml version="1.0" encoding="UTF-8"?>
<!--
Copyright (C) 2008 The Android Open Source Project

Licensed under the Apache License, Version 2.0 (the "License");
you may not use this file except in compliance with the License.
You may obtain a copy of the License at

http://www.apache.org/licenses/LICENSE-2.0

Unless required by applicable law or agreed to in writing, software
distributed under the License is distributed on an "AS IS" BASIS,
WITHOUT WARRANTIES OR CONDITIONS OF ANY KIND, either express or implied.
See the License for the specific language governing permissions and
limitations under the License.
-->
<project xmlns="http://maven.apache.org/POM/4.0.0"
        xmlns:xsi="http://www.w3.org/2001/XMLSchema-instance"
        xsi:schemaLocation="http://maven.apache.org/POM/4.0.0 http://maven.apache.org/maven-v4_0_0.xsd">
  <modelVersion>4.0.0</modelVersion>

  <groupId>com.google.gerrit</groupId>
  <artifactId>gerrit-parent</artifactId>
  <packaging>pom</packaging>
  <version>2.4-SNAPSHOT</version>

  <name>Gerrit Code Review - Parent</name>
  <url>http://code.google.com/p/gerrit/</url>

  <description>
    Gerrit - Web Based Code Review
  </description>

  <mailingLists>
    <mailingList>
      <name>repo-discuss mailing list</name>
      <post>repo-discuss@googlegroups.com</post>
      <archive>http://groups.google.com/group/repo-discuss</archive>
      <subscribe>http://groups.google.com/group/repo-discuss/subscribe</subscribe>
    </mailingList>
  </mailingLists>

  <issueManagement>
    <url>http://code.google.com/p/gerrit/issues/list</url>
    <system>Google Code</system>
  </issueManagement>

  <properties>
<<<<<<< HEAD
    <jgitVersion>1.3.0.201202151440-r.75-gff13648</jgitVersion>
    <gwtormVersion>1.4</gwtormVersion>
    <gwtjsonrpcVersion>1.3</gwtjsonrpcVersion>
    <gwtexpuiVersion>1.2.5</gwtexpuiVersion>
    <gwtVersion>2.3.0</gwtVersion>
=======
    <jgitVersion>0.12.1.54-gc125448</jgitVersion>
    <gwtormVersion>1.1.5</gwtormVersion>
    <gwtjsonrpcVersion>1.2.3</gwtjsonrpcVersion>
    <gwtexpuiVersion>1.2.2</gwtexpuiVersion>
    <gwtVersion>2.1.1</gwtVersion>
>>>>>>> 56e6edf7
    <slf4jVersion>1.6.1</slf4jVersion>
    <guiceVersion>3.0</guiceVersion>
    <jettyVersion>7.2.1.v20101111</jettyVersion>

    <gwt.compileReport>false</gwt.compileReport>

    <project.build.sourceEncoding>
      UTF-8
    </project.build.sourceEncoding>
    <project.reporting.outputEncoding>
      UTF-8
    </project.reporting.outputEncoding>
  </properties>

  <modules>
    <module>gerrit-patch-commonsnet</module>
    <module>gerrit-patch-jgit</module>

    <module>gerrit-util-cli</module>
    <module>gerrit-util-ssl</module>

    <module>gerrit-antlr</module>
    <module>gerrit-common</module>
    <module>gerrit-ehcache</module>
    <module>gerrit-httpd</module>
    <module>gerrit-launcher</module>
    <module>gerrit-main</module>
    <module>gerrit-openid</module>
    <module>gerrit-pgm</module>
    <module>gerrit-prettify</module>
    <module>gerrit-reviewdb</module>
    <module>gerrit-server</module>
    <module>gerrit-sshd</module>
    <module>gerrit-gwtdebug</module>
    <module>gerrit-war</module>

    <module>gerrit-gwtui</module>
  </modules>

  <licenses>
    <license>
      <name>Apache License, 2.0</name>
      <comments>
                                 Apache License
                           Version 2.0, January 2004
                        http://www.apache.org/licenses/

   TERMS AND CONDITIONS FOR USE, REPRODUCTION, AND DISTRIBUTION

   1. Definitions.

      "License" shall mean the terms and conditions for use, reproduction,
      and distribution as defined by Sections 1 through 9 of this document.

      "Licensor" shall mean the copyright owner or entity authorized by
      the copyright owner that is granting the License.

      "Legal Entity" shall mean the union of the acting entity and all
      other entities that control, are controlled by, or are under common
      control with that entity. For the purposes of this definition,
      "control" means (i) the power, direct or indirect, to cause the
      direction or management of such entity, whether by contract or
      otherwise, or (ii) ownership of fifty percent (50%) or more of the
      outstanding shares, or (iii) beneficial ownership of such entity.

      "You" (or "Your") shall mean an individual or Legal Entity
      exercising permissions granted by this License.

      "Source" form shall mean the preferred form for making modifications,
      including but not limited to software source code, documentation
      source, and configuration files.

      "Object" form shall mean any form resulting from mechanical
      transformation or translation of a Source form, including but
      not limited to compiled object code, generated documentation,
      and conversions to other media types.

      "Work" shall mean the work of authorship, whether in Source or
      Object form, made available under the License, as indicated by a
      copyright notice that is included in or attached to the work
      (an example is provided in the Appendix below).

      "Derivative Works" shall mean any work, whether in Source or Object
      form, that is based on (or derived from) the Work and for which the
      editorial revisions, annotations, elaborations, or other modifications
      represent, as a whole, an original work of authorship. For the purposes
      of this License, Derivative Works shall not include works that remain
      separable from, or merely link (or bind by name) to the interfaces of,
      the Work and Derivative Works thereof.

      "Contribution" shall mean any work of authorship, including
      the original version of the Work and any modifications or additions
      to that Work or Derivative Works thereof, that is intentionally
      submitted to Licensor for inclusion in the Work by the copyright owner
      or by an individual or Legal Entity authorized to submit on behalf of
      the copyright owner. For the purposes of this definition, "submitted"
      means any form of electronic, verbal, or written communication sent
      to the Licensor or its representatives, including but not limited to
      communication on electronic mailing lists, source code control systems,
      and issue tracking systems that are managed by, or on behalf of, the
      Licensor for the purpose of discussing and improving the Work, but
      excluding communication that is conspicuously marked or otherwise
      designated in writing by the copyright owner as "Not a Contribution."

      "Contributor" shall mean Licensor and any individual or Legal Entity
      on behalf of whom a Contribution has been received by Licensor and
      subsequently incorporated within the Work.

   2. Grant of Copyright License. Subject to the terms and conditions of
      this License, each Contributor hereby grants to You a perpetual,
      worldwide, non-exclusive, no-charge, royalty-free, irrevocable
      copyright license to reproduce, prepare Derivative Works of,
      publicly display, publicly perform, sublicense, and distribute the
      Work and such Derivative Works in Source or Object form.

   3. Grant of Patent License. Subject to the terms and conditions of
      this License, each Contributor hereby grants to You a perpetual,
      worldwide, non-exclusive, no-charge, royalty-free, irrevocable
      (except as stated in this section) patent license to make, have made,
      use, offer to sell, sell, import, and otherwise transfer the Work,
      where such license applies only to those patent claims licensable
      by such Contributor that are necessarily infringed by their
      Contribution(s) alone or by combination of their Contribution(s)
      with the Work to which such Contribution(s) was submitted. If You
      institute patent litigation against any entity (including a
      cross-claim or counterclaim in a lawsuit) alleging that the Work
      or a Contribution incorporated within the Work constitutes direct
      or contributory patent infringement, then any patent licenses
      granted to You under this License for that Work shall terminate
      as of the date such litigation is filed.

   4. Redistribution. You may reproduce and distribute copies of the
      Work or Derivative Works thereof in any medium, with or without
      modifications, and in Source or Object form, provided that You
      meet the following conditions:

      (a) You must give any other recipients of the Work or
          Derivative Works a copy of this License; and

      (b) You must cause any modified files to carry prominent notices
          stating that You changed the files; and

      (c) You must retain, in the Source form of any Derivative Works
          that You distribute, all copyright, patent, trademark, and
          attribution notices from the Source form of the Work,
          excluding those notices that do not pertain to any part of
          the Derivative Works; and

      (d) If the Work includes a "NOTICE" text file as part of its
          distribution, then any Derivative Works that You distribute must
          include a readable copy of the attribution notices contained
          within such NOTICE file, excluding those notices that do not
          pertain to any part of the Derivative Works, in at least one
          of the following places: within a NOTICE text file distributed
          as part of the Derivative Works; within the Source form or
          documentation, if provided along with the Derivative Works; or,
          within a display generated by the Derivative Works, if and
          wherever such third-party notices normally appear. The contents
          of the NOTICE file are for informational purposes only and
          do not modify the License. You may add Your own attribution
          notices within Derivative Works that You distribute, alongside
          or as an addendum to the NOTICE text from the Work, provided
          that such additional attribution notices cannot be construed
          as modifying the License.

      You may add Your own copyright statement to Your modifications and
      may provide additional or different license terms and conditions
      for use, reproduction, or distribution of Your modifications, or
      for any such Derivative Works as a whole, provided Your use,
      reproduction, and distribution of the Work otherwise complies with
      the conditions stated in this License.

   5. Submission of Contributions. Unless You explicitly state otherwise,
      any Contribution intentionally submitted for inclusion in the Work
      by You to the Licensor shall be under the terms and conditions of
      this License, without any additional terms or conditions.
      Notwithstanding the above, nothing herein shall supersede or modify
      the terms of any separate license agreement you may have executed
      with Licensor regarding such Contributions.

   6. Trademarks. This License does not grant permission to use the trade
      names, trademarks, service marks, or product names of the Licensor,
      except as required for reasonable and customary use in describing the
      origin of the Work and reproducing the content of the NOTICE file.

   7. Disclaimer of Warranty. Unless required by applicable law or
      agreed to in writing, Licensor provides the Work (and each
      Contributor provides its Contributions) on an "AS IS" BASIS,
      WITHOUT WARRANTIES OR CONDITIONS OF ANY KIND, either express or
      implied, including, without limitation, any warranties or conditions
      of TITLE, NON-INFRINGEMENT, MERCHANTABILITY, or FITNESS FOR A
      PARTICULAR PURPOSE. You are solely responsible for determining the
      appropriateness of using or redistributing the Work and assume any
      risks associated with Your exercise of permissions under this License.

   8. Limitation of Liability. In no event and under no legal theory,
      whether in tort (including negligence), contract, or otherwise,
      unless required by applicable law (such as deliberate and grossly
      negligent acts) or agreed to in writing, shall any Contributor be
      liable to You for damages, including any direct, indirect, special,
      incidental, or consequential damages of any character arising as a
      result of this License or out of the use or inability to use the
      Work (including but not limited to damages for loss of goodwill,
      work stoppage, computer failure or malfunction, or any and all
      other commercial damages or losses), even if such Contributor
      has been advised of the possibility of such damages.

   9. Accepting Warranty or Additional Liability. While redistributing
      the Work or Derivative Works thereof, You may choose to offer,
      and charge a fee for, acceptance of support, warranty, indemnity,
      or other liability obligations and/or rights consistent with this
      License. However, in accepting such obligations, You may act only
      on Your own behalf and on Your sole responsibility, not on behalf
      of any other Contributor, and only if You agree to indemnify,
      defend, and hold each Contributor harmless for any liability
      incurred by, or claims asserted against, such Contributor by reason
      of your accepting any such warranty or additional liability.

   END OF TERMS AND CONDITIONS

   APPENDIX: How to apply the Apache License to your work.

      To apply the Apache License to your work, attach the following
      boilerplate notice, with the fields enclosed by brackets "[]"
      replaced with your own identifying information. (Don't include
      the brackets!)  The text should be enclosed in the appropriate
      comment syntax for the file format. We also recommend that a
      file or class name and description of purpose be included on the
      same "printed page" as the copyright notice for easier
      identification within third-party archives.

   Copyright [yyyy] [name of copyright owner]

   Licensed under the Apache License, Version 2.0 (the "License");
   you may not use this file except in compliance with the License.
   You may obtain a copy of the License at

       http://www.apache.org/licenses/LICENSE-2.0

   Unless required by applicable law or agreed to in writing, software
   distributed under the License is distributed on an "AS IS" BASIS,
   WITHOUT WARRANTIES OR CONDITIONS OF ANY KIND, either express or implied.
   See the License for the specific language governing permissions and
   limitations under the License.
      </comments>
    </license>
  </licenses>

  <build>
    <pluginManagement>
      <plugins>
        <plugin>
          <groupId>org.apache.maven.plugins</groupId>
          <artifactId>maven-jar-plugin</artifactId>
          <configuration>
            <archive>
              <manifestEntries>
                <Implementation-Title>Gerrit Code Review - ${project.artifactId}</Implementation-Title>
                <Implementation-Version>${project.version}</Implementation-Version>
                <Implementation-Vendor>Gerrit Code Review</Implementation-Vendor>
                <Implementation-Vendor-Id>com.google.gerrit</Implementation-Vendor-Id>
                <Implementation-Vendor-URL>http://code.google.com/p/gerrit/</Implementation-Vendor-URL>
              </manifestEntries>
            </archive>
          </configuration>
        </plugin>

        <plugin>
          <groupId>org.apache.maven.plugins</groupId>
          <artifactId>maven-compiler-plugin</artifactId>
          <version>2.3.2</version>
        </plugin>

        <plugin>
          <groupId>org.apache.maven.plugins</groupId>
          <artifactId>maven-source-plugin</artifactId>
          <version>2.1.2</version>
        </plugin>

        <plugin>
          <groupId>org.apache.maven.plugins</groupId>
          <artifactId>maven-shade-plugin</artifactId>
          <version>1.4</version>
        </plugin>

        <plugin>
          <groupId>org.apache.maven.plugins</groupId>
          <artifactId>maven-antrun-plugin</artifactId>
          <version>1.6</version>
        </plugin>

        <plugin>
          <groupId>org.apache.maven.plugins</groupId>
          <artifactId>maven-war-plugin</artifactId>
          <version>2.1.1</version>
        </plugin>

        <plugin>
          <groupId>org.apache.maven.plugins</groupId>
          <artifactId>maven-dependency-plugin</artifactId>
          <version>2.1</version>
        </plugin>

        <plugin>
          <groupId>org.antlr</groupId>
          <artifactId>antlr3-maven-plugin</artifactId>
          <version>3.2</version>
        </plugin>

        <plugin>
          <groupId>org.codehaus.mojo</groupId>
          <artifactId>gwt-maven-plugin</artifactId>
          <version>2.3.0</version>
        </plugin>

        <plugin>
          <groupId>org.codehaus.mojo</groupId>
          <artifactId>build-helper-maven-plugin</artifactId>
          <version>1.5</version>
        </plugin>

        <!--This plugin's configuration is used to store Eclipse 
            m2e settings only. It has no influence on the Maven build itself. -->
        <plugin>
          <groupId>org.eclipse.m2e</groupId>
          <artifactId>lifecycle-mapping</artifactId>
          <version>1.0.0</version>
          <configuration>
            <lifecycleMappingMetadata>
              <pluginExecutions>
                <pluginExecution>
                  <pluginExecutionFilter>
                    <groupId>org.apache.maven.plugins</groupId>
                    <artifactId>maven-antrun-plugin</artifactId>
                    <versionRange>[1.0,)</versionRange>
                    <goals>
                      <goal>run</goal>
                    </goals>
                  </pluginExecutionFilter>
                  <action>
                    <ignore/>
                  </action>
                </pluginExecution>
                <pluginExecution>
                  <pluginExecutionFilter>
                    <groupId>org.codehaus.mojo</groupId>
                    <artifactId>build-helper-maven-plugin</artifactId>
                    <versionRange>[1.0,)</versionRange>
                    <goals>
                      <goal>add-source</goal>
                    </goals>
                  </pluginExecutionFilter>
                  <action>
                    <ignore/>
                  </action>
                </pluginExecution>
              </pluginExecutions>
            </lifecycleMappingMetadata>
          </configuration>
        </plugin>
      </plugins>
    </pluginManagement>

    <plugins>
      <plugin>
        <groupId>org.apache.maven.plugins</groupId>
        <artifactId>maven-compiler-plugin</artifactId>
        <configuration>
          <source>1.6</source>
          <target>1.6</target>
          <encoding>UTF-8</encoding>
        </configuration>
      </plugin>
    </plugins>
  </build>

  <dependencies>
    <dependency>
      <groupId>junit</groupId>
      <artifactId>junit</artifactId>
      <scope>test</scope>
    </dependency>

    <dependency>
      <groupId>org.easymock</groupId>
      <artifactId>easymock</artifactId>
      <scope>test</scope>
    </dependency>
  </dependencies>

  <dependencyManagement>
    <dependencies>
      <dependency>
        <groupId>gwtorm</groupId>
        <artifactId>gwtorm</artifactId>
        <version>${gwtormVersion}</version>
      </dependency>
      <dependency>
        <groupId>gwtorm</groupId>
        <artifactId>gwtorm</artifactId>
        <version>${gwtormVersion}</version>
        <classifier>sources</classifier>
      </dependency>

      <dependency>
        <groupId>gwtjsonrpc</groupId>
        <artifactId>gwtjsonrpc</artifactId>
        <version>${gwtjsonrpcVersion}</version>
      </dependency>
      <dependency>
        <groupId>gwtjsonrpc</groupId>
        <artifactId>gwtjsonrpc</artifactId>
        <version>${gwtjsonrpcVersion}</version>
        <classifier>sources</classifier>
      </dependency>

      <dependency>
        <groupId>gwtexpui</groupId>
        <artifactId>gwtexpui</artifactId>
        <version>${gwtexpuiVersion}</version>
      </dependency>
      <dependency>
        <groupId>gwtexpui</groupId>
        <artifactId>gwtexpui</artifactId>
        <version>${gwtexpuiVersion}</version>
        <classifier>sources</classifier>
      </dependency>

      <dependency>
        <groupId>org.openid4java</groupId>
        <artifactId>openid4java-consumer</artifactId>
        <version>0.9.6</version>
        <type>pom</type>
        <exclusions>
          <exclusion>
            <!-- conflicts with our use of guice 3.0 -->
            <groupId>com.google.code.guice</groupId>
            <artifactId>guice</artifactId>
          </exclusion>
          <exclusion>
            <!-- jug-1.1 is LGPL, and the source has been lost -->
            <groupId>jug</groupId>
            <artifactId>jug</artifactId>
          </exclusion>
          <exclusion>
            <!-- not required on Java 5 or later -->
            <groupId>xml-apis</groupId>
            <artifactId>xml-apis</artifactId>
          </exclusion>

          <!-- optional, we aren't bothering with XRI support -->
          <exclusion>
            <groupId>org.openxri</groupId>
            <artifactId>openxri</artifactId>
          </exclusion>
          <exclusion>
            <groupId>xml-security</groupId>
            <artifactId>xmlsec</artifactId>
          </exclusion>
          <exclusion>
            <groupId>xalan</groupId>
            <artifactId>xalan</artifactId>
          </exclusion>
        </exclusions>
      </dependency>

      <dependency>
        <groupId>org.apache.sshd</groupId>
        <artifactId>sshd-core</artifactId>
        <version>0.5.1-r1095809</version>
      </dependency>

      <dependency>
        <groupId>com.jcraft</groupId>
        <artifactId>jsch</artifactId>
        <version>0.1.44-1</version>
      </dependency>

      <dependency>
        <groupId>org.apache.velocity</groupId>
        <artifactId>velocity</artifactId>
        <version>1.6.4</version>
      </dependency>

      <dependency>
        <groupId>net.sf.ehcache</groupId>
        <artifactId>ehcache-core</artifactId>
        <version>1.7.2</version>
      </dependency>

      <dependency>
        <groupId>args4j</groupId>
        <artifactId>args4j</artifactId>
        <version>2.0.16</version>
      </dependency>

      <dependency>
        <groupId>javax.validation</groupId>
        <artifactId>validation-api</artifactId>
        <version>1.0.0.GA</version>
        <scope>provided</scope>
      </dependency>
      <dependency>
        <groupId>javax.validation</groupId>
        <artifactId>validation-api</artifactId>
        <version>1.0.0.GA</version>
        <classifier>sources</classifier>
        <scope>provided</scope>
      </dependency>

      <dependency>
        <groupId>com.google.inject</groupId>
        <artifactId>guice</artifactId>
        <version>${guiceVersion}</version>
      </dependency>

      <dependency>
        <groupId>com.google.inject.extensions</groupId>
        <artifactId>guice-servlet</artifactId>
        <version>${guiceVersion}</version>
      </dependency>

      <dependency>
        <groupId>com.google.inject.extensions</groupId>
        <artifactId>guice-assistedinject</artifactId>
        <version>${guiceVersion}</version>
      </dependency>

      <dependency>
        <!-- required by Guice (whose POM is fake and lacks it) -->
        <groupId>aopalliance</groupId>
        <artifactId>aopalliance</artifactId>
        <version>1.0</version>
      </dependency>

      <dependency>
        <groupId>commons-net</groupId>
        <artifactId>commons-net</artifactId>
        <version>2.2</version>
      </dependency>

      <dependency>
        <groupId>commons-codec</groupId>
        <artifactId>commons-codec</artifactId>
        <version>1.4</version>
      </dependency>

      <dependency>
        <groupId>commons-dbcp</groupId>
        <artifactId>commons-dbcp</artifactId>
        <version>1.4</version>
      </dependency>

      <dependency>
        <groupId>commons-pool</groupId>
        <artifactId>commons-pool</artifactId>
        <version>1.5.5</version>
      </dependency>

      <dependency>
        <groupId>commons-lang</groupId>
        <artifactId>commons-lang</artifactId>
        <version>2.5</version>
      </dependency>

      <dependency>
        <groupId>eu.medsea.mimeutil</groupId>
        <artifactId>mime-util</artifactId>
        <version>2.1.3</version>
        <exclusions>
          <exclusion>
            <groupId>org.slf4j</groupId>
            <artifactId>slf4j-log4j12</artifactId>
          </exclusion>
          <exclusion>
            <groupId>log4j</groupId>
            <artifactId>log4j</artifactId>
          </exclusion>
        </exclusions>
      </dependency>

      <dependency>
        <groupId>org.antlr</groupId>
        <artifactId>antlr</artifactId>
        <version>3.2</version>
        <exclusions>
          <exclusion>
            <groupId>org.antlr</groupId>
            <artifactId>stringtemplate</artifactId>
          </exclusion>
          <exclusion>
            <groupId>antlr</groupId>
            <artifactId>antlr</artifactId>
          </exclusion>
        </exclusions>
      </dependency>

      <dependency>
        <groupId>bouncycastle</groupId>
        <artifactId>bcpg-jdk15</artifactId>
        <version>140</version>
      </dependency>

      <dependency>
        <groupId>org.slf4j</groupId>
        <artifactId>slf4j-api</artifactId>
        <version>${slf4jVersion}</version>
      </dependency>

      <dependency>
        <groupId>org.slf4j</groupId>
        <artifactId>slf4j-log4j12</artifactId>
        <version>${slf4jVersion}</version>
      </dependency>

      <dependency>
        <groupId>log4j</groupId>
        <artifactId>log4j</artifactId>
        <version>1.2.16</version>
        <exclusions>
          <exclusion>
            <groupId>javax.mail</groupId>
            <artifactId>mail</artifactId>
          </exclusion>
          <exclusion>
            <groupId>javax.jms</groupId>
            <artifactId>jms</artifactId>
          </exclusion>
          <exclusion>
            <groupId>com.sun.jdmk</groupId>
            <artifactId>jmxtools</artifactId>
          </exclusion>
          <exclusion>
            <groupId>com.sun.jmx</groupId>
            <artifactId>jmxri</artifactId>
          </exclusion>
        </exclusions>
      </dependency>

      <dependency>
        <groupId>org.eclipse.jgit</groupId>
        <artifactId>org.eclipse.jgit</artifactId>
        <version>${jgitVersion}</version>
      </dependency>
      <dependency>
        <groupId>org.eclipse.jgit</groupId>
        <artifactId>org.eclipse.jgit</artifactId>
        <version>${jgitVersion}</version>
        <classifier>sources</classifier>
      </dependency>

      <dependency>
        <groupId>org.eclipse.jgit</groupId>
        <artifactId>org.eclipse.jgit.junit</artifactId>
        <version>${jgitVersion}</version>
        <scope>test</scope>
        <exclusions>
          <exclusion>
            <groupId>org.eclipse.jgit</groupId>
            <artifactId>org.eclipse.jgit</artifactId>
          </exclusion>
        </exclusions>
      </dependency>

      <dependency>
        <groupId>org.eclipse.jgit</groupId>
        <artifactId>org.eclipse.jgit.http.server</artifactId>
        <version>${jgitVersion}</version>
      </dependency>

      <dependency>
        <groupId>junit</groupId>
        <artifactId>junit</artifactId>
        <version>4.8.1</version>
      </dependency>

      <dependency>
        <groupId>com.h2database</groupId>
        <artifactId>h2</artifactId>
        <version>1.2.147</version>
      </dependency>

      <dependency>
        <groupId>postgresql</groupId>
        <artifactId>postgresql</artifactId>
        <version>9.0-801.jdbc4</version>
      </dependency>

      <dependency>
        <groupId>org.eclipse.jetty</groupId>
        <artifactId>jetty-servlet</artifactId>
        <version>${jettyVersion}</version>
        <exclusions>
          <exclusion>
            <!-- use Apache javax.servlet not CDDL -->
            <groupId>javax.servlet</groupId>
            <artifactId>servlet-api</artifactId>
          </exclusion>
        </exclusions>
      </dependency>

      <dependency>
        <groupId>org.easymock</groupId>
        <artifactId>easymock</artifactId>
        <version>3.0</version>
      </dependency>

      <dependency>
        <groupId>org.apache.tomcat</groupId>
        <artifactId>servlet-api</artifactId>
        <version>6.0.29</version>
      </dependency>

      <dependency>
        <groupId>com.google.gwt</groupId>
        <artifactId>gwt-servlet</artifactId>
        <version>${gwtVersion}</version>
      </dependency>

      <dependency>
        <groupId>com.google.gwt</groupId>
        <artifactId>gwt-user</artifactId>
        <version>${gwtVersion}</version>
      </dependency>

      <dependency>
        <groupId>com.google.gwt</groupId>
        <artifactId>gwt-dev</artifactId>
        <version>${gwtVersion}</version>
      </dependency>

      <dependency>
        <groupId>com.google.code.findbugs</groupId>
        <artifactId>jsr305</artifactId>
        <version>1.3.9</version>
      </dependency>

      <dependency>
        <groupId>com.google.gerrit</groupId>
        <artifactId>juniversalchardet</artifactId>
        <version>1.0.3</version>
      </dependency>

      <dependency>
        <groupId>dk.brics.automaton</groupId>
        <artifactId>automaton</artifactId>
        <version>1.11.8</version>
      </dependency>

      <dependency>
        <groupId>com.googlecode.prolog-cafe</groupId>
        <artifactId>PrologCafe</artifactId>
        <version>1.3</version>
      </dependency>
    </dependencies>
  </dependencyManagement>

  <repositories>
    <repository>
      <id>gerrit-maven-repository</id>
<<<<<<< HEAD
      <url>https://gerrit-maven-repository.googlecode.com/svn/</url>
=======
      <url>https://gerrit-maven.storage.googleapis.com</url>
>>>>>>> 56e6edf7
    </repository>

    <repository>
      <id>java.net-repository</id>
      <url>http://download.java.net/maven/2/</url>
    </repository>

    <repository>
      <id>gson</id>
      <url>https://google-gson.googlecode.com/svn/mavenrepo/</url>
    </repository>

    <repository>
      <id>objectweb-repository</id>
      <url>http://maven.objectweb.org/maven2/</url>
    </repository>

    <repository>
      <id>clojars-repo</id>
      <url>http://clojars.org/repo</url>
    </repository>
  </repositories>
</project><|MERGE_RESOLUTION|>--- conflicted
+++ resolved
@@ -46,19 +46,11 @@
   </issueManagement>
 
   <properties>
-<<<<<<< HEAD
-    <jgitVersion>1.3.0.201202151440-r.75-gff13648</jgitVersion>
+    <jgitVersion>1.3.0.201202151440-r.76-g0135ed8</jgitVersion>
     <gwtormVersion>1.4</gwtormVersion>
     <gwtjsonrpcVersion>1.3</gwtjsonrpcVersion>
     <gwtexpuiVersion>1.2.5</gwtexpuiVersion>
     <gwtVersion>2.3.0</gwtVersion>
-=======
-    <jgitVersion>0.12.1.54-gc125448</jgitVersion>
-    <gwtormVersion>1.1.5</gwtormVersion>
-    <gwtjsonrpcVersion>1.2.3</gwtjsonrpcVersion>
-    <gwtexpuiVersion>1.2.2</gwtexpuiVersion>
-    <gwtVersion>2.1.1</gwtVersion>
->>>>>>> 56e6edf7
     <slf4jVersion>1.6.1</slf4jVersion>
     <guiceVersion>3.0</guiceVersion>
     <jettyVersion>7.2.1.v20101111</jettyVersion>
@@ -819,11 +811,7 @@
   <repositories>
     <repository>
       <id>gerrit-maven-repository</id>
-<<<<<<< HEAD
-      <url>https://gerrit-maven-repository.googlecode.com/svn/</url>
-=======
       <url>https://gerrit-maven.storage.googleapis.com</url>
->>>>>>> 56e6edf7
     </repository>
 
     <repository>
