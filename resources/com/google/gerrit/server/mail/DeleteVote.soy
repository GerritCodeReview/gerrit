--- conflicted
+++ resolved
@@ -19,22 +19,13 @@
 /**
  * The .DeleteVote template will determine the contents of the email related
  * to removing votes on changes.
-<<<<<<< HEAD
  */
 {template .DeleteVote kind="text"}
   {@param change: ?}
   {@param coverLetter: ?}
+  {@param email: ?}
   {@param fromName: ?}
-  {$fromName} has removed a vote on this change.{\n}
-=======
- * @param change
- * @param coverLetter
- * @param email
- * @param fromName
- */
-{template .DeleteVote kind="text"}
   {$fromName} has removed a vote from this change.{if $email.changeUrl} ( {$email.changeUrl} ){/if}{\n}{\n}
->>>>>>> e7b44a3f
   {\n}
   Change subject: {$change.subject}{\n}
   ......................................................................{\n}
