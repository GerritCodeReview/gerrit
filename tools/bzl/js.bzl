--- conflicted
+++ resolved
@@ -2,43 +2,16 @@
 
 GERRIT = "GERRIT:"
 
-load("//lib/js:npm.bzl", "NPM_VERSIONS", "NPM_SHA1S")
+load("//lib/js:npm.bzl", "NPM_SHA1S", "NPM_VERSIONS")
 
 def _npm_tarball(name):
     return "%s@%s.npm_binary.tgz" % (name, NPM_VERSIONS[name])
 
 def _npm_binary_impl(ctx):
-<<<<<<< HEAD
-  """rule to download a NPM archive."""
-  name = ctx.name
-  version= NPM_VERSIONS[name]
-  sha1 = NPM_SHA1S[name]
-
-  dir = '%s-%s' % (name, version)
-  filename = '%s.tgz' % dir
-  base =  '%s@%s.npm_binary.tgz' % (name, version)
-  dest = ctx.path(base)
-  repository = ctx.attr.repository
-  if repository == GERRIT:
-    url = 'http://gerrit-maven.storage.googleapis.com/npm-packages/%s' % filename
-  elif repository == NPMJS:
-    url = 'http://registry.npmjs.org/%s/-/%s' % (name, filename)
-  else:
-    fail('repository %s not in {%s,%s}' % (repository, GERRIT, NPMJS))
-
-  python = ctx.which("python")
-  script = ctx.path(ctx.attr._download_script)
-
-  args = [python, script, "-o", dest, "-u", url, "-v", sha1]
-  out = ctx.execute(args)
-  if out.return_code:
-    fail("failed %s: %s" % (args, out.stderr))
-  ctx.file("BUILD", "package(default_visibility=['//visibility:public'])\nfilegroup(name='tarball', srcs=['%s'])" % base, False)
-=======
     """rule to download a NPM archive."""
     name = ctx.name
     version = NPM_VERSIONS[name]
-    sha1 = NPM_VERSIONS[name]
+    sha1 = NPM_SHA1S[name]
 
     dir = "%s-%s" % (name, version)
     filename = "%s.tgz" % dir
@@ -55,13 +28,11 @@
     python = ctx.which("python")
     script = ctx.path(ctx.attr._download_script)
 
-    sha1 = NPM_SHA1S[name]
     args = [python, script, "-o", dest, "-u", url, "-v", sha1]
     out = ctx.execute(args)
     if out.return_code:
         fail("failed %s: %s" % (args, out.stderr))
     ctx.file("BUILD", "package(default_visibility=['//visibility:public'])\nfilegroup(name='tarball', srcs=['%s'])" % base, False)
->>>>>>> b6a40489
 
 npm_binary = repository_rule(
     attrs = {
@@ -189,37 +160,6 @@
 }
 
 def _js_component(ctx):
-<<<<<<< HEAD
-  dir = ctx.outputs.zip.path + ".dir"
-  name = ctx.outputs.zip.basename
-  if name.endswith(".zip"):
-    name = name[:-4]
-  dest = "%s/%s" % (dir, name)
-  cmd = " && ".join([
-    "TZ=UTC",
-    "export TZ",
-    "mkdir -p %s" % dest,
-    "cp %s %s/" % (' '.join([s.path for s in ctx.files.srcs]), dest),
-    "cd %s" % dir,
-    "find . -exec touch -t 198001010000 '{}' ';'",
-    "zip -Xqr ../%s *" %  ctx.outputs.zip.basename
-  ])
-
-  ctx.actions.run_shell(
-    inputs = ctx.files.srcs,
-    outputs = [ctx.outputs.zip],
-    command = cmd,
-    mnemonic = "GenBowerZip")
-
-  licenses = depset()
-  if ctx.file.license:
-    licenses += depset([ctx.file.license])
-
-  return struct(
-    transitive_zipfiles=list([ctx.outputs.zip]),
-    transitive_versions=depset(),
-    transitive_licenses=licenses)
-=======
     dir = ctx.outputs.zip.path + ".dir"
     name = ctx.outputs.zip.basename
     if name.endswith(".zip"):
@@ -235,7 +175,7 @@
         "zip -Xqr ../%s *" % ctx.outputs.zip.basename,
     ])
 
-    ctx.action(
+    ctx.actions.run_shell(
         inputs = ctx.files.srcs,
         outputs = [ctx.outputs.zip],
         command = cmd,
@@ -251,7 +191,6 @@
         transitive_versions = depset(),
         transitive_licenses = licenses,
     )
->>>>>>> b6a40489
 
 js_component = rule(
     _js_component,
@@ -290,51 +229,6 @@
     )
 
 def _bower_component_bundle_impl(ctx):
-<<<<<<< HEAD
-  """A bunch of bower components zipped up."""
-  zips = depset()
-  for d in ctx.attr.deps:
-    zips += d.transitive_zipfiles
-
-  versions = depset()
-  for d in ctx.attr.deps:
-    versions += d.transitive_versions
-
-  licenses = depset()
-  for d in ctx.attr.deps:
-    licenses += d.transitive_versions
-
-  out_zip = ctx.outputs.zip
-  out_versions = ctx.outputs.version_json
-
-  ctx.actions.run_shell(
-    inputs=list(zips),
-    outputs=[out_zip],
-    command=" && ".join([
-      "p=$PWD",
-      "TZ=UTC",
-      "export TZ",
-      "rm -rf %s.dir" % out_zip.path,
-      "mkdir -p %s.dir/bower_components" % out_zip.path,
-      "cd %s.dir/bower_components" % out_zip.path,
-      "for z in %s; do unzip -q $p/$z ; done" % " ".join(sorted([z.path for z in zips])),
-      "cd ..",
-      "find . -exec touch -t 198001010000 '{}' ';'",
-      "zip -Xqr $p/%s bower_components/*" % out_zip.path,
-    ]),
-    mnemonic="BowerCombine")
-
-  ctx.actions.run_shell(
-    inputs=list(versions),
-    outputs=[out_versions],
-    mnemonic="BowerVersions",
-    command="(echo '{' ; for j in  %s ; do cat $j; echo ',' ; done ; echo \\\"\\\":\\\"\\\"; echo '}') > %s" % (" ".join([v.path for v in versions]), out_versions.path))
-
-  return struct(
-    transitive_zipfiles=zips,
-    transitive_versions=versions,
-    transitive_licenses=licenses)
-=======
     """A bunch of bower components zipped up."""
     zips = depset()
     for d in ctx.attr.deps:
@@ -351,7 +245,7 @@
     out_zip = ctx.outputs.zip
     out_versions = ctx.outputs.version_json
 
-    ctx.action(
+    ctx.actions.run_shell(
         inputs = list(zips),
         outputs = [out_zip],
         command = " && ".join([
@@ -369,7 +263,7 @@
         mnemonic = "BowerCombine",
     )
 
-    ctx.action(
+    ctx.actions.run_shell(
         inputs = list(versions),
         outputs = [out_versions],
         mnemonic = "BowerVersions",
@@ -381,7 +275,6 @@
         transitive_versions = versions,
         transitive_licenses = licenses,
     )
->>>>>>> b6a40489
 
 bower_component_bundle = rule(
     _bower_component_bundle_impl,
@@ -402,71 +295,6 @@
 """
 
 def _vulcanize_impl(ctx):
-<<<<<<< HEAD
-  # intermediate artifact.
-  vulcanized = ctx.new_file(
-    ctx.configuration.genfiles_dir, ctx.outputs.html, ".vulcanized.html")
-  destdir = ctx.outputs.html.path + ".dir"
-  zips =  [z for d in ctx.attr.deps for z in d.transitive_zipfiles ]
-
-  hermetic_npm_binary = " ".join([
-    'python',
-    "$p/" + ctx.file._run_npm.path,
-    "$p/" + ctx.file._vulcanize_archive.path,
-    '--inline-scripts',
-    '--inline-css',
-    '--strip-comments',
-    '--out-html', "$p/" + vulcanized.path,
-    ctx.file.app.path
-  ])
-
-  pkg_dir = ctx.attr.pkg.lstrip("/")
-  cmd = " && ".join([
-    # unpack dependencies.
-    "export PATH",
-    "p=$PWD",
-    "rm -rf %s" % destdir,
-    "mkdir -p %s/%s/bower_components" % (destdir, pkg_dir),
-    "for z in %s; do unzip -qd %s/%s/bower_components/ $z; done" % (
-      ' '.join([z.path for z in zips]), destdir, pkg_dir),
-    "tar -cf - %s | tar -C %s -xf -" % (" ".join([s.path for s in ctx.files.srcs]), destdir),
-    "cd %s" % destdir,
-    hermetic_npm_binary,
-  ])
-
-  # Node/NPM is not (yet) hermeticized, so we have to get the binary
-  # from the environment, and it may be under $HOME, so we can't run
-  # in the sandbox.
-  node_tweaks = dict(
-    use_default_shell_env = True,
-    execution_requirements = {"local": "1"},
-  )
-  ctx.actions.run_shell(
-    mnemonic = "Vulcanize",
-    inputs = [ctx.file._run_npm, ctx.file.app,
-              ctx.file._vulcanize_archive
-    ] + list(zips) + ctx.files.srcs,
-    outputs = [vulcanized],
-    command = cmd,
-    **node_tweaks)
-
-  hermetic_npm_command = "export PATH && " + " ".join([
-    'python',
-    ctx.file._run_npm.path,
-    ctx.file._crisper_archive.path,
-    "--always-write-script",
-    "--source", vulcanized.path,
-    "--html", ctx.outputs.html.path,
-    "--js", ctx.outputs.js.path])
-
-  ctx.actions.run_shell(
-    mnemonic = "Crisper",
-    inputs = [ctx.file._run_npm, ctx.file.app,
-              ctx.file._crisper_archive, vulcanized],
-    outputs = [ctx.outputs.js, ctx.outputs.html],
-    command = hermetic_npm_command,
-    **node_tweaks)
-=======
     # intermediate artifact.
     vulcanized = ctx.new_file(
         ctx.configuration.genfiles_dir,
@@ -512,7 +340,7 @@
         use_default_shell_env = True,
         execution_requirements = {"local": "1"},
     )
-    ctx.action(
+    ctx.actions.run_shell(
         mnemonic = "Vulcanize",
         inputs = [
             ctx.file._run_npm,
@@ -537,7 +365,7 @@
         ctx.outputs.js.path,
     ])
 
-    ctx.action(
+    ctx.actions.run_shell(
         mnemonic = "Crisper",
         inputs = [
             ctx.file._run_npm,
@@ -549,7 +377,6 @@
         command = hermetic_npm_command,
         **node_tweaks
     )
->>>>>>> b6a40489
 
 _vulcanize_rule = rule(
     _vulcanize_impl,
