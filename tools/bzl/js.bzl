--- conflicted
+++ resolved
@@ -188,15 +188,9 @@
         licenses.append(ctx.file.license)
 
     return struct(
-<<<<<<< HEAD
-        transitive_licenses = licenses,
+        transitive_licenses = depset(licenses),
         transitive_versions = depset(),
         transitive_zipfiles = list([ctx.outputs.zip]),
-=======
-        transitive_zipfiles = list([ctx.outputs.zip]),
-        transitive_versions = depset(),
-        transitive_licenses = depset(licenses),
->>>>>>> 0c42b39b
     )
 
 js_component = rule(
