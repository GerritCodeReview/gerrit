load("@npm//@bazel/rollup:index.bzl", "rollup_bundle")
load("@npm//@bazel/terser:index.bzl", "terser_minified")
load("//lib/js:npm.bzl", "NPM_SHA1S", "NPM_VERSIONS")
load("//tools/bzl:genrule2.bzl", "genrule2")

NPMJS = "NPMJS"

GERRIT = "GERRIT:"

def _npm_tarball(name):
    return "%s@%s.npm_binary.tgz" % (name, NPM_VERSIONS[name])

def _npm_binary_impl(ctx):
    """rule to download a NPM archive."""
    name = ctx.name
    version = NPM_VERSIONS[name]
    sha1 = NPM_SHA1S[name]

    dir = "%s-%s" % (name, version)
    filename = "%s.tgz" % dir
    base = "%s@%s.npm_binary.tgz" % (name, version)
    dest = ctx.path(base)
    repository = ctx.attr.repository
    if repository == GERRIT:
        url = "https://gerrit-maven.storage.googleapis.com/npm-packages/%s" % filename
    elif repository == NPMJS:
        url = "https://registry.npmjs.org/%s/-/%s" % (name, filename)
    else:
        fail("repository %s not in {%s,%s}" % (repository, GERRIT, NPMJS))

    python = ctx.which("python")
    script = ctx.path(ctx.attr._download_script)

    args = [python, script, "-o", dest, "-u", url, "-v", sha1]
    out = ctx.execute(args)
    if out.return_code:
        fail("failed %s: %s" % (args, out.stderr))
    ctx.file("BUILD", "package(default_visibility=['//visibility:public'])\nfilegroup(name='tarball', srcs=['%s'])" % base, False)

npm_binary = repository_rule(
    attrs = {
        "repository": attr.string(default = NPMJS),
        # Label resolves within repo of the .bzl file.
        "_download_script": attr.label(default = Label("//tools:download_file.py")),
    },
    local = True,
    implementation = _npm_binary_impl,
)

ComponentInfo = provider()

# for use in repo rules.
def _run_npm_binary_str(ctx, tarball, args):
    python_bin = ctx.which("python")
    return " ".join([
        str(python_bin),
        str(ctx.path(ctx.attr._run_npm)),
        str(ctx.path(tarball)),
    ] + args)

def _bower_archive(ctx):
    """Download a bower package."""
    download_name = "%s__download_bower.zip" % ctx.name
    renamed_name = "%s__renamed.zip" % ctx.name
    version_name = "%s__version.json" % ctx.name

    cmd = [
        ctx.which("python"),
        ctx.path(ctx.attr._download_bower),
        "-b",
        "%s" % _run_npm_binary_str(ctx, ctx.attr._bower_archive, []),
        "-n",
        ctx.name,
        "-p",
        ctx.attr.package,
        "-v",
        ctx.attr.version,
        "-s",
        ctx.attr.sha1,
        "-o",
        download_name,
    ]

    out = ctx.execute(cmd)
    if out.return_code:
        fail("failed %s: %s" % (cmd, out.stderr))

    _bash(ctx, " && ".join([
        "TMP=$(mktemp -d || mktemp -d -t bazel-tmp)",
        "TZ=UTC",
        "export UTC",
        "cd $TMP",
        "mkdir bower_components",
        "cd bower_components",
        "unzip %s" % ctx.path(download_name),
        "cd ..",
        "find . -exec touch -t 198001010000 '{}' ';'",
        "zip -Xr %s bower_components" % renamed_name,
        "cd ..",
        "rm -rf ${TMP}",
    ]))

    dep_version = ctx.attr.semver if ctx.attr.semver else ctx.attr.version
    ctx.file(
        version_name,
        '"%s":"%s#%s"' % (ctx.name, ctx.attr.package, dep_version),
    )
    ctx.file(
        "BUILD",
        "\n".join([
            "package(default_visibility=['//visibility:public'])",
            "filegroup(name = 'zipfile', srcs = ['%s'], )" % download_name,
            "filegroup(name = 'version_json', srcs = ['%s'], visibility=['//visibility:public'])" % version_name,
        ]),
        False,
    )

def _bash(ctx, cmd):
    cmd_list = ["bash", "-c", cmd]
    out = ctx.execute(cmd_list)
    if out.return_code:
        fail("failed %s: %s" % (cmd_list, out.stderr))

bower_archive = repository_rule(
    _bower_archive,
    attrs = {
        "package": attr.string(mandatory = True),
        "semver": attr.string(),
        "sha1": attr.string(mandatory = True),
        "version": attr.string(mandatory = True),
        "_bower_archive": attr.label(default = Label("@bower//:%s" % _npm_tarball("bower"))),
        "_download_bower": attr.label(default = Label("//tools/js:download_bower.py")),
        "_run_npm": attr.label(default = Label("//tools/js:run_npm_binary.py")),
    },
)

def _bower_component_impl(ctx):
    transitive_zipfiles = depset(
        direct = [ctx.file.zipfile],
        transitive = [d[ComponentInfo].transitive_zipfiles for d in ctx.attr.deps],
    )

    transitive_licenses = depset(
        direct = [ctx.file.license],
        transitive = [d[ComponentInfo].transitive_licenses for d in ctx.attr.deps],
    )

    transitive_versions = depset(
        direct = ctx.files.version_json,
        transitive = [d[ComponentInfo].transitive_versions for d in ctx.attr.deps],
    )

    return [
        ComponentInfo(
            transitive_licenses = transitive_licenses,
            transitive_versions = transitive_versions,
            transitive_zipfiles = transitive_zipfiles,
        ),
    ]

_common_attrs = {
    "deps": attr.label_list(providers = [ComponentInfo]),
}

def _js_component(ctx):
    dir = ctx.outputs.zip.path + ".dir"
    name = ctx.outputs.zip.basename
    if name.endswith(".zip"):
        name = name[:-4]
    dest = "%s/%s" % (dir, name)
    cmd = " && ".join([
        "TZ=UTC",
        "export TZ",
        "mkdir -p %s" % dest,
        "cp %s %s/" % (" ".join([s.path for s in ctx.files.srcs]), dest),
        "cd %s" % dir,
        "find . -exec touch -t 198001010000 '{}' ';'",
        "zip -Xqr ../%s *" % ctx.outputs.zip.basename,
    ])

    ctx.actions.run_shell(
        inputs = ctx.files.srcs,
        outputs = [ctx.outputs.zip],
        command = cmd,
        mnemonic = "GenBowerZip",
    )

    licenses = []
    if ctx.file.license:
        licenses.append(ctx.file.license)

    return [
        ComponentInfo(
            transitive_licenses = depset(licenses),
            transitive_versions = depset(),
            transitive_zipfiles = list([ctx.outputs.zip]),
        ),
    ]

js_component = rule(
    _js_component,
    attrs = dict(_common_attrs.items() + {
        "srcs": attr.label_list(allow_files = [".js"]),
        "license": attr.label(allow_single_file = True),
    }.items()),
    outputs = {
        "zip": "%{name}.zip",
    },
)

_bower_component = rule(
    _bower_component_impl,
    attrs = dict(_common_attrs.items() + {
        "license": attr.label(allow_single_file = True),

        # If set, define by hand, and don't regenerate this entry in bower2bazel.
        "seed": attr.bool(default = False),
        "version_json": attr.label(allow_files = [".json"]),
        "zipfile": attr.label(allow_single_file = [".zip"]),
    }.items()),
)

# TODO(hanwen): make license mandatory.
def bower_component(name, license = None, **kwargs):
    prefix = "//lib:LICENSE-"
    if license and not license.startswith(prefix):
        license = prefix + license
    _bower_component(
        name = name,
        license = license,
        zipfile = "@%s//:zipfile" % name,
        version_json = "@%s//:version_json" % name,
        **kwargs
    )

def _bower_component_bundle_impl(ctx):
    """A bunch of bower components zipped up."""
    zips = depset()
    for d in ctx.attr.deps:
        files = d[ComponentInfo].transitive_zipfiles

        # TODO(davido): Make sure the field always contains a depset
        if type(files) == "list":
            files = depset(files)
        zips = depset(transitive = [zips, files])

    versions = depset(transitive = [d[ComponentInfo].transitive_versions for d in ctx.attr.deps])

    licenses = depset(transitive = [d[ComponentInfo].transitive_versions for d in ctx.attr.deps])

    out_zip = ctx.outputs.zip
    out_versions = ctx.outputs.version_json

    ctx.actions.run_shell(
        inputs = zips.to_list(),
        outputs = [out_zip],
        command = " && ".join([
            "p=$PWD",
            "TZ=UTC",
            "export TZ",
            "rm -rf %s.dir" % out_zip.path,
            "mkdir -p %s.dir/bower_components" % out_zip.path,
            "cd %s.dir/bower_components" % out_zip.path,
            "for z in %s; do unzip -q $p/$z ; done" % " ".join(sorted([z.path for z in zips.to_list()])),
            "cd ..",
            "find . -exec touch -t 198001010000 '{}' ';'",
            "zip -Xqr $p/%s bower_components/*" % out_zip.path,
        ]),
        mnemonic = "BowerCombine",
    )

    ctx.actions.run_shell(
        inputs = versions.to_list(),
        outputs = [out_versions],
        mnemonic = "BowerVersions",
        command = "(echo '{' ; for j in  %s ; do cat $j; echo ',' ; done ; echo \\\"\\\":\\\"\\\"; echo '}') > %s" % (" ".join([v.path for v in versions.to_list()]), out_versions.path),
    )

    return [
        ComponentInfo(
            transitive_licenses = licenses,
            transitive_versions = versions,
            transitive_zipfiles = zips,
        ),
    ]

bower_component_bundle = rule(
    _bower_component_bundle_impl,
    attrs = _common_attrs,
    outputs = {
        "version_json": "%{name}-versions.json",
        "zip": "%{name}.zip",
    },
)

def _bundle_impl(ctx):
    """Groups a set of .html and .js together in a zip file.

    Outputs:
      NAME-versions.json:
        a JSON file containing a PKG-NAME => PKG-NAME#VERSION mapping for the
        transitive dependencies.
    NAME.zip:
      a zip file containing the transitive dependencies for this bundle.
    """

    # intermediate artifact if split is wanted.
    if ctx.attr.split:
        bundled = ctx.actions.declare_file(ctx.outputs.html.path + ".bundled.html")
    else:
        bundled = ctx.outputs.html
    destdir = ctx.outputs.html.path + ".dir"
    zips = [z for d in ctx.attr.deps for z in d[ComponentInfo].transitive_zipfiles.to_list()]

    # We are splitting off the package dir from the app.path such that
    # we can set the package dir as the root for the bundler, which means
    # that absolute imports are interpreted relative to that root.
    pkg_dir = ctx.attr.pkg.lstrip("/")
    app_path = ctx.file.app.path
    app_path = app_path[app_path.index(pkg_dir) + len(pkg_dir):]

    hermetic_npm_binary = " ".join([
        "python",
        "$p/" + ctx.file._run_npm.path,
        "$p/" + ctx.file._bundler_archive.path,
        "--inline-scripts",
        "--inline-css",
        "--sourcemaps",
        "--strip-comments",
        "--out-file",
        "$p/" + bundled.path,
        "--root",
        pkg_dir,
        app_path,
    ])

    cmd = " && ".join([
        # unpack dependencies.
        "export PATH",
        "p=$PWD",
        "rm -rf %s" % destdir,
        "mkdir -p %s/%s/bower_components" % (destdir, pkg_dir),
        "for z in %s; do unzip -qd %s/%s/bower_components/ $z; done" % (
            " ".join([z.path for z in zips]),
            destdir,
            pkg_dir,
        ),
        "tar -cf - %s | tar -C %s -xf -" % (" ".join([s.path for s in ctx.files.srcs]), destdir),
        "cd %s" % destdir,
        hermetic_npm_binary,
    ])

    # Node/NPM is not (yet) hermeticized, so we have to get the binary
    # from the environment, and it may be under $HOME, so we can't run
    # in the sandbox.
    node_tweaks = dict(
        execution_requirements = {"local": "1"},
        use_default_shell_env = True,
    )
    ctx.actions.run_shell(
        mnemonic = "Bundle",
        inputs = [
            ctx.file._run_npm,
            ctx.file.app,
            ctx.file._bundler_archive,
        ] + list(zips) + ctx.files.srcs,
        outputs = [bundled],
        command = cmd,
        **node_tweaks
    )

    if ctx.attr.split:
        hermetic_npm_command = "export PATH && " + " ".join([
            "python",
            ctx.file._run_npm.path,
            ctx.file._crisper_archive.path,
            "--script-in-head=false",
            "--always-write-script",
            "--source",
            bundled.path,
            "--html",
            ctx.outputs.html.path,
            "--js",
            ctx.outputs.js.path,
        ])

        ctx.actions.run_shell(
            mnemonic = "Crisper",
            inputs = [
                ctx.file._run_npm,
                ctx.file.app,
                ctx.file._crisper_archive,
                bundled,
            ],
            outputs = [ctx.outputs.js, ctx.outputs.html],
            command = hermetic_npm_command,
            **node_tweaks
        )

def _bundle_output_func(name, split):
    _ignore = [name]  # unused.
    out = {"html": "%{name}.html"}
    if split:
        out["js"] = "%{name}.js"
    return out

_bundle_rule = rule(
    _bundle_impl,
    attrs = {
        "srcs": attr.label_list(allow_files = [
            ".js",
            ".html",
            ".txt",
            ".css",
            ".ico",
        ]),
        "app": attr.label(
            mandatory = True,
            allow_single_file = True,
        ),
        "pkg": attr.string(mandatory = True),
        "split": attr.bool(default = True),
        "deps": attr.label_list(providers = [ComponentInfo]),
        "_bundler_archive": attr.label(
            default = Label("@polymer-bundler//:%s" % _npm_tarball("polymer-bundler")),
            allow_single_file = True,
        ),
        "_crisper_archive": attr.label(
            default = Label("@crisper//:%s" % _npm_tarball("crisper")),
            allow_single_file = True,
        ),
        "_run_npm": attr.label(
            default = Label("//tools/js:run_npm_binary.py"),
            allow_single_file = True,
        ),
    },
    outputs = _bundle_output_func,
)

def bundle_assets(*args, **kwargs):
    """Combine html, js, css files and optionally split into js and html bundles."""
    _bundle_rule(pkg = native.package_name(), *args, **kwargs)

def polygerrit_plugin(name, app, plugin_name = None):
    """Produces plugin file set with minified javascript.

    This rule minifies a plugin javascript file, potentially renames it, and produces a file set.
    Output of this rule is a FileSet with "${plugin_name}.js".

    Args:
      name: String, rule name.
      app: String, the main or root source file. This must be single JavaScript file.
      plugin_name: String, plugin name. ${name} is used if not provided.
    """
    if not plugin_name:
        plugin_name = name

    terser_minified(
        name = plugin_name + ".min",
        sourcemap = False,
        src = app,
    )

    native.genrule(
        name = name + "_rename_js",
        srcs = [plugin_name + ".min"],
        outs = [plugin_name + ".js"],
        cmd = "cp $< $@",
        output_to_bindir = True,
    )

    native.filegroup(
        name = name,
        srcs = [plugin_name + ".js"],
    )

def gerrit_js_bundle(name, entry_point, srcs = []):
    """Produces a Gerrit JavaScript bundle archive.

    This rule bundles and minifies the javascript files of a frontend plugin and
    produces a file archive.
    Output of this rule is an archive with "${name}.jar" with specific layout for
    Gerrit frontend plugins. That archive should be provided to gerrit_plugin
    rule as resource_jars attribute.

    Args:
      name: Rule name.
      srcs: Plugin sources.
      entry_point: Plugin entry_point.
    """

    bundle = name + "-bundle"
    minified = name + ".min"
    main = name + ".js"

    rollup_bundle(
        name = bundle,
        srcs = srcs,
        entry_point = entry_point,
        format = "iife",
        rollup_bin = "//tools/node_tools:rollup-bin",
        sourcemap = "hidden",
        deps = [
            "@tools_npm//rollup-plugin-node-resolve",
        ],
    )

    terser_minified(
        name = minified,
        sourcemap = False,
        src = bundle,
    )

    native.genrule(
        name = name + "_rename_js",
        srcs = [minified],
        outs = [main],
        cmd = "cp $< $@",
        output_to_bindir = True,
    )

    genrule2(
        name = name,
<<<<<<< HEAD
=======
        srcs = static_files,
    )

def gerrit_js_bundle(name, srcs, entry_point):
    """Produces a Gerrit JavaScript bundle archive.

    This rule bundles and minifies the javascript files of a frontend plugin and
    produces a file archive.
    Output of this rule is an archive with "${name}.jar" with specific layout for
    Gerrit frontend plugins. That archive should be provided to gerrit_plugin
    rule as resource_jars attribute.

    Args:
      name: Rule name.
      srcs: Plugin sources.
      entry_point: Plugin entry_point.
    """

    bundle = name + "-bundle"
    minified = name + ".min"
    main = name + ".js"

    rollup_bundle(
        name = bundle,
        srcs = srcs,
        entry_point = entry_point,
        format = "iife",
        rollup_bin = "//tools/node_tools:rollup-bin",
        sourcemap = "hidden",
        deps = [
            "@tools_npm//rollup-plugin-node-resolve",
        ],
    )

    terser_minified(
        name = minified,
        sourcemap = False,
        src = bundle,
    )

    native.genrule(
        name = name + "_rename_js",
        srcs = [minified],
        outs = [main],
        cmd = "cp $< $@",
        output_to_bindir = True,
    )

    genrule2(
        name = name,
>>>>>>> 61eba20b
        srcs = [main],
        outs = [name + ".jar"],
        cmd = " && ".join([
            "mkdir $$TMP/static",
            "cp $(SRCS) $$TMP/static",
            "cd $$TMP",
            "zip -Drq $$ROOT/$@ -g .",
        ]),
    )<|MERGE_RESOLUTION|>--- conflicted
+++ resolved
@@ -521,59 +521,6 @@
 
     genrule2(
         name = name,
-<<<<<<< HEAD
-=======
-        srcs = static_files,
-    )
-
-def gerrit_js_bundle(name, srcs, entry_point):
-    """Produces a Gerrit JavaScript bundle archive.
-
-    This rule bundles and minifies the javascript files of a frontend plugin and
-    produces a file archive.
-    Output of this rule is an archive with "${name}.jar" with specific layout for
-    Gerrit frontend plugins. That archive should be provided to gerrit_plugin
-    rule as resource_jars attribute.
-
-    Args:
-      name: Rule name.
-      srcs: Plugin sources.
-      entry_point: Plugin entry_point.
-    """
-
-    bundle = name + "-bundle"
-    minified = name + ".min"
-    main = name + ".js"
-
-    rollup_bundle(
-        name = bundle,
-        srcs = srcs,
-        entry_point = entry_point,
-        format = "iife",
-        rollup_bin = "//tools/node_tools:rollup-bin",
-        sourcemap = "hidden",
-        deps = [
-            "@tools_npm//rollup-plugin-node-resolve",
-        ],
-    )
-
-    terser_minified(
-        name = minified,
-        sourcemap = False,
-        src = bundle,
-    )
-
-    native.genrule(
-        name = name + "_rename_js",
-        srcs = [minified],
-        outs = [main],
-        cmd = "cp $< $@",
-        output_to_bindir = True,
-    )
-
-    genrule2(
-        name = name,
->>>>>>> 61eba20b
         srcs = [main],
         outs = [name + ".jar"],
         cmd = " && ".join([
@@ -582,4 +529,4 @@
             "cd $$TMP",
             "zip -Drq $$ROOT/$@ -g .",
         ]),
-    )+    )
