load("//lib/js:npm.bzl", "NPM_SHA1S", "NPM_VERSIONS")

NPMJS = "NPMJS"

GERRIT = "GERRIT:"

<<<<<<< HEAD
=======
NPM_VERSIONS = {
    "bower": "1.8.8",
    "crisper": "2.0.2",
    "vulcanize": "1.14.8",
}

NPM_SHA1S = {
    "bower": "82544be34a33aeae7efb8bdf9905247b2cffa985",
    "crisper": "7183c58cea33632fb036c91cefd1b43e390d22a2",
    "vulcanize": "679107f251c19ab7539529b1e3fdd40829e6fc63",
}

>>>>>>> 3238879c
def _npm_tarball(name):
    return "%s@%s.npm_binary.tgz" % (name, NPM_VERSIONS[name])

def _npm_binary_impl(ctx):
    """rule to download a NPM archive."""
    name = ctx.name
    version = NPM_VERSIONS[name]
    sha1 = NPM_SHA1S[name]

    dir = "%s-%s" % (name, version)
    filename = "%s.tgz" % dir
    base = "%s@%s.npm_binary.tgz" % (name, version)
    dest = ctx.path(base)
    repository = ctx.attr.repository
    if repository == GERRIT:
        url = "http://gerrit-maven.storage.googleapis.com/npm-packages/%s" % filename
    elif repository == NPMJS:
        url = "http://registry.npmjs.org/%s/-/%s" % (name, filename)
    else:
        fail("repository %s not in {%s,%s}" % (repository, GERRIT, NPMJS))

    python = ctx.which("python")
    script = ctx.path(ctx.attr._download_script)

    args = [python, script, "-o", dest, "-u", url, "-v", sha1]
    out = ctx.execute(args)
    if out.return_code:
        fail("failed %s: %s" % (args, out.stderr))
    ctx.file("BUILD", "package(default_visibility=['//visibility:public'])\nfilegroup(name='tarball', srcs=['%s'])" % base, False)

npm_binary = repository_rule(
    attrs = {
        "repository": attr.string(default = NPMJS),
        # Label resolves within repo of the .bzl file.
        "_download_script": attr.label(default = Label("//tools:download_file.py")),
    },
    local = True,
    implementation = _npm_binary_impl,
)

# for use in repo rules.
def _run_npm_binary_str(ctx, tarball, args):
    python_bin = ctx.which("python")
    return " ".join([
        python_bin,
        ctx.path(ctx.attr._run_npm),
        ctx.path(tarball),
    ] + args)

def _bower_archive(ctx):
    """Download a bower package."""
    download_name = "%s__download_bower.zip" % ctx.name
    renamed_name = "%s__renamed.zip" % ctx.name
    version_name = "%s__version.json" % ctx.name

    cmd = [
        ctx.which("python"),
        ctx.path(ctx.attr._download_bower),
        "-b",
        "%s" % _run_npm_binary_str(ctx, ctx.attr._bower_archive, []),
        "-n",
        ctx.name,
        "-p",
        ctx.attr.package,
        "-v",
        ctx.attr.version,
        "-s",
        ctx.attr.sha1,
        "-o",
        download_name,
    ]

    out = ctx.execute(cmd)
    if out.return_code:
        fail("failed %s: %s" % (" ".join(cmd), out.stderr))

    _bash(ctx, " && ".join([
        "TMP=$(mktemp -d || mktemp -d -t bazel-tmp)",
        "TZ=UTC",
        "export UTC",
        "cd $TMP",
        "mkdir bower_components",
        "cd bower_components",
        "unzip %s" % ctx.path(download_name),
        "cd ..",
        "find . -exec touch -t 198001010000 '{}' ';'",
        "zip -Xr %s bower_components" % renamed_name,
        "cd ..",
        "rm -rf ${TMP}",
    ]))

    dep_version = ctx.attr.semver if ctx.attr.semver else ctx.attr.version
    ctx.file(
        version_name,
        '"%s":"%s#%s"' % (ctx.name, ctx.attr.package, dep_version),
    )
    ctx.file(
        "BUILD",
        "\n".join([
            "package(default_visibility=['//visibility:public'])",
            "filegroup(name = 'zipfile', srcs = ['%s'], )" % download_name,
            "filegroup(name = 'version_json', srcs = ['%s'], visibility=['//visibility:public'])" % version_name,
        ]),
        False,
    )

def _bash(ctx, cmd):
    cmd_list = ["bash", "-c", cmd]
    out = ctx.execute(cmd_list)
    if out.return_code:
        fail("failed %s: %s" % (" ".join(cmd_list), out.stderr))

bower_archive = repository_rule(
    _bower_archive,
    attrs = {
        "package": attr.string(mandatory = True),
        "semver": attr.string(),
        "sha1": attr.string(mandatory = True),
        "version": attr.string(mandatory = True),
        "_bower_archive": attr.label(default = Label("@bower//:%s" % _npm_tarball("bower"))),
        "_download_bower": attr.label(default = Label("//tools/js:download_bower.py")),
        "_run_npm": attr.label(default = Label("//tools/js:run_npm_binary.py")),
    },
)

def _bower_component_impl(ctx):
    transitive_zipfiles = depset(
        direct = [ctx.file.zipfile],
        transitive = [d.transitive_zipfiles for d in ctx.attr.deps],
    )

    transitive_licenses = depset(
        direct = [ctx.file.license],
        transitive = [d.transitive_licenses for d in ctx.attr.deps],
    )

    transitive_versions = depset(
        direct = ctx.files.version_json,
        transitive = [d.transitive_versions for d in ctx.attr.deps],
    )

    return struct(
        transitive_zipfiles = transitive_zipfiles,
        transitive_versions = transitive_versions,
        transitive_licenses = transitive_licenses,
    )

_common_attrs = {
    "deps": attr.label_list(providers = [
        "transitive_zipfiles",
        "transitive_versions",
        "transitive_licenses",
    ]),
}

def _js_component(ctx):
    dir = ctx.outputs.zip.path + ".dir"
    name = ctx.outputs.zip.basename
    if name.endswith(".zip"):
        name = name[:-4]
    dest = "%s/%s" % (dir, name)
    cmd = " && ".join([
        "TZ=UTC",
        "export TZ",
        "mkdir -p %s" % dest,
        "cp %s %s/" % (" ".join([s.path for s in ctx.files.srcs]), dest),
        "cd %s" % dir,
        "find . -exec touch -t 198001010000 '{}' ';'",
        "zip -Xqr ../%s *" % ctx.outputs.zip.basename,
    ])

    ctx.actions.run_shell(
        inputs = ctx.files.srcs,
        outputs = [ctx.outputs.zip],
        command = cmd,
        mnemonic = "GenBowerZip",
    )

    licenses = []
    if ctx.file.license:
        licenses.append(ctx.file.license)

    return struct(
        transitive_zipfiles = list([ctx.outputs.zip]),
        transitive_versions = depset(),
        transitive_licenses = depset(licenses),
    )

js_component = rule(
    _js_component,
    attrs = dict(_common_attrs.items() + {
        "srcs": attr.label_list(allow_files = [".js"]),
        "license": attr.label(allow_single_file = True),
    }.items()),
    outputs = {
        "zip": "%{name}.zip",
    },
)

_bower_component = rule(
    _bower_component_impl,
    attrs = dict(_common_attrs.items() + {
        "license": attr.label(allow_single_file = True),

        # If set, define by hand, and don't regenerate this entry in bower2bazel.
        "seed": attr.bool(default = False),
        "version_json": attr.label(allow_files = [".json"]),
        "zipfile": attr.label(allow_single_file = [".zip"]),
    }.items()),
)

# TODO(hanwen): make license mandatory.
def bower_component(name, license = None, **kwargs):
    prefix = "//lib:LICENSE-"
    if license and not license.startswith(prefix):
        license = prefix + license
    _bower_component(
        name = name,
        license = license,
        zipfile = "@%s//:zipfile" % name,
        version_json = "@%s//:version_json" % name,
        **kwargs
    )

def _bower_component_bundle_impl(ctx):
    """A bunch of bower components zipped up."""
    zips = depset()
    for d in ctx.attr.deps:
        files = d.transitive_zipfiles

        # TODO(davido): Make sure the field always contains a depset
        if type(files) == "list":
            files = depset(files)
        zips = depset(transitive = [zips, files])

    versions = depset(transitive = [d.transitive_versions for d in ctx.attr.deps])

    licenses = depset(transitive = [d.transitive_versions for d in ctx.attr.deps])

    out_zip = ctx.outputs.zip
    out_versions = ctx.outputs.version_json

    ctx.actions.run_shell(
        inputs = zips.to_list(),
        outputs = [out_zip],
        command = " && ".join([
            "p=$PWD",
            "TZ=UTC",
            "export TZ",
            "rm -rf %s.dir" % out_zip.path,
            "mkdir -p %s.dir/bower_components" % out_zip.path,
            "cd %s.dir/bower_components" % out_zip.path,
            "for z in %s; do unzip -q $p/$z ; done" % " ".join(sorted([z.path for z in zips.to_list()])),
            "cd ..",
            "find . -exec touch -t 198001010000 '{}' ';'",
            "zip -Xqr $p/%s bower_components/*" % out_zip.path,
        ]),
        mnemonic = "BowerCombine",
    )

    ctx.actions.run_shell(
        inputs = versions.to_list(),
        outputs = [out_versions],
        mnemonic = "BowerVersions",
        command = "(echo '{' ; for j in  %s ; do cat $j; echo ',' ; done ; echo \\\"\\\":\\\"\\\"; echo '}') > %s" % (" ".join([v.path for v in versions.to_list()]), out_versions.path),
    )

    return struct(
        transitive_zipfiles = zips,
        transitive_versions = versions,
        transitive_licenses = licenses,
    )

bower_component_bundle = rule(
    _bower_component_bundle_impl,
    attrs = _common_attrs,
    outputs = {
        "version_json": "%{name}-versions.json",
        "zip": "%{name}.zip",
    },
)
"""Groups a set of bower components together in a zip file.

Outputs:
  NAME-versions.json:
    a JSON file containing a PKG-NAME => PKG-NAME#VERSION mapping for the
    transitive dependencies.
  NAME.zip:
    a zip file containing the transitive dependencies for this bundle.
"""

def _vulcanize_impl(ctx):
    # intermediate artifact.
    vulcanized = ctx.actions.declare_file(
        ctx.outputs.html.path + ".vulcanized.html",
    )
    destdir = ctx.outputs.html.path + ".dir"
    zips = [z for d in ctx.attr.deps for z in d.transitive_zipfiles]

    hermetic_npm_binary = " ".join([
        "python",
        "$p/" + ctx.file._run_npm.path,
        "$p/" + ctx.file._vulcanize_archive.path,
        "--inline-scripts",
        "--inline-css",
        "--strip-comments",
        "--out-html",
        "$p/" + vulcanized.path,
        ctx.file.app.path,
    ])

    pkg_dir = ctx.attr.pkg.lstrip("/")
    cmd = " && ".join([
        # unpack dependencies.
        "export PATH",
        "p=$PWD",
        "rm -rf %s" % destdir,
        "mkdir -p %s/%s/bower_components" % (destdir, pkg_dir),
        "for z in %s; do unzip -qd %s/%s/bower_components/ $z; done" % (
            " ".join([z.path for z in zips]),
            destdir,
            pkg_dir,
        ),
        "tar -cf - %s | tar -C %s -xf -" % (" ".join([s.path for s in ctx.files.srcs]), destdir),
        "cd %s" % destdir,
        hermetic_npm_binary,
    ])

    # Node/NPM is not (yet) hermeticized, so we have to get the binary
    # from the environment, and it may be under $HOME, so we can't run
    # in the sandbox.
    node_tweaks = dict(
        use_default_shell_env = True,
        execution_requirements = {"local": "1"},
    )
    ctx.actions.run_shell(
        mnemonic = "Vulcanize",
        inputs = [
            ctx.file._run_npm,
            ctx.file.app,
            ctx.file._vulcanize_archive,
        ] + list(zips) + ctx.files.srcs,
        outputs = [vulcanized],
        command = cmd,
        **node_tweaks
    )

    hermetic_npm_command = "export PATH && " + " ".join([
        "python",
        ctx.file._run_npm.path,
        ctx.file._crisper_archive.path,
        "--always-write-script",
        "--source",
        vulcanized.path,
        "--html",
        ctx.outputs.html.path,
        "--js",
        ctx.outputs.js.path,
    ])

    ctx.actions.run_shell(
        mnemonic = "Crisper",
        inputs = [
            ctx.file._run_npm,
            ctx.file.app,
            ctx.file._crisper_archive,
            vulcanized,
        ],
        outputs = [ctx.outputs.js, ctx.outputs.html],
        command = hermetic_npm_command,
        **node_tweaks
    )

_vulcanize_rule = rule(
    _vulcanize_impl,
    attrs = {
        "srcs": attr.label_list(allow_files = [
            ".js",
            ".html",
            ".txt",
            ".css",
            ".ico",
        ]),
        "app": attr.label(
            mandatory = True,
            allow_single_file = True,
        ),
        "pkg": attr.string(mandatory = True),
        "deps": attr.label_list(providers = ["transitive_zipfiles"]),
        "_crisper_archive": attr.label(
            default = Label("@crisper//:%s" % _npm_tarball("crisper")),
            allow_single_file = True,
        ),
        "_run_npm": attr.label(
            default = Label("//tools/js:run_npm_binary.py"),
            allow_single_file = True,
        ),
        "_vulcanize_archive": attr.label(
            default = Label("@vulcanize//:%s" % _npm_tarball("vulcanize")),
            allow_single_file = True,
        ),
    },
    outputs = {
        "html": "%{name}.html",
        "js": "%{name}.js",
    },
)

def vulcanize(*args, **kwargs):
    """Vulcanize runs vulcanize and crisper on a set of sources."""
    _vulcanize_rule(pkg = native.package_name(), *args, **kwargs)<|MERGE_RESOLUTION|>--- conflicted
+++ resolved
@@ -1,24 +1,10 @@
+load("@io_bazel_rules_closure//closure:defs.bzl", "closure_js_binary", "closure_js_library")
 load("//lib/js:npm.bzl", "NPM_SHA1S", "NPM_VERSIONS")
 
 NPMJS = "NPMJS"
 
 GERRIT = "GERRIT:"
 
-<<<<<<< HEAD
-=======
-NPM_VERSIONS = {
-    "bower": "1.8.8",
-    "crisper": "2.0.2",
-    "vulcanize": "1.14.8",
-}
-
-NPM_SHA1S = {
-    "bower": "82544be34a33aeae7efb8bdf9905247b2cffa985",
-    "crisper": "7183c58cea33632fb036c91cefd1b43e390d22a2",
-    "vulcanize": "679107f251c19ab7539529b1e3fdd40829e6fc63",
-}
-
->>>>>>> 3238879c
 def _npm_tarball(name):
     return "%s@%s.npm_binary.tgz" % (name, NPM_VERSIONS[name])
 
@@ -34,9 +20,9 @@
     dest = ctx.path(base)
     repository = ctx.attr.repository
     if repository == GERRIT:
-        url = "http://gerrit-maven.storage.googleapis.com/npm-packages/%s" % filename
+        url = "https://gerrit-maven.storage.googleapis.com/npm-packages/%s" % filename
     elif repository == NPMJS:
-        url = "http://registry.npmjs.org/%s/-/%s" % (name, filename)
+        url = "https://registry.npmjs.org/%s/-/%s" % (name, filename)
     else:
         fail("repository %s not in {%s,%s}" % (repository, GERRIT, NPMJS))
 
@@ -161,9 +147,9 @@
     )
 
     return struct(
+        transitive_licenses = transitive_licenses,
+        transitive_versions = transitive_versions,
         transitive_zipfiles = transitive_zipfiles,
-        transitive_versions = transitive_versions,
-        transitive_licenses = transitive_licenses,
     )
 
 _common_attrs = {
@@ -202,9 +188,9 @@
         licenses.append(ctx.file.license)
 
     return struct(
+        transitive_licenses = depset(licenses),
+        transitive_versions = depset(),
         transitive_zipfiles = list([ctx.outputs.zip]),
-        transitive_versions = depset(),
-        transitive_licenses = depset(licenses),
     )
 
 js_component = rule(
@@ -287,9 +273,9 @@
     )
 
     return struct(
+        transitive_licenses = licenses,
+        transitive_versions = versions,
         transitive_zipfiles = zips,
-        transitive_versions = versions,
-        transitive_licenses = licenses,
     )
 
 bower_component_bundle = rule(
@@ -300,33 +286,35 @@
         "zip": "%{name}.zip",
     },
 )
-"""Groups a set of bower components together in a zip file.
-
-Outputs:
-  NAME-versions.json:
-    a JSON file containing a PKG-NAME => PKG-NAME#VERSION mapping for the
-    transitive dependencies.
-  NAME.zip:
-    a zip file containing the transitive dependencies for this bundle.
-"""
-
-def _vulcanize_impl(ctx):
-    # intermediate artifact.
-    vulcanized = ctx.actions.declare_file(
-        ctx.outputs.html.path + ".vulcanized.html",
-    )
+
+def _bundle_impl(ctx):
+    """Groups a set of .html and .js together in a zip file.
+
+    Outputs:
+      NAME-versions.json:
+        a JSON file containing a PKG-NAME => PKG-NAME#VERSION mapping for the
+        transitive dependencies.
+    NAME.zip:
+      a zip file containing the transitive dependencies for this bundle.
+    """
+
+    # intermediate artifact if split is wanted.
+    if ctx.attr.split:
+        bundled = ctx.actions.declare_file(ctx.outputs.html.path + ".bundled.html")
+    else:
+        bundled = ctx.outputs.html
     destdir = ctx.outputs.html.path + ".dir"
     zips = [z for d in ctx.attr.deps for z in d.transitive_zipfiles]
 
     hermetic_npm_binary = " ".join([
         "python",
         "$p/" + ctx.file._run_npm.path,
-        "$p/" + ctx.file._vulcanize_archive.path,
+        "$p/" + ctx.file._bundler_archive.path,
         "--inline-scripts",
         "--inline-css",
         "--strip-comments",
-        "--out-html",
-        "$p/" + vulcanized.path,
+        "--out-file",
+        "$p/" + bundled.path,
         ctx.file.app.path,
     ])
 
@@ -351,49 +339,57 @@
     # from the environment, and it may be under $HOME, so we can't run
     # in the sandbox.
     node_tweaks = dict(
+        execution_requirements = {"local": "1"},
         use_default_shell_env = True,
-        execution_requirements = {"local": "1"},
     )
     ctx.actions.run_shell(
-        mnemonic = "Vulcanize",
+        mnemonic = "Bundle",
         inputs = [
             ctx.file._run_npm,
             ctx.file.app,
-            ctx.file._vulcanize_archive,
+            ctx.file._bundler_archive,
         ] + list(zips) + ctx.files.srcs,
-        outputs = [vulcanized],
+        outputs = [bundled],
         command = cmd,
         **node_tweaks
     )
 
-    hermetic_npm_command = "export PATH && " + " ".join([
-        "python",
-        ctx.file._run_npm.path,
-        ctx.file._crisper_archive.path,
-        "--always-write-script",
-        "--source",
-        vulcanized.path,
-        "--html",
-        ctx.outputs.html.path,
-        "--js",
-        ctx.outputs.js.path,
-    ])
-
-    ctx.actions.run_shell(
-        mnemonic = "Crisper",
-        inputs = [
-            ctx.file._run_npm,
-            ctx.file.app,
-            ctx.file._crisper_archive,
-            vulcanized,
-        ],
-        outputs = [ctx.outputs.js, ctx.outputs.html],
-        command = hermetic_npm_command,
-        **node_tweaks
-    )
-
-_vulcanize_rule = rule(
-    _vulcanize_impl,
+    if ctx.attr.split:
+        hermetic_npm_command = "export PATH && " + " ".join([
+            "python",
+            ctx.file._run_npm.path,
+            ctx.file._crisper_archive.path,
+            "--always-write-script",
+            "--source",
+            bundled.path,
+            "--html",
+            ctx.outputs.html.path,
+            "--js",
+            ctx.outputs.js.path,
+        ])
+
+        ctx.actions.run_shell(
+            mnemonic = "Crisper",
+            inputs = [
+                ctx.file._run_npm,
+                ctx.file.app,
+                ctx.file._crisper_archive,
+                bundled,
+            ],
+            outputs = [ctx.outputs.js, ctx.outputs.html],
+            command = hermetic_npm_command,
+            **node_tweaks
+        )
+
+def _bundle_output_func(name, split):
+    _ignore = [name]  # unused.
+    out = {"html": "%{name}.html"}
+    if split:
+        out["js"] = "%{name}.js"
+    return out
+
+_bundle_rule = rule(
+    _bundle_impl,
     attrs = {
         "srcs": attr.label_list(allow_files = [
             ".js",
@@ -407,7 +403,12 @@
             allow_single_file = True,
         ),
         "pkg": attr.string(mandatory = True),
+        "split": attr.bool(default = True),
         "deps": attr.label_list(providers = ["transitive_zipfiles"]),
+        "_bundler_archive": attr.label(
+            default = Label("@polymer-bundler//:%s" % _npm_tarball("polymer-bundler")),
+            allow_single_file = True,
+        ),
         "_crisper_archive": attr.label(
             default = Label("@crisper//:%s" % _npm_tarball("crisper")),
             allow_single_file = True,
@@ -416,17 +417,113 @@
             default = Label("//tools/js:run_npm_binary.py"),
             allow_single_file = True,
         ),
-        "_vulcanize_archive": attr.label(
-            default = Label("@vulcanize//:%s" % _npm_tarball("vulcanize")),
-            allow_single_file = True,
-        ),
     },
-    outputs = {
-        "html": "%{name}.html",
-        "js": "%{name}.js",
-    },
+    outputs = _bundle_output_func,
 )
 
-def vulcanize(*args, **kwargs):
-    """Vulcanize runs vulcanize and crisper on a set of sources."""
-    _vulcanize_rule(pkg = native.package_name(), *args, **kwargs)+def bundle_assets(*args, **kwargs):
+    """Combine html, js, css files and optionally split into js and html bundles."""
+    _bundle_rule(pkg = native.package_name(), *args, **kwargs)
+
+def polygerrit_plugin(name, app, srcs = [], deps = [], externs = [], assets = None, plugin_name = None, **kwargs):
+    """Bundles plugin dependencies for deployment.
+
+    This rule bundles all Polymer elements and JS dependencies into .html and .js files.
+    Run-time dependencies (e.g. JS libraries loaded after plugin starts) should be provided using "assets" property.
+    Output of this rule is a FileSet with "${name}_fs", with deploy artifacts in "plugins/${name}/static".
+
+    Args:
+      name: String, rule name.
+      app: String, the main or root source file.
+      externs: Fileset, external definitions that should not be bundled.
+      assets: Fileset, additional files to be used by plugin in runtime, exported to "plugins/${name}/static".
+      plugin_name: String, plugin name. ${name} is used if not provided.
+    """
+    if not plugin_name:
+        plugin_name = name
+
+    html_plugin = app.endswith(".html")
+    srcs = srcs if app in srcs else srcs + [app]
+
+    if html_plugin:
+        # Combines all .js and .html files into foo_combined.js and foo_combined.html
+        _bundle_rule(
+            name = name + "_combined",
+            app = app,
+            srcs = srcs,
+            deps = deps,
+            pkg = native.package_name(),
+            **kwargs
+        )
+        js_srcs = [name + "_combined.js"]
+    else:
+        js_srcs = srcs
+
+    closure_js_library(
+        name = name + "_closure_lib",
+        srcs = js_srcs + externs,
+        convention = "GOOGLE",
+        no_closure_library = True,
+        deps = [
+            "//lib/polymer_externs:polymer_closure",
+            "//polygerrit-ui/app/externs:plugin",
+        ],
+    )
+
+    closure_js_binary(
+        name = name + "_bin",
+        compilation_level = "SIMPLE",
+        defs = [
+            "--polymer_version=1",
+            "--language_out=ECMASCRIPT6",
+            "--rewrite_polyfills=false",
+        ],
+        deps = [
+            name + "_closure_lib",
+        ],
+    )
+
+    if html_plugin:
+        native.genrule(
+            name = name + "_rename_html",
+            srcs = [name + "_combined.html"],
+            outs = [plugin_name + ".html"],
+            cmd = "sed 's/<script src=\"" + name + "_combined.js\"/<script src=\"" + plugin_name + ".js\"/g' $(SRCS) > $(OUTS)",
+            output_to_bindir = True,
+        )
+
+    native.genrule(
+        name = name + "_rename_js",
+        srcs = [name + "_bin.js"],
+        outs = [plugin_name + ".js"],
+        cmd = "cp $< $@",
+        output_to_bindir = True,
+    )
+
+    if html_plugin:
+        static_files = [plugin_name + ".js", plugin_name + ".html"]
+    else:
+        static_files = [plugin_name + ".js"]
+
+    if assets:
+        nested, direct = [], []
+        for x in assets:
+            target = nested if "/" in x else direct
+            target.append(x)
+
+        static_files += direct
+
+        if nested:
+            native.genrule(
+                name = name + "_copy_assets",
+                srcs = assets,
+                outs = [f.split("/")[-1] for f in nested],
+                cmd = "cp $(SRCS) $(@D)",
+                output_to_bindir = True,
+            )
+            static_files += [":" + name + "_copy_assets"]
+
+    native.filegroup(
+        name = name,
+        srcs = static_files,
+    )