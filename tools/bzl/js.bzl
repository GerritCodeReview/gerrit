load("@npm//@bazel/rollup:index.bzl", "rollup_bundle")
load("@npm//@bazel/terser:index.bzl", "terser_minified")
load("//lib/js:npm.bzl", "NPM_SHA1S", "NPM_VERSIONS")
load("//tools/bzl:genrule2.bzl", "genrule2")

NPMJS = "NPMJS"

GERRIT = "GERRIT:"

def _npm_tarball(name):
    return "%s@%s.npm_binary.tgz" % (name, NPM_VERSIONS[name])

def _npm_binary_impl(ctx):
    """rule to download a NPM archive."""
    name = ctx.name
    version = NPM_VERSIONS[name]
    sha1 = NPM_SHA1S[name]

    dir = "%s-%s" % (name, version)
    filename = "%s.tgz" % dir
    base = "%s@%s.npm_binary.tgz" % (name, version)
    dest = ctx.path(base)
    repository = ctx.attr.repository
    if repository == GERRIT:
        url = "https://gerrit-maven.storage.googleapis.com/npm-packages/%s" % filename
    elif repository == NPMJS:
        url = "https://registry.npmjs.org/%s/-/%s" % (name, filename)
    else:
        fail("repository %s not in {%s,%s}" % (repository, GERRIT, NPMJS))

    python = ctx.which("python")
    script = ctx.path(ctx.attr._download_script)

    args = [python, script, "-o", dest, "-u", url, "-v", sha1]
    out = ctx.execute(args)
    if out.return_code:
        fail("failed %s: %s" % (args, out.stderr))
    ctx.file("BUILD", "package(default_visibility=['//visibility:public'])\nfilegroup(name='tarball', srcs=['%s'])" % base, False)

npm_binary = repository_rule(
    attrs = {
        "repository": attr.string(default = NPMJS),
        # Label resolves within repo of the .bzl file.
        "_download_script": attr.label(default = Label("//tools:download_file.py")),
    },
    local = True,
    implementation = _npm_binary_impl,
)

ComponentInfo = provider()

# for use in repo rules.
def _run_npm_binary_str(ctx, tarball, args):
    python_bin = ctx.which("python")
    return " ".join([
        str(python_bin),
        str(ctx.path(ctx.attr._run_npm)),
        str(ctx.path(tarball)),
    ] + args)

def _bower_archive(ctx):
    """Download a bower package."""
    download_name = "%s__download_bower.zip" % ctx.name
    renamed_name = "%s__renamed.zip" % ctx.name
    version_name = "%s__version.json" % ctx.name

    cmd = [
        ctx.which("python"),
        ctx.path(ctx.attr._download_bower),
        "-b",
        "%s" % _run_npm_binary_str(ctx, ctx.attr._bower_archive, []),
        "-n",
        ctx.name,
        "-p",
        ctx.attr.package,
        "-v",
        ctx.attr.version,
        "-s",
        ctx.attr.sha1,
        "-o",
        download_name,
    ]

    out = ctx.execute(cmd)
    if out.return_code:
        fail("failed %s: %s" % (cmd, out.stderr))

    _bash(ctx, " && ".join([
        "TMP=$(mktemp -d || mktemp -d -t bazel-tmp)",
        "TZ=UTC",
        "export UTC",
        "cd $TMP",
        "mkdir bower_components",
        "cd bower_components",
        "unzip %s" % ctx.path(download_name),
        "cd ..",
        "find . -exec touch -t 198001010000 '{}' ';'",
        "zip -Xr %s bower_components" % renamed_name,
        "cd ..",
        "rm -rf ${TMP}",
    ]))

    dep_version = ctx.attr.semver if ctx.attr.semver else ctx.attr.version
    ctx.file(
        version_name,
        '"%s":"%s#%s"' % (ctx.name, ctx.attr.package, dep_version),
    )
    ctx.file(
        "BUILD",
        "\n".join([
            "package(default_visibility=['//visibility:public'])",
            "filegroup(name = 'zipfile', srcs = ['%s'], )" % download_name,
            "filegroup(name = 'version_json', srcs = ['%s'], visibility=['//visibility:public'])" % version_name,
        ]),
        False,
    )

def _bash(ctx, cmd):
    cmd_list = ["bash", "-c", cmd]
    out = ctx.execute(cmd_list)
    if out.return_code:
        fail("failed %s: %s" % (cmd_list, out.stderr))

bower_archive = repository_rule(
    _bower_archive,
    attrs = {
        "package": attr.string(mandatory = True),
        "semver": attr.string(),
        "sha1": attr.string(mandatory = True),
        "version": attr.string(mandatory = True),
        "_bower_archive": attr.label(default = Label("@bower//:%s" % _npm_tarball("bower"))),
        "_download_bower": attr.label(default = Label("//tools/js:download_bower.py")),
        "_run_npm": attr.label(default = Label("//tools/js:run_npm_binary.py")),
    },
)

def _bower_component_impl(ctx):
    transitive_zipfiles = depset(
        direct = [ctx.file.zipfile],
        transitive = [d[ComponentInfo].transitive_zipfiles for d in ctx.attr.deps],
    )

    transitive_licenses = depset(
        direct = [ctx.file.license],
        transitive = [d[ComponentInfo].transitive_licenses for d in ctx.attr.deps],
    )

    transitive_versions = depset(
        direct = ctx.files.version_json,
        transitive = [d[ComponentInfo].transitive_versions for d in ctx.attr.deps],
    )

    return [
        ComponentInfo(
            transitive_licenses = transitive_licenses,
            transitive_versions = transitive_versions,
            transitive_zipfiles = transitive_zipfiles,
        ),
    ]

_common_attrs = {
    "deps": attr.label_list(providers = [ComponentInfo]),
}

def _js_component(ctx):
    dir = ctx.outputs.zip.path + ".dir"
    name = ctx.outputs.zip.basename
    if name.endswith(".zip"):
        name = name[:-4]
    dest = "%s/%s" % (dir, name)
    cmd = " && ".join([
        "TZ=UTC",
        "export TZ",
        "mkdir -p %s" % dest,
        "cp %s %s/" % (" ".join([s.path for s in ctx.files.srcs]), dest),
        "cd %s" % dir,
        "find . -exec touch -t 198001010000 '{}' ';'",
        "zip -Xqr ../%s *" % ctx.outputs.zip.basename,
    ])

    ctx.actions.run_shell(
        inputs = ctx.files.srcs,
        outputs = [ctx.outputs.zip],
        command = cmd,
        mnemonic = "GenBowerZip",
    )

    licenses = []
    if ctx.file.license:
        licenses.append(ctx.file.license)

    return [
        ComponentInfo(
            transitive_licenses = depset(licenses),
            transitive_versions = depset(),
            transitive_zipfiles = list([ctx.outputs.zip]),
        ),
    ]

js_component = rule(
    _js_component,
    attrs = dict(_common_attrs.items() + {
        "srcs": attr.label_list(allow_files = [".js"]),
        "license": attr.label(allow_single_file = True),
    }.items()),
    outputs = {
        "zip": "%{name}.zip",
    },
)

_bower_component = rule(
    _bower_component_impl,
    attrs = dict(_common_attrs.items() + {
        "license": attr.label(allow_single_file = True),

        # If set, define by hand, and don't regenerate this entry in bower2bazel.
        "seed": attr.bool(default = False),
        "version_json": attr.label(allow_files = [".json"]),
        "zipfile": attr.label(allow_single_file = [".zip"]),
    }.items()),
)

# TODO(hanwen): make license mandatory.
def bower_component(name, license = None, **kwargs):
    prefix = "//lib:LICENSE-"
    if license and not license.startswith(prefix):
        license = prefix + license
    _bower_component(
        name = name,
        license = license,
        zipfile = "@%s//:zipfile" % name,
        version_json = "@%s//:version_json" % name,
        **kwargs
    )

def _bower_component_bundle_impl(ctx):
    """A bunch of bower components zipped up."""
    zips = depset()
    for d in ctx.attr.deps:
        files = d[ComponentInfo].transitive_zipfiles

        # TODO(davido): Make sure the field always contains a depset
        if type(files) == "list":
            files = depset(files)
        zips = depset(transitive = [zips, files])

    versions = depset(transitive = [d[ComponentInfo].transitive_versions for d in ctx.attr.deps])

    licenses = depset(transitive = [d[ComponentInfo].transitive_versions for d in ctx.attr.deps])

    out_zip = ctx.outputs.zip
    out_versions = ctx.outputs.version_json

    ctx.actions.run_shell(
        inputs = zips.to_list(),
        outputs = [out_zip],
        command = " && ".join([
            "p=$PWD",
            "TZ=UTC",
            "export TZ",
            "rm -rf %s.dir" % out_zip.path,
            "mkdir -p %s.dir/bower_components" % out_zip.path,
            "cd %s.dir/bower_components" % out_zip.path,
            "for z in %s; do unzip -q $p/$z ; done" % " ".join(sorted([z.path for z in zips.to_list()])),
            "cd ..",
            "find . -exec touch -t 198001010000 '{}' ';'",
            "zip -Xqr $p/%s bower_components/*" % out_zip.path,
        ]),
        mnemonic = "BowerCombine",
    )

    ctx.actions.run_shell(
        inputs = versions.to_list(),
        outputs = [out_versions],
        mnemonic = "BowerVersions",
        command = "(echo '{' ; for j in  %s ; do cat $j; echo ',' ; done ; echo \\\"\\\":\\\"\\\"; echo '}') > %s" % (" ".join([v.path for v in versions.to_list()]), out_versions.path),
    )

    return [
        ComponentInfo(
            transitive_licenses = licenses,
            transitive_versions = versions,
            transitive_zipfiles = zips,
        ),
    ]

bower_component_bundle = rule(
    _bower_component_bundle_impl,
    attrs = _common_attrs,
    outputs = {
        "version_json": "%{name}-versions.json",
        "zip": "%{name}.zip",
    },
)

def _bundle_impl(ctx):
    """Groups a set of .html and .js together in a zip file.

    Outputs:
      NAME-versions.json:
        a JSON file containing a PKG-NAME => PKG-NAME#VERSION mapping for the
        transitive dependencies.
    NAME.zip:
      a zip file containing the transitive dependencies for this bundle.
    """

    # intermediate artifact if split is wanted.
    if ctx.attr.split:
        bundled = ctx.actions.declare_file(ctx.outputs.html.path + ".bundled.html")
    else:
        bundled = ctx.outputs.html
    destdir = ctx.outputs.html.path + ".dir"
    zips = [z for d in ctx.attr.deps for z in d[ComponentInfo].transitive_zipfiles.to_list()]

    # We are splitting off the package dir from the app.path such that
    # we can set the package dir as the root for the bundler, which means
    # that absolute imports are interpreted relative to that root.
    pkg_dir = ctx.attr.pkg.lstrip("/")
    app_path = ctx.file.app.path
    app_path = app_path[app_path.index(pkg_dir) + len(pkg_dir):]

    hermetic_npm_binary = " ".join([
        "python",
        "$p/" + ctx.file._run_npm.path,
        "$p/" + ctx.file._bundler_archive.path,
        "--inline-scripts",
        "--inline-css",
        "--sourcemaps",
        "--strip-comments",
        "--out-file",
        "$p/" + bundled.path,
        "--root",
        pkg_dir,
        app_path,
    ])

    cmd = " && ".join([
        # unpack dependencies.
        "export PATH",
        "p=$PWD",
        "rm -rf %s" % destdir,
        "mkdir -p %s/%s/bower_components" % (destdir, pkg_dir),
        "for z in %s; do unzip -qd %s/%s/bower_components/ $z; done" % (
            " ".join([z.path for z in zips]),
            destdir,
            pkg_dir,
        ),
        "tar -cf - %s | tar -C %s -xf -" % (" ".join([s.path for s in ctx.files.srcs]), destdir),
        "cd %s" % destdir,
        hermetic_npm_binary,
    ])

    # Node/NPM is not (yet) hermeticized, so we have to get the binary
    # from the environment, and it may be under $HOME, so we can't run
    # in the sandbox.
    node_tweaks = dict(
        execution_requirements = {"local": "1"},
        use_default_shell_env = True,
    )
    ctx.actions.run_shell(
        mnemonic = "Bundle",
        inputs = [
            ctx.file._run_npm,
            ctx.file.app,
            ctx.file._bundler_archive,
        ] + list(zips) + ctx.files.srcs,
        outputs = [bundled],
        command = cmd,
        **node_tweaks
    )

    if ctx.attr.split:
        hermetic_npm_command = "export PATH && " + " ".join([
            "python",
            ctx.file._run_npm.path,
            ctx.file._crisper_archive.path,
            "--script-in-head=false",
            "--always-write-script",
            "--source",
            bundled.path,
            "--html",
            ctx.outputs.html.path,
            "--js",
            ctx.outputs.js.path,
        ])

        ctx.actions.run_shell(
            mnemonic = "Crisper",
            inputs = [
                ctx.file._run_npm,
                ctx.file.app,
                ctx.file._crisper_archive,
                bundled,
            ],
            outputs = [ctx.outputs.js, ctx.outputs.html],
            command = hermetic_npm_command,
            **node_tweaks
        )

def _bundle_output_func(name, split):
    _ignore = [name]  # unused.
    out = {"html": "%{name}.html"}
    if split:
        out["js"] = "%{name}.js"
    return out

_bundle_rule = rule(
    _bundle_impl,
    attrs = {
        "srcs": attr.label_list(allow_files = [
            ".js",
            ".html",
            ".txt",
            ".css",
            ".ico",
        ]),
        "app": attr.label(
            mandatory = True,
            allow_single_file = True,
        ),
        "pkg": attr.string(mandatory = True),
        "split": attr.bool(default = True),
        "deps": attr.label_list(providers = [ComponentInfo]),
        "_bundler_archive": attr.label(
            default = Label("@polymer-bundler//:%s" % _npm_tarball("polymer-bundler")),
            allow_single_file = True,
        ),
        "_crisper_archive": attr.label(
            default = Label("@crisper//:%s" % _npm_tarball("crisper")),
            allow_single_file = True,
        ),
        "_run_npm": attr.label(
            default = Label("//tools/js:run_npm_binary.py"),
            allow_single_file = True,
        ),
    },
    outputs = _bundle_output_func,
)

def bundle_assets(*args, **kwargs):
    """Combine html, js, css files and optionally split into js and html bundles."""
    _bundle_rule(pkg = native.package_name(), *args, **kwargs)

def polygerrit_plugin(name, app, plugin_name = None):
    """Produces plugin file set with minified javascript.

    This rule minifies a plugin javascript file, potentially renames it, and produces a file set.
    Output of this rule is a FileSet with "${plugin_name}.js".

    Args:
      name: String, rule name.
      app: String, the main or root source file. This must be single JavaScript file.
      plugin_name: String, plugin name. ${name} is used if not provided.
    """
    if not plugin_name:
        plugin_name = name

    terser_minified(
        name = plugin_name + ".min",
        sourcemap = False,
        src = app,
    )

    native.genrule(
        name = name + "_rename_js",
        srcs = [plugin_name + ".min"],
        outs = [plugin_name + ".js"],
        cmd = "cp $< $@",
        output_to_bindir = True,
    )

    native.filegroup(
        name = name,
        srcs = [plugin_name + ".js"],
    )

def gerrit_js_bundle(name, entry_point, srcs = []):
    """Produces a Gerrit JavaScript bundle archive.

    This rule bundles and minifies the javascript files of a frontend plugin and
    produces a file archive.
    Output of this rule is an archive with "${name}.jar" with specific layout for
    Gerrit frontend plugins. That archive should be provided to gerrit_plugin
    rule as resource_jars attribute.

    Args:
      name: Rule name.
      srcs: Plugin sources.
      entry_point: Plugin entry_point.
    """

    bundle = name + "-bundle"
    minified = name + ".min"
    main = name + ".js"

    rollup_bundle(
        name = bundle,
        srcs = srcs,
        entry_point = entry_point,
        format = "iife",
        rollup_bin = "//tools/node_tools:rollup-bin",
        sourcemap = "hidden",
        deps = [
            "@tools_npm//rollup-plugin-node-resolve",
        ],
    )

    terser_minified(
        name = minified,
        sourcemap = False,
        src = bundle,
    )

    native.genrule(
        name = name + "_rename_js",
        srcs = [minified],
        outs = [main],
        cmd = "cp $< $@",
        output_to_bindir = True,
    )

    genrule2(
        name = name,
<<<<<<< HEAD
=======
        srcs = static_files,
    )

def gerrit_js_bundle(name, srcs, entry_point):
    """Produces a Gerrit JavaScript bundle archive.

    This rule bundles and minifies the javascript files of a frontend plugin and
    produces a file archive.
    Output of this rule is an archive with "${name}.jar" with specific layout for
    Gerrit frontend plugins. That archive should be provided to gerrit_plugin
    rule as resource_jars attribute.

    Args:
      name: Rule name.
      srcs: Plugin sources.
      entry_point: Plugin entry_point.
    """

    bundle = name + "-bundle"
    minified = name + ".min"
    main = name + ".js"

    rollup_bundle(
        name = bundle,
        srcs = srcs,
        entry_point = entry_point,
        format = "iife",
        rollup_bin = "//tools/node_tools:rollup-bin",
        sourcemap = "hidden",
        deps = [
            "@tools_npm//rollup-plugin-node-resolve",
        ],
    )

    terser_minified(
        name = minified,
        sourcemap = False,
        src = bundle,
    )

    native.genrule(
        name = name + "_rename_js",
        srcs = [minified],
        outs = [main],
        cmd = "cp $< $@",
        output_to_bindir = True,
    )

    genrule2(
        name = name,
>>>>>>> 61eba20b
        srcs = [main],
        outs = [name + ".jar"],
        cmd = " && ".join([
            "mkdir $$TMP/static",
            "cp $(SRCS) $$TMP/static",
            "cd $$TMP",
            "zip -Drq $$ROOT/$@ -g .",
        ]),
    )<|MERGE_RESOLUTION|>--- conflicted
+++ resolved
@@ -521,9 +521,14 @@
 
     genrule2(
         name = name,
-<<<<<<< HEAD
-=======
-        srcs = static_files,
+        srcs = [main],
+        outs = [name + ".jar"],
+        cmd = " && ".join([
+            "mkdir $$TMP/static",
+            "cp $(SRCS) $$TMP/static",
+            "cd $$TMP",
+            "zip -Drq $$ROOT/$@ -g .",
+        ]),
     )
 
 def gerrit_js_bundle(name, srcs, entry_point):
@@ -573,7 +578,6 @@
 
     genrule2(
         name = name,
->>>>>>> 61eba20b
         srcs = [main],
         outs = [name + ".jar"],
         cmd = " && ".join([
