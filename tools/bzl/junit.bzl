# Copyright (C) 2016 The Android Open Source Project
#
# Licensed under the Apache License, Version 2.0 (the "License");
# you may not use this file except in compliance with the License.
# You may obtain a copy of the License at
#
# http://www.apache.org/licenses/LICENSE-2.0
#
# Unless required by applicable law or agreed to in writing, software
# distributed under the License is distributed on an "AS IS" BASIS,
# WITHOUT WARRANTIES OR CONDITIONS OF ANY KIND, either express or implied.
# See the License for the specific language governing permissions and
# limitations under the License.

# Skylark rule to generate a Junit4 TestSuite
# Assumes srcs are all .java Test files
# Assumes junit4 is already added to deps by the user.

# See https://github.com/bazelbuild/bazel/issues/1017 for background.

_OUTPUT = """import org.junit.runners.Suite;
import org.junit.runner.RunWith;

@RunWith(Suite.class)
@Suite.SuiteClasses({%s})
public class %s {}
"""

_PREFIXES = ("org", "com", "edu")

def _SafeIndex(l, val):
    for i, v in enumerate(l):
        if val == v:
            return i
    return -1

def _AsClassName(fname):
    fname = [x.path for x in fname.files][0]
    toks = fname[:-5].split("/")
    findex = -1
    for s in _PREFIXES:
        findex = _SafeIndex(toks, s)
        if findex != -1:
            break
    if findex == -1:
<<<<<<< HEAD
        fail(
            "%s does not contain any of %s",
            fname,
            _PREFIXES,
        )
=======
        fail("%s does not contain any of %s" % (fname, _PREFIXES))
>>>>>>> 0f9cd503
    return ".".join(toks[findex:]) + ".class"

def _impl(ctx):
    classes = ",".join(
        [_AsClassName(x) for x in ctx.attr.srcs],
    )
    ctx.file_action(output = ctx.outputs.out, content = _OUTPUT % (
        classes,
        ctx.attr.outname,
    ))

_GenSuite = rule(
    attrs = {
        "srcs": attr.label_list(allow_files = True),
        "outname": attr.string(),
    },
    outputs = {"out": "%{name}.java"},
    implementation = _impl,
)

def junit_tests(name, srcs, **kwargs):
    s_name = name + "TestSuite"
    _GenSuite(
        name = s_name,
        srcs = srcs,
        outname = s_name,
    )
<<<<<<< HEAD
    jvm_flags = kwargs.get("jvm_flags", [])
    jvm_flags = jvm_flags + select({
        "//:java9": [
            # Enforce JDK 8 compatibility on Java 9, see
            # https://docs.oracle.com/javase/9/intl/internationalization-enhancements-jdk-9.htm#JSINT-GUID-AF5AECA7-07C1-4E7D-BC10-BC7E73DC6C7F
            "-Djava.locale.providers=COMPAT,CLDR,SPI",
            "--add-modules java.activation",
            "--add-opens=jdk.management/com.sun.management.internal=ALL-UNNAMED",
        ],
        "//conditions:default": [],
    })
=======
>>>>>>> 0f9cd503
    native.java_test(
        name = name,
        test_class = s_name,
        srcs = srcs + [":" + s_name],
<<<<<<< HEAD
        **dict(kwargs, jvm_flags = jvm_flags)
=======
        **kwargs
>>>>>>> 0f9cd503
    )<|MERGE_RESOLUTION|>--- conflicted
+++ resolved
@@ -43,15 +43,7 @@
         if findex != -1:
             break
     if findex == -1:
-<<<<<<< HEAD
-        fail(
-            "%s does not contain any of %s",
-            fname,
-            _PREFIXES,
-        )
-=======
         fail("%s does not contain any of %s" % (fname, _PREFIXES))
->>>>>>> 0f9cd503
     return ".".join(toks[findex:]) + ".class"
 
 def _impl(ctx):
@@ -79,7 +71,6 @@
         srcs = srcs,
         outname = s_name,
     )
-<<<<<<< HEAD
     jvm_flags = kwargs.get("jvm_flags", [])
     jvm_flags = jvm_flags + select({
         "//:java9": [
@@ -91,15 +82,9 @@
         ],
         "//conditions:default": [],
     })
-=======
->>>>>>> 0f9cd503
     native.java_test(
         name = name,
         test_class = s_name,
         srcs = srcs + [":" + s_name],
-<<<<<<< HEAD
         **dict(kwargs, jvm_flags = jvm_flags)
-=======
-        **kwargs
->>>>>>> 0f9cd503
     )