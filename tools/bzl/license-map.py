#!/usr/bin/env python

# reads bazel query XML files, to join target names with their licenses.

from __future__ import print_function

import argparse
from collections import defaultdict
from shutil import copyfileobj
from sys import stdout, stderr
import xml.etree.ElementTree as ET


DO_NOT_DISTRIBUTE = "//lib:LICENSE-DO_NOT_DISTRIBUTE"

LICENSE_PREFIX = "//lib:LICENSE-"

parser = argparse.ArgumentParser()
parser.add_argument("--asciidoctor", action="store_true")
parser.add_argument("xmls", nargs="+")
args = parser.parse_args()

entries = defaultdict(list)
graph = defaultdict(list)
handled_rules = []

for xml in args.xmls:
<<<<<<< HEAD
    tree = ET.parse(xml)
    root = tree.getroot()

    for child in root:
        rule_name = child.attrib["name"]
        if rule_name in handled_rules:
            # already handled in other xml files
            continue

        handled_rules.append(rule_name)
        for c in child.getchildren():
            if c.tag != "rule-input":
                continue
=======
  tree = ET.parse(xml)
  root = tree.getroot()

  for child in root:
    rule_name = child.attrib["name"]
    if rule_name in handled_rules:
      # already handled in other xml files
      continue

    handled_rules.append(rule_name)
    for c in list(child):
      if c.tag != "rule-input":
        continue
>>>>>>> 3c980fd8

            license_name = c.attrib["name"]
            if LICENSE_PREFIX in license_name:
                entries[rule_name].append(license_name)
                graph[license_name].append(rule_name)

if len(graph[DO_NOT_DISTRIBUTE]):
    print("DO_NOT_DISTRIBUTE license found in:", file=stderr)
    for target in graph[DO_NOT_DISTRIBUTE]:
        print(target, file=stderr)
    exit(1)

if args.asciidoctor:
    # We don't want any blank line before "= Gerrit Code Review - Licenses"
    print("""= Gerrit Code Review - Licenses

Gerrit open source software is licensed under the <<Apache2_0,Apache
License 2.0>>.  Executable distributions also include other software
components that are provided under additional licenses.

[[cryptography]]
== Cryptography Notice

This distribution includes cryptographic software.  The country
in which you currently reside may have restrictions on the import,
possession, use, and/or re-export to another country, of encryption
software.  BEFORE using any encryption software, please check
your country's laws, regulations and policies concerning the
import, possession, or use, and re-export of encryption software,
to see if this is permitted.  See the
link:http://www.wassenaar.org/[Wassenaar Arrangement]
for more information.

The U.S. Government Department of Commerce, Bureau of Industry
and Security (BIS), has classified this software as Export
Commodity Control Number (ECCN) 5D002.C.1, which includes
information security software using or performing cryptographic
functions with asymmetric algorithms.  The form and manner of
this distribution makes it eligible for export under the License
Exception ENC Technology Software Unrestricted (TSU) exception
(see the BIS Export Administration Regulations, Section 740.13)
for both object code and source code.

Gerrit includes an SSH daemon (Apache SSHD), to support authenticated
uploads of changes directly from `git push` command line clients.

Gerrit includes an SSH client (JSch), to support authenticated
replication of changes to remote systems, such as for automatic
updates of mirror servers, or realtime backups.

== Licenses
""")

for n in sorted(graph.keys()):
    if len(graph[n]) == 0:
        continue

    name = n[len(LICENSE_PREFIX):]
    safename = name.replace(".", "_")
    print()
    print("[[%s]]" % safename)
    print(name)
    print()
    for d in sorted(graph[n]):
        if d.startswith("//lib:") or d.startswith("//lib/"):
            p = d[len("//lib:"):]
        else:
            p = d[d.index(":")+1:].lower()
        if "__" in p:
            p = p[:p.index("__")]
        print("* " + p)
    print()
    print("[[%s_license]]" % safename)
    print("----")
    filename = n[2:].replace(":", "/")
    try:
        with open(filename, errors='ignore') as fd:
            copyfileobj(fd, stdout)
    except TypeError:
        with open(filename) as fd:
            copyfileobj(fd, stdout)
    print()
    print("----")
    print()

if args.asciidoctor:
    print("""
GERRIT
------
Part of link:index.html[Gerrit Code Review]
""")<|MERGE_RESOLUTION|>--- conflicted
+++ resolved
@@ -25,7 +25,6 @@
 handled_rules = []
 
 for xml in args.xmls:
-<<<<<<< HEAD
     tree = ET.parse(xml)
     root = tree.getroot()
 
@@ -36,24 +35,9 @@
             continue
 
         handled_rules.append(rule_name)
-        for c in child.getchildren():
+        for c in list(child):
             if c.tag != "rule-input":
                 continue
-=======
-  tree = ET.parse(xml)
-  root = tree.getroot()
-
-  for child in root:
-    rule_name = child.attrib["name"]
-    if rule_name in handled_rules:
-      # already handled in other xml files
-      continue
-
-    handled_rules.append(rule_name)
-    for c in list(child):
-      if c.tag != "rule-input":
-        continue
->>>>>>> 3c980fd8
 
             license_name = c.attrib["name"]
             if LICENSE_PREFIX in license_name:
