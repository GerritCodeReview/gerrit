"""This file contains rules to generate and test the license map"""

def normalize_target_name(target):
    return target.replace("//", "").replace("/", "__").replace(":", "___")

def license_map(name, targets = [], opts = [], json_maps = [], **kwargs):
    """Generate text represantation for pacakges' and libs' licenses

    Args:
        name: of the rule
        targets: list of targets for which licenses should be added the output file.
            The list must not include targets, for which json_map is passed in json_maps parameter
        opts: command line options for license-map.py tool
        json_maps: list of json files. Such files can be produced by node_modules_licenses rule
            for node_modules licenses.
        **kwargs: Args passed through to genrule

    Generate: text file with the name
        gen_license_txt_{name}

    """

    # Generate XML for all targets that depend directly on a LICENSE file
    xmls = []
    tools = ["//tools/bzl:license-map.py", "//lib:all-licenses"]
    for target in targets:
        subname = name + "_" + normalize_target_name(target) + ".xml"
        xmls.append("$(location :%s)" % subname)
        tools.append(subname)
        native.genquery(
            name = subname,
            scope = [target],

            # Find everything that depends on a license file, but remove
            # the license files themselves from this list.
            expression = 'rdeps(%s, filter("//lib:LICENSE.*", deps(%s)),1) - filter("//lib:LICENSE.*", deps(%s))' % (target, target, target),

            # We are interested in the edges of the graph ({java_library,
            # license-file} tuples).  'query' provides this in the XML output.
            opts = ["--output=xml"],
        )

    # Add all files from the json_maps list to license-map.py command-line arguments
    json_maps_locations = []

    for json_map in json_maps:
        json_maps_locations.append("--json-map=$(location %s)" % json_map)
        tools.append(json_map)

    # post process the XML into our favorite format.
    native.genrule(
        name = "gen_license_txt_" + name,
<<<<<<< HEAD
        cmd = "python $(location //tools/bzl:license-map.py) %s %s %s > $@" % (" ".join(opts), " ".join(json_maps_locations), " ".join(xmls)),
=======
        cmd = "python3 $(location //tools/bzl:license-map.py) %s %s > $@" % (" ".join(opts), " ".join(xmls)),
>>>>>>> 2c23004e
        outs = [name + ".gen.txt"],
        tools = tools,
        **kwargs
    )

def license_test(name, target):
    """Make sure a target doesn't depend on DO_NOT_DISTRIBUTE license"""
    txt = name + "-forbidden.txt"

    # fully qualify target name.
    if target[0] not in ":/":
        target = ":" + target
    if target[0] != "/":
        target = "//" + native.package_name() + target

    forbidden = "//lib:LICENSE-DO_NOT_DISTRIBUTE"
    native.genquery(
        name = txt,
        scope = [target, forbidden],
        # Find everything that depends on a license file, but remove
        # the license files themselves from this list.
        expression = 'rdeps(%s, "%s", 1) - rdeps(%s, "%s", 0)' % (target, forbidden, target, forbidden),
    )
    native.sh_test(
        name = name,
        srcs = ["//tools/bzl:test_license.sh"],
        args = ["$(location :%s)" % txt],
        data = [txt],
    )<|MERGE_RESOLUTION|>--- conflicted
+++ resolved
@@ -50,11 +50,7 @@
     # post process the XML into our favorite format.
     native.genrule(
         name = "gen_license_txt_" + name,
-<<<<<<< HEAD
-        cmd = "python $(location //tools/bzl:license-map.py) %s %s %s > $@" % (" ".join(opts), " ".join(json_maps_locations), " ".join(xmls)),
-=======
-        cmd = "python3 $(location //tools/bzl:license-map.py) %s %s > $@" % (" ".join(opts), " ".join(xmls)),
->>>>>>> 2c23004e
+        cmd = "python3 $(location //tools/bzl:license-map.py) %s %s %s > $@" % (" ".join(opts), " ".join(json_maps_locations), " ".join(xmls)),
         outs = [name + ".gen.txt"],
         tools = tools,
         **kwargs
