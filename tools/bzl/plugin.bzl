load("@rules_java//java:defs.bzl", "java_binary", "java_library")
load("//tools/bzl:genrule2.bzl", "genrule2")
<<<<<<< HEAD
=======
load("//:version.bzl", "GERRIT_VERSION")
load(
    "//tools/bzl:gwt.bzl",
    "GWT_COMPILER_ARGS",
    "GWT_JVM_ARGS",
    "GWT_PLUGIN_DEPS_NEVERLINK",
    "GWT_TRANSITIVE_DEPS",
    "gwt_binary",
    _gwt_plugin_deps = "GWT_PLUGIN_DEPS",
)

GWT_PLUGIN_DEPS = _gwt_plugin_deps
>>>>>>> 2ba0f271

PLUGIN_DEPS = ["//plugins:plugin-lib"]

PLUGIN_DEPS_NEVERLINK = ["//plugins:plugin-lib-neverlink"]

PLUGIN_TEST_DEPS = [
    "//java/com/google/gerrit/acceptance:lib",
    "//lib/bouncycastle:bcpg",
    "//lib/bouncycastle:bcpkix",
    "//lib/bouncycastle:bcprov",
]

def gerrit_plugin(
        name,
        deps = [],
        provided_deps = [],
        srcs = [],
        resources = [],
        manifest_entries = [],
        dir_name = None,
        target_suffix = "",
        **kwargs):
    java_library(
        name = name + "__plugin",
        srcs = srcs,
        resources = resources,
        deps = provided_deps + deps + PLUGIN_DEPS_NEVERLINK,
        visibility = ["//visibility:public"],
        **kwargs
    )

    static_jars = []

    if not dir_name:
        dir_name = name

    java_binary(
        name = "%s__non_stamped" % name,
        deploy_manifest_lines = manifest_entries + ["Gerrit-ApiType: plugin"],
        main_class = "Dummy",
        runtime_deps = [
            ":%s__plugin" % name,
        ] + static_jars,
        visibility = ["//visibility:public"],
        **kwargs
    )

    # TODO(davido): Remove manual merge of manifest file when this feature
    # request is implemented: https://github.com/bazelbuild/bazel/issues/2009
    # TODO(davido): Remove manual touch command when this issue is resolved:
    # https://github.com/bazelbuild/bazel/issues/10789
    genrule2(
        name = name + target_suffix,
        stamp = 1,
        srcs = ["%s__non_stamped_deploy.jar" % name],
        cmd = " && ".join([
            "TZ=UTC",
            "export TZ",
            "GEN_VERSION=$$(cat bazel-out/stable-status.txt | grep -w STABLE_BUILD_%s_LABEL | cut -d ' ' -f 2)" % dir_name.upper(),
            "cd $$TMP",
            "unzip -q $$ROOT/$<",
            "echo \"Implementation-Version: $$GEN_VERSION\nGerrit-ApiVersion: " + GERRIT_VERSION + "\n$$(cat META-INF/MANIFEST.MF)\" > META-INF/MANIFEST.MF",
            "find . -exec touch '{}' ';'",
            "zip -Xqr $$ROOT/$@ .",
        ]),
        outs = ["%s%s.jar" % (name, target_suffix)],
        visibility = ["//visibility:public"],
    )<|MERGE_RESOLUTION|>--- conflicted
+++ resolved
@@ -1,20 +1,6 @@
 load("@rules_java//java:defs.bzl", "java_binary", "java_library")
 load("//tools/bzl:genrule2.bzl", "genrule2")
-<<<<<<< HEAD
-=======
 load("//:version.bzl", "GERRIT_VERSION")
-load(
-    "//tools/bzl:gwt.bzl",
-    "GWT_COMPILER_ARGS",
-    "GWT_JVM_ARGS",
-    "GWT_PLUGIN_DEPS_NEVERLINK",
-    "GWT_TRANSITIVE_DEPS",
-    "gwt_binary",
-    _gwt_plugin_deps = "GWT_PLUGIN_DEPS",
-)
-
-GWT_PLUGIN_DEPS = _gwt_plugin_deps
->>>>>>> 2ba0f271
 
 PLUGIN_DEPS = ["//plugins:plugin-lib"]
 
