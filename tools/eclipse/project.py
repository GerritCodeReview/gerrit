#!/usr/bin/env python
# Copyright (C) 2016 The Android Open Source Project
#
# Licensed under the Apache License, Version 2.0 (the "License");
# you may not use this file except in compliance with the License.
# You may obtain a copy of the License at
#
# http://www.apache.org/licenses/LICENSE-2.0
#
# Unless required by applicable law or agreed to in writing, software
# distributed under the License is distributed on an "AS IS" BASIS,
# WITHOUT WARRANTIES OR CONDITIONS OF ANY KIND, either express or implied.
# See the License for the specific language governing permissions and
# limitations under the License.

from __future__ import print_function
import argparse
import os
import subprocess
import xml.dom.minidom
import re
import sys

MAIN = '//tools/eclipse:classpath'
AUTO = '//lib/auto:auto-value'
JRE = '/'.join([
    'org.eclipse.jdt.launching.JRE_CONTAINER',
    'org.eclipse.jdt.internal.debug.ui.launcher.StandardVMType',
    'JavaSE-1.8',
])
# Map of targets to corresponding classpath collector rules
cp_targets = {
    AUTO: '//tools/eclipse:autovalue_classpath_collect',
    MAIN: '//tools/eclipse:main_classpath_collect',
}

ROOT = os.path.abspath(__file__)
while not os.path.exists(os.path.join(ROOT, 'WORKSPACE')):
    ROOT = os.path.dirname(ROOT)

opts = argparse.ArgumentParser("Create Eclipse Project")
opts.add_argument('--plugins', help='create eclipse projects for plugins',
                  action='store_true')
opts.add_argument('--name', help='name of the generated project',
                  action='store', default='gerrit', dest='project_name')
opts.add_argument('-b', '--batch', action='store_true',
                  dest='batch', help='Bazel batch option')
opts.add_argument('-j', '--java', action='store',
                  dest='java', help='Post Java 8 support (9)')
opts.add_argument('-e', '--edge_java', action='store',
                  dest='edge_java', help='Post Java 9 support (10|11|...)')
opts.add_argument('--bazel',
                  help=('name of the bazel executable. Defaults to using'
                        ' bazelisk if found, or bazel if bazelisk is not'
                        ' found.'),
                  action='store', default=None, dest='bazel_exe')

args = opts.parse_args()


def find_bazel():
    if args.bazel_exe:
        try:
            return subprocess.check_output(
                ['which', args.bazel_exe]).strip().decode('UTF-8')
        except subprocess.CalledProcessError:
            print('Bazel command: %s not found' % args.bazel_exe, file=sys.stderr)
            sys.exit(1)
    try:
        return subprocess.check_output(
            ['which', 'bazelisk']).strip().decode('UTF-8')
    except subprocess.CalledProcessError:
        try:
            return subprocess.check_output(
                ['which', 'bazel']).strip().decode('UTF-8')
        except subprocess.CalledProcessError:
            print("Neither bazelisk nor bazel found. Please see"
                  " Documentation/dev-bazel for instructions on installing"
                  " one of them.")
            sys.exit(1)


batch_option = '--batch' if args.batch else None
custom_java = args.java
edge_java = args.edge_java
bazel_exe = find_bazel()


def _build_bazel_cmd(*args):
    build = False
    cmd = [bazel_exe]
    if batch_option:
        cmd.append('--batch')
    for arg in args:
        if arg == "build":
            build = True
        cmd.append(arg)
    if custom_java and not edge_java:
        cmd.append('--host_java_toolchain=@bazel_tools//tools/jdk:toolchain_java%s' % custom_java)
        cmd.append('--java_toolchain=@bazel_tools//tools/jdk:toolchain_java%s' % custom_java)
        if edge_java and build:
            cmd.append(edge_java)
    return cmd


def retrieve_ext_location():
    return subprocess.check_output(_build_bazel_cmd('info', 'output_base')).strip()


def gen_bazel_path(ext_location):
    bazel = subprocess.check_output(['which', bazel_exe]).strip().decode('UTF-8')
    with open(os.path.join(ROOT, ".bazel_path"), 'w') as fd:
        fd.write("output_base=%s\n" % ext_location)
        fd.write("bazel=%s\n" % bazel)
        fd.write("PATH=%s\n" % os.environ["PATH"])


def _query_classpath(target):
    deps = []
    t = cp_targets[target]
    try:
        subprocess.check_call(_build_bazel_cmd('build', t))
    except subprocess.CalledProcessError:
        exit(1)
    name = 'bazel-bin/tools/eclipse/' + t.split(':')[1] + '.runtime_classpath'
    deps = [line.rstrip('\n') for line in open(name)]
    return deps


def gen_project(name='gerrit', root=ROOT):
    p = os.path.join(root, '.project')
    with open(p, 'w') as fd:
        print("""\
<?xml version="1.0" encoding="UTF-8"?>
<projectDescription>
  <name>%(name)s</name>
  <buildSpec>
    <buildCommand>
      <name>org.eclipse.jdt.core.javabuilder</name>
    </buildCommand>
  </buildSpec>
  <natures>
    <nature>org.eclipse.jdt.core.javanature</nature>
  </natures>
</projectDescription>\
    """ % {"name": name}, file=fd)


def gen_plugin_classpath(root):
    p = os.path.join(root, '.classpath')
    with open(p, 'w') as fd:
        if os.path.exists(os.path.join(root, 'src', 'test', 'java')):
            testpath = """
  <classpathentry excluding="**/BUILD" kind="src" path="src/test/java"\
 out="eclipse-out/test">
    <attributes><attribute name="test" value="true"/></attributes>
  </classpathentry>"""
        else:
            testpath = ""
        print("""\
<?xml version="1.0" encoding="UTF-8"?>
<classpath>
  <classpathentry excluding="**/BUILD" kind="src" path="src/main/java"/>%(testpath)s
  <classpathentry kind="con" path="org.eclipse.jdt.launching.JRE_CONTAINER"/>
  <classpathentry combineaccessrules="false" kind="src" path="/gerrit"/>
  <classpathentry kind="output" path="eclipse-out/classes"/>
</classpath>""" % {"testpath": testpath}, file=fd)


def gen_classpath(ext):
    def make_classpath():
        impl = xml.dom.minidom.getDOMImplementation()
        return impl.createDocument(None, 'classpath', None)

    def import_jgit_sources():
        classpathentry('src', 'modules/jgit/org.eclipse.jgit/src')
        classpathentry('src', 'modules/jgit/org.eclipse.jgit/resources')
        classpathentry('src', 'modules/jgit/org.eclipse.jgit.archive/src',
            excluding='org/eclipse/jgit/archive/FormatActivator.java')
        classpathentry('src', 'modules/jgit/org.eclipse.jgit.archive/resources')
        classpathentry('src', 'modules/jgit/org.eclipse.jgit.http.server/src')
        classpathentry('src', 'modules/jgit/org.eclipse.jgit.http.server/resources')
        classpathentry('src', 'modules/jgit/org.eclipse.jgit.junit/src')

    def classpathentry(kind, path, src=None, out=None, exported=None, excluding=None):
        e = doc.createElement('classpathentry')
        e.setAttribute('kind', kind)
        # Excluding the BUILD file, to avoid the Eclipse warnings:
        # "The resource is a duplicate of ..."
        if kind == 'src':
            e.setAttribute('excluding', '**/BUILD' if not excluding else excluding)
        e.setAttribute('path', path)
        if src:
            e.setAttribute('sourcepath', src)
        if out:
            e.setAttribute('output', out)
        if exported:
            e.setAttribute('exported', 'true')
        atts = None
        if out and "test" in out:
            atts = doc.createElement('attributes')
            testAtt = doc.createElement('attribute')
            testAtt.setAttribute('name', 'test')
            testAtt.setAttribute('value', 'true')
            atts.appendChild(testAtt)
        if "apt_generated" in path or "modules/jgit" in path:
            if not atts:
                atts = doc.createElement('attributes')
            ignoreOptionalProblems = doc.createElement('attribute')
            ignoreOptionalProblems.setAttribute('name', 'ignore_optional_problems')
            ignoreOptionalProblems.setAttribute('value', 'true')
            atts.appendChild(ignoreOptionalProblems)
            optional = doc.createElement('attribute')
            optional.setAttribute('name', 'optional')
            optional.setAttribute('value', 'true')
            atts.appendChild(optional)
        if atts:
            e.appendChild(atts)
        doc.documentElement.appendChild(e)

    doc = make_classpath()
    src = set()
    lib = set()
    proto = set()
    plugins = set()

    # Classpath entries are absolute for cross-cell support
    java_library = re.compile('bazel-out/.*?-fastbuild/bin/(.*)/[^/]+[.]jar$')
    proto_library = re.compile('bazel-out/.*?-fastbuild/bin/(.*)proto/(.*)_proto-speed[.]jar$')
    srcs = re.compile('(.*/external/[^/]+)/jar/(.*)[.]jar')
    for p in _query_classpath(MAIN):
        if p.endswith('-src.jar'):
            continue

        m = java_library.match(p)
        if m:
            src.add(m.group(1))
            # Exceptions: both source and lib
            if p.endswith('libquery_parser.jar') or \
               p.endswith('libgerrit-prolog-common.jar') or \
               p.endswith('com_google_protobuf/libprotobuf_java.jar') or \
<<<<<<< HEAD
               p.endswith('lucene-core-and-backward-codecs__merged.jar'):
=======
               p.endswith('lucene-core-and-backward-codecs-merged_deploy.jar'):
>>>>>>> 0aed79e9
                lib.add(p)
            if proto_library.match(p) :
                proto.add(p)
        else:
            # Don't mess up with Bazel internal test runner dependencies.
            # When we use Eclipse we rely on it for running the tests
            if p.endswith(
               "external/bazel_tools/tools/jdk/TestRunner_deploy.jar"):
                continue
            if p.startswith("external"):
                p = os.path.join(ext, p)
            lib.add(p)

    classpathentry('src', 'java')
    classpathentry('src', 'javatests', out='eclipse-out/test')
    classpathentry('src', 'resources')
    import_jgit_sources()
    for s in sorted(src):
        out = None

        if s.startswith('lib/'):
            out = 'eclipse-out/lib'
        elif s.startswith('plugins/'):
            if args.plugins:
                plugins.add(s)
                continue
            out = 'eclipse-out/' + s

        p = os.path.join(s, 'java')
        if os.path.exists(p):
            classpathentry('src', p, out=out + '/main')
            p = os.path.join(s, 'javatests')
            if os.path.exists(p):
                classpathentry('src', p, out=out + '/test')
            continue

        for env in ['main', 'test']:
            o = None
            if out:
                o = out + '/' + env
            elif env == 'test':
                o = 'eclipse-out/test'

            for srctype in ['java', 'resources']:
                p = os.path.join(s, 'src', env, srctype)
                if os.path.exists(p):
                    classpathentry('src', p, out=o)

    for libs in [lib]:
        for j in sorted(libs):
            s = None
            m = srcs.match(j)
            if m:
                prefix = m.group(1)
                suffix = m.group(2)
                p = os.path.join(prefix, "jar", "%s-src.jar" % suffix)
                if os.path.exists(p):
                    s = p
            if args.plugins:
                classpathentry('lib', j, s, exported=True)
            else:
                classpathentry('lib', j, s)

    for p in sorted(proto):
        s = p.replace('/proto/lib', '/proto/')
        s = s.replace('/proto/testing/lib', '/proto/testing/')
        s = s.replace('.jar', '-src.jar')
        classpathentry('lib', p, s)

    classpathentry('con', JRE)
    classpathentry('output', 'eclipse-out/classes')
    classpathentry('src', '.apt_generated')
    classpathentry('src', '.apt_generated_tests', out="eclipse-out/test")

    p = os.path.join(ROOT, '.classpath')
    with open(p, 'w') as fd:
        doc.writexml(fd, addindent='\t', newl='\n', encoding='UTF-8')

    if args.plugins:
        for plugin in plugins:
            plugindir = os.path.join(ROOT, plugin)
            try:
                gen_project(plugin.replace('plugins/', ""), plugindir)
                gen_plugin_classpath(plugindir)
            except (IOError, OSError) as err:
                print('error generating project for %s: %s' % (plugin, err),
                      file=sys.stderr)


def gen_factorypath(ext):
    doc = xml.dom.minidom.getDOMImplementation().createDocument(
        None, 'factorypath', None)
    for jar in _query_classpath(AUTO):
        e = doc.createElement('factorypathentry')
        e.setAttribute('kind', 'EXTJAR')
        e.setAttribute('id', os.path.join(ext, jar))
        e.setAttribute('enabled', 'true')
        e.setAttribute('runInBatchMode', 'false')
        doc.documentElement.appendChild(e)

    p = os.path.join(ROOT, '.factorypath')
    with open(p, 'w') as fd:
        doc.writexml(fd, addindent='\t', newl='\n', encoding='UTF-8')


try:
    ext_location = retrieve_ext_location().decode("utf-8")
    gen_project(args.project_name)
    gen_classpath(ext_location)
    gen_factorypath(ext_location)
    gen_bazel_path(ext_location)

    try:
        subprocess.check_call(_build_bazel_cmd('build', MAIN))
    except subprocess.CalledProcessError:
        exit(1)
except KeyboardInterrupt:
    print('Interrupted by user', file=sys.stderr)
    exit(1)<|MERGE_RESOLUTION|>--- conflicted
+++ resolved
@@ -239,11 +239,7 @@
             if p.endswith('libquery_parser.jar') or \
                p.endswith('libgerrit-prolog-common.jar') or \
                p.endswith('com_google_protobuf/libprotobuf_java.jar') or \
-<<<<<<< HEAD
-               p.endswith('lucene-core-and-backward-codecs__merged.jar'):
-=======
                p.endswith('lucene-core-and-backward-codecs-merged_deploy.jar'):
->>>>>>> 0aed79e9
                 lib.add(p)
             if proto_library.match(p) :
                 proto.add(p)
