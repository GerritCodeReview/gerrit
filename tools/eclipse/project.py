#!/usr/bin/env python
# Copyright (C) 2016 The Android Open Source Project
#
# Licensed under the Apache License, Version 2.0 (the "License");
# you may not use this file except in compliance with the License.
# You may obtain a copy of the License at
#
# http://www.apache.org/licenses/LICENSE-2.0
#
# Unless required by applicable law or agreed to in writing, software
# distributed under the License is distributed on an "AS IS" BASIS,
# WITHOUT WARRANTIES OR CONDITIONS OF ANY KIND, either express or implied.
# See the License for the specific language governing permissions and
# limitations under the License.
#
# TODO(sop): Remove hack after Buck supports Eclipse

from __future__ import print_function
# TODO(davido): use Google style for importing instead:
# import optparse
# ...
# optparse.OptionParser
from optparse import OptionParser
from os import environ, path, makedirs
from subprocess import CalledProcessError, check_call, check_output
from xml.dom import minidom
import re
import sys

MAIN = '//tools/eclipse:classpath'
GWT = '//gerrit-gwtui:ui_module'
AUTO = '//lib/auto:auto-value'
JRE = '/'.join([
  'org.eclipse.jdt.launching.JRE_CONTAINER',
  'org.eclipse.jdt.internal.debug.ui.launcher.StandardVMType',
  'JavaSE-1.8',
])
# Map of targets to corresponding classpath collector rules
cp_targets = {
  AUTO: '//tools/eclipse:autovalue_classpath_collect',
  GWT: '//tools/eclipse:gwt_classpath_collect',
  MAIN: '//tools/eclipse:main_classpath_collect',
}

ROOT = path.abspath(__file__)
while not path.exists(path.join(ROOT, 'WORKSPACE')):
  ROOT = path.dirname(ROOT)

opts = OptionParser()
opts.add_option('--plugins', help='create eclipse projects for plugins',
                action='store_true')
opts.add_option('--name', help='name of the generated project',
                action='store', default='gerrit', dest='project_name')
args, _ = opts.parse_args()

def retrieve_ext_location():
  return check_output(['bazel', 'info', 'output_base']).strip()

def gen_bazel_path():
  bazel = check_output(['which', 'bazel']).strip().decode('UTF-8')
  with open(path.join(ROOT, ".bazel_path"), 'w') as fd:
    fd.write("bazel=%s\n" % bazel)
    fd.write("PATH=%s\n" % environ["PATH"])

def _query_classpath(target):
  deps = []
  t = cp_targets[target]
  try:
    check_call(['bazel', 'build', t])
  except CalledProcessError:
    exit(1)
  name = 'bazel-bin/tools/eclipse/' + t.split(':')[1] + '.runtime_classpath'
  deps = [line.rstrip('\n') for line in open(name)]
  return deps

def gen_project(name='gerrit', root=ROOT):
  p = path.join(root, '.project')
  with open(p, 'w') as fd:
    print("""\
<?xml version="1.0" encoding="UTF-8"?>
<projectDescription>
  <name>%(name)s</name>
  <buildSpec>
    <buildCommand>
      <name>org.eclipse.jdt.core.javabuilder</name>
    </buildCommand>
  </buildSpec>
  <natures>
    <nature>org.eclipse.jdt.core.javanature</nature>
  </natures>
</projectDescription>\
    """ % {"name": name}, file=fd)

def gen_plugin_classpath(root):
  p = path.join(root, '.classpath')
  with open(p, 'w') as fd:
    if path.exists(path.join(root, 'src', 'test', 'java')):
      testpath = """
  <classpathentry excluding="**/BUILD" kind="src" path="src/test/java"\
 out="eclipse-out/test"/>"""
    else:
      testpath = ""
    print("""\
<?xml version="1.0" encoding="UTF-8"?>
<classpath>
  <classpathentry excluding="**/BUILD" kind="src" path="src/main/java"/>%(testpath)s
  <classpathentry kind="con" path="org.eclipse.jdt.launching.JRE_CONTAINER"/>
  <classpathentry combineaccessrules="false" kind="src" path="/gerrit"/>
  <classpathentry kind="output" path="eclipse-out/classes"/>
</classpath>""" % {"testpath": testpath}, file=fd)

def gen_classpath(ext):
  def make_classpath():
    impl = minidom.getDOMImplementation()
    return impl.createDocument(None, 'classpath', None)

  def classpathentry(kind, path, src=None, out=None, exported=None):
    e = doc.createElement('classpathentry')
    e.setAttribute('kind', kind)
    # TODO(davido): Remove this and other exclude BUILD files hack
    # when this Bazel bug is fixed:
    # https://github.com/bazelbuild/bazel/issues/1083
    if kind == 'src':
      e.setAttribute('excluding', '**/BUILD')
    e.setAttribute('path', path)
    if src:
      e.setAttribute('sourcepath', src)
    if out:
      e.setAttribute('output', out)
    if exported:
      e.setAttribute('exported', 'true')
    doc.documentElement.appendChild(e)

  doc = make_classpath()
  src = set()
  lib = set()
  gwt_src = set()
  gwt_lib = set()
  plugins = set()

  # Classpath entries are absolute for cross-cell support
  java_library = re.compile('bazel-out/.*?-fastbuild/bin/(.*)/[^/]+[.]jar$')
  srcs = re.compile('(.*/external/[^/]+)/jar/(.*)[.]jar')
  for p in _query_classpath(MAIN):
    if p.endswith('-src.jar'):
      # gwt_module() depends on -src.jar for Java to JavaScript compiles.
      if p.startswith("external"):
        p = path.join(ext, p)
      gwt_lib.add(p)
      continue

    m = java_library.match(p)
    if m:
      src.add(m.group(1))
      # Exceptions: both source and lib
      if p.endswith('libquery_parser.jar') or \
<<<<<<< HEAD
         p.endswith('libprolog-common.jar') or \
=======
         p.endswith('prolog/libcommon.jar') or \
         p.endswith('com_google_protobuf/libprotobuf_java.jar') or \
>>>>>>> 2ca54d91
         p.endswith('lucene-core-and-backward-codecs__merged.jar'):
        lib.add(p)
      # JGit dependency from external repository
      if 'gerrit-' not in p and 'jgit' in p:
        lib.add(p)
    else:
      # Don't mess up with Bazel internal test runner dependencies.
      # When we use Eclipse we rely on it for running the tests
      if p.endswith("external/bazel_tools/tools/jdk/TestRunner_deploy.jar"):
        continue
      if p.startswith("external"):
        p = path.join(ext, p)
      lib.add(p)

  for p in _query_classpath(GWT):
    m = java_library.match(p)
    if m:
      gwt_src.add(m.group(1))

  for s in sorted(src):
    out = None

    if s.startswith('lib/'):
      out = 'eclipse-out/lib'
    elif s.startswith('plugins/'):
      if args.plugins:
        plugins.add(s)
        continue
      out = 'eclipse-out/' + s

    p = path.join(s, 'java')
    if path.exists(p):
      classpathentry('src', p, out=out)
      continue

    for env in ['main', 'test']:
      o = None
      if out:
        o = out + '/' + env
      elif env == 'test':
        o = 'eclipse-out/test'

      for srctype in ['java', 'resources']:
        p = path.join(s, 'src', env, srctype)
        if path.exists(p):
          classpathentry('src', p, out=o)

  for libs in [lib, gwt_lib]:
    for j in sorted(libs):
      s = None
      m = srcs.match(j)
      if m:
        prefix = m.group(1)
        suffix = m.group(2)
        p = path.join(prefix, "jar", "%s-src.jar" % suffix)
        if path.exists(p):
          s = p
      if args.plugins:
        classpathentry('lib', j, s, exported=True)
      else:
        # Filter out the source JARs that we pull through transitive closure of
        # GWT plugin API (we add source directories themself).  Exception is
        # libEdit-src.jar, that is needed for GWT SDM to work.
        m = java_library.match(j)
        if m:
          if m.group(1).startswith("gerrit-") and \
              j.endswith("-src.jar") and \
              not j.endswith("libEdit-src.jar"):
            continue
        classpathentry('lib', j, s)

  for s in sorted(gwt_src):
    p = path.join(ROOT, s, 'src', 'main', 'java')
    if path.exists(p):
      classpathentry('lib', p, out='eclipse-out/gwtsrc')

  classpathentry('con', JRE)
  classpathentry('output', 'eclipse-out/classes')

  p = path.join(ROOT, '.classpath')
  with open(p, 'w') as fd:
    doc.writexml(fd, addindent='\t', newl='\n', encoding='UTF-8')

  if args.plugins:
    for plugin in plugins:
      plugindir = path.join(ROOT, plugin)
      try:
        gen_project(plugin.replace('plugins/', ""), plugindir)
        gen_plugin_classpath(plugindir)
      except (IOError, OSError) as err:
        print('error generating project for %s: %s' % (plugin, err),
              file=sys.stderr)

def gen_factorypath(ext):
  doc = minidom.getDOMImplementation().createDocument(None, 'factorypath', None)
  for jar in _query_classpath(AUTO):
    e = doc.createElement('factorypathentry')
    e.setAttribute('kind', 'EXTJAR')
    e.setAttribute('id', path.join(ext, jar))
    e.setAttribute('enabled', 'true')
    e.setAttribute('runInBatchMode', 'false')
    doc.documentElement.appendChild(e)

  p = path.join(ROOT, '.factorypath')
  with open(p, 'w') as fd:
    doc.writexml(fd, addindent='\t', newl='\n', encoding='UTF-8')

try:
  ext_location = retrieve_ext_location().decode("utf-8")
  gen_project(args.project_name)
  gen_classpath(ext_location)
  gen_factorypath(ext_location)
  gen_bazel_path()

  # TODO(davido): Remove this when GWT gone
  gwt_working_dir = ".gwt_work_dir"
  if not path.isdir(gwt_working_dir):
    makedirs(path.join(ROOT, gwt_working_dir))

  try:
    check_call(['bazel', 'build', MAIN, GWT, '//gerrit-patch-jgit:libEdit-src.jar'])
  except CalledProcessError:
    exit(1)
except KeyboardInterrupt:
  print('Interrupted by user', file=sys.stderr)
  exit(1)<|MERGE_RESOLUTION|>--- conflicted
+++ resolved
@@ -154,12 +154,8 @@
       src.add(m.group(1))
       # Exceptions: both source and lib
       if p.endswith('libquery_parser.jar') or \
-<<<<<<< HEAD
          p.endswith('libprolog-common.jar') or \
-=======
-         p.endswith('prolog/libcommon.jar') or \
          p.endswith('com_google_protobuf/libprotobuf_java.jar') or \
->>>>>>> 2ca54d91
          p.endswith('lucene-core-and-backward-codecs__merged.jar'):
         lib.add(p)
       # JGit dependency from external repository
