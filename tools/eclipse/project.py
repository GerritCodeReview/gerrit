#!/usr/bin/env python
# Copyright (C) 2016 The Android Open Source Project
#
# Licensed under the Apache License, Version 2.0 (the "License");
# you may not use this file except in compliance with the License.
# You may obtain a copy of the License at
#
# http://www.apache.org/licenses/LICENSE-2.0
#
# Unless required by applicable law or agreed to in writing, software
# distributed under the License is distributed on an "AS IS" BASIS,
# WITHOUT WARRANTIES OR CONDITIONS OF ANY KIND, either express or implied.
# See the License for the specific language governing permissions and
# limitations under the License.

from __future__ import print_function
import argparse
import os
import subprocess
import xml.dom.minidom
import re
import sys

MAIN = '//tools/eclipse:classpath'
AUTO = '//lib/auto:auto-value'
JRE = '/'.join([
    'org.eclipse.jdt.launching.JRE_CONTAINER',
    'org.eclipse.jdt.internal.debug.ui.launcher.StandardVMType',
    'JavaSE-1.8',
])
# Map of targets to corresponding classpath collector rules
cp_targets = {
    AUTO: '//tools/eclipse:autovalue_classpath_collect',
    MAIN: '//tools/eclipse:main_classpath_collect',
}

ROOT = os.path.abspath(__file__)
while not os.path.exists(os.path.join(ROOT, 'WORKSPACE')):
    ROOT = os.path.dirname(ROOT)

opts = argparse.ArgumentParser("Create Eclipse Project")
opts.add_argument('--plugins', help='create eclipse projects for plugins',
                  action='store_true')
opts.add_argument('--name', help='name of the generated project',
                  action='store', default='gerrit', dest='project_name')
opts.add_argument('-b', '--batch', action='store_true',
                  dest='batch', help='Bazel batch option')
opts.add_argument('-j', '--java', action='store',
                  dest='java', help='Post Java 8 support (9)')
opts.add_argument('-e', '--edge_java', action='store',
                  dest='edge_java', help='Post Java 9 support (10|11|...)')
opts.add_argument('--bazel',
                  help=('name of the bazel executable. Defaults to using'
                        ' bazelisk if found, or bazel if bazelisk is not'
                        ' found.'),
                  action='store', default=None, dest='bazel_exe')

args = opts.parse_args()


def find_bazel():
    if args.bazel_exe:
        try:
            return subprocess.check_output(
                ['which', args.bazel_exe]).strip().decode('UTF-8')
        except subprocess.CalledProcessError:
            print('Bazel command: %s not found' % args.bazel_exe, file=sys.stderr)
            sys.exit(1)
    try:
        return subprocess.check_output(
            ['which', 'bazelisk']).strip().decode('UTF-8')
    except subprocess.CalledProcessError:
        try:
            return subprocess.check_output(
                ['which', 'bazel']).strip().decode('UTF-8')
        except subprocess.CalledProcessError:
            print("Neither bazelisk nor bazel found. Please see"
                  " Documentation/dev-bazel for instructions on installing"
                  " one of them.")
            sys.exit(1)


batch_option = '--batch' if args.batch else None
custom_java = args.java
edge_java = args.edge_java
bazel_exe = find_bazel()


def _build_bazel_cmd(*args):
    build = False
    cmd = [bazel_exe]
    if batch_option:
        cmd.append('--batch')
    for arg in args:
        if arg == "build":
            build = True
        cmd.append(arg)
    if custom_java and not edge_java:
        cmd.append('--host_java_toolchain=@bazel_tools//tools/jdk:toolchain_java%s' % custom_java)
        cmd.append('--java_toolchain=@bazel_tools//tools/jdk:toolchain_java%s' % custom_java)
        if edge_java and build:
            cmd.append(edge_java)
    return cmd


def retrieve_ext_location():
    return subprocess.check_output(_build_bazel_cmd('info', 'output_base')).strip()


def gen_bazel_path(ext_location):
    bazel = subprocess.check_output(['which', bazel_exe]).strip().decode('UTF-8')
    with open(os.path.join(ROOT, ".bazel_path"), 'w') as fd:
        fd.write("output_base=%s\n" % ext_location)
        fd.write("bazel=%s\n" % bazel)
        fd.write("PATH=%s\n" % os.environ["PATH"])


def _query_classpath(target):
    deps = []
    t = cp_targets[target]
    try:
        subprocess.check_call(_build_bazel_cmd('build', t))
    except subprocess.CalledProcessError:
        exit(1)
    name = 'bazel-bin/tools/eclipse/' + t.split(':')[1] + '.runtime_classpath'
    deps = [line.rstrip('\n') for line in open(name)]
    return deps


def gen_project(name='gerrit', root=ROOT):
    p = os.path.join(root, '.project')
    with open(p, 'w') as fd:
        print("""\
<?xml version="1.0" encoding="UTF-8"?>
<projectDescription>
  <name>%(name)s</name>
  <buildSpec>
    <buildCommand>
      <name>org.eclipse.jdt.core.javabuilder</name>
    </buildCommand>
  </buildSpec>
  <natures>
    <nature>org.eclipse.jdt.core.javanature</nature>
  </natures>
</projectDescription>\
    """ % {"name": name}, file=fd)


def gen_plugin_classpath(root):
    p = os.path.join(root, '.classpath')
    with open(p, 'w') as fd:
        if os.path.exists(os.path.join(root, 'src', 'test', 'java')):
            testpath = """
  <classpathentry excluding="**/BUILD" kind="src" path="src/test/java"\
 out="eclipse-out/test">
    <attributes><attribute name="test" value="true"/></attributes>
  </classpathentry>"""
        else:
            testpath = ""
        print("""\
<?xml version="1.0" encoding="UTF-8"?>
<classpath>
  <classpathentry excluding="**/BUILD" kind="src" path="src/main/java"/>%(testpath)s
  <classpathentry kind="con" path="org.eclipse.jdt.launching.JRE_CONTAINER"/>
  <classpathentry combineaccessrules="false" kind="src" path="/gerrit"/>
  <classpathentry kind="output" path="eclipse-out/classes"/>
</classpath>""" % {"testpath": testpath}, file=fd)


def gen_classpath(ext):
    def make_classpath():
        impl = xml.dom.minidom.getDOMImplementation()
        return impl.createDocument(None, 'classpath', None)

    def classpathentry(kind, path, src=None, out=None, exported=None):
        e = doc.createElement('classpathentry')
        e.setAttribute('kind', kind)
        # TODO(davido): Remove this and other exclude BUILD files hack
        # when this Bazel bug is fixed:
        # https://github.com/bazelbuild/bazel/issues/1083
        if kind == 'src':
            e.setAttribute('excluding', '**/BUILD')
        e.setAttribute('path', path)
        if src:
            e.setAttribute('sourcepath', src)
        if out:
            e.setAttribute('output', out)
        if exported:
            e.setAttribute('exported', 'true')
        atts = None
        if out and "test" in out:
            atts = doc.createElement('attributes')
            testAtt = doc.createElement('attribute')
            testAtt.setAttribute('name', 'test')
            testAtt.setAttribute('value', 'true')
            atts.appendChild(testAtt)
        if "apt_generated" in path:
            if not atts:
                atts = doc.createElement('attributes')
            ignoreOptionalProblems = doc.createElement('attribute')
            ignoreOptionalProblems.setAttribute('name', 'ignore_optional_problems')
            ignoreOptionalProblems.setAttribute('value', 'true')
            atts.appendChild(ignoreOptionalProblems)
            optional = doc.createElement('attribute')
            optional.setAttribute('name', 'optional')
            optional.setAttribute('value', 'true')
            atts.appendChild(optional)
        if atts:
            e.appendChild(atts)
        doc.documentElement.appendChild(e)

    doc = make_classpath()
    src = set()
    lib = set()
    proto = set()
    plugins = set()

    # Classpath entries are absolute for cross-cell support
    java_library = re.compile('bazel-out/.*?-fastbuild/bin/(.*)/[^/]+[.]jar$')
    srcs = re.compile('(.*/external/[^/]+)/jar/(.*)[.]jar')
    for p in _query_classpath(MAIN):
        if p.endswith('-src.jar'):
<<<<<<< HEAD
=======
            # gwt_module() depends on -src.jar for Java to JavaScript compiles.
            if p.startswith("external"):
                p = os.path.join(ext, p)
            gwt_lib.add(p)
>>>>>>> ff43d4f0
            continue

        m = java_library.match(p)
        if m:
            src.add(m.group(1))
            # Exceptions: both source and lib
            if p.endswith('libquery_parser.jar') or \
               p.endswith('libgerrit-prolog-common.jar') or \
         p.endswith('com_google_protobuf/libprotobuf_java.jar') or \
               p.endswith('lucene-core-and-backward-codecs__merged.jar'):
                lib.add(p)
            # JGit dependency from external repository
            if 'gerrit-' not in p and 'jgit' in p:
                lib.add(p)
            # Assume any jars in /proto/ are from java_proto_library rules
            if '/bin/proto/' in p:
                proto.add(p)
        else:
            # Don't mess up with Bazel internal test runner dependencies.
            # When we use Eclipse we rely on it for running the tests
            if p.endswith(
               "external/bazel_tools/tools/jdk/TestRunner_deploy.jar"):
                continue
            if p.startswith("external"):
                p = os.path.join(ext, p)
            lib.add(p)

    classpathentry('src', 'java')
    classpathentry('src', 'javatests', out='eclipse-out/test')
    classpathentry('src', 'resources')
    for s in sorted(src):
        out = None

        if s.startswith('lib/'):
            out = 'eclipse-out/lib'
        elif s.startswith('plugins/'):
            if args.plugins:
                plugins.add(s)
                continue
            out = 'eclipse-out/' + s

<<<<<<< HEAD
        p = path.join(s, 'java')
        if path.exists(p):
            classpathentry('src', p, out=out + '/main')
            p = path.join(s, 'javatests')
            if path.exists(p):
                classpathentry('src', p, out=out + '/test')
=======
        p = os.path.join(s, 'java')
        if os.path.exists(p):
            classpathentry('src', p, out=out)
>>>>>>> ff43d4f0
            continue

        for env in ['main', 'test']:
            o = None
            if out:
                o = out + '/' + env
            elif env == 'test':
                o = 'eclipse-out/test'

            for srctype in ['java', 'resources']:
                p = os.path.join(s, 'src', env, srctype)
                if os.path.exists(p):
                    classpathentry('src', p, out=o)

    for libs in [lib]:
        for j in sorted(libs):
            s = None
            m = srcs.match(j)
            if m:
                prefix = m.group(1)
                suffix = m.group(2)
                p = os.path.join(prefix, "jar", "%s-src.jar" % suffix)
                if os.path.exists(p):
                    s = p
            if args.plugins:
                classpathentry('lib', j, s, exported=True)
            else:
                classpathentry('lib', j, s)

    for p in sorted(proto):
        s = p.replace('-fastbuild/bin/proto/lib', '-fastbuild/genfiles/proto/')
        s = p.replace('-fastbuild/bin/proto/testing/lib', '-fastbuild/genfiles/proto/testing/')
        s = s.replace('.jar', '-src.jar')
        classpathentry('lib', p, s)

<<<<<<< HEAD
=======
    for s in sorted(gwt_src):
        p = os.path.join(ROOT, s, 'src', 'main', 'java')
        if os.path.exists(p):
            classpathentry('lib', p, out='eclipse-out/gwtsrc')

>>>>>>> ff43d4f0
    classpathentry('con', JRE)
    classpathentry('output', 'eclipse-out/classes')
    classpathentry('src', '.apt_generated')
    classpathentry('src', '.apt_generated_tests', out="eclipse-out/test")

    p = os.path.join(ROOT, '.classpath')
    with open(p, 'w') as fd:
        doc.writexml(fd, addindent='\t', newl='\n', encoding='UTF-8')

    if args.plugins:
        for plugin in plugins:
            plugindir = os.path.join(ROOT, plugin)
            try:
                gen_project(plugin.replace('plugins/', ""), plugindir)
                gen_plugin_classpath(plugindir)
            except (IOError, OSError) as err:
                print('error generating project for %s: %s' % (plugin, err),
                      file=sys.stderr)


def gen_factorypath(ext):
    doc = xml.dom.minidom.getDOMImplementation().createDocument(
        None, 'factorypath', None)
    for jar in _query_classpath(AUTO):
        e = doc.createElement('factorypathentry')
        e.setAttribute('kind', 'EXTJAR')
        e.setAttribute('id', os.path.join(ext, jar))
        e.setAttribute('enabled', 'true')
        e.setAttribute('runInBatchMode', 'false')
        doc.documentElement.appendChild(e)

    p = os.path.join(ROOT, '.factorypath')
    with open(p, 'w') as fd:
        doc.writexml(fd, addindent='\t', newl='\n', encoding='UTF-8')


try:
    ext_location = retrieve_ext_location().decode("utf-8")
    gen_project(args.project_name)
    gen_classpath(ext_location)
    gen_factorypath(ext_location)
    gen_bazel_path(ext_location)

<<<<<<< HEAD
    try:
        check_call(_build_bazel_cmd('build', MAIN))
    except CalledProcessError:
=======
    # TODO(davido): Remove this when GWT gone
    gwt_working_dir = ".gwt_work_dir"
    if not os.path.isdir(gwt_working_dir):
        os.makedirs(os.path.join(ROOT, gwt_working_dir))

    try:
        subprocess.check_call(_build_bazel_cmd('build', MAIN, GWT,
                              '//java/org/eclipse/jgit:libEdit-src.jar'))
    except subprocess.CalledProcessError:
>>>>>>> ff43d4f0
        exit(1)
except KeyboardInterrupt:
    print('Interrupted by user', file=sys.stderr)
    exit(1)<|MERGE_RESOLUTION|>--- conflicted
+++ resolved
@@ -220,13 +220,6 @@
     srcs = re.compile('(.*/external/[^/]+)/jar/(.*)[.]jar')
     for p in _query_classpath(MAIN):
         if p.endswith('-src.jar'):
-<<<<<<< HEAD
-=======
-            # gwt_module() depends on -src.jar for Java to JavaScript compiles.
-            if p.startswith("external"):
-                p = os.path.join(ext, p)
-            gwt_lib.add(p)
->>>>>>> ff43d4f0
             continue
 
         m = java_library.match(p)
@@ -268,18 +261,12 @@
                 continue
             out = 'eclipse-out/' + s
 
-<<<<<<< HEAD
-        p = path.join(s, 'java')
-        if path.exists(p):
-            classpathentry('src', p, out=out + '/main')
-            p = path.join(s, 'javatests')
-            if path.exists(p):
-                classpathentry('src', p, out=out + '/test')
-=======
         p = os.path.join(s, 'java')
         if os.path.exists(p):
-            classpathentry('src', p, out=out)
->>>>>>> ff43d4f0
+            classpathentry('src', p, out=out + '/main')
+            p = os.path.join(s, 'javatests')
+            if os.path.exists(p):
+                classpathentry('src', p, out=out + '/test')
             continue
 
         for env in ['main', 'test']:
@@ -315,14 +302,6 @@
         s = s.replace('.jar', '-src.jar')
         classpathentry('lib', p, s)
 
-<<<<<<< HEAD
-=======
-    for s in sorted(gwt_src):
-        p = os.path.join(ROOT, s, 'src', 'main', 'java')
-        if os.path.exists(p):
-            classpathentry('lib', p, out='eclipse-out/gwtsrc')
-
->>>>>>> ff43d4f0
     classpathentry('con', JRE)
     classpathentry('output', 'eclipse-out/classes')
     classpathentry('src', '.apt_generated')
@@ -366,21 +345,9 @@
     gen_factorypath(ext_location)
     gen_bazel_path(ext_location)
 
-<<<<<<< HEAD
     try:
-        check_call(_build_bazel_cmd('build', MAIN))
-    except CalledProcessError:
-=======
-    # TODO(davido): Remove this when GWT gone
-    gwt_working_dir = ".gwt_work_dir"
-    if not os.path.isdir(gwt_working_dir):
-        os.makedirs(os.path.join(ROOT, gwt_working_dir))
-
-    try:
-        subprocess.check_call(_build_bazel_cmd('build', MAIN, GWT,
-                              '//java/org/eclipse/jgit:libEdit-src.jar'))
+        subprocess.check_call(_build_bazel_cmd('build', MAIN))
     except subprocess.CalledProcessError:
->>>>>>> ff43d4f0
         exit(1)
 except KeyboardInterrupt:
     print('Interrupted by user', file=sys.stderr)
