--- conflicted
+++ resolved
@@ -48,14 +48,13 @@
 
 
 def main(args):
-<<<<<<< HEAD
     if len(args) != 2:
         print('Usage: %s <package> <version>' % sys.argv[0], file=sys.stderr)
         return 1
 
     name, version = args
     filename = '%s-%s.tgz' % (name, version)
-    url = 'http://registry.npmjs.org/%s/-/%s' % (name, filename)
+    url = 'https://registry.npmjs.org/%s/-/%s' % (name, filename)
 
     tmpdir = tempfile.mkdtemp()
     tgz = os.path.join(tmpdir, filename)
@@ -75,34 +74,6 @@
     subprocess.check_call(['npm', 'pack'])
     shutil.copy(filename, os.path.join(oldpwd, filename))
     return 0
-=======
-  if len(args) != 2:
-    print('Usage: %s <package> <version>' % sys.argv[0], file=sys.stderr)
-    return 1
-
-  name, version = args
-  filename = '%s-%s.tgz' % (name, version)
-  url = 'https://registry.npmjs.org/%s/-/%s' % (name, filename)
-
-  tmpdir = tempfile.mkdtemp();
-  tgz = os.path.join(tmpdir, filename)
-  atexit.register(lambda: shutil.rmtree(tmpdir))
-
-  subprocess.check_call(['curl', '--proxy-anyauth', '-ksfo', tgz, url])
-  with tarfile.open(tgz, 'r:gz') as tar:
-    if is_bundled(tar):
-      print('%s already has bundled node_modules' % filename)
-      return 1
-    tar.extractall(path=tmpdir)
-
-  oldpwd = os.getcwd()
-  os.chdir(os.path.join(tmpdir, 'package'))
-  bundle_dependencies()
-  subprocess.check_call(['npm', 'install'])
-  subprocess.check_call(['npm', 'pack'])
-  shutil.copy(filename, os.path.join(oldpwd, filename))
-  return 0
->>>>>>> 66d912de
 
 
 if __name__ == '__main__':
