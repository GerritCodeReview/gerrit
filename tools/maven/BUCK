--- conflicted
+++ resolved
@@ -8,7 +8,6 @@
   url = 'gs://gerrit-api/%s' % TYPE,
   version = GERRIT_VERSION,
   jar = {
-<<<<<<< HEAD
     'gerrit-extension-api': '//gerrit-extension-api:extension-api',
     'gerrit-plugin-api': '//gerrit-plugin-api:plugin-api',
     'gerrit-plugin-gwtui': '//gerrit-plugin-gwtui:gwtui-api',
@@ -22,16 +21,6 @@
     'gerrit-extension-api': '//gerrit-extension-api:extension-api-javadoc',
     'gerrit-plugin-api': '//gerrit-plugin-api:plugin-api-javadoc',
     'gerrit-plugin-gwtui': '//gerrit-plugin-gwtui:gwtui-api-javadoc',
-=======
-    'gerrit-extension-api': '//:extension-api',
-    'gerrit-plugin-api': '//:plugin-api',
-    'gerrit-plugin-gwtui': '//:plugin-gwtui',
-  },
-  src = {
-    'gerrit-extension-api': '//:extension-api-src',
-    'gerrit-plugin-api': '//:plugin-api-src',
-    'gerrit-plugin-gwtui': '//:plugin-gwtui-src',
->>>>>>> acc959d6
   },
 )
 
