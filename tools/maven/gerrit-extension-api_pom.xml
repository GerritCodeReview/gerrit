<project>
  <modelVersion>4.0.0</modelVersion>
  <groupId>com.google.gerrit</groupId>
  <artifactId>gerrit-extension-api</artifactId>
  <version>3.4.0-SNAPSHOT</version>
  <packaging>jar</packaging>
  <name>Gerrit Code Review - Extension API</name>
  <description>API for Gerrit Extensions</description>
  <url>https://www.gerritcodereview.com/</url>

  <licenses>
    <license>
      <name>The Apache Software License, Version 2.0</name>
      <url>http://www.apache.org/licenses/LICENSE-2.0.txt</url>
      <distribution>repo</distribution>
    </license>
  </licenses>

  <scm>
    <url>https://gerrit.googlesource.com/gerrit</url>
    <connection>https://gerrit.googlesource.com/gerrit</connection>
  </scm>

  <developers>
    <developer>
      <name>Alice Kober-Sotzek</name>
    </developer>
    <developer>
      <name>Ben Rohlfs</name>
    </developer>
    <developer>
      <name>David Ostrovsky</name>
    </developer>
    <developer>
      <name>David Pursehouse</name>
    </developer>
    <developer>
      <name>Dmitrii Filippov</name>
    </developer>
    <developer>
      <name>Edwin Kempin</name>
    </developer>
    <developer>
      <name>Han-Wen Nienhuys</name>
    </developer>
    <developer>
<<<<<<< HEAD
      <name>Joerg Zieren</name>
=======
      <name>Jacek Centkowski</name>
>>>>>>> b933eda6
    </developer>
    <developer>
      <name>Luca Milanesio</name>
    </developer>
    <developer>
      <name>Marco Miller</name>
    </developer>
    <developer>
      <name>Martin Fick</name>
    </developer>
    <developer>
      <name>Matthias Sohn</name>
    </developer>
    <developer>
      <name>Nasser Grainawi</name>
    </developer>
    <developer>
      <name>Patrick Hiesel</name>
    </developer>
    <developer>
      <name>Saša Živkov</name>
    </developer>
    <developer>
      <name>Sven Selberg</name>
    </developer>
    <developer>
      <name>Tao Zhou</name>
    </developer>
  </developers>

  <mailingLists>
    <mailingList>
      <name>Repo and Gerrit Discussion</name>
      <post>repo-discuss@googlegroups.com</post>
      <subscribe>https://groups.google.com/forum/#!forum/repo-discuss</subscribe>
      <unsubscribe>https://groups.google.com/forum/#!forum/repo-discuss</unsubscribe>
      <archive>https://groups.google.com/forum/#!forum/repo-discuss</archive>
    </mailingList>
  </mailingLists>

  <issueManagement>
    <url>https://bugs.chromium.org/p/gerrit/issues/list</url>
    <system>Gerrit Issue Tracker</system>
  </issueManagement>
</project><|MERGE_RESOLUTION|>--- conflicted
+++ resolved
@@ -44,11 +44,10 @@
       <name>Han-Wen Nienhuys</name>
     </developer>
     <developer>
-<<<<<<< HEAD
+      <name>Jacek Centkowski</name>
+    </developer>
+    <developer>
       <name>Joerg Zieren</name>
-=======
-      <name>Jacek Centkowski</name>
->>>>>>> b933eda6
     </developer>
     <developer>
       <name>Luca Milanesio</name>
