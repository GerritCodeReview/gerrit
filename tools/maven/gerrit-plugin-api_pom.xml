<project>
  <modelVersion>4.0.0</modelVersion>
  <groupId>com.google.gerrit</groupId>
  <artifactId>gerrit-plugin-api</artifactId>
<<<<<<< HEAD
  <version>3.9.0-SNAPSHOT</version>
=======
  <version>3.8.1-SNAPSHOT</version>
>>>>>>> a6e8328a
  <packaging>jar</packaging>
  <name>Gerrit Code Review - Plugin API</name>
  <description>API for Gerrit Plugins</description>
  <url>https://www.gerritcodereview.com/</url>

  <licenses>
    <license>
      <name>The Apache Software License, Version 2.0</name>
      <url>http://www.apache.org/licenses/LICENSE-2.0.txt</url>
      <distribution>repo</distribution>
    </license>
  </licenses>

  <scm>
    <url>https://gerrit.googlesource.com/gerrit</url>
    <connection>https://gerrit.googlesource.com/gerrit</connection>
  </scm>

  <developers>
    <developer>
      <name>Alice Kober-Sotzek</name>
    </developer>
    <developer>
      <name>Ben Rohlfs</name>
    </developer>
    <developer>
      <name>David Ostrovsky</name>
    </developer>
    <developer>
      <name>David Pursehouse</name>
    </developer>
    <developer>
      <name>Dmitrii Filippov</name>
    </developer>
    <developer>
      <name>Edwin Kempin</name>
    </developer>
    <developer>
      <name>Gal Paikin</name>
    </developer>
    <developer>
      <name>Han-Wen Nienhuys</name>
    </developer>
    <developer>
      <name>Joerg Zieren</name>
    </developer>
    <developer>
      <name>Jacek Centkowski</name>
    </developer>
    <developer>
      <name>Joerg Zieren</name>
    </developer>
    <developer>
      <name>Luca Milanesio</name>
    </developer>
    <developer>
      <name>Marco Miller</name>
    </developer>
    <developer>
      <name>Martin Fick</name>
    </developer>
    <developer>
      <name>Matthias Sohn</name>
    </developer>
    <developer>
      <name>Milutin Kristofic</name>
    </developer>
    <developer>
      <name>Nasser Grainawi</name>
    </developer>
    <developer>
      <name>Patrick Hiesel</name>
    </developer>
    <developer>
      <name>Patrick Mulhall</name>
    </developer>
    <developer>
      <name>Saša Živkov</name>
    </developer>
    <developer>
      <name>Sven Selberg</name>
    </developer>
    <developer>
      <name>Tao Zhou</name>
    </developer>
    <developer>
      <name>Thomas Dräbing</name>
    </developer>
  </developers>

  <mailingLists>
    <mailingList>
      <name>Repo and Gerrit Discussion</name>
      <post>repo-discuss@googlegroups.com</post>
      <subscribe>https://groups.google.com/forum/#!forum/repo-discuss</subscribe>
      <unsubscribe>https://groups.google.com/forum/#!forum/repo-discuss</unsubscribe>
      <archive>https://groups.google.com/forum/#!forum/repo-discuss</archive>
    </mailingList>
  </mailingLists>

  <issueManagement>
    <url>https://issues.gerritcodereview.com/issues?q=is:open</url>
    <system>Gerrit Issue Tracker</system>
  </issueManagement>
</project><|MERGE_RESOLUTION|>--- conflicted
+++ resolved
@@ -2,11 +2,7 @@
   <modelVersion>4.0.0</modelVersion>
   <groupId>com.google.gerrit</groupId>
   <artifactId>gerrit-plugin-api</artifactId>
-<<<<<<< HEAD
   <version>3.9.0-SNAPSHOT</version>
-=======
-  <version>3.8.1-SNAPSHOT</version>
->>>>>>> a6e8328a
   <packaging>jar</packaging>
   <name>Gerrit Code Review - Plugin API</name>
   <description>API for Gerrit Plugins</description>
