--- conflicted
+++ resolved
@@ -68,12 +68,9 @@
       <name>Matthias Sohn</name>
     </developer>
     <developer>
-<<<<<<< HEAD
-=======
       <name>Milutin Kristofic</name>
     </developer>
     <developer>
->>>>>>> 2f94ec9e
       <name>Nasser Grainawi</name>
     </developer>
     <developer>
