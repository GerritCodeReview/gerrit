--- conflicted
+++ resolved
@@ -136,7 +136,6 @@
         sha1 = "b66d3bedb14da604828a8693bb24fd78e36b0e9e",
     )
 
-<<<<<<< HEAD
     maven_jar(
         name = "guava",
         artifact = "com.google.guava:guava:" + GUAVA_VERSION,
@@ -149,40 +148,17 @@
         name = "guice-library",
         artifact = "com.google.inject:guice:" + GUICE_VERS,
         sha1 = "c5572be8a8b75ea50e0fdf54fa1f75a3141ab936",
-=======
-    GUICE_VERS = "4.2.3"
-
-    GUICE_LIBRARY_SHA256 = "5168f5e7383f978c1b4154ac777b78edd8ac214bb9f9afdb92921c8d156483d3"
-
-    http_file(
-        name = "guice-library-no-aop",
-        canonical_id = "guice-library-no-aop-" + GUICE_VERS + ".jar-" + GUICE_LIBRARY_SHA256,
-        downloaded_file_path = "guice-library-no-aop.jar",
-        sha256 = GUICE_LIBRARY_SHA256,
-        urls = [
-            "https://repo1.maven.org/maven2/com/google/inject/guice/" +
-            GUICE_VERS +
-            "/guice-" +
-            GUICE_VERS +
-            "-no_aop.jar",
-        ],
->>>>>>> e897cd9b
     )
 
     maven_jar(
         name = "guice-assistedinject",
         artifact = "com.google.inject.extensions:guice-assistedinject:" + GUICE_VERS,
-<<<<<<< HEAD
         sha1 = "4d06eba0e08151b52d9e25a14e4f01eedf998bc3",
-=======
-        sha1 = "acbfddc556ee9496293ed1df250cc378f331d854",
->>>>>>> e897cd9b
     )
 
     maven_jar(
         name = "guice-servlet",
         artifact = "com.google.inject.extensions:guice-servlet:" + GUICE_VERS,
-<<<<<<< HEAD
         sha1 = "373b9a4f1b6683d9a991410660d2c9adb9f06737",
     )
 
@@ -192,12 +168,6 @@
         artifact = "com.google.template:soy:2021-02-01",
         sha1 = "8e833744832ba88059205a1e30e0898f925d8cb5",
     )
-=======
-        sha1 = "8d6e7e35eac4fb5e7df19c55b3bc23fa51b10a11",
-    )
-
-    # Test-only dependencies below.
->>>>>>> e897cd9b
 
     # Test-only dependencies below.
     maven_jar(
