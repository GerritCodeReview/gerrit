--- conflicted
+++ resolved
@@ -67,30 +67,18 @@
         sha1 = "cb2f351bf4463751201f43bb99865235d5ba07ca",
     )
 
-<<<<<<< HEAD
     SSHD_VERS = "2.8.0"
-=======
-    SSHD_VERS = "2.7.0"
->>>>>>> 605261e7
 
     maven_jar(
         name = "sshd-osgi",
         artifact = "org.apache.sshd:sshd-osgi:" + SSHD_VERS,
-<<<<<<< HEAD
         sha1 = "b2a59b73c045f40d5722b9160d4f909a646d86c9",
-=======
-        sha1 = "a101aad0f79ad424498098f7e91c39d3d92177c1",
->>>>>>> 605261e7
     )
 
     maven_jar(
         name = "sshd-sftp",
         artifact = "org.apache.sshd:sshd-sftp:" + SSHD_VERS,
-<<<<<<< HEAD
         sha1 = "d3cd9bc8d335b3ed1a86d2965deb4d202de27442",
-=======
-        sha1 = "0c9eff7145e20b338c1dd6aca36ba93ed7c0147c",
->>>>>>> 605261e7
     )
 
     maven_jar(
@@ -108,11 +96,7 @@
     maven_jar(
         name = "sshd-mina",
         artifact = "org.apache.sshd:sshd-mina:" + SSHD_VERS,
-<<<<<<< HEAD
         sha1 = "02f78100cce376198be798a37c84aaf945e8a0f7",
-=======
-        sha1 = "22799941ec7bd5170ea890363cb968e400a69c41",
->>>>>>> 605261e7
     )
 
     maven_jar(
