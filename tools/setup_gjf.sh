#!/bin/bash
#
# Copyright (C) 2017 The Android Open Source Project
#
# Licensed under the Apache License, Version 2.0 (the "License");
# you may not use this file except in compliance with the License.
# You may obtain a copy of the License at
#
# http://www.apache.org/licenses/LICENSE-2.0
#
# Unless required by applicable law or agreed to in writing, software
# distributed under the License is distributed on an "AS IS" BASIS,
# WITHOUT WARRANTIES OR CONDITIONS OF ANY KIND, either express or implied.
# See the License for the specific language governing permissions and
# limitations under the License.

set -eu

# Keep this version in sync with dev-contributing.txt.
VERSION=${1:-1.7}

TAG_PREFIX=google-java-format-

case "$VERSION" in
1.7)
    SHA1="b6d34a51e579b08db7c624505bdf9af4397f1702"
    TAG_PREFIX="google-java-format-"
    ;;
1.22.0)
    SHA1="693d8fd04656886a2287cfe1d7a118c4697c3a57"
<<<<<<< HEAD
    TAG_PREFIX="v"
=======
    TAG_PREFIX=v
>>>>>>> ab34b087
    ;;
*)
    echo "unknown google-java-format version: $VERSION"
    exit 1
    ;;
esac

root="$(git rev-parse --show-toplevel)"
if [[ -z "$root" ]]; then
  echo "google-java-format setup requires a git working tree"
  exit 1
fi

dir="$root/tools/format"
mkdir -p "$dir"

name="google-java-format-$VERSION-all-deps.jar"
url="https://github.com/google/google-java-format/releases/download/$TAG_PREFIX$VERSION/$name"
"$root/tools/download_file.py" -o "$dir/$name" -u "$url" -v "$SHA1"

launcher="$dir/google-java-format-$VERSION"
cat > "$launcher" <<EOF
#!/bin/bash
#
# Copyright (C) 2017 The Android Open Source Project
#
# Licensed under the Apache License, Version 2.0 (the "License");
# you may not use this file except in compliance with the License.
# You may obtain a copy of the License at
#
# http://www.apache.org/licenses/LICENSE-2.0
#
# Unless required by applicable law or agreed to in writing, software
# distributed under the License is distributed on an "AS IS" BASIS,
# WITHOUT WARRANTIES OR CONDITIONS OF ANY KIND, either express or implied.
# See the License for the specific language governing permissions and
# limitations under the License.

function abs_script_dir_path {
    SOURCE=\${BASH_SOURCE[0]}
    while [ -h "\$SOURCE" ]; do
      DIR=\$( cd -P \$( dirname "\$SOURCE") && pwd )
      SOURCE=\$(readlink "\$SOURCE")
      [[ \$SOURCE != /* ]] && SOURCE="\$DIR/\$SOURCE"
    done
    DIR=\$( cd -P \$( dirname "\$SOURCE" ) && pwd )
    echo \$DIR
}

set -e

dir="\$(abs_script_dir_path "\$0")"
exec java -jar "\$dir/$name" "\$@"
EOF

chmod +x "$launcher"

cat <<EOF
Installed launcher script at $launcher
To set up an alias, add the following to your ~/.bashrc or equivalent:
  alias google-java-format='$launcher'
EOF<|MERGE_RESOLUTION|>--- conflicted
+++ resolved
@@ -28,11 +28,7 @@
     ;;
 1.22.0)
     SHA1="693d8fd04656886a2287cfe1d7a118c4697c3a57"
-<<<<<<< HEAD
-    TAG_PREFIX="v"
-=======
     TAG_PREFIX=v
->>>>>>> ab34b087
     ;;
 *)
     echo "unknown google-java-format version: $VERSION"
