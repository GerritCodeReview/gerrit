--- conflicted
+++ resolved
@@ -15,23 +15,12 @@
 from os import path
 
 REPO_ROOTS = {
-<<<<<<< HEAD
-    'ECLIPSE': 'https://repo.eclipse.org/content/groups/releases',
-    'GERRIT': 'http://gerrit-maven.storage.googleapis.com',
-    'GERRIT_API':
-        'https://gerrit-api.commondatastorage.googleapis.com/release',
-    'MAVEN_CENTRAL': 'http://repo1.maven.org/maven2',
-    'MAVEN_LOCAL': 'file://' + path.expanduser('~/.m2/repository'),
-    'MAVEN_SNAPSHOT':
-        'https://oss.sonatype.org/content/repositories/snapshots',
-=======
   'ECLIPSE': 'https://repo.eclipse.org/content/groups/releases',
   'GERRIT': 'http://gerrit-maven.storage.googleapis.com',
   'GERRIT_API': 'https://gerrit-api.commondatastorage.googleapis.com/release',
   'MAVEN_CENTRAL': 'http://repo1.maven.org/maven2',
   'MAVEN_LOCAL': 'file://' + path.expanduser('~/.m2/repository'),
   'MAVEN_SNAPSHOT': 'https://oss.sonatype.org/content/repositories/snapshots',
->>>>>>> ec26f046
 }
 
 
