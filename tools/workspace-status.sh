--- conflicted
+++ resolved
@@ -17,11 +17,5 @@
 echo STABLE_BUILD_GERRIT_LABEL $(rev .)
 for p in plugins/* ; do
   test -d "$p" || continue
-<<<<<<< HEAD
   echo STABLE_BUILD_$(echo $(basename $p)_LABEL|tr '[a-z]' '[A-Z]' ) $(rev $p || echo unknown)
-done
-echo "STABLE_WORKSPACE_ROOT ${PWD}"
-=======
-  echo STABLE_BUILD_$(echo $(basename $p)_LABEL|tr '[a-z]' '[A-Z]' ) $(rev $p)
-done
->>>>>>> 3ca3a2e9
+done