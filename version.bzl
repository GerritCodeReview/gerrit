# Maven style API version (e.g. '2.x-SNAPSHOT').
# Used by :api_install and :api_deploy targets
# when talking to the destination repository.
#
<<<<<<< HEAD
GERRIT_VERSION = "3.6.5-SNAPSHOT"
=======
GERRIT_VERSION = "3.5.7-SNAPSHOT"
>>>>>>> ce03e2ee
<|MERGE_RESOLUTION|>--- conflicted
+++ resolved
@@ -2,8 +2,4 @@
 # Used by :api_install and :api_deploy targets
 # when talking to the destination repository.
 #
-<<<<<<< HEAD
 GERRIT_VERSION = "3.6.5-SNAPSHOT"
-=======
-GERRIT_VERSION = "3.5.7-SNAPSHOT"
->>>>>>> ce03e2ee
